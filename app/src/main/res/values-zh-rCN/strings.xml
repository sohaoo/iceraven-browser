<?xml version="1.0" encoding="utf-8"?>
<resources xmlns:tools="http://schemas.android.com/tools" xmlns:moz="http://mozac.org/tools">


    <!-- App name for private browsing mode. The first parameter is the name of the app defined in app_name (for example: Fenix)-->
    <string name="app_name_private_5">私密 %s</string>
    <!-- App name for private browsing mode. The first parameter is the name of the app defined in app_name (for example: Fenix)-->
    <string name="app_name_private_4">%s (隐私模式)</string>

    <!-- Home Fragment -->
    <!-- Content description (not visible, for screen readers etc.): "Three dot" menu button. -->
    <string name="content_description_menu">更多选项</string>

    <!-- Content description (not visible, for screen readers etc.): "Private Browsing" menu button. -->
    <string name="content_description_private_browsing_button">启用隐私浏览模式</string>
    <!-- Content description (not visible, for screen readers etc.): "Private Browsing" menu button. -->
    <string name="content_description_disable_private_browsing_button">禁用隐私浏览模式</string>
    <!-- Placeholder text shown in the search bar before a user enters text for the default engine -->
    <string name="search_hint">搜索或输入网址</string>

    <!-- Placeholder text shown in the search bar before a user enters text for a general engine -->
    <string name="search_hint_general_engine">网上搜索</string>
    <!-- Placeholder text shown in search bar when using history search -->
    <string name="history_search_hint">搜索历史记录</string>
    <!-- Placeholder text shown in search bar when using bookmarks search -->
    <string name="bookmark_search_hint">搜索书签</string>
    <!-- Placeholder text shown in search bar when using tabs search -->
    <string name="tab_search_hint">搜索标签页</string>
    <!-- Placeholder text shown in the search bar when using application search engines -->
    <string name="application_search_hint">输入搜索词</string>
    <!-- No Open Tabs Message Description -->
    <string name="no_open_tabs_description">您打开的标签页将显示于此。</string>

    <!-- No Private Tabs Message Description -->
    <string name="no_private_tabs_description">您的隐私标签页将显示于此。</string>

    <!-- Tab tray multi select title in app bar. The first parameter is the number of tabs selected -->
    <string name="tab_tray_multi_select_title">已选择 %1$d 个标签页</string>
    <!-- Label of button in create collection dialog for creating a new collection  -->
    <string name="tab_tray_add_new_collection">新建收藏集</string>
    <!-- Label of editable text in create collection dialog for naming a new collection  -->
    <string name="tab_tray_add_new_collection_name">名称</string>
    <!-- Label of button in save to collection dialog for selecting a current collection  -->
    <string name="tab_tray_select_collection">选择收藏集</string>
    <!-- Content description for close button while in multiselect mode in tab tray -->
    <string name="tab_tray_close_multiselect_content_description">退出多选模式</string>
    <!-- Content description for save to collection button while in multiselect mode in tab tray -->
    <string name="tab_tray_collection_button_multiselect_content_description">将选中的的标签页保存到收藏集</string>

    <!-- Content description on checkmark while tab is selected in multiselect mode in tab tray -->
    <string name="tab_tray_multiselect_selected_content_description">已选择</string>

    <!-- Home - Recently saved bookmarks -->
    <!-- Title for the home screen section with recently saved bookmarks. -->
    <string name="recently_saved_title">最近保存</string>
    <!-- Content description for the button which navigates the user to show all of their saved bookmarks. -->
    <string name="recently_saved_show_all_content_description_2">显示所有保存书签</string>

    <!-- Text for the menu button to remove a recently saved bookmark from the user's home screen -->
    <string name="recently_saved_menu_item_remove">移除</string>

    <!-- About content. The first parameter is the name of the application. (For example: Fenix) -->
    <string name="about_content">%1$s 由 @fork-maintainers 倾力打造。</string>

    <!-- Private Browsing -->
    <!-- Explanation for private browsing displayed to users on home view when they first enable private mode
        The first parameter is the name of the app defined in app_name (for example: Fenix) -->
    <string name="private_browsing_placeholder_description_2">%1$s 会在关闭所有隐私标签页或退出应用时，清除您的搜索记录与浏览历史。虽然这样仍无法对网站和电信运营商匿名，但还是可以更简单地防止其他使用此设备的人得知您的上网活动。</string>
    <string name="private_browsing_common_myths">正确认识隐私浏览功能</string>

    <!-- True Private Browsing Mode -->
    <!-- Title for info card on private homescreen in True Private Browsing Mode. -->
    <string name="felt_privacy_desc_card_title">不在设备上留痕迹</string>

    <!-- Explanation for private browsing displayed to users on home view when they first enable
        private mode in our new Total Private Browsing mode.
        The first parameter is the name of the app defined in app_name (for example: Firefox Nightly)
        The second parameter is the clickable link text in felt_privacy_info_card_subtitle_link_text -->
    <string name="felt_privacy_info_card_subtitle_2">%1$s 会在您关闭所有隐私标签页时删除您的 Cookie、历史记录和网站数据。%2$s</string>
    <!-- Clickable portion of the explanation for private browsing that links the user to our
        about privacy page.
        This string is used in felt_privacy_info_card_subtitle as the second parameter.-->
    <string name="felt_privacy_info_card_subtitle_link_text">谁可以看到我的活动？</string>

    <!-- Private mode shortcut "contextual feature recommendation" (CFR) -->
    <!-- Text for the Private mode shortcut CFR message for adding a private mode shortcut to open private tabs from the Home screen -->
    <string name="private_mode_cfr_message_2">一步进入隐私标签页。</string>

    <!-- Text for the positive button to accept adding a Private Browsing shortcut to the Home screen -->
    <string name="private_mode_cfr_pos_button_text">添加到主屏幕</string>
    <!-- Text for the negative button to decline adding a Private Browsing shortcut to the Home screen -->
    <string name="cfr_neg_button_text">不了，谢谢</string>

    <!-- Open in App "contextual feature recommendation" (CFR) -->
    <!-- Text for the info message. The first parameter is the name of the application.-->
    <string name="open_in_app_cfr_info_message_2">您可以将 %1$s 设为链接的打开方式。</string>
    <!-- Text for the positive action button -->
    <string name="open_in_app_cfr_positive_button_text">前往设置</string>
    <!-- Text for the negative action button -->
    <string name="open_in_app_cfr_negative_button_text">知道了</string>

    <!-- Total cookie protection "contextual feature recommendation" (CFR) -->
    <!-- Text for the message displayed in the contextual feature recommendation popup promoting the total cookie protection feature. -->
    <string name="tcp_cfr_message">我们最强大的隐私功能：隔离跨站跟踪器。</string>
    <!-- Text displayed that links to website containing documentation about the "Total cookie protection" feature. -->
    <string name="tcp_cfr_learn_more">了解“全方位 Cookie 保护”</string>


    <!-- Private browsing erase action "contextual feature recommendation" (CFR) -->
    <!-- Text for the message displayed in the contextual feature recommendation popup promoting the erase private browsing feature. -->
    <string name="erase_action_cfr_message">点按此处新建隐私浏览，浏览完毕后轻松删除历史记录和 Cookie 等数据。</string>


    <!-- Text for the info dialog when camera permissions have been denied but user tries to access a camera feature. -->
    <string name="camera_permissions_needed_message">需要访问相机。请前往 Android 设置，点按“权限”，然后点按“允许”。</string>
    <!-- Text for the positive action button to go to Android Settings to grant permissions. -->
    <string name="camera_permissions_needed_positive_button_text">前往设置</string>
    <!-- Text for the negative action button to dismiss the dialog. -->
    <string name="camera_permissions_needed_negative_button_text">知道了</string>

    <!-- Text for the banner message to tell users about our auto close feature. -->
    <string name="tab_tray_close_tabs_banner_message">设置自动关闭过去一天、一周或一个月未查看的已打开标签页。</string>
    <!-- Text for the positive action button to go to Settings for auto close tabs. -->
    <string name="tab_tray_close_tabs_banner_positive_button_text">查看选项</string>
    <!-- Text for the negative action button to dismiss the Close Tabs Banner. -->
    <string name="tab_tray_close_tabs_banner_negative_button_text">知道了</string>

    <!-- Text for the banner message to tell users about our inactive tabs feature. -->
    <string name="tab_tray_inactive_onboarding_message">两周内未查看的标签页将移至此处。</string>
    <!-- Text for the action link to go to Settings for inactive tabs. -->
    <string name="tab_tray_inactive_onboarding_button_text">在设置中关闭</string>

    <!-- Text for title for the auto-close dialog of the inactive tabs. -->
    <string name="tab_tray_inactive_auto_close_title">要一个月后自动关闭吗？</string>
    <!-- Text for the body for the auto-close dialog of the inactive tabs.
        The first parameter is the name of the application.-->
    <string name="tab_tray_inactive_auto_close_body_2">%1$s 可自动关闭您一个月内未查看的标签页。</string>
    <!-- Content description for close button in the auto-close dialog of the inactive tabs. -->
    <string name="tab_tray_inactive_auto_close_button_content_description">关闭</string>

    <!-- Text for turn on auto close tabs button in the auto-close dialog of the inactive tabs. -->
    <string name="tab_tray_inactive_turn_on_auto_close_button_2">开启“自动关闭”</string>


    <!-- Home screen icons - Long press shortcuts -->
    <!-- Shortcut action to open new tab -->
    <string name="home_screen_shortcut_open_new_tab_2">新建标签页</string>
    <!-- Shortcut action to open new private tab -->
    <string name="home_screen_shortcut_open_new_private_tab_2">新建隐私标签页</string>

    <!-- Shortcut action to open Passwords screens -->
    <string name="home_screen_shortcut_open_password_screen">密码快捷方式</string>

    <!-- Recent Tabs -->
    <!-- Header text for jumping back into the recent tab in the home screen -->
    <string name="recent_tabs_header">回到先前页面</string>
    <!-- Button text for showing all the tabs in the tabs tray -->
    <string name="recent_tabs_show_all">显示全部</string>

    <!-- Content description for the button which navigates the user to show all recent tabs in the tabs tray. -->
    <string name="recent_tabs_show_all_content_description_2">显示所有近期标签页按钮</string>

    <!-- Text for button in synced tab card that opens synced tabs tray -->
    <string name="recent_tabs_see_all_synced_tabs_button_text">查看所有同步的标签页</string>
    <!-- Accessibility description for device icon used for recent synced tab -->
    <string name="recent_tabs_synced_device_icon_content_description">已同步的设备</string>
    <!-- Text for the dropdown menu to remove a recent synced tab from the homescreen -->
    <string name="recent_synced_tab_menu_item_remove">移除</string>
    <!-- Text for the menu button to remove a grouped highlight from the user's browsing history
         in the Recently visited section -->
    <string name="recent_tab_menu_item_remove">移除</string>

    <!-- History Metadata -->
    <!-- Header text for a section on the home screen that displays grouped highlights from the
         user's browsing history, such as topics they have researched or explored on the web -->
    <string name="history_metadata_header_2">最近访问</string>
    <!-- Text for the menu button to remove a grouped highlight from the user's browsing history
         in the Recently visited section -->
    <string name="recently_visited_menu_item_remove">移除</string>

    <!-- Content description for the button which navigates the user to show all of their history. -->
    <string name="past_explorations_show_all_content_description_2">显示所有过去探索</string>

    <!-- Browser Fragment -->
    <!-- Content description (not visible, for screen readers etc.): Navigate backward (browsing history) -->
    <string name="browser_menu_back">后退</string>
    <!-- Content description (not visible, for screen readers etc.): Navigate forward (browsing history) -->
    <string name="browser_menu_forward">前进</string>
    <!-- Content description (not visible, for screen readers etc.): Refresh current website -->
    <string name="browser_menu_refresh">刷新</string>
    <!-- Content description (not visible, for screen readers etc.): Stop loading current website -->
    <string name="browser_menu_stop">停止</string>
    <!-- Browser menu button that opens the addon manager -->
    <string name="browser_menu_add_ons">附加组件</string>
    <!-- Browser menu button that opens account settings -->
    <string name="browser_menu_account_settings">账户信息</string>
    <!-- Text displayed when there are no add-ons to be shown -->
    <string name="no_add_ons">这里没有附加组件</string>
    <!-- Browser menu button that sends a user to help articles -->
    <string name="browser_menu_help">帮助</string>
    <!-- Browser menu button that sends a to a the what's new article -->
    <string name="browser_menu_whats_new">新版变化</string>
    <!-- Browser menu button that opens the settings menu -->
    <string name="browser_menu_settings">设置</string>
    <!-- Browser menu button that opens a user's library -->
    <string name="browser_menu_library">我的足迹</string>
    <!-- Browser menu toggle that requests a desktop site -->
    <string name="browser_menu_desktop_site">桌面版网站</string>
    <!-- Browser menu button that reopens a private tab as a regular tab -->
    <string name="browser_menu_open_in_regular_tab">在常规标签页中打开</string>
    <!-- Browser menu toggle that adds a shortcut to the site on the device home screen. -->
    <string name="browser_menu_add_to_homescreen">添加到主屏幕</string>
    <!-- Browser menu toggle that installs a Progressive Web App shortcut to the site on the device home screen. -->
    <string name="browser_menu_install_on_homescreen">安装</string>
    <!-- Content description (not visible, for screen readers etc.) for the Resync tabs button -->
    <string name="resync_button_content_description">重新同步</string>
    <!-- Browser menu button that opens the find in page menu -->
    <string name="browser_menu_find_in_page">在页面中查找</string>
    <!-- Browser menu button that opens the translations dialog, which has options to translate the current browser page. -->
    <string name="browser_menu_translations">翻译页面</string>
    <!-- Browser menu button that saves the current tab to a collection -->
    <string name="browser_menu_save_to_collection_2">保存到收藏集</string>
    <!-- Browser menu button that open a share menu to share the current site -->
    <string name="browser_menu_share">分享</string>

    <!-- Browser menu button shown in custom tabs that opens the current tab in Fenix
        The first parameter is the name of the app defined in app_name (for example: Fenix) -->
    <string name="browser_menu_open_in_fenix">用 %1$s 打开</string>
    <!-- Browser menu text shown in custom tabs to indicate this is a Fenix tab
        The first parameter is the name of the app defined in app_name (for example: Fenix) -->
    <string name="browser_menu_powered_by">由 %1$s 驱动</string>

    <!-- Browser menu text shown in custom tabs to indicate this is a Fenix tab
        The first parameter is the name of the app defined in app_name (for example: Fenix) -->
    <string name="browser_menu_powered_by2">由 %1$s 驱动</string>

    <!-- Browser menu button to put the current page in reader mode -->
    <string name="browser_menu_read">阅读模式</string>
    <!-- Browser menu button content description to close reader mode and return the user to the regular browser -->
    <string name="browser_menu_read_close">关闭阅读模式</string>
    <!-- Browser menu button to open the current page in an external app -->
    <string name="browser_menu_open_app_link">在应用中打开</string>

    <!-- Browser menu button to show reader view appearance controls e.g. the used font type and size -->
    <string name="browser_menu_customize_reader_view">定制阅读器视图</string>
    <!-- Browser menu label for adding a bookmark -->
    <string name="browser_menu_add">添加</string>
    <!-- Browser menu label for editing a bookmark -->
    <string name="browser_menu_edit">编辑</string>

    <!-- Button shown on the home page that opens the Customize home settings -->
    <string name="browser_menu_customize_home_1">定制主页</string>

    <!-- Browser Toolbar -->
    <!-- Content description for the Home screen button on the browser toolbar -->
    <string name="browser_toolbar_home">主屏幕</string>

    <!-- Content description (not visible, for screen readers etc.): Erase button: Erase the browsing
         history and go back to the home screen. -->
    <string name="browser_toolbar_erase">清除浏览历史</string>
    <!-- Content description for the translate page toolbar button that opens the translations dialog when no translation has occurred. -->
    <string name="browser_toolbar_translate">翻译页面</string>

    <!-- Locale Settings Fragment -->
    <!-- Content description for tick mark on selected language -->
    <string name="a11y_selected_locale_content_description">选择的语言</string>
    <!-- Text for default locale item -->
    <string name="default_locale_text">依照设备语言显示 (ISO 3166/639)</string>
    <!-- Placeholder text shown in the search bar before a user enters text -->
    <string name="locale_search_hint">搜索语言</string>

    <!-- Search Fragment -->
    <!-- Button in the search view that lets a user search by scanning a QR code -->
    <string name="search_scan_button">扫码</string>
    <!-- Button in the search view when shortcuts are displayed that takes a user to the search engine settings -->
    <string name="search_shortcuts_engine_settings">搜索引擎设置</string>

    <!-- Button in the search view that lets a user navigate to the site in their clipboard -->
    <string name="awesomebar_clipboard_title">打开剪贴板中的链接</string>

    <!-- Button in the search suggestions onboarding that allows search suggestions in private sessions -->
    <string name="search_suggestions_onboarding_allow_button">允许</string>
    <!-- Button in the search suggestions onboarding that does not allow search suggestions in private sessions -->
    <string name="search_suggestions_onboarding_do_not_allow_button">不允许</string>
    <!-- Search suggestion onboarding hint title text -->
    <string name="search_suggestions_onboarding_title">要允许在隐私窗口中显示搜索建议吗？</string>
    <!-- Search suggestion onboarding hint description text, first parameter is the name of the app defined in app_name (for example: Fenix)-->
    <string name="search_suggestions_onboarding_text">%s 会把您在地址栏中输入的任何内容告知默认搜索引擎。</string>

    <!-- Search engine suggestion title text. The first parameter is the name of the suggested engine-->
    <string name="search_engine_suggestions_title">%s 上搜索</string>

    <!-- Search engine suggestion description text -->
    <string name="search_engine_suggestions_description">直接从地址栏搜索</string>

    <!-- Menu option in the search selector menu to open the search settings -->
    <string name="search_settings_menu_item">搜索设置</string>

    <!-- Header text for the search selector menu -->
    <string name="search_header_menu_item_2">此次搜索：</string>

    <!-- Content description (not visible, for screen readers etc.): Search engine icon. The first parameter is the search engine name (for example: DuckDuckGo). -->
    <string name="search_engine_icon_content_description" tools:ignore="UnusedResources">%s 搜索引擎</string>

    <!-- Home onboarding -->
    <!-- Onboarding home screen popup dialog, shown on top of the Jump back in section. -->
    <string name="onboarding_home_screen_jump_back_contextual_hint_2">这里就是您的个性化主页。最近使用的标签页、书签、搜索结果会显示在这里。</string>
    <!-- Home onboarding dialog welcome screen title text. -->
    <string name="onboarding_home_welcome_title_2">欢迎进入更个性化的互联网</string>
    <!-- Home onboarding dialog welcome screen description text. -->
    <string name="onboarding_home_welcome_description">更靓、更保护隐私，但始终不变的是以人为本的承诺。</string>
    <!-- Home onboarding dialog sign into sync screen title text. -->
    <string name="onboarding_home_sync_title_3">多屏切换更顺手</string>
    <!-- Home onboarding dialog sign into sync screen description text. -->
    <string name="onboarding_home_sync_description">您现在从主页就可以继续浏览其他设备上的标签页。</string>
    <!-- Text for the button to continue the onboarding on the home onboarding dialog. -->
    <string name="onboarding_home_get_started_button">开始使用</string>
    <!-- Text for the button to navigate to the sync sign in screen on the home onboarding dialog. -->
    <string name="onboarding_home_sign_in_button">登录</string>
    <!-- Text for the button to skip the onboarding on the home onboarding dialog. -->
    <string name="onboarding_home_skip_button">跳过</string>

    <!-- Onboarding home screen sync popup dialog message, shown on top of Recent Synced Tabs in the Jump back in section. -->
    <string name="sync_cfr_message">标签页正在同步！您可在另一设备上继续浏览。</string>

    <!-- Content description (not visible, for screen readers etc.): Close button for the home onboarding dialog -->
    <string name="onboarding_home_content_description_close_button">关闭</string>

    <!-- Notification pre-permission dialog -->
    <!-- Enable notification pre permission dialog title
        The first parameter is the name of the app defined in app_name (for example: Fenix) -->
    <string name="onboarding_home_enable_notifications_title" moz:removedIn="124" tools:ignore="UnusedResources">允许通知可以让 %s 更贴心好用</string>
    <!-- Enable notification pre permission dialog description with rationale
        The first parameter is the name of the app defined in app_name (for example: Fenix) -->
    <string name="onboarding_home_enable_notifications_description" moz:removedIn="124" tools:ignore="UnusedResources">在设备间同步标签页、管理下载、了解充分利用 %s 来保护隐私的窍门，还有更多实用功能。</string>
    <!-- Text for the button to request notification permission on the device -->
    <string name="onboarding_home_enable_notifications_positive_button" moz:removedIn="124" tools:ignore="UnusedResources">继续</string>
    <!-- Text for the button to not request notification permission on the device and dismiss the dialog -->
    <string name="onboarding_home_enable_notifications_negative_button" moz:removedIn="124" tools:ignore="UnusedResources">暂时不要</string>

    <!-- Juno first user onboarding flow experiment, strings are marked unused as they are only referenced by Nimbus experiments. -->
<<<<<<< HEAD
=======
    <!-- Description for learning more about our privacy notice. -->
    <string name="juno_onboarding_privacy_notice_text">Firefox 隐私声明</string>
    <!-- Text for the button to set firefox as default browser on the device -->
>>>>>>> 02782e4f
    <!-- Title for set firefox as default browser screen used by Nimbus experiments. -->
    <string name="juno_onboarding_default_browser_title_nimbus_2">我们乐于为您护航</string>
    <!-- Description for set firefox as default browser screen used by Nimbus experiments. -->
    <string name="juno_onboarding_default_browser_description_nimbus_3">这款由非营利组织支持的浏览器会自动阻止大公司在网上偷偷跟踪您。</string>
    <!-- Description for set firefox as default browser screen used by Nimbus experiments. -->
    <string name="juno_onboarding_default_browser_description_nimbus_2" moz:RemovedIn="124" tools:ignore="UnusedResources">这款由非营利组织支持的浏览器会自动阻止大公司在网上偷偷跟踪您。\n\n请阅读我们的隐私声明详细了解。</string>
    <!-- Text for the link to the privacy notice webpage for set as firefox default browser screen.
    This is part of the string with the key "juno_onboarding_default_browser_description". -->
    <string name="juno_onboarding_default_browser_description_link_text" moz:RemovedIn="124" tools:ignore="UnusedResources">隐私声明</string>
    <!-- Text for the button to set firefox as default browser on the device -->
    <string name="juno_onboarding_default_browser_positive_button" tools:ignore="UnusedResources">设为默认浏览器</string>
    <!-- Text for the button dismiss the screen and move on with the flow -->
    <string name="juno_onboarding_default_browser_negative_button" tools:ignore="UnusedResources">暂时不要</string>
    <!-- Title for sign in to sync screen. -->
    <string name="juno_onboarding_sign_in_title_2">在设备间流转，数据照样密不透风</string>
    <!-- Description for sign in to sync screen. Nimbus experiments do not support string placeholders.
     Note: The word "Firefox" should NOT be translated -->
    <string name="juno_onboarding_sign_in_description_2">登录并同步，安全再升级。Firefox 会加密您的密码、书签等数据。</string>
    <!-- Text for the button to sign in to sync on the device -->
    <string name="juno_onboarding_sign_in_positive_button" tools:ignore="UnusedResources">登录</string>
    <!-- Text for the button dismiss the screen and move on with the flow -->
    <string name="juno_onboarding_sign_in_negative_button" tools:ignore="UnusedResources">暂时不要</string>
    <!-- Title for enable notification permission screen used by Nimbus experiments. Nimbus experiments do not support string placeholders.
        Note: The word "Firefox" should NOT be translated -->
    <string name="juno_onboarding_enable_notifications_title_nimbus_2">允许通知可让 Firefox 更好地为您保驾护航</string>
    <!-- Description for enable notification permission screen used by Nimbus experiments. Nimbus experiments do not support string placeholders.
       Note: The word "Firefox" should NOT be translated -->
    <string name="juno_onboarding_enable_notifications_description_nimbus_2">在设备间安全发送标签页，并探索 Firefox 中更多保护隐私的特色功能。</string>
    <!-- Text for the button to request notification permission on the device -->
    <string name="juno_onboarding_enable_notifications_positive_button" tools:ignore="UnusedResources">开启通知</string>
    <!-- Text for the button dismiss the screen and move on with the flow -->
    <string name="juno_onboarding_enable_notifications_negative_button" tools:ignore="UnusedResources">暂时不要</string>

    <!-- Title for add search widget screen used by Nimbus experiments. Nimbus experiments do not support string placeholders.
        Note: The word "Firefox" should NOT be translated -->
    <string name="juno_onboarding_add_search_widget_title" tools:ignore="UnusedResources">试试 Firefox 搜索微件</string>

    <!-- Description for add search widget screen used by Nimbus experiments. Nimbus experiments do not support string placeholders.
        Note: The word "Firefox" should NOT be translated -->
    <string name="juno_onboarding_add_search_widget_description" tools:ignore="UnusedResources">将 Firefox 添加至主屏幕，随手就能打开隐私为先、可拦截跨站跟踪器的浏览器。</string>
    <!-- Text for the button to add search widget on the device used by Nimbus experiments. Nimbus experiments do not support string placeholders.
        Note: The word "Firefox" should NOT be translated -->
    <string name="juno_onboarding_add_search_widget_positive_button" tools:ignore="UnusedResources">添加 Firefox 微件</string>

    <!-- Text for the button to dismiss the screen and move on with the flow -->
    <string name="juno_onboarding_add_search_widget_negative_button" tools:ignore="UnusedResources">暂时不要</string>

    <!-- Search Widget -->
    <!-- Content description for searching with a widget. The first parameter is the name of the application.-->
    <string name="search_widget_content_description_2">新建 %1$s 标签页</string>
    <!-- Text preview for smaller sized widgets -->
    <string name="search_widget_text_short">搜索</string>
    <!-- Text preview for larger sized widgets -->
    <string name="search_widget_text_long">网上搜索</string>

    <!-- Content description (not visible, for screen readers etc.): Voice search -->
    <string name="search_widget_voice">语音搜索</string>

    <!-- Preferences -->
    <!-- Title for the settings page-->
    <string name="settings">设置</string>

    <!-- Preference category for general settings -->
    <string name="preferences_category_general">常规</string>
    <!-- Preference category for all links about Fenix -->
    <string name="preferences_category_about">关于</string>
    <!-- Preference category for settings related to changing the default search engine -->
    <string name="preferences_category_select_default_search_engine">选择一个</string>
    <!-- Preference for settings related to managing search shortcuts for the quick search menu -->
    <string name="preferences_manage_search_shortcuts_2">管理备用搜索引擎</string>
    <!-- Summary for preference for settings related to managing search shortcuts for the quick search menu -->
    <string name="preferences_manage_search_shortcuts_summary">编辑在搜索菜单中显示的搜索引擎</string>
    <!-- Preference category for settings related to managing search shortcuts for the quick search menu -->
    <string name="preferences_category_engines_in_search_menu">在搜索菜单中显示的搜索引擎</string>
    <!-- Preference for settings related to changing the default search engine -->
    <string name="preferences_default_search_engine">默认搜索引擎</string>
    <!-- Preference for settings related to Search -->
    <string name="preferences_search">搜索</string>
    <!-- Preference for settings related to Search engines -->
    <string name="preferences_search_engines">搜索引擎</string>
    <!-- Preference for settings related to Search engines suggestions-->
    <string name="preferences_search_engines_suggestions">来自搜索引擎的建议</string>
    <!-- Preference Category for settings related to Search address bar -->
    <string name="preferences_settings_address_bar">地址栏首选项</string>
    <!-- Preference Category for settings to Firefox Suggest -->
    <string name="preference_search_address_bar_fx_suggest">地址栏 - Firefox 建议</string>
    <!-- Preference link to Learn more about Firefox Suggest -->
    <string name="preference_search_learn_about_fx_suggest">详细了解 Firefox 建议</string>
    <!-- Preference link to rating Fenix on the Play Store -->
    <string name="preferences_rate">在 Google Play 上评分</string>
    <!-- Preference linking to about page for Fenix
        The first parameter is the name of the app defined in app_name (for example: Fenix) -->
    <string name="preferences_about">关于 %1$s</string>
    <!-- Preference for settings related to changing the default browser -->
    <string name="preferences_set_as_default_browser">设为默认浏览器</string>
    <!-- Preference category for advanced settings -->
    <string name="preferences_category_advanced">高级</string>
    <!-- Preference category for privacy and security settings -->
    <string name="preferences_category_privacy_security">隐私与安全</string>
    <!-- Preference for advanced site permissions -->
    <string name="preferences_site_permissions">网站权限管理</string>
    <!-- Preference for private browsing options -->
    <string name="preferences_private_browsing_options">隐私浏览</string>
    <!-- Preference for opening links in a private tab-->
    <string name="preferences_open_links_in_a_private_tab">新建隐私标签页打开链接</string>
    <!-- Preference for allowing screenshots to be taken while in a private tab-->
    <string name="preferences_allow_screenshots_in_private_mode">允许在隐私浏览中截屏</string>
    <!-- Will inform the user of the risk of activating Allow screenshots in private browsing option -->
    <string name="preferences_screenshots_in_private_mode_disclaimer">若允许，隐私标签页内容将在多任务切换界面可见</string>
    <!-- Preference for adding private browsing shortcut -->
    <string name="preferences_add_private_browsing_shortcut">添加隐私浏览快捷方式</string>
    <!-- Preference for enabling "HTTPS-Only" mode -->
    <string name="preferences_https_only_title">HTTPS-Only 模式</string>

    <!-- Label for cookie banner section in quick settings panel. -->
    <string name="cookie_banner_blocker">Cookie 横幅拦截器</string>
    <!-- Preference for removing cookie/consent banners from sites automatically in private mode. See reduce_cookie_banner_summary for additional context. -->
    <string name="preferences_cookie_banner_reduction_private_mode">隐私浏览中的 Cookie 横幅拦截器</string>

    <!-- Text for indicating cookie banner handling is off this site, this is shown as part of the protections panel with the tracking protection toggle -->
    <string name="reduce_cookie_banner_off_for_site">在该网站关闭</string>
    <!-- Text for cancel button indicating that cookie banner reduction is not supported for the current site, this is shown as part of the cookie banner details view. -->
    <string name="cookie_banner_handling_details_site_is_not_supported_cancel_button">取消</string>
    <!-- Text for request support button indicating that cookie banner reduction is not supported for the current site, this is shown as part of the cookie banner details view. -->
    <string name="cookie_banner_handling_details_site_is_not_supported_request_support_button_2">发送请求</string>
    <!-- Text for title indicating that cookie banner reduction is not supported for the current site, this is shown as part of the cookie banner details view. -->
    <string name="cookie_banner_handling_details_site_is_not_supported_title_2">需要技术支持？</string>
    <!-- Label for the snackBar, after the user reports with success a website where cookie banner reducer did not work -->
    <string name="cookie_banner_handling_report_site_snack_bar_text_2">请求已发送</string>
    <!-- Text for indicating cookie banner handling is on this site, this is shown as part of the protections panel with the tracking protection toggle -->
    <string name="reduce_cookie_banner_on_for_site">在该网站开启</string>
    <!-- Text for indicating that a request for unsupported site was sent to Nimbus (it's a Mozilla library for experiments), this is shown as part of the protections panel with the tracking protection toggle -->
    <string name="reduce_cookie_banner_unsupported_site_request_submitted_2">请求已发送</string>
    <!-- Text for indicating cookie banner handling is currently not supported for this site, this is shown as part of the protections panel with the tracking protection toggle -->
    <string name="reduce_cookie_banner_unsupported_site">目前不支持该网站</string>
    <!-- Title text for a detail explanation indicating cookie banner handling is on this site, this is shown as part of the cookie banner panel in the toolbar. The first parameter is a shortened URL of the current site-->
    <string name="reduce_cookie_banner_details_panel_title_on_for_site_1">要为 %1$s 开启 Cookie 横幅拦截器吗？</string>

    <!-- Title text for a detail explanation indicating cookie banner handling is off this site, this is shown as part of the cookie banner panel in the toolbar. The first parameter is a shortened URL of the current site-->
    <string name="reduce_cookie_banner_details_panel_title_off_for_site_1">要为 %1$s 关闭 Cookie 横幅拦截器吗？</string>
    <!-- Title text for a detail explanation indicating cookie banner reducer didn't work for the current site, this is shown as part of the cookie banner panel in the toolbar. The first parameter is the application name-->
    <string name="reduce_cookie_banner_details_panel_title_unsupported_site_request_2">%1$s 无法自动拒绝此站点上的 Cookie 请求。您可以请求将来对此站点的支持。</string>

    <!-- Long text for a detail explanation indicating what will happen if cookie banner handling is off for a site, this is shown as part of the cookie banner panel in the toolbar. The first parameter is the application name -->
    <string name="reduce_cookie_banner_details_panel_description_off_for_site_1">关闭后，%1$s 将清除 Cookie 并重新加载此网站。这可能导致退出登录或清空购物车。</string>
    <!-- Long text for a detail explanation indicating what will happen if cookie banner handling is on for a site, this is shown as part of the cookie banner panel in the toolbar. The first parameter is the application name -->
    <string name="reduce_cookie_banner_details_panel_description_on_for_site_3">开启后，%1$s 将尝试自动拒绝此网站上的 Cookie 横幅。</string>

    <!--Title for the cookie banner re-engagement CFR, the placeholder is replaced with app name -->
    <string name="cookie_banner_cfr_title">%1$s 刚刚为您拒绝了 Cookie 请求</string>
    <!--Message for the cookie banner re-engagement CFR -->
    <string name="cookie_banner_cfr_message">在此网站上专注浏览，少受 Cookie 跟踪。</string>

    <!-- Description of the preference to enable "HTTPS-Only" mode. -->
    <string name="preferences_https_only_summary">自动尝试使用 HTTPS 加密协议连接至网站，增强安全性。</string>
    <!-- Summary of https only preference if https only is set to off -->
    <string name="preferences_https_only_off">关闭</string>
    <!-- Summary of https only preference if https only is set to on in all tabs -->
    <string name="preferences_https_only_on_all">在所有标签页启用</string>
    <!-- Summary of https only preference if https only is set to on in private tabs only -->
    <string name="preferences_https_only_on_private">仅在隐私标签页启用</string>
    <!-- Text displayed that links to website containing documentation about "HTTPS-Only" mode -->
    <string name="preferences_http_only_learn_more">详细了解</string>
    <!-- Option for the https only setting -->
    <string name="preferences_https_only_in_all_tabs">在所有标签页启用</string>
    <!-- Option for the https only setting -->
    <string name="preferences_https_only_in_private_tabs">仅在隐私标签页启用</string>
    <!-- Title shown in the error page for when trying to access a http website while https only mode is enabled. -->
    <string name="errorpage_httpsonly_title">安全网站不可用</string>
    <!-- Message shown in the error page for when trying to access a http website while https only mode is enabled. The message has two paragraphs. This is the first. -->
    <string name="errorpage_httpsonly_message_title">该网站很可能只是不支持 HTTPS。</string>
    <!-- Message shown in the error page for when trying to access a http website while https only mode is enabled. The message has two paragraphs. This is the second. -->
    <string name="errorpage_httpsonly_message_summary">然而也可能是受到网络攻击。若您要继续访问此网站，则不应输入任何敏感信息。若继续，将暂时为此网站关闭 HTTPS-Only 模式。</string>
    <!-- Preference for accessibility -->
    <string name="preferences_accessibility">无障碍环境</string>
    <!-- Preference to override the Mozilla account server -->
    <string name="preferences_override_account_server">自定义 Mozilla 账户服务器</string>
    <!-- Preference to override the Sync token server -->
    <string name="preferences_override_sync_tokenserver">自定义同步服务器</string>
    <!-- Toast shown after updating the Mozilla account/Sync server override preferences -->
    <string name="toast_override_account_sync_server_done">已更改 Mozilla 账户/同步服务器设置。正在退出应用程序以应用更改…</string>
    <!-- Preference category for account information -->
    <string name="preferences_category_account">账户</string>
    <!-- Preference for changing where the toolbar is positioned -->
    <string name="preferences_toolbar">工具栏</string>
    <!-- Preference for changing default theme to dark or light mode -->
    <string name="preferences_theme">主题</string>
    <!-- Preference for customizing the home screen -->
    <string name="preferences_home_2">主页</string>
    <!-- Preference for gestures based actions -->
    <string name="preferences_gestures">手势</string>
    <!-- Preference for settings related to visual options -->
    <string name="preferences_customize">定制</string>
    <!-- Preference description for banner about signing in -->
    <string name="preferences_sign_in_description_2">登录后即可同步标签页、书签、密码等数据。</string>
    <!-- Preference shown instead of account display name while account profile information isn't available yet. -->
    <string name="preferences_account_default_name_2">Mozilla 账户</string>
    <!-- Preference text for account title when there was an error syncing FxA -->
    <string name="preferences_account_sync_error">重新连接以恢复同步</string>
    <!-- Preference for language -->
    <string name="preferences_language">语言</string>
    <!-- Preference for data choices -->
    <string name="preferences_data_choices">数据反馈</string>
    <!-- Preference for data collection -->
    <string name="preferences_data_collection">数据收集</string>
    <!-- Preference for developers -->
    <string name="preferences_remote_debugging">通过 USB 远程调试</string>
    <!-- Preference title for switch preference to show search suggestions -->
    <string name="preferences_show_search_suggestions">显示搜索建议</string>
    <!-- Preference title for switch preference to show voice search button -->
    <string name="preferences_show_voice_search">显示语音搜索</string>
    <!-- Preference title for switch preference to show search suggestions also in private mode -->
    <string name="preferences_show_search_suggestions_in_private">在隐私浏览中显示</string>
    <!-- Preference title for switch preference to show a clipboard suggestion when searching -->
    <string name="preferences_show_clipboard_suggestions">显示剪贴板建议</string>
    <!-- Preference title for switch preference to suggest browsing history when searching -->
    <string name="preferences_search_browsing_history">搜索浏览历史</string>
    <!-- Preference title for switch preference to suggest bookmarks when searching -->
    <string name="preferences_search_bookmarks">搜索书签</string>
    <!-- Preference title for switch preference to suggest synced tabs when searching -->
    <string name="preferences_search_synced_tabs">搜索受同步的标签页</string>
    <!-- Preference for account settings -->
    <string name="preferences_account_settings">账户设置</string>

    <!-- Preference for enabling url autocomplete-->
    <string name="preferences_enable_autocomplete_urls">自动补全网址</string>
    <!-- Preference title for switch preference to show sponsored Firefox Suggest search suggestions -->
    <string name="preferences_show_sponsored_suggestions">赞助商建议</string>
    <!-- Summary for preference to show sponsored Firefox Suggest search suggestions.
         The first parameter is the name of the application. -->
    <string name="preferences_show_sponsored_suggestions_summary">不定期提供赞助商建议以支持 %1$s</string>
    <!-- Preference title for switch preference to show Firefox Suggest search suggestions for web content.
         The first parameter is the name of the application. -->
    <string name="preferences_show_nonsponsored_suggestions">来自 %1$s 的建议</string>
    <!-- Summary for preference to show Firefox Suggest search suggestions for web content -->
    <string name="preferences_show_nonsponsored_suggestions_summary">从网络上获取与您的搜索关键词相关的建议</string>
    <!-- Preference for open links in third party apps -->
    <string name="preferences_open_links_in_apps">用外部应用打开链接</string>

    <!-- Preference for open links in third party apps always open in apps option -->
    <string name="preferences_open_links_in_apps_always">总是</string>
    <!-- Preference for open links in third party apps ask before opening option -->
    <string name="preferences_open_links_in_apps_ask">打开前询问</string>
    <!-- Preference for open links in third party apps never open in apps option -->
    <string name="preferences_open_links_in_apps_never">永不</string>
    <!-- Preference for open download with an external download manager app -->
    <string name="preferences_external_download_manager">外部下载管理器</string>
    <!-- Preference for enabling gecko engine logs -->
    <string name="preferences_enable_gecko_logs">启用 Gecko 日志</string>
    <!-- Message to indicate users that we are quitting the application to apply the changes -->
    <string name="quit_application">退出应用程序以应用更改…</string>

    <!-- Preference for add_ons -->
    <string name="preferences_addons">附加组件</string>

    <!-- Preference for installing a local add-on -->
    <string name="preferences_install_local_addon">从文件安装附加组件</string>
    <!-- Preference for notifications -->
    <string name="preferences_notifications">通知</string>

    <!-- Summary for notification preference indicating notifications are allowed -->
    <string name="notifications_allowed_summary">允许</string>
    <!-- Summary for notification preference indicating notifications are not allowed -->
    <string name="notifications_not_allowed_summary">不允许</string>

    <!-- Add-on Preferences -->
    <!-- Preference to customize the configured AMO (addons.mozilla.org) collection -->
    <string name="preferences_customize_amo_collection">自定义附加组件收藏集</string>
    <!-- Button caption to confirm the add-on collection configuration -->
    <string name="customize_addon_collection_ok">确定</string>
    <!-- Button caption to abort the add-on collection configuration -->
    <string name="customize_addon_collection_cancel">取消</string>
    <!-- Hint displayed on input field for custom collection name -->
    <string name="customize_addon_collection_hint">收藏集名称</string>
    <!-- Hint displayed on input field for custom collection user ID-->
    <string name="customize_addon_collection_user_hint">收藏集所有者（用户 ID）</string>
    <!-- Toast shown after confirming the custom add-on collection configuration -->
    <string name="toast_customize_addon_collection_done">已更改附加组件收藏集设置。退出应用程序以应用更改…</string>

    <!-- Customize Home -->
    <!-- Header text for jumping back into the recent tab in customize the home screen -->
    <string name="customize_toggle_jump_back_in">回到先前页面</string>
    <!-- Title for the customize home screen section with recently saved bookmarks. -->
    <string name="customize_toggle_recent_bookmarks">最近的书签</string>
    <!-- Title for the customize home screen section with recently visited. Recently visited is
    a section where users see a list of tabs that they have visited in the past few days -->
    <string name="customize_toggle_recently_visited">最近访问</string>

    <!-- Title for the customize home screen section with Pocket. -->
    <string name="customize_toggle_pocket_2">精选文章</string>
    <!-- Summary for the customize home screen section with Pocket. The first parameter is product name Pocket -->
    <string name="customize_toggle_pocket_summary">由 %s 提供的文章</string>
    <!-- Title for the customize home screen section with sponsored Pocket stories. -->
    <string name="customize_toggle_pocket_sponsored">赞助内容</string>
    <!-- Title for the opening wallpaper settings screen -->
    <string name="customize_wallpapers">壁纸</string>

    <!-- Title for the customize home screen section with sponsored shortcuts. -->
    <string name="customize_toggle_contile">赞助商网站</string>

    <!-- Wallpapers -->
    <!-- Content description for various wallpapers. The first parameter is the name of the wallpaper -->
    <string name="wallpapers_item_name_content_description">壁纸：%1$s</string>
    <!-- Snackbar message for when wallpaper is selected -->
    <string name="wallpaper_updated_snackbar_message">壁纸已更换！</string>
    <!-- Snackbar label for action to view selected wallpaper -->
    <string name="wallpaper_updated_snackbar_action">查看</string>

    <!-- Snackbar message for when wallpaper couldn't be downloaded -->
    <string name="wallpaper_download_error_snackbar_message">无法下载壁纸</string>
    <!-- Snackbar label for action to retry downloading the wallpaper -->
    <string name="wallpaper_download_error_snackbar_action">重试</string>
    <!-- Snackbar message for when wallpaper couldn't be selected because of the disk error -->
    <string name="wallpaper_select_error_snackbar_message">无法更换壁纸</string>
    <!-- Text displayed that links to website containing documentation about the "Limited Edition" wallpapers. -->
    <string name="wallpaper_learn_more">详细了解</string>

    <!-- Text for classic wallpapers title. The first parameter is the Firefox name. -->
    <string name="wallpaper_classic_title">%s 经典</string>
    <!-- Text for artist series wallpapers title. "Artist series" represents a collection of artist collaborated wallpapers. -->
    <string name="wallpaper_artist_series_title">艺术家系列</string>
    <!-- Description text for the artist series wallpapers with learn more link. The first parameter is the learn more string defined in wallpaper_learn_more. "Independent voices" is the name of the wallpaper collection -->
    <string name="wallpaper_artist_series_description_with_learn_more">“凡人之声”壁纸集。%s</string>
    <!-- Description text for the artist series wallpapers. "Independent voices" is the name of the wallpaper collection -->
    <string name="wallpaper_artist_series_description">“凡人之声”壁纸集。</string>
    <!-- Wallpaper onboarding dialog header text. -->
    <string name="wallpapers_onboarding_dialog_title_text">试用新色彩</string>
    <!-- Wallpaper onboarding dialog body text. -->
    <string name="wallpapers_onboarding_dialog_body_text">选择合您心意的壁纸。</string>
    <!-- Wallpaper onboarding dialog learn more button text. The button navigates to the wallpaper settings screen. -->
    <string name="wallpapers_onboarding_dialog_explore_more_button_text">探索更多壁纸</string>

    <!-- Add-ons general availability nimbus message-->
    <!-- Title of the Nimbus message for add-ons general availability-->
    <string name="addon_ga_message_title" tools:ignore="UnusedResources">附加组件上新</string>
    <!-- Body of the Nimbus message for add-ons general availability. 'Firefox' intentionally hardcoded here-->
    <string name="addon_ga_message_body" tools:ignore="UnusedResources">探索百余件新鲜扩展，让 Firefox 用起来更得心应手。</string>
    <!-- Button text of the Nimbus message for add-ons general availability. -->
    <string name="addon_ga_message_button" tools:ignore="UnusedResources">探索附加组件</string>

    <!-- Add-on process crash dialog to user -->
    <!-- Title of a dialog shown to the user when enough errors have occurred with addons and they need to be temporarily disabled -->
    <string name="addon_process_crash_dialog_title" tools:ignore="UnusedResources">附加组件已暂时被禁用</string>

    <!-- The first parameter is the application name. This is a message shown to the user when too many errors have occurred with the addons process and they have been disabled. The user can decide if they would like to continue trying to start add-ons or if they'd rather continue without them. -->
    <string name="addon_process_crash_dialog_message" tools:ignore="UnusedResources">一个或多个附加组件已停止运行，影响系统稳定。%1$s 曾尝试重启附加组件，但未能起效。\n\n当前会话中将不会再重启附加组件。\n\n移除或禁用附加组件也许可以解决此问题。</string>
    <!-- This will cause the add-ons to try restarting but the dialog will reappear if it is unsuccessful again -->
    <string name="addon_process_crash_dialog_retry_button_text" tools:ignore="UnusedResources">尝试重启附加组件</string>
    <!-- The user will continue with all add-ons disabled -->
    <string name="addon_process_crash_dialog_disable_addons_button_text" tools:ignore="UnusedResources">禁用附加组件并继续</string>

    <!-- Account Preferences -->
    <!-- Preference for managing your account via accounts.firefox.com -->
    <string name="preferences_manage_account">管理账户</string>
    <!-- Summary of the preference for managing your account via accounts.firefox.com. -->
    <string name="preferences_manage_account_summary">更改密码、管理数据收集、或删除账户</string>
    <!-- Preference for triggering sync -->
    <string name="preferences_sync_now">立即同步</string>
    <!-- Preference category for sync -->
    <string name="preferences_sync_category">选择要同步的项目</string>
    <!-- Preference for syncing history -->
    <string name="preferences_sync_history">历史记录</string>
    <!-- Preference for syncing bookmarks -->
    <string name="preferences_sync_bookmarks">书签</string>
    <!-- Preference for syncing logins -->
    <string name="preferences_sync_logins">登录信息</string>
    <!-- Preference for syncing passwords -->
    <string name="preferences_sync_logins_2" tools:ignore="UnusedResources">密码</string>
    <!-- Preference for syncing tabs -->
    <string name="preferences_sync_tabs_2">打开的标签页</string>
    <!-- Preference for signing out -->
    <string name="preferences_sign_out">退出登录</string>
    <!-- Preference displays and allows changing current FxA device name -->
    <string name="preferences_sync_device_name">设备名称</string>
    <!-- Text shown when user enters empty device name -->
    <string name="empty_device_name_error">设备名不能为空。</string>
    <!-- Label indicating that sync is in progress -->
    <string name="sync_syncing_in_progress">同步中…</string>
    <!-- Label summary indicating that sync failed. The first parameter is the date stamp showing last time it succeeded -->
    <string name="sync_failed_summary">同步失败。上次成功：%s</string>
    <!-- Label summary showing never synced -->
    <string name="sync_failed_never_synced_summary">同步失败。上次同步：从未</string>
    <!-- Label summary the date we last synced. The first parameter is date stamp showing last time synced -->
    <string name="sync_last_synced_summary">上次同步: %s</string>
    <!-- Label summary showing never synced -->
    <string name="sync_never_synced_summary">上次同步: 从未</string>

    <!-- Text for displaying the default device name.
        The first parameter is the application name, the second is the device manufacturer name
        and the third is the device model. -->
    <string name="default_device_name_2">%2$s %3$s 上的 %1$s</string>

    <!-- Preference for syncing credit cards -->
    <string name="preferences_sync_credit_cards">信用卡</string>

    <!-- Preference for syncing payment methods -->
    <string name="preferences_sync_credit_cards_2" tools:ignore="UnusedResources">付款方式</string>
    <!-- Preference for syncing addresses -->
    <string name="preferences_sync_address">邮政地址</string>

    <!-- Send Tab -->
    <!-- Name of the "receive tabs" notification channel. Displayed in the "App notifications" system settings for the app -->
    <string name="fxa_received_tab_channel_name">收到标签页</string>
    <!-- Description of the "receive tabs" notification channel. Displayed in the "App notifications" system settings for the app -->
    <string name="fxa_received_tab_channel_description">收到来自其他 Firefox 设备的标签页通知。</string>

    <!--  The body for these is the URL of the tab received  -->
    <string name="fxa_tab_received_notification_name">收到标签页</string>
    <!-- %s is the device name -->
    <string name="fxa_tab_received_from_notification_name">来自 %s 的标签页</string>

    <!-- Advanced Preferences -->
    <!-- Preference for tracking protection exceptions -->
    <string name="preferences_tracking_protection_exceptions">例外</string>

    <!-- Button in Exceptions Preference to turn on tracking protection for all sites (remove all exceptions) -->
    <string name="preferences_tracking_protection_exceptions_turn_on_for_all">为所有网站启用</string>

    <!-- Text displayed when there are no exceptions -->
    <string name="exceptions_empty_message_description">您可以为特定网站设置例外，对其禁用跟踪保护。</string>
    <!-- Text displayed when there are no exceptions, with learn more link that brings users to a tracking protection SUMO page -->
    <string name="exceptions_empty_message_learn_more_link">详细了解</string>

    <!-- Preference switch for usage and technical data collection -->
    <string name="preference_usage_data">使用率和技术数据</string>
    <!-- Preference description for usage and technical data collection -->
    <string name="preferences_usage_data_description">与 Mozilla 分享使用浏览器时的工作性能、使用方式、硬件设备以及有关自定义的数据，帮助我们改进 %1$s，让它变得更好</string>
    <!-- Preference switch for marketing data collection -->
    <string name="preferences_marketing_data">营销数据</string>
    <!-- Preference description for marketing data collection -->
    <string name="preferences_marketing_data_description2">与我们的移动营销服务商 Adjust 分享基本使用数据</string>
    <!-- Title for studies preferences -->
    <string name="preference_experiments_2">研究</string>
    <!-- Summary for studies preferences -->
    <string name="preference_experiments_summary_2">允许 Mozilla 安装和运行研究</string>

    <!-- Turn On Sync Preferences -->
    <!-- Header of the Sync and save your data preference view -->
    <string name="preferences_sync_2">同步并保存您的数据</string>
    <!-- Preference for reconnecting to FxA sync -->
    <string name="preferences_sync_sign_in_to_reconnect">登录以重新连接</string>
    <!-- Preference for removing FxA account -->
    <string name="preferences_sync_remove_account">移除账户</string>

    <!-- Pairing Feature strings -->
    <!-- Instructions on how to access pairing -->
    <string name="pair_instructions_2"><![CDATA[打开 <b>firefox.com/pair</b> 并扫描网站上的二维码]]></string>

    <!-- Toolbar Preferences -->
    <!-- Preference for using top toolbar -->
    <string name="preference_top_toolbar">顶部</string>
    <!-- Preference for using bottom toolbar -->
    <string name="preference_bottom_toolbar">底部</string>

    <!-- Theme Preferences -->
    <!-- Preference for using light theme -->
    <string name="preference_light_theme">明亮</string>
    <!-- Preference for using dark theme -->
    <string name="preference_dark_theme">深邃</string>

    <!-- Preference for using using dark or light theme automatically set by battery -->
    <string name="preference_auto_battery_theme">依系统省电模式设置</string>
    <!-- Preference for using following device theme -->
    <string name="preference_follow_device_theme">跟随设备主题</string>

    <!-- Gestures Preferences-->
    <!-- Preferences for using pull to refresh in a webpage -->
    <string name="preference_gestures_website_pull_to_refresh">下拉刷新</string>
    <!-- Preference for using the dynamic toolbar -->
    <string name="preference_gestures_dynamic_toolbar">滚动时隐藏工具栏</string>

    <!-- Preference for switching tabs by swiping horizontally on the toolbar -->
    <string name="preference_gestures_swipe_toolbar_switch_tabs">横向滑动工具栏切换标签页</string>

    <!-- Preference for showing the opened tabs by swiping up on the toolbar-->
    <string name="preference_gestures_swipe_toolbar_show_tabs">上滑工具栏显示打开的标签页</string>

    <!-- Library -->
    <!-- Option in Library to open Downloads page -->
    <string name="library_downloads">下载</string>
    <!-- Option in library to open Bookmarks page -->
    <string name="library_bookmarks">书签</string>
    <!-- Option in library to open Desktop Bookmarks root page -->
    <string name="library_desktop_bookmarks_root">桌面设备上的书签</string>
    <!-- Option in library to open Desktop Bookmarks "menu" page -->
    <string name="library_desktop_bookmarks_menu">书签菜单</string>
    <!-- Option in library to open Desktop Bookmarks "toolbar" page -->
    <string name="library_desktop_bookmarks_toolbar">书签工具栏</string>
    <!-- Option in library to open Desktop Bookmarks "unfiled" page -->
    <string name="library_desktop_bookmarks_unfiled">其他书签</string>
    <!-- Option in Library to open History page -->
    <string name="library_history">历史</string>
    <!-- Option in Library to open a new tab -->
    <string name="library_new_tab">新建标签页</string>
    <!-- Settings Page Title -->
    <string name="settings_title">设置</string>
    <!-- Content description (not visible, for screen readers etc.): "Close button for library settings" -->
    <string name="content_description_close_button">关闭</string>

    <!-- Title to show in alert when a lot of tabs are to be opened
    %d is a placeholder for the number of tabs that will be opened -->
    <string name="open_all_warning_title">要打开这 %d 个标签页吗？</string>
    <!-- Message to warn users that a large number of tabs will be opened
    %s will be replaced by app name. -->
    <string name="open_all_warning_message">一并加载太多页面可能会减慢 %s 的运行。您确定要一并打开吗？</string>
    <!-- Dialog button text for confirming open all tabs -->
    <string name="open_all_warning_confirm">打开标签页</string>
    <!-- Dialog button text for canceling open all tabs -->
    <string name="open_all_warning_cancel">取消</string>

    <!-- Text to show users they have one page in the history group section of the History fragment.
    %d is a placeholder for the number of pages in the group. -->
    <string name="history_search_group_site_1">共 %d 页</string>

    <!-- Text to show users they have multiple pages in the history group section of the History fragment.
    %d is a placeholder for the number of pages in the group. -->
    <string name="history_search_group_sites_1">共 %d 页</string>

    <!-- Option in library for Recently Closed Tabs -->
    <string name="library_recently_closed_tabs">最近关闭的标签页</string>
    <!-- Option in library to open Recently Closed Tabs page -->
    <string name="recently_closed_show_full_history">显示所有历史记录</string>
    <!-- Text to show users they have multiple tabs saved in the Recently Closed Tabs section of history.
    %d is a placeholder for the number of tabs selected. -->
    <string name="recently_closed_tabs">%d 个标签页</string>
    <!-- Text to show users they have one tab saved in the Recently Closed Tabs section of history.
    %d is a placeholder for the number of tabs selected. -->
    <string name="recently_closed_tab">%d 个标签页</string>
    <!-- Recently closed tabs screen message when there are no recently closed tabs -->
    <string name="recently_closed_empty_message">暂无最近关闭的标签页</string>

    <!-- Tab Management -->
    <!-- Title of preference for tabs management -->
    <string name="preferences_tabs">标签页</string>
    <!-- Title of preference that allows a user to specify the tab view -->
    <string name="preferences_tab_view">标签页视图</string>
    <!-- Option for a list tab view -->
    <string name="tab_view_list">列表</string>
    <!-- Option for a grid tab view -->
    <string name="tab_view_grid">网格</string>
    <!-- Title of preference that allows a user to auto close tabs after a specified amount of time -->
    <string name="preferences_close_tabs">关闭标签页</string>
    <!-- Option for auto closing tabs that will never auto close tabs, always allows user to manually close tabs -->
    <string name="close_tabs_manually">手动</string>
    <!-- Option for auto closing tabs that will auto close tabs after one day -->
    <string name="close_tabs_after_one_day">1 天后</string>
    <!-- Option for auto closing tabs that will auto close tabs after one week -->
    <string name="close_tabs_after_one_week">1 周后</string>
    <!-- Option for auto closing tabs that will auto close tabs after one month -->
    <string name="close_tabs_after_one_month">1 个月后</string>

    <!-- Title of preference that allows a user to specify the auto-close settings for open tabs -->
    <string name="preference_auto_close_tabs" tools:ignore="UnusedResources">自动关闭打开的标签页</string>

    <!-- Opening screen -->
    <!-- Title of a preference that allows a user to choose what screen to show after opening the app -->
    <string name="preferences_opening_screen">启动页</string>
    <!-- Option for always opening the homepage when re-opening the app -->
    <string name="opening_screen_homepage">主页</string>
    <!-- Option for always opening the user's last-open tab when re-opening the app -->
    <string name="opening_screen_last_tab">最后打开的标签页</string>
    <!-- Option for always opening the homepage when re-opening the app after four hours of inactivity -->
    <string name="opening_screen_after_four_hours_of_inactivity">四小时未使用则回到主页</string>
    <!-- Summary for tabs preference when auto closing tabs setting is set to manual close-->
    <string name="close_tabs_manually_summary">手动关闭</string>
    <!-- Summary for tabs preference when auto closing tabs setting is set to auto close tabs after one day-->
    <string name="close_tabs_after_one_day_summary">1 天后关闭</string>
    <!-- Summary for tabs preference when auto closing tabs setting is set to auto close tabs after one week-->
    <string name="close_tabs_after_one_week_summary">1 周后关闭</string>
    <!-- Summary for tabs preference when auto closing tabs setting is set to auto close tabs after one month-->
    <string name="close_tabs_after_one_month_summary">1 个月后关闭</string>

    <!-- Summary for homepage preference indicating always opening the homepage when re-opening the app -->
    <string name="opening_screen_homepage_summary">打开主页</string>
    <!-- Summary for homepage preference indicating always opening the last-open tab when re-opening the app -->
    <string name="opening_screen_last_tab_summary">打开最近的标签页</string>
    <!-- Summary for homepage preference indicating opening the homepage when re-opening the app after four hours of inactivity -->
    <string name="opening_screen_after_four_hours_of_inactivity_summary">闲置四小时后打开主页</string>

    <!-- Inactive tabs -->
    <!-- Category header of a preference that allows a user to enable or disable the inactive tabs feature -->
    <string name="preferences_inactive_tabs">将旧标签页切换至休眠状态</string>

    <!-- Title of inactive tabs preference -->
    <string name="preferences_inactive_tabs_title">两周内未查看的标签页将进入休眠状态。</string>

    <!-- Studies -->
    <!-- Title of the remove studies button -->
    <string name="studies_remove">移除</string>
    <!-- Title of the active section on the studies list -->
    <string name="studies_active">进行中</string>
    <!-- Description for studies, it indicates why Firefox use studies. The first parameter is the name of the application. -->
    <string name="studies_description_2">%1$s 可能会不时地安装并运行一些研究项目。</string>
    <!-- Learn more link for studies, links to an article for more information about studies. -->
    <string name="studies_learn_more">详细了解</string>

    <!-- Dialog message shown after removing a study -->
    <string name="studies_restart_app">应用程序将退出以应用更改</string>
    <!-- Dialog button to confirm the removing a study. -->
    <string name="studies_restart_dialog_ok">确定</string>
    <!-- Dialog button text for canceling removing a study. -->
    <string name="studies_restart_dialog_cancel">取消</string>

    <!-- Toast shown after turning on/off studies preferences -->
    <string name="studies_toast_quit_application" tools:ignore="UnusedResources">退出应用程序以应用更改…</string>

    <!-- Sessions -->
    <!-- Title for the list of tabs -->
    <string name="tab_header_label">标签页</string>
    <!-- Title for the list of tabs in the current private session -->
    <string name="tabs_header_private_tabs_title">隐私标签页</string>
    <!-- Title for the list of tabs in the synced tabs -->
    <string name="tabs_header_synced_tabs_title">受同步的标签页</string>
    <!-- Content description (not visible, for screen readers etc.): Add tab button. Adds a news tab when pressed -->
    <string name="add_tab">添加标签页</string>
    <!-- Content description (not visible, for screen readers etc.): Add tab button. Adds a news tab when pressed -->
    <string name="add_private_tab">新建隐私标签页</string>
    <!-- Text for the new tab button to indicate adding a new private tab in the tab -->
    <string name="tab_drawer_fab_content">隐私标签页</string>
    <!-- Text for the new tab button to indicate syncing command on the synced tabs page -->
    <string name="tab_drawer_fab_sync">同步</string>
    <!-- Text shown in the menu for sharing all tabs -->
    <string name="tab_tray_menu_item_share">分享所有标签页</string>
    <!-- Text shown in the menu to view recently closed tabs -->
    <string name="tab_tray_menu_recently_closed">最近关闭的标签页</string>
    <!-- Text shown in the tabs tray inactive tabs section -->
    <string name="tab_tray_inactive_recently_closed" tools:ignore="UnusedResources">最近关闭</string>
    <!-- Text shown in the menu to view account settings -->
    <string name="tab_tray_menu_account_settings">账户设置</string>
    <!-- Text shown in the menu to view tab settings -->
    <string name="tab_tray_menu_tab_settings">标签页设置</string>
    <!-- Text shown in the menu for closing all tabs -->
    <string name="tab_tray_menu_item_close">关闭所有标签页</string>
    <!-- Text shown in the multiselect menu for bookmarking selected tabs. -->
    <string name="tab_tray_multiselect_menu_item_bookmark">书签</string>
    <!-- Text shown in the multiselect menu for closing selected tabs. -->
    <string name="tab_tray_multiselect_menu_item_close">关闭</string>
    <!-- Content description for tabs tray multiselect share button -->
    <string name="tab_tray_multiselect_share_content_description">分享所选标签页</string>
    <!-- Content description for tabs tray multiselect menu -->
    <string name="tab_tray_multiselect_menu_content_description">选择标签页菜单</string>
    <!-- Content description (not visible, for screen readers etc.): Removes tab from collection button. Removes the selected tab from collection when pressed -->
    <string name="remove_tab_from_collection">将标签页从收藏集移除</string>
    <!-- Text for button to enter multiselect mode in tabs tray -->
    <string name="tabs_tray_select_tabs">选择标签页</string>
    <!-- Content description (not visible, for screen readers etc.): Close tab button. Closes the current session when pressed -->
    <string name="close_tab">关闭标签页</string>
    <!-- Content description (not visible, for screen readers etc.): Close tab <title> button. First parameter is tab title  -->
    <string name="close_tab_title">关闭标签页 %s</string>
    <!-- Content description (not visible, for screen readers etc.): Opens the open tabs menu when pressed -->
    <string name="open_tabs_menu">打开标签页菜单</string>
    <!-- Open tabs menu item to save tabs to collection -->
    <string name="tabs_menu_save_to_collection1">将标签页保存至收藏集</string>
    <!-- Text for the menu button to delete a collection -->
    <string name="collection_delete">删除收藏集</string>
    <!-- Text for the menu button to rename a collection -->
    <string name="collection_rename">更名收藏集</string>
    <!-- Text for the button to open tabs of the selected collection -->
    <string name="collection_open_tabs">打开标签页</string>


    <!-- Hint for adding name of a collection -->
    <string name="collection_name_hint">收藏集名称</string>
    <!-- Text for the menu button to rename a top site -->
    <string name="rename_top_site">重命名</string>
    <!-- Text for the menu button to remove a top site -->
    <string name="remove_top_site">移除</string>

    <!-- Text for the menu button to delete a top site from history -->
    <string name="delete_from_history">删除历史记录</string>
    <!-- Postfix for private WebApp titles, placeholder is replaced with app name -->
    <string name="pwa_site_controls_title_private">%1$s（隐私模式）</string>

    <!-- History -->
    <!-- Text for the button to search all history -->
    <string name="history_search_1">输入搜索词</string>
    <!-- Text for the button to clear all history -->
    <string name="history_delete_all">删除历史记录</string>
    <!-- Text for the snackbar to confirm that multiple browsing history items has been deleted -->
    <string name="history_delete_multiple_items_snackbar">历史记录已删除</string>
    <!-- Text for the snackbar to confirm that a single browsing history item has been deleted. The first parameter is the shortened URL of the deleted history item. -->
    <string name="history_delete_single_item_snackbar">已删除 %1$s</string>
    <!-- Context description text for the button to delete a single history item -->
    <string name="history_delete_item">删除</string>
    <!-- History multi select title in app bar
    The first parameter is the number of bookmarks selected -->
    <string name="history_multi_select_title">已选择 %1$d 条历史记录</string>
    <!-- Text for the header that groups the history for today -->
    <string name="history_today">今天</string>
    <!-- Text for the header that groups the history for yesterday -->
    <string name="history_yesterday">昨天</string>
    <!-- Text for the header that groups the history the past 7 days -->
    <string name="history_7_days">最近 7 天</string>
    <!-- Text for the header that groups the history the past 30 days -->
    <string name="history_30_days">最近 30 天</string>
    <!-- Text for the header that groups the history older than the last month -->
    <string name="history_older">更早</string>

    <!-- Text shown when no history exists -->
    <string name="history_empty_message">无历史记录</string>

    <!-- Downloads -->
    <!-- Text for the snackbar to confirm that multiple downloads items have been removed -->
    <string name="download_delete_multiple_items_snackbar_1">下载记录已清除</string>
    <!-- Text for the snackbar to confirm that a single download item has been removed. The first parameter is the name of the download item. -->
    <string name="download_delete_single_item_snackbar">已移除 %1$s</string>
    <!-- Text shown when no download exists -->
    <string name="download_empty_message_1">暂无下载的文件</string>
    <!-- History multi select title in app bar
    The first parameter is the number of downloads selected -->
    <string name="download_multi_select_title">已选择 %1$d 个下载项</string>


    <!-- Text for the button to remove a single download item -->
    <string name="download_delete_item_1">移除</string>


    <!-- Crashes -->
    <!-- Title text displayed on the tab crash page. This first parameter is the name of the application (For example: Fenix) -->
    <string name="tab_crash_title_2">抱歉，%1$s 无法加载该页面。</string>

    <!-- Send crash report checkbox text on the tab crash page -->
    <string name="tab_crash_send_report">向 Mozilla 发送崩溃报告</string>
    <!-- Close tab button text on the tab crash page -->
    <string name="tab_crash_close">关闭标签页</string>
    <!-- Restore tab button text on the tab crash page -->
    <string name="tab_crash_restore">恢复标签页</string>

    <!-- Bookmarks -->
    <!-- Confirmation message for a dialog confirming if the user wants to delete the selected folder -->
    <string name="bookmark_delete_folder_confirmation_dialog">您确定要删除这个文件夹吗？</string>
    <!-- Confirmation message for a dialog confirming if the user wants to delete multiple items including folders. Parameter will be replaced by app name. -->
    <string name="bookmark_delete_multiple_folders_confirmation_dialog">%s 将删除所选项目。</string>
    <!-- Text for the cancel button on delete bookmark dialog -->
    <string name="bookmark_delete_negative">取消</string>
    <!-- Screen title for adding a bookmarks folder -->
    <string name="bookmark_add_folder">新建文件夹</string>
    <!-- Snackbar title shown after a bookmark has been created. -->
    <string name="bookmark_saved_snackbar">书签已保存！</string>
    <!-- Snackbar edit button shown after a bookmark has been created. -->
    <string name="edit_bookmark_snackbar_action">编辑</string>

    <!-- Bookmark overflow menu edit button -->
    <string name="bookmark_menu_edit_button">编辑</string>
    <!-- Bookmark overflow menu copy button -->
    <string name="bookmark_menu_copy_button">复制</string>
    <!-- Bookmark overflow menu share button -->
    <string name="bookmark_menu_share_button">分享</string>
    <!-- Bookmark overflow menu open in new tab button -->
    <string name="bookmark_menu_open_in_new_tab_button">新建标签页打开</string>
    <!-- Bookmark overflow menu open in private tab button -->
    <string name="bookmark_menu_open_in_private_tab_button">新建隐私标签页打开</string>
    <!-- Bookmark overflow menu open all in tabs button -->
    <string name="bookmark_menu_open_all_in_tabs_button">新建标签页全部打开</string>
    <!-- Bookmark overflow menu open all in private tabs button -->
    <string name="bookmark_menu_open_all_in_private_tabs_button">新建隐私标签页全部打开</string>
    <!-- Bookmark overflow menu delete button -->
    <string name="bookmark_menu_delete_button">删除</string>
    <!--Bookmark overflow menu save button -->
    <string name="bookmark_menu_save_button">保存</string>
    <!-- Bookmark multi select title in app bar
     The first parameter is the number of bookmarks selected -->
    <string name="bookmarks_multi_select_title">已选择 %1$d 条书签</string>
    <!-- Bookmark editing screen title -->
    <string name="edit_bookmark_fragment_title">编辑书签</string>
    <!-- Bookmark folder editing screen title -->
    <string name="edit_bookmark_folder_fragment_title">编辑文件夹</string>
    <!-- Bookmark sign in button message -->
    <string name="bookmark_sign_in_button">登录后即可查看同步的书签</string>


    <!-- Bookmark URL editing field label -->
    <string name="bookmark_url_label">网址</string>
    <!-- Bookmark FOLDER editing field label -->
    <string name="bookmark_folder_label">文件夹</string>
    <!-- Bookmark NAME editing field label -->
    <string name="bookmark_name_label">名称</string>
    <!-- Bookmark add folder screen title -->
    <string name="bookmark_add_folder_fragment_label">新建文件夹</string>
    <!-- Bookmark select folder screen title -->
    <string name="bookmark_select_folder_fragment_label">选择文件夹</string>
    <!-- Bookmark editing error missing title -->
    <string name="bookmark_empty_title_error">须要有标题</string>
    <!-- Bookmark editing error missing or improper URL -->
    <string name="bookmark_invalid_url_error">无效网址</string>
    <!-- Bookmark screen message for empty bookmarks folder -->
    <string name="bookmarks_empty_message">此处无书签</string>
    <!-- Bookmark snackbar message on deletion
     The first parameter is the host part of the URL of the bookmark deleted, if any -->
    <string name="bookmark_deletion_snackbar_message">已删除书签 %1$s</string>
    <!-- Bookmark snackbar message on deleting multiple bookmarks not including folders-->
    <string name="bookmark_deletion_multiple_snackbar_message_2">书签已删除</string>
    <!-- Bookmark snackbar message on deleting multiple bookmarks including folders-->
    <string name="bookmark_deletion_multiple_snackbar_message_3">正在删除所选文件夹</string>
    <!-- Bookmark undo button for deletion snackbar action -->
    <string name="bookmark_undo_deletion">撤销</string>

    <!-- Text for the button to search all bookmarks -->
    <string name="bookmark_search">输入搜索词</string>

    <!-- Site Permissions -->
    <!-- Button label that take the user to the Android App setting -->
    <string name="phone_feature_go_to_settings">前往设置</string>

    <!-- Content description (not visible, for screen readers etc.): Quick settings sheet
        to give users access to site specific information / settings. For example:
        Secure settings status and a button to modify site permissions -->
    <string name="quick_settings_sheet">快速设置表</string>
    <!-- Label that indicates that this option it the recommended one -->
    <string name="phone_feature_recommended">推荐</string>
    <!-- Button label for clearing all the information of site permissions-->
    <string name="clear_permissions">清除权限</string>
    <!-- Text for the OK button on Clear permissions dialog -->
    <string name="clear_permissions_positive">确定</string>
    <!-- Text for the cancel button on Clear permissions dialog -->
    <string name="clear_permissions_negative">取消</string>
    <!-- Button label for clearing a site permission-->
    <string name="clear_permission">清除权限</string>
    <!-- Text for the OK button on Clear permission dialog -->
    <string name="clear_permission_positive">确定</string>
    <!-- Text for the cancel button on Clear permission dialog -->
    <string name="clear_permission_negative">取消</string>
    <!-- Button label for clearing all the information on all sites-->
    <string name="clear_permissions_on_all_sites">清除所有网站的权限</string>
    <!-- Preference for altering video and audio autoplay for all websites -->
    <string name="preference_browser_feature_autoplay">自动播放</string>
    <!-- Preference for altering the camera access for all websites -->
    <string name="preference_phone_feature_camera">相机</string>
    <!-- Preference for altering the microphone access for all websites -->
    <string name="preference_phone_feature_microphone">麦克风</string>
    <!-- Preference for altering the location access for all websites -->
    <string name="preference_phone_feature_location">位置</string>
    <!-- Preference for altering the notification access for all websites -->
    <string name="preference_phone_feature_notification">通知</string>
    <!-- Preference for altering the persistent storage access for all websites -->
    <string name="preference_phone_feature_persistent_storage">持久存储</string>
    <!-- Preference for altering the storage access setting for all websites -->
    <string name="preference_phone_feature_cross_origin_storage_access">跨站 Cookie</string>
    <!-- Preference for altering the EME access for all websites -->
    <string name="preference_phone_feature_media_key_system_access">受 DRM 控制的内容</string>
    <!-- Label that indicates that a permission must be asked always -->
    <string name="preference_option_phone_feature_ask_to_allow">每次都问我</string>
    <!-- Label that indicates that a permission must be blocked -->
    <string name="preference_option_phone_feature_blocked">阻止</string>
    <!-- Label that indicates that a permission must be allowed -->
    <string name="preference_option_phone_feature_allowed">允许</string>
    <!--Label that indicates a permission is by the Android OS-->
    <string name="phone_feature_blocked_by_android">被 Android 阻止</string>
    <!-- Preference for showing a list of websites that the default configurations won't apply to them -->
    <string name="preference_exceptions">例外网站</string>
    <!-- Summary of tracking protection preference if tracking protection is set to off -->
    <string name="tracking_protection_off">关闭</string>

    <!-- Summary of tracking protection preference if tracking protection is set to standard -->
    <string name="tracking_protection_standard">标准</string>
    <!-- Summary of tracking protection preference if tracking protection is set to strict -->
    <string name="tracking_protection_strict">严格</string>
    <!-- Summary of tracking protection preference if tracking protection is set to custom -->
    <string name="tracking_protection_custom">自定义</string>
    <!-- Label for global setting that indicates that all video and audio autoplay is allowed -->
    <string name="preference_option_autoplay_allowed2">允许音频和视频</string>
    <!-- Label for site specific setting that indicates that all video and audio autoplay is allowed -->
    <string name="quick_setting_option_autoplay_allowed">允许音频和视频</string>
    <!-- Label that indicates that video and audio autoplay is only allowed over Wi-Fi -->
    <string name="preference_option_autoplay_allowed_wifi_only2">在蜂窝数据下阻止音频和视频</string>
    <!-- Subtext that explains 'autoplay on Wi-Fi only' option -->
    <string name="preference_option_autoplay_allowed_wifi_subtext">将在 Wi-Fi 下播放音频和视频</string>
    <!-- Label for global setting that indicates that video autoplay is allowed, but audio autoplay is blocked -->
    <string name="preference_option_autoplay_block_audio2">仅阻止音频</string>
    <!-- Label for site specific setting that indicates that video autoplay is allowed, but audio autoplay is blocked -->
    <string name="quick_setting_option_autoplay_block_audio">仅阻止音频</string>
    <!-- Label for global setting that indicates that all video and audio autoplay is blocked -->
    <string name="preference_option_autoplay_blocked3">阻止音频和视频</string>
    <!-- Label for site specific setting that indicates that all video and audio autoplay is blocked -->
    <string name="quick_setting_option_autoplay_blocked">阻止音频和视频</string>
    <!-- Summary of delete browsing data on quit preference if it is set to on -->
    <string name="delete_browsing_data_quit_on">开启</string>
    <!-- Summary of delete browsing data on quit preference if it is set to off -->
    <string name="delete_browsing_data_quit_off">关闭</string>

    <!-- Summary of studies preference if it is set to on -->
    <string name="studies_on">开启</string>
    <!-- Summary of studies data on quit preference if it is set to off -->
    <string name="studies_off">关闭</string>

    <!-- Collections -->
    <!-- Collections header on home fragment -->
    <string name="collections_header">收藏集</string>
    <!-- Content description (not visible, for screen readers etc.): Opens the collection menu when pressed -->
    <string name="collection_menu_button_content_description">收藏集菜单</string>

    <!-- Label to describe what collections are to a new user without any collections -->
    <string name="no_collections_description2">有用的东西收藏在这。\n将相似的搜索查询、网站和标签页归入一组，方便以后快速访问。</string>
    <!-- Title for the "select tabs" step of the collection creator -->
    <string name="create_collection_select_tabs">选取标签页</string>

    <!-- Title for the "select collection" step of the collection creator -->
    <string name="create_collection_select_collection">选择收藏集</string>

    <!-- Title for the "name collection" step of the collection creator -->
    <string name="create_collection_name_collection">命名收藏集</string>

    <!-- Button to add new collection for the "select collection" step of the collection creator -->
    <string name="create_collection_add_new_collection">新建收藏集</string>

    <!-- Button to select all tabs in the "select tabs" step of the collection creator -->
    <string name="create_collection_select_all">全选</string>

    <!-- Button to deselect all tabs in the "select tabs" step of the collection creator -->
    <string name="create_collection_deselect_all">全不选</string>
    <!-- Text to prompt users to select the tabs to save in the "select tabs" step of the collection creator -->
    <string name="create_collection_save_to_collection_empty">选取要保存的标签页</string>

    <!-- Text to show users how many tabs they have selected in the "select tabs" step of the collection creator.
     %d is a placeholder for the number of tabs selected. -->
    <string name="create_collection_save_to_collection_tabs_selected">已选取 %d 个标签页</string>

    <!-- Text to show users they have one tab selected in the "select tabs" step of the collection creator.
    %d is a placeholder for the number of tabs selected. -->
    <string name="create_collection_save_to_collection_tab_selected">已选取 %d 个标签页</string>

    <!-- Text shown in snackbar when multiple tabs have been saved in a collection -->
    <string name="create_collection_tabs_saved">标签页已保存！</string>

    <!-- Text shown in snackbar when one or multiple tabs have been saved in a new collection -->
    <string name="create_collection_tabs_saved_new_collection">收藏集已保存！</string>
    <!-- Text shown in snackbar when one tab has been saved in a collection -->
    <string name="create_collection_tab_saved">标签页已保存！</string>

    <!-- Content description (not visible, for screen readers etc.): button to close the collection creator -->
    <string name="create_collection_close">关闭</string>

    <!-- Button to save currently selected tabs in the "select tabs" step of the collection creator-->
    <string name="create_collection_save">保存</string>

    <!-- Snackbar action to view the collection the user just created or updated -->
    <string name="create_collection_view">查看</string>

    <!-- Text for the OK button from collection dialogs -->
    <string name="create_collection_positive">确定</string>
    <!-- Text for the cancel button from collection dialogs -->
    <string name="create_collection_negative">取消</string>

    <!-- Default name for a new collection in "name new collection" step of the collection creator. %d is a placeholder for the number of collections-->
    <string name="create_collection_default_name">收藏集 %d</string>

    <!-- Share -->
    <!-- Share screen header -->
    <string name="share_header_2">分享</string>
    <!-- Content description (not visible, for screen readers etc.):
        "Share" button. Opens the share menu when pressed. -->
    <string name="share_button_content_description">分享</string>
    <!-- Text for the Save to PDF feature in the share menu -->
    <string name="share_save_to_pdf">保存为 PDF</string>
    <!-- Text for error message when generating a PDF file Text. -->
    <string name="unable_to_save_to_pdf_error">无法生成 PDF</string>
    <!-- Text for standard error snackbar dismiss button. -->
    <string name="standard_snackbar_error_dismiss">知道了</string>
    <!-- Text for error message when printing a page and it fails. -->
    <string name="unable_to_print_page_error">无法打印此页面</string>
    <!-- Text for the print feature in the share and browser menu -->
    <string name="menu_print">打印</string>
    <!-- Sub-header in the dialog to share a link to another sync device -->
    <string name="share_device_subheader">发送到设备</string>
    <!-- Sub-header in the dialog to share a link to an app from the full list -->
    <string name="share_link_all_apps_subheader">所有操作</string>
    <!-- Sub-header in the dialog to share a link to an app from the most-recent sorted list -->
    <string name="share_link_recent_apps_subheader">最近使用</string>
    <!-- Text for the copy link action in the share screen. -->
    <string name="share_copy_link_to_clipboard">复制到剪贴板</string>
    <!-- Toast shown after copying link to clipboard -->
    <string name="toast_copy_link_to_clipboard">已复制到剪贴板</string>
    <!-- An option from the share dialog to sign into sync -->
    <string name="sync_sign_in">登录同步服务</string>
     <!-- An option from the three dot menu to sync and save data -->
    <string name="sync_menu_sync_and_save_data">同步并保存数据</string>
    <!-- An option from the share dialog to send link to all other sync devices -->
    <string name="sync_send_to_all">发送到所有设备</string>
    <!-- An option from the share dialog to reconnect to sync -->
    <string name="sync_reconnect">重新连接同步</string>
    <!-- Text displayed when sync is offline and cannot be accessed -->
    <string name="sync_offline">离线</string>
    <!-- An option to connect additional devices -->
    <string name="sync_connect_device">连接其他设备</string>
    <!-- The dialog text shown when additional devices are not available -->
    <string name="sync_connect_device_dialog">请在至少另一台设备上的 Firefox 登录才能发送标签页。</string>
    <!-- Confirmation dialog button -->
    <string name="sync_confirmation_button">明白了</string>

    <!-- Share error message -->
    <string name="share_error_snackbar">无法分享至该应用</string>

    <!-- Add new device screen title -->
    <string name="sync_add_new_device_title">发送到设备</string>
    <!-- Text for the warning message on the Add new device screen -->
    <string name="sync_add_new_device_message">尚未连上其他设备</string>
    <!-- Text for the button to learn about sending tabs -->
    <string name="sync_add_new_device_learn_button">了解发送标签页…</string>
    <!-- Text for the button to connect another device -->
    <string name="sync_add_new_device_connect_button">连接其他设备…</string>

    <!-- Notifications -->
    <!-- Text shown in the notification that pops up to remind the user that a private browsing session is active. -->
    <string name="notification_pbm_delete_text_2">关闭隐私标签页</string>

    <!-- Text shown in the notification that pops up to remind the user that a private browsing session is active for Android 14+ -->
    <string name="notification_erase_title_android_14">要关闭隐私标签页吗？</string>
    <string name="notification_erase_text_android_14">点按或轻扫此通知，即可关闭隐私标签页。</string>

    <!-- Name of the marketing notification channel. Displayed in the "App notifications" system settings for the app -->
    <string name="notification_marketing_channel_name">市场营销</string>

    <!-- Title shown in the notification that pops up to remind the user to set fenix as default browser.
    The app name is in the text, due to limitations with localizing Nimbus experiments -->
    <string name="nimbus_notification_default_browser_title" tools:ignore="UnusedResources">Firefox 又快、又有隐私</string>
    <!-- Text shown in the notification that pops up to remind the user to set fenix as default browser.
    The app name is in the text, due to limitations with localizing Nimbus experiments -->
    <string name="nimbus_notification_default_browser_text" tools:ignore="UnusedResources">将 Firefox 设为您的默认浏览器</string>
    <!-- Title shown in the notification that pops up to re-engage the user -->
    <string name="notification_re_engagement_title">试用隐私浏览功能</string>
    <!-- Text shown in the notification that pops up to re-engage the user.
    %1$s is a placeholder that will be replaced by the app name. -->
    <string name="notification_re_engagement_text">%1$s 将不会保存浏览期间的 Cookie 和历史记录</string>

    <!-- Title A shown in the notification that pops up to re-engage the user -->
    <string name="notification_re_engagement_A_title">浏览不留痕迹</string>
    <!-- Text A shown in the notification that pops up to re-engage the user.
    %1$s is a placeholder that will be replaced by the app name. -->
    <string name="notification_re_engagement_A_text">%1$s 的隐私浏览模式不会保存您的上网信息。</string>
    <!-- Title B shown in the notification that pops up to re-engage the user -->
    <string name="notification_re_engagement_B_title">开始您的搜索之旅吧</string>
    <!-- Text B shown in the notification that pops up to re-engage the user -->
    <string name="notification_re_engagement_B_text">搜索周边物，探索新鲜事。</string>

    <!-- Survey -->
    <!-- Text shown in the fullscreen message that pops up to ask user to take a short survey.
    The app name is in the text, due to limitations with localizing Nimbus experiments -->
    <string name="nimbus_survey_message_text">请填写这份简短的问卷，帮助 Firefox 变得更好。</string>
    <!-- Preference for taking the short survey. -->
    <string name="preferences_take_survey">问卷调查</string>
    <!-- Preference for not taking the short survey. -->
    <string name="preferences_not_take_survey">不了，谢谢</string>

    <!-- Snackbar -->
    <!-- Text shown in snackbar when user deletes a collection -->
    <string name="snackbar_collection_deleted">收藏集已删除</string>

    <!-- Text shown in snackbar when user renames a collection -->
    <string name="snackbar_collection_renamed">收藏集已更名</string>

    <!-- Text shown in snackbar when user closes a tab -->
    <string name="snackbar_tab_closed">标签页已关闭</string>
    <!-- Text shown in snackbar when user closes all tabs -->
    <string name="snackbar_tabs_closed">标签页已关闭</string>
    <!-- Text shown in snackbar when user bookmarks a list of tabs -->
    <string name="snackbar_message_bookmarks_saved">书签已保存！</string>
    <!-- Text shown in snackbar when user adds a site to shortcuts -->
    <string name="snackbar_added_to_shortcuts">快捷方式已添加！</string>
    <!-- Text shown in snackbar when user closes a private tab -->
    <string name="snackbar_private_tab_closed">隐私标签页已关闭</string>
    <!-- Text shown in snackbar when user closes all private tabs -->
    <string name="snackbar_private_tabs_closed">隐私标签页已关闭</string>
    <!-- Text shown in snackbar when user erases their private browsing data -->
    <string name="snackbar_private_data_deleted">隐私浏览数据已删除</string>
    <!-- Text shown in snackbar to undo deleting a tab, top site or collection -->
    <string name="snackbar_deleted_undo">撤销</string>

    <!-- Text shown in snackbar when user removes a top site -->
    <string name="snackbar_top_site_removed">网站已移除</string>
    <!-- QR code scanner prompt which appears after scanning a code, but before navigating to it
        First parameter is the name of the app, second parameter is the URL or text scanned-->
    <string name="qr_scanner_confirmation_dialog_message">允许 %1$s 打开 %2$s</string>
    <!-- QR code scanner prompt dialog positive option to allow navigation to scanned link -->
    <string name="qr_scanner_dialog_positive">允许</string>
    <!-- QR code scanner prompt dialog positive option to deny navigation to scanned link -->
    <string name="qr_scanner_dialog_negative">拒绝</string>
    <!-- QR code scanner prompt dialog error message shown when a hostname does not contain http or https. -->
    <string name="qr_scanner_dialog_invalid">无效网址。</string>
    <!-- QR code scanner prompt dialog positive option when there is an error -->
    <string name="qr_scanner_dialog_invalid_ok">确定</string>
    <!-- Tab collection deletion prompt dialog message. Placeholder will be replaced with the collection name -->
    <string name="tab_collection_dialog_message">您确定要删除“%1$s”吗？</string>
    <!-- Collection and tab deletion prompt dialog message. This will show when the last tab from a collection is deleted -->
    <string name="delete_tab_and_collection_dialog_message">删除此标签页将删除整个收藏集。您可以随时新建收藏集。</string>
    <!-- Collection and tab deletion prompt dialog title. Placeholder will be replaced with the collection name. This will show when the last tab from a collection is deleted -->
    <string name="delete_tab_and_collection_dialog_title">要删除“%1$s”吗？</string>
    <!-- Tab collection deletion prompt dialog option to delete the collection -->
    <string name="tab_collection_dialog_positive">删除</string>
    <!-- Text displayed in a notification when the user enters full screen mode -->
    <string name="full_screen_notification">进入全屏模式</string>

    <!-- Message for copying the URL via long press on the toolbar -->
    <string name="url_copied">网址已复制</string>


    <!-- Sample text for accessibility font size -->
    <string name="accessibility_text_size_sample_text_1">这是示例文本。您可以增大或减小字号，调整文字显示效果。</string>
    <!-- Summary for Accessibility Text Size Scaling Preference -->
    <string name="preference_accessibility_text_size_summary">使网站上的文字更大或更小</string>
    <!-- Title for Accessibility Text Size Scaling Preference -->
    <string name="preference_accessibility_font_size_title">字号</string>

    <!-- Title for Accessibility Text Automatic Size Scaling Preference -->
    <string name="preference_accessibility_auto_size_2">自动调整字号</string>
    <!-- Summary for Accessibility Text Automatic Size Scaling Preference -->
    <string name="preference_accessibility_auto_size_summary">将与您的 Android 中的字号设置保持一致。禁用此项后则可以手动调整。</string>

    <!-- Title for the Delete browsing data preference -->
    <string name="preferences_delete_browsing_data">删除浏览数据</string>
    <!-- Title for the tabs item in Delete browsing data -->
    <string name="preferences_delete_browsing_data_tabs_title_2">打开的标签页</string>
    <!-- Subtitle for the tabs item in Delete browsing data, parameter will be replaced with the number of open tabs -->
    <string name="preferences_delete_browsing_data_tabs_subtitle">%d 个标签页</string>
    <!-- Title for the data and history items in Delete browsing data -->
    <!-- Title for the history item in Delete browsing data -->
    <string name="preferences_delete_browsing_data_browsing_history_title">浏览历史</string>
    <!-- Subtitle for the data and history items in delete browsing data, parameter will be replaced with the
        number of history items the user has -->
    <string name="preferences_delete_browsing_data_browsing_data_subtitle">%d 条地址</string>
    <!-- Title for the cookies and site data items in Delete browsing data -->
    <string name="preferences_delete_browsing_data_cookies_and_site_data">Cookie 和网站数据</string>
    <!-- Subtitle for the cookies item in Delete browsing data -->
    <string name="preferences_delete_browsing_data_cookies_subtitle">您在绝大多数网站的登录状态将被清除</string>
    <!-- Title for the cached images and files item in Delete browsing data -->
    <string name="preferences_delete_browsing_data_cached_files">缓存的图像和文件</string>
    <!-- Subtitle for the cached images and files item in Delete browsing data -->
    <string name="preferences_delete_browsing_data_cached_files_subtitle">释放存储空间</string>
    <!-- Title for the site permissions item in Delete browsing data -->
    <string name="preferences_delete_browsing_data_site_permissions">网站权限</string>
    <!-- Title for the downloads item in Delete browsing data -->
    <string name="preferences_delete_browsing_data_downloads">下载项</string>
    <!-- Text for the button to delete browsing data -->
    <string name="preferences_delete_browsing_data_button">删除浏览数据</string>

    <!-- Title for the Delete browsing data on quit preference -->
    <string name="preferences_delete_browsing_data_on_quit">退出时删除浏览数据</string>

    <!-- Summary for the Delete browsing data on quit preference. "Quit" translation should match delete_browsing_data_on_quit_action translation. -->
    <string name="preference_summary_delete_browsing_data_on_quit_2">从主菜单中选择“退出”时，自动删除浏览数据</string>
    <!-- Action item in menu for the Delete browsing data on quit feature -->
    <string name="delete_browsing_data_on_quit_action">退出</string>

    <!-- Title text of a delete browsing data dialog. -->
    <string name="delete_history_prompt_title">要删除的时间范围</string>
    <!-- Body text of a delete browsing data dialog. -->
    <string name="delete_history_prompt_body" moz:RemovedIn="130" tools:ignore="UnusedResources">删除历史记录（包含同步自其他设备的记录）、Cookie 和其他浏览数据。</string>
    <!-- Body text of a delete browsing data dialog. -->
    <string name="delete_history_prompt_body_2">删除历史记录（包括已从其他设备同步的历史记录）</string>
    <!-- Radio button in the delete browsing data dialog to delete history items for the last hour. -->
    <string name="delete_history_prompt_button_last_hour">一小时内</string>
    <!-- Radio button in the delete browsing data dialog to delete history items for today and yesterday. -->
    <string name="delete_history_prompt_button_today_and_yesterday">昨今两天</string>
    <!-- Radio button in the delete browsing data dialog to delete all history. -->
    <string name="delete_history_prompt_button_everything">所有历史记录</string>

    <!-- Dialog message to the user asking to delete browsing data. Parameter will be replaced by app name. -->
    <string name="delete_browsing_data_prompt_message_3">%s 将删除选定的浏览数据。</string>
    <!-- Text for the cancel button for the data deletion dialog -->
    <string name="delete_browsing_data_prompt_cancel">取消</string>
    <!-- Text for the allow button for the data deletion dialog -->
    <string name="delete_browsing_data_prompt_allow">删除</string>
    <!-- Text for the snackbar confirmation that the data was deleted -->
    <string name="preferences_delete_browsing_data_snackbar">浏览数据已删除</string>

    <!-- Text for the snackbar to show the user that the deletion of browsing data is in progress -->
    <string name="deleting_browsing_data_in_progress">正在删除浏览数据…</string>

    <!-- Dialog message to the user asking to delete all history items inside the opened group. Parameter will be replaced by a history group name. -->
    <string name="delete_all_history_group_prompt_message">要删除“%s”中的所有网站？</string>
    <!-- Text for the cancel button for the history group deletion dialog -->
    <string name="delete_history_group_prompt_cancel">取消</string>
    <!-- Text for the allow button for the history group dialog -->
    <string name="delete_history_group_prompt_allow">删除</string>
    <!-- Text for the snackbar confirmation that the history group was deleted -->
    <string name="delete_history_group_snackbar">已删除分组</string>

    <!-- Onboarding -->
    <!-- text to display in the snackbar once account is signed-in -->
    <string name="onboarding_firefox_account_sync_is_on">同步已开启</string>

    <!-- Onboarding theme -->
    <!-- Text shown in snackbar when multiple tabs have been sent to device -->
    <string name="sync_sent_tabs_snackbar">标签页发送成功！</string>
    <!-- Text shown in snackbar when one tab has been sent to device  -->
    <string name="sync_sent_tab_snackbar">标签页发送成功！</string>
    <!-- Text shown in snackbar when sharing tabs failed  -->
    <string name="sync_sent_tab_error_snackbar">无法发送</string>
    <!-- Text shown in snackbar for the "retry" action that the user has after sharing tabs failed -->
    <string name="sync_sent_tab_error_snackbar_action">重试</string>
    <!-- Title of QR Pairing Fragment -->
    <string name="sync_scan_code">扫码</string>
    <!-- Instructions on how to access pairing -->
    <string name="sign_in_instructions"><![CDATA[在计算机上使用 Firefox 打开 <b>https://firefox.com/pair</b>]]></string>
    <!-- Text shown for sign in pairing when ready -->
    <string name="sign_in_ready_for_scan">立即扫码</string>
    <!-- Text shown for settings option for sign with pairing -->
    <string name="sign_in_with_camera">相机扫码登录</string>
    <!-- Text shown for settings option for sign with email -->
    <string name="sign_in_with_email">改用电子邮件</string>
    <!-- Text shown for settings option for create new account text.'Firefox' intentionally hardcoded here.-->
    <string name="sign_in_create_account_text"><![CDATA[尚无账户？<u>立即创建</u>以在设备间同步 Firefox。]]></string>
    <!-- Text shown in confirmation dialog to sign out of account. The first parameter is the name of the app (e.g. Firefox Preview) -->
    <string name="sign_out_confirmation_message_2">%s 将停止与您的账户的同步，但不会删除您在这台设备上的任何上网数据。</string>
    <!-- Option to continue signing out of account shown in confirmation dialog to sign out of account -->
    <string name="sign_out_disconnect">断开连接</string>
    <!-- Option to cancel signing out shown in confirmation dialog to sign out of account -->
    <string name="sign_out_cancel">取消</string>

    <!-- Error message snackbar shown after the user tried to select a default folder which cannot be altered -->
    <string name="bookmark_cannot_edit_root">无法编辑默认文件夹</string>

    <!-- Enhanced Tracking Protection -->
    <!-- Link displayed in enhanced tracking protection panel to access tracking protection settings -->
    <string name="etp_settings">保护设置</string>
    <!-- Preference title for enhanced tracking protection settings -->
    <string name="preference_enhanced_tracking_protection">增强型跟踪保护</string>
    <!-- Preference summary for enhanced tracking protection settings on/off switch -->
    <string name="preference_enhanced_tracking_protection_summary">现已支持“全方位 Cookie 保护”功能，这是我们迄今针对跨站跟踪器最为强大的屏障。</string>
    <!-- Description of enhanced tracking protection. The parameter is the name of the application (For example: Firefox Fenix) -->
    <string name="preference_enhanced_tracking_protection_explanation_2">%s 保护您免受众多常见跟踪器对您在线活动的窥视。</string>
    <!-- Text displayed that links to website about enhanced tracking protection -->
    <string name="preference_enhanced_tracking_protection_explanation_learn_more">详细了解</string>
    <!-- Preference for enhanced tracking protection for the standard protection settings -->
    <string name="preference_enhanced_tracking_protection_standard_default_1">标准（默认）</string>
    <!-- Preference description for enhanced tracking protection for the standard protection settings -->
    <string name="preference_enhanced_tracking_protection_standard_description_5">页面将正常加载，但拦截的跟踪器少一些。</string>
    <!--  Accessibility text for the Standard protection information icon  -->
    <string name="preference_enhanced_tracking_protection_standard_info_button">标准跟踪保护会拦截的内容</string>
    <!-- Preference for enhanced tracking protection for the strict protection settings -->
    <string name="preference_enhanced_tracking_protection_strict">严格</string>
    <!-- Preference description for enhanced tracking protection for the strict protection settings -->
    <string name="preference_enhanced_tracking_protection_strict_description_4">更强的跟踪保护与更快的性能，但可导致某些网站的运作不正常。</string>
    <!--  Accessibility text for the Strict protection information icon  -->
    <string name="preference_enhanced_tracking_protection_strict_info_button">严格跟踪保护会拦截的内容</string>
    <!-- Preference for enhanced tracking protection for the custom protection settings -->
    <string name="preference_enhanced_tracking_protection_custom">自定义</string>
    <!-- Preference description for enhanced tracking protection for the strict protection settings -->
    <string name="preference_enhanced_tracking_protection_custom_description_2">选择要拦截的跟踪器和脚本。</string>
    <!--  Accessibility text for the Strict protection information icon  -->
    <string name="preference_enhanced_tracking_protection_custom_info_button">自定义跟踪保护会拦截的内容</string>
    <!-- Header for categories that are being blocked by current Enhanced Tracking Protection settings -->
    <!-- Preference for enhanced tracking protection for the custom protection settings for cookies-->
    <string name="preference_enhanced_tracking_protection_custom_cookies">Cookie</string>
    <!-- Option for enhanced tracking protection for the custom protection settings for cookies-->
    <string name="preference_enhanced_tracking_protection_custom_cookies_1">跨站和社交媒体跟踪器</string>
    <!-- Option for enhanced tracking protection for the custom protection settings for cookies-->
    <string name="preference_enhanced_tracking_protection_custom_cookies_2">未访问网站的 Cookie</string>
    <!-- Option for enhanced tracking protection for the custom protection settings for cookies-->
    <string name="preference_enhanced_tracking_protection_custom_cookies_3">所有第三方 Cookie（可能导致网站异常）</string>
    <!-- Option for enhanced tracking protection for the custom protection settings for cookies-->
    <string name="preference_enhanced_tracking_protection_custom_cookies_4">所有 Cookie（将会导致网站异常）</string>
    <!-- Option for enhanced tracking protection for the custom protection settings for cookies-->
    <string name="preference_enhanced_tracking_protection_custom_cookies_5">隔离跨站 Cookie</string>
    <!-- Preference for Global Privacy Control for the custom privacy settings for Global Privacy Control. '&amp;' is replaced with the ampersand symbol: &-->
    <string name="preference_enhanced_tracking_protection_custom_global_privacy_control">要求网站不共享和不出售我的数据</string>
    <!-- Preference for enhanced tracking protection for the custom protection settings for tracking content -->
    <string name="preference_enhanced_tracking_protection_custom_tracking_content">跟踪性内容</string>
    <!-- Option for enhanced tracking protection for the custom protection settings for tracking content-->
    <string name="preference_enhanced_tracking_protection_custom_tracking_content_1">所有标签页</string>
    <!-- Option for enhanced tracking protection for the custom protection settings for tracking content-->
    <string name="preference_enhanced_tracking_protection_custom_tracking_content_2">仅在隐私标签页中</string>
    <!-- Preference for enhanced tracking protection for the custom protection settings -->
    <string name="preference_enhanced_tracking_protection_custom_cryptominers">加密货币挖矿程序</string>
    <!-- Preference for enhanced tracking protection for the custom protection settings -->
    <string name="preference_enhanced_tracking_protection_custom_fingerprinters">数字指纹跟踪程序</string>
    <!-- Button label for navigating to the Enhanced Tracking Protection details -->
    <string name="enhanced_tracking_protection_details">详细信息</string>
    <!-- Header for categories that are being being blocked by current Enhanced Tracking Protection settings -->
    <string name="enhanced_tracking_protection_blocked">已拦截</string>
    <!-- Header for categories that are being not being blocked by current Enhanced Tracking Protection settings -->
    <string name="enhanced_tracking_protection_allowed">已允许</string>
    <!-- Category of trackers (social media trackers) that can be blocked by Enhanced Tracking Protection -->
    <string name="etp_social_media_trackers_title">社交媒体跟踪器</string>
    <!-- Description of social media trackers that can be blocked by Enhanced Tracking Protection -->
    <string name="etp_social_media_trackers_description">限制社交网络在网上跟踪您浏览活动的能力。</string>
    <!-- Category of trackers (cross-site tracking cookies) that can be blocked by Enhanced Tracking Protection -->
    <string name="etp_cookies_title">跨站跟踪性 Cookie</string>
    <!-- Category of trackers (cross-site tracking cookies) that can be blocked by Enhanced Tracking Protection -->
    <string name="etp_cookies_title_2">跨站 Cookie</string>
    <!-- Description of cross-site tracking cookies that can be blocked by Enhanced Tracking Protection -->
    <string name="etp_cookies_description">拦截网络分析公司用于跨网站收集浏览数据的 Cookie。</string>
    <!-- Description of cross-site tracking cookies that can be blocked by Enhanced Tracking Protection -->
    <string name="etp_cookies_description_2">“全方位 Cookie 保护”能够完全隔离每个网站的 Cookie，阻止像广告联盟等这类跟踪器借其跨站跟踪您。</string>
    <!-- Category of trackers (cryptominers) that can be blocked by Enhanced Tracking Protection -->
    <string name="etp_cryptominers_title">加密货币挖矿程序</string>
    <!-- Description of cryptominers that can be blocked by Enhanced Tracking Protection -->
    <string name="etp_cryptominers_description">防止恶意脚本利用您的设备来挖取数字货币。</string>
    <!-- Category of trackers (fingerprinters) that can be blocked by Enhanced Tracking Protection -->
    <string name="etp_fingerprinters_title">数字指纹跟踪程序</string>
    <!-- Description of fingerprinters that can be blocked by Enhanced Tracking Protection -->
    <string name="etp_fingerprinters_description">阻止收集可用于跟踪目的的设备唯一标识数据。</string>
    <!-- Category of trackers (tracking content) that can be blocked by Enhanced Tracking Protection -->
    <string name="etp_tracking_content_title">跟踪性内容</string>
    <!-- Description of tracking content that can be blocked by Enhanced Tracking Protection -->
    <string name="etp_tracking_content_description">停止加载包含跟踪代码的广告、视频和其他内容。可能会影响某些网站功能。</string>
    <!-- Enhanced Tracking Protection message that protection is currently on for this site -->
    <string name="etp_panel_on">已开启此网站的跟踪保护</string>
    <!-- Enhanced Tracking Protection message that protection is currently off for this site -->
    <string name="etp_panel_off">已关闭此网站的跟踪保护</string>
    <!-- Header for exceptions list for which sites enhanced tracking protection is always off -->
    <string name="enhanced_tracking_protection_exceptions">对下列网站已关闭增强型跟踪保护</string>
    <!-- Content description (not visible, for screen readers etc.): Navigate
    back from ETP details (Ex: Tracking content) -->
    <string name="etp_back_button_content_description">浏览上一页</string>
    <!-- About page link text to open what's new link -->
    <string name="about_whats_new">%s 新版变化</string>
    <!-- Open source licenses page title
    The first parameter is the app name -->
    <string name="open_source_licenses_title">%s | 开源软件库</string>

    <!-- Category of trackers (redirect trackers) that can be blocked by Enhanced Tracking Protection -->
    <string name="etp_redirect_trackers_title">重定向跟踪器</string>
    <!-- Description of redirect tracker cookies that can be blocked by Enhanced Tracking Protection -->
    <string name="etp_redirect_trackers_description">清除通过重定向设置到已知跟踪网站的 Cookie。</string>

    <!-- Description of the SmartBlock Enhanced Tracking Protection feature. The * symbol is intentionally hardcoded here,
         as we use it on the UI to indicate which trackers have been partially unblocked.  -->
    <string name="preference_etp_smartblock_description">由于您已与此页面上的部分跟踪器交互过，已取消拦截下列标记的跟踪器 *。</string>
    <!-- Text displayed that links to website about enhanced tracking protection SmartBlock -->
    <string name="preference_etp_smartblock_learn_more">详细了解</string>

    <!-- Content description (not visible, for screen readers etc.):
    Enhanced tracking protection exception preference icon for ETP settings. -->
    <string name="preference_etp_exceptions_icon_description">增强型跟踪保护例外首选项图标</string>

    <!-- About page link text to open support link -->
    <string name="about_support">用户支持</string>
    <!-- About page link text to list of past crashes (like about:crashes on desktop) -->
    <string name="about_crashes">崩溃信息</string>
    <!-- About page link text to open privacy notice link -->
    <string name="about_privacy_notice">隐私声明</string>
    <!-- About page link text to open know your rights link -->
    <string name="about_know_your_rights">了解您的权利</string>
    <!-- About page link text to open licensing information link -->
    <string name="about_licensing_information">许可信息</string>
    <!-- About page link text to open a screen with libraries that are used -->
    <string name="about_other_open_source_libraries">我们使用的开源库</string>

    <!-- Toast shown to the user when they are activating the secret dev menu
        The first parameter is number of long clicks left to enable the menu -->
    <string name="about_debug_menu_toast_progress">再点 %1$d 下即可打开调试菜单</string>
    <string name="about_debug_menu_toast_done">已启用调试菜单</string>

    <!-- Browser long press popup menu -->
    <!-- Copy the current url -->
    <string name="browser_toolbar_long_press_popup_copy">复制</string>
    <!-- Paste & go the text in the clipboard. '&amp;' is replaced with the ampersand symbol: & -->
    <string name="browser_toolbar_long_press_popup_paste_and_go">粘贴并前往</string>
    <!-- Paste the text in the clipboard -->
    <string name="browser_toolbar_long_press_popup_paste">粘贴</string>

    <!-- Snackbar message shown after an URL has been copied to clipboard. -->
    <string name="browser_toolbar_url_copied_to_clipboard_snackbar">网址已复制到剪贴板</string>

    <!-- Title text for the Add To Homescreen dialog -->
    <string name="add_to_homescreen_title">添加到主屏幕</string>
    <!-- Cancel button text for the Add to Homescreen dialog -->
    <string name="add_to_homescreen_cancel">取消</string>
    <!-- Add button text for the Add to Homescreen dialog -->
    <string name="add_to_homescreen_add">添加</string>
    <!-- Continue to website button text for the first-time Add to Homescreen dialog -->
    <string name="add_to_homescreen_continue">继续前往网站</string>
    <!-- Placeholder text for the TextView in the Add to Homescreen dialog -->
    <string name="add_to_homescreen_text_placeholder">快捷方式名称</string>

    <!-- Describes the add to homescreen functionality -->
    <string name="add_to_homescreen_description_2">您可以轻松将此网站添加到设备主屏幕，以便迅捷访问并以类似应用的体验畅享浏览。</string>

    <!-- Preference for managing the settings for logins and passwords in Fenix -->
    <string name="preferences_passwords_logins_and_passwords">密码</string>
    <!-- Preference for managing the settings for logins and passwords in Fenix -->
    <string name="preferences_passwords_logins_and_passwords_2" tools:ignore="UnusedResources">密码</string>
    <!-- Preference for managing the saving of logins and passwords in Fenix -->
    <string name="preferences_passwords_save_logins">保存登录名和密码</string>
    <!-- Preference for managing the saving of logins and passwords in Fenix -->
    <string name="preferences_passwords_save_logins_2" tools:ignore="UnusedResources">保存密码</string>
    <!-- Preference option for asking to save passwords in Fenix -->
    <string name="preferences_passwords_save_logins_ask_to_save">询问是否保存</string>
    <!-- Preference option for never saving passwords in Fenix -->
    <string name="preferences_passwords_save_logins_never_save">永不保存</string>

    <!-- Preference for autofilling saved logins in Firefox (in web content), %1$s will be replaced with the app name -->
    <string name="preferences_passwords_autofill2">在 %1$s 中自动填充</string>

    <!-- Description for the preference for autofilling saved logins in Firefox (in web content), %1$s will be replaced with the app name -->
    <string name="preferences_passwords_autofill_description">在使用 %1$s 时，填充和保存网页中的用户名和密码。</string>
    <!-- Preference for autofilling logins from Fenix in other apps (e.g. autofilling the Twitter app) -->
    <string name="preferences_android_autofill">在其他应用程序中自动填充</string>
    <!-- Description for the preference for autofilling logins from Fenix in other apps (e.g. autofilling the Twitter app) -->
    <string name="preferences_android_autofill_description">在您设备上的其他应用程序中填充用户名和密码。</string>

    <!-- Preference option for adding a login -->
    <string name="preferences_logins_add_login">添加登录信息</string>

    <!-- Preference option for adding a password -->
    <string name="preferences_logins_add_login_2" tools:ignore="UnusedResources">添加密码</string>

    <!-- Preference for syncing saved logins in Fenix -->
    <string name="preferences_passwords_sync_logins">同步登录信息</string>
    <!-- Preference for syncing saved passwords in Fenix -->
    <string name="preferences_passwords_sync_logins_2" tools:ignore="UnusedResources">同步密码</string>
    <!-- Preference for syncing saved logins in Fenix, when not signed in-->
    <string name="preferences_passwords_sync_logins_across_devices">跨设备同步登录信息</string>
    <!-- Preference for syncing saved passwords in Fenix, when not signed in-->
    <string name="preferences_passwords_sync_logins_across_devices_2" tools:ignore="UnusedResources">跨设备同步密码</string>
    <!-- Preference to access list of saved logins -->
    <string name="preferences_passwords_saved_logins">保存的登录信息</string>
    <!-- Preference to access list of saved passwords -->
    <string name="preferences_passwords_saved_logins_2" tools:ignore="UnusedResources">保存的密码</string>
    <!-- Description of empty list of saved passwords. Placeholder is replaced with app name.  -->
    <string name="preferences_passwords_saved_logins_description_empty_text">您保存或同步到 %s 的登录信息将显示于此处。</string>
    <!-- Description of empty list of saved passwords. Placeholder is replaced with app name.  -->
    <string name="preferences_passwords_saved_logins_description_empty_text_2" tools:ignore="UnusedResources">保存和同步到 %s 的密码会显示在这里，所有密码均已加密保存。
</string>
    <!-- Preference to access list of saved logins -->
    <string name="preferences_passwords_saved_logins_description_empty_learn_more_link">详细了解“同步”。</string>
    <!-- Clickable text for opening an external link for more information about Sync. -->
    <string name="preferences_passwords_saved_logins_description_empty_learn_more_link_2" tools:ignore="UnusedResources">详细了解同步功能</string>
    <!-- Preference to access list of login exceptions that we never save logins for -->
    <string name="preferences_passwords_exceptions">例外</string>
    <!-- Empty description of list of login exceptions that we never save logins for -->
    <string name="preferences_passwords_exceptions_description_empty">不保存登录名和密码的网站将显示于此处。</string>
    <!-- Empty description of list of login exceptions that we never save passwords for. Parameter will be replaced by app name. -->
    <string name="preferences_passwords_exceptions_description_empty_2" tools:ignore="UnusedResources">%s 将不会保存此处所列网站的密码。</string>
    <!-- Description of list of login exceptions that we never save logins for -->
    <string name="preferences_passwords_exceptions_description">将不保存这些网站的登录名和密码。</string>
    <!-- Description of list of login exceptions that we never save passwords for. Parameter will be replaced by app name. -->
    <string name="preferences_passwords_exceptions_description_2" tools:ignore="UnusedResources">%s 将不会保存这些网站的密码。</string>
    <!-- Text on button to remove all saved login exceptions -->
    <string name="preferences_passwords_exceptions_remove_all">删除所有例外</string>
    <!-- Hint for search box in logins list -->
    <string name="preferences_passwords_saved_logins_search">搜索登录信息</string>
    <!-- Hint for search box in passwords list -->
    <string name="preferences_passwords_saved_logins_search_2" tools:ignore="UnusedResources">搜索密码</string>
    <!-- The header for the site that a login is for -->
    <string name="preferences_passwords_saved_logins_site">网站</string>
    <!-- The header for the username for a login -->
    <string name="preferences_passwords_saved_logins_username">用户名</string>
    <!-- The header for the password for a login -->
    <string name="preferences_passwords_saved_logins_password">密码</string>
    <!-- Shown in snackbar to tell user that the password has been copied -->
    <string name="logins_password_copied">密码已复制到剪贴板</string>
    <!-- Shown in snackbar to tell user that the username has been copied -->
    <string name="logins_username_copied">用户名已复制到剪贴板</string>
    <!-- Content Description (for screenreaders etc) read for the button to copy a password in logins-->
    <string name="saved_logins_copy_password">复制密码</string>
    <!-- Content Description (for screenreaders etc) read for the button to clear a password while editing a login-->
    <string name="saved_logins_clear_password">清除密码</string>
    <!-- Content Description (for screenreaders etc) read for the button to copy a username in logins -->
    <string name="saved_login_copy_username">复制用户名</string>
    <!-- Content Description (for screenreaders etc) read for the button to clear a username while editing a login -->
    <string name="saved_login_clear_username">清除用户名</string>
    <!-- Content Description (for screenreaders etc) read for the button to clear the hostname field while creating a login -->
    <string name="saved_login_clear_hostname">清除主机名</string>
    <!-- Content Description (for screenreaders etc) read for the button to open a site in logins -->
    <string name="saved_login_open_site">在浏览器中打开网站</string>
    <!-- Content Description (for screenreaders etc) read for the button to reveal a password in logins -->
    <string name="saved_login_reveal_password">显示密码</string>
    <!-- Content Description (for screenreaders etc) read for the button to hide a password in logins -->
    <string name="saved_login_hide_password">隐藏密码</string>
    <!-- Message displayed in biometric prompt displayed for authentication before allowing users to view their logins -->
    <string name="logins_biometric_prompt_message">解锁以查看您保存的登录信息</string>
    <!-- Message displayed in biometric prompt displayed for authentication before allowing users to view their passwords -->
    <string name="logins_biometric_prompt_message_2" tools:ignore="UnusedResources">解锁以查看保存的密码</string>
    <!-- Title of warning dialog if users have no device authentication set up -->
    <string name="logins_warning_dialog_title">保护您的登录名和密码</string>
    <!-- Title of warning dialog if users have no device authentication set up -->
    <string name="logins_warning_dialog_title_2" tools:ignore="UnusedResources">保护您保存的密码</string>
    <!-- Message of warning dialog if users have no device authentication set up -->
    <string name="logins_warning_dialog_message">设置设备锁定图案、PIN 或密码以保护您保存的登录名与密码，避免他人盗用。</string>
    <!-- Message of warning dialog if users have no device authentication set up -->
    <string name="logins_warning_dialog_message_2" tools:ignore="UnusedResources">设置设备锁定图案、PIN 或密码以保护您保存的密码，避免他人盗用。</string>
    <!-- Negative button to ignore warning dialog if users have no device authentication set up -->
    <string name="logins_warning_dialog_later">稍后</string>
    <!-- Positive button to send users to set up a pin of warning dialog if users have no device authentication set up -->
    <string name="logins_warning_dialog_set_up_now">立即设置</string>
    <!-- Title of PIN verification dialog to direct users to re-enter their device credentials to access their logins -->
    <string name="logins_biometric_prompt_message_pin">解锁您的设备</string>
    <!-- Title for Accessibility Force Enable Zoom Preference -->
    <string name="preference_accessibility_force_enable_zoom">在所有网站上缩放</string>
    <!-- Summary for Accessibility Force Enable Zoom Preference -->
    <string name="preference_accessibility_force_enable_zoom_summary">启用则允许在所有网站上进行捏合缩放，即使网站禁止该手势。</string>

    <!-- Saved logins sorting strategy menu item -by name- (if selected, it will sort saved logins alphabetically) -->
    <string name="saved_logins_sort_strategy_alphabetically">名称（A-Z）</string>
    <!-- Saved logins sorting strategy menu item -by last used- (if selected, it will sort saved logins by last used) -->
    <string name="saved_logins_sort_strategy_last_used">上次使用</string>
    <!-- Content description (not visible, for screen readers etc.): Sort saved logins dropdown menu chevron icon -->
    <string name="saved_logins_menu_dropdown_chevron_icon_content_description">排序登录信息菜单</string>

    <!-- Content description (not visible, for screen readers etc.) -->
    <string name="saved_logins_menu_dropdown_chevron_icon_content_description_2" tools:ignore="UnusedResources">密码排序菜单</string>

    <!-- Autofill -->
    <!-- Preference and title for managing the autofill settings -->
    <string name="preferences_autofill">自动填充</string>
    <!-- Preference and title for managing the settings for addresses -->
    <string name="preferences_addresses">地址</string>
    <!-- Preference and title for managing the settings for credit cards -->
    <string name="preferences_credit_cards">信用卡</string>
    <!-- Preference and title for managing the settings for payment methods -->
    <string name="preferences_credit_cards_2" tools:ignore="UnusedResources">付款方式</string>
    <!-- Preference for saving and autofilling credit cards -->
    <string name="preferences_credit_cards_save_and_autofill_cards">保存并自动填充信用卡信息</string>
<<<<<<< HEAD
=======
    <!-- Preference for saving and autofilling credit cards -->
    <string name="preferences_credit_cards_save_and_autofill_cards_2" tools:ignore="UnusedResources">保存和填写付款方式</string>
>>>>>>> 02782e4f
    <!-- Preference summary for saving and autofilling credit card data -->
    <string name="preferences_credit_cards_save_and_autofill_cards_summary">数据已加密</string>
    <!-- Preference summary for saving and autofilling payment method data. Parameter will be replaced by app name. -->
    <string name="preferences_credit_cards_save_and_autofill_cards_summary_2" tools:ignore="UnusedResources">%s 会加密您保存的所有付款方式</string>
    <!-- Preference option for syncing credit cards across devices. This is displayed when the user is not signed into sync -->
    <string name="preferences_credit_cards_sync_cards_across_devices">跨设备同步信用卡信息</string>
    <!-- Preference option for syncing credit cards across devices. This is displayed when the user is signed into sync -->
    <string name="preferences_credit_cards_sync_cards">同步卡片信息</string>
    <!-- Preference option for adding a credit card -->
    <string name="preferences_credit_cards_add_credit_card">添加信用卡</string>

    <!-- Preference option for adding a card -->
    <string name="preferences_credit_cards_add_credit_card_2" tools:ignore="UnusedResources">添加信用卡</string>
    <!-- Preference option for managing saved credit cards -->
    <string name="preferences_credit_cards_manage_saved_cards">管理保存的卡片</string>
    <!-- Preference option for managing saved cards -->
    <string name="preferences_credit_cards_manage_saved_cards_2" tools:ignore="UnusedResources">管理信用卡</string>
    <!-- Preference option for adding an address -->
    <string name="preferences_addresses_add_address">添加地址</string>
    <!-- Preference option for managing saved addresses -->
    <string name="preferences_addresses_manage_addresses">管理地址</string>
    <!-- Preference for saving and autofilling addresses -->
    <string name="preferences_addresses_save_and_autofill_addresses">保存并自动填充地址</string>
    <!-- Preference for saving and filling addresses -->
    <string name="preferences_addresses_save_and_autofill_addresses_2" tools:ignore="UnusedResources">保存和填充地址</string>
    <!-- Preference summary for saving and autofilling address data -->
    <string name="preferences_addresses_save_and_autofill_addresses_summary">包含号码、邮箱和收货地址等信息</string>

    <!-- Preference summary for saving and filling address data -->
    <string name="preferences_addresses_save_and_autofill_addresses_summary_2" tools:ignore="UnusedResources">包括电话号码和邮箱地址</string>

    <!-- Title of the "Add card" screen -->
    <string name="credit_cards_add_card">添加信用卡</string>
    <!-- Title of the "Edit card" screen -->
    <string name="credit_cards_edit_card">编辑卡片</string>
    <!-- The header for the card number of a credit card -->
    <string name="credit_cards_card_number">卡号</string>
    <!-- The header for the expiration date of a credit card -->
    <string name="credit_cards_expiration_date">有效期</string>
    <!-- The label for the expiration date month of a credit card to be used by a11y services-->
    <string name="credit_cards_expiration_date_month">到期月份</string>
    <!-- The label for the expiration date year of a credit card to be used by a11y services-->
    <string name="credit_cards_expiration_date_year">到期年份</string>
    <!-- The header for the name on the credit card -->
    <string name="credit_cards_name_on_card">持卡人姓名</string>
    <!-- The text for the "Delete card" menu item for deleting a credit card -->
    <string name="credit_cards_menu_delete_card">删除卡片</string>
    <!-- The text for the "Delete card" button for deleting a credit card -->
    <string name="credit_cards_delete_card_button">删除卡片</string>
    <!-- The text for the confirmation message of "Delete card" dialog -->
    <string name="credit_cards_delete_dialog_confirmation">您确定要删除此信用卡吗？</string>
    <!-- The text for the confirmation message of "Delete card" dialog -->
    <string name="credit_cards_delete_dialog_confirmation_2" tools:ignore="UnusedResources">确定删除信用卡吗？</string>
    <!-- The text for the positive button on "Delete card" dialog -->
    <string name="credit_cards_delete_dialog_button">删除</string>
    <!-- The title for the "Save" menu item for saving a credit card -->
    <string name="credit_cards_menu_save">保存</string>
    <!-- The text for the "Save" button for saving a credit card -->
    <string name="credit_cards_save_button">保存</string>
    <!-- The text for the "Cancel" button for cancelling adding, updating or deleting a credit card -->
    <string name="credit_cards_cancel_button">取消</string>

    <!-- Title of the "Saved cards" screen -->
    <string name="credit_cards_saved_cards">保存的卡片</string>

    <!-- Error message for credit card number validation -->
    <string name="credit_cards_number_validation_error_message">请输入有效的信用卡卡号</string>

    <!-- Error message for card number validation -->
    <string name="credit_cards_number_validation_error_message_2" tools:ignore="UnusedResources">请输入有效卡号</string>
    <!-- Error message for credit card name on card validation -->
    <string name="credit_cards_name_on_card_validation_error_message">请填写此栏</string>
    <!-- Error message for card name on card validation -->
    <string name="credit_cards_name_on_card_validation_error_message_2" tools:ignore="UnusedResources">请输入持卡人姓名</string>
    <!-- Message displayed in biometric prompt displayed for authentication before allowing users to view their saved credit cards -->
    <string name="credit_cards_biometric_prompt_message">解锁后即可查看保存的卡片信息</string>
    <!-- Title of warning dialog if users have no device authentication set up -->
    <string name="credit_cards_warning_dialog_title">保护您的卡片信息</string>

    <!-- Title of warning dialog if users have no device authentication set up -->
    <string name="credit_cards_warning_dialog_title_2" tools:ignore="UnusedResources">保护您保存的付款方式</string>
    <!-- Message of warning dialog if users have no device authentication set up -->
    <string name="credit_cards_warning_dialog_message">设置设备锁定图案、PIN 或密码以保护您保存的卡片信息，避免他人盗用。</string>
    <!-- Message of warning dialog if users have no device authentication set up -->
    <string name="credit_cards_warning_dialog_message_3" tools:ignore="UnusedResources">设置设备锁定图案、PIN 或密码以保护您保存的付款方式，避免他人盗用。</string>
    <!-- Positive button to send users to set up a pin of warning dialog if users have no device authentication set up -->
    <string name="credit_cards_warning_dialog_set_up_now">立即设置</string>
    <!-- Negative button to ignore warning dialog if users have no device authentication set up -->
    <string name="credit_cards_warning_dialog_later">以后再说</string>
    <!-- Title of PIN verification dialog to direct users to re-enter their device credentials to access their credit cards -->
    <string name="credit_cards_biometric_prompt_message_pin">解锁设备</string>

    <!-- Message displayed in biometric prompt for authentication, before allowing users to use their stored credit card information -->
    <string name="credit_cards_biometric_prompt_unlock_message">解锁以使用存储的卡片信息</string>

    <!-- Message displayed in biometric prompt for authentication, before allowing users to use their stored payment method information -->
    <string name="credit_cards_biometric_prompt_unlock_message_2" tools:ignore="UnusedResources">解锁以使用保存的付款方式</string>
    <!-- Title of the "Add address" screen -->
    <string name="addresses_add_address">添加地址</string>
    <!-- Title of the "Edit address" screen -->
    <string name="addresses_edit_address">编辑地址</string>
    <!-- Title of the "Manage addresses" screen -->
    <string name="addresses_manage_addresses">管理地址</string>
    <!-- The header for the first name of an address -->
    <string name="addresses_first_name">名</string>
    <!-- The header for the middle name of an address -->
    <string name="addresses_middle_name">中间名</string>
    <!-- The header for the last name of an address -->
    <string name="addresses_last_name">姓</string>
    <!-- The header for the street address of an address -->
    <string name="addresses_street_address">街道地址</string>
    <!-- The header for the city of an address -->
    <string name="addresses_city">城市</string>
    <!-- The header for the subregion of an address when "state" should be used -->
    <string name="addresses_state">省/自治区/直辖市</string>
    <!-- The header for the subregion of an address when "province" should be used -->
    <string name="addresses_province">省/直辖市/自治区</string>
    <!-- The header for the zip code of an address -->
    <string name="addresses_zip">邮编</string>
    <!-- The header for the country or region of an address -->
    <string name="addresses_country">国家或地区</string>
    <!-- The header for the phone number of an address -->
    <string name="addresses_phone">电话</string>
    <!-- The header for the email of an address -->
    <string name="addresses_email">邮箱</string>
    <!-- The text for the "Save" button for saving an address -->
    <string name="addresses_save_button">保存</string>
    <!-- The text for the "Cancel" button for cancelling adding, updating or deleting an address -->
    <string name="addresses_cancel_button">取消</string>
    <!-- The text for the "Delete address" button for deleting an address -->
    <string name="addressess_delete_address_button">删除地址</string>

    <!-- The title for the "Delete address" confirmation dialog -->
    <string name="addressess_confirm_dialog_message">您确定要删除此地址吗？</string>
    <!-- The title for the "Delete address" confirmation dialog -->
    <string name="addressess_confirm_dialog_message_2" tools:ignore="UnusedResources">确定删除此地址吗？</string>
    <!-- The text for the positive button on "Delete address" dialog -->
    <string name="addressess_confirm_dialog_ok_button">删除</string>
    <!-- The text for the negative button on "Delete address" dialog -->
    <string name="addressess_confirm_dialog_cancel_button">取消</string>
    <!-- The text for the "Save address" menu item for saving an address -->
    <string name="address_menu_save_address">保存地址</string>
    <!-- The text for the "Delete address" menu item for deleting an address -->
    <string name="address_menu_delete_address">删除地址</string>

    <!-- Title of the Add search engine screen -->
    <string name="search_engine_add_custom_search_engine_title">添加搜索引擎</string>
    <!-- Content description (not visible, for screen readers etc.): Title for the button that navigates to add new engine screen -->
    <string name="search_engine_add_custom_search_engine_button_content_description">添加新搜索引擎</string>
    <!-- Title of the Edit search engine screen -->
    <string name="search_engine_edit_custom_search_engine_title">编辑搜索引擎</string>
    <!-- Text for the menu button to edit a search engine -->
    <string name="search_engine_edit">编辑</string>
    <!-- Text for the menu button to delete a search engine -->
    <string name="search_engine_delete">删除</string>

    <!-- Label for the TextField in which user enters custom search engine name -->
    <string name="search_add_custom_engine_name_label">名称</string>
    <!-- Placeholder text shown in the Search Engine Name text field before a user enters text -->
    <string name="search_add_custom_engine_name_hint_2">搜索引擎名称</string>
    <!-- Label for the TextField in which user enters custom search engine URL -->
    <string name="search_add_custom_engine_url_label">搜索字符串网址</string>
    <!-- Placeholder text shown in the Search String TextField before a user enters text -->
    <string name="search_add_custom_engine_search_string_hint_2">用于搜索的网址</string>
    <!-- Description text for the Search String TextField. The %s is part of the string -->
    <string name="search_add_custom_engine_search_string_example" formatted="false">用“%s”代表查询关键字。示例：\nhttps://www.google.com/search?q=%s</string>

    <!-- Accessibility description for the form in which details about the custom search engine are entered -->
    <string name="search_add_custom_engine_form_description">自定义搜索引擎信息</string>

    <!-- Label for the TextField in which user enters custom search engine suggestion URL -->
    <string name="search_add_custom_engine_suggest_url_label">搜索建议 API（选填）</string>
    <!-- Placeholder text shown in the Search Suggestion String TextField before a user enters text -->
    <string name="search_add_custom_engine_suggest_string_hint">搜索建议 API 网址</string>
    <!-- Description text for the Search Suggestion String TextField. The %s is part of the string -->
    <string name="search_add_custom_engine_suggest_string_example_2" formatted="false">用“%s”代表查询关键字。示例：\nhttps://suggestqueries.google.com/complete/search?client=firefox&amp;q=%s</string>
    <!-- The text for the "Save" button for saving a custom search engine -->
    <string name="search_custom_engine_save_button">保存</string>

    <!-- Text shown when a user leaves the name field empty -->
    <string name="search_add_custom_engine_error_empty_name">输入搜索引擎名称</string>
    <!-- Text shown when a user leaves the search string field empty -->
    <string name="search_add_custom_engine_error_empty_search_string">输入搜索字符串</string>
    <!-- Text shown when a user leaves out the required template string -->
    <string name="search_add_custom_engine_error_missing_template">请检查搜索字符串与示例格式是否匹配</string>
    <!-- Text shown when we aren't able to validate the custom search query. The first parameter is the url of the custom search engine -->
    <string name="search_add_custom_engine_error_cannot_reach">连接到“%s”时出错</string>
    <!-- Text shown when a user creates a new search engine -->
    <string name="search_add_custom_engine_success_message">已创建 %s</string>
    <!-- Text shown when a user successfully edits a custom search engine -->
    <string name="search_edit_custom_engine_success_message">已保存 %s</string>
    <!-- Text shown when a user successfully deletes a custom search engine -->
    <string name="search_delete_search_engine_success_message">已删除 %s</string>

    <!-- Heading for the instructions to allow a permission -->
    <string name="phone_feature_blocked_intro">若要允许：</string>
    <!-- First step for the allowing a permission -->
    <string name="phone_feature_blocked_step_settings">1. 前往 Android 设置</string>
    <!-- Second step for the allowing a permission -->
    <string name="phone_feature_blocked_step_permissions"><![CDATA[2. 点按<b>权限</b>]]></string>
    <!-- Third step for the allowing a permission (Fore example: Camera) -->
    <string name="phone_feature_blocked_step_feature"><![CDATA[3. 开启<b>%1$s</b>权限]]></string>

    <!-- Label that indicates a site is using a secure connection -->
    <string name="quick_settings_sheet_secure_connection_2">连接安全</string>
    <!-- Label that indicates a site is using a insecure connection -->
    <string name="quick_settings_sheet_insecure_connection_2">连接不安全</string>
    <!-- Label to clear site data -->
    <string name="clear_site_data">清除 Cookie 和网站数据</string>
    <!-- Confirmation message for a dialog confirming if the user wants to delete all data for current site -->
    <string name="confirm_clear_site_data"><![CDATA[您确定要清除 <b>%s</b> 网站的所有 Cookie 和数据吗？]]></string>
    <!-- Confirmation message for a dialog confirming if the user wants to delete all the permissions for all sites-->
    <string name="confirm_clear_permissions_on_all_sites">您确定要清除所有网站的所有权限吗？</string>
    <!-- Confirmation message for a dialog confirming if the user wants to delete all the permissions for a site-->
    <string name="confirm_clear_permissions_site">您确定要清除此网站的所有权限吗？</string>
    <!-- Confirmation message for a dialog confirming if the user wants to set default value a permission for a site-->
    <string name="confirm_clear_permission_site">您确定要清除此网站的这个权限吗？</string>
    <!-- label shown when there are not site exceptions to show in the site exception settings -->
    <string name="no_site_exceptions">无网站例外</string>
    <!-- Bookmark deletion confirmation -->
    <string name="bookmark_deletion_confirmation">您确定要删除此书签吗？</string>
    <!-- Browser menu button that adds a shortcut to the home fragment -->
    <string name="browser_menu_add_to_shortcuts">添加快捷方式</string>
    <!-- Browser menu button that removes a shortcut from the home fragment -->
    <string name="browser_menu_remove_from_shortcuts">移除快捷方式</string>
    <!-- text shown before the issuer name to indicate who its verified by, parameter is the name of
     the certificate authority that verified the ticket-->
    <string name="certificate_info_verified_by">验证者：%1$s</string>
    <!-- Login overflow menu delete button -->
    <string name="login_menu_delete_button">删除</string>
    <!-- Login overflow menu edit button -->
    <string name="login_menu_edit_button">编辑</string>
    <!-- Message in delete confirmation dialog for logins -->
    <string name="login_deletion_confirmation">您确定要删除此登录信息吗？</string>
    <!-- Message in delete confirmation dialog for password -->
    <string name="login_deletion_confirmation_2" tools:ignore="UnusedResources">您确定要删除此密码吗？</string>
    <!-- Positive action of a dialog asking to delete  -->
    <string name="dialog_delete_positive">删除</string>
    <!-- Negative action of a dialog asking to delete login -->
    <string name="dialog_delete_negative">取消</string>
    <!--  The saved login options menu description. -->
    <string name="login_options_menu">登录选项</string>
    <!--  The saved password options menu description. -->
    <string name="login_options_menu_2" tools:ignore="UnusedResources">密码选项</string>
    <!--  The editable text field for a login's web address. -->
    <string name="saved_login_hostname_description">登录信息中的网址输入框。</string>
    <!--  The editable text field for a website address. -->
    <string name="saved_login_hostname_description_3" tools:ignore="UnusedResources">网址输入框。</string>
    <!--  The editable text field for a login's username. -->
    <string name="saved_login_username_description">登录信息中的用户名输入框。</string>
    <!--  The editable text field for a username. -->
    <string name="saved_login_username_description_3" tools:ignore="UnusedResources">用户名输入框。</string>
    <!--  The editable text field for a login's password. -->
    <string name="saved_login_password_description">登录信息中的密码输入框。</string>
    <!--  The editable text field for a login's password. -->
    <string name="saved_login_password_description_2" tools:ignore="UnusedResources">密码输入框。</string>
    <!--  The button description to save changes to an edited login. -->
    <string name="save_changes_to_login">保存编辑过的登录信息。</string>
    <!--  The button description to save changes to an edited password. -->
    <string name="save_changes_to_login_2" tools:ignore="UnusedResources">保存更改。</string>
    <!--  The page title for editing a saved login. -->
    <string name="edit">编辑</string>
    <!--  The page title for editing a saved password. -->
    <string name="edit_2" tools:ignore="UnusedResources">编辑密码</string>
    <!--  The page title for adding new login. -->
    <string name="add_login">新建登录信息</string>
    <!--  The page title for adding new password. -->
    <string name="add_login_2" tools:ignore="UnusedResources">添加密码</string>
    <!--  The error message in add/edit login view when password field is blank. -->
    <string name="saved_login_password_required">需要密码</string>
    <!--  Error text displayed underneath the password field when it is in an error case. -->
    <string name="saved_login_password_required_2" tools:ignore="UnusedResources">请输入密码</string>
    <!--  The error message in add login view when username field is blank. -->
    <string name="saved_login_username_required">用户名不能为空</string>
    <!--  The error message in add login view when username field is blank. -->
    <string name="saved_login_username_required_2" tools:ignore="UnusedResources">请输入用户名</string>
    <!--  The error message in add login view when hostname field is blank. -->
    <string name="saved_login_hostname_required" tools:ignore="UnusedResources">主机名不能为空</string>
    <!--  The error message in add login view when hostname field is blank. -->
    <string name="saved_login_hostname_required_2" tools:ignore="UnusedResources">请输入网址</string>
    <!-- Voice search button content description  -->
    <string name="voice_search_content_description">语音搜索</string>
    <!-- Voice search prompt description displayed after the user presses the voice search button -->
    <string name="voice_search_explainer">现在请讲</string>

    <!--  The error message in edit login view when a duplicate username exists. -->
    <string name="saved_login_duplicate">已有同用户名的登录信息存在</string>

    <!-- This is the hint text that is shown inline on the hostname field of the create new login page. 'https://www.example.com' intentionally hardcoded here -->
    <string name="add_login_hostname_hint_text">https://www.example.com</string>
    <!-- This is an error message shown below the hostname field of the add login page when a hostname does not contain http or https. -->
    <string name="add_login_hostname_invalid_text_3">网址须包含“https://”或“http://”</string>
    <!-- This is an error message shown below the hostname field of the add login page when a hostname is invalid. -->
    <string name="add_login_hostname_invalid_text_2">需为有效的主机名</string>

    <!-- Synced Tabs -->
    <!-- Text displayed to ask user to connect another device as no devices found with account -->
    <string name="synced_tabs_connect_another_device">绑定其他设备</string>
    <!-- Text displayed asking user to re-authenticate -->
    <string name="synced_tabs_reauth">请重新验证。</string>
    <!-- Text displayed when user has disabled tab syncing in Firefox Sync Account -->
    <string name="synced_tabs_enable_tab_syncing">请启用标签页同步。</string>
    <!-- Text displayed when user has no tabs that have been synced -->
    <string name="synced_tabs_no_tabs">您其他设备上的 Firefox 没有打开任何标签页。</string>
    <!-- Text displayed in the synced tabs screen when a user is not signed in to Firefox Sync describing Synced Tabs -->
    <string name="synced_tabs_sign_in_message">查看您其他设备上的标签页列表。</string>
    <!-- Text displayed on a button in the synced tabs screen to link users to sign in when a user is not signed in to Firefox Sync -->
    <string name="synced_tabs_sign_in_button">登录同步服务</string>

    <!-- The text displayed when a synced device has no tabs to show in the list of Synced Tabs. -->
    <string name="synced_tabs_no_open_tabs">没有打开的标签页</string>

    <!-- Content description for expanding a group of synced tabs. -->
    <string name="synced_tabs_expand_group">展开同步的标签页组</string>
    <!-- Content description for collapsing a group of synced tabs. -->
    <string name="synced_tabs_collapse_group">折叠同步的标签页组</string>

    <!-- Top Sites -->
    <!-- Title text displayed in the dialog when shortcuts limit is reached. -->
    <string name="shortcut_max_limit_title">超出快捷方式限制</string>
    <!-- Content description text displayed in the dialog when shortcut limit is reached. -->
    <string name="shortcut_max_limit_content">请先移除现有的快捷方式才能再添加。长按网站，然后选择移除。</string>
    <!-- Confirmation dialog button text when top sites limit is reached. -->
    <string name="top_sites_max_limit_confirmation_button">我知道了</string>

    <!-- Label for the preference to show the shortcuts for the most visited top sites on the homepage -->
    <string name="top_sites_toggle_top_recent_sites_4">快捷方式</string>
    <!-- Title text displayed in the rename top site dialog. -->
    <string name="top_sites_rename_dialog_title">名称</string>
    <!-- Hint for renaming title of a shortcut -->
    <string name="shortcut_name_hint">快捷方式名称</string>
    <!-- Button caption to confirm the renaming of the top site. -->
    <string name="top_sites_rename_dialog_ok">确定</string>
    <!-- Dialog button text for canceling the rename top site prompt. -->
    <string name="top_sites_rename_dialog_cancel">取消</string>

    <!-- Text for the menu button to open the homepage settings. -->
    <string name="top_sites_menu_settings">设置</string>
    <!-- Text for the menu button to navigate to sponsors and privacy support articles. '&amp;' is replaced with the ampersand symbol: & -->
    <string name="top_sites_menu_sponsor_privacy">我们的赞助商＆您的隐私</string>
    <!-- Label text displayed for a sponsored top site. -->
    <string name="top_sites_sponsored_label">赞助推广</string>

    <!-- Inactive tabs in the tabs tray -->
    <!-- Title text displayed in the tabs tray when a tab has been unused for 14 days. -->
    <string name="inactive_tabs_title">休眠标签页</string>
    <!-- Content description for closing all inactive tabs -->
    <string name="inactive_tabs_delete_all">关闭所有休眠标签页</string>

    <!-- Content description for expanding the inactive tabs section. -->
    <string name="inactive_tabs_expand_content_description">展开休眠标签页</string>
    <!-- Content description for collapsing the inactive tabs section. -->
    <string name="inactive_tabs_collapse_content_description">折叠休眠标签页</string>

    <!-- Inactive tabs auto-close message in the tabs tray -->
    <!-- The header text of the auto-close message when the user is asked if they want to turn on the auto-closing of inactive tabs. -->
    <string name="inactive_tabs_auto_close_message_header" tools:ignore="UnusedResources">要一个月后自动关闭吗？</string>
    <!-- A description below the header to notify the user what the inactive tabs auto-close feature is. -->
    <string name="inactive_tabs_auto_close_message_description" tools:ignore="UnusedResources">Firefox 可自动关闭您一个月内未查看的标签页。</string>
    <!-- A call to action below the description to allow the user to turn on the auto closing of inactive tabs. -->
    <string name="inactive_tabs_auto_close_message_action" tools:ignore="UnusedResources">启用自动关闭标签页功能</string>

    <!-- Text for the snackbar to confirm auto-close is enabled for inactive tabs -->
    <string name="inactive_tabs_auto_close_message_snackbar">已启用“自动关闭”</string>

    <!-- Awesome bar suggestion's headers -->
    <!-- Search suggestions title for Firefox Suggest. -->
    <string name="firefox_suggest_header">Firefox 建议</string>

    <!-- Title for search suggestions when Google is the default search suggestion engine. -->
    <string name="google_search_engine_suggestion_header">Google 搜索</string>
    <!-- Title for search suggestions when the default search suggestion engine is anything other than Google. The first parameter is default search engine name. -->
    <string name="other_default_search_engine_suggestion_header">%s · 搜索</string>

    <!-- Default browser experiment -->
    <string name="default_browser_experiment_card_text">将网站、电子邮件及聊天工具中的链接设为在 Firefox 中自动打开。</string>

    <!-- Content description for close button in collection placeholder. -->
    <string name="remove_home_collection_placeholder_content_description">移除</string>

    <!-- Content description radio buttons with a link to more information -->
    <string name="radio_preference_info_content_description">点击了解更多信息</string>

    <!-- Content description for the action bar "up" button -->
    <string name="action_bar_up_description">向上导航</string>

    <!-- Content description for privacy content close button -->
    <string name="privacy_content_close_button_content_description">关闭</string>

    <!-- Pocket recommended stories -->
    <!-- Header text for a section on the home screen. -->
    <string name="pocket_stories_header_1">精选文章</string>
    <!-- Header text for a section on the home screen. -->
    <string name="pocket_stories_categories_header">热门主题</string>
    <!-- Text of a button allowing users to access an external url for more Pocket recommendations. -->
    <string name="pocket_stories_placeholder_text">探索更多</string>
    <!-- Title of an app feature. Smaller than a heading. The first parameter is product name Pocket -->
    <string name="pocket_stories_feature_title_2">由 %s 提供。</string>
    <!-- Caption for describing a certain feature. The placeholder is for a clickable text (eg: Learn more) which will load an url in a new tab when clicked.  -->
    <string name="pocket_stories_feature_caption">Firefox 系列产品。%s</string>
    <!-- Clickable text for opening an external link for more information about Pocket. -->
    <string name="pocket_stories_feature_learn_more">详细了解</string>

    <!-- Text indicating that the Pocket story that also displays this text is a sponsored story by other 3rd party entity. -->
    <string name="pocket_stories_sponsor_indication">赞助推广</string>

    <!-- Snackbar message for enrolling in a Nimbus experiment from the secret settings when Studies preference is Off.-->
    <string name="experiments_snackbar">启用遥测以发送数据。</string>
    <!-- Snackbar button text to navigate to telemetry settings.-->
    <string name="experiments_snackbar_button">前往设置</string>

    <!-- Review quality check feature-->
    <!-- Name for the review quality check feature used as title for the panel. -->
    <string name="review_quality_check_feature_name_2">核查评价</string>
    <!-- Summary for grades A and B for review quality check adjusted grading. -->
    <string name="review_quality_check_grade_a_b_description">可信评价</string>
    <!-- Summary for grade C for review quality check adjusted grading. -->
    <string name="review_quality_check_grade_c_description">可信与不可信评价混杂</string>
    <!-- Summary for grades D and F for review quality check adjusted grading. -->
    <string name="review_quality_check_grade_d_f_description">不可信评价</string>
    <!-- Text for title presenting the reliability of a product's reviews. -->
    <string name="review_quality_check_grade_title">这些评价可信度如何？</string>
    <!-- Title for when the rating has been updated by the review checker -->
    <string name="review_quality_check_adjusted_rating_title">调整后的评分</string>
    <!-- Description for a product's adjusted star rating. The text presents that the product's reviews which were evaluated as unreliable were removed from the adjusted rating. -->
    <string name="review_quality_check_adjusted_rating_description" moz:RemovedIn="122" tools:ignore="UnusedResources">已排除不可信的评价</string>
    <!-- Description for a product's adjusted star rating. The text presents that the product's reviews which were evaluated as unreliable were removed from the adjusted rating. -->
    <string name="review_quality_check_adjusted_rating_description_2">基于可信评价调整</string>
    <!-- Title for list of highlights from a product's review emphasizing a product's important traits. -->
    <string name="review_quality_check_highlights_title">最有帮助的近期评价</string>
    <!-- Title for section explaining how we analyze the reliability of a product's reviews. -->
    <string name="review_quality_check_explanation_title">我们判断评价质量的方式</string>
    <!-- Paragraph explaining how we analyze the reliability of a product's reviews. First parameter is the Fakespot product name. In the phrase "Fakespot by Mozilla", "by" can be localized. Does not need to stay by. -->
    <string name="review_quality_check_explanation_body_reliability">我们使用由 Mozilla 支持的 %s 的人工智能技术来分析商品评价的可信度。分析结果只能辅助您评估评价的质量，不能反映商品质量。</string>
    <!-- Paragraph explaining the grading system we use to classify the reliability of a product's reviews. -->
    <string name="review_quality_check_info_review_grade_header"><![CDATA[我们会以<b>字母等级</b>（从 A 到 F）给商品评价打分。]]></string>
    <!-- Description explaining grades A and B for review quality check adjusted grading. -->
    <string name="review_quality_check_info_grade_info_AB">评价可信。分析认为这些评价大概率是由真实消费者作出的诚实公正的评价。</string>
    <!-- Description explaining grade C for review quality check adjusted grading. -->
    <string name="review_quality_check_info_grade_info_C">分析认为对此商品的评价鱼龙混杂。</string>

    <!-- Description explaining grades D and F for review quality check adjusted grading. -->
    <string name="review_quality_check_info_grade_info_DF">评价不可信。分析认为这些评价大概率不实，或是由“水军”所作出。</string>
    <!-- Paragraph explaining how a product's adjusted grading is calculated. -->
    <string name="review_quality_check_explanation_body_adjusted_grading"><![CDATA[<b>调整后的评分</b>仅基于我们认为可信的评价作出。]]></string>
    <!-- Paragraph explaining product review highlights. First parameter is the name of the retailer (e.g. Amazon). -->
    <string name="review_quality_check_explanation_body_highlights"><![CDATA[<b>最有帮助的评价</b>选自我们认为可信的最近 80 天内的 %s 评价。]]></string>
    <!-- Text for learn more caption presenting a link with information about review quality. First parameter is for clickable text defined in review_quality_check_info_learn_more_link. -->
    <string name="review_quality_check_info_learn_more">详细了解%s</string>
    <!-- Clickable text that links to review quality check SuMo page. First parameter is the Fakespot product name. -->
    <string name="review_quality_check_info_learn_more_link_2">%s 判断评价质量的方式</string>
    <!-- Text for title of settings section. -->
    <string name="review_quality_check_settings_title">设置</string>
    <!-- Text for label for switch preference to show recommended products from review quality check settings section. -->
    <string name="review_quality_check_settings_recommended_products">在核查评价中展示广告</string>

    <!-- Description for switch preference to show recommended products from review quality check settings section. First parameter is for clickable text defined in review_quality_check_settings_recommended_products_learn_more.-->
    <string name="review_quality_check_settings_recommended_products_description_2" tools:ignore="UnusedResources">您会偶尔看到相关产品的广告。我们只宣传具有可靠评价的产品。 %s</string>
    <!-- Clickable text that links to review quality check recommended products support article. -->
    <string name="review_quality_check_settings_recommended_products_learn_more" tools:ignore="UnusedResources">详细了解</string>
    <!-- Text for turning sidebar off button from review quality check settings section. -->
    <string name="review_quality_check_settings_turn_off">关闭核查评价</string>
    <!-- Text for title of recommended product section. This is displayed above a product image, suggested as an alternative to the product reviewed. -->
    <string name="review_quality_check_ad_title" tools:ignore="UnusedResources">可参考其他商品</string>
    <!-- Caption for recommended product section indicating this is an ad by Fakespot. First parameter is the Fakespot product name. -->
    <string name="review_quality_check_ad_caption" tools:ignore="UnusedResources">由 %s 提供的广告</string>

    <!-- Caption for review quality check panel. First parameter is for clickable text defined in review_quality_check_powered_by_link. -->
    <string name="review_quality_check_powered_by_2">核查评价由 %s 提供支持</string>
    <!-- Clickable text that links to Fakespot.com. First parameter is the Fakespot product name. In the phrase "Fakespot by Mozilla", "by" can be localized. Does not need to stay by. -->
    <string name="review_quality_check_powered_by_link" tools:ignore="UnusedResources">Mozilla 支持的 %s</string>
    <!-- Text for title of warning card informing the user that the current analysis is outdated. -->
    <string name="review_quality_check_outdated_analysis_warning_title" tools:ignore="UnusedResources">了解新信息</string>
    <!-- Text for button from warning card informing the user that the current analysis is outdated. Clicking this should trigger the product's re-analysis. -->
    <string name="review_quality_check_outdated_analysis_warning_action" tools:ignore="UnusedResources">马上了解</string>
    <!-- Title for warning card informing the user that the current product does not have enough reviews for a review analysis. -->
    <string name="review_quality_check_no_reviews_warning_title">还没有足够数量的评价</string>
    <!-- Text for body of warning card informing the user that the current product does not have enough reviews for a review analysis. -->
    <string name="review_quality_check_no_reviews_warning_body">此商品获得更多评价后，我们就能开始分析其评价的质量。</string>
    <!-- Title for warning card informing the user that the current product is currently not available. -->
    <string name="review_quality_check_product_availability_warning_title">商品无货</string>

    <!-- Text for the body of warning card informing the user that the current product is currently not available. -->
    <string name="review_quality_check_product_availability_warning_body">若您发现此商品已有货，请向我们反馈，以便我们核查评价。</string>

    <!-- Clickable text for warning card informing the user that the current product is currently not available. Clicking this should inform the server that the product is available. -->
    <string name="review_quality_check_product_availability_warning_action_2">报告商品有货</string>
    <!-- Title for warning card informing the user that the current product's re-analysis is still processing. -->
    <string name="review_quality_check_reanalysis_in_progress_warning_title" moz:RemovedIn="122">正在核查评价质量</string>
    <!-- Title for warning card informing the user that the current product's analysis is still processing. -->
    <string name="review_quality_check_analysis_in_progress_warning_title" moz:RemovedIn="122">正在核查评价质量</string>
    <!-- Title for warning card informing the user that the current product's analysis is still processing. The parameter is the percentage progress (0-100%) of the analysis process (e.g. 56%). -->
    <string name="review_quality_check_analysis_in_progress_warning_title_2">正在检查评价质量（%s）</string>
    <!-- Text for body of warning card informing the user that the current product's analysis is still processing. -->
    <string name="review_quality_check_analysis_in_progress_warning_body">这可能需要大约 60 秒。</string>
    <!-- Title for info card displayed after the user reports a product is back in stock. -->
    <string name="review_quality_check_analysis_requested_info_title">感谢反馈！</string>

    <!-- Text for body of info card displayed after the user reports a product is back in stock. -->
    <string name="review_quality_check_analysis_requested_info_body">我们会在 24 小时内提供此商品的评价分析信息，请记得回来查看。</string>
    <!-- Title for info card displayed when the user review checker while on a product that Fakespot does not analyze (e.g. gift cards, music). -->
    <string name="review_quality_check_not_analyzable_info_title">无法核查这些评价</string>

    <!-- Text for body of info card displayed when the user review checker while on a product that Fakespot does not analyze (e.g. gift cards, music). -->
    <string name="review_quality_check_not_analyzable_info_body">很抱歉，我们无法核查某些类型商品的评价质量，例如礼品卡、流媒体视频、音乐、游戏。</string>
    <!-- Title for info card displayed when another user reported the displayed product is back in stock. -->
    <string name="review_quality_check_analysis_requested_other_user_info_title" tools:ignore="UnusedResources">分析信息即将就绪</string>
    <!-- Text for body of info card displayed when another user reported the displayed product is back in stock. -->
    <string name="review_quality_check_analysis_requested_other_user_info_body" tools:ignore="UnusedResources">我们会在 24 小时内提供此商品的评价分析信息，请记得回来查看。</string>
    <!-- Title for info card displayed to the user when analysis finished updating. -->
    <string name="review_quality_check_analysis_updated_confirmation_title" tools:ignore="UnusedResources">分析结果已是最新</string>
    <!-- Text for the action button from info card displayed to the user when analysis finished updating. -->
    <string name="review_quality_check_analysis_updated_confirmation_action" tools:ignore="UnusedResources">好的</string>
    <!-- Title for error card displayed to the user when an error occurred. -->
    <string name="review_quality_check_generic_error_title">目前没有可提供的信息</string>
    <!-- Text for body of error card displayed to the user when an error occurred. -->
    <string name="review_quality_check_generic_error_body">我们正努力解决此问题，请稍后再试。</string>
    <!-- Title for error card displayed to the user when the device is disconnected from the network. -->
    <string name="review_quality_check_no_connection_title">无网络连接</string>
    <!-- Text for body of error card displayed to the user when the device is disconnected from the network. -->
    <string name="review_quality_check_no_connection_body">请检查网络连接，然后尝试重新加载此页面。</string>

    <!-- Title for card displayed to the user for products whose reviews were not analyzed yet. -->
    <string name="review_quality_check_no_analysis_title">还没有关于这些评价的信息</string>
    <!-- Text for the body of card displayed to the user for products whose reviews were not analyzed yet. -->
    <string name="review_quality_check_no_analysis_body">如需了解对此商品的评价是否可信，请检查评价质量。只需约 60 秒即可得出结果。</string>
    <!-- Text for button from body of card displayed to the user for products whose reviews were not analyzed yet. Clicking this should trigger a product analysis. -->
    <string name="review_quality_check_no_analysis_link">检查评价质量</string>
    <!-- Headline for review quality check contextual onboarding card. -->
    <string name="review_quality_check_contextual_onboarding_title">试试我们可信赖的商品评价向导</string>
    <!-- Description for review quality check contextual onboarding card. The first and last two parameters are for retailer names (e.g. Amazon, Walmart). The second parameter is for the name of the application (e.g. Firefox). -->
    <string name="review_quality_check_contextual_onboarding_description">决定购买前，先看看 %1$s 上的商品评价是否可信。核查评价是 %2$s 的一项实验功能，内置于浏览器中。%3$s、%4$s 上也能用。</string>
    <!-- Description for review quality check contextual onboarding card. The first parameters is for retailer name (e.g. Amazon). The second parameter is for the name of the application (e.g. Firefox). -->
    <string name="review_quality_check_contextual_onboarding_description_one_vendor">决定购买前，先看看 %1$s 上的商品评价是否可信。核查评价是 %2$s 的一项实验功能，内置于浏览器中。</string>
    <!-- Paragraph presenting review quality check feature. First parameter is the Fakespot product name. Second parameter is for clickable text defined in review_quality_check_contextual_onboarding_learn_more_link. In the phrase "Fakespot by Mozilla", "by" can be localized. Does not need to stay by. -->
    <string name="review_quality_check_contextual_onboarding_learn_more">由 Mozilla 支持的 %1$s 可帮助您规避不真实、不公允的评价。在您购物时，我们的人工智能模型也会不断改进，以更好地保护您的权益。%2$s</string>
    <!-- Clickable text from the contextual onboarding card that links to review quality check support article. -->
    <string name="review_quality_check_contextual_onboarding_learn_more_link">详细了解</string>

    <!-- Caption text to be displayed in review quality check contextual onboarding card above the opt-in button. First parameter is the Fakespot product name. Following parameters are for clickable texts defined in review_quality_check_contextual_onboarding_privacy_policy and review_quality_check_contextual_onboarding_terms_use. In the phrase "Fakespot by Mozilla", "by" can be localized. Does not need to stay by. -->
    <string name="review_quality_check_contextual_onboarding_caption">选择“试试看”，即代表您同意由 Mozilla 支持的 %1$s 的%2$s和%3$s。</string>
    <!-- Caption text to be displayed in review quality check contextual onboarding card above the opt-in button. Parameter is the Fakespot product name. After the colon, what appears are two links, each on their own line. The first link is to a Privacy policy (review_quality_check_contextual_onboarding_privacy_policy_2). The second link is to Terms of use (review_quality_check_contextual_onboarding_terms_use_2). -->
    <string name="review_quality_check_contextual_onboarding_caption_2" moz:RemovedIn="123" tools:ignore="UnusedResources">选择“试试看”，即代表您同意 %1$s 的：</string>
    <!-- Clickable text from the review quality check contextual onboarding card that links to Fakespot privacy policy. -->
    <string name="review_quality_check_contextual_onboarding_privacy_policy">隐私政策</string>
    <!-- Clickable text from the review quality check contextual onboarding card that links to Fakespot privacy policy. -->
    <string name="review_quality_check_contextual_onboarding_privacy_policy_2" moz:RemovedIn="123" tools:ignore="UnusedResources">隐私政策</string>
    <!-- Clickable text from the review quality check contextual onboarding card that links to Fakespot terms of use. -->
    <string name="review_quality_check_contextual_onboarding_terms_use">使用条款</string>
    <!-- Clickable text from the review quality check contextual onboarding card that links to Fakespot terms of use. -->
    <string name="review_quality_check_contextual_onboarding_terms_use_2" moz:RemovedIn="123" tools:ignore="UnusedResources">使用条款</string>
    <!-- Text for opt-in button from the review quality check contextual onboarding card. -->
    <string name="review_quality_check_contextual_onboarding_primary_button_text">试试看</string>
    <!-- Text for opt-out button from the review quality check contextual onboarding card. -->
    <string name="review_quality_check_contextual_onboarding_secondary_button_text">暂时不要</string>
    <!-- Text for the first CFR presenting the review quality check feature. -->
    <string name="review_quality_check_first_cfr_message">在决定购买前，先看看对此商品的评价是否可信。</string>
    <!-- Text displayed in the first CFR presenting the review quality check feature that opens the review checker when clicked. -->
    <string name="review_quality_check_first_cfr_action" tools:ignore="UnusedResources">试试核查评价</string>
    <!-- Text for the second CFR presenting the review quality check feature. -->
    <string name="review_quality_check_second_cfr_message">这些评价可信吗？立即检查即可查看调整后的评分。</string>
    <!-- Text displayed in the second CFR presenting the review quality check feature that opens the review checker when clicked. -->
    <string name="review_quality_check_second_cfr_action" tools:ignore="UnusedResources">打开核查评价</string>

    <!-- Flag showing that the review quality check feature is work in progress. -->
    <string name="review_quality_check_beta_flag">测试版</string>
    <!-- Content description (not visible, for screen readers etc.) for opening browser menu button to open review quality check bottom sheet. -->
    <string name="review_quality_check_open_handle_content_description">打开核查评价</string>
    <!-- Content description (not visible, for screen readers etc.) for closing browser menu button to open review quality check bottom sheet. -->
    <string name="review_quality_check_close_handle_content_description">关闭核查评价</string>
    <!-- Content description (not visible, for screen readers etc.) for review quality check star rating. First parameter is the number of stars (1-5) representing the rating. -->
    <string name="review_quality_check_star_rating_content_description">%1$s 颗星（满分 5 星）</string>
    <!-- Text for minimize button from highlights card. When clicked the highlights card should reduce its size. -->
    <string name="review_quality_check_highlights_show_less">收起</string>
    <!-- Text for maximize button from highlights card. When clicked the highlights card should expand to its full size. -->
    <string name="review_quality_check_highlights_show_more">展开</string>
    <!-- Text for highlights card quality category header. Reviews shown under this header should refer the product's quality. -->
    <string name="review_quality_check_highlights_type_quality">质量</string>
    <!-- Text for highlights card price category header. Reviews shown under this header should refer the product's price. -->
    <string name="review_quality_check_highlights_type_price">价格</string>
    <!-- Text for highlights card shipping category header. Reviews shown under this header should refer the product's shipping. -->
    <string name="review_quality_check_highlights_type_shipping">物流</string>
    <!-- Text for highlights card packaging and appearance category header. Reviews shown under this header should refer the product's packaging and appearance. -->
    <string name="review_quality_check_highlights_type_packaging_appearance">包装与外观</string>
    <!-- Text for highlights card competitiveness category header. Reviews shown under this header should refer the product's competitiveness. -->
    <string name="review_quality_check_highlights_type_competitiveness">竞争力</string>

    <!-- Text that is surrounded by quotes. The parameter is the actual text that is in quotes. An example of that text could be: Excellent craftsmanship, and that is displayed as “Excellent craftsmanship”. The text comes from a buyer's review that the feature is highlighting"   -->
    <string name="surrounded_with_quotes">“%s”</string>

    <!-- Accessibility services actions labels. These will be appended to accessibility actions like "Double tap to.." but not by or applications but by services like Talkback. -->
    <!-- Action label for elements that can be collapsed if interacting with them. Talkback will append this to say "Double tap to collapse". -->
    <string name="a11y_action_label_collapse">折叠</string>
    <!-- Current state for elements that can be collapsed if interacting with them. Talkback will dictate this after a state change. -->
    <string name="a11y_state_label_collapsed">已收起</string>
    <!-- Action label for elements that can be expanded if interacting with them. Talkback will append this to say "Double tap to expand". -->
    <string name="a11y_action_label_expand">展开</string>
    <!-- Current state for elements that can be expanded if interacting with them. Talkback will dictate this after a state change. -->
    <string name="a11y_state_label_expanded">已展开</string>
    <!-- Action label for links to a website containing documentation about a wallpaper collection. Talkback will append this to say "Double tap to open link to learn more about this collection". -->
    <string name="a11y_action_label_wallpaper_collection_learn_more">访问链接了解此壁纸集的更多信息</string>
    <!-- Action label for links that point to an article. Talkback will append this to say "Double tap to read the article". -->
    <string name="a11y_action_label_read_article">阅读文章</string>
    <!-- Action label for links to the Firefox Pocket website. Talkback will append this to say "Double tap to open link to learn more". -->
    <string name="a11y_action_label_pocket_learn_more">打开链接详细了解</string>

    <!-- Preference for add-ons custom source -->
    <string name="preferences_addons_customization">自定义附加组件收藏集</string>
    <!-- Placeholder text shown in the search bar before a user enters text -->
    <string name="addons_search_hint">搜索组件</string>
    <!-- Preference for showing display name instead of email -->
    <string name="preferences_show_displayname_insteadof_email">展示显示名而不是邮件地址</string>
    <!-- Title for strip url preference in customization settings -->
    <string name="preferences_strip_url_title">隐藏 URL 中的 HTTP/HTTPS/WWW 字符</string>
    <!-- Description for strip url preference in customization settings -->
    <string name="preferences_strip_url_description">开启后隐藏工具栏和标签页 URL 中的 HTTP/HTTPS/WWW 字符</string>
    <!-- Label for add-ons custom source account preference -->
    <string name="addons_custom_source_account">收藏集所有者</string>
    <!-- Label for add-ons custom source collection preference -->
    <string name="addons_custom_source_collection">收藏集名称</string>
    <!-- Preference category for system behavior customization -->
    <string name="preferences_system_behavior">设置系统行为</string>
    <!-- Title for relinquish memory preference in customization settings -->
    <string name="preferences_relinquish_memory_title">挂起标签页以避免因内存不足而进程被杀死</string>
    <!-- Description for relinquish memory preference in customization settings -->
    <string name="preferences_relinquish_memory_description">开启后，当系统内存不足时，标签页会被挂起，同时页面状态会丢失</string>
    <!-- Preference for Top Sites show most recent sites or not -->
    <string name="preferences_show_top_recent_sites">展示经常访问的网站</string>
    <string name="preferences_dns_over_https">基于 HTTPS 的 DNS</string>
    <string name="preferences_dns_over_https_on">启用</string>
    <string name="preferences_dns_over_https_off">关闭</string>
    <string name="preferences_dns_over_https_title">基于 HTTPS 的 DNS</string>
    <string name="preferences_dns_over_https_summary">基于 DNS 的 HTTPS 会加密发送您对域名的请求，从而建立安全 DNS，使他人更难得知您要访问的网站</string>
    <string name="preferences_dns_over_https_custom_server">自定义</string>
    <string name="addons_delete_cache">删除附加组件元数据缓存文件</string>
    <string name="confirm_addons_delete_cache">您确定要删除附加组件元数据缓存文件吗？</string>
    <string name="confirm_addons_delete_cache_yes">确定</string>
    <string name="confirm_addons_delete_cache_no">取消</string>
    <string name="preferences_search_opened_tabs" >搜索已打开的标签页</string>
    <string name="preferences_show_success_download_dialog">完成时的对话框</string>
    <!-- Content description for headings announced by accessibility service. The first parameter is the text of the heading. Talkback will announce the first parameter and then speak the word "Heading" indicating to the user that this text is a heading for a section. -->
    <string name="a11y_heading">%s，标题</string>

    <!-- Title for dialog displayed when trying to access links present in a text. -->
    <string name="a11y_links_title">链接</string>
    <!-- Additional content description for text bodies that contain urls. -->
    <string name="a11y_links_available">链接可用</string>

    <!-- Translations feature-->

    <!-- Translation request dialog -->
    <!-- Title for the translation dialog that allows a user to translate the webpage. -->
    <string name="translations_bottom_sheet_title">要翻译此页面吗？</string>
    <!-- Title for the translation dialog that allows a user to translate the webpage when a user uses the translation feature the first time. The first parameter is the name of the application, for example, "Fenix". -->
<<<<<<< HEAD
    <string name="translations_bottom_sheet_title_first_time">试用 %1$s 注重隐私的翻译功能</string>
=======
    <string name="translations_bottom_sheet_title_first_time">试试 %1$s 注重隐私的翻译功能</string>
>>>>>>> 02782e4f

    <!-- Additional information on the translation dialog that appears when a user uses the translation feature the first time. The first parameter is clickable text with a link, for example, "Learn more". -->
    <string name="translations_bottom_sheet_info_message">为保护隐私，翻译过程只会在本地进行。我们很快会支持更多语言并带来改进！%1$s</string>
    <!-- Text that links to additional information about the Firefox translations feature. -->
    <string name="translations_bottom_sheet_info_message_learn_more">详细了解</string>
    <!-- Label for the dropdown to select which language to translate from on the translations dialog. Usually the translate from language selected will be the same as the page language. -->
    <string name="translations_bottom_sheet_translate_from">原始语言：</string>
    <!-- Label for the dropdown to select which language to translate to on the translations dialog. Usually the translate to language selected will be the user's preferred language. -->
    <string name="translations_bottom_sheet_translate_to">目标语言：</string>
    <!-- Button text on the translations dialog to dismiss the dialog and return to the browser. -->
    <string name="translations_bottom_sheet_negative_button">暂时不要</string>
    <!-- Button text on the translations dialog when a translation error appears, used to dismiss the dialog and return to the browser. -->
    <string name="translations_bottom_sheet_negative_button_error">完成</string>
    <!-- Button text on the translations dialog to begin a translation of the website. -->
    <string name="translations_bottom_sheet_positive_button">翻译</string>
    <!-- Button text on the translations dialog when a translation error appears. -->
    <string name="translations_bottom_sheet_positive_button_error">重试</string>
    <!-- Inactive button text on the translations dialog that indicates a translation is currently in progress. This button will be accompanied by a loading icon. -->
    <string name="translations_bottom_sheet_translating_in_progress">正在翻译</string>
    <!-- Button content description (not visible, for screen readers etc.) for the translations dialog translate button that indicates a translation is currently in progress. -->
    <string name="translations_bottom_sheet_translating_in_progress_content_description">正在翻译</string>

<<<<<<< HEAD
=======
    <!-- Default dropdown option when initially selecting a language from the translations dialog language selection dropdown. -->
    <string name="translations_bottom_sheet_default_dropdown_selection">选择语言</string>
>>>>>>> 02782e4f
    <!-- The title of the warning card informs the user that a translation could not be completed. -->
    <string name="translation_error_could_not_translate_warning_text">翻译时遇到问题，请重试。</string>
    <!-- The title of the warning card informs the user that the list of languages cannot be loaded. -->
    <string name="translation_error_could_not_load_languages_warning_text">无法加载语言包。请检查互联网连接，然后重试。</string>
    <!-- The title of the warning card informs the user that a language is not supported. The first parameter is the name of the language that is not supported. -->
    <string name="translation_error_language_not_supported_warning_text">抱歉，我们尚未支持%1$s。</string>
    <!-- Button text on the warning card when a language is not supported. The link will take the user to a page to a support page about translations. -->
    <string name="translation_error_language_not_supported_learn_more">详细了解</string>

    <!-- Translations options dialog -->
    <!-- Title of the translation options dialog that allows a user to set their translation options for the site the user is currently on. -->
    <string name="translation_option_bottom_sheet_title">翻译设置</string>
    <!-- Toggle switch label that allows a user to set the setting if they would like the browser to always offer or suggest translations when available. -->
    <string name="translation_option_bottom_sheet_always_translate">始终询问是否翻译</string>
    <!-- Toggle switch label that allows a user to set if they would like a given language to automatically translate or not. The first parameter is the language name, for example, "Spanish". -->
    <string name="translation_option_bottom_sheet_always_translate_in_language">始终翻译%1$s</string>
    <!-- Toggle switch label that allows a user to set if they would like to never be offered a translation of the given language. The first parameter is the language name, for example, "Spanish". -->
    <string name="translation_option_bottom_sheet_never_translate_in_language">永不翻译%1$s</string>
    <!-- Toggle switch label that allows a user to set the setting if they would like the browser to never translate the site the user is currently visiting. -->
    <string name="translation_option_bottom_sheet_never_translate_site">永不翻译此网站</string>
<<<<<<< HEAD
=======
    <!-- Toggle switch description that will appear under the "Never translate these sites" settings toggle switch to provide more information on how this setting interacts with other settings. -->
    <string name="translation_option_bottom_sheet_switch_never_translate_site_description">将覆盖其他所有设置</string>
    <!-- Toggle switch description that will appear under the "Never translate" and "Always translate" toggle switch settings to provide more information on how these  settings interacts with other settings. -->
    <string name="translation_option_bottom_sheet_switch_description">将覆盖“询问是否翻译”</string>
>>>>>>> 02782e4f
    <!-- Button text for the button that will take the user to the translation settings dialog. -->
    <string name="translation_option_bottom_sheet_translation_settings">翻译设置</string>
    <!-- Button text for the button that will take the user to a website to learn more about how translations works in the given app. The first parameter is the name of the application, for example, "Fenix". -->
    <string name="translation_option_bottom_sheet_about_translations">关于 %1$s 提供的翻译</string>

    <!-- Translation settings dialog -->
    <!-- Title of the translation settings dialog that allows a user to set their preferred translation settings. -->
    <string name="translation_settings_toolbar_title">翻译</string>
    <!-- Toggle switch label that indicates that the browser should signal or indicate when a translation is possible for any page. -->
    <string name="translation_settings_offer_to_translate">在翻译可用时询问是否翻译</string>
    <!-- Toggle switch label that indicates that downloading files required for translating is permitted when using data saver mode in Android. -->
    <string name="translation_settings_always_download">始终允许在流量节省模式开启时下载语言包</string>
    <!-- Section header text that begins the section of a list of different options the user may select to adjust their translation preferences. -->
    <string name="translation_settings_translation_preference">翻译首选项</string>
    <!-- Button text for the button that will take the user to the automatic translations settings dialog. On the automatic translations settings dialog, the user can set if translations should occur automatically for a given language. -->
    <string name="translation_settings_automatic_translation">自动翻译</string>
    <!-- Button text for the button that will take the user to the never translate these sites dialog. On the never translate these sites dialog, the user can set if translations should never occur on certain websites. -->
    <string name="translation_settings_automatic_never_translate_sites">永不翻译这些网站</string>
    <!-- Button text for the button that will take the user to the download languages dialog. On the download languages dialog, the user can manage which languages they would like to download for translations. -->
    <string name="translation_settings_download_language">下载语言包</string>

    <!-- Automatic translation preference screen -->
    <!-- Title of the automatic translation preference screen that will appear on the toolbar.-->
    <string name="automatic_translation_toolbar_title_preference">自动翻译</string>
    <!-- Screen header presenting the automatic translation preference feature. It will appear under the toolbar. -->
    <string name="automatic_translation_header_preference">请选择语言来管理“总是翻译”和“永不翻译”首选项。</string>

    <!-- Automatic translation options preference screen -->
    <!-- Preference option for offering to translate. Radio button title text.-->
    <string name="automatic_translation_option_offer_to_translate_title_preference">询问是否翻译（默认）</string>
    <!-- Preference option for offering to translate. Radio button summary text. The first parameter is the name of the app defined in app_name (for example: Fenix)-->
    <string name="automatic_translation_option_offer_to_translate_summary_preference">%1$s 将询问是否翻译使用此语言的网站。</string>
    <!-- Preference option for always translate. Radio button title text. -->
    <string name="automatic_translation_option_always_translate_title_preference">总是翻译</string>

    <!-- Preference option for always translate. Radio button summary text. The first parameter is the name of the app defined in app_name (for example: Fenix)-->
    <string name="automatic_translation_option_always_translate_summary_preference">%1$s 将在加载页面时自动翻译此语言。</string>
    <!-- Preference option for never translate. Radio button title text.-->
    <string name="automatic_translation_option_never_translate_title_preference">永不翻译</string>
    <!-- Preference option for never translate. Radio button summary text. The first parameter is the name of the app defined in app_name (for example: Fenix)-->
    <string name="automatic_translation_option_never_translate_summary_preference">%1$s 将永不翻译使用此语言的网站。</string>

    <!-- Never translate site preference screen -->
    <!-- Title of the never translate site preference screen that will appear on the toolbar.-->
    <string name="never_translate_site_toolbar_title_preference">永不翻译这些网站</string>
    <!-- Screen header presenting the never translate site preference feature. It will appear under the toolbar. -->
    <string name="never_translate_site_header_preference">若要添加新网站，请先访问网站，然后在翻译菜单中选择“永不翻译此网站”。</string>
    <!-- Content description (not visible, for screen readers etc.): For a never-translated site list item that is selected.
             The first parameter is web site url (for example:"wikipedia.com") -->
    <string name="never_translate_site_item_list_content_description_preference">移除 %1$s</string>
    <!-- The Delete site dialogue title will appear when the user clicks on a list item.
             The first parameter is web site url (for example:"wikipedia.com") -->
    <string name="never_translate_site_dialog_title_preference">确定删除 %1$s 吗？</string>
    <!-- The Delete site dialogue positive button will appear when the user clicks on a list item. The site will be deleted. -->
    <string name="never_translate_site_dialog_confirm_delete_preference">删除</string>
    <!-- The Delete site dialogue negative button will appear when the user clicks on a list item. The dialog will be dismissed. -->
    <string name="never_translate_site_dialog_cancel_preference">取消</string>

    <!-- Download languages preference screen -->
    <!-- Title of the download languages preference screen toolbar.-->
    <string name="download_languages_toolbar_title_preference">下载语言</string>
    <!-- Screen header presenting the download language preference feature. It will appear under the toolbar.The first parameter is "Learn More," a clickable text with a link. Talkback will append this to say "Double tap to open link to learn more". -->
    <string name="download_languages_header_preference">下载完整语言包以提高翻译速度，并可离线翻译。%1$s</string>
    <!-- Clickable text from the screen header that links to a website. -->
    <string name="download_languages_header_learn_more_preference">了解更多</string>
    <!-- The subhead of the download language preference screen will appear above the pivot language. -->
    <string name="download_languages_available_languages_preference">可用语言</string>
    <!-- Text that will appear beside a core or pivot language package name to show that the language is necessary for the translation feature to function. -->
    <string name="download_languages_default_system_language_require_preference">必选</string>
    <!-- A text for download language preference item.
    The first parameter is the language name, for example, "Spanish".
    The second parameter is the language file size, for example, "(3.91 KB)" or, if the language package name is a pivot language, "(required)". -->
    <string name="download_languages_language_item_preference">%1$s（%2$s）</string>
    <!-- The subhead of the download language preference screen will appear above the items that were not downloaded. -->
    <string name="download_language_header_preference">下载语言包</string>
    <!-- All languages list item. When the user presses this item, they can download or delete all languages. -->
    <string name="download_language_all_languages_item_preference">所有语言</string>
    <!-- Content description (not visible, for screen readers etc.): For a language list item that was downloaded, the user can now delete it. -->
    <string name="download_languages_item_content_description_downloaded_state">删除</string>
    <!-- Content description (not visible, for screen readers etc.): For a language list item, downloading is in progress. -->
    <string name="download_languages_item_content_description_in_progress_state">下载中</string>
    <!-- Content description (not visible, for screen readers etc.): For a language list item that was not downloaded. -->
    <string name="download_languages_item_content_description_not_downloaded_state">下载</string>
    <!-- Content description (not visible, for screen readers etc.): For a language list item that is selected. -->
    <string name="download_languages_item_content_description_selected_state">已选中</string>

    <!-- Title for the dialog used by the translations feature to confirm deleting a language.
    The dialog will be presented when the user requests deletion of a language.
    The first parameter is the name of the language, for example, "Spanish" and the second parameter is the size in kilobytes or megabytes of the language file. -->
    <string name="delete_language_file_dialog_title">确定删除%1$s（%2$s）吗？</string>
    <!-- Additional information for the dialog used by the translations feature to confirm deleting a language. The first parameter is the name of the application, for example, "Fenix". -->
    <string name="delete_language_file_dialog_message">若删除此语言，%1$s 将在翻译时下载并缓存语言包中部分内容。</string>
    <!-- Title for the dialog used by the translations feature to confirm deleting all languages file.
    The dialog will be presented when the user requests deletion of all languages file.
    The first parameter is the size in kilobytes or megabytes of the language file. -->
    <string name="delete_language_all_languages_file_dialog_title">确定删除所有语言（%1$s）吗？</string>
    <!-- Additional information for the dialog used by the translations feature to confirm deleting all languages file. The first parameter is the name of the application, for example, "Fenix". -->
    <string name="delete_language_all_languages_file_dialog_message">若删除所有语言，%1$s 将在翻译时下载并缓存语言包中部分内容。</string>
    <!-- Button text on the dialog used by the translations feature to confirm deleting a language. -->
    <string name="delete_language_file_dialog_positive_button_text">删除</string>
    <!-- Button text on the dialog used by the translations feature to cancel deleting a language. -->
    <string name="delete_language_file_dialog_negative_button_text">取消</string>

    <!-- Title for the data saving mode warning dialog used by the translations feature.
    This dialog will be presented when the user attempts to download a language or perform
    a translation without the necessary language files downloaded first when Android's data saver mode is enabled and the user is not using WiFi.
    The first parameter is the size in kilobytes or megabytes of the language file.-->
    <string name="download_language_file_dialog_title">要在流量节省模式开启时下载吗（%1$s）？</string>
    <!-- Additional information for the data saving mode warning dialog used by the translations feature. This text explains the reason a download is required for a translation. -->
    <string name="download_language_file_dialog_message_all_languages">我们会下载并缓存语言包中部分内容，以保护翻译过程私密。</string>
    <!-- Checkbox label text on the data saving mode warning dialog used by the translations feature. This checkbox allows users to ignore the data usage warnings. -->
    <string name="download_language_file_dialog_checkbox_text">始终允许在流量节省模式开启时下载</string>
    <!-- Button text on the data saving mode warning dialog used by the translations feature to allow users to confirm they wish to continue and download the language file. -->
    <string name="download_language_file_dialog_positive_button_text">下载</string>
    <!-- Button text on the data saving mode warning dialog used by the translations feature to allow users to confirm they wish to continue and download the language file and perform a translation. -->
    <string name="download_language_file_dialog_positive_button_text_all_languages">下载并翻译</string>
    <!-- Button text on the data saving mode warning dialog used by the translations feature to allow users to cancel the action and not perform a download of the language file. -->
    <string name="download_language_file_dialog_negative_button_text">取消</string>

    <!-- Debug drawer -->
    <!-- The user-facing title of the Debug Drawer feature. -->
    <string name="debug_drawer_title">调试工具</string>
    <!-- Content description (not visible, for screen readers etc.): Navigate back within the debug drawer. -->
    <string name="debug_drawer_back_button_content_description">向前导航</string>
    <!-- The title of the Tab Tools feature in the Debug Drawer. -->
    <string name="debug_drawer_tab_tools_title">标签页工具</string>
    <!-- The title of the tab count section in Tab Tools. -->
    <string name="debug_drawer_tab_tools_tab_count_title">标签页数量</string>
    <!-- The active tab count category in the tab count section in Tab Tools. -->
    <string name="debug_drawer_tab_tools_tab_count_normal">活跃</string>
    <!-- The inactive tab count category in the tab count section in Tab Tools. -->
    <string name="debug_drawer_tab_tools_tab_count_inactive">休眠</string>
    <!-- The private tab count category in the tab count section in Tab Tools. -->
    <string name="debug_drawer_tab_tools_tab_count_private">隐私</string>
    <!-- The total tab count category in the tab count section in Tab Tools. -->
    <string name="debug_drawer_tab_tools_tab_count_total">总数</string>
    <!-- The title of the tab creation tool section in Tab Tools. -->
    <string name="debug_drawer_tab_tools_tab_creation_tool_title">标签页创建工具</string>
    <!-- The label of the text field in the tab creation tool. -->
    <string name="debug_drawer_tab_tools_tab_creation_tool_text_field_label">要创建的标签页数量</string>
    <!-- The button text to add tabs to the active tab group in the tab creation tool. -->
    <string name="debug_drawer_tab_tools_tab_creation_tool_button_text_active">添加到活跃标签页</string>
    <!-- The button text to add tabs to the inactive tab group in the tab creation tool. -->
    <string name="debug_drawer_tab_tools_tab_creation_tool_button_text_inactive">添加到休眠标签页</string>
    <!-- The button text to add tabs to the private tab group in the tab creation tool. -->
    <string name="debug_drawer_tab_tools_tab_creation_tool_button_text_private">添加到隐私标签页</string>
</resources><|MERGE_RESOLUTION|>--- conflicted
+++ resolved
@@ -339,12 +339,9 @@
     <string name="onboarding_home_enable_notifications_negative_button" moz:removedIn="124" tools:ignore="UnusedResources">暂时不要</string>
 
     <!-- Juno first user onboarding flow experiment, strings are marked unused as they are only referenced by Nimbus experiments. -->
-<<<<<<< HEAD
-=======
     <!-- Description for learning more about our privacy notice. -->
     <string name="juno_onboarding_privacy_notice_text">Firefox 隐私声明</string>
     <!-- Text for the button to set firefox as default browser on the device -->
->>>>>>> 02782e4f
     <!-- Title for set firefox as default browser screen used by Nimbus experiments. -->
     <string name="juno_onboarding_default_browser_title_nimbus_2">我们乐于为您护航</string>
     <!-- Description for set firefox as default browser screen used by Nimbus experiments. -->
@@ -1849,11 +1846,8 @@
     <string name="preferences_credit_cards_2" tools:ignore="UnusedResources">付款方式</string>
     <!-- Preference for saving and autofilling credit cards -->
     <string name="preferences_credit_cards_save_and_autofill_cards">保存并自动填充信用卡信息</string>
-<<<<<<< HEAD
-=======
     <!-- Preference for saving and autofilling credit cards -->
     <string name="preferences_credit_cards_save_and_autofill_cards_2" tools:ignore="UnusedResources">保存和填写付款方式</string>
->>>>>>> 02782e4f
     <!-- Preference summary for saving and autofilling credit card data -->
     <string name="preferences_credit_cards_save_and_autofill_cards_summary">数据已加密</string>
     <!-- Preference summary for saving and autofilling payment method data. Parameter will be replaced by app name. -->
@@ -2508,11 +2502,7 @@
     <!-- Title for the translation dialog that allows a user to translate the webpage. -->
     <string name="translations_bottom_sheet_title">要翻译此页面吗？</string>
     <!-- Title for the translation dialog that allows a user to translate the webpage when a user uses the translation feature the first time. The first parameter is the name of the application, for example, "Fenix". -->
-<<<<<<< HEAD
-    <string name="translations_bottom_sheet_title_first_time">试用 %1$s 注重隐私的翻译功能</string>
-=======
     <string name="translations_bottom_sheet_title_first_time">试试 %1$s 注重隐私的翻译功能</string>
->>>>>>> 02782e4f
 
     <!-- Additional information on the translation dialog that appears when a user uses the translation feature the first time. The first parameter is clickable text with a link, for example, "Learn more". -->
     <string name="translations_bottom_sheet_info_message">为保护隐私，翻译过程只会在本地进行。我们很快会支持更多语言并带来改进！%1$s</string>
@@ -2535,11 +2525,8 @@
     <!-- Button content description (not visible, for screen readers etc.) for the translations dialog translate button that indicates a translation is currently in progress. -->
     <string name="translations_bottom_sheet_translating_in_progress_content_description">正在翻译</string>
 
-<<<<<<< HEAD
-=======
     <!-- Default dropdown option when initially selecting a language from the translations dialog language selection dropdown. -->
     <string name="translations_bottom_sheet_default_dropdown_selection">选择语言</string>
->>>>>>> 02782e4f
     <!-- The title of the warning card informs the user that a translation could not be completed. -->
     <string name="translation_error_could_not_translate_warning_text">翻译时遇到问题，请重试。</string>
     <!-- The title of the warning card informs the user that the list of languages cannot be loaded. -->
@@ -2560,13 +2547,10 @@
     <string name="translation_option_bottom_sheet_never_translate_in_language">永不翻译%1$s</string>
     <!-- Toggle switch label that allows a user to set the setting if they would like the browser to never translate the site the user is currently visiting. -->
     <string name="translation_option_bottom_sheet_never_translate_site">永不翻译此网站</string>
-<<<<<<< HEAD
-=======
     <!-- Toggle switch description that will appear under the "Never translate these sites" settings toggle switch to provide more information on how this setting interacts with other settings. -->
     <string name="translation_option_bottom_sheet_switch_never_translate_site_description">将覆盖其他所有设置</string>
     <!-- Toggle switch description that will appear under the "Never translate" and "Always translate" toggle switch settings to provide more information on how these  settings interacts with other settings. -->
     <string name="translation_option_bottom_sheet_switch_description">将覆盖“询问是否翻译”</string>
->>>>>>> 02782e4f
     <!-- Button text for the button that will take the user to the translation settings dialog. -->
     <string name="translation_option_bottom_sheet_translation_settings">翻译设置</string>
     <!-- Button text for the button that will take the user to a website to learn more about how translations works in the given app. The first parameter is the name of the application, for example, "Fenix". -->
