<?xml version="1.0" encoding="utf-8"?>
<resources xmlns:tools="http://schemas.android.com/tools" xmlns:moz="http://mozac.org/tools">


    <!-- App name for private browsing mode. The first parameter is the name of the app defined in app_name (for example: Fenix)-->
    <string name="app_name_private_5">私密 %s</string>
    <!-- App name for private browsing mode. The first parameter is the name of the app defined in app_name (for example: Fenix)-->
    <string name="app_name_private_4">%s (隐私模式)</string>

    <!-- Home Fragment -->
    <!-- Content description (not visible, for screen readers etc.): "Three dot" menu button. -->
    <string name="content_description_menu">更多选项</string>

    <!-- Content description (not visible, for screen readers etc.): "Private Browsing" menu button. -->
    <string name="content_description_private_browsing_button">启用隐私浏览模式</string>
    <!-- Content description (not visible, for screen readers etc.): "Private Browsing" menu button. -->
    <string name="content_description_disable_private_browsing_button">禁用隐私浏览模式</string>
    <!-- Placeholder text shown in the search bar before a user enters text for the default engine -->
    <string name="search_hint">搜索或输入网址</string>

    <!-- Placeholder text shown in the search bar before a user enters text for a general engine -->
    <string name="search_hint_general_engine">网上搜索</string>
    <!-- Placeholder text shown in search bar when using history search -->
    <string name="history_search_hint">搜索历史记录</string>
    <!-- Placeholder text shown in search bar when using bookmarks search -->
    <string name="bookmark_search_hint">搜索书签</string>
    <!-- Placeholder text shown in search bar when using tabs search -->
    <string name="tab_search_hint">搜索标签页</string>
    <!-- Placeholder text shown in the search bar when using application search engines -->
    <string name="application_search_hint">输入搜索词</string>
    <!-- No Open Tabs Message Description -->
    <string name="no_open_tabs_description">您打开的标签页将显示于此。</string>

    <!-- No Private Tabs Message Description -->
    <string name="no_private_tabs_description">您的隐私标签页将显示于此。</string>

    <!-- Tab tray multi select title in app bar. The first parameter is the number of tabs selected -->
    <string name="tab_tray_multi_select_title">已选择 %1$d 个标签页</string>
    <!-- Label of button in create collection dialog for creating a new collection  -->
    <string name="tab_tray_add_new_collection">新建收藏集</string>
    <!-- Label of editable text in create collection dialog for naming a new collection  -->
    <string name="tab_tray_add_new_collection_name">名称</string>
    <!-- Label of button in save to collection dialog for selecting a current collection  -->
    <string name="tab_tray_select_collection">选择收藏集</string>
    <!-- Content description for close button while in multiselect mode in tab tray -->
    <string name="tab_tray_close_multiselect_content_description">退出多选模式</string>
    <!-- Content description for save to collection button while in multiselect mode in tab tray -->
    <string name="tab_tray_collection_button_multiselect_content_description">将选中的的标签页保存到收藏集</string>

    <!-- Content description on checkmark while tab is selected in multiselect mode in tab tray -->
    <string name="tab_tray_multiselect_selected_content_description">已选择</string>

    <!-- Home - Recently saved bookmarks -->
    <!-- Title for the home screen section with recently saved bookmarks. -->
    <string name="recently_saved_title" moz:removedIn="127" tools:ignore="UnusedResources">最近保存</string>
    <!-- Content description for the button which navigates the user to show all of their saved bookmarks. -->
    <string name="recently_saved_show_all_content_description_2" moz:removedIn="127" tools:ignore="UnusedResources">显示所有保存书签</string>

    <!-- Text for the menu button to remove a recently saved bookmark from the user's home screen -->
    <string name="recently_saved_menu_item_remove" moz:removedIn="127" tools:ignore="UnusedResources">移除</string>

    <!-- Home - Bookmarks -->
    <!-- Title for the home screen section with bookmarks. -->
    <string name="home_bookmarks_title">书签</string>
    <!-- Content description for the button which navigates the user to show all of their bookmarks. -->
    <string name="home_bookmarks_show_all_content_description">显示所有书签</string>
    <!-- Text for the menu button to remove a recently saved bookmark from the user's home screen -->
    <string name="home_bookmarks_menu_item_remove">移除</string>

    <!-- About content. The first parameter is the name of the application. (For example: Fenix) -->
    <string name="about_content">%1$s 由 Mozilla 倾力打造。</string>

    <!-- Private Browsing -->
    <!-- Explanation for private browsing displayed to users on home view when they first enable private mode
        The first parameter is the name of the app defined in app_name (for example: Fenix) -->
    <string name="private_browsing_placeholder_description_2">%1$s 会在关闭所有隐私标签页或退出应用时，清除您的搜索记录与浏览历史。虽然这样仍无法对网站和电信运营商匿名，但还是可以更简单地防止其他使用此设备的人得知您的上网活动。</string>
    <string name="private_browsing_common_myths">正确认识隐私浏览功能</string>

    <!-- True Private Browsing Mode -->
    <!-- Title for info card on private homescreen in True Private Browsing Mode. -->
    <string name="felt_privacy_desc_card_title">不在设备上留痕迹</string>

    <!-- Explanation for private browsing displayed to users on home view when they first enable
        private mode in our new Total Private Browsing mode.
        The first parameter is the name of the app defined in app_name (for example: Firefox Nightly)
        The second parameter is the clickable link text in felt_privacy_info_card_subtitle_link_text -->
    <string name="felt_privacy_info_card_subtitle_2">%1$s 会在您关闭所有隐私标签页时删除您的 Cookie、历史记录和网站数据。%2$s</string>
    <!-- Clickable portion of the explanation for private browsing that links the user to our
        about privacy page.
        This string is used in felt_privacy_info_card_subtitle as the second parameter.-->
    <string name="felt_privacy_info_card_subtitle_link_text">谁可以看到我的活动？</string>

    <!-- Private mode shortcut "contextual feature recommendation" (CFR) -->
    <!-- Text for the Private mode shortcut CFR message for adding a private mode shortcut to open private tabs from the Home screen -->
    <string name="private_mode_cfr_message_2">一步进入隐私标签页。</string>

    <!-- Text for the positive button to accept adding a Private Browsing shortcut to the Home screen -->
    <string name="private_mode_cfr_pos_button_text">添加到主屏幕</string>
    <!-- Text for the negative button to decline adding a Private Browsing shortcut to the Home screen -->
    <string name="cfr_neg_button_text">不了，谢谢</string>

    <!-- Open in App "contextual feature recommendation" (CFR) -->
    <!-- Text for the info message. The first parameter is the name of the application.-->
    <string name="open_in_app_cfr_info_message_2">您可以将 %1$s 设为链接的打开方式。</string>
    <!-- Text for the positive action button -->
    <string name="open_in_app_cfr_positive_button_text">前往设置</string>
    <!-- Text for the negative action button -->
    <string name="open_in_app_cfr_negative_button_text">知道了</string>

    <!-- Total cookie protection "contextual feature recommendation" (CFR) -->
    <!-- Text for the message displayed in the contextual feature recommendation popup promoting the total cookie protection feature. -->
    <string name="tcp_cfr_message">我们最强大的隐私功能：隔离跨站跟踪器。</string>
    <!-- Text displayed that links to website containing documentation about the "Total cookie protection" feature. -->
    <string name="tcp_cfr_learn_more">了解“全方位 Cookie 保护”</string>


    <!-- Private browsing erase action "contextual feature recommendation" (CFR) -->
    <!-- Text for the message displayed in the contextual feature recommendation popup promoting the erase private browsing feature. -->
    <string name="erase_action_cfr_message">点按此处新建隐私浏览，浏览完毕后轻松删除历史记录和 Cookie 等数据。</string>


    <!-- Text for the info dialog when camera permissions have been denied but user tries to access a camera feature. -->
    <string name="camera_permissions_needed_message">需要访问相机。请前往 Android 设置，点按“权限”，然后点按“允许”。</string>
    <!-- Text for the positive action button to go to Android Settings to grant permissions. -->
    <string name="camera_permissions_needed_positive_button_text">前往设置</string>
    <!-- Text for the negative action button to dismiss the dialog. -->
    <string name="camera_permissions_needed_negative_button_text">知道了</string>

    <!-- Text for the banner message to tell users about our auto close feature. -->
    <string name="tab_tray_close_tabs_banner_message">设置自动关闭过去一天、一周或一个月未查看的已打开标签页。</string>
    <!-- Text for the positive action button to go to Settings for auto close tabs. -->
    <string name="tab_tray_close_tabs_banner_positive_button_text">查看选项</string>
    <!-- Text for the negative action button to dismiss the Close Tabs Banner. -->
    <string name="tab_tray_close_tabs_banner_negative_button_text">知道了</string>

    <!-- Text for the banner message to tell users about our inactive tabs feature. -->
    <string name="tab_tray_inactive_onboarding_message">两周内未查看的标签页将移至此处。</string>
    <!-- Text for the action link to go to Settings for inactive tabs. -->
    <string name="tab_tray_inactive_onboarding_button_text">在设置中关闭</string>

    <!-- Text for title for the auto-close dialog of the inactive tabs. -->
    <string name="tab_tray_inactive_auto_close_title">要一个月后自动关闭吗？</string>
    <!-- Text for the body for the auto-close dialog of the inactive tabs.
        The first parameter is the name of the application.-->
    <string name="tab_tray_inactive_auto_close_body_2">%1$s 可自动关闭您一个月内未查看的标签页。</string>
    <!-- Content description for close button in the auto-close dialog of the inactive tabs. -->
    <string name="tab_tray_inactive_auto_close_button_content_description">关闭</string>

    <!-- Text for turn on auto close tabs button in the auto-close dialog of the inactive tabs. -->
    <string name="tab_tray_inactive_turn_on_auto_close_button_2">开启“自动关闭”</string>


    <!-- Home screen icons - Long press shortcuts -->
    <!-- Shortcut action to open new tab -->
    <string name="home_screen_shortcut_open_new_tab_2">新建标签页</string>
    <!-- Shortcut action to open new private tab -->
    <string name="home_screen_shortcut_open_new_private_tab_2">新建隐私标签页</string>

    <!-- Shortcut action to open Passwords screen -->
    <string name="home_screen_shortcut_passwords">密码</string>

    <!-- Recent Tabs -->
    <!-- Header text for jumping back into the recent tab in the home screen -->
    <string name="recent_tabs_header">回到先前页面</string>
    <!-- Button text for showing all the tabs in the tabs tray -->
    <string name="recent_tabs_show_all">显示全部</string>

    <!-- Content description for the button which navigates the user to show all recent tabs in the tabs tray. -->
    <string name="recent_tabs_show_all_content_description_2">显示所有近期标签页按钮</string>

    <!-- Text for button in synced tab card that opens synced tabs tray -->
    <string name="recent_tabs_see_all_synced_tabs_button_text">查看所有同步的标签页</string>
    <!-- Accessibility description for device icon used for recent synced tab -->
    <string name="recent_tabs_synced_device_icon_content_description">已同步的设备</string>
    <!-- Text for the dropdown menu to remove a recent synced tab from the homescreen -->
    <string name="recent_synced_tab_menu_item_remove">移除</string>
    <!-- Text for the menu button to remove a grouped highlight from the user's browsing history
         in the Recently visited section -->
    <string name="recent_tab_menu_item_remove">移除</string>

    <!-- History Metadata -->
    <!-- Header text for a section on the home screen that displays grouped highlights from the
         user's browsing history, such as topics they have researched or explored on the web -->
    <string name="history_metadata_header_2">最近访问</string>
    <!-- Text for the menu button to remove a grouped highlight from the user's browsing history
         in the Recently visited section -->
    <string name="recently_visited_menu_item_remove">移除</string>

    <!-- Content description for the button which navigates the user to show all of their history. -->
    <string name="past_explorations_show_all_content_description_2">显示所有过去探索</string>

    <!-- Browser Fragment -->
    <!-- Content description (not visible, for screen readers etc.): Navigate backward (browsing history) -->
    <string name="browser_menu_back">后退</string>
    <!-- Content description (not visible, for screen readers etc.): Navigate forward (browsing history) -->
    <string name="browser_menu_forward">前进</string>
    <!-- Content description (not visible, for screen readers etc.): Refresh current website -->
    <string name="browser_menu_refresh">刷新</string>
    <!-- Content description (not visible, for screen readers etc.): Stop loading current website -->
    <string name="browser_menu_stop">停止</string>
    <!-- Browser menu button that opens the extensions manager -->
    <string name="browser_menu_extensions">扩展</string>
    <!-- Browser menu button that opens the extensions manager -->
    <string name="browser_menu_manage_extensions">管理扩展</string>
    <!-- Browser menu button that opens AMO in a tab -->
    <string name="browser_menu_discover_more_extensions">探索更多扩展</string>
    <!-- Browser menu button that opens account settings -->
    <string name="browser_menu_account_settings">账户信息</string>
    <!-- Browser menu button that sends a user to help articles -->
    <string name="browser_menu_help">帮助</string>
    <!-- Browser menu button that sends a to a the what's new article -->
    <string name="browser_menu_whats_new">新版变化</string>
    <!-- Browser menu button that opens the settings menu -->
    <string name="browser_menu_settings">设置</string>
    <!-- Browser menu button that opens a user's library -->
    <string name="browser_menu_library">我的足迹</string>
    <!-- Browser menu toggle that requests a desktop site -->
    <string name="browser_menu_desktop_site">桌面版网站</string>
    <!-- Browser menu button that reopens a private tab as a regular tab -->
    <string name="browser_menu_open_in_regular_tab">在常规标签页中打开</string>
    <!-- Browser menu toggle that adds a shortcut to the site on the device home screen. -->
    <string name="browser_menu_add_to_homescreen">添加到主屏幕</string>
    <!-- Browser menu toggle that adds a shortcut to the site on the device home screen. -->
    <string name="browser_menu_add_to_homescreen_2">添加到主屏幕…</string>
    <!-- Content description (not visible, for screen readers etc.) for the Resync tabs button -->
    <string name="resync_button_content_description">重新同步</string>
    <!-- Browser menu button that opens the find in page menu -->
    <string name="browser_menu_find_in_page">在页面中查找</string>
    <!-- Browser menu button that opens the find in page menu -->
    <string name="browser_menu_find_in_page_2">在页面中查找…</string>
    <!-- Browser menu button that opens the translations dialog, which has options to translate the current browser page. -->
    <string name="browser_menu_translations">翻译页面</string>
    <!-- Browser menu button that saves the current tab to a collection -->
    <string name="browser_menu_save_to_collection">保存到收藏集…</string>
    <!-- Browser menu button that saves the current tab to a collection -->
    <string name="browser_menu_save_to_collection_2">保存到收藏集</string>
    <!-- Browser menu button that open a share menu to share the current site -->
    <string name="browser_menu_share">分享</string>

    <!-- Browser menu button that open a share menu to share the current site -->
    <string name="browser_menu_share_2">分享…</string>
    <!-- Browser menu button shown in custom tabs that opens the current tab in Fenix
        The first parameter is the name of the app defined in app_name (for example: Fenix) -->
    <string name="browser_menu_open_in_fenix">用 %1$s 打开</string>
    <!-- Browser menu text shown in custom tabs to indicate this is a Fenix tab
        The first parameter is the name of the app defined in app_name (for example: Fenix) -->
    <string name="browser_menu_powered_by">由 %1$s 驱动</string>

    <!-- Browser menu text shown in custom tabs to indicate this is a Fenix tab
        The first parameter is the name of the app defined in app_name (for example: Fenix) -->
    <string name="browser_menu_powered_by2">由 %1$s 驱动</string>

    <!-- Browser menu button to put the current page in reader mode -->
    <string name="browser_menu_read">阅读模式</string>
    <!-- Browser menu button content description to close reader mode and return the user to the regular browser -->
    <string name="browser_menu_read_close">关闭阅读模式</string>
    <!-- Browser menu button to open the current page in an external app -->
    <string name="browser_menu_open_app_link">在应用中打开</string>

    <!-- Browser menu button to show reader view appearance controls e.g. the used font type and size -->
    <string name="browser_menu_customize_reader_view">定制阅读器视图</string>
    <!-- Browser menu label for adding a bookmark -->
    <string name="browser_menu_add">添加</string>
    <!-- Browser menu label for editing a bookmark -->
    <string name="browser_menu_edit">编辑</string>

    <!-- Button shown on the home page that opens the Customize home settings -->
    <string name="browser_menu_customize_home_1">定制主页</string>

    <!-- Browser menu label to sign in to sync on the device using Mozilla accounts -->
    <string name="browser_menu_sign_in">登录</string>
    <!-- Browser menu caption label for the "Sign in" browser menu item described in `browser_menu_sign_in` -->
    <string name="browser_menu_sign_in_caption">同步密码、标签页等数据</string>

    <!-- Browser menu label to sign back in to sync on the device when the user's account needs to be reauthenticated -->
    <string name="browser_menu_sign_back_in_to_sync">重新登录以同步</string>
    <!-- Browser menu caption label for the "Sign back in to sync" browser menu item described in `browser_menu_sign_back_in_to_sync` when there is an error in syncing -->
    <string name="browser_menu_syncing_paused_caption">同步已暂停</string>

    <!-- Browser menu label that creates a private tab -->
    <string name="browser_menu_new_private_tab">新建隐私标签页</string>
    <!-- Browser menu label that navigates to the Password screen -->
    <string name="browser_menu_passwords">密码</string>

    <!-- Browser menu label that navigates to the SUMO page for the Firefox for Android release notes.
         The first parameter is the name of the app defined in app_name (for example: Fenix)-->
    <string name="browser_menu_new_in_firefox">%1$s 新版变化</string>
    <!-- Browser menu label that toggles the request for the desktop site of the currently visited page -->
    <string name="browser_menu_switch_to_desktop_site">切换到桌面版网站</string>
    <!-- Browser menu label that navigates to the page tools sub-menu -->
    <string name="browser_menu_tools">工具</string>
    <!-- Browser menu label that navigates to the save sub-menu, which contains various save related menu items such as
         bookmarking a page, saving to collection, shortcut or as a PDF, and adding to home screen -->
    <string name="browser_menu_save">保存</string>

    <!-- Browser menu label that bookmarks the currently visited page -->
    <string name="browser_menu_bookmark_this_page">将此页面加入书签</string>
    <!-- Browser menu label that navigates to the edit bookmark screen for the current bookmarked page -->
    <string name="browser_menu_edit_bookmark">编辑书签</string>
    <!-- Browser menu label that the saves the currently visited page as a PDF -->
    <string name="browser_menu_save_as_pdf">另存为 PDF…</string>
    <!-- Browser menu label for turning ON reader view of the current visited page -->
    <string name="browser_menu_turn_on_reader_view">开启阅读模式</string>
    <!-- Browser menu label for turning OFF reader view of the current visited page -->
    <string name="browser_menu_turn_off_reader_view">关闭阅读视图</string>
    <!-- Browser menu label for navigating to the translation feature, which provides language translation options the current visited page -->
    <string name="browser_menu_translate_page">翻译页面…</string>
    <!-- Browser menu label that is displayed when the current page has been translated by the translation feature.
         The first parameter is the name of the language that page was translated to (e.g. English). -->
    <string name="browser_menu_translated_to">已翻译成%1$s</string>
    <!-- Browser menu label for the print feature -->
    <string name="browser_menu_print">打印…</string>

    <!-- Extensions management fragment -->
    <!-- Text displayed when there are no extensions to be shown -->
    <string name="extensions_management_no_extensions">暂无扩展</string>

    <!-- Browser Toolbar -->
    <!-- Content description for the Home screen button on the browser toolbar -->
    <string name="browser_toolbar_home">主屏幕</string>

    <!-- Content description (not visible, for screen readers etc.): Erase button: Erase the browsing
         history and go back to the home screen. -->
    <string name="browser_toolbar_erase">清除浏览历史</string>
    <!-- Content description for the translate page toolbar button that opens the translations dialog when no translation has occurred. -->
    <string name="browser_toolbar_translate">翻译页面</string>

    <!-- Content description (not visible, for screen readers etc.) for the translate page toolbar button that opens the translations dialog when the page is translated successfully.
         The first parameter is the name of the language that is displayed in the original page. (For example: English)
         The second parameter is the name of the language which the page was translated to. (For example: French) -->
    <string name="browser_toolbar_translated_successfully">已将页面从%1$s翻译成%2$s｡</string>

    <!-- Locale Settings Fragment -->
    <!-- Content description for tick mark on selected language -->
    <string name="a11y_selected_locale_content_description">选择的语言</string>
    <!-- Text for default locale item -->
    <string name="default_locale_text">依照设备语言显示 (ISO 3166/639)</string>
    <!-- Placeholder text shown in the search bar before a user enters text -->
    <string name="locale_search_hint">搜索语言</string>

    <!-- Search Fragment -->
    <!-- Button in the search view that lets a user search by scanning a QR code -->
    <string name="search_scan_button">扫码</string>
    <!-- Button in the search view when shortcuts are displayed that takes a user to the search engine settings -->
    <string name="search_shortcuts_engine_settings">搜索引擎设置</string>

    <!-- Button in the search view that lets a user navigate to the site in their clipboard -->
    <string name="awesomebar_clipboard_title">打开剪贴板中的链接</string>

    <!-- Button in the search suggestions onboarding that allows search suggestions in private sessions -->
    <string name="search_suggestions_onboarding_allow_button">允许</string>
    <!-- Button in the search suggestions onboarding that does not allow search suggestions in private sessions -->
    <string name="search_suggestions_onboarding_do_not_allow_button">不允许</string>
    <!-- Search suggestion onboarding hint title text -->
    <string name="search_suggestions_onboarding_title">要允许在隐私窗口中显示搜索建议吗？</string>
    <!-- Search suggestion onboarding hint description text, first parameter is the name of the app defined in app_name (for example: Fenix)-->
    <string name="search_suggestions_onboarding_text">%s 会把您在地址栏中输入的任何内容告知默认搜索引擎。</string>

    <!-- Search engine suggestion title text. The first parameter is the name of the suggested engine-->
    <string name="search_engine_suggestions_title">%s 上搜索</string>

    <!-- Search engine suggestion description text -->
    <string name="search_engine_suggestions_description">直接从地址栏搜索</string>

    <!-- Menu option in the search selector menu to open the search settings -->
    <string name="search_settings_menu_item">搜索设置</string>

    <!-- Header text for the search selector menu -->
    <string name="search_header_menu_item_2">此次搜索：</string>

    <!-- Content description (not visible, for screen readers etc.): Search engine icon. The first parameter is the search engine name (for example: DuckDuckGo). -->
    <string name="search_engine_icon_content_description" tools:ignore="UnusedResources">%s 搜索引擎</string>

    <!-- Home onboarding -->
    <!-- Onboarding home screen popup dialog, shown on top of the Jump back in section. -->
    <string name="onboarding_home_screen_jump_back_contextual_hint_2">这里就是您的个性化主页。最近使用的标签页、书签、搜索结果会显示在这里。</string>
    <!-- Home onboarding dialog welcome screen title text. -->
    <string name="onboarding_home_welcome_title_2">欢迎进入更个性化的互联网</string>
    <!-- Home onboarding dialog welcome screen description text. -->
    <string name="onboarding_home_welcome_description">更靓、更保护隐私，但始终不变的是以人为本的承诺。</string>
    <!-- Home onboarding dialog sign into sync screen title text. -->
    <string name="onboarding_home_sync_title_3">多屏切换更顺手</string>
    <!-- Home onboarding dialog sign into sync screen description text. -->
    <string name="onboarding_home_sync_description">您现在从主页就可以继续浏览其他设备上的标签页。</string>
    <!-- Text for the button to continue the onboarding on the home onboarding dialog. -->
    <string name="onboarding_home_get_started_button">开始使用</string>
    <!-- Text for the button to navigate to the sync sign in screen on the home onboarding dialog. -->
    <string name="onboarding_home_sign_in_button">登录</string>
    <!-- Text for the button to skip the onboarding on the home onboarding dialog. -->
    <string name="onboarding_home_skip_button">跳过</string>

    <!-- Onboarding home screen sync popup dialog message, shown on top of Recent Synced Tabs in the Jump back in section. -->
    <string name="sync_cfr_message">标签页正在同步！您可在另一设备上继续浏览。</string>

    <!-- Content description (not visible, for screen readers etc.): Close button for the home onboarding dialog -->
    <string name="onboarding_home_content_description_close_button">关闭</string>

    <!-- Notification pre-permission dialog -->
    <!-- Enable notification pre permission dialog title
        The first parameter is the name of the app defined in app_name (for example: Fenix) -->
    <string name="onboarding_home_enable_notifications_title" moz:removedIn="124" tools:ignore="UnusedResources">允许通知可以让 %s 更贴心好用</string>
    <!-- Enable notification pre permission dialog description with rationale
        The first parameter is the name of the app defined in app_name (for example: Fenix) -->
    <string name="onboarding_home_enable_notifications_description" moz:removedIn="124" tools:ignore="UnusedResources">在设备间同步标签页、管理下载、了解充分利用 %s 来保护隐私的窍门，还有更多实用功能。</string>
    <!-- Text for the button to request notification permission on the device -->
    <string name="onboarding_home_enable_notifications_positive_button" moz:removedIn="124" tools:ignore="UnusedResources">继续</string>
    <!-- Text for the button to not request notification permission on the device and dismiss the dialog -->
    <string name="onboarding_home_enable_notifications_negative_button" moz:removedIn="124" tools:ignore="UnusedResources">暂时不要</string>

    <!-- Juno first user onboarding flow experiment, strings are marked unused as they are only referenced by Nimbus experiments. -->
    <!-- Description for learning more about our privacy notice. -->
    <string name="juno_onboarding_privacy_notice_text">Firefox 隐私声明</string>
    <!-- Title for set firefox as default browser screen used by Nimbus experiments. -->
    <string name="juno_onboarding_default_browser_title_nimbus_2">我们乐于为您护航</string>
    <!-- Title for set firefox as default browser screen used by Nimbus experiments.
        Note: The word "Firefox" should NOT be translated -->
    <string name="juno_onboarding_default_browser_title_nimbus_3" tools:ignore="UnusedResources">探究 Firefox 何以受亿万用户青睐</string>
    <!-- Title for set firefox as default browser screen used by Nimbus experiments. -->
    <string name="juno_onboarding_default_browser_title_nimbus_4" tools:ignore="UnusedResources">更多保障上网安全的选项</string>
    <!-- Description for set firefox as default browser screen used by Nimbus experiments. -->
    <string name="juno_onboarding_default_browser_description_nimbus_3">这款由非营利组织支持的浏览器会自动阻止大公司在网上偷偷跟踪您。</string>
    <!-- Description for set firefox as default browser screen used by Nimbus experiments. -->
    <string name="juno_onboarding_default_browser_description_nimbus_4" tools:ignore="UnusedResources">这款由非营利组织支持的浏览器，是超过一亿用户的隐私保护之选。</string>
    <!-- Description for set firefox as default browser screen used by Nimbus experiments. -->
    <string name="juno_onboarding_default_browser_description_nimbus_5" tools:ignore="UnusedResources">已知跟踪器？自动拦截！好用扩展？足足 700 款任您选！PDF 文档？内置阅读器轻松满足您的需求。</string>
    <!-- Description for set firefox as default browser screen used by Nimbus experiments. -->
    <string name="juno_onboarding_default_browser_description_nimbus_2" moz:RemovedIn="124" tools:ignore="UnusedResources">这款由非营利组织支持的浏览器会自动阻止大公司在网上偷偷跟踪您。\n\n请阅读我们的隐私声明详细了解。</string>
    <!-- Text for the link to the privacy notice webpage for set as firefox default browser screen.
    This is part of the string with the key "juno_onboarding_default_browser_description". -->
    <string name="juno_onboarding_default_browser_description_link_text" moz:RemovedIn="124" tools:ignore="UnusedResources">隐私声明</string>
    <!-- Text for the button to set firefox as default browser on the device -->
    <string name="juno_onboarding_default_browser_positive_button" tools:ignore="UnusedResources">设为默认浏览器</string>
    <!-- Text for the button dismiss the screen and move on with the flow -->
    <string name="juno_onboarding_default_browser_negative_button" tools:ignore="UnusedResources">暂时不要</string>
    <!-- Title for sign in to sync screen. -->
    <string name="juno_onboarding_sign_in_title_2">在设备间流转，数据照样密不透风</string>
    <!-- Description for sign in to sync screen. Nimbus experiments do not support string placeholders.
     Note: The word "Firefox" should NOT be translated -->
    <string name="juno_onboarding_sign_in_description_2">登录并同步，安全再升级。Firefox 会加密您的密码、书签等数据。</string>
    <!-- Text for the button to sign in to sync on the device -->
    <string name="juno_onboarding_sign_in_positive_button" tools:ignore="UnusedResources">登录</string>
    <!-- Text for the button dismiss the screen and move on with the flow -->
    <string name="juno_onboarding_sign_in_negative_button" tools:ignore="UnusedResources">暂时不要</string>
    <!-- Title for enable notification permission screen used by Nimbus experiments. Nimbus experiments do not support string placeholders.
        Note: The word "Firefox" should NOT be translated -->
    <string name="juno_onboarding_enable_notifications_title_nimbus_2">允许通知可让 Firefox 更好地为您保驾护航</string>
    <!-- Description for enable notification permission screen used by Nimbus experiments. Nimbus experiments do not support string placeholders.
       Note: The word "Firefox" should NOT be translated -->
    <string name="juno_onboarding_enable_notifications_description_nimbus_2">在设备间安全发送标签页，并探索 Firefox 中更多保护隐私的特色功能。</string>
    <!-- Text for the button to request notification permission on the device -->
    <string name="juno_onboarding_enable_notifications_positive_button" tools:ignore="UnusedResources">开启通知</string>
    <!-- Text for the button dismiss the screen and move on with the flow -->
    <string name="juno_onboarding_enable_notifications_negative_button" tools:ignore="UnusedResources">暂时不要</string>

    <!-- Title for add search widget screen used by Nimbus experiments. Nimbus experiments do not support string placeholders.
        Note: The word "Firefox" should NOT be translated -->
    <string name="juno_onboarding_add_search_widget_title" tools:ignore="UnusedResources">试试 Firefox 搜索微件</string>

    <!-- Description for add search widget screen used by Nimbus experiments. Nimbus experiments do not support string placeholders.
        Note: The word "Firefox" should NOT be translated -->
    <string name="juno_onboarding_add_search_widget_description" tools:ignore="UnusedResources">将 Firefox 添加至主屏幕，随手就能打开隐私为先、可拦截跨站跟踪器的浏览器。</string>
    <!-- Text for the button to add search widget on the device used by Nimbus experiments. Nimbus experiments do not support string placeholders.
        Note: The word "Firefox" should NOT be translated -->
    <string name="juno_onboarding_add_search_widget_positive_button" tools:ignore="UnusedResources">添加 Firefox 微件</string>

    <!-- Text for the button to dismiss the screen and move on with the flow -->
    <string name="juno_onboarding_add_search_widget_negative_button" tools:ignore="UnusedResources">暂时不要</string>

    <!-- Search Widget -->
    <!-- Content description for searching with a widget. The first parameter is the name of the application.-->
    <string name="search_widget_content_description_2">新建 %1$s 标签页</string>
    <!-- Text preview for smaller sized widgets -->
    <string name="search_widget_text_short">搜索</string>
    <!-- Text preview for larger sized widgets -->
    <string name="search_widget_text_long">网上搜索</string>

    <!-- Content description (not visible, for screen readers etc.): Voice search -->
    <string name="search_widget_voice">语音搜索</string>

    <!-- Preferences -->
    <!-- Title for the settings page-->
    <string name="settings">设置</string>

    <!-- Preference category for general settings -->
    <string name="preferences_category_general">常规</string>
    <!-- Preference category for all links about Fenix -->
    <string name="preferences_category_about">关于</string>
    <!-- Preference category for settings related to changing the default search engine -->
    <string name="preferences_category_select_default_search_engine">选择一个</string>
    <!-- Preference for settings related to managing search shortcuts for the quick search menu -->
    <string name="preferences_manage_search_shortcuts_2">管理备用搜索引擎</string>
    <!-- Summary for preference for settings related to managing search shortcuts for the quick search menu -->
    <string name="preferences_manage_search_shortcuts_summary">编辑在搜索菜单中显示的搜索引擎</string>
    <!-- Preference category for settings related to managing search shortcuts for the quick search menu -->
    <string name="preferences_category_engines_in_search_menu">在搜索菜单中显示的搜索引擎</string>
    <!-- Preference for settings related to changing the default search engine -->
    <string name="preferences_default_search_engine">默认搜索引擎</string>
    <!-- Preference for settings related to Search -->
    <string name="preferences_search">搜索</string>
    <!-- Preference for settings related to Search engines -->
    <string name="preferences_search_engines">搜索引擎</string>
    <!-- Preference for settings related to Search engines suggestions-->
    <string name="preferences_search_engines_suggestions">来自搜索引擎的建议</string>
    <!-- Preference Category for settings related to Search address bar -->
    <string name="preferences_settings_address_bar">地址栏首选项</string>
    <!-- Preference Category for settings to Firefox Suggest -->
    <string name="preference_search_address_bar_fx_suggest">地址栏 - Firefox 建议</string>
    <!-- Preference link to Learn more about Firefox Suggest -->
    <string name="preference_search_learn_about_fx_suggest">详细了解 Firefox 建议</string>
    <!-- Preference link to rating Fenix on the Play Store -->
    <string name="preferences_rate">在 Google Play 上评分</string>
    <!-- Preference linking to about page for Fenix
        The first parameter is the name of the app defined in app_name (for example: Fenix) -->
    <string name="preferences_about">关于 %1$s</string>
    <!-- Preference for settings related to changing the default browser -->
    <string name="preferences_set_as_default_browser">设为默认浏览器</string>
    <!-- Preference category for advanced settings -->
    <string name="preferences_category_advanced">高级</string>
    <!-- Preference category for privacy and security settings -->
    <string name="preferences_category_privacy_security">隐私与安全</string>
    <!-- Preference for advanced site permissions -->
    <string name="preferences_site_permissions">网站权限管理</string>
    <!-- Preference for private browsing options -->
    <string name="preferences_private_browsing_options">隐私浏览</string>
    <!-- Preference for opening links in a private tab-->
    <string name="preferences_open_links_in_a_private_tab">新建隐私标签页打开链接</string>
    <!-- Preference for allowing screenshots to be taken while in a private tab-->
    <string name="preferences_allow_screenshots_in_private_mode">允许在隐私浏览中截屏</string>
    <!-- Will inform the user of the risk of activating Allow screenshots in private browsing option -->
    <string name="preferences_screenshots_in_private_mode_disclaimer">若允许，隐私标签页内容将在多任务切换界面可见</string>
    <!-- Preference for adding private browsing shortcut -->
    <string name="preferences_add_private_browsing_shortcut">添加隐私浏览快捷方式</string>
    <!-- Preference for enabling "HTTPS-Only" mode -->
    <string name="preferences_https_only_title">HTTPS-Only 模式</string>

    <!-- Label for cookie banner section in quick settings panel. -->
    <string name="cookie_banner_blocker">Cookie 横幅拦截器</string>
    <!-- Preference for removing cookie/consent banners from sites automatically in private mode. See reduce_cookie_banner_summary for additional context. -->
    <string name="preferences_cookie_banner_reduction_private_mode">隐私浏览中的 Cookie 横幅拦截器</string>

    <!-- Text for indicating cookie banner handling is off this site, this is shown as part of the protections panel with the tracking protection toggle -->
    <string name="reduce_cookie_banner_off_for_site">在该网站关闭</string>
    <!-- Text for cancel button indicating that cookie banner reduction is not supported for the current site, this is shown as part of the cookie banner details view. -->
    <string name="cookie_banner_handling_details_site_is_not_supported_cancel_button">取消</string>
    <!-- Text for request support button indicating that cookie banner reduction is not supported for the current site, this is shown as part of the cookie banner details view. -->
    <string name="cookie_banner_handling_details_site_is_not_supported_request_support_button_2">发送请求</string>
    <!-- Text for title indicating that cookie banner reduction is not supported for the current site, this is shown as part of the cookie banner details view. -->
    <string name="cookie_banner_handling_details_site_is_not_supported_title_2">需要技术支持？</string>
    <!-- Label for the snackBar, after the user reports with success a website where cookie banner reducer did not work -->
    <string name="cookie_banner_handling_report_site_snack_bar_text_2">请求已发送</string>
    <!-- Text for indicating cookie banner handling is on this site, this is shown as part of the protections panel with the tracking protection toggle -->
    <string name="reduce_cookie_banner_on_for_site">在该网站开启</string>
    <!-- Text for indicating that a request for unsupported site was sent to Nimbus (it's a Mozilla library for experiments), this is shown as part of the protections panel with the tracking protection toggle -->
    <string name="reduce_cookie_banner_unsupported_site_request_submitted_2">请求已发送</string>
    <!-- Text for indicating cookie banner handling is currently not supported for this site, this is shown as part of the protections panel with the tracking protection toggle -->
    <string name="reduce_cookie_banner_unsupported_site">目前不支持该网站</string>
    <!-- Title text for a detail explanation indicating cookie banner handling is on this site, this is shown as part of the cookie banner panel in the toolbar. The first parameter is a shortened URL of the current site-->
    <string name="reduce_cookie_banner_details_panel_title_on_for_site_1">要为 %1$s 开启 Cookie 横幅拦截器吗？</string>

    <!-- Title text for a detail explanation indicating cookie banner handling is off this site, this is shown as part of the cookie banner panel in the toolbar. The first parameter is a shortened URL of the current site-->
    <string name="reduce_cookie_banner_details_panel_title_off_for_site_1">要为 %1$s 关闭 Cookie 横幅拦截器吗？</string>
    <!-- Title text for a detail explanation indicating cookie banner reducer didn't work for the current site, this is shown as part of the cookie banner panel in the toolbar. The first parameter is the application name-->
    <string name="reduce_cookie_banner_details_panel_title_unsupported_site_request_2">%1$s 无法自动拒绝此站点上的 Cookie 请求。您可以请求将来对此站点的支持。</string>

    <!-- Long text for a detail explanation indicating what will happen if cookie banner handling is off for a site, this is shown as part of the cookie banner panel in the toolbar. The first parameter is the application name -->
    <string name="reduce_cookie_banner_details_panel_description_off_for_site_1">关闭后，%1$s 将清除 Cookie 并重新加载此网站。这可能导致退出登录或清空购物车。</string>
    <!-- Long text for a detail explanation indicating what will happen if cookie banner handling is on for a site, this is shown as part of the cookie banner panel in the toolbar. The first parameter is the application name -->
    <string name="reduce_cookie_banner_details_panel_description_on_for_site_3">开启后，%1$s 将尝试自动拒绝此网站上的 Cookie 横幅。</string>

    <!--Title for the cookie banner re-engagement CFR, the placeholder is replaced with app name -->
    <string name="cookie_banner_cfr_title">%1$s 刚刚为您拒绝了 Cookie 请求</string>
    <!--Message for the cookie banner re-engagement CFR -->
    <string name="cookie_banner_cfr_message">在此网站上专注浏览，少受 Cookie 跟踪。</string>

    <!-- Description of the preference to enable "HTTPS-Only" mode. -->
    <string name="preferences_https_only_summary">自动尝试使用 HTTPS 加密协议连接至网站，增强安全性。</string>
    <!-- Summary of https only preference if https only is set to off -->
    <string name="preferences_https_only_off">关闭</string>
    <!-- Summary of https only preference if https only is set to on in all tabs -->
    <string name="preferences_https_only_on_all">在所有标签页启用</string>
    <!-- Summary of https only preference if https only is set to on in private tabs only -->
    <string name="preferences_https_only_on_private">仅在隐私标签页启用</string>
    <!-- Text displayed that links to website containing documentation about "HTTPS-Only" mode -->
    <string name="preferences_http_only_learn_more">详细了解</string>
    <!-- Option for the https only setting -->
    <string name="preferences_https_only_in_all_tabs">在所有标签页启用</string>
    <!-- Option for the https only setting -->
    <string name="preferences_https_only_in_private_tabs">仅在隐私标签页启用</string>
    <!-- Title shown in the error page for when trying to access a http website while https only mode is enabled. -->
    <string name="errorpage_httpsonly_title">安全网站不可用</string>
    <!-- Message shown in the error page for when trying to access a http website while https only mode is enabled. The message has two paragraphs. This is the first. -->
    <string name="errorpage_httpsonly_message_title">该网站很可能只是不支持 HTTPS。</string>
    <!-- Message shown in the error page for when trying to access a http website while https only mode is enabled. The message has two paragraphs. This is the second. -->
    <string name="errorpage_httpsonly_message_summary">然而也可能是受到网络攻击。若您要继续访问此网站，则不应输入任何敏感信息。若继续，将暂时为此网站关闭 HTTPS-Only 模式。</string>
    <!-- Preference for accessibility -->
    <string name="preferences_accessibility">无障碍环境</string>
    <!-- Preference to override the Mozilla account server -->
    <string name="preferences_override_account_server">自定义 Mozilla 账户服务器</string>
    <!-- Preference to override the Sync token server -->
    <string name="preferences_override_sync_tokenserver">自定义同步服务器</string>
    <!-- Toast shown after updating the Mozilla account/Sync server override preferences -->
    <string name="toast_override_account_sync_server_done">已更改 Mozilla 账户/同步服务器设置。正在退出应用程序以应用更改…</string>
    <!-- Preference category for account information -->
    <string name="preferences_category_account">账户</string>
    <!-- Preference for changing where the toolbar is positioned -->
    <string name="preferences_toolbar" moz:removedIn="129" tools:ignore="UnusedResources">工具栏</string>
    <!-- Preference for changing where the AddressBar is positioned -->
    <string name="preferences_toolbar_2">地址栏位置</string>
    <!-- Preference for changing default theme to dark or light mode -->
    <string name="preferences_theme">主题</string>
    <!-- Preference for customizing the home screen -->
    <string name="preferences_home_2">主页</string>
    <!-- Preference for gestures based actions -->
    <string name="preferences_gestures">手势</string>
    <!-- Preference for settings related to visual options -->
    <string name="preferences_customize">定制</string>
    <!-- Preference description for banner about signing in -->
    <string name="preferences_sign_in_description_2">登录后即可同步标签页、书签、密码等数据。</string>
    <!-- Preference shown instead of account display name while account profile information isn't available yet. -->
    <string name="preferences_account_default_name_2">Mozilla 账户</string>
    <!-- Preference text for account title when there was an error syncing FxA -->
    <string name="preferences_account_sync_error">重新连接以恢复同步</string>
    <!-- Preference for language -->
    <string name="preferences_language">语言</string>
    <!-- Preference for translation -->
    <string name="preferences_translation" moz:removedIn="127" tools:ignore="UnusedResources">翻译</string>
    <!-- Preference for translations -->
    <string name="preferences_translations">翻译</string>
    <!-- Preference for data choices -->
    <string name="preferences_data_choices">数据反馈</string>
    <!-- Preference for data collection -->
    <string name="preferences_data_collection">数据收集</string>
    <!-- Preference for developers -->
    <string name="preferences_remote_debugging">通过 USB 远程调试</string>
    <!-- Preference title for switch preference to show search suggestions -->
    <string name="preferences_show_search_suggestions">显示搜索建议</string>
    <!-- Preference title for switch preference to show voice search button -->
    <string name="preferences_show_voice_search">显示语音搜索</string>
    <!-- Preference title for switch preference to show search suggestions also in private mode -->
    <string name="preferences_show_search_suggestions_in_private">在隐私浏览中显示</string>
    <!-- Preference title for switch preference to show a clipboard suggestion when searching -->
    <string name="preferences_show_clipboard_suggestions">显示剪贴板建议</string>
    <!-- Preference title for switch preference to suggest browsing history when searching -->
    <string name="preferences_search_browsing_history">搜索浏览历史</string>
    <!-- Preference title for switch preference to suggest bookmarks when searching -->
    <string name="preferences_search_bookmarks">搜索书签</string>
    <!-- Preference title for switch preference to suggest synced tabs when searching -->
    <string name="preferences_search_synced_tabs">搜索受同步的标签页</string>
    <!-- Preference for account settings -->
    <string name="preferences_account_settings">账户设置</string>

    <!-- Preference for enabling url autocomplete-->
    <string name="preferences_enable_autocomplete_urls">自动补全网址</string>
    <!-- Preference title for switch preference to show sponsored Firefox Suggest search suggestions -->
    <string name="preferences_show_sponsored_suggestions">赞助商建议</string>
    <!-- Summary for preference to show sponsored Firefox Suggest search suggestions.
         The first parameter is the name of the application. -->
    <string name="preferences_show_sponsored_suggestions_summary">不定期提供赞助商建议以支持 %1$s</string>
    <!-- Preference title for switch preference to show Firefox Suggest search suggestions for web content.
         The first parameter is the name of the application. -->
    <string name="preferences_show_nonsponsored_suggestions">来自 %1$s 的建议</string>
    <!-- Summary for preference to show Firefox Suggest search suggestions for web content -->
    <string name="preferences_show_nonsponsored_suggestions_summary">从网络上获取与您的搜索关键词相关的建议</string>
    <!-- Preference for open links in third party apps -->
    <string name="preferences_open_links_in_apps">用外部应用打开链接</string>

    <!-- Preference for open links in third party apps always open in apps option -->
    <string name="preferences_open_links_in_apps_always">总是</string>
    <!-- Preference for open links in third party apps ask before opening option -->
    <string name="preferences_open_links_in_apps_ask">打开前询问</string>
    <!-- Preference for open links in third party apps never open in apps option -->
    <string name="preferences_open_links_in_apps_never">永不</string>
    <!-- Preference for open download with an external download manager app -->
    <string name="preferences_external_download_manager">外部下载管理器</string>
    <!-- Preference for enabling gecko engine logs -->
    <string name="preferences_enable_gecko_logs">启用 Gecko 日志</string>
    <!-- Message to indicate users that we are quitting the application to apply the changes -->
    <string name="quit_application">退出应用程序以应用更改…</string>

    <!-- Preference for extensions -->
    <string name="preferences_extensions">扩展</string>
    <!-- Preference for installing a local extension -->
    <string name="preferences_install_local_extension">从文件安装扩展</string>
    <!-- Preference for notifications -->
    <string name="preferences_notifications">通知</string>

    <!-- Summary for notification preference indicating notifications are allowed -->
    <string name="notifications_allowed_summary">允许</string>
    <!-- Summary for notification preference indicating notifications are not allowed -->
    <string name="notifications_not_allowed_summary">不允许</string>

    <!-- Add-on Permissions -->
    <!-- The title of the required permissions section from addon's permissions screen -->
    <string name="addons_permissions_heading_required" tools:ignore="UnusedResources">必需</string>
    <!-- The title of the optional permissions section from addon's permissions screen -->
    <string name="addons_permissions_heading_optional" tools:ignore="UnusedResources">可选</string>
    <!-- The title of the origin permission option allowing a user to enable the extension to run on all sites -->
    <string name="addons_permissions_allow_for_all_sites" tools:ignore="UnusedResources">允许在所有网站上运行</string>
    <!-- The subtitle for the allow for all sites preference toggle -->
    <string name="addons_permissions_allow_for_all_sites_subtitle" tools:ignore="UnusedResources">如果您信任此扩展，可授权其在所有网站上运行。</string>

    <!-- The text shown when an extension does not require permissions -->
    <string name="addons_does_not_require_permissions">此扩展未要求任何权限。</string>

    <!-- Add-on Preferences -->
    <!-- Preference to customize the configured AMO (addons.mozilla.org) collection -->
    <string name="preferences_customize_extension_collection">自定义扩展收藏集</string>
    <!-- Button caption to confirm the add-on collection configuration -->
    <string name="customize_addon_collection_ok">确定</string>
    <!-- Button caption to abort the add-on collection configuration -->
    <string name="customize_addon_collection_cancel">取消</string>
    <!-- Hint displayed on input field for custom collection name -->
    <string name="customize_addon_collection_hint">收藏集名称</string>
    <!-- Hint displayed on input field for custom collection user ID-->
    <string name="customize_addon_collection_user_hint">收藏集所有者（用户 ID）</string>

    <!-- Toast shown after confirming the custom extension collection configuration -->
    <string name="toast_customize_extension_collection_done">已更改扩展收藏集设置。正在退出应用程序以应用更改…</string>

    <!-- Customize Home -->
    <!-- Header text for jumping back into the recent tab in customize the home screen -->
    <string name="customize_toggle_jump_back_in">回到先前页面</string>
    <!-- Title for the customize home screen section with recently saved bookmarks. -->
    <string name="customize_toggle_recent_bookmarks" moz:removedIn="127" tools:ignore="UnusedResources">最近的书签</string>
    <!-- Title for the customize home screen section with bookmarks. -->
    <string name="customize_toggle_bookmarks">书签</string>
    <!-- Title for the customize home screen section with recently visited. Recently visited is
    a section where users see a list of tabs that they have visited in the past few days -->
    <string name="customize_toggle_recently_visited">最近访问</string>

    <!-- Title for the customize home screen section with Pocket. -->
    <string name="customize_toggle_pocket_2">精选文章</string>
    <!-- Summary for the customize home screen section with Pocket. The first parameter is product name Pocket -->
    <string name="customize_toggle_pocket_summary">由 %s 提供的文章</string>
    <!-- Title for the customize home screen section with sponsored Pocket stories. -->
    <string name="customize_toggle_pocket_sponsored">赞助内容</string>
    <!-- Title for the opening wallpaper settings screen -->
    <string name="customize_wallpapers">壁纸</string>

    <!-- Title for the customize home screen section with sponsored shortcuts. -->
    <string name="customize_toggle_contile">赞助商网站</string>

    <!-- Wallpapers -->
    <!-- Content description for various wallpapers. The first parameter is the name of the wallpaper -->
    <string name="wallpapers_item_name_content_description">壁纸：%1$s</string>
    <!-- Snackbar message for when wallpaper is selected -->
    <string name="wallpaper_updated_snackbar_message">壁纸已更换！</string>
    <!-- Snackbar label for action to view selected wallpaper -->
    <string name="wallpaper_updated_snackbar_action">查看</string>

    <!-- Snackbar message for when wallpaper couldn't be downloaded -->
    <string name="wallpaper_download_error_snackbar_message">无法下载壁纸</string>
    <!-- Snackbar label for action to retry downloading the wallpaper -->
    <string name="wallpaper_download_error_snackbar_action">重试</string>
    <!-- Snackbar message for when wallpaper couldn't be selected because of the disk error -->
    <string name="wallpaper_select_error_snackbar_message">无法更换壁纸</string>
    <!-- Text displayed that links to website containing documentation about the "Limited Edition" wallpapers. -->
    <string name="wallpaper_learn_more">详细了解</string>

    <!-- Text for classic wallpapers title. The first parameter is the Firefox name. -->
    <string name="wallpaper_classic_title">%s 经典</string>
    <!-- Text for artist series wallpapers title. "Artist series" represents a collection of artist collaborated wallpapers. -->
    <string name="wallpaper_artist_series_title">艺术家系列</string>
    <!-- Description text for the artist series wallpapers with learn more link. The first parameter is the learn more string defined in wallpaper_learn_more. "Independent voices" is the name of the wallpaper collection -->
    <string name="wallpaper_artist_series_description_with_learn_more">“凡人之声”壁纸集。%s</string>
    <!-- Description text for the artist series wallpapers. "Independent voices" is the name of the wallpaper collection -->
    <string name="wallpaper_artist_series_description">“凡人之声”壁纸集。</string>
    <!-- Wallpaper onboarding dialog header text. -->
    <string name="wallpapers_onboarding_dialog_title_text">试用新色彩</string>
    <!-- Wallpaper onboarding dialog body text. -->
    <string name="wallpapers_onboarding_dialog_body_text">选择合您心意的壁纸。</string>
    <!-- Wallpaper onboarding dialog learn more button text. The button navigates to the wallpaper settings screen. -->
    <string name="wallpapers_onboarding_dialog_explore_more_button_text">探索更多壁纸</string>

    <!-- Add-ons general availability nimbus message-->
    <!-- Title of the Nimbus message for extension general availability-->
    <string name="addon_ga_message_title_2" tools:ignore="UnusedResources">扩展上新</string>
    <!-- Body of the Nimbus message for add-ons general availability. 'Firefox' intentionally hardcoded here-->
    <string name="addon_ga_message_body" tools:ignore="UnusedResources">探索百余件新鲜扩展，让 Firefox 用起来更得心应手。</string>

    <!-- Button text of the Nimbus message for extensions general availability. -->
    <string name="addon_ga_message_button_2" tools:ignore="UnusedResources">发现更多扩展</string>

    <!-- Extension process crash dialog to user -->
    <!-- Title of the extension crash dialog shown to the user when enough errors have occurred with extensions and they need to be temporarily disabled -->
    <string name="extension_process_crash_dialog_title">扩展已被暂时禁用</string>
    <!-- This is a message shown to the user when too many errors have occurred with the extensions process and they have been disabled.
    The user can decide if they would like to continue trying to start extensions or if they'd rather continue without them.
    The first parameter is the application name. -->
    <string name="extension_process_crash_dialog_message">一个或多个扩展已停止运行，影响系统稳定。%1$s 曾尝试重启扩展，但未能起效。\n\n当前会话中将不会再重启扩展。\n\n移除或禁用扩展也许可以解决此问题。</string>
    <!-- Button text on the extension crash dialog to prompt the user to try restarting the extensions but the dialog will reappear if it is unsuccessful again -->
    <string name="extension_process_crash_dialog_retry_button_text" tools:ignore="UnusedResources">尝试重启扩展</string>

    <!-- Button text on the extension crash dialog to prompt the user to continue with all extensions disabled. -->
    <string name="extension_process_crash_dialog_disable_extensions_button_text">禁用扩展并继续</string>

    <!-- Account Preferences -->
    <!-- Preference for managing your account via accounts.firefox.com -->
    <string name="preferences_manage_account">管理账户</string>
    <!-- Summary of the preference for managing your account via accounts.firefox.com. -->
    <string name="preferences_manage_account_summary">更改密码、管理数据收集、或删除账户</string>
    <!-- Preference for triggering sync -->
    <string name="preferences_sync_now">立即同步</string>
    <!-- Preference category for sync -->
    <string name="preferences_sync_category">选择要同步的项目</string>
    <!-- Preference for syncing history -->
    <string name="preferences_sync_history">历史记录</string>
    <!-- Preference for syncing bookmarks -->
    <string name="preferences_sync_bookmarks">书签</string>
    <!-- Preference for syncing passwords -->
    <string name="preferences_sync_logins_2">密码</string>
    <!-- Preference for syncing tabs -->
    <string name="preferences_sync_tabs_2">打开的标签页</string>
    <!-- Preference for signing out -->
    <string name="preferences_sign_out">退出登录</string>
    <!-- Preference displays and allows changing current FxA device name -->
    <string name="preferences_sync_device_name">设备名称</string>
    <!-- Text shown when user enters empty device name -->
    <string name="empty_device_name_error">设备名不能为空。</string>
    <!-- Label indicating that sync is in progress -->
    <string name="sync_syncing_in_progress">同步中…</string>
    <!-- Label summary indicating that sync failed. The first parameter is the date stamp showing last time it succeeded -->
    <string name="sync_failed_summary">同步失败。上次成功：%s</string>
    <!-- Label summary showing never synced -->
    <string name="sync_failed_never_synced_summary">同步失败。上次同步：从未</string>
    <!-- Label summary the date we last synced. The first parameter is date stamp showing last time synced -->
    <string name="sync_last_synced_summary">上次同步: %s</string>
    <!-- Label summary showing never synced -->
    <string name="sync_never_synced_summary">上次同步: 从未</string>

    <!-- Text for displaying the default device name.
        The first parameter is the application name, the second is the device manufacturer name
        and the third is the device model. -->
    <string name="default_device_name_2">%2$s %3$s 上的 %1$s</string>

    <!-- Preference for syncing payment methods -->
    <string name="preferences_sync_credit_cards_2">付款方式</string>
    <!-- Preference for syncing addresses -->
    <string name="preferences_sync_address">邮政地址</string>

    <!-- Send Tab -->
    <!-- Name of the "receive tabs" notification channel. Displayed in the "App notifications" system settings for the app -->
    <string name="fxa_received_tab_channel_name">收到标签页</string>
    <!-- Description of the "receive tabs" notification channel. Displayed in the "App notifications" system settings for the app -->
    <string name="fxa_received_tab_channel_description">收到来自其他 Firefox 设备的标签页通知。</string>

    <!--  The body for these is the URL of the tab received  -->
    <string name="fxa_tab_received_notification_name">收到标签页</string>
    <!-- %s is the device name -->
    <string name="fxa_tab_received_from_notification_name">来自 %s 的标签页</string>

    <!-- Close Synced Tabs -->
    <!-- The title for a notification shown when the user closes tabs that are currently
    open on this device from another device that's signed in to the same Mozilla account.
    %1$s is a placeholder for the app name; %2$d is the number of tabs closed.  -->
    <string name="fxa_tabs_closed_notification_title">已关闭 %1$s 中的 %2$d 个标签页</string>
    <!-- The body for a "closed synced tabs" notification. -->
    <string name="fxa_tabs_closed_text">查看最近关闭的标签页</string>

    <!-- Advanced Preferences -->
    <!-- Preference for tracking protection exceptions -->
    <string name="preferences_tracking_protection_exceptions">例外</string>

    <!-- Button in Exceptions Preference to turn on tracking protection for all sites (remove all exceptions) -->
    <string name="preferences_tracking_protection_exceptions_turn_on_for_all">为所有网站启用</string>

    <!-- Text displayed when there are no exceptions -->
    <string name="exceptions_empty_message_description">您可以为特定网站设置例外，对其禁用跟踪保护。</string>
    <!-- Text displayed when there are no exceptions, with learn more link that brings users to a tracking protection SUMO page -->
    <string name="exceptions_empty_message_learn_more_link">详细了解</string>

    <!-- Preference switch for usage and technical data collection -->
    <string name="preference_usage_data">使用率和技术数据</string>
    <!-- Preference description for usage and technical data collection -->
    <string name="preferences_usage_data_description">与 Mozilla 分享使用浏览器时的工作性能、使用方式、硬件设备以及有关自定义的数据，帮助我们改进 %1$s，让它变得更好</string>
    <!-- Preference switch for marketing data collection -->
    <string name="preferences_marketing_data">营销数据</string>
    <!-- Preference description for marketing data collection -->
    <string name="preferences_marketing_data_description2">与我们的移动营销服务商 Adjust 分享基本使用数据</string>
    <!-- Title for studies preferences -->
    <string name="preference_experiments_2">研究</string>
    <!-- Summary for studies preferences -->
    <string name="preference_experiments_summary_2">允许 Mozilla 安装和运行研究</string>

    <!-- Turn On Sync Preferences -->
    <!-- Header of the Sync and save your data preference view -->
    <string name="preferences_sync_2">同步并保存您的数据</string>
    <!-- Preference for reconnecting to FxA sync -->
    <string name="preferences_sync_sign_in_to_reconnect">登录以重新连接</string>
    <!-- Preference for removing FxA account -->
    <string name="preferences_sync_remove_account">移除账户</string>

    <!-- Pairing Feature strings -->
    <!-- Instructions on how to access pairing -->
    <string name="pair_instructions_2"><![CDATA[打开 <b>firefox.com/pair</b> 并扫描网站上的二维码]]></string>

    <!-- Toolbar Preferences -->
    <!-- Preference for using top toolbar -->
    <string name="preference_top_toolbar">顶部</string>
    <!-- Preference for using bottom toolbar -->
    <string name="preference_bottom_toolbar">底部</string>

    <!-- Theme Preferences -->
    <!-- Preference for using light theme -->
    <string name="preference_light_theme">明亮</string>
    <!-- Preference for using dark theme -->
    <string name="preference_dark_theme">深邃</string>

    <!-- Preference for using using dark or light theme automatically set by battery -->
    <string name="preference_auto_battery_theme">依系统省电模式设置</string>
    <!-- Preference for using following device theme -->
    <string name="preference_follow_device_theme">跟随设备主题</string>

    <!-- Gestures Preferences-->
    <!-- Preferences for using pull to refresh in a webpage -->
    <string name="preference_gestures_website_pull_to_refresh">下拉刷新</string>
    <!-- Preference for using the dynamic toolbar -->
    <string name="preference_gestures_dynamic_toolbar">滚动时隐藏工具栏</string>

    <!-- Preference for switching tabs by swiping horizontally on the toolbar -->
    <string name="preference_gestures_swipe_toolbar_switch_tabs" moz:removedIn="129" tools:ignore="UnusedResources">横向滑动工具栏切换标签页</string>

    <!-- Preference for showing the opened tabs by swiping up on the toolbar-->
    <string name="preference_gestures_swipe_toolbar_show_tabs">上滑工具栏显示打开的标签页</string>

    <!-- Preference for using the dynamic toolbars -->
    <string name="preference_gestures_dynamic_toolbar_2">滚动时隐藏地址栏和工具栏</string>
    <!-- Preference for switching tabs by swiping horizontally on the addressbar -->
    <string name="preference_gestures_swipe_toolbar_switch_tabs_2">横向滑动地址栏切换标签页</string>

    <!-- Library -->
    <!-- Option in Library to open Downloads page -->
    <string name="library_downloads">下载</string>
    <!-- Option in library to open Bookmarks page -->
    <string name="library_bookmarks">书签</string>
    <!-- Option in library to open Desktop Bookmarks root page -->
    <string name="library_desktop_bookmarks_root">桌面设备上的书签</string>
    <!-- Option in library to open Desktop Bookmarks "menu" page -->
    <string name="library_desktop_bookmarks_menu">书签菜单</string>
    <!-- Option in library to open Desktop Bookmarks "toolbar" page -->
    <string name="library_desktop_bookmarks_toolbar">书签工具栏</string>
    <!-- Option in library to open Desktop Bookmarks "unfiled" page -->
    <string name="library_desktop_bookmarks_unfiled">其他书签</string>
    <!-- Option in Library to open History page -->
    <string name="library_history">历史</string>
    <!-- Option in Library to open a new tab -->
    <string name="library_new_tab">新建标签页</string>
    <!-- Settings Page Title -->
    <string name="settings_title">设置</string>
    <!-- Content description (not visible, for screen readers etc.): "Close button for library settings" -->
    <string name="content_description_close_button">关闭</string>

    <!-- Title to show in alert when a lot of tabs are to be opened
    %d is a placeholder for the number of tabs that will be opened -->
    <string name="open_all_warning_title">要打开这 %d 个标签页吗？</string>
    <!-- Message to warn users that a large number of tabs will be opened
    %s will be replaced by app name. -->
    <string name="open_all_warning_message">一并加载太多页面可能会减慢 %s 的运行。您确定要一并打开吗？</string>
    <!-- Dialog button text for confirming open all tabs -->
    <string name="open_all_warning_confirm">打开标签页</string>
    <!-- Dialog button text for canceling open all tabs -->
    <string name="open_all_warning_cancel">取消</string>

    <!-- Text to show users they have one page in the history group section of the History fragment.
    %d is a placeholder for the number of pages in the group. -->
    <string name="history_search_group_site_1">共 %d 页</string>

    <!-- Text to show users they have multiple pages in the history group section of the History fragment.
    %d is a placeholder for the number of pages in the group. -->
    <string name="history_search_group_sites_1">共 %d 页</string>

    <!-- Option in library for Recently Closed Tabs -->
    <string name="library_recently_closed_tabs">最近关闭的标签页</string>
    <!-- Option in library to open Recently Closed Tabs page -->
    <string name="recently_closed_show_full_history">显示所有历史记录</string>
    <!-- Text to show users they have multiple tabs saved in the Recently Closed Tabs section of history.
    %d is a placeholder for the number of tabs selected. -->
    <string name="recently_closed_tabs">%d 个标签页</string>
    <!-- Text to show users they have one tab saved in the Recently Closed Tabs section of history.
    %d is a placeholder for the number of tabs selected. -->
    <string name="recently_closed_tab">%d 个标签页</string>
    <!-- Recently closed tabs screen message when there are no recently closed tabs -->
    <string name="recently_closed_empty_message">暂无最近关闭的标签页</string>

    <!-- Tab Management -->
    <!-- Title of preference for tabs management -->
    <string name="preferences_tabs">标签页</string>
    <!-- Title of preference that allows a user to specify the tab view -->
    <string name="preferences_tab_view">标签页视图</string>
    <!-- Option for a list tab view -->
    <string name="tab_view_list">列表</string>
    <!-- Option for a grid tab view -->
    <string name="tab_view_grid">网格</string>
    <!-- Title of preference that allows a user to auto close tabs after a specified amount of time -->
    <string name="preferences_close_tabs">关闭标签页</string>
    <!-- Option for auto closing tabs that will never auto close tabs, always allows user to manually close tabs -->
    <string name="close_tabs_manually">手动</string>
    <!-- Option for auto closing tabs that will auto close tabs after one day -->
    <string name="close_tabs_after_one_day">1 天后</string>
    <!-- Option for auto closing tabs that will auto close tabs after one week -->
    <string name="close_tabs_after_one_week">1 周后</string>
    <!-- Option for auto closing tabs that will auto close tabs after one month -->
    <string name="close_tabs_after_one_month">1 个月后</string>

    <!-- Title of preference that allows a user to specify the auto-close settings for open tabs -->
    <string name="preference_auto_close_tabs" tools:ignore="UnusedResources">自动关闭打开的标签页</string>

    <!-- Opening screen -->
    <!-- Title of a preference that allows a user to choose what screen to show after opening the app -->
    <string name="preferences_opening_screen">启动页</string>
    <!-- Option for always opening the homepage when re-opening the app -->
    <string name="opening_screen_homepage">主页</string>
    <!-- Option for always opening the user's last-open tab when re-opening the app -->
    <string name="opening_screen_last_tab">最后打开的标签页</string>
    <!-- Option for always opening the homepage when re-opening the app after four hours of inactivity -->
    <string name="opening_screen_after_four_hours_of_inactivity">四小时未使用则回到主页</string>
    <!-- Summary for tabs preference when auto closing tabs setting is set to manual close-->
    <string name="close_tabs_manually_summary">手动关闭</string>
    <!-- Summary for tabs preference when auto closing tabs setting is set to auto close tabs after one day-->
    <string name="close_tabs_after_one_day_summary">1 天后关闭</string>
    <!-- Summary for tabs preference when auto closing tabs setting is set to auto close tabs after one week-->
    <string name="close_tabs_after_one_week_summary">1 周后关闭</string>
    <!-- Summary for tabs preference when auto closing tabs setting is set to auto close tabs after one month-->
    <string name="close_tabs_after_one_month_summary">1 个月后关闭</string>

    <!-- Summary for homepage preference indicating always opening the homepage when re-opening the app -->
    <string name="opening_screen_homepage_summary">打开主页</string>
    <!-- Summary for homepage preference indicating always opening the last-open tab when re-opening the app -->
    <string name="opening_screen_last_tab_summary">打开最近的标签页</string>
    <!-- Summary for homepage preference indicating opening the homepage when re-opening the app after four hours of inactivity -->
    <string name="opening_screen_after_four_hours_of_inactivity_summary">闲置四小时后打开主页</string>

    <!-- Inactive tabs -->
    <!-- Category header of a preference that allows a user to enable or disable the inactive tabs feature -->
    <string name="preferences_inactive_tabs">将旧标签页切换至休眠状态</string>

    <!-- Title of inactive tabs preference -->
    <string name="preferences_inactive_tabs_title">两周内未查看的标签页将进入休眠状态。</string>

    <!-- Studies -->
    <!-- Title of the remove studies button -->
    <string name="studies_remove">移除</string>
    <!-- Title of the active section on the studies list -->
    <string name="studies_active">进行中</string>
    <!-- Description for studies, it indicates why Firefox use studies. The first parameter is the name of the application. -->
    <string name="studies_description_2">%1$s 可能会不时地安装并运行一些研究项目。</string>
    <!-- Learn more link for studies, links to an article for more information about studies. -->
    <string name="studies_learn_more">详细了解</string>

    <!-- Dialog message shown after removing a study -->
    <string name="studies_restart_app">应用程序将退出以应用更改</string>
    <!-- Dialog button to confirm the removing a study. -->
    <string name="studies_restart_dialog_ok">确定</string>
    <!-- Dialog button text for canceling removing a study. -->
    <string name="studies_restart_dialog_cancel">取消</string>

    <!-- Toast shown after turning on/off studies preferences -->
    <string name="studies_toast_quit_application" tools:ignore="UnusedResources">退出应用程序以应用更改…</string>

    <!-- Sessions -->
    <!-- Title for the list of tabs -->
    <string name="tab_header_label">标签页</string>
    <!-- Title for the list of tabs in the current private session -->
    <string name="tabs_header_private_tabs_title">隐私标签页</string>
    <!-- Title for the list of tabs in the synced tabs -->
    <string name="tabs_header_synced_tabs_title">受同步的标签页</string>
    <!-- Content description (not visible, for screen readers etc.): Add tab button. Adds a news tab when pressed -->
    <string name="add_tab">添加标签页</string>
    <!-- Content description (not visible, for screen readers etc.): Add tab button. Adds a news tab when pressed -->
    <string name="add_private_tab">新建隐私标签页</string>
    <!-- Text for the new tab button to indicate adding a new private tab in the tab -->
    <string name="tab_drawer_fab_content">隐私标签页</string>
    <!-- Text for the new tab button to indicate syncing command on the synced tabs page -->
    <string name="tab_drawer_fab_sync">同步</string>
    <!-- Text shown in the menu for sharing all tabs -->
    <string name="tab_tray_menu_item_share">分享所有标签页</string>
    <!-- Text shown in the menu to view recently closed tabs -->
    <string name="tab_tray_menu_recently_closed">最近关闭的标签页</string>
    <!-- Text shown in the tabs tray inactive tabs section -->
    <string name="tab_tray_inactive_recently_closed" tools:ignore="UnusedResources">最近关闭</string>
    <!-- Text shown in the menu to view account settings -->
    <string name="tab_tray_menu_account_settings">账户设置</string>
    <!-- Text shown in the menu to view tab settings -->
    <string name="tab_tray_menu_tab_settings">标签页设置</string>
    <!-- Text shown in the menu for closing all tabs -->
    <string name="tab_tray_menu_item_close">关闭所有标签页</string>
    <!-- Text shown in the multiselect menu for bookmarking selected tabs. -->
    <string name="tab_tray_multiselect_menu_item_bookmark">书签</string>
    <!-- Text shown in the multiselect menu for closing selected tabs. -->
    <string name="tab_tray_multiselect_menu_item_close">关闭</string>
    <!-- Content description for tabs tray multiselect share button -->
    <string name="tab_tray_multiselect_share_content_description">分享所选标签页</string>
    <!-- Content description for tabs tray multiselect menu -->
    <string name="tab_tray_multiselect_menu_content_description">选择标签页菜单</string>
    <!-- Content description (not visible, for screen readers etc.): Removes tab from collection button. Removes the selected tab from collection when pressed -->
    <string name="remove_tab_from_collection">将标签页从收藏集移除</string>
    <!-- Text for button to enter multiselect mode in tabs tray -->
    <string name="tabs_tray_select_tabs">选择标签页</string>
    <!-- Content description (not visible, for screen readers etc.): Close tab button. Closes the current session when pressed -->
    <string name="close_tab">关闭标签页</string>
    <!-- Content description (not visible, for screen readers etc.): Close tab <title> button. First parameter is tab title  -->
    <string name="close_tab_title">关闭标签页 %s</string>
    <!-- Content description (not visible, for screen readers etc.): Opens the open tabs menu when pressed -->
    <string name="open_tabs_menu">打开标签页菜单</string>
    <!-- Open tabs menu item to save tabs to collection -->
    <string name="tabs_menu_save_to_collection1">将标签页保存至收藏集</string>
    <!-- Text for the menu button to delete a collection -->
    <string name="collection_delete">删除收藏集</string>
    <!-- Text for the menu button to rename a collection -->
    <string name="collection_rename">更名收藏集</string>
    <!-- Text for the button to open tabs of the selected collection -->
    <string name="collection_open_tabs">打开标签页</string>


    <!-- Hint for adding name of a collection -->
    <string name="collection_name_hint">收藏集名称</string>
    <!-- Text for the menu button to rename a top site -->
    <string name="rename_top_site">重命名</string>
    <!-- Text for the menu button to remove a top site -->
    <string name="remove_top_site">移除</string>

    <!-- Text for the menu button to delete a top site from history -->
    <string name="delete_from_history">删除历史记录</string>
    <!-- Postfix for private WebApp titles, placeholder is replaced with app name -->
    <string name="pwa_site_controls_title_private">%1$s（隐私模式）</string>

    <!-- History -->
    <!-- Text for the button to search all history -->
    <string name="history_search_1">输入搜索词</string>
    <!-- Text for the button to clear all history -->
    <string name="history_delete_all">删除历史记录</string>
    <!-- Text for the snackbar to confirm that multiple browsing history items has been deleted -->
    <string name="history_delete_multiple_items_snackbar">历史记录已删除</string>
    <!-- Text for the snackbar to confirm that a single browsing history item has been deleted. The first parameter is the shortened URL of the deleted history item. -->
    <string name="history_delete_single_item_snackbar">已删除 %1$s</string>
    <!-- Context description text for the button to delete a single history item -->
    <string name="history_delete_item">删除</string>
    <!-- History multi select title in app bar
    The first parameter is the number of bookmarks selected -->
    <string name="history_multi_select_title">已选择 %1$d 条历史记录</string>
    <!-- Text for the header that groups the history for today -->
    <string name="history_today">今天</string>
    <!-- Text for the header that groups the history for yesterday -->
    <string name="history_yesterday">昨天</string>
    <!-- Text for the header that groups the history the past 7 days -->
    <string name="history_7_days">最近 7 天</string>
    <!-- Text for the header that groups the history the past 30 days -->
    <string name="history_30_days">最近 30 天</string>
    <!-- Text for the header that groups the history older than the last month -->
    <string name="history_older">更早</string>

    <!-- Text shown when no history exists -->
    <string name="history_empty_message">无历史记录</string>

    <!-- Downloads -->
    <!-- Text for the snackbar to confirm that multiple downloads items have been removed -->
    <string name="download_delete_multiple_items_snackbar_1">下载记录已清除</string>
    <!-- Text for the snackbar to confirm that a single download item has been removed. The first parameter is the name of the download item. -->
    <string name="download_delete_single_item_snackbar">已移除 %1$s</string>
    <!-- Text shown when no download exists -->
    <string name="download_empty_message_1">暂无下载的文件</string>
    <!-- History multi select title in app bar
    The first parameter is the number of downloads selected -->
    <string name="download_multi_select_title">已选择 %1$d 个下载项</string>


    <!-- Text for the button to remove a single download item -->
    <string name="download_delete_item_1">移除</string>


    <!-- Crashes -->
    <!-- Title text displayed on the tab crash page. This first parameter is the name of the application (For example: Fenix) -->
    <string name="tab_crash_title_2">抱歉，%1$s 无法加载该页面。</string>

    <!-- Send crash report checkbox text on the tab crash page -->
    <string name="tab_crash_send_report">向 Mozilla 发送崩溃报告</string>
    <!-- Close tab button text on the tab crash page -->
    <string name="tab_crash_close">关闭标签页</string>
    <!-- Restore tab button text on the tab crash page -->
    <string name="tab_crash_restore">恢复标签页</string>

    <!-- Bookmarks -->
    <!-- Confirmation message for a dialog confirming if the user wants to delete the selected folder -->
    <string name="bookmark_delete_folder_confirmation_dialog">您确定要删除这个文件夹吗？</string>
    <!-- Confirmation message for a dialog confirming if the user wants to delete multiple items including folders. Parameter will be replaced by app name. -->
    <string name="bookmark_delete_multiple_folders_confirmation_dialog">%s 将删除所选项目。</string>
    <!-- Text for the cancel button on delete bookmark dialog -->
    <string name="bookmark_delete_negative">取消</string>
    <!-- Screen title for adding a bookmarks folder -->
    <string name="bookmark_add_folder">新建文件夹</string>
    <!-- Snackbar title shown after a bookmark has been created. -->
    <string name="bookmark_saved_snackbar">书签已保存！</string>
    <!-- Snackbar edit button shown after a bookmark has been created. -->
    <string name="edit_bookmark_snackbar_action">编辑</string>

    <!-- Bookmark overflow menu edit button -->
    <string name="bookmark_menu_edit_button">编辑</string>
    <!-- Bookmark overflow menu copy button -->
    <string name="bookmark_menu_copy_button">复制</string>
    <!-- Bookmark overflow menu share button -->
    <string name="bookmark_menu_share_button">分享</string>
    <!-- Bookmark overflow menu open in new tab button -->
    <string name="bookmark_menu_open_in_new_tab_button">新建标签页打开</string>
    <!-- Bookmark overflow menu open in private tab button -->
    <string name="bookmark_menu_open_in_private_tab_button">新建隐私标签页打开</string>
    <!-- Bookmark overflow menu open all in tabs button -->
    <string name="bookmark_menu_open_all_in_tabs_button">新建标签页全部打开</string>
    <!-- Bookmark overflow menu open all in private tabs button -->
    <string name="bookmark_menu_open_all_in_private_tabs_button">新建隐私标签页全部打开</string>
    <!-- Bookmark overflow menu delete button -->
    <string name="bookmark_menu_delete_button">删除</string>
    <!--Bookmark overflow menu save button -->
    <string name="bookmark_menu_save_button">保存</string>
    <!-- Bookmark multi select title in app bar
     The first parameter is the number of bookmarks selected -->
    <string name="bookmarks_multi_select_title">已选择 %1$d 条书签</string>
    <!-- Bookmark editing screen title -->
    <string name="edit_bookmark_fragment_title">编辑书签</string>
    <!-- Bookmark folder editing screen title -->
    <string name="edit_bookmark_folder_fragment_title">编辑文件夹</string>
    <!-- Bookmark sign in button message -->
    <string name="bookmark_sign_in_button">登录后即可查看同步的书签</string>


    <!-- Bookmark URL editing field label -->
    <string name="bookmark_url_label">网址</string>
    <!-- Bookmark FOLDER editing field label -->
    <string name="bookmark_folder_label">文件夹</string>
    <!-- Bookmark NAME editing field label -->
    <string name="bookmark_name_label">名称</string>
    <!-- Bookmark add folder screen title -->
    <string name="bookmark_add_folder_fragment_label">新建文件夹</string>
    <!-- Bookmark select folder screen title -->
    <string name="bookmark_select_folder_fragment_label">选择文件夹</string>
    <!-- Bookmark editing error missing title -->
    <string name="bookmark_empty_title_error">须要有标题</string>
    <!-- Bookmark editing error missing or improper URL -->
    <string name="bookmark_invalid_url_error">无效网址</string>
    <!-- Bookmark screen message for empty bookmarks folder -->
    <string name="bookmarks_empty_message">此处无书签</string>
    <!-- Bookmark snackbar message on deletion
     The first parameter is the host part of the URL of the bookmark deleted, if any -->
    <string name="bookmark_deletion_snackbar_message">已删除书签 %1$s</string>
    <!-- Bookmark snackbar message on deleting multiple bookmarks not including folders-->
    <string name="bookmark_deletion_multiple_snackbar_message_2">书签已删除</string>
    <!-- Bookmark snackbar message on deleting multiple bookmarks including folders-->
    <string name="bookmark_deletion_multiple_snackbar_message_3">正在删除所选文件夹</string>
    <!-- Bookmark undo button for deletion snackbar action -->
    <string name="bookmark_undo_deletion">撤销</string>

    <!-- Text for the button to search all bookmarks -->
    <string name="bookmark_search">输入搜索词</string>

    <!-- Site Permissions -->
    <!-- Button label that take the user to the Android App setting -->
    <string name="phone_feature_go_to_settings">前往设置</string>

    <!-- Content description (not visible, for screen readers etc.): Quick settings sheet
        to give users access to site specific information / settings. For example:
        Secure settings status and a button to modify site permissions -->
    <string name="quick_settings_sheet">快速设置表</string>
    <!-- Label that indicates that this option it the recommended one -->
    <string name="phone_feature_recommended">推荐</string>
    <!-- Button label for clearing all the information of site permissions-->
    <string name="clear_permissions">清除权限</string>
    <!-- Text for the OK button on Clear permissions dialog -->
    <string name="clear_permissions_positive">确定</string>
    <!-- Text for the cancel button on Clear permissions dialog -->
    <string name="clear_permissions_negative">取消</string>
    <!-- Button label for clearing a site permission-->
    <string name="clear_permission">清除权限</string>
    <!-- Text for the OK button on Clear permission dialog -->
    <string name="clear_permission_positive">确定</string>
    <!-- Text for the cancel button on Clear permission dialog -->
    <string name="clear_permission_negative">取消</string>
    <!-- Button label for clearing all the information on all sites-->
    <string name="clear_permissions_on_all_sites">清除所有网站的权限</string>
    <!-- Preference for altering video and audio autoplay for all websites -->
    <string name="preference_browser_feature_autoplay">自动播放</string>
    <!-- Preference for altering the camera access for all websites -->
    <string name="preference_phone_feature_camera">相机</string>
    <!-- Preference for altering the microphone access for all websites -->
    <string name="preference_phone_feature_microphone">麦克风</string>
    <!-- Preference for altering the location access for all websites -->
    <string name="preference_phone_feature_location">位置</string>
    <!-- Preference for altering the notification access for all websites -->
    <string name="preference_phone_feature_notification">通知</string>
    <!-- Preference for altering the persistent storage access for all websites -->
    <string name="preference_phone_feature_persistent_storage">持久存储</string>
    <!-- Preference for altering the storage access setting for all websites -->
    <string name="preference_phone_feature_cross_origin_storage_access">跨站 Cookie</string>
    <!-- Preference for altering the EME access for all websites -->
    <string name="preference_phone_feature_media_key_system_access">受 DRM 控制的内容</string>
    <!-- Label that indicates that a permission must be asked always -->
    <string name="preference_option_phone_feature_ask_to_allow">每次都问我</string>
    <!-- Label that indicates that a permission must be blocked -->
    <string name="preference_option_phone_feature_blocked">阻止</string>
    <!-- Label that indicates that a permission must be allowed -->
    <string name="preference_option_phone_feature_allowed">允许</string>
    <!--Label that indicates a permission is by the Android OS-->
    <string name="phone_feature_blocked_by_android">被 Android 阻止</string>
    <!-- Preference for showing a list of websites that the default configurations won't apply to them -->
    <string name="preference_exceptions">例外网站</string>
    <!-- Summary of tracking protection preference if tracking protection is set to off -->
    <string name="tracking_protection_off">关闭</string>

    <!-- Summary of tracking protection preference if tracking protection is set to standard -->
    <string name="tracking_protection_standard">标准</string>
    <!-- Summary of tracking protection preference if tracking protection is set to strict -->
    <string name="tracking_protection_strict">严格</string>
    <!-- Summary of tracking protection preference if tracking protection is set to custom -->
    <string name="tracking_protection_custom">自定义</string>
    <!-- Label for global setting that indicates that all video and audio autoplay is allowed -->
    <string name="preference_option_autoplay_allowed2">允许音频和视频</string>
    <!-- Label for site specific setting that indicates that all video and audio autoplay is allowed -->
    <string name="quick_setting_option_autoplay_allowed">允许音频和视频</string>
    <!-- Label that indicates that video and audio autoplay is only allowed over Wi-Fi -->
    <string name="preference_option_autoplay_allowed_wifi_only2">在蜂窝数据下阻止音频和视频</string>
    <!-- Subtext that explains 'autoplay on Wi-Fi only' option -->
    <string name="preference_option_autoplay_allowed_wifi_subtext">将在 Wi-Fi 下播放音频和视频</string>
    <!-- Label for global setting that indicates that video autoplay is allowed, but audio autoplay is blocked -->
    <string name="preference_option_autoplay_block_audio2">仅阻止音频</string>
    <!-- Label for site specific setting that indicates that video autoplay is allowed, but audio autoplay is blocked -->
    <string name="quick_setting_option_autoplay_block_audio">仅阻止音频</string>
    <!-- Label for global setting that indicates that all video and audio autoplay is blocked -->
    <string name="preference_option_autoplay_blocked3">阻止音频和视频</string>
    <!-- Label for site specific setting that indicates that all video and audio autoplay is blocked -->
    <string name="quick_setting_option_autoplay_blocked">阻止音频和视频</string>
    <!-- Summary of delete browsing data on quit preference if it is set to on -->
    <string name="delete_browsing_data_quit_on">开启</string>
    <!-- Summary of delete browsing data on quit preference if it is set to off -->
    <string name="delete_browsing_data_quit_off">关闭</string>

    <!-- Summary of studies preference if it is set to on -->
    <string name="studies_on">开启</string>
    <!-- Summary of studies data on quit preference if it is set to off -->
    <string name="studies_off">关闭</string>

    <!-- Collections -->
    <!-- Collections header on home fragment -->
    <string name="collections_header">收藏集</string>
    <!-- Content description (not visible, for screen readers etc.): Opens the collection menu when pressed -->
    <string name="collection_menu_button_content_description">收藏集菜单</string>

    <!-- Label to describe what collections are to a new user without any collections -->
    <string name="no_collections_description2">有用的东西收藏在这。\n将相似的搜索查询、网站和标签页归入一组，方便以后快速访问。</string>
    <!-- Title for the "select tabs" step of the collection creator -->
    <string name="create_collection_select_tabs">选取标签页</string>

    <!-- Title for the "select collection" step of the collection creator -->
    <string name="create_collection_select_collection">选择收藏集</string>

    <!-- Title for the "name collection" step of the collection creator -->
    <string name="create_collection_name_collection">命名收藏集</string>

    <!-- Button to add new collection for the "select collection" step of the collection creator -->
    <string name="create_collection_add_new_collection">新建收藏集</string>

    <!-- Button to select all tabs in the "select tabs" step of the collection creator -->
    <string name="create_collection_select_all">全选</string>

    <!-- Button to deselect all tabs in the "select tabs" step of the collection creator -->
    <string name="create_collection_deselect_all">全不选</string>
    <!-- Text to prompt users to select the tabs to save in the "select tabs" step of the collection creator -->
    <string name="create_collection_save_to_collection_empty">选取要保存的标签页</string>

    <!-- Text to show users how many tabs they have selected in the "select tabs" step of the collection creator.
     %d is a placeholder for the number of tabs selected. -->
    <string name="create_collection_save_to_collection_tabs_selected">已选取 %d 个标签页</string>

    <!-- Text to show users they have one tab selected in the "select tabs" step of the collection creator.
    %d is a placeholder for the number of tabs selected. -->
    <string name="create_collection_save_to_collection_tab_selected">已选取 %d 个标签页</string>

    <!-- Text shown in snackbar when multiple tabs have been saved in a collection -->
    <string name="create_collection_tabs_saved">标签页已保存！</string>

    <!-- Text shown in snackbar when one or multiple tabs have been saved in a new collection -->
    <string name="create_collection_tabs_saved_new_collection">收藏集已保存！</string>
    <!-- Text shown in snackbar when one tab has been saved in a collection -->
    <string name="create_collection_tab_saved">标签页已保存！</string>

    <!-- Content description (not visible, for screen readers etc.): button to close the collection creator -->
    <string name="create_collection_close">关闭</string>

    <!-- Button to save currently selected tabs in the "select tabs" step of the collection creator-->
    <string name="create_collection_save">保存</string>

    <!-- Snackbar action to view the collection the user just created or updated -->
    <string name="create_collection_view">查看</string>

    <!-- Text for the OK button from collection dialogs -->
    <string name="create_collection_positive">确定</string>
    <!-- Text for the cancel button from collection dialogs -->
    <string name="create_collection_negative">取消</string>

    <!-- Default name for a new collection in "name new collection" step of the collection creator. %d is a placeholder for the number of collections-->
    <string name="create_collection_default_name">收藏集 %d</string>

    <!-- Share -->
    <!-- Share screen header -->
    <string name="share_header_2">分享</string>
    <!-- Content description (not visible, for screen readers etc.):
        "Share" button. Opens the share menu when pressed. -->
    <string name="share_button_content_description">分享</string>
    <!-- Text for the Save to PDF feature in the share menu -->
    <string name="share_save_to_pdf">保存为 PDF</string>
    <!-- Text for error message when generating a PDF file Text. -->
    <string name="unable_to_save_to_pdf_error">无法生成 PDF</string>
    <!-- Text for standard error snackbar dismiss button. -->
    <string name="standard_snackbar_error_dismiss">知道了</string>
    <!-- Text for error message when printing a page and it fails. -->
    <string name="unable_to_print_page_error">无法打印此页面</string>
    <!-- Text for the print feature in the share and browser menu -->
    <string name="menu_print">打印</string>
    <!-- Sub-header in the dialog to share a link to another sync device -->
    <string name="share_device_subheader">发送到设备</string>
    <!-- Sub-header in the dialog to share a link to an app from the full list -->
    <string name="share_link_all_apps_subheader">所有操作</string>
    <!-- Sub-header in the dialog to share a link to an app from the most-recent sorted list -->
    <string name="share_link_recent_apps_subheader">最近使用</string>
    <!-- Text for the copy link action in the share screen. -->
    <string name="share_copy_link_to_clipboard">复制到剪贴板</string>
    <!-- Toast shown after copying link to clipboard -->
    <string name="toast_copy_link_to_clipboard">已复制到剪贴板</string>
    <!-- An option from the share dialog to sign into sync -->
    <string name="sync_sign_in">登录同步服务</string>
     <!-- An option from the three dot menu to sync and save data -->
    <string name="sync_menu_sync_and_save_data">同步并保存数据</string>
    <!-- An option from the share dialog to send link to all other sync devices -->
    <string name="sync_send_to_all">发送到所有设备</string>
    <!-- An option from the share dialog to reconnect to sync -->
    <string name="sync_reconnect">重新连接同步</string>
    <!-- Text displayed when sync is offline and cannot be accessed -->
    <string name="sync_offline">离线</string>
    <!-- An option to connect additional devices -->
    <string name="sync_connect_device">连接其他设备</string>
    <!-- The dialog text shown when additional devices are not available -->
    <string name="sync_connect_device_dialog">请在至少另一台设备上的 Firefox 登录才能发送标签页。</string>
    <!-- Confirmation dialog button -->
    <string name="sync_confirmation_button">明白了</string>

    <!-- Share error message -->
    <string name="share_error_snackbar">无法分享至该应用</string>

    <!-- Add new device screen title -->
    <string name="sync_add_new_device_title">发送到设备</string>
    <!-- Text for the warning message on the Add new device screen -->
    <string name="sync_add_new_device_message">尚未连上其他设备</string>
    <!-- Text for the button to learn about sending tabs -->
    <string name="sync_add_new_device_learn_button">了解发送标签页…</string>
    <!-- Text for the button to connect another device -->
    <string name="sync_add_new_device_connect_button">连接其他设备…</string>

    <!-- Notifications -->
    <!-- Text shown in the notification that pops up to remind the user that a private browsing session is active. -->
    <string name="notification_pbm_delete_text_2">关闭隐私标签页</string>

    <!-- Microsuverys -->
    <!-- Text shown in prompt for printing microsurvey. "sec" It's an abrevation for "second". -->
    <string name="microsurvey_prompt_printing_title" tools:ignore="UnusedResources">请帮助 Firefox 的打印更出色。只需片刻</string>
    <!-- Text shown in prompt for printing microsurvey. 'Firefox' intentionally hardcoded here--> --&gt;
    <string name="microsurvey_survey_printing_title" tools:ignore="UnusedResources">您对在 Firefox 中打印的满意度如何？</string>
    <!-- Text for option one, shown in microsurvey.-->
    <string name="microsurvey_survey_5_point_option_0" tools:ignore="UnusedResources">无感</string>
    <!-- Text for option two, shown in microsurvey.-->
    <string name="microsurvey_survey_5_point_option_1" tools:ignore="UnusedResources">非常不满意</string>
    <!-- Text for option three, shown in microsurvey.-->
    <string name="microsurvey_survey_5_point_option_2" tools:ignore="UnusedResources">不满意</string>
    <!-- Text for option four, shown in microsurvey.-->
    <string name="microsurvey_survey_5_point_option_3" tools:ignore="UnusedResources">满意</string>
    <!-- Text for option five, shown in microsurvey.-->
    <string name="microsurvey_survey_5_point_option_4" tools:ignore="UnusedResources">非常满意</string>


    <!-- Text shown in the notification that pops up to remind the user that a private browsing session is active for Android 14+ -->
    <string name="notification_erase_title_android_14">要关闭隐私标签页吗？</string>
    <string name="notification_erase_text_android_14">点按或轻扫此通知，即可关闭隐私标签页。</string>

    <!-- Name of the marketing notification channel. Displayed in the "App notifications" system settings for the app -->
    <string name="notification_marketing_channel_name">市场营销</string>

    <!-- Title shown in the notification that pops up to remind the user to set fenix as default browser.
    The app name is in the text, due to limitations with localizing Nimbus experiments -->
    <string name="nimbus_notification_default_browser_title" tools:ignore="UnusedResources">Firefox 又快、又有隐私</string>
    <!-- Text shown in the notification that pops up to remind the user to set fenix as default browser.
    The app name is in the text, due to limitations with localizing Nimbus experiments -->
    <string name="nimbus_notification_default_browser_text" tools:ignore="UnusedResources">将 Firefox 设为您的默认浏览器</string>
    <!-- Title shown in the notification that pops up to re-engage the user -->
    <string name="notification_re_engagement_title">试用隐私浏览功能</string>
    <!-- Text shown in the notification that pops up to re-engage the user.
    %1$s is a placeholder that will be replaced by the app name. -->
    <string name="notification_re_engagement_text">%1$s 将不会保存浏览期间的 Cookie 和历史记录</string>

    <!-- Title A shown in the notification that pops up to re-engage the user -->
    <string name="notification_re_engagement_A_title">浏览不留痕迹</string>
    <!-- Text A shown in the notification that pops up to re-engage the user.
    %1$s is a placeholder that will be replaced by the app name. -->
    <string name="notification_re_engagement_A_text">%1$s 的隐私浏览模式不会保存您的上网信息。</string>
    <!-- Title B shown in the notification that pops up to re-engage the user -->
    <string name="notification_re_engagement_B_title">开始您的搜索之旅吧</string>
    <!-- Text B shown in the notification that pops up to re-engage the user -->
    <string name="notification_re_engagement_B_text">搜索周边物，探索新鲜事。</string>

    <!-- Survey -->
    <!-- Text shown in the fullscreen message that pops up to ask user to take a short survey.
    The app name is in the text, due to limitations with localizing Nimbus experiments -->
    <string name="nimbus_survey_message_text">请填写这份简短的问卷，帮助 Firefox 变得更好。</string>
    <!-- Preference for taking the short survey. -->
    <string name="preferences_take_survey">问卷调查</string>
    <!-- Preference for not taking the short survey. -->
    <string name="preferences_not_take_survey">不了，谢谢</string>

    <!-- Snackbar -->
    <!-- Text shown in snackbar when user deletes a collection -->
    <string name="snackbar_collection_deleted">收藏集已删除</string>

    <!-- Text shown in snackbar when user renames a collection -->
    <string name="snackbar_collection_renamed">收藏集已更名</string>

    <!-- Text shown in snackbar when user closes a tab -->
    <string name="snackbar_tab_closed">标签页已关闭</string>
    <!-- Text shown in snackbar when user closes all tabs -->
    <string name="snackbar_tabs_closed">标签页已关闭</string>
    <!-- Text shown in snackbar when user bookmarks a list of tabs -->
    <string name="snackbar_message_bookmarks_saved">书签已保存！</string>
    <!-- Text shown in snackbar when user adds a site to shortcuts -->
    <string name="snackbar_added_to_shortcuts">快捷方式已添加！</string>
    <!-- Text shown in snackbar when user closes a private tab -->
    <string name="snackbar_private_tab_closed">隐私标签页已关闭</string>
    <!-- Text shown in snackbar when user closes all private tabs -->
    <string name="snackbar_private_tabs_closed">隐私标签页已关闭</string>
    <!-- Text shown in snackbar when user erases their private browsing data -->
    <string name="snackbar_private_data_deleted">隐私浏览数据已删除</string>
    <!-- Text shown in snackbar to undo deleting a tab, top site or collection -->
    <string name="snackbar_deleted_undo">撤销</string>

    <!-- Text shown in snackbar when user removes a top site -->
    <string name="snackbar_top_site_removed">网站已移除</string>
    <!-- QR code scanner prompt which appears after scanning a code, but before navigating to it
        First parameter is the name of the app, second parameter is the URL or text scanned-->
    <string name="qr_scanner_confirmation_dialog_message">允许 %1$s 打开 %2$s</string>
    <!-- QR code scanner prompt dialog positive option to allow navigation to scanned link -->
    <string name="qr_scanner_dialog_positive">允许</string>
    <!-- QR code scanner prompt dialog positive option to deny navigation to scanned link -->
    <string name="qr_scanner_dialog_negative">拒绝</string>
    <!-- QR code scanner prompt dialog error message shown when a hostname does not contain http or https. -->
    <string name="qr_scanner_dialog_invalid">无效网址。</string>
    <!-- QR code scanner prompt dialog positive option when there is an error -->
    <string name="qr_scanner_dialog_invalid_ok">确定</string>
    <!-- Tab collection deletion prompt dialog message. Placeholder will be replaced with the collection name -->
    <string name="tab_collection_dialog_message">您确定要删除“%1$s”吗？</string>
    <!-- Tab collection deletion prompt dialog option to delete the collection -->
    <string name="tab_collection_dialog_positive">删除</string>
    <!-- Text displayed in a notification when the user enters full screen mode -->
    <string name="full_screen_notification">进入全屏模式</string>

    <!-- Message for copying the URL via long press on the toolbar -->
    <string name="url_copied">网址已复制</string>


    <!-- Sample text for accessibility font size -->
    <string name="accessibility_text_size_sample_text_1">这是示例文本。您可以增大或减小字号，调整文字显示效果。</string>
    <!-- Summary for Accessibility Text Size Scaling Preference -->
    <string name="preference_accessibility_text_size_summary">使网站上的文字更大或更小</string>
    <!-- Title for Accessibility Text Size Scaling Preference -->
    <string name="preference_accessibility_font_size_title">字号</string>

    <!-- Title for Accessibility Text Automatic Size Scaling Preference -->
    <string name="preference_accessibility_auto_size_2">自动调整字号</string>
    <!-- Summary for Accessibility Text Automatic Size Scaling Preference -->
    <string name="preference_accessibility_auto_size_summary">将与您的 Android 中的字号设置保持一致。禁用此项后则可以手动调整。</string>

    <!-- Title for the Delete browsing data preference -->
    <string name="preferences_delete_browsing_data">删除浏览数据</string>
    <!-- Title for the tabs item in Delete browsing data -->
    <string name="preferences_delete_browsing_data_tabs_title_2">打开的标签页</string>
    <!-- Subtitle for the tabs item in Delete browsing data, parameter will be replaced with the number of open tabs -->
    <string name="preferences_delete_browsing_data_tabs_subtitle">%d 个标签页</string>
    <!-- Title for the data and history items in Delete browsing data -->
    <!-- Title for the history item in Delete browsing data -->
    <string name="preferences_delete_browsing_data_browsing_history_title">浏览历史</string>
    <!-- Subtitle for the data and history items in delete browsing data, parameter will be replaced with the
        number of history items the user has -->
    <string name="preferences_delete_browsing_data_browsing_data_subtitle">%d 条地址</string>
    <!-- Title for the cookies and site data items in Delete browsing data -->
    <string name="preferences_delete_browsing_data_cookies_and_site_data">Cookie 和网站数据</string>
    <!-- Subtitle for the cookies item in Delete browsing data -->
    <string name="preferences_delete_browsing_data_cookies_subtitle">您在绝大多数网站的登录状态将被清除</string>
    <!-- Title for the cached images and files item in Delete browsing data -->
    <string name="preferences_delete_browsing_data_cached_files">缓存的图像和文件</string>
    <!-- Subtitle for the cached images and files item in Delete browsing data -->
    <string name="preferences_delete_browsing_data_cached_files_subtitle">释放存储空间</string>
    <!-- Title for the site permissions item in Delete browsing data -->
    <string name="preferences_delete_browsing_data_site_permissions">网站权限</string>
    <!-- Title for the downloads item in Delete browsing data -->
    <string name="preferences_delete_browsing_data_downloads">下载项</string>
    <!-- Text for the button to delete browsing data -->
    <string name="preferences_delete_browsing_data_button">删除浏览数据</string>

    <!-- Title for the Delete browsing data on quit preference -->
    <string name="preferences_delete_browsing_data_on_quit">退出时删除浏览数据</string>

    <!-- Summary for the Delete browsing data on quit preference. "Quit" translation should match delete_browsing_data_on_quit_action translation. -->
    <string name="preference_summary_delete_browsing_data_on_quit_2">从主菜单中选择“退出”时，自动删除浏览数据</string>
    <!-- Action item in menu for the Delete browsing data on quit feature -->
    <string name="delete_browsing_data_on_quit_action">退出</string>

    <!-- Title text of a delete browsing data dialog. -->
    <string name="delete_history_prompt_title">要删除的时间范围</string>
    <!-- Body text of a delete browsing data dialog. -->
    <string name="delete_history_prompt_body" moz:RemovedIn="130" tools:ignore="UnusedResources">删除历史记录（包含同步自其他设备的记录）、Cookie 和其他浏览数据。</string>
    <!-- Body text of a delete browsing data dialog. -->
    <string name="delete_history_prompt_body_2">删除历史记录（包括已从其他设备同步的历史记录）</string>
    <!-- Radio button in the delete browsing data dialog to delete history items for the last hour. -->
    <string name="delete_history_prompt_button_last_hour">一小时内</string>
    <!-- Radio button in the delete browsing data dialog to delete history items for today and yesterday. -->
    <string name="delete_history_prompt_button_today_and_yesterday">昨今两天</string>
    <!-- Radio button in the delete browsing data dialog to delete all history. -->
    <string name="delete_history_prompt_button_everything">所有历史记录</string>

    <!-- Dialog message to the user asking to delete browsing data. Parameter will be replaced by app name. -->
    <string name="delete_browsing_data_prompt_message_3">%s 将删除选定的浏览数据。</string>
    <!-- Text for the cancel button for the data deletion dialog -->
    <string name="delete_browsing_data_prompt_cancel">取消</string>
    <!-- Text for the allow button for the data deletion dialog -->
    <string name="delete_browsing_data_prompt_allow">删除</string>
    <!-- Text for the snackbar confirmation that the data was deleted -->
    <string name="preferences_delete_browsing_data_snackbar">浏览数据已删除</string>

    <!-- Text for the snackbar to show the user that the deletion of browsing data is in progress -->
    <string name="deleting_browsing_data_in_progress">正在删除浏览数据…</string>

    <!-- Dialog message to the user asking to delete all history items inside the opened group. Parameter will be replaced by a history group name. -->
    <string name="delete_all_history_group_prompt_message">要删除“%s”中的所有网站？</string>
    <!-- Text for the cancel button for the history group deletion dialog -->
    <string name="delete_history_group_prompt_cancel">取消</string>
    <!-- Text for the allow button for the history group dialog -->
    <string name="delete_history_group_prompt_allow">删除</string>
    <!-- Text for the snackbar confirmation that the history group was deleted -->
    <string name="delete_history_group_snackbar">已删除分组</string>

    <!-- Onboarding -->
    <!-- text to display in the snackbar once account is signed-in -->
    <string name="onboarding_firefox_account_sync_is_on">同步已开启</string>

    <!-- Onboarding theme -->
    <!-- Text shown in snackbar when multiple tabs have been sent to device -->
    <string name="sync_sent_tabs_snackbar">标签页发送成功！</string>
    <!-- Text shown in snackbar when one tab has been sent to device  -->
    <string name="sync_sent_tab_snackbar">标签页发送成功！</string>
    <!-- Text shown in snackbar when sharing tabs failed  -->
    <string name="sync_sent_tab_error_snackbar">无法发送</string>
    <!-- Text shown in snackbar for the "retry" action that the user has after sharing tabs failed -->
    <string name="sync_sent_tab_error_snackbar_action">重试</string>
    <!-- Title of QR Pairing Fragment -->
    <string name="sync_scan_code">扫码</string>
    <!-- Instructions on how to access pairing -->
    <string name="sign_in_instructions"><![CDATA[在计算机上使用 Firefox 打开 <b>https://firefox.com/pair</b>]]></string>
    <!-- Text shown for sign in pairing when ready -->
    <string name="sign_in_ready_for_scan">立即扫码</string>
    <!-- Text shown for settings option for sign with pairing -->
    <string name="sign_in_with_camera">相机扫码登录</string>
    <!-- Text shown for settings option for sign with email -->
    <string name="sign_in_with_email">改用电子邮件</string>
    <!-- Text shown for settings option for create new account text.'Firefox' intentionally hardcoded here.-->
    <string name="sign_in_create_account_text"><![CDATA[尚无账户？<u>立即创建</u>以在设备间同步 Firefox。]]></string>
    <!-- Text shown in confirmation dialog to sign out of account. The first parameter is the name of the app (e.g. Firefox Preview) -->
    <string name="sign_out_confirmation_message_2">%s 将停止与您的账户的同步，但不会删除您在这台设备上的任何上网数据。</string>
    <!-- Option to continue signing out of account shown in confirmation dialog to sign out of account -->
    <string name="sign_out_disconnect">断开连接</string>
    <!-- Option to cancel signing out shown in confirmation dialog to sign out of account -->
    <string name="sign_out_cancel">取消</string>

    <!-- Error message snackbar shown after the user tried to select a default folder which cannot be altered -->
    <string name="bookmark_cannot_edit_root">无法编辑默认文件夹</string>

    <!-- Enhanced Tracking Protection -->
    <!-- Link displayed in enhanced tracking protection panel to access tracking protection settings -->
    <string name="etp_settings">保护设置</string>
    <!-- Preference title for enhanced tracking protection settings -->
    <string name="preference_enhanced_tracking_protection">增强型跟踪保护</string>
    <!-- Preference summary for enhanced tracking protection settings on/off switch -->
    <string name="preference_enhanced_tracking_protection_summary">现已支持“全方位 Cookie 保护”功能，这是我们迄今针对跨站跟踪器最为强大的屏障。</string>
    <!-- Description of enhanced tracking protection. The parameter is the name of the application (For example: Firefox Fenix) -->
    <string name="preference_enhanced_tracking_protection_explanation_2">%s 保护您免受众多常见跟踪器对您在线活动的窥视。</string>
    <!-- Text displayed that links to website about enhanced tracking protection -->
    <string name="preference_enhanced_tracking_protection_explanation_learn_more">详细了解</string>
    <!-- Preference for enhanced tracking protection for the standard protection settings -->
    <string name="preference_enhanced_tracking_protection_standard_default_1">标准（默认）</string>
    <!-- Preference description for enhanced tracking protection for the standard protection settings -->
    <string name="preference_enhanced_tracking_protection_standard_description_5">页面将正常加载，但拦截的跟踪器少一些。</string>
    <!--  Accessibility text for the Standard protection information icon  -->
    <string name="preference_enhanced_tracking_protection_standard_info_button">标准跟踪保护会拦截的内容</string>
    <!-- Preference for enhanced tracking protection for the strict protection settings -->
    <string name="preference_enhanced_tracking_protection_strict">严格</string>
    <!-- Preference description for enhanced tracking protection for the strict protection settings -->
    <string name="preference_enhanced_tracking_protection_strict_description_4">更强的跟踪保护与更快的性能，但可导致某些网站的运作不正常。</string>
    <!--  Accessibility text for the Strict protection information icon  -->
    <string name="preference_enhanced_tracking_protection_strict_info_button">严格跟踪保护会拦截的内容</string>
    <!-- Preference for enhanced tracking protection for the custom protection settings -->
    <string name="preference_enhanced_tracking_protection_custom">自定义</string>
    <!-- Preference description for enhanced tracking protection for the strict protection settings -->
    <string name="preference_enhanced_tracking_protection_custom_description_2">选择要拦截的跟踪器和脚本。</string>
    <!--  Accessibility text for the Strict protection information icon  -->
    <string name="preference_enhanced_tracking_protection_custom_info_button">自定义跟踪保护会拦截的内容</string>
    <!-- Header for categories that are being blocked by current Enhanced Tracking Protection settings -->
    <!-- Preference for enhanced tracking protection for the custom protection settings for cookies-->
    <string name="preference_enhanced_tracking_protection_custom_cookies">Cookie</string>
    <!-- Option for enhanced tracking protection for the custom protection settings for cookies-->
    <string name="preference_enhanced_tracking_protection_custom_cookies_1">跨站和社交媒体跟踪器</string>
    <!-- Option for enhanced tracking protection for the custom protection settings for cookies-->
    <string name="preference_enhanced_tracking_protection_custom_cookies_2">未访问网站的 Cookie</string>
    <!-- Option for enhanced tracking protection for the custom protection settings for cookies-->
    <string name="preference_enhanced_tracking_protection_custom_cookies_3">所有第三方 Cookie（可能导致网站异常）</string>
    <!-- Option for enhanced tracking protection for the custom protection settings for cookies-->
    <string name="preference_enhanced_tracking_protection_custom_cookies_4">所有 Cookie（将会导致网站异常）</string>
    <!-- Option for enhanced tracking protection for the custom protection settings for cookies-->
    <string name="preference_enhanced_tracking_protection_custom_cookies_5">隔离跨站 Cookie</string>
    <!-- Preference for Global Privacy Control for the custom privacy settings for Global Privacy Control. '&amp;' is replaced with the ampersand symbol: &-->
    <string name="preference_enhanced_tracking_protection_custom_global_privacy_control">要求网站不共享和不出售我的数据</string>
    <!-- Preference for enhanced tracking protection for the custom protection settings for tracking content -->
    <string name="preference_enhanced_tracking_protection_custom_tracking_content">跟踪性内容</string>
    <!-- Option for enhanced tracking protection for the custom protection settings for tracking content-->
    <string name="preference_enhanced_tracking_protection_custom_tracking_content_1">所有标签页</string>
    <!-- Option for enhanced tracking protection for the custom protection settings for tracking content-->
    <string name="preference_enhanced_tracking_protection_custom_tracking_content_2">仅在隐私标签页中</string>
    <!-- Preference for enhanced tracking protection for the custom protection settings -->
    <string name="preference_enhanced_tracking_protection_custom_cryptominers">加密货币挖矿程序</string>
    <!-- Preference for enhanced tracking protection for the custom protection settings -->
    <string name="preference_enhanced_tracking_protection_custom_fingerprinters">数字指纹跟踪程序</string>
    <!-- Button label for navigating to the Enhanced Tracking Protection details -->
    <string name="enhanced_tracking_protection_details">详细信息</string>
    <!-- Header for categories that are being being blocked by current Enhanced Tracking Protection settings -->
    <string name="enhanced_tracking_protection_blocked">已拦截</string>
    <!-- Header for categories that are being not being blocked by current Enhanced Tracking Protection settings -->
    <string name="enhanced_tracking_protection_allowed">已允许</string>
    <!-- Category of trackers (social media trackers) that can be blocked by Enhanced Tracking Protection -->
    <string name="etp_social_media_trackers_title">社交媒体跟踪器</string>
    <!-- Description of social media trackers that can be blocked by Enhanced Tracking Protection -->
    <string name="etp_social_media_trackers_description">限制社交网络在网上跟踪您浏览活动的能力。</string>
    <!-- Category of trackers (cross-site tracking cookies) that can be blocked by Enhanced Tracking Protection -->
    <string name="etp_cookies_title">跨站跟踪性 Cookie</string>
    <!-- Category of trackers (cross-site tracking cookies) that can be blocked by Enhanced Tracking Protection -->
    <string name="etp_cookies_title_2">跨站 Cookie</string>
    <!-- Description of cross-site tracking cookies that can be blocked by Enhanced Tracking Protection -->
    <string name="etp_cookies_description">拦截网络分析公司用于跨网站收集浏览数据的 Cookie。</string>
    <!-- Description of cross-site tracking cookies that can be blocked by Enhanced Tracking Protection -->
    <string name="etp_cookies_description_2">“全方位 Cookie 保护”能够完全隔离每个网站的 Cookie，阻止像广告联盟等这类跟踪器借其跨站跟踪您。</string>
    <!-- Category of trackers (cryptominers) that can be blocked by Enhanced Tracking Protection -->
    <string name="etp_cryptominers_title">加密货币挖矿程序</string>
    <!-- Description of cryptominers that can be blocked by Enhanced Tracking Protection -->
    <string name="etp_cryptominers_description">防止恶意脚本利用您的设备来挖取数字货币。</string>
    <!-- Category of trackers (fingerprinters) that can be blocked by Enhanced Tracking Protection -->
    <string name="etp_fingerprinters_title">数字指纹跟踪程序</string>
    <!-- Description of fingerprinters that can be blocked by Enhanced Tracking Protection -->
    <string name="etp_fingerprinters_description">阻止收集可用于跟踪目的的设备唯一标识数据。</string>
    <!-- Category of trackers (tracking content) that can be blocked by Enhanced Tracking Protection -->
    <string name="etp_tracking_content_title">跟踪性内容</string>
    <!-- Description of tracking content that can be blocked by Enhanced Tracking Protection -->
    <string name="etp_tracking_content_description">停止加载包含跟踪代码的广告、视频和其他内容。可能会影响某些网站功能。</string>
    <!-- Enhanced Tracking Protection message that protection is currently on for this site -->
    <string name="etp_panel_on">已开启此网站的跟踪保护</string>
    <!-- Enhanced Tracking Protection message that protection is currently off for this site -->
    <string name="etp_panel_off">已关闭此网站的跟踪保护</string>
    <!-- Header for exceptions list for which sites enhanced tracking protection is always off -->
    <string name="enhanced_tracking_protection_exceptions">对下列网站已关闭增强型跟踪保护</string>
    <!-- Content description (not visible, for screen readers etc.): Navigate
    back from ETP details (Ex: Tracking content) -->
    <string name="etp_back_button_content_description">浏览上一页</string>
    <!-- About page link text to open what's new link -->
    <string name="about_whats_new">%s 新版变化</string>
    <!-- Open source licenses page title
    The first parameter is the app name -->
    <string name="open_source_licenses_title">%s | 开源软件库</string>

    <!-- Category of trackers (redirect trackers) that can be blocked by Enhanced Tracking Protection -->
    <string name="etp_redirect_trackers_title">重定向跟踪器</string>
    <!-- Description of redirect tracker cookies that can be blocked by Enhanced Tracking Protection -->
    <string name="etp_redirect_trackers_description">清除通过重定向设置到已知跟踪网站的 Cookie。</string>

    <!-- Description of the SmartBlock Enhanced Tracking Protection feature. The * symbol is intentionally hardcoded here,
         as we use it on the UI to indicate which trackers have been partially unblocked.  -->
    <string name="preference_etp_smartblock_description">由于您已与此页面上的部分跟踪器交互过，已取消拦截下列标记的跟踪器 *。</string>
    <!-- Text displayed that links to website about enhanced tracking protection SmartBlock -->
    <string name="preference_etp_smartblock_learn_more">详细了解</string>

    <!-- Content description (not visible, for screen readers etc.):
    Enhanced tracking protection exception preference icon for ETP settings. -->
    <string name="preference_etp_exceptions_icon_description">增强型跟踪保护例外首选项图标</string>

    <!-- About page link text to open support link -->
    <string name="about_support">用户支持</string>
    <!-- About page link text to list of past crashes (like about:crashes on desktop) -->
    <string name="about_crashes">崩溃信息</string>
    <!-- About page link text to open privacy notice link -->
    <string name="about_privacy_notice">隐私声明</string>
    <!-- About page link text to open know your rights link -->
    <string name="about_know_your_rights">了解您的权利</string>
    <!-- About page link text to open licensing information link -->
    <string name="about_licensing_information">许可信息</string>
    <!-- About page link text to open a screen with libraries that are used -->
    <string name="about_other_open_source_libraries">我们使用的开源库</string>

    <!-- Toast shown to the user when they are activating the secret dev menu
        The first parameter is number of long clicks left to enable the menu -->
    <string name="about_debug_menu_toast_progress">再点 %1$d 下即可打开调试菜单</string>
    <string name="about_debug_menu_toast_done">已启用调试菜单</string>

    <!-- Browser long press popup menu -->
    <!-- Copy the current url -->
    <string name="browser_toolbar_long_press_popup_copy">复制</string>
    <!-- Paste & go the text in the clipboard. '&amp;' is replaced with the ampersand symbol: & -->
    <string name="browser_toolbar_long_press_popup_paste_and_go">粘贴并前往</string>
    <!-- Paste the text in the clipboard -->
    <string name="browser_toolbar_long_press_popup_paste">粘贴</string>

    <!-- Snackbar message shown after an URL has been copied to clipboard. -->
    <string name="browser_toolbar_url_copied_to_clipboard_snackbar">网址已复制到剪贴板</string>

    <!-- Title text for the Add To Homescreen dialog -->
    <string name="add_to_homescreen_title">添加到主屏幕</string>
    <!-- Cancel button text for the Add to Homescreen dialog -->
    <string name="add_to_homescreen_cancel">取消</string>
    <!-- Add button text for the Add to Homescreen dialog -->
    <string name="add_to_homescreen_add">添加</string>
    <!-- Continue to website button text for the first-time Add to Homescreen dialog -->
    <string name="add_to_homescreen_continue">继续前往网站</string>
    <!-- Placeholder text for the TextView in the Add to Homescreen dialog -->
    <string name="add_to_homescreen_text_placeholder">快捷方式名称</string>

    <!-- Describes the add to homescreen functionality -->
    <string name="add_to_homescreen_description_2">您可以轻松将此网站添加到设备主屏幕，以便迅捷访问并以类似应用的体验畅享浏览。</string>

    <!-- Preference for managing the settings for logins and passwords in Fenix -->
    <string name="preferences_passwords_logins_and_passwords_2">密码</string>
    <!-- Preference for managing the saving of logins and passwords in Fenix -->
    <string name="preferences_passwords_save_logins_2">保存密码</string>
    <!-- Preference option for asking to save passwords in Fenix -->
    <string name="preferences_passwords_save_logins_ask_to_save">询问是否保存</string>
    <!-- Preference option for never saving passwords in Fenix -->
    <string name="preferences_passwords_save_logins_never_save">永不保存</string>

    <!-- Preference for autofilling saved logins in Firefox (in web content), %1$s will be replaced with the app name -->
    <string name="preferences_passwords_autofill2">在 %1$s 中自动填充</string>

    <!-- Description for the preference for autofilling saved logins in Firefox (in web content), %1$s will be replaced with the app name -->
    <string name="preferences_passwords_autofill_description">在使用 %1$s 时，填充和保存网页中的用户名和密码。</string>
    <!-- Preference for autofilling logins from Fenix in other apps (e.g. autofilling the Twitter app) -->
    <string name="preferences_android_autofill">在其他应用程序中自动填充</string>
    <!-- Description for the preference for autofilling logins from Fenix in other apps (e.g. autofilling the Twitter app) -->
    <string name="preferences_android_autofill_description">在您设备上的其他应用程序中填充用户名和密码。</string>

    <!-- Preference option for adding a password -->
    <string name="preferences_logins_add_login_2">添加密码</string>

    <!-- Preference for syncing saved passwords in Fenix -->
    <string name="preferences_passwords_sync_logins_2">同步密码</string>
    <!-- Preference for syncing saved passwords in Fenix, when not signed in-->
    <string name="preferences_passwords_sync_logins_across_devices_2">跨设备同步密码</string>
    <!-- Preference to access list of saved passwords -->
    <string name="preferences_passwords_saved_logins_2">保存的密码</string>
    <!-- Description of empty list of saved passwords. Placeholder is replaced with app name.  -->
    <string name="preferences_passwords_saved_logins_description_empty_text_2">保存和同步到 %s 的密码会显示在这里，所有密码均已加密保存。
</string>
    <!-- Clickable text for opening an external link for more information about Sync. -->
    <string name="preferences_passwords_saved_logins_description_empty_learn_more_link_2">详细了解同步功能</string>
    <!-- Preference to access list of login exceptions that we never save logins for -->
    <string name="preferences_passwords_exceptions">例外</string>
    <!-- Empty description of list of login exceptions that we never save passwords for. Parameter will be replaced by app name. -->
    <string name="preferences_passwords_exceptions_description_empty_2">%s 将不会保存此处所列网站的密码。</string>
    <!-- Description of list of login exceptions that we never save passwords for. Parameter will be replaced by app name. -->
    <string name="preferences_passwords_exceptions_description_2">%s 将不会保存这些网站的密码。</string>
    <!-- Text on button to remove all saved login exceptions -->
    <string name="preferences_passwords_exceptions_remove_all">删除所有例外</string>
    <!-- Hint for search box in passwords list -->
    <string name="preferences_passwords_saved_logins_search_2">搜索密码</string>
    <!-- The header for the site that a login is for -->
    <string name="preferences_passwords_saved_logins_site">网站</string>
    <!-- The header for the username for a login -->
    <string name="preferences_passwords_saved_logins_username">用户名</string>
    <!-- The header for the password for a login -->
    <string name="preferences_passwords_saved_logins_password">密码</string>
    <!-- Shown in snackbar to tell user that the password has been copied -->
    <string name="logins_password_copied">密码已复制到剪贴板</string>
    <!-- Shown in snackbar to tell user that the username has been copied -->
    <string name="logins_username_copied">用户名已复制到剪贴板</string>
    <!-- Content Description (for screenreaders etc) read for the button to copy a password in logins-->
    <string name="saved_logins_copy_password">复制密码</string>
    <!-- Content Description (for screenreaders etc) read for the button to clear a password while editing a login-->
    <string name="saved_logins_clear_password">清除密码</string>
    <!-- Content Description (for screenreaders etc) read for the button to copy a username in logins -->
    <string name="saved_login_copy_username">复制用户名</string>
    <!-- Content Description (for screenreaders etc) read for the button to clear a username while editing a login -->
    <string name="saved_login_clear_username">清除用户名</string>
    <!-- Content Description (for screenreaders etc) read for the button to clear the hostname field while creating a login -->
    <string name="saved_login_clear_hostname">清除主机名</string>
    <!-- Content Description (for screenreaders etc) read for the button to open a site in logins -->
    <string name="saved_login_open_site">在浏览器中打开网站</string>
    <!-- Content Description (for screenreaders etc) read for the button to reveal a password in logins -->
    <string name="saved_login_reveal_password">显示密码</string>
    <!-- Content Description (for screenreaders etc) read for the button to hide a password in logins -->
    <string name="saved_login_hide_password">隐藏密码</string>
    <!-- Message displayed in biometric prompt displayed for authentication before allowing users to view their passwords -->
    <string name="logins_biometric_prompt_message_2">解锁以查看保存的密码</string>
    <!-- Title of warning dialog if users have no device authentication set up -->
    <string name="logins_warning_dialog_title_2">保护您保存的密码</string>
    <!-- Message of warning dialog if users have no device authentication set up -->
    <string name="logins_warning_dialog_message_2">设置设备锁定图案、PIN 或密码以保护您保存的密码，避免他人盗用。</string>
    <!-- Negative button to ignore warning dialog if users have no device authentication set up -->
    <string name="logins_warning_dialog_later">稍后</string>
    <!-- Positive button to send users to set up a pin of warning dialog if users have no device authentication set up -->
    <string name="logins_warning_dialog_set_up_now">立即设置</string>
    <!-- Title of PIN verification dialog to direct users to re-enter their device credentials to access their logins -->
    <string name="logins_biometric_prompt_message_pin">解锁您的设备</string>
    <!-- Title for Accessibility Force Enable Zoom Preference -->
    <string name="preference_accessibility_force_enable_zoom">在所有网站上缩放</string>
    <!-- Summary for Accessibility Force Enable Zoom Preference -->
    <string name="preference_accessibility_force_enable_zoom_summary">启用则允许在所有网站上进行捏合缩放，即使网站禁止该手势。</string>

    <!-- Saved logins sorting strategy menu item -by name- (if selected, it will sort saved logins alphabetically) -->
    <string name="saved_logins_sort_strategy_alphabetically">名称（A-Z）</string>
    <!-- Saved logins sorting strategy menu item -by last used- (if selected, it will sort saved logins by last used) -->
    <string name="saved_logins_sort_strategy_last_used">上次使用</string>

    <!-- Content description (not visible, for screen readers etc.) -->
    <string name="saved_logins_menu_dropdown_chevron_icon_content_description_2">密码排序菜单</string>

    <!-- Autofill -->
    <!-- Preference and title for managing the autofill settings -->
    <string name="preferences_autofill">自动填充</string>
    <!-- Preference and title for managing the settings for addresses -->
    <string name="preferences_addresses">地址</string>
    <!-- Preference and title for managing the settings for payment methods -->
    <string name="preferences_credit_cards_2">付款方式</string>
    <!-- Preference for saving and autofilling credit cards -->
    <string name="preferences_credit_cards_save_and_autofill_cards_2">保存和填写付款方式</string>
    <!-- Preference summary for saving and autofilling payment method data. Parameter will be replaced by app name. -->
    <string name="preferences_credit_cards_save_and_autofill_cards_summary_2">%s 会加密您保存的所有付款方式</string>
    <!-- Preference option for syncing credit cards across devices. This is displayed when the user is not signed into sync -->
    <string name="preferences_credit_cards_sync_cards_across_devices">跨设备同步信用卡信息</string>
    <!-- Preference option for syncing credit cards across devices. This is displayed when the user is signed into sync -->
    <string name="preferences_credit_cards_sync_cards">同步卡片信息</string>

    <!-- Preference option for adding a card -->
    <string name="preferences_credit_cards_add_credit_card_2">添加信用卡</string>
    <!-- Preference option for managing saved cards -->
    <string name="preferences_credit_cards_manage_saved_cards_2">管理信用卡</string>
    <!-- Preference option for adding an address -->
    <string name="preferences_addresses_add_address">添加地址</string>
    <!-- Preference option for managing saved addresses -->
    <string name="preferences_addresses_manage_addresses">管理地址</string>
    <!-- Preference for saving and filling addresses -->
    <string name="preferences_addresses_save_and_autofill_addresses_2">保存和填充地址</string>

    <!-- Preference summary for saving and filling address data -->
    <string name="preferences_addresses_save_and_autofill_addresses_summary_2">包括电话号码和邮箱地址</string>

    <!-- Title of the "Add card" screen -->
    <string name="credit_cards_add_card">添加信用卡</string>
    <!-- Title of the "Edit card" screen -->
    <string name="credit_cards_edit_card">编辑卡片</string>
    <!-- The header for the card number of a credit card -->
    <string name="credit_cards_card_number">卡号</string>
    <!-- The header for the expiration date of a credit card -->
    <string name="credit_cards_expiration_date">有效期</string>
    <!-- The label for the expiration date month of a credit card to be used by a11y services-->
    <string name="credit_cards_expiration_date_month">到期月份</string>
    <!-- The label for the expiration date year of a credit card to be used by a11y services-->
    <string name="credit_cards_expiration_date_year">到期年份</string>
    <!-- The header for the name on the credit card -->
    <string name="credit_cards_name_on_card">持卡人姓名</string>
    <!-- The text for the "Delete card" menu item for deleting a credit card -->
    <string name="credit_cards_menu_delete_card">删除卡片</string>
    <!-- The text for the "Delete card" button for deleting a credit card -->
    <string name="credit_cards_delete_card_button">删除卡片</string>
    <!-- The text for the confirmation message of "Delete card" dialog -->
    <string name="credit_cards_delete_dialog_confirmation_2">确定删除信用卡吗？</string>
    <!-- The text for the positive button on "Delete card" dialog -->
    <string name="credit_cards_delete_dialog_button">删除</string>
    <!-- The title for the "Save" menu item for saving a credit card -->
    <string name="credit_cards_menu_save">保存</string>
    <!-- The text for the "Save" button for saving a credit card -->
    <string name="credit_cards_save_button">保存</string>
    <!-- The text for the "Cancel" button for cancelling adding, updating or deleting a credit card -->
    <string name="credit_cards_cancel_button">取消</string>

    <!-- Title of the "Saved cards" screen -->
    <string name="credit_cards_saved_cards">保存的卡片</string>

    <!-- Error message for card number validation -->
    <string name="credit_cards_number_validation_error_message_2">请输入有效卡号</string>
    <!-- Error message for card name on card validation -->
    <string name="credit_cards_name_on_card_validation_error_message_2">请输入持卡人姓名</string>
    <!-- Message displayed in biometric prompt displayed for authentication before allowing users to view their saved credit cards -->
    <string name="credit_cards_biometric_prompt_message">解锁后即可查看保存的卡片信息</string>

    <!-- Title of warning dialog if users have no device authentication set up -->
    <string name="credit_cards_warning_dialog_title_2">保护您保存的付款方式</string>
    <!-- Message of warning dialog if users have no device authentication set up -->
    <string name="credit_cards_warning_dialog_message_3">设置设备锁定图案、PIN 或密码以保护您保存的付款方式，避免他人盗用。</string>
    <!-- Positive button to send users to set up a pin of warning dialog if users have no device authentication set up -->
    <string name="credit_cards_warning_dialog_set_up_now">立即设置</string>
    <!-- Negative button to ignore warning dialog if users have no device authentication set up -->
    <string name="credit_cards_warning_dialog_later">以后再说</string>
    <!-- Title of PIN verification dialog to direct users to re-enter their device credentials to access their credit cards -->
    <string name="credit_cards_biometric_prompt_message_pin">解锁设备</string>

    <!-- Message displayed in biometric prompt for authentication, before allowing users to use their stored payment method information -->
    <string name="credit_cards_biometric_prompt_unlock_message_2">解锁以使用保存的付款方式</string>
    <!-- Title of the "Add address" screen -->
    <string name="addresses_add_address">添加地址</string>
    <!-- Title of the "Edit address" screen -->
    <string name="addresses_edit_address">编辑地址</string>
    <!-- Title of the "Manage addresses" screen -->
    <string name="addresses_manage_addresses">管理地址</string>
    <!-- The header for the name of an address. Name represents a person's full name, typically made up of a first, middle and last name, e.g. John Joe Doe. -->
    <string name="addresses_name">姓名</string>
    <!-- The header for the street address of an address -->
    <string name="addresses_street_address">街道地址</string>
    <!-- The header for the city of an address -->
    <string name="addresses_city">城市</string>
    <!-- The header for the subregion of an address when "state" should be used -->
    <string name="addresses_state">省/自治区/直辖市</string>
    <!-- The header for the subregion of an address when "province" should be used -->
    <string name="addresses_province">省/直辖市/自治区</string>
    <!-- The header for the zip code of an address -->
    <string name="addresses_zip">邮编</string>
    <!-- The header for the country or region of an address -->
    <string name="addresses_country">国家或地区</string>
    <!-- The header for the phone number of an address -->
    <string name="addresses_phone">电话</string>
    <!-- The header for the email of an address -->
    <string name="addresses_email">邮箱</string>
    <!-- The text for the "Save" button for saving an address -->
    <string name="addresses_save_button">保存</string>
    <!-- The text for the "Cancel" button for cancelling adding, updating or deleting an address -->
    <string name="addresses_cancel_button">取消</string>
    <!-- The text for the "Delete address" button for deleting an address -->
    <string name="addressess_delete_address_button">删除地址</string>

    <!-- The title for the "Delete address" confirmation dialog -->
    <string name="addressess_confirm_dialog_message_2">确定删除此地址吗？</string>
    <!-- The text for the positive button on "Delete address" dialog -->
    <string name="addressess_confirm_dialog_ok_button">删除</string>
    <!-- The text for the negative button on "Delete address" dialog -->
    <string name="addressess_confirm_dialog_cancel_button">取消</string>
    <!-- The text for the "Save address" menu item for saving an address -->
    <string name="address_menu_save_address">保存地址</string>
    <!-- The text for the "Delete address" menu item for deleting an address -->
    <string name="address_menu_delete_address">删除地址</string>

    <!-- Title of the Add search engine screen -->
    <string name="search_engine_add_custom_search_engine_title">添加搜索引擎</string>
    <!-- Content description (not visible, for screen readers etc.): Title for the button that navigates to add new engine screen -->
    <string name="search_engine_add_custom_search_engine_button_content_description">添加新搜索引擎</string>
    <!-- Title of the Edit search engine screen -->
    <string name="search_engine_edit_custom_search_engine_title">编辑搜索引擎</string>
    <!-- Text for the menu button to edit a search engine -->
    <string name="search_engine_edit">编辑</string>
    <!-- Text for the menu button to delete a search engine -->
    <string name="search_engine_delete">删除</string>

    <!-- Label for the TextField in which user enters custom search engine name -->
    <string name="search_add_custom_engine_name_label">名称</string>
    <!-- Placeholder text shown in the Search Engine Name text field before a user enters text -->
    <string name="search_add_custom_engine_name_hint_2">搜索引擎名称</string>
    <!-- Label for the TextField in which user enters custom search engine URL -->
    <string name="search_add_custom_engine_url_label">搜索字符串网址</string>
    <!-- Placeholder text shown in the Search String TextField before a user enters text -->
    <string name="search_add_custom_engine_search_string_hint_2">用于搜索的网址</string>
    <!-- Description text for the Search String TextField. The %s is part of the string -->
    <string name="search_add_custom_engine_search_string_example" formatted="false">用“%s”代表查询关键字。示例：\nhttps://www.google.com/search?q=%s</string>

    <!-- Accessibility description for the form in which details about the custom search engine are entered -->
    <string name="search_add_custom_engine_form_description">自定义搜索引擎信息</string>

    <!-- Label for the TextField in which user enters custom search engine suggestion URL -->
    <string name="search_add_custom_engine_suggest_url_label">搜索建议 API（选填）</string>
    <!-- Placeholder text shown in the Search Suggestion String TextField before a user enters text -->
    <string name="search_add_custom_engine_suggest_string_hint">搜索建议 API 网址</string>
    <!-- Description text for the Search Suggestion String TextField. The %s is part of the string -->
    <string name="search_add_custom_engine_suggest_string_example_2" formatted="false">用“%s”代表查询关键字。示例：\nhttps://suggestqueries.google.com/complete/search?client=firefox&amp;q=%s</string>
    <!-- The text for the "Save" button for saving a custom search engine -->
    <string name="search_custom_engine_save_button">保存</string>

    <!-- Text shown when a user leaves the name field empty -->
    <string name="search_add_custom_engine_error_empty_name">输入搜索引擎名称</string>
    <!-- Text shown when a user leaves the search string field empty -->
    <string name="search_add_custom_engine_error_empty_search_string">输入搜索字符串</string>
    <!-- Text shown when a user leaves out the required template string -->
    <string name="search_add_custom_engine_error_missing_template">请检查搜索字符串与示例格式是否匹配</string>
    <!-- Text shown when we aren't able to validate the custom search query. The first parameter is the url of the custom search engine -->
    <string name="search_add_custom_engine_error_cannot_reach">连接到“%s”时出错</string>
    <!-- Text shown when a user creates a new search engine -->
    <string name="search_add_custom_engine_success_message">已创建 %s</string>
    <!-- Text shown when a user successfully edits a custom search engine -->
    <string name="search_edit_custom_engine_success_message">已保存 %s</string>
    <!-- Text shown when a user successfully deletes a custom search engine -->
    <string name="search_delete_search_engine_success_message">已删除 %s</string>

    <!-- Heading for the instructions to allow a permission -->
    <string name="phone_feature_blocked_intro">若要允许：</string>
    <!-- First step for the allowing a permission -->
    <string name="phone_feature_blocked_step_settings">1. 前往 Android 设置</string>
    <!-- Second step for the allowing a permission -->
    <string name="phone_feature_blocked_step_permissions"><![CDATA[2. 点按<b>权限</b>]]></string>
    <!-- Third step for the allowing a permission (Fore example: Camera) -->
    <string name="phone_feature_blocked_step_feature"><![CDATA[3. 开启<b>%1$s</b>权限]]></string>

    <!-- Label that indicates a site is using a secure connection -->
    <string name="quick_settings_sheet_secure_connection_2">连接安全</string>
    <!-- Label that indicates a site is using a insecure connection -->
    <string name="quick_settings_sheet_insecure_connection_2">连接不安全</string>
    <!-- Label to clear site data -->
    <string name="clear_site_data">清除 Cookie 和网站数据</string>
    <!-- Confirmation message for a dialog confirming if the user wants to delete all data for current site -->
    <string name="confirm_clear_site_data"><![CDATA[您确定要清除 <b>%s</b> 网站的所有 Cookie 和数据吗？]]></string>
    <!-- Confirmation message for a dialog confirming if the user wants to delete all the permissions for all sites-->
    <string name="confirm_clear_permissions_on_all_sites">您确定要清除所有网站的所有权限吗？</string>
    <!-- Confirmation message for a dialog confirming if the user wants to delete all the permissions for a site-->
    <string name="confirm_clear_permissions_site">您确定要清除此网站的所有权限吗？</string>
    <!-- Confirmation message for a dialog confirming if the user wants to set default value a permission for a site-->
    <string name="confirm_clear_permission_site">您确定要清除此网站的这个权限吗？</string>
    <!-- label shown when there are not site exceptions to show in the site exception settings -->
    <string name="no_site_exceptions">无网站例外</string>
    <!-- Bookmark deletion confirmation -->
    <string name="bookmark_deletion_confirmation">您确定要删除此书签吗？</string>
    <!-- Browser menu button that adds a shortcut to the home fragment -->
    <string name="browser_menu_add_to_shortcuts">添加快捷方式</string>
    <!-- Browser menu button that removes a shortcut from the home fragment -->
    <string name="browser_menu_remove_from_shortcuts">移除快捷方式</string>
    <!-- text shown before the issuer name to indicate who its verified by, parameter is the name of
     the certificate authority that verified the ticket-->
    <string name="certificate_info_verified_by">验证者：%1$s</string>
    <!-- Login overflow menu delete button -->
    <string name="login_menu_delete_button">删除</string>
    <!-- Login overflow menu edit button -->
    <string name="login_menu_edit_button">编辑</string>
    <!-- Message in delete confirmation dialog for password -->
    <string name="login_deletion_confirmation_2">您确定要删除此密码吗？</string>
    <!-- Positive action of a dialog asking to delete  -->
    <string name="dialog_delete_positive">删除</string>
    <!-- Negative action of a dialog asking to delete login -->
    <string name="dialog_delete_negative">取消</string>
    <!--  The saved password options menu description. -->
    <string name="login_options_menu_2">密码选项</string>
    <!--  The editable text field for a website address. -->
    <string name="saved_login_hostname_description_3">网址输入框。</string>
    <!--  The editable text field for a username. -->
    <string name="saved_login_username_description_3">用户名输入框。</string>
    <!--  The editable text field for a login's password. -->
    <string name="saved_login_password_description_2">密码输入框。</string>
    <!--  The button description to save changes to an edited password. -->
    <string name="save_changes_to_login_2">保存更改。</string>
    <!--  The page title for editing a saved password. -->
    <string name="edit_2">编辑密码</string>
    <!--  The page title for adding new password. -->
    <string name="add_login_2">添加密码</string>
    <!--  Error text displayed underneath the password field when it is in an error case. -->
    <string name="saved_login_password_required_2">请输入密码</string>
    <!--  The error message in add login view when username field is blank. -->
    <string name="saved_login_username_required_2">请输入用户名</string>
    <!--  The error message in add login view when hostname field is blank. -->
    <string name="saved_login_hostname_required" tools:ignore="UnusedResources">主机名不能为空</string>
    <!--  The error message in add login view when hostname field is blank. -->
    <string name="saved_login_hostname_required_2" tools:ignore="UnusedResources">请输入网址</string>
    <!-- Voice search button content description  -->
    <string name="voice_search_content_description">语音搜索</string>
    <!-- Voice search prompt description displayed after the user presses the voice search button -->
    <string name="voice_search_explainer">现在请讲</string>

    <!--  The error message in edit login view when a duplicate username exists. -->
    <string name="saved_login_duplicate">已有同用户名的登录信息存在</string>

    <!-- This is the hint text that is shown inline on the hostname field of the create new login page. 'https://www.example.com' intentionally hardcoded here -->
    <string name="add_login_hostname_hint_text">https://www.example.com</string>
    <!-- This is an error message shown below the hostname field of the add login page when a hostname does not contain http or https. -->
    <string name="add_login_hostname_invalid_text_3">网址须包含“https://”或“http://”</string>
    <!-- This is an error message shown below the hostname field of the add login page when a hostname is invalid. -->
    <string name="add_login_hostname_invalid_text_2">需为有效的主机名</string>

    <!-- Synced Tabs -->
    <!-- Text displayed to ask user to connect another device as no devices found with account -->
    <string name="synced_tabs_connect_another_device">绑定其他设备</string>
    <!-- Text displayed asking user to re-authenticate -->
    <string name="synced_tabs_reauth">请重新验证。</string>
    <!-- Text displayed when user has disabled tab syncing in Firefox Sync Account -->
    <string name="synced_tabs_enable_tab_syncing">请启用标签页同步。</string>
    <!-- Text displayed when user has no tabs that have been synced -->
    <string name="synced_tabs_no_tabs">您其他设备上的 Firefox 没有打开任何标签页。</string>
    <!-- Text displayed in the synced tabs screen when a user is not signed in to Firefox Sync describing Synced Tabs -->
    <string name="synced_tabs_sign_in_message">查看您其他设备上的标签页列表。</string>
    <!-- Text displayed on a button in the synced tabs screen to link users to sign in when a user is not signed in to Firefox Sync -->
    <string name="synced_tabs_sign_in_button">登录同步服务</string>

    <!-- The text displayed when a synced device has no tabs to show in the list of Synced Tabs. -->
    <string name="synced_tabs_no_open_tabs">没有打开的标签页</string>

    <!-- Content description for expanding a group of synced tabs. -->
    <string name="synced_tabs_expand_group">展开同步的标签页组</string>
    <!-- Content description for collapsing a group of synced tabs. -->
    <string name="synced_tabs_collapse_group">折叠同步的标签页组</string>

    <!-- Top Sites -->
    <!-- Title text displayed in the dialog when shortcuts limit is reached. -->
    <string name="shortcut_max_limit_title">超出快捷方式限制</string>
    <!-- Content description text displayed in the dialog when shortcut limit is reached. -->
    <string name="shortcut_max_limit_content">请先移除现有的快捷方式才能再添加。长按网站，然后选择移除。</string>
    <!-- Confirmation dialog button text when top sites limit is reached. -->
    <string name="top_sites_max_limit_confirmation_button">我知道了</string>

    <!-- Label for the preference to show the shortcuts for the most visited top sites on the homepage -->
    <string name="top_sites_toggle_top_recent_sites_4">快捷方式</string>
    <!-- Title text displayed in the rename top site dialog. -->
    <string name="top_sites_rename_dialog_title">名称</string>
    <!-- Hint for renaming title of a shortcut -->
    <string name="shortcut_name_hint">快捷方式名称</string>
    <!-- Button caption to confirm the renaming of the top site. -->
    <string name="top_sites_rename_dialog_ok">确定</string>
    <!-- Dialog button text for canceling the rename top site prompt. -->
    <string name="top_sites_rename_dialog_cancel">取消</string>

    <!-- Text for the menu button to open the homepage settings. -->
    <string name="top_sites_menu_settings">设置</string>
    <!-- Text for the menu button to navigate to sponsors and privacy support articles. '&amp;' is replaced with the ampersand symbol: & -->
    <string name="top_sites_menu_sponsor_privacy">我们的赞助商＆您的隐私</string>
    <!-- Label text displayed for a sponsored top site. -->
    <string name="top_sites_sponsored_label">赞助推广</string>

    <!-- Inactive tabs in the tabs tray -->
    <!-- Title text displayed in the tabs tray when a tab has been unused for 14 days. -->
    <string name="inactive_tabs_title">休眠标签页</string>
    <!-- Content description for closing all inactive tabs -->
    <string name="inactive_tabs_delete_all">关闭所有休眠标签页</string>

    <!-- Content description for expanding the inactive tabs section. -->
    <string name="inactive_tabs_expand_content_description">展开休眠标签页</string>
    <!-- Content description for collapsing the inactive tabs section. -->
    <string name="inactive_tabs_collapse_content_description">折叠休眠标签页</string>

    <!-- Inactive tabs auto-close message in the tabs tray -->
    <!-- The header text of the auto-close message when the user is asked if they want to turn on the auto-closing of inactive tabs. -->
    <string name="inactive_tabs_auto_close_message_header" tools:ignore="UnusedResources">要一个月后自动关闭吗？</string>
    <!-- A description below the header to notify the user what the inactive tabs auto-close feature is. -->
    <string name="inactive_tabs_auto_close_message_description" tools:ignore="UnusedResources">Firefox 可自动关闭您一个月内未查看的标签页。</string>
    <!-- A call to action below the description to allow the user to turn on the auto closing of inactive tabs. -->
    <string name="inactive_tabs_auto_close_message_action" tools:ignore="UnusedResources">启用自动关闭标签页功能</string>

    <!-- Text for the snackbar to confirm auto-close is enabled for inactive tabs -->
    <string name="inactive_tabs_auto_close_message_snackbar">已启用“自动关闭”</string>

    <!-- Awesome bar suggestion's headers -->
    <!-- Search suggestions title for Firefox Suggest. -->
    <string name="firefox_suggest_header">Firefox 建议</string>

    <!-- Title for search suggestions when Google is the default search suggestion engine. -->
    <string name="google_search_engine_suggestion_header">Google 搜索</string>
    <!-- Title for search suggestions when the default search suggestion engine is anything other than Google. The first parameter is default search engine name. -->
    <string name="other_default_search_engine_suggestion_header">%s · 搜索</string>

    <!-- Default browser experiment -->
    <!-- Default browser card title -->
    <string name="default_browser_experiment_card_title">切换默认浏览器</string>
    <!-- Default browser card text -->
    <string name="default_browser_experiment_card_text">将网站、电子邮件及聊天工具中的链接设为在 Firefox 中自动打开。</string>

    <!-- Content description for close button in collection placeholder. -->
    <string name="remove_home_collection_placeholder_content_description">移除</string>

    <!-- Content description radio buttons with a link to more information -->
    <string name="radio_preference_info_content_description">点击了解更多信息</string>

    <!-- Content description for the action bar "up" button -->
    <string name="action_bar_up_description" moz:removedIn="124" tools:ignore="UnusedResources">向上导航</string>

    <!-- Content description for privacy content close button -->
    <string name="privacy_content_close_button_content_description">关闭</string>

    <!-- Pocket recommended stories -->
    <!-- Header text for a section on the home screen. -->
    <string name="pocket_stories_header_1">精选文章</string>
    <!-- Header text for a section on the home screen. -->
    <string name="pocket_stories_categories_header">热门主题</string>
    <!-- Text of a button allowing users to access an external url for more Pocket recommendations. -->
    <string name="pocket_stories_placeholder_text">探索更多</string>
    <!-- Title of an app feature. Smaller than a heading. The first parameter is product name Pocket -->
    <string name="pocket_stories_feature_title_2">由 %s 提供。</string>
    <!-- Caption for describing a certain feature. The placeholder is for a clickable text (eg: Learn more) which will load an url in a new tab when clicked.  -->
    <string name="pocket_stories_feature_caption">Firefox 系列产品。%s</string>
    <!-- Clickable text for opening an external link for more information about Pocket. -->
    <string name="pocket_stories_feature_learn_more">详细了解</string>

    <!-- Text indicating that the Pocket story that also displays this text is a sponsored story by other 3rd party entity. -->
    <string name="pocket_stories_sponsor_indication">赞助推广</string>

    <!-- Snackbar message for enrolling in a Nimbus experiment from the secret settings when Studies preference is Off.-->
    <string name="experiments_snackbar">启用遥测以发送数据。</string>
    <!-- Snackbar button text to navigate to telemetry settings.-->
    <string name="experiments_snackbar_button">前往设置</string>

    <!-- Review quality check feature-->
    <!-- Name for the review quality check feature used as title for the panel. -->
    <string name="review_quality_check_feature_name_2">核查评价</string>
    <!-- Summary for grades A and B for review quality check adjusted grading. -->
    <string name="review_quality_check_grade_a_b_description">可信评价</string>
    <!-- Summary for grade C for review quality check adjusted grading. -->
    <string name="review_quality_check_grade_c_description">可信与不可信评价混杂</string>
    <!-- Summary for grades D and F for review quality check adjusted grading. -->
    <string name="review_quality_check_grade_d_f_description">不可信评价</string>
    <!-- Text for title presenting the reliability of a product's reviews. -->
    <string name="review_quality_check_grade_title">这些评价可信度如何？</string>
    <!-- Title for when the rating has been updated by the review checker -->
    <string name="review_quality_check_adjusted_rating_title">调整后的评分</string>
    <!-- Description for a product's adjusted star rating. The text presents that the product's reviews which were evaluated as unreliable were removed from the adjusted rating. -->
    <string name="review_quality_check_adjusted_rating_description_2">基于可信评价调整</string>
    <!-- Title for list of highlights from a product's review emphasizing a product's important traits. -->
    <string name="review_quality_check_highlights_title">最有帮助的近期评价</string>
    <!-- Title for section explaining how we analyze the reliability of a product's reviews. -->
    <string name="review_quality_check_explanation_title">我们判断评价质量的方式</string>
    <!-- Paragraph explaining how we analyze the reliability of a product's reviews. First parameter is the Fakespot product name. In the phrase "Fakespot by Mozilla", "by" can be localized. Does not need to stay by. -->
    <string name="review_quality_check_explanation_body_reliability">我们使用由 Mozilla 支持的 %s 的人工智能技术来分析商品评价的可信度。分析结果只能辅助您评估评价的质量，不能反映商品质量。</string>
    <!-- Paragraph explaining the grading system we use to classify the reliability of a product's reviews. -->
    <string name="review_quality_check_info_review_grade_header"><![CDATA[我们会以<b>字母等级</b>（从 A 到 F）给商品评价打分。]]></string>
    <!-- Description explaining grades A and B for review quality check adjusted grading. -->
    <string name="review_quality_check_info_grade_info_AB">评价可信。分析认为这些评价大概率是由真实消费者作出的诚实公正的评价。</string>
    <!-- Description explaining grade C for review quality check adjusted grading. -->
    <string name="review_quality_check_info_grade_info_C">分析认为对此商品的评价鱼龙混杂。</string>

    <!-- Description explaining grades D and F for review quality check adjusted grading. -->
    <string name="review_quality_check_info_grade_info_DF">评价不可信。分析认为这些评价大概率不实，或是由“水军”所作出。</string>
    <!-- Paragraph explaining how a product's adjusted grading is calculated. -->
    <string name="review_quality_check_explanation_body_adjusted_grading"><![CDATA[<b>调整后的评分</b>仅基于我们认为可信的评价作出。]]></string>
    <!-- Paragraph explaining product review highlights. First parameter is the name of the retailer (e.g. Amazon). -->
    <string name="review_quality_check_explanation_body_highlights"><![CDATA[<b>最有帮助的评价</b>选自我们认为可信的最近 80 天内的 %s 评价。]]></string>
    <!-- Text for learn more caption presenting a link with information about review quality. First parameter is for clickable text defined in review_quality_check_info_learn_more_link. -->
    <string name="review_quality_check_info_learn_more">详细了解%s</string>
    <!-- Clickable text that links to review quality check SuMo page. First parameter is the Fakespot product name. -->
    <string name="review_quality_check_info_learn_more_link_2">%s 判断评价质量的方式</string>
    <!-- Text for title of settings section. -->
    <string name="review_quality_check_settings_title">设置</string>
    <!-- Text for label for switch preference to show recommended products from review quality check settings section. -->
    <string name="review_quality_check_settings_recommended_products">在核查评价中展示广告</string>

    <!-- Description for switch preference to show recommended products from review quality check settings section. First parameter is for clickable text defined in review_quality_check_settings_recommended_products_learn_more.-->
    <string name="review_quality_check_settings_recommended_products_description_2" tools:ignore="UnusedResources">您会偶尔看到相关产品的广告。我们只宣传具有可靠评价的产品。 %s</string>
    <!-- Clickable text that links to review quality check recommended products support article. -->
    <string name="review_quality_check_settings_recommended_products_learn_more" tools:ignore="UnusedResources">详细了解</string>
    <!-- Text for turning sidebar off button from review quality check settings section. -->
    <string name="review_quality_check_settings_turn_off">关闭核查评价</string>
    <!-- Text for title of recommended product section. This is displayed above a product image, suggested as an alternative to the product reviewed. -->
    <string name="review_quality_check_ad_title" tools:ignore="UnusedResources">可参考其他商品</string>
    <!-- Caption for recommended product section indicating this is an ad by Fakespot. First parameter is the Fakespot product name. -->
    <string name="review_quality_check_ad_caption" tools:ignore="UnusedResources">由 %s 提供的广告</string>

    <!-- Caption for review quality check panel. First parameter is for clickable text defined in review_quality_check_powered_by_link. -->
    <string name="review_quality_check_powered_by_2">核查评价由 %s 提供支持</string>
    <!-- Clickable text that links to Fakespot.com. First parameter is the Fakespot product name. In the phrase "Fakespot by Mozilla", "by" can be localized. Does not need to stay by. -->
    <string name="review_quality_check_powered_by_link" tools:ignore="UnusedResources">Mozilla 支持的 %s</string>
    <!-- Text for title of warning card informing the user that the current analysis is outdated. -->
    <string name="review_quality_check_outdated_analysis_warning_title" tools:ignore="UnusedResources">了解新信息</string>
    <!-- Text for button from warning card informing the user that the current analysis is outdated. Clicking this should trigger the product's re-analysis. -->
    <string name="review_quality_check_outdated_analysis_warning_action" tools:ignore="UnusedResources">马上了解</string>
    <!-- Title for warning card informing the user that the current product does not have enough reviews for a review analysis. -->
    <string name="review_quality_check_no_reviews_warning_title">还没有足够数量的评价</string>
    <!-- Text for body of warning card informing the user that the current product does not have enough reviews for a review analysis. -->
    <string name="review_quality_check_no_reviews_warning_body">此商品获得更多评价后，我们就能开始分析其评价的质量。</string>
    <!-- Title for warning card informing the user that the current product is currently not available. -->
    <string name="review_quality_check_product_availability_warning_title">商品无货</string>

    <!-- Text for the body of warning card informing the user that the current product is currently not available. -->
    <string name="review_quality_check_product_availability_warning_body">若您发现此商品已有货，请向我们反馈，以便我们核查评价。</string>

    <!-- Clickable text for warning card informing the user that the current product is currently not available. Clicking this should inform the server that the product is available. -->
    <string name="review_quality_check_product_availability_warning_action_2">报告商品有货</string>
    <!-- Title for warning card informing the user that the current product's analysis is still processing. The parameter is the percentage progress (0-100%) of the analysis process (e.g. 56%). -->
    <string name="review_quality_check_analysis_in_progress_warning_title_2">正在检查评价质量（%s）</string>
    <!-- Text for body of warning card informing the user that the current product's analysis is still processing. -->
    <string name="review_quality_check_analysis_in_progress_warning_body">这可能需要大约 60 秒。</string>
    <!-- Title for info card displayed after the user reports a product is back in stock. -->
    <string name="review_quality_check_analysis_requested_info_title">感谢反馈！</string>

    <!-- Text for body of info card displayed after the user reports a product is back in stock. -->
    <string name="review_quality_check_analysis_requested_info_body">我们会在 24 小时内提供此商品的评价分析信息，请记得回来查看。</string>
    <!-- Title for info card displayed when the user review checker while on a product that Fakespot does not analyze (e.g. gift cards, music). -->
    <string name="review_quality_check_not_analyzable_info_title">无法核查这些评价</string>

    <!-- Text for body of info card displayed when the user review checker while on a product that Fakespot does not analyze (e.g. gift cards, music). -->
    <string name="review_quality_check_not_analyzable_info_body">很抱歉，我们无法核查某些类型商品的评价质量，例如礼品卡、流媒体视频、音乐、游戏。</string>
    <!-- Title for info card displayed when another user reported the displayed product is back in stock. -->
    <string name="review_quality_check_analysis_requested_other_user_info_title" tools:ignore="UnusedResources">分析信息即将就绪</string>
    <!-- Text for body of info card displayed when another user reported the displayed product is back in stock. -->
    <string name="review_quality_check_analysis_requested_other_user_info_body" tools:ignore="UnusedResources">我们会在 24 小时内提供此商品的评价分析信息，请记得回来查看。</string>
    <!-- Title for info card displayed to the user when analysis finished updating. -->
    <string name="review_quality_check_analysis_updated_confirmation_title" tools:ignore="UnusedResources">分析结果已是最新</string>
    <!-- Text for the action button from info card displayed to the user when analysis finished updating. -->
    <string name="review_quality_check_analysis_updated_confirmation_action" tools:ignore="UnusedResources">好的</string>
    <!-- Title for error card displayed to the user when an error occurred. -->
    <string name="review_quality_check_generic_error_title">目前没有可提供的信息</string>
    <!-- Text for body of error card displayed to the user when an error occurred. -->
    <string name="review_quality_check_generic_error_body">我们正努力解决此问题，请稍后再试。</string>
    <!-- Title for error card displayed to the user when the device is disconnected from the network. -->
    <string name="review_quality_check_no_connection_title">无网络连接</string>
    <!-- Text for body of error card displayed to the user when the device is disconnected from the network. -->
    <string name="review_quality_check_no_connection_body">请检查网络连接，然后尝试重新加载此页面。</string>

    <!-- Title for card displayed to the user for products whose reviews were not analyzed yet. -->
    <string name="review_quality_check_no_analysis_title">还没有关于这些评价的信息</string>
    <!-- Text for the body of card displayed to the user for products whose reviews were not analyzed yet. -->
    <string name="review_quality_check_no_analysis_body">如需了解对此商品的评价是否可信，请检查评价质量。只需约 60 秒即可得出结果。</string>
    <!-- Text for button from body of card displayed to the user for products whose reviews were not analyzed yet. Clicking this should trigger a product analysis. -->
    <string name="review_quality_check_no_analysis_link">检查评价质量</string>
    <!-- Headline for review quality check contextual onboarding card. -->
    <string name="review_quality_check_contextual_onboarding_title">试试我们可信赖的商品评价向导</string>
    <!-- Description for review quality check contextual onboarding card. The first and last two parameters are for retailer names (e.g. Amazon, Walmart). The second parameter is for the name of the application (e.g. Firefox). -->
    <string name="review_quality_check_contextual_onboarding_description">决定购买前，先看看 %1$s 上的商品评价是否可信。核查评价是 %2$s 的一项实验功能，内置于浏览器中。%3$s、%4$s 上也能用。</string>
    <!-- Description for review quality check contextual onboarding card. The first parameters is for retailer name (e.g. Amazon). The second parameter is for the name of the application (e.g. Firefox). -->
    <string name="review_quality_check_contextual_onboarding_description_one_vendor">决定购买前，先看看 %1$s 上的商品评价是否可信。核查评价是 %2$s 的一项实验功能，内置于浏览器中。</string>
    <!-- Paragraph presenting review quality check feature. First parameter is the Fakespot product name. Second parameter is for clickable text defined in review_quality_check_contextual_onboarding_learn_more_link. In the phrase "Fakespot by Mozilla", "by" can be localized. Does not need to stay by. -->
    <string name="review_quality_check_contextual_onboarding_learn_more">由 Mozilla 支持的 %1$s 可帮助您规避不真实、不公允的评价。在您购物时，我们的人工智能模型也会不断改进，以更好地保护您的权益。%2$s</string>
    <!-- Clickable text from the contextual onboarding card that links to review quality check support article. -->
    <string name="review_quality_check_contextual_onboarding_learn_more_link">详细了解</string>

    <!-- Caption text to be displayed in review quality check contextual onboarding card above the opt-in button. First parameter is Firefox app name, third parameter is the Fakespot product name. Second & fourth are for clickable texts defined in review_quality_check_contextual_onboarding_privacy_policy_3 and review_quality_check_contextual_onboarding_terms_use. -->
    <string name="review_quality_check_contextual_onboarding_caption_3" moz:RemovedIn="124" tools:ignore="UnusedResources">选择“试试看”，即代表您同意 %1$s 的 %2$s 和 %3$s 的 %4$s。</string>
    <!-- Caption text to be displayed in review quality check contextual onboarding card above the opt-in button. First parameter is Firefox app name, third parameter is the Fakespot product name. Second & fourth are for clickable texts defined in review_quality_check_contextual_onboarding_privacy_policy_3 and review_quality_check_contextual_onboarding_terms_use. -->
    <string name="review_quality_check_contextual_onboarding_caption_4">选择“试试看”，即代表您同意 %1$s 的 %2$s 和 %3$s 的 %4$s。</string>
    <!-- Clickable text from the review quality check contextual onboarding card that links to Fakespot privacy notice. -->
    <string name="review_quality_check_contextual_onboarding_privacy_policy_3">隐私声明</string>
    <!-- Clickable text from the review quality check contextual onboarding card that links to Fakespot terms of use. -->
    <string name="review_quality_check_contextual_onboarding_terms_use">使用条款</string>
    <!-- Text for opt-in button from the review quality check contextual onboarding card. -->
    <string name="review_quality_check_contextual_onboarding_primary_button_text">试试看</string>
    <!-- Text for opt-out button from the review quality check contextual onboarding card. -->
    <string name="review_quality_check_contextual_onboarding_secondary_button_text">暂时不要</string>
    <!-- Text for the first CFR presenting the review quality check feature. -->
    <string name="review_quality_check_first_cfr_message">在决定购买前，先看看对此商品的评价是否可信。</string>
    <!-- Text displayed in the first CFR presenting the review quality check feature that opens the review checker when clicked. -->
    <string name="review_quality_check_first_cfr_action" tools:ignore="UnusedResources">试试核查评价</string>
    <!-- Text for the second CFR presenting the review quality check feature. -->
    <string name="review_quality_check_second_cfr_message">这些评价可信吗？立即检查即可查看调整后的评分。</string>
    <!-- Text displayed in the second CFR presenting the review quality check feature that opens the review checker when clicked. -->
    <string name="review_quality_check_second_cfr_action" tools:ignore="UnusedResources">打开核查评价</string>

    <!-- Flag showing that the review quality check feature is work in progress. -->
    <string name="review_quality_check_beta_flag">测试版</string>
    <!-- Content description (not visible, for screen readers etc.) for opening browser menu button to open review quality check bottom sheet. -->
    <string name="review_quality_check_open_handle_content_description">打开核查评价</string>
    <!-- Content description (not visible, for screen readers etc.) for closing browser menu button to open review quality check bottom sheet. -->
    <string name="review_quality_check_close_handle_content_description">关闭核查评价</string>
    <!-- Content description (not visible, for screen readers etc.) for review quality check star rating. First parameter is the number of stars (1-5) representing the rating. -->
    <string name="review_quality_check_star_rating_content_description">%1$s 颗星（满分 5 星）</string>
    <!-- Text for minimize button from highlights card. When clicked the highlights card should reduce its size. -->
    <string name="review_quality_check_highlights_show_less">收起</string>
    <!-- Text for maximize button from highlights card. When clicked the highlights card should expand to its full size. -->
    <string name="review_quality_check_highlights_show_more">展开</string>
    <!-- Text for highlights card quality category header. Reviews shown under this header should refer the product's quality. -->
    <string name="review_quality_check_highlights_type_quality">质量</string>
    <!-- Text for highlights card price category header. Reviews shown under this header should refer the product's price. -->
    <string name="review_quality_check_highlights_type_price">价格</string>
    <!-- Text for highlights card shipping category header. Reviews shown under this header should refer the product's shipping. -->
    <string name="review_quality_check_highlights_type_shipping">物流</string>
    <!-- Text for highlights card packaging and appearance category header. Reviews shown under this header should refer the product's packaging and appearance. -->
    <string name="review_quality_check_highlights_type_packaging_appearance">包装与外观</string>
    <!-- Text for highlights card competitiveness category header. Reviews shown under this header should refer the product's competitiveness. -->
    <string name="review_quality_check_highlights_type_competitiveness">竞争力</string>

    <!-- Text that is surrounded by quotes. The parameter is the actual text that is in quotes. An example of that text could be: Excellent craftsmanship, and that is displayed as “Excellent craftsmanship”. The text comes from a buyer's review that the feature is highlighting"   -->
    <string name="surrounded_with_quotes">“%s”</string>

    <!-- Accessibility services actions labels. These will be appended to accessibility actions like "Double tap to.." but not by or applications but by services like Talkback. -->
    <!-- Action label for elements that can be collapsed if interacting with them. Talkback will append this to say "Double tap to collapse". -->
    <string name="a11y_action_label_collapse">折叠</string>
    <!-- Current state for elements that can be collapsed if interacting with them. Talkback will dictate this after a state change. -->
    <string name="a11y_state_label_collapsed">已收起</string>
    <!-- Action label for elements that can be expanded if interacting with them. Talkback will append this to say "Double tap to expand". -->
    <string name="a11y_action_label_expand">展开</string>
    <!-- Current state for elements that can be expanded if interacting with them. Talkback will dictate this after a state change. -->
    <string name="a11y_state_label_expanded">已展开</string>
    <!-- Action label for links to a website containing documentation about a wallpaper collection. Talkback will append this to say "Double tap to open link to learn more about this collection". -->
    <string name="a11y_action_label_wallpaper_collection_learn_more">访问链接了解此壁纸集的更多信息</string>
    <!-- Action label for links that point to an article. Talkback will append this to say "Double tap to read the article". -->
    <string name="a11y_action_label_read_article">阅读文章</string>
    <!-- Action label for links to the Firefox Pocket website. Talkback will append this to say "Double tap to open link to learn more". -->
    <string name="a11y_action_label_pocket_learn_more">打开链接详细了解</string>

    <!-- Preference for add-ons custom source -->
    <string name="preferences_addons_customization">自定义附加组件收藏集</string>
    <!-- Placeholder text shown in the search bar before a user enters text -->
    <string name="addons_search_hint">搜索组件</string>
    <!-- Preference for showing display name instead of email -->
    <string name="preferences_show_displayname_insteadof_email">展示显示名而不是邮件地址</string>
    <!-- Title for strip url preference in customization settings -->
    <string name="preferences_strip_url_title">隐藏 URL 中的 HTTP/HTTPS/WWW 字符</string>
    <!-- Description for strip url preference in customization settings -->
    <string name="preferences_strip_url_description">开启后隐藏工具栏和标签页 URL 中的 HTTP/HTTPS/WWW 字符</string>
    <!-- Label for add-ons custom source account preference -->
    <string name="addons_custom_source_account">收藏集所有者</string>
    <!-- Label for add-ons custom source collection preference -->
    <string name="addons_custom_source_collection">收藏集名称</string>
    <!-- Preference category for system behavior customization -->
    <string name="preferences_system_behavior">设置系统行为</string>
    <!-- Title for relinquish memory preference in customization settings -->
    <string name="preferences_relinquish_memory_title">挂起标签页以避免因内存不足而进程被杀死</string>
    <!-- Description for relinquish memory preference in customization settings -->
    <string name="preferences_relinquish_memory_description">开启后，当系统内存不足时，标签页会被挂起，同时页面状态会丢失</string>
    <!-- Preference for Top Sites show most recent sites or not -->
    <string name="preferences_show_top_recent_sites">展示经常访问的网站</string>
    <string name="preferences_dns_over_https">基于 HTTPS 的 DNS</string>
    <string name="preferences_dns_over_https_on">启用</string>
    <string name="preferences_dns_over_https_off">关闭</string>
    <string name="preferences_dns_over_https_title">基于 HTTPS 的 DNS</string>
    <string name="preferences_dns_over_https_summary">基于 DNS 的 HTTPS 会加密发送您对域名的请求，从而建立安全 DNS，使他人更难得知您要访问的网站</string>
    <string name="preferences_dns_over_https_custom_server">自定义</string>
    <string name="addons_delete_cache">删除附加组件元数据缓存文件</string>
    <string name="confirm_addons_delete_cache">您确定要删除附加组件元数据缓存文件吗？</string>
    <string name="confirm_addons_delete_cache_yes">确定</string>
    <string name="confirm_addons_delete_cache_no">取消</string>
    <string name="preferences_search_opened_tabs" >搜索已打开的标签页</string>
    <string name="preferences_show_success_download_dialog">完成时的对话框</string>
    <string name="preferences_show_qr_scan_search">显示二维码扫描搜索</string>

    <!-- Content description for headings announced by accessibility service. The first parameter is the text of the heading. Talkback will announce the first parameter and then speak the word "Heading" indicating to the user that this text is a heading for a section. -->
    <string name="a11y_heading">%s，标题</string>

    <!-- Title for dialog displayed when trying to access links present in a text. -->
    <string name="a11y_links_title">链接</string>
    <!-- Additional content description for text bodies that contain urls. -->
    <string name="a11y_links_available">链接可用</string>

    <!-- Translations feature-->

    <!-- Translation request dialog -->
    <!-- Title for the translation dialog that allows a user to translate the webpage. -->
    <string name="translations_bottom_sheet_title">要翻译此页面吗？</string>
    <!-- Title for the translation dialog after a translation was completed successfully.
    The first parameter is the name of the language that the page was translated from, for example, "French".
    The second parameter is the name of the language that the page was translated to, for example, "English". -->
    <string name="translations_bottom_sheet_title_translation_completed">已将页面从%1$s翻译成%2$s</string>
    <!-- Title for the translation dialog that allows a user to translate the webpage when a user uses the translation feature the first time. The first parameter is the name of the application, for example, "Fenix". -->
    <string name="translations_bottom_sheet_title_first_time">试试 %1$s 注重隐私的翻译功能</string>

    <!-- Additional information on the translation dialog that appears when a user uses the translation feature the first time. The first parameter is clickable text with a link, for example, "Learn more". -->
    <string name="translations_bottom_sheet_info_message">为保护隐私，翻译过程只会在本地进行。我们很快会支持更多语言并带来改进！%1$s</string>
    <!-- Text that links to additional information about the Firefox translations feature. -->
    <string name="translations_bottom_sheet_info_message_learn_more">详细了解</string>
    <!-- Label for the dropdown to select which language to translate from on the translations dialog. Usually the translate from language selected will be the same as the page language. -->
    <string name="translations_bottom_sheet_translate_from">原始语言：</string>
    <!-- Label for the dropdown to select which language to translate to on the translations dialog. Usually the translate to language selected will be the user's preferred language. -->
    <string name="translations_bottom_sheet_translate_to">目标语言：</string>
    <!-- Label for the dropdown to select which language to translate from on the translations dialog when the page language is not supported. This selection is to allow the user to select another language, in case we automatically detected the page language incorrectly. -->
    <string name="translations_bottom_sheet_translate_from_unsupported_language">选择其他原始语言</string>
    <!-- Button text on the translations dialog to dismiss the dialog and return to the browser. -->
    <string name="translations_bottom_sheet_negative_button">暂时不要</string>
    <!-- Button text on the translations dialog to restore the translated website back to the original untranslated version. -->
    <string name="translations_bottom_sheet_negative_button_restore">显示原文</string>
    <!-- Accessibility announcement (not visible, for screen readers etc.) for the translations dialog after restore button was pressed that indicates the original untranslated page was loaded. -->
    <string name="translations_bottom_sheet_restore_accessibility_announcement">已加载未翻译的原始页面</string>
    <!-- Button text on the translations dialog when a translation error appears, used to dismiss the dialog and return to the browser. -->
    <string name="translations_bottom_sheet_negative_button_error">完成</string>
    <!-- Button text on the translations dialog to begin a translation of the website. -->
    <string name="translations_bottom_sheet_positive_button">翻译</string>
    <!-- Button text on the translations dialog when a translation error appears. -->
    <string name="translations_bottom_sheet_positive_button_error">重试</string>
    <!-- Inactive button text on the translations dialog that indicates a translation is currently in progress. This button will be accompanied by a loading icon. -->
    <string name="translations_bottom_sheet_translating_in_progress">正在翻译</string>
    <!-- Button content description (not visible, for screen readers etc.) for the translations dialog translate button that indicates a translation is currently in progress. -->
    <string name="translations_bottom_sheet_translating_in_progress_content_description">正在翻译</string>

    <!-- Default dropdown option when initially selecting a language from the translations dialog language selection dropdown. -->
    <string name="translations_bottom_sheet_default_dropdown_selection">选择语言</string>
    <!-- The title of the warning card informs the user that a translation could not be completed. -->
    <string name="translation_error_could_not_translate_warning_text">翻译时遇到问题，请重试。</string>
    <!-- The title of the warning card informs the user that the list of languages cannot be loaded. -->
    <string name="translation_error_could_not_load_languages_warning_text">无法加载语言包。请检查互联网连接，然后重试。</string>
    <!-- The title of the warning card informs the user that a language is not supported. The first parameter is the name of the language that is not supported. -->
    <string name="translation_error_language_not_supported_warning_text">抱歉，我们尚未支持%1$s。</string>

    <!-- Snackbar title shown if the user closes the Translation Request dialogue and a translation is in progress. -->
    <string name="translation_in_progress_snackbar">正在翻译…</string>

    <!-- Title for the data saving mode warning dialog used in the translation request dialog.
    This dialog will be presented when the user attempts to perform
    a translation without the necessary language files downloaded first when Android's data saver mode is enabled and the user is not using WiFi.
    The first parameter is the size in kilobytes or megabytes of the language file. -->
    <string name="translations_download_language_file_dialog_title">确定在流量节省模式开启时下载吗（%1$s）？</string>


    <!-- Translations options dialog -->
    <!-- Title of the translation options dialog that allows a user to set their translation options for the site the user is currently on. -->
    <string name="translation_option_bottom_sheet_title_heading">翻译选项</string>
    <!-- Toggle switch label that allows a user to set the setting if they would like the browser to always offer or suggest translations when available. -->
    <string name="translation_option_bottom_sheet_always_translate">始终询问是否翻译</string>
    <!-- Toggle switch label that allows a user to set if they would like a given language to automatically translate or not. The first parameter is the language name, for example, "Spanish". -->
    <string name="translation_option_bottom_sheet_always_translate_in_language">始终翻译%1$s</string>
    <!-- Toggle switch label that allows a user to set if they would like to never be offered a translation of the given language. The first parameter is the language name, for example, "Spanish". -->
    <string name="translation_option_bottom_sheet_never_translate_in_language">永不翻译%1$s</string>
    <!-- Toggle switch label that allows a user to set the setting if they would like the browser to never translate the site the user is currently visiting. -->
    <string name="translation_option_bottom_sheet_never_translate_site">永不翻译此网站</string>
    <!-- Toggle switch description that will appear under the "Never translate these sites" settings toggle switch to provide more information on how this setting interacts with other settings. -->
    <string name="translation_option_bottom_sheet_switch_never_translate_site_description">将覆盖其他所有设置</string>
    <!-- Toggle switch description that will appear under the "Never translate" and "Always translate" toggle switch settings to provide more information on how these  settings interacts with other settings. -->
    <string name="translation_option_bottom_sheet_switch_description">将覆盖“询问是否翻译”</string>
    <!-- Button text for the button that will take the user to the translation settings dialog. -->
    <string name="translation_option_bottom_sheet_translation_settings">翻译设置</string>
    <!-- Button text for the button that will take the user to a website to learn more about how translations works in the given app. The first parameter is the name of the application, for example, "Fenix". -->
    <string name="translation_option_bottom_sheet_about_translations">关于 %1$s 提供的翻译</string>

    <!-- Content description (not visible, for screen readers etc.) for closing the translations bottom sheet. -->
    <string name="translation_option_bottom_sheet_close_content_description">关闭翻译表单</string>

    <!-- The title of the warning card informs the user that an error has occurred at page settings. -->
    <string name="translation_option_bottom_sheet_error_warning_text">部分设置暂时无法使用。</string>

    <!-- Translation settings dialog -->
    <!-- Title of the translation settings dialog that allows a user to set their preferred translation settings. -->
    <string name="translation_settings_toolbar_title">翻译</string>
    <!-- Toggle switch label that indicates that the browser should signal or indicate when a translation is possible for any page. -->
    <string name="translation_settings_offer_to_translate">在翻译可用时询问是否翻译</string>
    <!-- Toggle switch label that indicates that downloading files required for translating is permitted when using data saver mode in Android. -->
    <string name="translation_settings_always_download">始终允许在流量节省模式开启时下载语言包</string>
    <!-- Section header text that begins the section of a list of different options the user may select to adjust their translation preferences. -->
    <string name="translation_settings_translation_preference">翻译首选项</string>
    <!-- Button text for the button that will take the user to the automatic translations settings dialog. On the automatic translations settings dialog, the user can set if translations should occur automatically for a given language. -->
    <string name="translation_settings_automatic_translation">自动翻译</string>
    <!-- Button text for the button that will take the user to the never translate these sites dialog. On the never translate these sites dialog, the user can set if translations should never occur on certain websites. -->
    <string name="translation_settings_automatic_never_translate_sites">永不翻译这些网站</string>
    <!-- Button text for the button that will take the user to the download languages dialog. On the download languages dialog, the user can manage which languages they would like to download for translations. -->
    <string name="translation_settings_download_language">下载语言包</string>

    <!-- Automatic translation preference screen -->
    <!-- Title of the automatic translation preference screen that will appear on the toolbar.-->
    <string name="automatic_translation_toolbar_title_preference">自动翻译</string>
    <!-- Screen header presenting the automatic translation preference feature. It will appear under the toolbar. -->
    <string name="automatic_translation_header_preference">请选择语言来管理“总是翻译”和“永不翻译”首选项。</string>

    <!-- The title of the warning card informs the user that the system could not load languages for translation settings. -->
    <string name="automatic_translation_error_warning_text">无法加载语言包，请稍后再试。</string>

    <!-- Automatic translation options preference screen -->
    <!-- Preference option for offering to translate. Radio button title text.-->
    <string name="automatic_translation_option_offer_to_translate_title_preference">询问是否翻译（默认）</string>
    <!-- Preference option for offering to translate. Radio button summary text. The first parameter is the name of the app defined in app_name (for example: Fenix)-->
    <string name="automatic_translation_option_offer_to_translate_summary_preference">%1$s 将询问是否翻译使用此语言的网站。</string>
    <!-- Preference option for always translate. Radio button title text. -->
    <string name="automatic_translation_option_always_translate_title_preference">总是翻译</string>

    <!-- Preference option for always translate. Radio button summary text. The first parameter is the name of the app defined in app_name (for example: Fenix)-->
    <string name="automatic_translation_option_always_translate_summary_preference">%1$s 将在加载页面时自动翻译此语言。</string>
    <!-- Preference option for never translate. Radio button title text.-->
    <string name="automatic_translation_option_never_translate_title_preference">永不翻译</string>
    <!-- Preference option for never translate. Radio button summary text. The first parameter is the name of the app defined in app_name (for example: Fenix)-->
    <string name="automatic_translation_option_never_translate_summary_preference">%1$s 将永不翻译使用此语言的网站。</string>

    <!-- Never translate site preference screen -->
    <!-- Title of the never translate site preference screen that will appear on the toolbar.-->
    <string name="never_translate_site_toolbar_title_preference">永不翻译这些网站</string>
    <!-- Screen header presenting the never translate site preference feature. It will appear under the toolbar. -->
    <string name="never_translate_site_header_preference">若要添加新网站，请先访问网站，然后在翻译菜单中选择“永不翻译此网站”。</string>
    <!-- Content description (not visible, for screen readers etc.): For a never-translated site list item that is selected.
             The first parameter is web site url (for example:"wikipedia.com") -->
    <string name="never_translate_site_item_list_content_description_preference">移除 %1$s</string>
    <!-- The title of the warning card informs the user that an error has occurred at the never translate sites list. -->
    <string name="never_translate_site_error_warning_text">无法加载网站，请稍后再试。</string>
    <!-- The Delete site dialogue title will appear when the user clicks on a list item.
             The first parameter is web site url (for example:"wikipedia.com") -->
    <string name="never_translate_site_dialog_title_preference">确定删除 %1$s 吗？</string>
    <!-- The Delete site dialogue positive button will appear when the user clicks on a list item. The site will be deleted. -->
    <string name="never_translate_site_dialog_confirm_delete_preference">删除</string>
    <!-- The Delete site dialogue negative button will appear when the user clicks on a list item. The dialog will be dismissed. -->
    <string name="never_translate_site_dialog_cancel_preference">取消</string>

    <!-- Download languages preference screen -->
    <!-- Title of the download languages preference screen toolbar.-->
    <string name="download_languages_toolbar_title_preference">下载语言</string>
    <!-- Screen header presenting the download language preference feature. It will appear under the toolbar.The first parameter is "Learn More," a clickable text with a link. Talkback will append this to say "Double tap to open link to learn more". -->
    <string name="download_languages_header_preference">下载完整语言包以提高翻译速度，并可离线翻译。%1$s</string>
    <!-- Clickable text from the screen header that links to a website. -->
    <string name="download_languages_header_learn_more_preference">了解更多</string>
    <!-- The subhead of the download language preference screen will appear above the pivot language. -->
    <string name="download_languages_available_languages_preference">可用语言</string>
    <!-- Text that will appear beside a core or pivot language package name to show that the language is necessary for the translation feature to function. -->
    <string name="download_languages_default_system_language_require_preference">必选</string>
    <!-- A text for download language preference item.
    The first parameter is the language name, for example, "Spanish".
    The second parameter is the language file size, for example, "(3.91 KB)" or, if the language package name is a pivot language, "(required)". -->
    <string name="download_languages_language_item_preference">%1$s（%2$s）</string>
    <!-- The subhead of the download language preference screen will appear above the items that were not downloaded. -->
    <string name="download_language_header_preference">下载语言包</string>
    <!-- All languages list item. When the user presses this item, they can download all languages. -->
    <string name="download_language_all_languages_item_preference">所有语言</string>
    <!-- All languages list item. When the user presses this item, they can delete all languages that were downloaded. -->
    <string name="download_language_all_languages_item_preference_to_delete">删除所有语言</string>
    <!-- Content description (not visible, for screen readers etc.): For a language list item that was downloaded, the user can now delete it. -->
    <string name="download_languages_item_content_description_downloaded_state">删除</string>
    <!-- Content description (not visible, for screen readers etc.): For a language list item, downloading is in progress. -->
    <string name="download_languages_item_content_description_in_progress_state">下载中</string>
    <!-- Content description (not visible, for screen readers etc.): For a language list item that was not downloaded. -->
    <string name="download_languages_item_content_description_not_downloaded_state">下载</string>
    <!-- Content description (not visible, for screen readers etc.): For a language list item that is selected. -->
    <string name="download_languages_item_content_description_selected_state" moz:removedIn="127" tools:ignore="UnusedResources">已选中</string>

    <!-- The title of the warning card informs the user that an error has occurred when fetching the list of languages. -->
    <string name="download_languages_fetch_error_warning_text">无法加载语言包，请稍后再试。</string>
    <!-- The title of the warning card informs the user that an error has occurred at downloading a language.
      The first parameter is the language name, for example, "Spanish". -->
    <string name="download_languages_error_warning_text"><![CDATA[无法下载<b>%1$s</b>，请重试。]]></string>
    <!-- The title of the warning card informs the user that an error has occurred at deleting a language.
          The first parameter is the language name, for example, "Spanish". -->
    <string name="download_languages_delete_error_warning_text"><![CDATA[无法删除<b>%1$s</b>，请重试。]]></string>

    <!-- Title for the dialog used by the translations feature to confirm deleting a language.
    The dialog will be presented when the user requests deletion of a language.
    The first parameter is the name of the language, for example, "Spanish" and the second parameter is the size in kilobytes or megabytes of the language file. -->
    <string name="delete_language_file_dialog_title">确定删除%1$s（%2$s）吗？</string>
    <!-- Additional information for the dialog used by the translations feature to confirm deleting a language. The first parameter is the name of the application, for example, "Fenix". -->
    <string name="delete_language_file_dialog_message">若删除此语言，%1$s 将在翻译时下载并缓存语言包中部分内容。</string>
    <!-- Title for the dialog used by the translations feature to confirm deleting all languages file.
    The dialog will be presented when the user requests deletion of all languages file.
    The first parameter is the size in kilobytes or megabytes of the language file. -->
    <string name="delete_language_all_languages_file_dialog_title">确定删除所有语言（%1$s）吗？</string>
    <!-- Additional information for the dialog used by the translations feature to confirm deleting all languages file. The first parameter is the name of the application, for example, "Fenix". -->
    <string name="delete_language_all_languages_file_dialog_message">若删除所有语言，%1$s 将在翻译时下载并缓存语言包中部分内容。</string>
    <!-- Button text on the dialog used by the translations feature to confirm deleting a language. -->
    <string name="delete_language_file_dialog_positive_button_text">删除</string>
    <!-- Button text on the dialog used by the translations feature to cancel deleting a language. -->
    <string name="delete_language_file_dialog_negative_button_text">取消</string>

    <!-- Title for the data saving mode warning dialog used by the translations feature.
    This dialog will be presented when the user attempts to download a language or perform
    a translation without the necessary language files downloaded first when Android's data saver mode is enabled and the user is not using WiFi.
    The first parameter is the size in kilobytes or megabytes of the language file.-->
    <string name="download_language_file_dialog_title">要在流量节省模式开启时下载吗（%1$s）？</string>
    <!-- Additional information for the data saving mode warning dialog used by the translations feature. This text explains the reason a download is required for a translation. -->
    <string name="download_language_file_dialog_message_all_languages">我们会下载并缓存语言包中部分内容，以保护翻译过程私密。</string>
    <!-- Additional information for the data saving mode warning dialog used by the translations feature. This text explains the reason a download is required for a translation without mentioning the cache. -->
    <string name="download_language_file_dialog_message_all_languages_no_cache" moz:removedIn="129" tools:ignore="UnusedResources">我们会下载语言包中部分内容，以保护翻译过程私密。</string>
    <!-- Checkbox label text on the data saving mode warning dialog used by the translations feature. This checkbox allows users to ignore the data usage warnings. -->
    <string name="download_language_file_dialog_checkbox_text">始终允许在流量节省模式开启时下载</string>
    <!-- Button text on the data saving mode warning dialog used by the translations feature to allow users to confirm they wish to continue and download the language file. -->
    <string name="download_language_file_dialog_positive_button_text">下载</string>
    <!-- Button text on the data saving mode warning dialog used by the translations feature to allow users to confirm they wish to continue and download the language file and perform a translation. -->
    <string name="download_language_file_dialog_positive_button_text_all_languages">下载并翻译</string>
    <!-- Button text on the data saving mode warning dialog used by the translations feature to allow users to cancel the action and not perform a download of the language file. -->
    <string name="download_language_file_dialog_negative_button_text">取消</string>

    <!-- Debug drawer -->
    <!-- The user-facing title of the Debug Drawer feature. -->
    <string name="debug_drawer_title">调试工具</string>
    <!-- Content description (not visible, for screen readers etc.): Navigate back within the debug drawer. -->
    <string name="debug_drawer_back_button_content_description">向前导航</string>

    <!-- Content description (not visible, for screen readers etc.): Open debug drawer. -->
    <string name="debug_drawer_fab_content_description">打开调试抽屉</string>

    <!-- Debug drawer tabs tools -->
    <!-- The title of the Tab Tools feature in the Debug Drawer. -->
    <string name="debug_drawer_tab_tools_title">标签页工具</string>
    <!-- The title of the tab count section in Tab Tools. -->
    <string name="debug_drawer_tab_tools_tab_count_title">标签页数量</string>
    <!-- The active tab count category in the tab count section in Tab Tools. -->
    <string name="debug_drawer_tab_tools_tab_count_normal" moz:removedIn="127" tools:ignore="UnusedResources">活跃</string>
    <!-- The active tab count category in the tab count section in Tab Tools. -->
    <string name="debug_drawer_tab_tools_tab_count_active">活跃</string>
    <!-- The inactive tab count category in the tab count section in Tab Tools. -->
    <string name="debug_drawer_tab_tools_tab_count_inactive">休眠</string>
    <!-- The private tab count category in the tab count section in Tab Tools. -->
    <string name="debug_drawer_tab_tools_tab_count_private">隐私</string>
    <!-- The total tab count category in the tab count section in Tab Tools. -->
    <string name="debug_drawer_tab_tools_tab_count_total">总数</string>
    <!-- The title of the tab creation tool section in Tab Tools. -->
    <string name="debug_drawer_tab_tools_tab_creation_tool_title">标签页创建工具</string>
    <!-- The label of the text field in the tab creation tool. -->
    <string name="debug_drawer_tab_tools_tab_creation_tool_text_field_label">要创建的标签页数量</string>
    <!-- The error message of the text field in the tab creation tool when the text field is empty -->
    <string name="debug_drawer_tab_tools_tab_quantity_empty_error">文本框为空</string>
    <!-- The error message of the text field in the tab creation tool when the text field has characters other than digits -->
    <string name="debug_drawer_tab_tools_tab_quantity_non_digits_error">只能输入正整数</string>
    <!-- The error message of the text field in the tab creation tool when the text field is a zero -->
    <string name="debug_drawer_tab_tools_tab_quantity_non_zero_error">只能输入大于 0 的数字</string>
    <!-- The error message of the text field in the tab creation tool when the text field is a
        quantity greater than the max tabs. The first parameter is the maximum number of tabs
        that can be generated in one operation.-->
    <string name="debug_drawer_tab_tools_tab_quantity_exceed_max_error">超出单次操作所能生成的标签页数量上限（%1$s 个）</string>
    <!-- The button text to add tabs to the active tab group in the tab creation tool. -->
    <string name="debug_drawer_tab_tools_tab_creation_tool_button_text_active">添加到活跃标签页</string>
    <!-- The button text to add tabs to the inactive tab group in the tab creation tool. -->
    <string name="debug_drawer_tab_tools_tab_creation_tool_button_text_inactive">添加到休眠标签页</string>
    <!-- The button text to add tabs to the private tab group in the tab creation tool. -->
    <string name="debug_drawer_tab_tools_tab_creation_tool_button_text_private">添加到隐私标签页</string>

    <!-- Micro survey -->

    <!-- Microsurvey -->
    <!-- Prompt view -->
    <!-- The microsurvey prompt title. Note: The word "Firefox" should NOT be translated -->
    <string name="micro_survey_prompt_title" tools:ignore="UnusedResources">帮助我们改进 Firefox，只需占用您一分钟时间。</string>
    <!-- The continue button label -->
    <string name="micro_survey_continue_button_label" tools:ignore="UnusedResources">继续</string>
    <!-- Survey view -->
    <!-- The survey header -->
    <string name="micro_survey_survey_header" moz:removedIn="129" tools:ignore="UnusedResources">填写问卷</string>
    <!-- The survey header -->
    <string name="micro_survey_survey_header_2">请填写问卷</string>
    <!-- The privacy notice link -->
    <string name="micro_survey_privacy_notice" moz:removedIn="129" tools:ignore="UnusedResources">隐私声明</string>
    <!-- The privacy notice link -->
    <string name="micro_survey_privacy_notice_2">隐私声明</string>
    <!-- The submit button label text -->
    <string name="micro_survey_submit_button_label">提交</string>
    <!-- The close button label text -->
<<<<<<< HEAD
    <string name="micro_survey_close_button_label" tools:ignore="UnusedResources">关闭</string>
=======
    <string name="micro_survey_close_button_label" moz:removedIn="128" tools:ignore="UnusedResources">关闭</string>
    <!-- The survey completion header -->
    <string name="micro_survey_survey_header_confirmation" tools:ignore="UnusedResources">填写完毕</string>
>>>>>>> 9f949a8e
    <!-- The survey completion confirmation text -->
    <string name="micro_survey_feedback_confirmation">感谢反馈！</string>
    <!-- Option for likert scale -->
    <string name="likert_scale_option_1" tools:ignore="UnusedResources">非常满意</string>
    <!-- Option for likert scale -->
    <string name="likert_scale_option_2" tools:ignore="UnusedResources">满意</string>

    <!-- Option for likert scale -->
    <string name="likert_scale_option_3" tools:ignore="UnusedResources">无感</string>
    <!-- Option for likert scale -->
    <string name="likert_scale_option_4" tools:ignore="UnusedResources">不满意</string>
    <!-- Option for likert scale -->
    <string name="likert_scale_option_5" tools:ignore="UnusedResources">非常不满意</string>

<<<<<<< HEAD
    <!-- Microsurvey accessibility -->
=======
    <!-- Option for likert scale -->
    <string name="likert_scale_option_6" tools:ignore="UnusedResources">未曾使用</string>
    <!-- Text shown in prompt for homepage microsurvey. 'Firefox' intentionally hardcoded here- -->
    <string name="microsurvey_prompt_homepage_title" tools:ignore="UnusedResources">您对 Firefox 主页使用体验的满意度如何？</string>
    <!-- Accessibility -->
>>>>>>> 9f949a8e
    <!-- Content description (not visible, for screen readers etc.) for opening microsurvey bottom sheet. -->
    <string name="microsurvey_open_handle_content_description" tools:ignore="UnusedResources">打开问卷</string>
    <!-- Content description (not visible, for screen readers etc.) for closing microsurvey bottom sheet. -->
    <string name="microsurvey_close_handle_content_description" tools:ignore="UnusedResources">关闭问卷</string>
    <!-- Content description for "X" button that is closing microsurvey. -->
    <string name="microsurvey_close_button_content_description" tools:ignore="UnusedResources">关闭</string>

    <!-- Debug drawer logins -->
    <!-- The title of the Logins feature in the Debug Drawer. -->
    <string name="debug_drawer_logins_title">登录信息</string>
    <!-- The title of the logins section in the Logins feature, where the parameter will be the site domain  -->
    <string name="debug_drawer_logins_current_domain_label">当前域名：%s</string>
    <!-- The label for a button to add a new fake login for the current domain in the Logins feature. -->
    <string name="debug_drawer_logins_add_login_button">为此域名添加虚构登录信息</string>
    <!-- Content description for delete button where parameter will be the username of the login -->
    <string name="debug_drawer_logins_delete_login_button_content_description">删除用户名为“%s”的登录信息</string>
</resources><|MERGE_RESOLUTION|>--- conflicted
+++ resolved
@@ -2809,13 +2809,9 @@
     <!-- The submit button label text -->
     <string name="micro_survey_submit_button_label">提交</string>
     <!-- The close button label text -->
-<<<<<<< HEAD
-    <string name="micro_survey_close_button_label" tools:ignore="UnusedResources">关闭</string>
-=======
     <string name="micro_survey_close_button_label" moz:removedIn="128" tools:ignore="UnusedResources">关闭</string>
     <!-- The survey completion header -->
     <string name="micro_survey_survey_header_confirmation" tools:ignore="UnusedResources">填写完毕</string>
->>>>>>> 9f949a8e
     <!-- The survey completion confirmation text -->
     <string name="micro_survey_feedback_confirmation">感谢反馈！</string>
     <!-- Option for likert scale -->
@@ -2830,15 +2826,11 @@
     <!-- Option for likert scale -->
     <string name="likert_scale_option_5" tools:ignore="UnusedResources">非常不满意</string>
 
-<<<<<<< HEAD
-    <!-- Microsurvey accessibility -->
-=======
     <!-- Option for likert scale -->
     <string name="likert_scale_option_6" tools:ignore="UnusedResources">未曾使用</string>
     <!-- Text shown in prompt for homepage microsurvey. 'Firefox' intentionally hardcoded here- -->
     <string name="microsurvey_prompt_homepage_title" tools:ignore="UnusedResources">您对 Firefox 主页使用体验的满意度如何？</string>
     <!-- Accessibility -->
->>>>>>> 9f949a8e
     <!-- Content description (not visible, for screen readers etc.) for opening microsurvey bottom sheet. -->
     <string name="microsurvey_open_handle_content_description" tools:ignore="UnusedResources">打开问卷</string>
     <!-- Content description (not visible, for screen readers etc.) for closing microsurvey bottom sheet. -->
