--- conflicted
+++ resolved
@@ -2273,35 +2273,22 @@
     <!-- Paragraph explaining how we analyze the reliability of a product's reviews. First parameter is the Fakespot product name. In the phrase "Fakespot by Mozilla", "by" can be localized. Does not need to stay by. -->
     <string name="review_quality_check_explanation_body_reliability">我们使用由 Mozilla 支持的 %s 的人工智能技术来分析商品评价的可信度。分析结果只能辅助您评估评价的质量，不能反映商品质量。</string>
     <!-- Paragraph explaining the grading system we use to classify the reliability of a product's reviews. -->
-<<<<<<< HEAD
-    <string name="review_quality_check_info_review_grade_header" tools:ignore="UnusedResources"><![CDATA[我们会以<b>字母等级</b>（从 A 到 F）给商品评价打分。]]></string>
-    <!-- Description explaining grades A and B for review quality check adjusted grading. -->
-    <string name="review_quality_check_info_grade_info_AB">评价可信。分析认为这些评价大概率是由真实消费者作出的诚实公正的评价。</string>
-=======
     <string name="review_quality_check_info_review_grade_header"><![CDATA[我们会以<b>字母等级</b>（从 A 到 F）给商品评价打分。]]></string>
     <!-- Description explaining grades A and B for review quality check adjusted grading. -->
     <string name="review_quality_check_info_grade_info_AB">评价可信。分析认为这些评价大概率是由真实消费者作出的诚实公正的评价。</string>
     <!-- Description explaining grades A and B for review quality check adjusted grading. -->
     <string name="review_quality_check_info_grade_info_AB_2" moz:RemovedIn="120" tools:ignore="UnusedResources">分析认为这些评价真实可信。</string>
->>>>>>> 52cb89cf
     <!-- Description explaining grade C for review quality check adjusted grading. -->
     <string name="review_quality_check_info_grade_info_C">分析认为对此商品的评价鱼龙混杂。</string>
 
     <!-- Description explaining grades D and F for review quality check adjusted grading. -->
     <string name="review_quality_check_info_grade_info_DF">评价不可信。分析认为这些评价大概率不实，或是由“水军”所作出。</string>
-<<<<<<< HEAD
-    <!-- Paragraph explaining how a product's adjusted grading is calculated. -->
-    <string name="review_quality_check_explanation_body_adjusted_grading"><![CDATA[<b>调整后的评分</b>仅基于我们认为可信的评价作出。]]></string>
-    <!-- Paragraph explaining product review highlights. First parameter is the name of the retailer (e.g. Amazon). -->
-    <string name="review_quality_check_explanation_body_highlights" tools:ignore="UnusedResources"><![CDATA[<b>最有帮助的评价</b>选自我们认为可信的最近 80 天内的 %s 评价。]]></string>
-=======
     <!-- Description explaining grades D and F for review quality check adjusted grading. -->
     <string name="review_quality_check_info_grade_info_DF_2" moz:RemovedIn="120" tools:ignore="UnusedResources">分析认为这些评价不可信。</string>
     <!-- Paragraph explaining how a product's adjusted grading is calculated. -->
     <string name="review_quality_check_explanation_body_adjusted_grading"><![CDATA[<b>调整后的评分</b>仅基于我们认为可信的评价作出。]]></string>
     <!-- Paragraph explaining product review highlights. First parameter is the name of the retailer (e.g. Amazon). -->
     <string name="review_quality_check_explanation_body_highlights"><![CDATA[<b>最有帮助的评价</b>选自我们认为可信的最近 80 天内的 %s 评价。]]></string>
->>>>>>> 52cb89cf
     <!-- Text for learn more caption presenting a link with information about review quality. First parameter is for clickable text defined in review_quality_check_info_learn_more_link. -->
     <string name="review_quality_check_info_learn_more">详细了解%s</string>
     <!-- Clickable text that links to review quality check SuMo page. First parameter is the Fakespot product name. In the phrase "Fakespot by Mozilla", "by" can be localized. Does not need to stay by. -->
@@ -2333,62 +2320,35 @@
     <!-- Text for button from warning card informing the user that the current analysis is outdated. Clicking this should trigger the product's re-analysis. -->
     <string name="review_quality_check_outdated_analysis_warning_action" tools:ignore="UnusedResources">马上了解</string>
     <!-- Title for warning card informing the user that the current product does not have enough reviews for a review analysis. -->
-<<<<<<< HEAD
-    <string name="review_quality_check_no_reviews_warning_title" tools:ignore="UnusedResources">还没有足够数量的评价</string>
-    <!-- Text for body of warning card informing the user that the current product does not have enough reviews for a review analysis. -->
-    <string name="review_quality_check_no_reviews_warning_body" tools:ignore="UnusedResources">此商品获得更多评价后，我们就能开始分析其评价的质量。</string>
-=======
     <string name="review_quality_check_no_reviews_warning_title">还没有足够数量的评价</string>
     <!-- Text for body of warning card informing the user that the current product does not have enough reviews for a review analysis. -->
     <string name="review_quality_check_no_reviews_warning_body">此商品获得更多评价后，我们就能开始分析其评价的质量。</string>
->>>>>>> 52cb89cf
     <!-- Title for warning card informing the user that the current product is currently not available. -->
     <string name="review_quality_check_product_availability_warning_title" tools:ignore="UnusedResources">商品无货</string>
 
     <!-- Text for the body of warning card informing the user that the current product is currently not available. -->
-<<<<<<< HEAD
-    <string name="review_quality_check_product_availability_warning_body" tools:ignore="UnusedResources">若您发现此商品已有货，请向我们反馈，以便我们核查评论。</string>
-=======
     <string name="review_quality_check_product_availability_warning_body" tools:ignore="UnusedResources">若您发现此商品已有货，请向我们反馈，以便我们核查评价。</string>
->>>>>>> 52cb89cf
     <!-- Clickable text for warning card informing the user that the current product is currently not available. Clicking this should inform the server that the product is available. -->
     <string name="review_quality_check_product_availability_warning_action" tools:ignore="UnusedResources">反馈此商品已有货</string>
 
     <!-- Title for warning card informing the user that the current product's re-analysis is still processing. -->
-<<<<<<< HEAD
-    <string name="review_quality_check_reanalysis_in_progress_warning_title" tools:ignore="UnusedResources">正在检查评价质量</string>
-    <!-- Title for warning card informing the user that the current product's analysis is still processing. -->
-    <string name="review_quality_check_analysis_in_progress_warning_title" tools:ignore="UnusedResources">正在检查评价质量</string>
-    <!-- Text for body of warning card informing the user that the current product's analysis is still processing. -->
-    <string name="review_quality_check_analysis_in_progress_warning_body" tools:ignore="UnusedResources">这可能需要大约 60 秒。</string>
-=======
     <string name="review_quality_check_reanalysis_in_progress_warning_title">正在检查评价质量</string>
     <!-- Title for warning card informing the user that the current product's analysis is still processing. -->
     <string name="review_quality_check_analysis_in_progress_warning_title">正在检查评价质量</string>
     <!-- Text for body of warning card informing the user that the current product's analysis is still processing. -->
     <string name="review_quality_check_analysis_in_progress_warning_body">这可能需要大约 60 秒。</string>
->>>>>>> 52cb89cf
     <!-- Title for info card displayed after the user reports a product is back in stock. -->
     <string name="review_quality_check_analysis_requested_info_title" tools:ignore="UnusedResources">感谢反馈！</string>
 
     <!-- Text for body of info card displayed after the user reports a product is back in stock. -->
     <string name="review_quality_check_analysis_requested_info_body" tools:ignore="UnusedResources">我们会在 24 小时内提供此商品的评价分析信息，请记得回来查看。</string>
     <!-- Title for info card displayed when the user review checker while on a product that Fakespot does not analyze (e.g. gift cards, music). -->
-<<<<<<< HEAD
-    <string name="review_quality_check_not_analyzable_info_title" tools:ignore="UnusedResources">无法核查这些评价</string>
-
-    <!-- Text for body of info card displayed when the user review checker while on a product that Fakespot does not analyze (e.g. gift cards, music). -->
-    <string name="review_quality_check_not_analyzable_info_body" tools:ignore="UnusedResources">很抱歉，我们无法核查某些类型商品的评价质量，例如礼品卡、流媒体视频、音乐、游戏。</string>
-    <!-- Title for info card displayed when another user reported the displayed product is back in stock. -->
-    <string name="review_quality_check_analysis_requested_other_user_info_title" tools:ignore="UnusedResources">即将提供信息</string>
-=======
     <string name="review_quality_check_not_analyzable_info_title">无法核查这些评价</string>
 
     <!-- Text for body of info card displayed when the user review checker while on a product that Fakespot does not analyze (e.g. gift cards, music). -->
     <string name="review_quality_check_not_analyzable_info_body">很抱歉，我们无法核查某些类型商品的评价质量，例如礼品卡、流媒体视频、音乐、游戏。</string>
     <!-- Title for info card displayed when another user reported the displayed product is back in stock. -->
     <string name="review_quality_check_analysis_requested_other_user_info_title" tools:ignore="UnusedResources">分析信息即将就绪</string>
->>>>>>> 52cb89cf
     <!-- Text for body of info card displayed when another user reported the displayed product is back in stock. -->
     <string name="review_quality_check_analysis_requested_other_user_info_body" tools:ignore="UnusedResources">我们会在 24 小时内提供此商品的评价分析信息，请记得回来查看。</string>
     <!-- Title for info card displayed to the user when analysis finished updating. -->
@@ -2396,22 +2356,6 @@
     <!-- Text for the action button from info card displayed to the user when analysis finished updating. -->
     <string name="review_quality_check_analysis_updated_confirmation_action" tools:ignore="UnusedResources">好的</string>
     <!-- Title for error card displayed to the user when an error occurred. -->
-<<<<<<< HEAD
-    <string name="review_quality_check_generic_error_title" tools:ignore="UnusedResources">目前没有可提供的信息</string>
-    <!-- Text for body of error card displayed to the user when an error occurred. -->
-    <string name="review_quality_check_generic_error_body" tools:ignore="UnusedResources">我们正努力解决此问题，请稍后再试。</string>
-    <!-- Title for error card displayed to the user when the device is disconnected from the network. -->
-    <string name="review_quality_check_no_connection_title" tools:ignore="UnusedResources">无网络连接</string>
-    <!-- Text for body of error card displayed to the user when the device is disconnected from the network. -->
-    <string name="review_quality_check_no_connection_body" tools:ignore="UnusedResources">请检查网络连接，然后尝试重新加载此页面。</string>
-
-    <!-- Title for card displayed to the user for products whose reviews were not analyzed yet. -->
-    <string name="review_quality_check_no_analysis_title" tools:ignore="UnusedResources">还没有关于这些评价的信息</string>
-    <!-- Text for the body of card displayed to the user for products whose reviews were not analyzed yet. -->
-    <string name="review_quality_check_no_analysis_body" tools:ignore="UnusedResources">如需了解对此商品的评价是否可信，请检查评价质量。只需约 60 秒即可得出结果。</string>
-    <!-- Text for button from body of card displayed to the user for products whose reviews were not analyzed yet. Clicking this should trigger a product analysis. -->
-    <string name="review_quality_check_no_analysis_link" tools:ignore="UnusedResources">检查评价质量</string>
-=======
     <string name="review_quality_check_generic_error_title">目前没有可提供的信息</string>
     <!-- Text for body of error card displayed to the user when an error occurred. -->
     <string name="review_quality_check_generic_error_body">我们正努力解决此问题，请稍后再试。</string>
@@ -2426,7 +2370,6 @@
     <string name="review_quality_check_no_analysis_body">如需了解对此商品的评价是否可信，请检查评价质量。只需约 60 秒即可得出结果。</string>
     <!-- Text for button from body of card displayed to the user for products whose reviews were not analyzed yet. Clicking this should trigger a product analysis. -->
     <string name="review_quality_check_no_analysis_link">检查评价质量</string>
->>>>>>> 52cb89cf
     <!-- Headline for review quality check contextual onboarding card. -->
     <string name="review_quality_check_contextual_onboarding_title">试试我们可信赖的商品评价指南</string>
     <!-- Description for review quality check contextual onboarding card. The first and last two parameters are for retailer names (e.g. Amazon, Walmart). The second parameter is for the name of the application (e.g. Firefox). -->
@@ -2456,19 +2399,11 @@
     <string name="review_quality_check_second_cfr_action" tools:ignore="UnusedResources">打开核查评价</string>
 
     <!-- Flag showing that the review quality check feature is work in progress. -->
-<<<<<<< HEAD
-    <string name="review_quality_check_beta_flag" tools:ignore="UnusedResources">测试中</string>
-    <!-- Content description (not visible, for screen readers etc.) for opening browser menu button to open review quality check bottom sheet. -->
-    <string name="browser_menu_review_quality_check">打开检查评价质量</string>
-    <!-- Content description (not visible, for screen readers etc.) for closing browser menu button to open review quality check bottom sheet. -->
-    <string name="browser_menu_review_quality_check_close">关闭检查评价质量</string>
-=======
     <string name="review_quality_check_beta_flag">测试中</string>
     <!-- Content description (not visible, for screen readers etc.) for opening browser menu button to open review quality check bottom sheet. -->
     <string name="review_quality_check_open_handle_content_description">打开核查评价</string>
     <!-- Content description (not visible, for screen readers etc.) for closing browser menu button to open review quality check bottom sheet. -->
     <string name="review_quality_check_close_handle_content_description">关闭核查评价</string>
->>>>>>> 52cb89cf
     <!-- Content description (not visible, for screen readers etc.) for review quality check star rating. First parameter is the number of stars (1-5) representing the rating. -->
     <string name="review_quality_check_star_rating_content_description">%1$s 颗星（满分 5 星）</string>
     <!-- Text for minimize button from highlights card. When clicked the highlights card should reduce its size. -->
