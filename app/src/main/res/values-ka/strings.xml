<?xml version="1.0" encoding="utf-8"?>
<resources xmlns:tools="http://schemas.android.com/tools" xmlns:moz="http://mozac.org/tools">
    <!-- App name for private browsing mode. The first parameter is the name of the app defined in app_name (for example: Fenix)-->
    <string name="app_name_private_5">პირადი %s</string>
    <!-- App name for private browsing mode. The first parameter is the name of the app defined in app_name (for example: Fenix)-->
    <string name="app_name_private_4">%s (პირადი)</string>

    <!-- Home Fragment -->
    <!-- Content description (not visible, for screen readers etc.): "Three dot" menu button. -->
    <string name="content_description_menu">დამატებითი პარამეტრები</string>
    <!-- Content description (not visible, for screen readers etc.): "Private Browsing" menu button. -->
    <string name="content_description_private_browsing_button">პირადი თვალიერების ჩართვა</string>
    <!-- Content description (not visible, for screen readers etc.): "Private Browsing" menu button. -->
    <string name="content_description_disable_private_browsing_button">პირადი თვალიერების გამორთვა</string>
    <!-- Content description (not visible, for screen readers etc.): "Private Browsing" menu button. -->
    <string name="content_description_private_browsing">პირადი თვალიერება</string>
    <!-- Placeholder text shown in the search bar before a user enters text for the default engine -->
    <string name="search_hint">მოძებნეთ ან შეიყვანეთ მისამართი</string>
    <!-- Placeholder text shown in the search bar before a user enters text for a general engine -->
    <string name="search_hint_general_engine">ინტერნეტში ძიება</string>
    <!-- Placeholder text shown in search bar when using history search -->
    <string name="history_search_hint">ძიების ისტორია</string>
    <!-- Placeholder text shown in search bar when using bookmarks search -->
    <string name="bookmark_search_hint">სანიშნების ძიება</string>
    <!-- Placeholder text shown in search bar when using tabs search -->
    <string name="tab_search_hint">ჩანართების ძიება</string>
    <!-- Placeholder text shown in the search bar when using application search engines -->
    <string name="application_search_hint">შეიყვანეთ საძიებო ფრაზა</string>
    <!-- No Open Tabs Message Description -->
    <string name="no_open_tabs_description">თქვენი გახსნილი ჩანართები გამოჩნდება აქ.</string>

    <!-- No Private Tabs Message Description -->
    <string name="no_private_tabs_description">თქვენი პირადი ჩანართები გამოჩნდება აქ.</string>

    <!-- Tab tray multi select title in app bar. The first parameter is the number of tabs selected -->
    <string name="tab_tray_multi_select_title">%1$d მონიშნულია</string>
    <!-- Label of button in create collection dialog for creating a new collection  -->
    <string name="tab_tray_add_new_collection">ახალი კრებულის დამატება</string>
    <!-- Label of editable text in create collection dialog for naming a new collection  -->
    <string name="tab_tray_add_new_collection_name">სახელი</string>
    <!-- Label of button in save to collection dialog for selecting a current collection  -->
    <string name="tab_tray_select_collection">კრებულის შერჩევა</string>
    <!-- Content description for close button while in multiselect mode in tab tray -->
    <string name="tab_tray_close_multiselect_content_description">ერთიანად შერჩევის გაუქმება</string>
    <!-- Content description for save to collection button while in multiselect mode in tab tray -->
    <string name="tab_tray_collection_button_multiselect_content_description">შერჩეული ჩანართების კრებულში შენახვა</string>
    <!-- Content description on checkmark while tab is selected in multiselect mode in tab tray -->
    <string name="tab_tray_multiselect_selected_content_description" moz:removedIn="136" tools:ignore="UnusedResources">მონიშნულია</string>

    <!-- Home - Bookmarks -->
    <!-- Title for the home screen section with bookmarks. -->
    <string name="home_bookmarks_title">სანიშნები</string>
    <!-- Content description for the button which navigates the user to show all of their bookmarks. -->
    <string name="home_bookmarks_show_all_content_description">ყველა სანიშნის ჩვენება</string>
    <!-- Text for the menu button to remove a recently saved bookmark from the user's home screen -->
    <string name="home_bookmarks_menu_item_remove">მოცილება</string>

    <!-- Home - Bookmarks -->
    <!-- Title for the home screen section with bookmarks. -->
    <string name="home_bookmarks_title">სანიშნები</string>
    <!-- Content description for the button which navigates the user to show all of their bookmarks. -->
    <string name="home_bookmarks_show_all_content_description">ყველა სანიშნის ჩვენება</string>
    <!-- Text for the menu button to remove a recently saved bookmark from the user's home screen -->
    <string name="home_bookmarks_menu_item_remove">მოცილება</string>

    <!-- About content. The first parameter is the name of the application. (For example: Fenix) -->
    <string name="about_content">%1$s შემქმნელი Mozilla.</string>

    <!-- Private Browsing -->
    <!-- Explanation for private browsing displayed to users on home view when they first enable private mode
        The first parameter is the name of the app defined in app_name (for example: Fenix) -->
<<<<<<< HEAD
    <string name="private_browsing_placeholder_description_2">%1$s გაასუფთავებს თქვენი ძიებისა და ნახვების ისტორიას ყველა პირადი ჩანართის დახურვისას ან პროგრამიდან გამოსვლისას. მართალია, ეს არ დაფარავს თქვენს ვინაობას საიტებისა და ინტერნეტის მომწოდებლისგან, მაგრამ დაგეხმარებათ დაიცვათ პირადი მონაცემები ამ მოწყობილობის სხვა მომხმარებლებისგან.</string>
=======
    <string name="private_browsing_placeholder_description_2">
        %1$s გაასუფთავებს თქვენი ძიებისა და ნახვების ისტორიას ყველა პირადი ჩანართის დახურვისას ან გამოსვლისას. მართალია, ეს ვერ დაფარავს თქვენს ვინაობას საიტებისა და ინტერნეტის მომწოდებლისგან, მაგრამ გაგიადვილებთ, დაიცვათ პირადი მონაცემები, თუ ამ მოწყობილობის სხვაც გამოიყენებს.</string>
>>>>>>> 07ff4473
    <string name="private_browsing_common_myths">
       ცრუ წარმოდგენები პირადი თვალიერების შესახებ
    </string>

    <!-- True Private Browsing Mode -->
    <!-- Title for info card on private homescreen in True Private Browsing Mode. -->
    <string name="felt_privacy_desc_card_title">გამოიყენეთ მოწყობილობა კვალის დაუტოვებლად</string>
    <!-- Explanation for private browsing displayed to users on home view when they first enable
        private mode in our new Total Private Browsing mode.
        The first parameter is the name of the app defined in app_name (for example: Firefox Nightly)
        The second parameter is the clickable link text in felt_privacy_info_card_subtitle_link_text -->
    <string name="felt_privacy_info_card_subtitle_2">%1$s წაშლის თქვენს ფუნთუშებს, ისტორიასა და საიტის მონაცემებს ყველა პირადი ჩანართის დახურვისას. %2$s</string>
    <!-- Clickable portion of the explanation for private browsing that links the user to our
        about privacy page.
        This string is used in felt_privacy_info_card_subtitle as the second parameter.-->
    <string name="felt_privacy_info_card_subtitle_link_text">ვისთვის შეიძლება იყოს ხილული ჩემი საქმიანობა?</string>

    <!-- Private mode shortcut "contextual feature recommendation" (CFR) -->
    <!-- Text for the Private mode shortcut CFR message for adding a private mode shortcut to open private tabs from the Home screen -->
    <string name="private_mode_cfr_message_2">გახსენით ახალი პირადი ჩანართი ერთი შეხებით.</string>
    <!-- Text for the positive button to accept adding a Private Browsing shortcut to the Home screen -->
    <string name="private_mode_cfr_pos_button_text">მთავარ ეკრანზე დამატება</string>
    <!-- Text for the negative button to decline adding a Private Browsing shortcut to the Home screen -->
    <string name="cfr_neg_button_text">არა, გმადლობთ</string>

    <!-- Open in App "contextual feature recommendation" (CFR) -->
    <!-- Text for the info message. The first parameter is the name of the application.-->
    <string name="open_in_app_cfr_info_message_2">თუ მიუთითებთ, %1$s თავადვე გახსნის ბმულებს სხვა აპებში.</string>
    <!-- Text for the positive action button -->
    <string name="open_in_app_cfr_positive_button_text">პარამეტრებზე გადასვლა</string>
    <!-- Text for the negative action button -->
    <string name="open_in_app_cfr_negative_button_text">გამოტოვება</string>


    <!-- Private browsing erase action "contextual feature recommendation" (CFR) -->
    <!-- Text for the message displayed in the contextual feature recommendation popup promoting the erase private browsing feature. -->
    <string name="erase_action_cfr_message">შეეხეთ აქ ახალი პირადი სეანსის დასაწყებად. წაშალეთ თქვენი ისტორია, ფუნთუშები — ყველაფერი.</string>


    <!-- Toolbar "contextual feature recommendation" (CFR) -->
    <!-- Text for the title displayed in the contextual feature recommendation popup promoting the navigation bar. -->
    <string name="navbar_cfr_title">სწრაფი თვალიერება ახალი სამოძრაოთი</string>
    <!-- Text for the message displayed in the contextual feature recommendation popup promoting the navigation bar. -->
    <string name="navbar_cfr_message_2">საიტზე ეს ზოლი იკეცება ქვემოთ დამატებითი სივრცისთვის.</string>
    <!-- Text for the message displayed for the popup promoting the long press of navigation in the navigation bar. -->
    <string name="navbar_navigation_buttons_cfr_message">დიდხანს შეეხეთ ისრებს ამ ჩანართის ისტორიის გვერდებს შორის გადასასვლელად.</string>

    <!-- Address bar swipe "contextual feature recommendation" (CFR) -->
    <!-- Text for the title displayed in the contextual feature recommendation popup promoting swipe of address bar. -->
    <string name="address_bar_swipe_cfr_title">გადაუსვით ხელსაწყოთა ზოლს ჩანართების გადასართველად</string>
    <!-- Text for the message displayed in the contextual feature recommendation popup promoting swipe of address bar. -->
    <string name="address_bar_swipe_cfr_message">გაუსვით მარცხნივ ან მარჯვნივ. ბოლო ჩანართის მარცხნივ გასმისას ახალი გაიხსნება.</string>

    <!-- Text for the info dialog when camera permissions have been denied but user tries to access a camera feature. -->
    <string name="camera_permissions_needed_message">კამერასთან წვდომაა საჭირო. გადადით Android-პარამეტრებში, შეეხეთ ნებართვებს და შემდეგ დაშვებას.</string>
    <!-- Text for the positive action button to go to Android Settings to grant permissions. -->
    <string name="camera_permissions_needed_positive_button_text">პარამეტრებზე გადასვლა</string>
    <!-- Text for the negative action button to dismiss the dialog. -->
    <string name="camera_permissions_needed_negative_button_text">გამოტოვება</string>

    <!-- Text for the banner message to tell users about our auto close feature. -->
    <string name="tab_tray_close_tabs_banner_message">მიუთითეთ, დაიხუროს გახსნილი ჩანართები, რომლებიც არ მოგინახულებიათ წინა დღეს, წინა კვირას ან წინა თვეს.</string>
    <!-- Text for the positive action button to go to Settings for auto close tabs. -->
    <string name="tab_tray_close_tabs_banner_positive_button_text">პარამეტრების გახსნა</string>
    <!-- Text for the negative action button to dismiss the Close Tabs Banner. -->
    <string name="tab_tray_close_tabs_banner_negative_button_text">აცილება</string>

    <!-- Text for the banner message to tell users about our inactive tabs feature. -->
    <string name="tab_tray_inactive_onboarding_message">ორი კვირის მოუნახულებელი ჩანართები აქ გადმოვა.</string>
    <!-- Text for the action link to go to Settings for inactive tabs. -->
    <string name="tab_tray_inactive_onboarding_button_text">გამორთვა პარამეტრებიდან</string>
    <!-- Text for title for the auto-close dialog of the inactive tabs. -->
    <string name="tab_tray_inactive_auto_close_title">დაიხუროს ერთ თვეში?</string>
    <!-- Text for the body for the auto-close dialog of the inactive tabs.
        The first parameter is the name of the application.-->
    <string name="tab_tray_inactive_auto_close_body_2">%1$s დახურავს ჩანართებს, რომლებიც არ გინახავთ წინა თვეში.</string>
    <!-- Content description for close button in the auto-close dialog of the inactive tabs. -->
    <string name="tab_tray_inactive_auto_close_button_content_description">დახურვა</string>

    <!-- Text for turn on auto close tabs button in the auto-close dialog of the inactive tabs. -->
    <string name="tab_tray_inactive_turn_on_auto_close_button_2">თვითდახურვის ჩართვა</string>


    <!-- Home screen icons - Long press shortcuts -->
    <!-- Shortcut action to open new tab -->
    <string name="home_screen_shortcut_open_new_tab_2">ახალი ჩანართი</string>
    <!-- Shortcut action to open new private tab -->
    <string name="home_screen_shortcut_open_new_private_tab_2">ახალი პირადი ჩანართი</string>

    <!-- Shortcut action to open Passwords screen -->
    <string name="home_screen_shortcut_passwords">პაროლები</string>

    <!-- Recent Tabs -->
    <!-- Header text for jumping back into the recent tab in the home screen -->
    <string name="recent_tabs_header">წინაზე გადასვლა</string>
    <!-- Button text for showing all the tabs in the tabs tray -->
    <string name="recent_tabs_show_all">ყველას ჩვენება</string>

    <!-- Content description for the button which navigates the user to show all recent tabs in the tabs tray. -->
    <string name="recent_tabs_show_all_content_description_2">ყველა ბოლო ჩანართის ღილაკის ჩვენება</string>

    <!-- Text for button in synced tab card that opens synced tabs tray -->
    <string name="recent_tabs_see_all_synced_tabs_button_text">ყველა დასინქრონებულის ნახვა</string>
    <!-- Accessibility description for device icon used for recent synced tab -->
    <string name="recent_tabs_synced_device_icon_content_description">დასინქრონებული მოწყობილობა</string>
    <!-- Text for the dropdown menu to remove a recent synced tab from the homescreen -->
    <string name="recent_synced_tab_menu_item_remove">მოცილება</string>
    <!-- Text for the menu button to remove a grouped highlight from the user's browsing history
         in the Recently visited section -->
    <string name="recent_tab_menu_item_remove">მოცილება</string>

    <!-- History Metadata -->
    <!-- Header text for a section on the home screen that displays grouped highlights from the
         user's browsing history, such as topics they have researched or explored on the web -->
    <string name="history_metadata_header_2">ბოლოს ნანახი</string>
    <!-- Text for the menu button to remove a grouped highlight from the user's browsing history
         in the Recently visited section -->
    <string name="recently_visited_menu_item_remove">მოცილება</string>
    <!-- Content description for the button which navigates the user to show all of their history. -->
    <string name="past_explorations_show_all_content_description_2">ყველა ბოლოს მოძიებულის ჩვენება</string>

    <!-- Browser Fragment -->
    <!-- Content description (not visible, for screen readers etc.): Navigate backward (browsing history) -->
    <string name="browser_menu_back">წინა</string>
    <!-- Content description (not visible, for screen readers etc.): Navigate forward (browsing history) -->
    <string name="browser_menu_forward">მომდევნო</string>
    <!-- Content description (not visible, for screen readers etc.): Refresh current website -->
    <string name="browser_menu_refresh">განახლება</string>
    <!-- Content description (not visible, for screen readers etc.): Stop loading current website -->
    <string name="browser_menu_stop">შეჩერება</string>
    <!-- Browser menu button that opens the extensions manager -->
    <string name="browser_menu_extensions">გაფართოებები</string>
    <!-- Browser menu banner header text for extensions onboarding.
        The first parameter is the name of the app defined in app_name (for example: Fenix). -->
    <string name="browser_menu_extensions_banner_onboarding_header">გახადეთ %s მეტად თქვენებური</string>
    <!-- Browser menu banner header text for extensions onboarding when all installed extensions have been disabled. -->
    <string name="browser_menu_disabled_extensions_banner_onboarding_header">თქვენ დაყენებული გაქვთ გაფართოებები, მაგრამ არაა ჩართული</string>
    <!-- Browser menu banner body text for extensions onboarding.
        The first parameter is the name of the app defined in app_name (for example: Fenix). -->
    <string name="browser_menu_extensions_banner_onboarding_body">გაფართოებებით ახლებურად მოინახულებთ გვერდებს, განსაზღვრავთ, როგორ გამოიყურებოდეს %s და გააუმჯობესებთ პირადულობასა თუ უსაფრთხოებას.</string>
    <!-- Browser menu banner body text for extensions onboarding when all installed extensions have been disabled.
     The first parameter is the name of the button that opens extension manager (for example "Manage extensions"). -->
    <string name="browser_menu_disabled_extensions_banner_onboarding_body">გაფართოებების გამოსაყენებლად ჩართეთ ისინი პარამეტრებიდან ან აირჩიეთ „%s“ ქვემოთ.</string>
    <!-- Browser menu banner link text for learning more about extensions -->
    <string name="browser_menu_extensions_banner_learn_more">ვრცლად</string>
    <!-- Browser menu button that opens the extensions manager -->
    <string name="browser_menu_manage_extensions">გაფართოებების მართვა</string>
    <!-- Content description (not visible, for screen readers etc.): Section heading for recommended extensions.-->
    <string name="browser_menu_recommended_section_content_description">სასურველი გაფართოებები</string>
    <!-- Content description (not visible, for screen readers etc.): Label for plus icon used to add extension.
      The first parameter is the name of the extension (for example: ClearURLs). -->
    <string name="browser_menu_extension_plus_icon_content_description_2">დაემატოს %1$s</string>
    <!-- Browser menu button that opens AMO in a tab -->
    <string name="browser_menu_discover_more_extensions">მოიძიეთ სხვა გაფართოებები</string>
    <!-- Browser menu description that is shown when one or more extensions are disabled due to extension errors -->
    <string name="browser_menu_extensions_disabled_description">დროებით ამორთულია</string>
    <!-- The description of the browser menu appears when the user hasn't installed any extensions. -->
    <string name="browser_menu_no_extensions_installed_description">გაფართოებები არაა ჩართული</string>
    <!-- Browser menu button that opens account settings -->
    <string name="browser_menu_account_settings">ანგარიშის შესახებ</string>
    <!-- Browser menu button that sends a user to help articles -->
    <string name="browser_menu_help">დახმარება</string>
    <!-- Browser menu button that sends a to a the what's new article -->
    <string name="browser_menu_whats_new">რა სიახლეებია</string>
    <!-- Browser menu button that opens the settings menu -->
    <string name="browser_menu_settings">პარამეტრები</string>
    <!-- Browser menu button that opens a user's library -->
    <string name="browser_menu_library">ბიბლიოთეკა</string>
    <!-- Browser menu toggle that requests a desktop site -->
    <string name="browser_menu_desktop_site">სრული საიტი</string>
    <!-- Browser menu button that reopens a private tab as a regular tab -->
    <string name="browser_menu_open_in_regular_tab">გახსნა ჩვეულებრივ ჩანართში</string>
    <!-- Browser menu toggle that adds a shortcut to the site on the device home screen. -->
    <string name="browser_menu_add_to_homescreen">ეკრანზე დამატება</string>
    <!-- Browser menu toggle that adds a PWA of the site on the device home screen. -->
    <string name="browser_menu_add_app_to_homescreen">მთავარ ეკრანზე დამატება</string>
    <!-- Browser menu toggle that adds a shortcut to the site on the device home screen. -->
    <string name="browser_menu_add_to_homescreen_2">მთავარ ეკრანზე დამატება…</string>
    <!-- Browser menu toggle that adds a PWA of the site on the device home screen. -->
    <string name="browser_menu_add_app_to_homescreen_2">მთავარ ეკრანზე დამატება…</string>
    <!-- Text for notifying users that Xiaomi devices require additional permissions to add to home screen -->
    <string name="browser_menu_add_to_homescreen_xiaomi">Xiaomi მოწყობილობებს შეიძლება დასჭირდეს დამატებითი ნებართვები მალსახმობების დასამატებლად მთავარ ეკრანზე. გთხოვთ გადაამოწმოთ თქვენი პარამეტრები.</string>
    <!-- Content description (not visible, for screen readers etc.) for the Resync tabs button -->
    <string name="resync_button_content_description">კვლავ დასინქრონება</string>
    <!-- Browser menu button that opens the find in page menu -->
    <string name="browser_menu_find_in_page">პოვნა გვერდზე</string>
    <!-- Browser menu button that opens the find in page menu -->
    <string name="browser_menu_find_in_page_2">პოვნა გვერდზე…</string>
    <!-- Browser menu button that opens the translations dialog, which has options to translate the current browser page. -->
    <string name="browser_menu_translations">გვერდის თარგმნა</string>
    <!-- Browser menu button that saves the current tab to a collection -->
    <string name="browser_menu_save_to_collection">კრებულში შენახვა…</string>
    <!-- Browser menu button that saves the current tab to a collection -->
    <string name="browser_menu_save_to_collection_2">კრებულში შენახვა</string>
    <!-- Browser menu button that open a share menu to share the current site -->
    <string name="browser_menu_share">გაზიარება</string>
    <!-- Browser menu button that open a share menu to share the current site -->
    <string name="browser_menu_share_2">გაზიარება…</string>
    <!-- Browser menu button shown in custom tabs that opens the current tab in Fenix
        The first parameter is the name of the app defined in app_name (for example: Fenix) -->
    <string name="browser_menu_open_in_fenix">გახსნის %1$s</string>
    <!-- Browser menu text shown in custom tabs to indicate this is a Fenix tab
        The first parameter is the name of the app defined in app_name (for example: Fenix) -->
    <string name="browser_menu_powered_by">უზრუნველყოფს %1$s</string>
    <!-- Browser menu text shown in custom tabs to indicate this is a Fenix tab
        The first parameter is the name of the app defined in app_name (for example: Fenix) -->
    <string name="browser_menu_powered_by2">უზრუნველყოფს %1$s</string>
    <!-- Browser menu button to put the current page in reader mode -->
    <string name="browser_menu_read">კითხვის რეჟიმი</string>
    <!-- Browser menu button content description to close reader mode and return the user to the regular browser -->
    <string name="browser_menu_read_close">კითხვის რეჟიმის დახურვა</string>
    <!-- Browser menu button to open the current page in an external app -->
    <string name="browser_menu_open_app_link">გახსნა პროგრამით</string>

    <!-- Browser menu button to show reader view appearance controls e.g. the used font type and size -->
    <string name="browser_menu_customize_reader_view">კითხვის რეჟიმის მორგება</string>
    <!-- Browser menu button to show reader view appearance controls e.g. the used font type and size -->
    <string name="browser_menu_customize_reader_view_2">კითხვის ხედის მორგება</string>
    <!-- Browser menu label for adding a bookmark -->
    <string name="browser_menu_add">დამატება</string>
    <!-- Browser menu label for editing a bookmark -->
    <string name="browser_menu_edit">ჩასწორება</string>

    <!-- Button shown on the home page that opens the Customize home settings -->
    <string name="browser_menu_customize_home_1">საწყისი გვერდის მორგება</string>

    <!-- Browser menu label to sign in to sync on the device using Mozilla accounts -->
    <string name="browser_menu_sign_in">შესვლა</string>
    <!-- Browser menu caption label for the "Sign in" browser menu item described in `browser_menu_sign_in` -->
    <string name="browser_menu_sign_in_caption">დაასინქრონეთ პაროლები, ჩანართები და სხვა</string>
    <!-- Browser menu label to sign back in to sync on the device when the user's account needs to be reauthenticated -->
    <string name="browser_menu_sign_back_in_to_sync">შესვლა სინქრონიზაციისთვის</string>
    <!-- Browser menu caption label for the "Sign back in to sync" browser menu item described in `browser_menu_sign_back_in_to_sync` when there is an error in syncing -->
    <string name="browser_menu_syncing_paused_caption">დასინქრონება შეჩერებულია</string>
    <!-- Browser menu label that creates a private tab -->
    <string name="browser_menu_new_private_tab">ახალი პირადი ჩანართი</string>
    <!-- Browser menu label that navigates to the Password screen -->
    <string name="browser_menu_passwords">პაროლები</string>
    <!-- Browser menu label that navigates to the SUMO page for the Firefox for Android release notes.
         The first parameter is the name of the app defined in app_name (for example: Fenix)-->
    <string name="browser_menu_new_in_firefox">რა სიახლეებითაა %1$s</string>
    <!-- Browser menu label that toggles the request for the desktop site of the currently visited page -->
    <string name="browser_menu_switch_to_desktop_site">სრული საიტი</string>

    <!-- Browser menu label that toggles the request for the mobile site of the currently visited page -->
    <string name="browser_menu_switch_to_mobile_site">მობილურის საიტი</string>
    <!-- Browser menu label that navigates to the page tools sub-menu -->
    <string name="browser_menu_tools">ხელსაწყოები</string>
    <!-- Content description (not visible, for screen readers etc.): Back button for all menu redesign sub-menu -->
    <string name="browser_menu_back_button_content_description">მთავარ მენიუზე დაბრუნება</string>
    <!-- Content description (not visible, for screen readers etc.) for bottom sheet handlebar main menu. -->
    <string name="browser_main_menu_handlebar_content_description">მთავარი მენიუს ფურცლის დახურვა</string>
    <!-- Content description (not visible, for screen readers etc.) for main menu help button. -->
    <string name="browser_main_menu_content_description_help_button">დახმარება</string>
    <!-- Content description (not visible, for screen readers etc.) for main menu settings button. -->
    <string name="browser_main_menu_content_description_settings_button">პარამეტრები</string>

    <!-- Content description (not visible, for screen readers etc.) for bottom sheet handlebar extensions menu. -->
    <string name="browser_extensions_menu_handlebar_content_description">გაფართოების მენიუს ფურცლის დახურვა</string>
    <!-- Content description (not visible, for screen readers etc.) for bottom sheet handlebar save menu. -->
    <string name="browser_save_menu_handlebar_content_description">შენახვის მენიუს ფურცლის დახურვა</string>
    <!-- Content description (not visible, for screen readers etc.) for bottom sheet handlebar tools menu. -->
    <string name="browser_tools_menu_handlebar_content_description">ხელსაწყოების მენიუს ფურცლის დახურვა</string>
    <!-- Content description (not visible, for screen readers etc.) for bottom sheet handlebar custom tab menu. -->
    <string name="browser_custom_tab_menu_handlebar_content_description">მორგებული ჩანართის ფურცლის დახურვა</string>
    <!-- Browser menu description that describes the various tools related menu items inside of the tools sub-menu -->
    <string name="browser_menu_tools_description_with_translate" moz:removedIn="134" tools:ignore="UnusedResources">წაკითხვის ხედი, თარგმნა, ამობეჭდვა, გაზიარება, აპის გახსნა</string>

    <!-- Browser menu description that describes the various tools related menu items inside of the tools sub-menu -->
    <string name="browser_menu_tools_description" moz:removedIn="134" tools:ignore="UnusedResources">წაკითხვის ხედი, თარგმნა, ამობეჭდვა, გაზიარება, აპის გახსნა</string>
    <!-- Browser menu description that describes the various tools related menu items inside of the tools sub-menu
         The first parameter is the label of the report site issue (for example: Report Site issue) -->
    <string name="browser_menu_tools_description_with_translate_with_report_site" moz:removedIn="135" tools:ignore="UnusedResources">საკითხავი ხედი, თარგმნა, %s, ბეჭდვა, გაზიარება, აპის გახსნა</string>
    <!-- Browser menu description that describes the various tools related menu items inside of the tools sub-menu when the "Report broken site" feature is available-->
    <string name="browser_menu_tools_description_with_translate_with_report_site_2">საკითხავი ხედი, თარგმნა, გაუმართაობის მოხსენება, ბეჭდვა, გაზიარება, აპის გახსნა</string>
    <!-- Browser menu description that describes the various tools related menu items inside of the tools sub-menu -->
    <string name="browser_menu_tools_description_with_translate_without_report_site">საკითხავი ხედი, თარგმნა, ბეჭდვა, გაზიარება, აპის გახსნა</string>
    <!-- Browser menu description that describes the various tools related menu items inside of the tools sub-menu
         The first parameter is the label of the report site issue (for example: Report Site issue) -->
    <string name="browser_menu_tools_description_with_report_site" moz:removedIn="135" tools:ignore="UnusedResources">საკითხავი ხედი, %s, ბეჭდვა, გაზიარება, აპის გახსნა</string>
    <!-- Browser menu description that describes the various tools related menu items inside of the tools sub-menu when the "Report broken site" feature is available-->
    <string name="browser_menu_tools_description_with_report_site_2">საკითხავი ხედი, გაუმართაობის მოხსენება, ბეჭდვა, გაზიარება, აპის გახსნა</string>
    <!-- Browser menu description that describes the various tools related menu items inside of the tools sub-menu -->
    <string name="browser_menu_tools_description_without_report_site">წაკითხვის ხედი, თარგმნა, ამობეჭდვა, გაზიარება, აპის გახსნა</string>
    <!-- Browser menu label that navigates to the save sub-menu, which contains various save related menu items such as
         bookmarking a page, saving to collection, shortcut or as a PDF, and adding to home screen -->
    <string name="browser_menu_save">შენახვა</string>
    <!-- Browser menu description that describes the various save related menu items inside of the save sub-menu -->
    <string name="browser_menu_save_description">ჩანიშვნა, მალსახმობი, მთავარი გვერდი, კრებული, PDF</string>
    <!-- Browser menu label that bookmarks the currently visited page -->
    <string name="browser_menu_bookmark_this_page">ამ გვერდის ჩანიშვნა</string>
    <!-- Browser menu label that navigates to the edit bookmark screen for the current bookmarked page -->
    <string name="browser_menu_edit_bookmark">სანიშნის ჩასწორება</string>
    <!-- Browser menu label that the saves the currently visited page as a PDF -->
    <string name="browser_menu_save_as_pdf">შეინახოს PDF…</string>
    <!-- Browser menu label for turning ON reader view of the current visited page -->
    <string name="browser_menu_turn_on_reader_view">საკითხავი ხედის ჩართვა</string>
    <!-- Browser menu label for turning OFF reader view of the current visited page -->
    <string name="browser_menu_turn_off_reader_view">საკითხავი ხედის გამორთვა</string>
    <!-- Browser menu button that reopens a private tab as a regular tab -->
<<<<<<< HEAD
    <string name="browser_menu_open_in_normal_tab">გადასვლა ჩვეულებრივ ჩანართზე</string>dsa
=======
    <string name="browser_menu_open_in_normal_tab">გადასვლა ჩვეულებრივ ჩანართზე</string>
>>>>>>> 07ff4473
    <!-- Browser menu label for navigating to the translation feature, which provides language translation options the current visited page -->
    <string name="browser_menu_translate_page">გვერდის თარგმნა…</string>

    <!-- Browser menu label for navigating to the Web Compat Reporter feature, which provides users the ability to send bug reports for broken sites. -->
    <string name="browser_menu_webcompat_reporter">გაუმართაობის მოხსენება…</string>
    <!-- Browser menu label that is displayed when the current page has been translated by the translation feature.
         The first parameter is the name of the language that page was translated to (e.g. English). -->
    <string name="browser_menu_translated_to">%1$s თარგმანი</string>

    <!-- Browser menu label for the print feature -->
    <string name="browser_menu_print">ბეჭდვა…</string>
    <!-- Browser menu label for the Delete browsing data on quit feature.
        The first parameter is the name of the app defined in app_name (for example: Fenix). -->
    <string name="browser_menu_delete_browsing_data_on_quit">დაიხუროს %1$s</string>

    <!-- Menu "contextual feature recommendation" (CFR) -->
    <!-- Text for the title in the contextual feature recommendation popup promoting the menu feature. -->
    <string name="menu_cfr_title">სიახლე: მეტად მოქნილი მენიუ</string>
    <!-- Text for the message in the contextual feature recommendation popup promoting the menu feature. -->
    <string name="menu_cfr_body">მონახეთ, რაც სწრაფად გესაჭიროებათ, პირადი თვალიერებიდან დაწყებული მოქმედებების შენახვით დამთავრებული.</string>

    <!-- Extensions management fragment -->
    <!-- Text displayed when there are no extensions to be shown -->
    <string name="extensions_management_no_extensions">გაფართოებები არაა</string>

    <!-- Browser Toolbar -->
    <!-- Content description for the Home screen button on the browser toolbar -->
    <string name="browser_toolbar_home">მთავარი ეკრანი</string>

    <!-- Content description (not visible, for screen readers etc.): Erase button: Erase the browsing
         history and go back to the home screen. -->
    <string name="browser_toolbar_erase">ისტორიის გასუფთავება</string>

    <!-- Content description for the translate page toolbar button that opens the translations dialog when no translation has occurred. -->
    <string name="browser_toolbar_translate">გვერდის თარგმნა</string>

    <!-- Content description (not visible, for screen readers etc.) for the translate page toolbar button that opens the translations dialog when the page is translated successfully.
         The first parameter is the name of the language that is displayed in the original page. (For example: English)
         The second parameter is the name of the language which the page was translated to. (For example: French) -->
    <string name="browser_toolbar_translated_successfully">თარგმანი ენებს შორის %1$s და %2$s.</string>

    <!-- Locale Settings Fragment -->
    <!-- Content description for tick mark on selected language -->
    <string name="a11y_selected_locale_content_description">შერჩეული ენა</string>
    <!-- Text for default locale item -->
    <string name="default_locale_text">მოწყობილობის ენის მიხედვით</string>
    <!-- Placeholder text shown in the search bar before a user enters text -->
    <string name="locale_search_hint">ენის ძიება</string>

    <!-- Search Fragment -->
    <!-- Button in the search view that lets a user search by scanning a QR code -->
<<<<<<< HEAD
    <string name="search_scan_button" moz:removedIn="133" tools:ignore="UnusedResources">წაკითხვა</string>
    <!-- Button in the search view that lets a user search by scanning a QR code -->
=======
>>>>>>> 07ff4473
    <string name="search_scan_button_2">QR-კოდის წაკითხვა</string>
    <!-- Button in the search view when shortcuts are displayed that takes a user to the search engine settings -->
    <string name="search_shortcuts_engine_settings">საძიებო სისტემის პარამეტრები</string>
    <!-- Button in the search view that lets a user navigate to the site in their clipboard -->
    <string name="awesomebar_clipboard_title">ბმულის შევსება აღებული ასლით</string>
    <!-- Button in the search suggestions onboarding that allows search suggestions in private sessions -->
    <string name="search_suggestions_onboarding_allow_button">დაშვება</string>
    <!-- Button in the search suggestions onboarding that does not allow search suggestions in private sessions -->
    <string name="search_suggestions_onboarding_do_not_allow_button">აკრძალვა</string>
    <!-- Search suggestion onboarding hint title text -->
    <string name="search_suggestions_onboarding_title">გსურთ ძიების შემოთავაზებები პირად ფანჯრებში?</string>
    <!-- Search suggestion onboarding hint description text, first parameter is the name of the app defined in app_name (for example: Fenix)-->
    <string name="search_suggestions_onboarding_text">%s გაუზიარებს საძიებო სისტემას, მისამართების ველში აკრეფილ ტექსტს.</string>

    <!-- Search engine suggestion title text. The first parameter is the name of the suggested engine-->
    <string name="search_engine_suggestions_title">საძიებოდ %s</string>
    <!-- Search engine suggestion description text -->
    <string name="search_engine_suggestions_description">მოიძიეთ პირდაპირ მისამართების ველიდან</string>

    <!-- Menu option in the search selector menu to open the search settings -->
    <string name="search_settings_menu_item">ძიების პარამეტრები</string>

    <!-- Header text for the search selector menu -->
    <string name="search_header_menu_item_2">საძიებოდ გამოიყენეთ:</string>

<<<<<<< HEAD
    <!-- Content description (not visible, for screen readers etc.): Search engine icon. The first parameter is the search engine name (for example: DuckDuckGo). -->
    <string name="search_engine_icon_content_description" tools:ignore="UnusedResources" moz:removedIn="133">%s საძიებო </string>

    <!-- Content description (not visible, for screen readers etc.): Search engine icon.
    The parameter is the search engine name (for example: DuckDuckGo). -->
    <string name="search_engine_icon_content_description_1">საძიებო სისტემა: %s</string>
=======
    <!-- Content description (not visible, for screen readers etc.): Search engine icon.
    The parameter is the search engine name (for example: DuckDuckGo). -->
    <string name="search_engine_icon_content_description_1">საძიებო სისტემა: %s</string>

    <!-- Content description (not visible, for screen readers etc.) of the search engine selector from the search toolbar.
    The parameter is the search engine name (for example: DuckDuckGo).
    The colon character (in "%s:") is intended to have the screen reader make a small pause between the search engine name and the description of the button. -->
    <string name="search_engine_selector_content_description">%s: საძიებო სისტემის ამრჩევი</string>
>>>>>>> 07ff4473

    <!-- Home onboarding -->
    <!-- Home onboarding dialog welcome screen title text. -->
    <string name="onboarding_home_welcome_title_2">კეთილი იყოს თქვენი ფეხი მეტად პირად ინტერნეტსივრცეში</string>
    <!-- Home onboarding dialog welcome screen description text. -->
    <string name="onboarding_home_welcome_description">მეტი ფერი. გაუმჯობესებული პირადულობა. ხალხის მოგებაზე წინ დაყენება მუდამ.</string>
    <!-- Home onboarding dialog sign into sync screen title text. -->
    <string name="onboarding_home_sync_title_3">ეკრანებს შორის გადართვა ჯერ არნახული სიმარტივით</string>
    <!-- Home onboarding dialog sign into sync screen description text. -->
    <string name="onboarding_home_sync_description">განაგრძეთ იქიდან, სადაც შეჩერდით, სხვა მოწყობილობიდან ჩანართების წამოღებით ახლა უკვე საწყის გვერდზე.</string>
    <!-- Text for the button to continue the onboarding on the home onboarding dialog. -->
    <string name="onboarding_home_get_started_button">დაიწყეთ</string>
    <!-- Text for the button to navigate to the sync sign in screen on the home onboarding dialog. -->
    <string name="onboarding_home_sign_in_button">შესვლა</string>
    <!-- Text for the button to skip the onboarding on the home onboarding dialog. -->
    <string name="onboarding_home_skip_button">გამოტოვება</string>
    <!-- Onboarding home screen sync popup dialog message, shown on top of Recent Synced Tabs in the Jump back in section. -->
    <string name="sync_cfr_message">თქვენი ჩანართები სინქრონდება! განაგრძეთ იქიდანვე, სადაც შეჩერდით სხვა მოწყობილობაზე.</string>

    <!-- Content description (not visible, for screen readers etc.): Close button for the home onboarding dialog -->
    <string name="onboarding_home_content_description_close_button">დახურვა</string>

    <!-- Juno first user onboarding flow experiment, strings are marked unused as they are only referenced by Nimbus experiments. -->
    <!-- Description for learning more about our privacy notice. -->
    <string name="juno_onboarding_privacy_notice_text" tools:ignore="BrandUsage">Firefox-ის პირადულობის განაცხადი</string>
    <!-- Title for set firefox as default browser screen used by Nimbus experiments. -->
    <string name="juno_onboarding_default_browser_title_nimbus_2">ჩვენ ვზრუნავთ თქვენს უსაფრთხოებაზე</string>
    <!-- Title for set firefox as default browser screen used by Nimbus experiments.
        Note: The word "Firefox" should NOT be translated -->
    <string name="juno_onboarding_default_browser_title_nimbus_3" tools:ignore="BrandUsage,UnusedResources">გაარკვიეთ, რითაა მილიონობით ხალხის რჩეული Firefox</string>
    <!-- Title for set firefox as default browser screen used by Nimbus experiments. -->
    <string name="juno_onboarding_default_browser_title_nimbus_4" tools:ignore="UnusedResources">უსაფრთხო თვალიერება მეტი არჩევანით</string>
<<<<<<< HEAD
    <!-- Description for set firefox as default browser screen used by Nimbus experiments. -->
    <string name="juno_onboarding_default_browser_description_nimbus_3">ჩვენი ბრაუზერი არამომგებიანი დაწესებულებისგანაა და გეხმარებათ აირიდოთ კომპანიებისგან ფარული თვალთვალი ვებსივრცით სარგებლობისას.</string>
    <!-- Description for set firefox as default browser screen used by Nimbus experiments. -->
    <string name="juno_onboarding_default_browser_description_nimbus_4" tools:ignore="UnusedResources">100 მილიონზე მეტი ადამიანი იცავს თავის პირადულობას არამომგებიანი დაწესებულების მიერ მხარდაჭერილი ბრაუზერის არჩევით.</string>
    <!-- Description for set firefox as default browser screen used by Nimbus experiments. -->
=======
    <!-- Description for set firefox as default browser screen used by Nimbus experiments. -->
    <string name="juno_onboarding_default_browser_description_nimbus_3">ჩვენი ბრაუზერი არამომგებიანი დაწესებულებისგანაა და გეხმარებათ აირიდოთ კომპანიებისგან ფარული თვალთვალი ვებსივრცით სარგებლობისას.</string>
    <!-- Description for set firefox as default browser screen used by Nimbus experiments. -->
    <string name="juno_onboarding_default_browser_description_nimbus_4" tools:ignore="UnusedResources">100 მილიონზე მეტი ადამიანი იცავს თავის პირადულობას არამომგებიანი დაწესებულების მიერ მხარდაჭერილი ბრაუზერის არჩევით.</string>
    <!-- Description for set firefox as default browser screen used by Nimbus experiments. -->
>>>>>>> 07ff4473
    <string name="juno_onboarding_default_browser_description_nimbus_5" tools:ignore="UnusedResources">ცნობილი მეთვალყურეები? იზღუდება თავისთავად. გაფართოებები? 700-ვე შეგიძლიათ მოსინჯოთ. PDF? ჩვენი ჩაშენებული წამკითხველით უადვილესი გამოსაყენებელია.</string>
    <!-- Text for the button to set firefox as default browser on the device -->
    <string name="juno_onboarding_default_browser_positive_button" tools:ignore="UnusedResources">ნაგულისხმევ ბრაუზერად დაყენება</string>
    <!-- Text for the button dismiss the screen and move on with the flow -->
    <string name="juno_onboarding_default_browser_negative_button" tools:ignore="UnusedResources">ახლა არა</string>
    <!-- Title for sign in to sync screen. -->
    <string name="juno_onboarding_sign_in_title_2">დაშიფრეთ ყველაფერი მოწყობილობებს შორის გადართვისას</string>
    <!-- Description for sign in to sync screen. Nimbus experiments do not support string placeholders.
     Note: The word "Firefox" should NOT be translated -->
    <string name="juno_onboarding_sign_in_description_3" tools:ignore="BrandUsage">Firefox შიფრავს თქვენს პაროლებს, სანიშნებს და ა. შ. დასინქრონებისას.</string>
    <!-- Text for the button to sign in to sync on the device -->
    <string name="juno_onboarding_sign_in_positive_button" tools:ignore="UnusedResources">შესვლა</string>
    <!-- Text for the button dismiss the screen and move on with the flow -->
    <string name="juno_onboarding_sign_in_negative_button" tools:ignore="UnusedResources">ახლა არა</string>
    <!-- Title for enable notification permission screen used by Nimbus experiments. Nimbus experiments do not support string placeholders.
        Note: The word "Firefox" should NOT be translated -->
    <string name="juno_onboarding_enable_notifications_title_nimbus_2" tools:ignore="BrandUsage">შეტყობინებები დაგეხმარებათ, მეტად უსაფრთხოდ გამოიყენოთ Firefox</string>
    <!-- Description for enable notification permission screen used by Nimbus experiments. Nimbus experiments do not support string placeholders.
       Note: The word "Firefox" should NOT be translated -->
    <string name="juno_onboarding_enable_notifications_description_nimbus_2" tools:ignore="BrandUsage">დაცულად გაგზავნეთ ჩანართები თქვენს მოწყობილობებს შორის და აღმოაჩინეთ Firefox-ის სხვა საშუალებები პირადულობისთვის.</string>
    <!-- Text for the button to request notification permission on the device -->
    <string name="juno_onboarding_enable_notifications_positive_button" tools:ignore="UnusedResources">შეტყობინებების ჩართვა</string>
    <!-- Text for the button dismiss the screen and move on with the flow -->
    <string name="juno_onboarding_enable_notifications_negative_button" tools:ignore="UnusedResources">ახლა არა</string>

    <!-- Title for add search widget screen used by Nimbus experiments. Nimbus experiments do not support string placeholders.
        Note: The word "Firefox" should NOT be translated -->
    <string name="juno_onboarding_add_search_widget_title" tools:ignore="BrandUsage,UnusedResources">სცადეთ Firefox-ის საძიებო სამარჯვი</string>

    <!-- Description for add search widget screen used by Nimbus experiments. Nimbus experiments do not support string placeholders.
        Note: The word "Firefox" should NOT be translated -->
    <string name="juno_onboarding_add_search_widget_description" tools:ignore="BrandUsage,UnusedResources">Firefox-ის სამარჯვის გამოტანით მთავარ ეკრანზე მარტივი წვდომა გექნებათ პირადულობის უწინარესობის უზრუნველმყოფ და საიტთაშორისი მეთვალყურეების ამრიდებელ ბრაუზერთან.</string>
    <!-- Text for the button to add search widget on the device used by Nimbus experiments. Nimbus experiments do not support string placeholders.
        Note: The word "Firefox" should NOT be translated -->
    <string name="juno_onboarding_add_search_widget_positive_button" tools:ignore="BrandUsage,UnusedResources">Firefox-სამარჯვის დამატება</string>
    <!-- Text for the button to dismiss the screen and move on with the flow -->
    <string name="juno_onboarding_add_search_widget_negative_button" tools:ignore="UnusedResources">ახლა არა</string>

    <!-- Onboarding header for the add-ons card used by Nimbus experiments. Nimbus experiments do not support string placeholders.
    Note: The word "Firefox" should NOT be translated -->
    <string name="onboarding_add_on_header" tools:ignore="BrandUsage,UnusedResources">მოირგეთ თქვენი Firefox გაფართოებებით</string>
    <!-- Onboarding sub header for the add-ons card, used by Nimbus experiments. -->
    <string name="onboarding_add_on_sub_header" tools:ignore="UnusedResources">დაამატეთ გარეშე მხარის გაფართოებები გაუმჯობესებული უსაფრთხოებისთვის, სარგებლიანობისთვის და ა. შ.</string>
    <!-- Onboarding add-ons card, for checking more add-ons on, used by Nimbus experiments. -->
<<<<<<< HEAD
    <string name="onboarding_add_on_explore_more_extensions" tools:ignore="UnusedResources" moz:removedIn="133">მოიძიეთ სხვა გაფართოებები.</string>
    <!-- Onboarding add-ons card, button for start browsing, used by Nimbus experiments. -->
    <string name="onboarding_add_on_start_browsing_button" tools:ignore="UnusedResources" moz:removedIn="133">დაიწყეთ გვერდების მონახულება.</string>
    <!-- Onboarding add-ons card, for checking more add-ons on, used by Nimbus experiments. -->
=======
>>>>>>> 07ff4473
    <string name="onboarding_add_on_explore_more_extensions_2">მოიძიეთ სხვა გაფართოებები</string>
    <!-- Onboarding add-ons card, button for start browsing, used by Nimbus experiments. -->
    <string name="onboarding_add_on_start_browsing_button_2">დაიწყეთ მოგზაურობა ინტერნეტში</string>
    <!-- Ublock name for the onboarding add-ons card, used by Nimbus experiments. Note: The word "Ublock Origin" is a brand name should NOT be translated -->
    <string name="onboarding_add_on_ublock_name" tools:ignore="UnusedResources">uBlock Origin</string>
    <!-- Ublock description for the onboarding add-ons card, used by Nimbus experiments. -->
    <string name="onboarding_add_on_ublock_description" tools:ignore="UnusedResources">შეზღუდეთ რეკლამები ქმედითად და შედეგიანად.</string>
    <!-- Privacy Badger name for the onboarding add-ons card, used by Nimbus experiments. Note: The word "Privacy Badger" is a brand name should NOT be translated -->
    <string name="onboarding_add_on_privacy_badger_name" tools:ignore="UnusedResources">Privacy Badger</string>
    <!-- Privacy Badger description for the onboarding add-ons card, used by Nimbus experiments. -->
    <string name="onboarding_add_on_privacy_badger_description" tools:ignore="UnusedResources">თვალთვალის საწინააღმდეგო ძვირფასეულობა. შეზღუდეთ უხილავი მეთვალყურეები და ჯაშუშური რეკლამები.</string>
    <!-- Search by Image name for the onboarding add-ons card, used by Nimbus experiments. Note: The word "Search by Image" is a brand name should NOT be translated -->
    <string name="onboarding_add_on_search_by_image_name" tools:ignore="UnusedResources">Search by Image</string>
    <!-- Search by Image description for the onboarding add-ons card, used by Nimbus experiments. -->
    <string name="onboarding_add_on_search_by_image_description" tools:ignore="UnusedResources">სურათმა მიიქცია თქვენი ყურადღება და გსურთ, უკეთ გაეცნოთ.</string>
    <!-- Dark Reader name for the onboarding add-ons card, used by Nimbus experiments. Note: The word "Dark Reader" is a brand name should NOT be translated -->
    <string name="onboarding_add_on_dark_reader_name" tools:ignore="UnusedResources">Dark Reader</string>
    <!-- Privacy Badger description for the onboarding add-ons card, used by Nimbus experiments. -->
    <string name="onboarding_add_on_dark_reader_description" tools:ignore="UnusedResources">მორგებული მუქი რეჟიმი მობილური ვებგვერდებისთვის.</string>
    <!-- Label for the number of reviews for an add-on. The parameter is for the formatted number of reviews e.g. "1,234", "12,345", "123,456". -->
    <string name="onboarding_add_on_reviews_label">მიმოხილვა: %1$s</string>
    <!-- Content description for the add-on icon. -->
    <string name="onboarding_add_on_icon_content_description">დამატების ხატულა</string>

    <!-- Content description for the an installed add-on icon. -->
    <string name="onboarding_installed_add_on_icon_content_description">ჩადგმული დამატების ხატულა</string>
    <!-- Content description for the an installing add-on icon. -->
    <string name="onboarding_installing_add_on_icon_content_description">ჩასადგმელი დამატების ხატულა</string>
    <!-- Content description for the add add-on button. -->
    <string name="onboarding_add_on_add_button_content_description">დამატების ჩასადგმელი ღილაკი</string>
    <!-- Content description for the star rating group. -->
    <string name="onboarding_add_on_star_rating_content_description">%1$s შეფასება 5-იდან</string>
    <!-- Title for the privacy preferences dialog shown during onboarding. Note: The word "Firefox" should NOT be translated. -->
<<<<<<< HEAD
    <string name="onboarding_preferences_dialog_title" tools:ignore="BrandUsage,UnusedResources">დაგვეხმარეთ, გავაუმჯობესოთ Firefox</string>
    <!-- Title for the crash reporting option in the privacy preferences dialog shown during onboarding. -->
    <string name="onboarding_preferences_dialog_crash_reporting_title" tools:ignore="UnusedResources">უეცარი გათიშვის მოხსენებების თვითგაგზავნა</string>
    <!-- Description for the crash reporting option in the privacy preferences dialog shown during onboarding. -->
    <string name="onboarding_preferences_dialog_crash_reporting_description" tools:ignore="UnusedResources">უეცარი გათიშვის მოხსენებები საშუალებას გვაძლევს, გამოვავლინოთ და მოვაგვაროთ ბრაუზერის ხარვეზები. მოხსენებები შეიძლება შეიცავდეს პირად ან საფრთხილო მონაცემებს.</string>
    <!-- Learn more link for the crash reporting option in the privacy preferences dialog shown during onboarding. -->
    <string name="onboarding_preferences_dialog_crash_reporting_learn_more" tools:ignore="UnusedResources">ვრცლად უეცარი გათიშვების მოხსენებებზე</string>
    <!-- Title for the usage data option in the privacy preferences dialog shown during onboarding. Note: The word "Mozilla" should NOT be translated. -->
    <string name="onboarding_preferences_dialog_usage_data_title" tools:ignore="UnusedResources">ტექნიკური და გამოყენების მონაცემები გაეგზავნოს Mozilla-ს</string>

    <!-- Description for the usage data option in the privacy preferences dialog shown during onboarding. Note: The word "Firefox" should NOT be translated. -->
    <string name="onboarding_preferences_dialog_usage_data_description" tools:ignore="BrandUsage,UnusedResources">მონაცემები თქვენი მოწყობილობის, აპარატურული გაწყობისა და Firefox-ის მოხმარების შესახებ გვეხმარება შესაძლებლობების, წარმადობისა და მდგრადობის გაუმჯობესებაში ყველა მომხმარებლისთვის.</string>
    <!-- Learn more link for the usage data option in the privacy preferences dialog shown during onboarding. -->
    <string name="onboarding_preferences_dialog_usage_data_learn_more" tools:ignore="UnusedResources">ვრცლად გამოყენების მონაცემებზე</string>
    <!-- Positive button label for the privacy preferences dialog shown during onboarding. -->
    <string name="onboarding_preferences_dialog_positive_button" tools:ignore="UnusedResources">მზადაა</string>
    <!-- Negative button label for the privacy preferences dialog shown during onboarding. -->
    <string name="onboarding_preferences_dialog_negative_button" tools:ignore="UnusedResources">გაუქმება</string>
    <!-- Terms of service onboarding title card label. 'Firefox' intentionally hardcoded here-->
    <string name="onboarding_welcome_to_firefox" tools:ignore="UnusedResources,BrandUsage">მოგესალმებათ Firefox</string>
    <!-- Terms of service onboarding page continue button label. -->
    <string name="onboarding_term_of_service_agree_and_continue_button_label" tools:ignore="UnusedResources">თანხმობა და გაგრძელება</string>
    <!-- Line one of the terms of service onboarding page. 'Firefox' is intentionally hardcoded. %1$s is replaced by an active link, using onboarding_term_of_service_line_one_link_text as text (“Terms of Service”). -->
    <string name="onboarding_term_of_service_line_one" tools:ignore="UnusedResources,BrandUsage">გაგრძელებით ეთანხმებით %1$s, რომელსაც გთავაზობთ Firefox.</string>
    <!-- Used as text for the link in onboarding_term_of_service_line_one. -->
    <string name="onboarding_term_of_service_line_one_link_text" tools:ignore="UnusedResources,BrandUsage">მომსახურების პირობებს</string>
    <!-- Line two of the terms of service onboarding page. 'Firefox' is intentionally hardcoded. %1$s is replaced by an active link, using onboarding_term_of_service_line_two_link_text as text (Privacy Notice”). -->
    <string name="onboarding_term_of_service_line_two" tools:ignore="UnusedResources,BrandUsage">Firefox ზრუნავს თქვენს პირადულობაზე. ვრცლად, იხილეთ %1$s.</string>
    <!-- Used as text for the link in onboarding_term_of_service_line_two. -->
    <string name="onboarding_term_of_service_line_two_link_text" tools:ignore="UnusedResources,BrandUsage">პირადულობის დებულება</string>
    <!-- Line three of the terms of service onboarding page. 'Firefox' and 'Mozilla' are intentionally hardcoded. %1$S is replaced by an active link, using onboarding_term_of_service_line_three_link_text as text (Manage”). -->
    <string name="onboarding_term_of_service_line_three" tools:ignore="UnusedResources,BrandUsage">ბრაუზერის გასაუმჯობესებლად Firefox აგზავნის Mozilla-ში შემოწმებისა და გამოყენების შედეგებს. %1$s</string>
    <!-- Used as text for the link in onboarding_term_of_service_line_three. -->
    <string name="onboarding_term_of_service_line_three_link_text" tools:ignore="UnusedResources,BrandUsage">მართვა</string>
=======
    <string name="onboarding_preferences_dialog_title" tools:ignore="BrandUsage">დაგვეხმარეთ, გავაუმჯობესოთ Firefox</string>
    <!-- Title for the crash reporting option in the privacy preferences dialog shown during onboarding. -->
    <string name="onboarding_preferences_dialog_crash_reporting_title">უეცარი გათიშვის მოხსენებების თვითგაგზავნა</string>
    <!-- Description for the crash reporting option in the privacy preferences dialog shown during onboarding. -->
    <string name="onboarding_preferences_dialog_crash_reporting_description">უეცარი გათიშვის მოხსენებები საშუალებას გვაძლევს, გამოვავლინოთ და მოვაგვაროთ ბრაუზერის ხარვეზები. მოხსენებები შეიძლება შეიცავდეს პირად ან საფრთხილო მონაცემებს.</string>
    <!-- Learn more link for the crash reporting option in the privacy preferences dialog shown during onboarding. -->
    <string name="onboarding_preferences_dialog_crash_reporting_learn_more" moz:removedIn="136" tools:ignore="UnusedResources">ვრცლად უეცარი გათიშვების მოხსენებებზე</string>
    <string name="onboarding_preferences_dialog_crash_reporting_learn_more_2">ვრცლად</string>
    <!-- Title for the usage data option in the privacy preferences dialog shown during onboarding. Note: The word "Mozilla" should NOT be translated. -->
    <string name="onboarding_preferences_dialog_usage_data_title">ტექნიკური და გამოყენების მონაცემები გაეგზავნოს Mozilla-ს</string>

    <!-- Description for the usage data option in the privacy preferences dialog shown during onboarding. Note: The word "Firefox" should NOT be translated. -->
    <string name="onboarding_preferences_dialog_usage_data_description" moz:removedIn="136" tools:ignore="BrandUsage,UnusedResources">მონაცემები თქვენი მოწყობილობის, აპარატურული გაწყობისა და იმის შესახებ, თუ როგორ გამოიყენება Firefox, გვეხმარება შესაძლებლობების, წარმადობისა და მდგრადობის გაუმჯობესებაში ყველა მომხმარებლისთვის.</string>
    <string name="onboarding_preferences_dialog_usage_data_description_2" tools:ignore="BrandUsage">მონაცემები თქვენი მოწყობილობის, აპარატურული გაწყობისა და იმის შესახებ, თუ როგორ გამოიყენება Firefox, გვეხმარება შესაძლებლობების, წარმადობისა და მდგრადობის საყოველთაო გაუმჯობესებაში.</string>
    <!-- Learn more link for the usage data option in the privacy preferences dialog shown during onboarding. -->
    <string name="onboarding_preferences_dialog_usage_data_learn_more" moz:removedIn="136" tools:ignore="UnusedResources">ვრცლად გამოყენების მონაცემებზე</string>
    <string name="onboarding_preferences_dialog_usage_data_learn_more_2">ვრცლად</string>
    <!-- Positive button label for the privacy preferences dialog shown during onboarding. -->
    <string name="onboarding_preferences_dialog_positive_button">მზადაა</string>
    <!-- Negative button label for the privacy preferences dialog shown during onboarding. -->
    <string name="onboarding_preferences_dialog_negative_button">გაუქმება</string>
    <!-- Terms of service onboarding title card label. 'Firefox' intentionally hardcoded here-->
    <string name="onboarding_welcome_to_firefox" tools:ignore="BrandUsage">მოგესალმებათ Firefox</string>
    <!-- Terms of service sub header label. -->
    <string name="onboarding_terms_of_service_sub_header" tools:ignore="UnusedResources" moz:removedIn="136">სწრაფი და დაცული მოგზაურობა ვებსივრცეში.</string>
    <string name="onboarding_terms_of_service_sub_header_2">გვერდების თვალიერება სწრაფად და დაცულად</string>
    <!-- Terms of service onboarding page continue button label. -->
    <string name="onboarding_term_of_service_agree_and_continue_button_label">თანხმობა და გაგრძელება</string>
    <!-- Line one of the terms of service onboarding page. %1$s is replaced by an active link, using onboarding_term_of_service_line_one_link_text as text (“Firefox Terms of Use”). -->
    <string name="onboarding_term_of_service_line_one" moz:removedIn="136" tools:ignore="BrandUsage, UnusedResources">გაგრძელებით ეთანხმებით %1$s, რომელსაც გთავაზობთ Firefox.</string>
    <string name="onboarding_term_of_service_line_one_2">თუ განაგრძობთ, თანახმა ხართ მიიღოთ %1$s.</string>
    <!-- Used as text for the link in onboarding_term_of_service_line_one. -->
    <string name="onboarding_term_of_service_line_one_link_text" moz:removedIn="136" tools:ignore="UnusedResources">მომსახურების პირობებს</string>
    <string name="onboarding_term_of_service_line_one_link_text_2" tools:ignore="BrandUsage">გამოყენების პირობები, რომელსაც გთავაზობთ Firefox</string>
    <!-- Line two of the terms of service onboarding page. 'Firefox' is intentionally hardcoded. %1$s is replaced by an active link, using onboarding_term_of_service_line_two_link_text as text (“Privacy Notice”). -->
    <string name="onboarding_term_of_service_line_two" moz:removedIn="136" tools:ignore="UnusedResources,BrandUsage">Firefox ზრუნავს თქვენს პირადულობაზე. ვრცლად, იხილეთ %1$s.</string>
    <string name="onboarding_term_of_service_line_two_2" tools:ignore="BrandUsage">Firefox ზრუნავს თქვენს პირადულობაზე. ვრცლად, იხილეთ %1$s.</string>
    <!-- Used as text for the link in onboarding_term_of_service_line_two. -->
    <string name="onboarding_term_of_service_line_two_link_text">პირადულობის დებულება</string>
    <!-- Line three of the terms of service onboarding page. 'Firefox' and 'Mozilla' are intentionally hardcoded. %1$S is replaced by an active link, using onboarding_term_of_service_line_three_link_text as text (“Manage”). -->
    <string name="onboarding_term_of_service_line_three" tools:ignore="BrandUsage">ბრაუზერის გასაუმჯობესებლად Firefox აგზავნის Mozilla-ში შემოწმებისა და გამოყენების შედეგებს. %1$s</string>
    <!-- Used as text for the link in onboarding_term_of_service_line_three. -->
    <string name="onboarding_term_of_service_line_three_link_text">მართვა</string>
>>>>>>> 07ff4473
    <!-- Onboarding header for the toolbar selection card, used by Nimbus experiments. -->
    <string name="onboarding_customize_toolbar_title" tools:ignore="UnusedResources">ხელსაწყოთა ზოლის განთავსება</string>
    <!-- Onboarding sub header for toolbar selection card, used by Nimbus experiments. -->
    <string name="onboarding_customize_toolbar_description" tools:ignore="UnusedResources">ხელთ იქონიეთ საძიებო.</string>
    <!-- Onboarding label for 'Save and continue' button, used by Nimbus experiments. -->
    <string name="onboarding_save_and_continue_button">შეინახეთ და განაგრძეთ</string>
    <!-- Onboarding toolbar selection card label for 'skip' button, used by Nimbus experiments. -->
<<<<<<< HEAD
    <string name="onboarding_customize_toolbar_skip_button">გამოტოვება</string>
=======
    <string name="onboarding_customize_toolbar_skip_button" moz:removedIn="135" tools:ignore="UnusedResources">გამოტოვება</string>
>>>>>>> 07ff4473
    <!-- Onboarding toolbar selection card label for 'top' option, used by Nimbus experiments. -->
    <string name="onboarding_customize_toolbar_top_option">ზემოთ</string>
    <!-- Onboarding toolbar selection card label for 'bottom' option, used by Nimbus experiments. -->
    <string name="onboarding_customize_toolbar_bottom_option">ქვემოთ</string>

    <!-- Onboarding toolbar selection card content description for the main image. -->
    <string name="onboarding_customize_toolbar_main_image_content_description">თავსართად დიდი სურათი ხელსაწყოთა ზოლის ასარჩევად, რომელზეც გამოსახულია ხელსაწყოთა ზოლი.</string>
    <!-- Onboarding toolbar selection card content description for the toolbar placement image. %1$s is placeholder for either 'top' or 'bottom'. -->
    <string name="onboarding_customize_toolbar_placement_content_description" moz:removedIn="135" tools:ignore="UnusedResources">%1$s ხელსაწყოთა ზოლის გამოსახულება</string>

    <!-- Onboarding toolbar selection card content description for the toolbar placement image. -->
    <string name="onboarding_customize_toolbar_placement_bottom_content_description">ქვემოთ ხელსაწყოთა ზოლის გამოსახულება</string>
    <string name="onboarding_customize_toolbar_placement_top_content_description">ზემოთ ხელსაწყოთა ზოლის გამოსახულება</string>

<<<<<<< HEAD
=======
    <!-- Onboarding toolbar selection card label for 'Not now' button, used by Nimbus experiments. -->
    <string name="onboarding_customize_toolbar_not_now_button" moz:removedIn="136" tools:ignore="UnusedResources">ახლა არა</string>

>>>>>>> 07ff4473
    <!-- Onboarding header for the theme selection card, used by Nimbus experiments. -->
    <string name="onboarding_customize_theme_title" tools:ignore="UnusedResources">გაფორმების შერჩევა</string>
    <!-- Onboarding sub header for theme selection card, used by Nimbus experiments. -->
    <string name="onboarding_customize_theme_description" tools:ignore="UnusedResources">იხილეთ გვერდები ხელსაყრელი განათებით.</string>
    <!-- Onboarding label for 'Save and start browsing' button, used by Nimbus experiments. -->
    <string name="onboarding_save_and_start_button">შენახვა და გვერდების თვალიერება</string>
    <!-- Onboarding theme selection card label for 'skip' button, used by Nimbus experiments. -->
<<<<<<< HEAD
    <string name="onboarding_customize_theme_skip_button">აცილება</string>
=======
    <string name="onboarding_customize_theme_skip_button" moz:removedIn="135" tools:ignore="UnusedResources">აცილება</string>
>>>>>>> 07ff4473
    <!-- Onboarding theme selection card label for 'dark' option, used by Nimbus experiments. -->
    <string name="onboarding_customize_theme_dark_option">მუქი</string>
    <!-- Onboarding theme selection card label for 'light' option, used by Nimbus experiments. -->
    <string name="onboarding_customize_theme_light_option">ნათელი</string>
    <!-- Onboarding theme selection card label for 'System auto' option, used by Nimbus experiments. -->
    <string name="onboarding_customize_theme_system_option">თვითშერჩევით</string>
    <!-- Onboarding theme selection card content description for the main image. -->
    <string name="onboarding_customize_theme_main_image_content_description">თავსართად დიდი სურათი გაფორმების ასარჩევად, რომელზეც გამოსახულია ხელოვანი და ხელსაწყოები.</string>
    <!-- Onboarding theme selection card content description for the theme selection image. %1$s is placeholder for either 'system', 'light' or 'dark'. -->
    <string name="onboarding_customize_theme_content_description">%1$s გაფორმების გამოსახულება</string>

<<<<<<< HEAD
=======
    <!-- Onboarding theme selection card label for 'Not now' button, used by Nimbus experiments. -->
    <string name="onboarding_customize_theme_not_now_button" moz:removedIn="136" tools:ignore="UnusedResources">ახლა არა</string>

>>>>>>> 07ff4473
    <!-- Search Widget -->
    <!-- Content description for searching with a widget. The first parameter is the name of the application.-->
    <string name="search_widget_content_description_2">ახალი %1$s-ჩანართის გახსნა</string>
    <!-- Text preview for smaller sized widgets -->
    <string name="search_widget_text_short">ძიება</string>
    <!-- Text preview for larger sized widgets -->
    <string name="search_widget_text_long">ძიება ვებსივრცეში</string>

    <!-- Content description (not visible, for screen readers etc.): Voice search -->
    <string name="search_widget_voice">ხმოვანი ძიება</string>

    <!-- Preferences -->
    <!-- Title for the settings page-->
    <string name="settings">პარამეტრები</string>
    <!-- Preference category for general settings -->
    <string name="preferences_category_general">მთავარი</string>
    <!-- Preference category for all links about Fenix -->
    <string name="preferences_category_about">შესახებ</string>
    <!-- Preference category for settings related to changing the default search engine -->
    <string name="preferences_category_select_default_search_engine">შერჩევა</string>
    <!-- Preference for settings related to managing search shortcuts for the quick search menu -->
    <string name="preferences_manage_search_shortcuts_2">გამართეთ საძიებოები ასარჩევად</string>
    <!-- Summary for preference for settings related to managing search shortcuts for the quick search menu -->
    <string name="preferences_manage_search_shortcuts_summary">ძიების მენიუში ხილული საძიებოების ჩასწორება</string>
    <!-- Preference category for settings related to managing search shortcuts for the quick search menu -->
    <string name="preferences_category_engines_in_search_menu">ძიების მენიუში ხილული საძიებოები</string>
    <!-- Preference for settings related to changing the default search engine -->
    <string name="preferences_default_search_engine">ნაგულისხმევი საძიებო სისტემა</string>
    <!-- Preference for settings related to Search -->
    <string name="preferences_search">ძიება</string>

    <!-- Preference for settings related to Search engines -->
    <string name="preferences_search_engines">საძიებოები</string>
    <!-- Preference for settings related to Search engines suggestions-->
    <string name="preferences_search_engines_suggestions">შემოთავაზებები საძიებოებისგან</string>
    <!-- Preference Category for settings related to Search address bar -->
    <string name="preferences_settings_address_bar">მისამართის ველის პარამეტრები</string>
    <!-- Preference Category for settings to Firefox Suggest -->
    <string name="preference_search_address_bar_fx_suggest" tools:ignore="BrandUsage">მისამართების ველი – Firefox-შემოთავაზება</string>
    <!-- Preference link to Learn more about Firefox Suggest -->
    <string name="preference_search_learn_about_fx_suggest" tools:ignore="BrandUsage">ვრცლად Firefox-შემოთავაზების შესახებ</string>
    <!-- Preference link to rating Fenix on the Play Store -->
    <string name="preferences_rate">შეაფასეთ Google Play-ზე</string>
    <!-- Preference linking to about page for Fenix
        The first parameter is the name of the app defined in app_name (for example: Fenix) -->
    <string name="preferences_about">%1$s – შესახებ</string>

    <!-- Preference for settings related to changing the default browser -->
    <string name="preferences_set_as_default_browser">ნაგულისხმევ ბრაუზერად დაყენება</string>
    <!-- Preference category for advanced settings -->
    <string name="preferences_category_advanced">დამატებითი</string>
    <!-- Preference category for privacy and security settings -->
    <string name="preferences_category_privacy_security">პირადულობა და უსაფრთხოება</string>
<<<<<<< HEAD
    <!-- Preference for advanced site permissions -->
    <string name="preferences_site_permissions" moz:removedIn="133" tools:ignore="UnusedResources">საიტის ნებართვები</string>
=======
>>>>>>> 07ff4473
    <!-- Preference for advanced site settings -->
    <string name="preferences_site_settings">საიტის პარამეტრები</string>
    <!-- Preference for private browsing options -->
    <string name="preferences_private_browsing_options">პირადი თვალიერება</string>
    <!-- Preference for opening links in a private tab-->
    <string name="preferences_open_links_in_a_private_tab">ბმულის პირად ჩანართში გახსნა</string>
    <!-- Preference for allowing screenshots to be taken while in a private tab-->
    <string name="preferences_allow_screenshots_in_private_mode">ეკრანის გადაღების უფლება პირადი თვალიერებისას</string>
    <!-- Will inform the user of the risk of activating Allow screenshots in private browsing option -->
    <string name="preferences_screenshots_in_private_mode_disclaimer">ნების დართვის შემთხვევაში პირადი ჩანართები ხილული იქნება რამდენიმე აპის გახსნის დროსაც</string>
    <!-- Preference for adding private browsing shortcut -->
    <string name="preferences_add_private_browsing_shortcut">პირადი თვალიერების მალსახმობის დამატება</string>
    <!-- Preference for enabling "HTTPS-Only" mode -->
    <string name="preferences_https_only_title">მხოლოდ-HTTPS-რეჟიმი</string>

    <!-- Label for cookie banner section in quick settings panel. -->
    <string name="cookie_banner_blocker">ფუნთუშის მოთხოვნების შემზღუდავი</string>
    <!-- Preference for removing cookie/consent banners from sites automatically in private mode. See reduce_cookie_banner_summary for additional context. -->
    <string name="preferences_cookie_banner_reduction_private_mode">ფუნთუშის მოთხოვნების შეზღუდვა პირადი თვალიერებისას</string>

    <!-- Text for indicating cookie banner handling is off this site, this is shown as part of the protections panel with the tracking protection toggle -->
    <string name="reduce_cookie_banner_off_for_site">გამორთ. ამ საიტზე</string>
    <!-- Text for cancel button indicating that cookie banner reduction is not supported for the current site, this is shown as part of the cookie banner details view. -->
    <string name="cookie_banner_handling_details_site_is_not_supported_cancel_button">გაუქმება</string>
    <!-- Text for request support button indicating that cookie banner reduction is not supported for the current site, this is shown as part of the cookie banner details view. -->
    <string name="cookie_banner_handling_details_site_is_not_supported_request_support_button_2">მოთხოვნის გაგზავნა</string>
    <!-- Text for title indicating that cookie banner reduction is not supported for the current site, this is shown as part of the cookie banner details view. -->
    <string name="cookie_banner_handling_details_site_is_not_supported_title_2">გსურთ ამ საიტის მხარდაჭერილებში დამატება?</string>
    <!-- Label for the snackBar, after the user reports with success a website where cookie banner reducer did not work -->
    <string name="cookie_banner_handling_report_site_snack_bar_text_2">მოთხოვნა გაგზავნილია</string>
    <!-- Text for indicating cookie banner handling is on this site, this is shown as part of the protections panel with the tracking protection toggle -->
    <string name="reduce_cookie_banner_on_for_site">ჩართ. ამ საიტზე</string>
    <!-- Text for indicating that a request for unsupported site was sent to Nimbus (it's a Mozilla library for experiments), this is shown as part of the protections panel with the tracking protection toggle -->
    <string name="reduce_cookie_banner_unsupported_site_request_submitted_2">მხარდაჭერის მოთხოვნა გაიგზავნა</string>
    <!-- Text for indicating cookie banner handling is currently not supported for this site, this is shown as part of the protections panel with the tracking protection toggle -->
    <string name="reduce_cookie_banner_unsupported_site">ეს საიტი ჯერ არაა მხარდაჭერილი</string>
    <!-- Title text for a detail explanation indicating cookie banner handling is on this site, this is shown as part of the cookie banner panel in the toolbar. The first parameter is a shortened URL of the current site-->
    <string name="reduce_cookie_banner_details_panel_title_on_for_site_1">შეიზღუდოს ფუნთუშის მოთხოვნები საიტზე %1$s?</string>
    <!-- Title text for a detail explanation indicating cookie banner handling is off this site, this is shown as part of the cookie banner panel in the toolbar. The first parameter is a shortened URL of the current site-->
    <string name="reduce_cookie_banner_details_panel_title_off_for_site_1">აღარ შეიზღუდოს ფუნთუშის მოთხოვნები საიტზე %1$s?</string>
    <!-- Title text for a detail explanation indicating cookie banner reducer didn't work for the current site, this is shown as part of the cookie banner panel in the toolbar. The first parameter is the application name-->
    <string name="reduce_cookie_banner_details_panel_title_unsupported_site_request_2">%1$s ვერ ახერხებს ამ საიტზე ფუნთუშების ნებართვების არიდებას. შეგიძლიათ მოითხოვოთ, რომ მხარდაჭერილ საიტებში დაემატოს სამომავლოდ.</string>

    <!-- Long text for a detail explanation indicating what will happen if cookie banner handling is off for a site, this is shown as part of the cookie banner panel in the toolbar. The first parameter is the application name -->
    <string name="reduce_cookie_banner_details_panel_description_off_for_site_1">გამორთვის შედეგად %1$s გაასუფთავებს ფუნთუშებს საიტის ახლიდან ჩატვირთვით. ამის გამო შესაძლოა, გამოხვიდეთ ანგარიშიდან ან დაცარიელდეს თქვენი საყიდლების კალათა.</string>
    <!-- Long text for a detail explanation indicating what will happen if cookie banner handling is on for a site, this is shown as part of the cookie banner panel in the toolbar. The first parameter is the application name -->
    <string name="reduce_cookie_banner_details_panel_description_on_for_site_3">ჩართვის შედეგად %1$s ეცდება თავადვე უარყოს ფუნთუშის მოთხოვნები ამ საიტზე.</string>

    <!--Title for the cookie banner re-engagement CFR, the placeholder is replaced with app name -->
    <string name="cookie_banner_cfr_title">%1$s ახლახან დაგეხმარათ ფუნთუშების არიდებაში</string>
    <!--Message for the cookie banner re-engagement CFR -->
    <string name="cookie_banner_cfr_message">ნაკლები ხელის შემშლელი და მეთვალყურე შიგთავსი საიტზე.</string>

    <!-- Description of the preference to enable "HTTPS-Only" mode. -->
    <string name="preferences_https_only_summary">თავადვე შეეცდება დაუკავშირდეს საიტებს დაშიფრული HTTPS-ოქმით მეტი უსაფრთხოებისთვის.</string>
    <!-- Summary of https only preference if https only is set to off -->
    <string name="preferences_https_only_off">გამორთ.</string>
    <!-- Summary of https only preference if https only is set to on in all tabs -->
    <string name="preferences_https_only_on_all">ყველა ჩანართში</string>
    <!-- Summary of https only preference if https only is set to on in private tabs only -->
    <string name="preferences_https_only_on_private">პირად ჩანართებში</string>
    <!-- Text displayed that links to website containing documentation about "HTTPS-Only" mode -->
    <string name="preferences_http_only_learn_more">ვრცლად</string>
    <!-- Option for the https only setting -->
    <string name="preferences_https_only_in_all_tabs">ჩართვა ყველა ჩანართში</string>
    <!-- Option for the https only setting -->
    <string name="preferences_https_only_in_private_tabs">მხოლოდ პირად ჩანართებში</string>
    <!-- Title shown in the error page for when trying to access a http website while https only mode is enabled. -->
    <string name="errorpage_httpsonly_title">დაცული კავშირი მიუწვდომელია</string>
    <!-- Message shown in the error page for when trying to access a http website while https only mode is enabled. The message has two paragraphs. This is the first. -->
    <string name="errorpage_httpsonly_message_title">სავარაუდოდ, საიტზე არაა მხარდაჭერილი HTTPS.</string>
    <!-- Message shown in the error page for when trying to access a http website while https only mode is enabled. The message has two paragraphs. This is the second. -->
    <string name="errorpage_httpsonly_message_summary">მიუხედავად ამისა, არაა გამორიცხული, შემტევის ხელიც ერიოს. თუ მაინც გადახვალთ, საიტის ველებში ნუ შეიყვანთ საფრთხილო მონაცემებს. ამასთანავე, მხოლოდ-HTTPS-რეჟიმი დროებით გამოირთვება ამ საიტისთვის.</string>
    <!-- Preference for accessibility -->
    <string name="preferences_accessibility">ხელმისაწვდომობა</string>
    <!-- Preference to override the Mozilla account server -->
    <string name="preferences_override_account_server">Mozilla-ანგარიშის მითითებული სერვერი</string>
    <!-- Preference to override the Sync token server -->
    <string name="preferences_override_sync_tokenserver">დასინქრონების მითითებული სერვერი</string>
    <!-- Toast shown after updating the Mozilla account/Sync server override preferences -->
    <string name="toast_override_account_sync_server_done">Mozilla-ანგარიშის/სინქრონიზაციის სერვერი შეიცვალა. პროგრამა დაიხურება ცვლილებების ასახვისთვის…</string>
    <!-- Preference category for account information -->
    <string name="preferences_category_account">ანგარიში</string>
    <!-- Preference for changing where the AddressBar is positioned -->
    <string name="preferences_toolbar_2">მისამართების ველის მდებარეობა</string>
    <!-- Preference for changing default theme to dark or light mode -->
    <string name="preferences_theme">თემა</string>
    <!-- Preference for customizing the home screen -->
    <string name="preferences_home_2">საწყისი გვერდი</string>
    <!-- Preference for gestures based actions -->
    <string name="preferences_gestures">ჟესტები</string>
    <!-- Preference for settings related to visual options -->
    <string name="preferences_customize">მორგება</string>
    <!-- Preference description for banner about signing in -->
    <string name="preferences_sign_in_description_2">შედით ანგარიშზე, რომ დაასინქრონოთ თქვენი ჩანართები, სანიშნები, პაროლები და სხვ.</string>
    <!-- Preference shown instead of account display name while account profile information isn't available yet. -->
    <string name="preferences_account_default_name_2">Mozilla-ანგარიში</string>
    <!-- Preference text for account title when there was an error syncing FxA -->
    <string name="preferences_account_sync_error">ხელახლა დაკავშირება სინქრონიზაციის აღსადგენად</string>
    <!-- Preference for language -->
    <string name="preferences_language">ენა</string>
    <!-- Preference for translations -->
    <string name="preferences_translations">თარგმანები</string>
    <!-- Preference for data choices -->
    <string name="preferences_data_choices">მონაცემთა შერჩევა</string>
    <!-- Preference for data collection -->
    <string name="preferences_data_collection">მონაცემთა აღრიცხვა</string>
    <!-- Preference for developers -->
    <string name="preferences_remote_debugging">დაშორებული USB-გამართვა</string>

    <!-- Preference title for switch preference to show search suggestions -->
    <string name="preferences_show_search_suggestions">ძიების შემოთავაზების ჩვენება</string>
    <!-- Preference title for switch preference to show voice search button -->
    <string name="preferences_show_voice_search">ხმოვანი ძიების ჩვენება</string>
    <!-- Preference title for switch preference to show search suggestions also in private mode -->
    <string name="preferences_show_search_suggestions_in_private">ჩვენება პირად ფანჯრებში</string>
    <!-- Preference title for switch preference to show a clipboard suggestion when searching -->
    <string name="preferences_show_clipboard_suggestions">აღებული ასლის შემოთავაზებები</string>
    <!-- Preference title for switch preference to suggest browsing history when searching -->
    <string name="preferences_search_browsing_history">ძიება დათვალიერების ისტორიაში</string>
    <!-- Preference title for switch preference to suggest bookmarks when searching -->
    <string name="preferences_search_bookmarks">ძიება სანიშნებში</string>
    <!-- Preference title for switch preference to suggest synced tabs when searching -->
    <string name="preferences_search_synced_tabs">დასინქრონებულ ჩანართებში ძიება</string>
    <!-- Preference for account settings -->
    <string name="preferences_account_settings">ანგარიშის პარამეტრები</string>
    <!-- Preference for enabling url autocomplete-->
    <string name="preferences_enable_autocomplete_urls">ბმულების თვითდასრულება</string>
    <!-- Preference title for switch preference to show sponsored Firefox Suggest search suggestions -->
    <string name="preferences_show_sponsored_suggestions">შემოთავაზებები დამკვეთისგან</string>
    <!-- Summary for preference to show sponsored Firefox Suggest search suggestions.
         The first parameter is the name of the application. -->
<<<<<<< HEAD
    <string name="preferences_show_sponsored_suggestions_summary">მხარდაჭერა დამკვეთის შეთავაზების ნახვით %1$s დროდადრო რომ გაჩვენებთ</string>
=======
    <string name="preferences_show_sponsored_suggestions_summary">თანადგომისთვის იხილეთ დამკვეთის შემოთავაზებები, %1$s დროდადრო რომ გაჩვენებთ</string>
>>>>>>> 07ff4473
    <!-- Preference title for switch preference to show Firefox Suggest search suggestions for web content.
         The first parameter is the name of the application. -->
    <string name="preferences_show_nonsponsored_suggestions">შემოგთავაზებთ %1$s</string>
    <!-- Summary for preference to show Firefox Suggest search suggestions for web content -->
    <string name="preferences_show_nonsponsored_suggestions_summary">შემოთავაზებები ვებსივრციდან თქვენ მიერ მოძიებულის შესაბამისად</string>
    <!-- Preference for open links in third party apps -->
    <string name="preferences_open_links_in_apps">ბმულების გახსნა პროგრამებში</string>
    <!-- Preference for open links in third party apps always open in apps option -->
    <string name="preferences_open_links_in_apps_always">ყოველთვის</string>
    <!-- Preference for open links in third party apps ask before opening option -->
    <string name="preferences_open_links_in_apps_ask">შეკითხვა გახსნამდე</string>
    <!-- Preference for open links in third party apps never open in apps option -->
    <string name="preferences_open_links_in_apps_never">არასდროს</string>
    <!-- Preference for open download with an external download manager app -->
    <string name="preferences_external_download_manager">ჩამოტვირთვის გარეშე მმართველი</string>
    <!-- Preference for enabling gecko engine logs -->
    <string name="preferences_enable_gecko_logs">Gecko-აღრიცხვების ჩართვა</string>
    <!-- Message to indicate users that we are quitting the application to apply the changes -->
    <string name="quit_application">პროგრამა იხურება ცვლილებების ასახვისთვის…</string>

    <!-- Preference for extensions -->
    <string name="preferences_extensions">გაფართოებები</string>
    <!-- Preference for installing a local extension -->
    <string name="preferences_install_local_extension">დამატების ჩადგმა ფაილიდან</string>
    <!-- Preference for notifications -->
    <string name="preferences_notifications">შეტყობინებები</string>

    <!-- Summary for notification preference indicating notifications are allowed -->
    <string name="notifications_allowed_summary">ნებადართული</string>
    <!-- Summary for notification preference indicating notifications are not allowed -->
    <string name="notifications_not_allowed_summary">შეზღუდული</string>

    <!-- Add-on Permissions -->
    <!-- The title of the required permissions section from addon's permissions screen -->
    <string name="addons_permissions_heading_required" tools:ignore="UnusedResources">აუცილებელი</string>
    <!-- The title of the optional permissions section from addon's permissions screen -->
    <string name="addons_permissions_heading_optional" tools:ignore="UnusedResources">არააუცილებელი</string>
    <!-- The title of the origin permission option allowing a user to enable the extension to run on all sites -->
    <string name="addons_permissions_allow_for_all_sites" tools:ignore="UnusedResources">ნებართვა ყველა საიტისთვის</string>
    <!-- The subtitle for the allow for all sites preference toggle -->
    <string name="addons_permissions_allow_for_all_sites_subtitle" tools:ignore="UnusedResources">თუ ენდობით ამ გაფართოებას, შეგიძლიათ დართოთ ნება ყველა საიტზე.</string>
    <!-- The text shown when an extension does not require permissions -->
    <string name="addons_does_not_require_permissions">გაფართოება არ ითხოვს რამე ნებართვას.</string>

    <!-- Add-on Preferences -->
    <!-- Preference to customize the configured AMO (addons.mozilla.org) collection -->
    <string name="preferences_customize_extension_collection">შერჩეული გაფართოებების კრებული</string>
    <!-- Button caption to confirm the add-on collection configuration -->
    <string name="customize_addon_collection_ok">კარგი</string>
    <!-- Button caption to abort the add-on collection configuration -->
    <string name="customize_addon_collection_cancel">გაუქმება</string>
    <!-- Hint displayed on input field for custom collection name -->
    <string name="customize_addon_collection_hint">კრებულის დასახელება</string>
    <!-- Hint displayed on input field for custom collection user ID-->
    <string name="customize_addon_collection_user_hint">კრებულის მფლობელი (მომხმარებლის ID)</string>

    <!-- Toast shown after confirming the custom extension collection configuration -->
    <string name="toast_customize_extension_collection_done">გაფართოებების კრებული ჩასწორებულია. ხელახლა გაუშვით ცვლილებების ასახვისთვის…</string>

    <!-- Customize Home -->
    <!-- Header text for jumping back into the recent tab in customize the home screen -->
    <string name="customize_toggle_jump_back_in">წინაზე გადასვლა</string>
    <!-- Title for the customize home screen section with bookmarks. -->
    <string name="customize_toggle_bookmarks">სანიშნები</string>
    <!-- Title for the customize home screen section with recently visited. Recently visited is
    a section where users see a list of tabs that they have visited in the past few days -->
    <string name="customize_toggle_recently_visited">ბოლოს ნანახი</string>

    <!-- Title for the customize home screen section with Pocket. -->
    <string name="customize_toggle_pocket_2">მეტად დამაფიქრებელი ამბები</string>
    <!-- Summary for the customize home screen section with Pocket. The first parameter is product name Pocket -->
    <string name="customize_toggle_pocket_summary">სტატიებს გთავაზობთ %s</string>
    <!-- Title for the customize home screen section with sponsored Pocket stories. -->
    <string name="customize_toggle_pocket_sponsored">ამბები დამკვეთისგან</string>
    <!-- Title for the opening wallpaper settings screen -->
    <string name="customize_wallpapers">ფონები</string>
    <!-- Title for the customize home screen section with sponsored shortcuts. -->
    <string name="customize_toggle_contile">დამკვეთის მალსახმობები</string>

    <!-- Wallpapers -->
    <!-- Content description for various wallpapers. The first parameter is the name of the wallpaper -->
    <string name="wallpapers_item_name_content_description">ფონის ნაწილი: %1$s</string>
    <!-- Snackbar message for when wallpaper is selected -->
    <string name="wallpaper_updated_snackbar_message">ფონი განახლებულია!</string>
    <!-- Snackbar label for action to view selected wallpaper -->
    <string name="wallpaper_updated_snackbar_action">ნახვა</string>
    <!-- Snackbar message for when wallpaper couldn't be downloaded -->
    <string name="wallpaper_download_error_snackbar_message">ფონის ჩამოტვირთვა ვერ მოხერხდა</string>
    <!-- Snackbar label for action to retry downloading the wallpaper -->
    <string name="wallpaper_download_error_snackbar_action">სცადეთ ხელახლა</string>
    <!-- Snackbar message for when wallpaper couldn't be selected because of the disk error -->
    <string name="wallpaper_select_error_snackbar_message">ფონის შეცვლა ვერ მოხერხდა</string>
    <!-- Text displayed that links to website containing documentation about the "Limited Edition" wallpapers. -->
    <string name="wallpaper_learn_more">ვრცლად</string>

    <!-- Text for classic wallpapers title. The first parameter is the Firefox name. -->
    <string name="wallpaper_classic_title">ჩვეული %s</string>
    <!-- Text for artist series wallpapers title. "Artist series" represents a collection of artist collaborated wallpapers. -->
    <string name="wallpaper_artist_series_title">კრებული მხატვრებისგან</string>
    <!-- Description text for the artist series wallpapers with learn more link. The first parameter is the learn more string defined in wallpaper_learn_more. "Independent voices" is the name of the wallpaper collection -->
    <string name="wallpaper_artist_series_description_with_learn_more">კრებული „დამოუკიდებელი ხმები“. %s</string>
    <!-- Description text for the artist series wallpapers. "Independent voices" is the name of the wallpaper collection -->
    <string name="wallpaper_artist_series_description">კრებული „დამოუკიდებელი ხმები“.</string>
    <!-- Wallpaper onboarding dialog header text. -->
    <string name="wallpapers_onboarding_dialog_title_text">შეაფერადეთ</string>
    <!-- Wallpaper onboarding dialog body text. -->
    <string name="wallpapers_onboarding_dialog_body_text">აირჩიეთ ფონი, რომელიც შთაგაგონებთ.</string>
    <!-- Wallpaper onboarding dialog learn more button text. The button navigates to the wallpaper settings screen. -->
    <string name="wallpapers_onboarding_dialog_explore_more_button_text">სხვა გაფორმების მოძიება</string>

    <!-- Add-ons general availability nimbus message-->
    <!-- Title of the Nimbus message for extension general availability-->
    <string name="addon_ga_message_title_2" tools:ignore="UnusedResources">ახალი გაფართოებები უკვე ხელმისაწვდომია</string>
    <!-- Body of the Nimbus message for add-ons general availability. 'Firefox' intentionally hardcoded here-->
    <string name="addon_ga_message_body" tools:ignore="BrandUsage,UnusedResources">გაეცანით 100-ზე მეტ ახალ გაფართოებას, რომელთა მეშვეობითაც Firefox გახდება მეტად თქვენებური.</string>

    <!-- Button text of the Nimbus message for extensions general availability. -->
    <string name="addon_ga_message_button_2" tools:ignore="UnusedResources">მოიძიეთ გაფართოებები</string>

    <!-- Extension process crash dialog to user -->
    <!-- Title of the extension crash dialog shown to the user when enough errors have occurred with extensions and they need to be temporarily disabled -->
    <string name="extension_process_crash_dialog_title">გაფართოებები დროებით ამორთულია</string>
    <!-- This is a message shown to the user when too many errors have occurred with the extensions process and they have been disabled.
    The user can decide if they would like to continue trying to start extensions or if they'd rather continue without them.
    The first parameter is the application name. -->
    <string name="extension_process_crash_dialog_message">ერთი ან რამდენიმე გაფართოება ვეღარ მუშაობს და აფერხებს სისტემის მდგრადობას. %1$s წარუმატებლად შეეცადა გაფართოებ(ებ)ის ახლიდან ჩართვას.\n\nგაფართოება ხელახლა ვერ ეშვება ამჟამად.\n\nგაფართოების მოცილებამ ან ამორთვამ შეიძლება გამოასწოროს ხარვეზი.</string>
    <!-- Button text on the extension crash dialog to prompt the user to try restarting the extensions but the dialog will reappear if it is unsuccessful again -->
    <string name="extension_process_crash_dialog_retry_button_text" tools:ignore="UnusedResources">კვლავ მოსინჯეთ გაფართოებების ჩართვა</string>
    <!-- Button text on the extension crash dialog to prompt the user to continue with all extensions disabled. -->
    <string name="extension_process_crash_dialog_disable_extensions_button_text">განაგრძეთ ამორთული გაფართოებებით</string>

    <!-- Account Preferences -->
    <!-- Preference for managing your account via accounts.firefox.com -->
    <string name="preferences_manage_account">ანგარიშის მართვა</string>
    <!-- Summary of the preference for managing your account via accounts.firefox.com. -->
    <string name="preferences_manage_account_summary">შეცვალეთ თქვენი პაროლი, მართეთ მონაცემთა აღრიცხვა ან წაშალეთ თქვენი ანგარიში</string>
    <!-- Preference for triggering sync -->
    <string name="preferences_sync_now">დასინქრონება ახლავე</string>
    <!-- Preference category for sync -->
    <string name="preferences_sync_category">აირჩიეთ, რა დასინქრონდეს</string>
    <!-- Preference for syncing history -->
    <string name="preferences_sync_history">ისტორია</string>
    <!-- Preference for syncing bookmarks -->
    <string name="preferences_sync_bookmarks">სანიშნები</string>
    <!-- Preference for syncing passwords -->
    <string name="preferences_sync_logins_2">პაროლები</string>
    <!-- Preference for syncing tabs -->
    <string name="preferences_sync_tabs_2">გახსნილი ჩანართები</string>
    <!-- Preference for signing out -->
    <string name="preferences_sign_out">გამოსვლა</string>
    <!-- Preference displays and allows changing current FxA device name -->
    <string name="preferences_sync_device_name">მოწყობილობის სახელი</string>
    <!-- Text shown when user enters empty device name -->
    <string name="empty_device_name_error">სახელი ცარიელი ვერ იქნება.</string>
    <!-- Label indicating that sync is in progress -->
    <string name="sync_syncing_in_progress">სინქრონდება…</string>
    <!-- Label summary indicating that sync failed. The first parameter is the date stamp showing last time it succeeded -->
    <string name="sync_failed_summary">სინქრონიზაცია ვერ მოხერხდა. ბოლო წარმატებული: %s</string>
    <!-- Label summary showing never synced -->
    <string name="sync_failed_never_synced_summary">სინქრონიზაცია ვერ მოხერხდა. ბოლო დასინქრონება: არასდროს</string>
    <!-- Label summary the date we last synced. The first parameter is date stamp showing last time synced -->
    <string name="sync_last_synced_summary">ბოლო დასინქრონება: %s</string>
    <!-- Label summary showing never synced -->
    <string name="sync_never_synced_summary">ბოლო დასინქრონება: არასდროს</string>

    <!-- Text for displaying the default device name.
        The first parameter is the application name, the second is the device manufacturer name
        and the third is the device model. -->
    <string name="default_device_name_2">%1$s მოწყობილობაზე %2$s %3$s</string>

    <!-- Preference for syncing payment methods -->
    <string name="preferences_sync_credit_cards_2">გადახდის საშუალებები</string>
    <!-- Preference for syncing addresses -->
    <string name="preferences_sync_address">მისამართები</string>

    <!-- Send Tab -->
    <!-- Name of the "receive tabs" notification channel. Displayed in the "App notifications" system settings for the app -->
    <string name="fxa_received_tab_channel_name">მიღებული ჩანართები</string>

    <!-- Description of the "receive tabs" notification channel. Displayed in the "App notifications" system settings for the app -->
    <string name="fxa_received_tab_channel_description" tools:ignore="BrandUsage">შეტყობინებები ჩანართებისთვის მიღებული სხვა Firefox-მოწყობილობებიდან.</string>
    <!--  The body for these is the URL of the tab received  -->
    <string name="fxa_tab_received_notification_name">მიღებული ჩანართი</string>
    <!-- %s is the device name -->
    <string name="fxa_tab_received_from_notification_name">ჩანართები %s-იდან</string>

    <!-- Close Synced Tabs -->
    <!-- The title for a notification shown when the user closes tabs that are currently
    open on this device from another device that's signed in to the same Mozilla account.
    %1$s is a placeholder for the app name; %2$d is the number of tabs closed.  -->
    <string name="fxa_tabs_closed_notification_title">%1$s ჩანართი დაიხურა: %2$d</string>
    <!-- The body for a "closed synced tabs" notification. -->
    <string name="fxa_tabs_closed_text">იხილეთ ბოლოს დახურული ჩანართები</string>

    <!-- Advanced Preferences -->
    <!-- Preference for tracking protection exceptions -->
    <string name="preferences_tracking_protection_exceptions">გამონაკლისები</string>
    <!-- Button in Exceptions Preference to turn on tracking protection for all sites (remove all exceptions) -->
    <string name="preferences_tracking_protection_exceptions_turn_on_for_all">ჩართვა ყველა საიტზე</string>
    <!-- Text displayed when there are no exceptions -->
    <string name="exceptions_empty_message_description">გამონაკლისებით შეძლებთ, გამორთოთ თვალთვალისგან დაცვა შერჩეულ საიტებზე.</string>
    <!-- Text displayed when there are no exceptions, with learn more link that brings users to a tracking protection SUMO page -->
    <string name="exceptions_empty_message_learn_more_link">ვრცლად</string>

    <!-- Preference switch for usage and technical data collection -->
    <string name="preference_usage_data" moz:removedIn="134" tools:ignore="UnusedResources">გამოყენებისა და ტექნიკური მონაცემები</string>
    <!-- Preference switch for usage and technical data collection -->
    <string name="preference_usage_data_1">ტექნიკური და გამოყენების მონაცემები</string>
    <!-- Preference switch for usage and technical learn more link -->
    <string name="preference_usage_data_learn_more" tools:ignore="UnusedResources">ვრცლად</string>
    <!-- Preference description for usage and technical data collection -->
    <string name="preferences_usage_data_description">გაუზიარებს წარმადობის, გამოყენების, აპრატურისა და მორგების მონაცემებს Mozilla-ს, რომ მეტად გაუმჯობესდეს %1$s</string>

    <!-- Preference switch for marketing data collection -->
    <string name="preferences_marketing_data">მარკეტინგული მონაცემები</string>
    <!-- Preference description for marketing data collection -->
    <string name="preferences_marketing_data_description2" moz:removedIn="134" tools:ignore="UnusedResources">გამოყენების გამარტივებულ მონაცემებს გაეცნობა Adjust, რომელიც მობილურ მარკეტინგში გვიწევს მომსახურებას</string>
    <!-- Preference description for marketing data collection. Note: The words "Firefox" and "Mozilla" should NOT be translated -->
    <string name="preferences_marketing_data_description_3" tools:ignore="BrandUsage">გაუზიარეთ სხვებს, თუ როგორ აღმოაჩინეთ Firefox, Mozilla-ს მარკეტინგული მოკავშირეების მეშვეობით. ეს გვეხმარება, გავაუმჯობესოთ Firefox განვითარებასა და უკეთესი ინტერნეტის შექმნაში</string>
    <!-- Learn more link for marketing data preference -->
    <string name="preferences_marketing_data_learn_more">ვრცლად მარკეტინგულ მონაცემებზე</string>

<<<<<<< HEAD
=======
    <!-- Preference switch for daily usage ping data collection -->
    <string name="preferences_daily_usage_ping_title">დღიური გამოყენების უწყება</string>
    <string name="preferences_daily_usage_ping_description">მისი მეშვეობით %@ მიახლოებით ითვლის მოქმედ მომხმარებლებს.</string>
    <string name="preferences_daily_usage_ping_learn_more">ვრცლად დღიური გამოყენების უწყების შესახებ</string>
>>>>>>> 07ff4473
    <!-- Preference switch title for automatically submitting crash reports -->
    <string name="preferences_automatically_send_crashes_title">უეცარი გათიშვის მოხსენებების თვითგაგზავნა</string>
    <string name="preferences_automatically_submit_crashes_title" moz:removedIn="136" tools:ignore="UnusedResources">უეცარი გათიშვის მოხსენებების თვითგაგზავნა</string>

    <!-- Preference switch description for automatically submitting crash reports -->
    <string name="preferences_automatically_send_crashes_description">საშუალებას მოგვცემს, გამოვავლინოთ და მოვაგვაროთ ბრაუზერის ხარვეზები. მოხსენებები შეიძლება შეიცავდეს პირად ან საფრთხილო მონაცემებს.</string>
    <string name="preferences_automatically_submit_crashes_description" moz:removedIn="136" tools:ignore="UnusedResources">უზიარებს Mozilla-ს გათიშვის მონაცემებს ჩართვისას უეცარი გათიშვის შემდგომ</string>

    <!-- Title for studies preferences -->
    <string name="preference_experiments_2">კვლევები</string>
    <!-- Summary for studies preferences -->
    <string name="preference_experiments_summary_2">ნებას დართავს Mozilla-ს, ჩადგას და გაუშვას კვლევები</string>

    <!-- Turn On Sync Preferences -->
    <!-- Header of the Sync and save your data preference view -->
    <string name="preferences_sync_2">დაასინქრონეთ და გადაინახეთ თქვენი მონაცემები</string>
    <!-- Preference for reconnecting to FxA sync -->
    <string name="preferences_sync_sign_in_to_reconnect">შესვლა ხელახლა დასაკავშირებლად</string>
    <!-- Preference for removing FxA account -->
    <string name="preferences_sync_remove_account">ანგარიშის მოცილება</string>

    <!-- Pairing Feature strings -->
    <!-- Instructions on how to access pairing -->
    <string name="pair_instructions_2"><![CDATA[QR-კოდი წააკითხეთ გვერდიდან <b>firefox.com/pair</b>]]></string>

    <!-- Toolbar Preferences -->
    <!-- Preference for using top toolbar -->
    <string name="preference_top_toolbar">ზემოთ</string>
    <!-- Preference for using bottom toolbar -->
    <string name="preference_bottom_toolbar">ქვემოთ</string>

    <!-- Theme Preferences -->
    <!-- Preference for using light theme -->
    <string name="preference_light_theme">ნათელი</string>
    <!-- Preference for using dark theme -->
    <string name="preference_dark_theme">მუქი</string>
    <!-- Preference for using using dark or light theme automatically set by battery -->
    <string name="preference_auto_battery_theme">ბატარეის დამზოგის მიხედვით</string>
    <!-- Preference for using following device theme -->
    <string name="preference_follow_device_theme">მოწყობილობის თემის მიხედვით</string>

    <!-- Gestures Preferences-->
    <!-- Preferences for using pull to refresh in a webpage -->
    <string name="preference_gestures_website_pull_to_refresh">ჩამოწევით გაახლება</string>
    <!-- Preference for using the dynamic toolbar -->
    <string name="preference_gestures_dynamic_toolbar">გადაადგილებისას ხელსაწყოთა დამალვა</string>

    <!-- Preference for showing the opened tabs by swiping up on the toolbar-->
    <string name="preference_gestures_swipe_toolbar_show_tabs">აუსვით ხელსაწყოთა ზოლზე ჩანართების გახსნისთვის</string>

    <!-- Preference for using the dynamic toolbars -->
    <string name="preference_gestures_dynamic_toolbar_2">გადაადგილებისას ხელსაწყოებისა და მისამართის ველის დამალვა</string>
    <!-- Preference for switching tabs by swiping horizontally on the addressbar -->
    <string name="preference_gestures_swipe_toolbar_switch_tabs_2">გადაუსვით მისამართის ველს ჩანართების გადასართველად</string>

    <!-- Library -->
    <!-- Option in Library to open Downloads page -->
    <string name="library_downloads">ჩამოტვირთვები</string>
    <!-- Option in library to open Bookmarks page -->
    <string name="library_bookmarks">სანიშნები</string>
    <!-- Option in library to open Desktop Bookmarks root page -->
    <string name="library_desktop_bookmarks_root">კომპიუტერის სანიშნები</string>
    <!-- Option in library to open Desktop Bookmarks "menu" page -->
    <string name="library_desktop_bookmarks_menu">სანიშნების მენიუ</string>
    <!-- Option in library to open Desktop Bookmarks "toolbar" page -->
    <string name="library_desktop_bookmarks_toolbar">სანიშნების ხელსაწყოთა ზოლი</string>
    <!-- Option in library to open Desktop Bookmarks "unfiled" page -->
    <string name="library_desktop_bookmarks_unfiled">სხვა სანიშნები</string>
    <!-- Option in Library to open History page -->
    <string name="library_history">ისტორია</string>
    <!-- Option in Library to open a new tab -->
    <string name="library_new_tab">ახალი ჩანართი</string>
    <!-- Settings Page Title -->
    <string name="settings_title">პარამეტრები</string>
    <!-- Content description (not visible, for screen readers etc.): "Close button for library settings" -->
    <string name="content_description_close_button">დახურვა</string>

    <!-- Title to show in alert when a lot of tabs are to be opened
    %d is a placeholder for the number of tabs that will be opened -->
    <string name="open_all_warning_title">გაიხსნას %d ჩანართი?</string>
    <!-- Message to warn users that a large number of tabs will be opened
    %s will be replaced by app name. -->
    <string name="open_all_warning_message">ბევრი ჩანართის გახსნამ შესაძლოა შეანელოს %s გვერდების ჩატვირთვისას. ნამდვილად გსურთ, განაგრძოთ?</string>
    <!-- Dialog button text for confirming open all tabs -->
    <string name="open_all_warning_confirm">ჩანართების გახსნა</string>
    <!-- Dialog button text for canceling open all tabs -->
    <string name="open_all_warning_cancel">გაუქმება</string>

    <!-- Text to show users they have one page in the history group section of the History fragment.
    %d is a placeholder for the number of pages in the group. -->
    <string name="history_search_group_site_1">%d გვერდი</string>

    <!-- Text to show users they have multiple pages in the history group section of the History fragment.
    %d is a placeholder for the number of pages in the group. -->
    <string name="history_search_group_sites_1">%d გვერდი</string>

    <!-- Option in library for Recently Closed Tabs -->
    <string name="library_recently_closed_tabs">ბოლოს დახურული ჩანართები</string>
    <!-- Option in library to open Recently Closed Tabs page -->
    <string name="recently_closed_show_full_history">სრული ისტორიის ჩვენება</string>
    <!-- Text to show users they have multiple tabs saved in the Recently Closed Tabs section of history.
    %d is a placeholder for the number of tabs selected. -->
    <string name="recently_closed_tabs">%d ჩანართი</string>
    <!-- Text to show users they have one tab saved in the Recently Closed Tabs section of history.
    %d is a placeholder for the number of tabs selected. -->
    <string name="recently_closed_tab">%d ჩანართი</string>
    <!-- Recently closed tabs screen message when there are no recently closed tabs -->
    <string name="recently_closed_empty_message">ბოლოს დახურული ჩანართები არაა</string>

    <!-- Tab Management -->
    <!-- Title of preference for tabs management -->
    <string name="preferences_tabs">ჩანართები</string>
    <!-- Title of preference that allows a user to specify the tab view -->
    <string name="preferences_tab_view">ჩანართის ხედი</string>
    <!-- Option for a list tab view -->
    <string name="tab_view_list">სია</string>
    <!-- Option for a grid tab view -->
    <string name="tab_view_grid">ბადისებრი</string>
    <!-- Title of preference that allows a user to auto close tabs after a specified amount of time -->
    <string name="preferences_close_tabs">ჩანართების დახურვა</string>
    <!-- Option for auto closing tabs that will never auto close tabs, always allows user to manually close tabs -->
    <string name="close_tabs_manually">ხელით</string>
    <!-- Option for auto closing tabs that will auto close tabs after one day -->
    <string name="close_tabs_after_one_day">ერთი დღის შემდეგ</string>
    <!-- Option for auto closing tabs that will auto close tabs after one week -->
    <string name="close_tabs_after_one_week">ერთი კვირის შემდეგ</string>

    <!-- Option for auto closing tabs that will auto close tabs after one month -->
    <string name="close_tabs_after_one_month">ერთი თვის შემდეგ</string>

    <!-- Title of preference that allows a user to specify the auto-close settings for open tabs -->
    <string name="preference_auto_close_tabs" tools:ignore="UnusedResources">გახსნილი ჩანართების თვითდახურვა</string>

    <!-- Opening screen -->
    <!-- Title of a preference that allows a user to choose what screen to show after opening the app -->
    <string name="preferences_opening_screen">გახსნისას</string>
    <!-- Option for always opening the homepage when re-opening the app -->
    <string name="opening_screen_homepage">საწყისი გვერდი</string>
    <!-- Option for always opening the user's last-open tab when re-opening the app -->
    <string name="opening_screen_last_tab">ბოლო ჩანართი</string>
    <!-- Option for always opening the homepage when re-opening the app after four hours of inactivity -->
    <string name="opening_screen_after_four_hours_of_inactivity">საწყისი გვერდი ოთხი საათი უქმობისას</string>
    <!-- Summary for tabs preference when auto closing tabs setting is set to manual close-->
    <string name="close_tabs_manually_summary">ხელით დახურვა</string>
    <!-- Summary for tabs preference when auto closing tabs setting is set to auto close tabs after one day-->
    <string name="close_tabs_after_one_day_summary">ერთ დღეში დახურვა</string>
    <!-- Summary for tabs preference when auto closing tabs setting is set to auto close tabs after one week-->
    <string name="close_tabs_after_one_week_summary">ერთ კვირაში დახურვა</string>
    <!-- Summary for tabs preference when auto closing tabs setting is set to auto close tabs after one month-->
    <string name="close_tabs_after_one_month_summary">ერთ თვეში დახურვა</string>

    <!-- Summary for homepage preference indicating always opening the homepage when re-opening the app -->
    <string name="opening_screen_homepage_summary">საწყისი გვერდის გახსნა</string>
    <!-- Summary for homepage preference indicating always opening the last-open tab when re-opening the app -->
    <string name="opening_screen_last_tab_summary">ბოლო ჩანართის გახსნა</string>
    <!-- Summary for homepage preference indicating opening the homepage when re-opening the app after four hours of inactivity -->
    <string name="opening_screen_after_four_hours_of_inactivity_summary">საწყისი გვერდით გახსნა ოთხი საათის შემდგომ</string>

    <!-- Inactive tabs -->
    <!-- Category header of a preference that allows a user to enable or disable the inactive tabs feature -->
    <string name="preferences_inactive_tabs">ძველი ჩანართების უქმეებში გადატანა</string>
    <!-- Title of inactive tabs preference -->
    <string name="preferences_inactive_tabs_title">ორი კვირის მოუნახულებელი ჩანართები გადმოვა უქმეების არეში.</string>

    <!-- Studies -->
    <!-- Title of the remove studies button -->
    <string name="studies_remove">მოცილება</string>
    <!-- Title of the active section on the studies list -->
    <string name="studies_active">მოქმედი</string>
    <!-- Description for studies, it indicates why Firefox use studies. The first parameter is the name of the application. -->
    <string name="studies_description_2">%1$s დროდადრო დააყენებს და ჩაატარებს კვლევებს.</string>
    <!-- Learn more link for studies, links to an article for more information about studies. -->
    <string name="studies_learn_more">ვრცლად</string>
    <!-- Dialog message shown after removing a study -->
    <string name="studies_restart_app" moz:removedIn="135">პროგრამა დაიხურება ცვლილებების ასახვისთვის</string>
    <!-- Dialog button to confirm the removing a study. -->
    <string name="studies_restart_dialog_ok" moz:removedIn="135">კარგი</string>
    <!-- Dialog button text for canceling removing a study. -->
    <string name="studies_restart_dialog_cancel" moz:removedIn="135">გაუქმება</string>
    <!-- Toast shown after turning on/off studies preferences -->
    <string name="studies_toast_quit_application" moz:removedIn="135" tools:ignore="UnusedResources">პროგრამა იხურება ცვლილებების ასახვისთვის…</string>

    <!-- Sessions -->
    <!-- Title for the list of tabs -->
    <string name="tab_header_label" moz:removedIn="135" tools:ignore="UnusedResources">გახსნილი ჩანართები</string>
    <!-- Title for the list of tabs in the current private session -->
    <string name="tabs_header_private_tabs_title" moz:removedIn="136" tools:ignore="UnusedResources">პირადი ჩანართები</string>
    <!-- Title for the list of tabs in the current private session used by a11y services
    The %1$s will be replaced by the number of opened private tabs -->
    <string name="tabs_header_private_tabs_counter_title">გახსნილი პირადი ჩანართი: %1$s. შეეხეთ გადასაცვლელად.</string>
    <!-- Title for the list of tabs in the synced tabs -->
    <string name="tabs_header_synced_tabs_title" moz:removedIn="136" tools:ignore="UnusedResources">დასინქ. ჩანართები</string>
    <!-- Title for the list of tabs in the synced tabs used by a11y services
    The %1$s will be replaced by the number of opened synced tabs -->
    <string name="tabs_header_synced_tabs_counter_title">გახსნილი დასინქ. ჩანართი: %1$s. შეეხეთ გადასაცვლელად.</string>
    <!-- Content description (not visible, for screen readers etc.): Add tab button. Adds a news tab when pressed -->
    <string name="add_tab">ჩანართის დამატება</string>
    <!-- Content description (not visible, for screen readers etc.): Add tab button. Adds a news tab when pressed -->
    <string name="add_private_tab">პირადი ჩანართის დამატება</string>
    <!-- Text for the new tab button to indicate adding a new private tab in the tab -->
    <string name="tab_drawer_fab_content">პირადი</string>
    <!-- Text for the new tab button to indicate syncing command on the synced tabs page -->
    <string name="tab_drawer_fab_sync">დასინქრონება</string>
    <!-- Text shown in the menu for sharing all tabs -->
    <string name="tab_tray_menu_item_share">ყველა ჩანართის გაზიარება</string>
    <!-- Text shown in the menu to view recently closed tabs -->
    <string name="tab_tray_menu_recently_closed">ბოლოს დახურული ჩანართები</string>
    <!-- Text shown in the tabs tray inactive tabs section -->
    <string name="tab_tray_inactive_recently_closed" tools:ignore="UnusedResources">ახლახანს დახურული</string>
    <!-- Text shown in the menu to view account settings -->
    <string name="tab_tray_menu_account_settings">ანგარიშის პარამეტრები</string>
    <!-- Text shown in the menu to view tab settings -->
    <string name="tab_tray_menu_tab_settings">ჩანართის პარამეტრები</string>
    <!-- Text shown in the menu for closing all tabs -->
    <string name="tab_tray_menu_item_close">ყველა ჩანართის დახურვა</string>
    <!-- Text shown in the multiselect menu for bookmarking selected tabs. -->
    <string name="tab_tray_multiselect_menu_item_bookmark">სანიშნი</string>
    <!-- Text shown in the multiselect menu for closing selected tabs. -->
    <string name="tab_tray_multiselect_menu_item_close">დახურვა</string>
    <!-- Content description for tabs tray multiselect share button -->
    <string name="tab_tray_multiselect_share_content_description">არჩეული ჩანართების გაზიარება</string>
    <!-- Content description for tabs tray multiselect menu -->
    <string name="tab_tray_multiselect_menu_content_description">არჩეული ჩანართების მენიუ</string>
    <!-- Content description (not visible, for screen readers etc.): Removes tab from collection button. Removes the selected tab from collection when pressed -->
    <string name="remove_tab_from_collection">ჩანართის მოცილება კრებულიდან</string>
    <!-- Text for button to enter multiselect mode in tabs tray -->
    <string name="tabs_tray_select_tabs">ჩანართების შერჩევა</string>
    <!-- Content description (not visible, for screen readers etc.): Close tab button. Closes the current session when pressed -->
    <string name="close_tab">ჩანართის დახურვა</string>
    <!-- Content description (not visible, for screen readers etc.): Close tab <title> button. First parameter is tab title  -->
    <string name="close_tab_title">დაიხუროს ჩანართი %s</string>
    <!-- Content description (not visible, for screen readers etc.): Opens the open tabs menu when pressed -->
    <string name="open_tabs_menu">ჩანართების მენიუს გახსნა</string>
    <!-- Open tabs menu item to save tabs to collection -->
    <string name="tabs_menu_save_to_collection1">ჩანართების კრებულში შენახვა</string>
    <!-- Text for the menu button to delete a collection -->
    <string name="collection_delete">კრებულის წაშლა</string>
    <!-- Text for the menu button to rename a collection -->
    <string name="collection_rename">კრებულის გადარქმევა</string>
    <!-- Text for the button to open tabs of the selected collection -->
    <string name="collection_open_tabs">ჩანართების გახსნა</string>
    <!-- Hint for adding name of a collection -->
    <string name="collection_name_hint">კრებულის დასახელება</string>
    <!-- Text for the menu button to remove a top site -->
    <string name="remove_top_site">მოცილება</string>

    <!-- Text for the menu button to delete a top site from history -->
    <string name="delete_from_history">ისტორიიდან ამოშლა</string>
    <!-- Postfix for private WebApp titles, placeholder is replaced with app name -->
    <string name="pwa_site_controls_title_private">%1$s (პირადი რეჟიმი)</string>

    <!-- History -->
    <!-- Text for the button to search all history -->
    <string name="history_search_1">მიუთითეთ საძიებო ფრაზა</string>
    <!-- Text for the button to clear all history -->
    <string name="history_delete_all">ისტორიის წაშლა</string>

    <!-- Text for the snackbar to confirm that multiple browsing history items has been deleted -->
    <string name="history_delete_multiple_items_snackbar">ისტორია წაიშალა</string>
    <!-- Text for the snackbar to confirm that a single browsing history item has been deleted. The first parameter is the shortened URL of the deleted history item. -->
    <string name="history_delete_single_item_snackbar">წაიშალა %1$s</string>
    <!-- Context description text for the button to delete a single history item -->
    <string name="history_delete_item">წაშლა</string>
    <!-- History multi select title in app bar
    The first parameter is the number of bookmarks selected -->
    <string name="history_multi_select_title">შერჩეულია %1$d</string>
    <!-- Text for the header that groups the history for today -->
    <string name="history_today">დღეს</string>
    <!-- Text for the header that groups the history for yesterday -->
    <string name="history_yesterday">გუშინ</string>
    <!-- Text for the header that groups the history the past 7 days -->
    <string name="history_7_days">ბოლო 7 დღე</string>
    <!-- Text for the header that groups the history the past 30 days -->
    <string name="history_30_days">ბოლო 30 დღე</string>
    <!-- Text for the header that groups the history older than the last month -->
    <string name="history_older">უფრო ძველი</string>
    <!-- Text shown when no history exists -->
    <string name="history_empty_message">ისტორია არ არის</string>

    <!-- Downloads -->
    <!-- Text for the snackbar to confirm that multiple downloads items have been removed -->
    <string name="download_delete_multiple_items_snackbar_1">ჩამოტვირთვები მოცილებულია</string>
    <!-- Text for the snackbar to confirm that a single download item has been removed. The first parameter is the name of the download item. -->
    <string name="download_delete_single_item_snackbar">%1$s მოცილებულია</string>
    <!-- Text shown when no download exists -->
    <string name="download_empty_message_1">ჩამოტვირთული ფაილები არაა</string>
    <!-- History multi select title in app bar
    The first parameter is the number of downloads selected -->
    <string name="download_multi_select_title">შერჩეულია %1$d</string>


    <!-- Text for the button to remove a single download item -->
    <string name="download_delete_item_1">მოცილება</string>


    <!-- WebCompat Reporter -->
    <!-- The title of the Web Compat Reporter feature. This is displayed in the top app bar. -->
    <string name="webcompat_reporter_screen_title">საიტზე გაუმართაობის მოხსენება</string>


    <!-- The description of the Web Compat Reporter feature. This first parameter is the name of the application (For example: Fenix) -->
    <string name="webcompat_reporter_description">დაგვეხმარეთ, განვავითაროთ %1$s ყველასთვის. Mozilla-ს თანამშრომლები თქვენ მიერ გამოგზავნილ მონაცემებს იყენებენ ვებსაიტთან დაკავშირებული ხარვეზების მოსაგვარებლად.</string>
    <!-- The text field label of the URL text field. This is displayed above the user-inputted URL. -->
    <string name="webcompat_reporter_label_url">ბმული</string>
    <!-- The error message of the URL text field when an invalid URL has been entered. -->
    <string name="webcompat_reporter_url_error_invalid">გთხოვთ შეიყვანოთ მართებული URL-ბმული</string>


    <!-- The label/title of an optional field in the Web Compat Reporter feature for explaining a high-level reason why the site is broken. -->
<<<<<<< HEAD
    <string name="webcompat_reporter_label_whats_broken">რა დაზიანდა? (არასავალდებულო)</string>
    <!-- The placeholder text for the dropdown where a user can select a high-level reason why the site is broken. -->
    <string name="webcompat_reporter_choose_reason">მიზეზის არჩევა</string>
=======
    <string name="webcompat_reporter_label_whats_broken" moz:removedIn="136" tools:ignore="UnusedResources">რა დაზიანდა? (არასავალდებულო)</string>
    <!-- The label/title of a field in the Web Compat Reporter feature for explaining a high-level reason why the site is broken. -->
    <string name="webcompat_reporter_label_whats_broken_2">რა დაზიანდა?</string>
    <!-- The placeholder text for the dropdown where a user selects a high-level reason why the site is broken. -->
    <string name="webcompat_reporter_choose_reason">მიზეზის არჩევა</string>
    <!-- The error message of the dropdown, prompting the user to select a high-level reason why the site is broken. -->
    <string name="webcompat_reporter_choose_reason_error">გთხოვთ მიუთითოთ მიზეზი</string>
>>>>>>> 07ff4473
    <!-- The label/title of an optional field in the Web Compat Reporter feature for adding additional information. -->
    <string name="webcompat_reporter_label_description">აღწერეთ ხარვეზი (არასავალდებულო)</string>
    <!-- The button text for navigating away from the feature to provide more information on the broken site's bug report. -->
    <string name="webcompat_reporter_send_more_info">დაწვრილებით მონაცემების გაგზავნა</string>
    <!-- The button text for the cancel button to leave the Web Compat Reporter feature. -->
    <string name="webcompat_reporter_cancel">გაუქმება</string>
    <!-- The button text for the send button to submit the provided form data. -->
    <string name="webcompat_reporter_send">გაგზავნა</string>


<<<<<<< HEAD
=======
    <!-- Text for a snackbar to confirm the successful submission of a WebCompat report. -->
    <string name="webcompat_reporter_success_snackbar_text">თქვენი მოხსენება გაიგზავნა</string>
    <!-- Button text for closing or dismissing the snackbar shown after successfully submitting a WebCompat report. -->
    <string name="webcompat_reporter_dismiss_success_snackbar_text">დახურვა</string>

>>>>>>> 07ff4473
    <!-- These reason strings are dropdown options on a WebCompat reporter form, indicating what is broken on the site. -->
    <!-- Broken site reason text for site slow or not working -->
    <string name="webcompat_reporter_reason_slow">საიტი ნელია ან არ მუშაობს</string>
    <!-- Broken site reason text for images or videos -->
    <string name="webcompat_reporter_reason_media">სურათები ან ვიდეოები</string>
    <!-- Broken site reason text for buttons, links, and other content -->
    <string name="webcompat_reporter_reason_content">ღილაკები, ბმულები და სხვა შიგთავსი</string>
    <!-- Broken site reason text for sign in or sign out -->
    <string name="webcompat_reporter_reason_account">ანგარიშზე შესვლა ან გამოსვლა</string>
    <!-- Broken site reason text for ad blocker -->
    <string name="webcompat_reporter_reason_ad_blocker">რეკლამის შემზღუდავი</string>
    <!-- Broken site reason text for something else -->
    <string name="webcompat_reporter_reason_other">სხვა</string>

    <!-- Crashes -->
    <!-- Title text displayed on the tab crash page. This first parameter is the name of the application (For example: Fenix) -->
    <string name="tab_crash_title_2">ვწუხვართ. %1$s ვერ ტვირთავს ამ გვერდს.</string>
    <!-- Send crash report checkbox text on the tab crash page -->
    <string name="tab_crash_send_report">გათიშვის მოხსენება გაეგზავნოს Mozilla-ს</string>
    <!-- Close tab button text on the tab crash page -->
    <string name="tab_crash_close">ჩანართის დახურვა</string>
    <!-- Restore tab button text on the tab crash page -->
    <string name="tab_crash_restore">ჩანართის აღდგენა</string>

    <!-- Unsubmitted crash dialog title, The first parameter is the name of the app (e.g. Firefox)  -->
    <string name="unsubmitted_crash_dialog_title">%s ახლიდან უნდა ჩაირთოს</string>
    <!-- Unsubmitted crash dialog checkbox label for automatically sending reports in the future -->
    <string name="unsubmitted_crash_dialog_checkbox_label">უეცარი გათიშვის მოხსენებების თვითგაგზავნა</string>
    <!-- Unsubmitted crash dialog negative button to dismiss the dialog -->
    <string name="unsubmitted_crash_dialog_negative_button">დახურვა</string>
    <!-- Unsubmitted crash dialog positive button to submit crash report -->
    <string name="unsubmitted_crash_dialog_positive_button">უეცარი გათიშვის მოხსენება</string>

    <!-- Bookmarks -->
    <!-- Confirmation message for a dialog confirming if the user wants to delete the selected folder -->
    <string name="bookmark_delete_folder_confirmation_dialog">ნამდვილად გსურთ ამ საქაღალდის წაშლა?</string>
    <!-- Confirmation message for a dialog confirming if the user wants to delete multiple items. -->
    <string name="bookmark_delete_folders_confirmation_dialog">ნამდვილად გსურთ მონიშნულ ერთეულების წაშლა?</string>
    <!-- Confirmation message for a dialog confirming if the user wants to delete multiple items including folders. Parameter will be replaced by app name. -->
    <string name="bookmark_delete_multiple_folders_confirmation_dialog">%s წაშლის მონიშნულებს.</string>
    <!-- Text for the cancel button on delete bookmark dialog -->
    <string name="bookmark_delete_negative">გაუქმება</string>
    <!-- Screen title for adding a bookmarks folder -->
    <string name="bookmark_add_folder">საქაღალდის დამატება</string>
    <!-- Snackbar title that confirms a bookmark was saved into a folder. Parameter will be replaced by the name of the folder the bookmark was saved into. -->
    <string name="bookmark_saved_in_folder_snackbar">შეინახავს „%s“</string>
    <!-- Snackbar edit button shown after a bookmark has been created. -->
    <string name="edit_bookmark_snackbar_action">ჩასწორება</string>
    <!-- Bookmark menu move button -->
    <string name="bookmark_menu_move_button">გადატანა</string>
    <!-- Bookmark overflow menu edit button -->
    <string name="bookmark_menu_edit_button">ჩასწორება</string>
    <!-- Bookmark overflow menu copy button -->
    <string name="bookmark_menu_copy_button">ასლი</string>
    <!-- Bookmark overflow menu share button -->
    <string name="bookmark_menu_share_button">გაზიარება</string>
    <!-- Bookmark overflow menu open in new tab button -->
    <string name="bookmark_menu_open_in_new_tab_button">ახალ ჩანართში გახსნა</string>
    <!-- Bookmark overflow menu open in private tab button -->
    <string name="bookmark_menu_open_in_private_tab_button">პირად ჩანართში გახსნა</string>

    <!-- Bookmark overflow menu open all in tabs button -->
    <string name="bookmark_menu_open_all_in_tabs_button">ყველას ახალ ჩანართებში გახსნა</string>
    <!-- Bookmark overflow menu open all in private tabs button -->
    <string name="bookmark_menu_open_all_in_private_tabs_button">ყველას პირად ჩანართებში გახსნა</string>
    <!-- Bookmark overflow menu delete button -->
    <string name="bookmark_menu_delete_button">წაშლა</string>
    <!--Bookmark overflow menu save button -->
    <string name="bookmark_menu_save_button">შენახვა</string>

    <!-- Bookmark multi select title in app bar
     The first parameter is the number of bookmarks selected -->
    <string name="bookmarks_multi_select_title">შერჩეულია %1$d</string>
    <!-- Bookmark editing screen title -->
    <string name="edit_bookmark_fragment_title">სანიშნის ჩასწორება</string>
    <!-- Bookmark folder editing screen title -->
    <string name="edit_bookmark_folder_fragment_title">საქაღალდის ჩასწორება</string>
    <!-- Bookmark sign in button message -->
    <string name="bookmark_sign_in_button">შედით დასინქრონებული სანიშნების სანახავად</string>
    <!-- Bookmark URL editing field label -->
    <string name="bookmark_url_label">URL-ბმული</string>
    <!-- Bookmark FOLDER editing field label -->
    <string name="bookmark_folder_label">საქაღალდე</string>
    <!-- Text indicating which folder a bookmark or folder will be saved in -->
    <string name="bookmark_save_in_label">შესანახი</string>
    <!-- Bookmark NAME editing field label -->
    <string name="bookmark_name_label">სახელი</string>
    <!-- Label for a text input field for a bookmark or folder name -->
    <string name="bookmark_name_label_normal_case">სახელი</string>
    <!-- Bookmark add folder screen title -->
    <string name="bookmark_add_folder_fragment_label">საქაღალდის დამატება</string>
    <!-- Bookmark select folder screen title -->
    <string name="bookmark_select_folder_fragment_label">საქაღალდის მითითება</string>
    <!-- Bookmark editing error missing title -->
    <string name="bookmark_empty_title_error">უნდა ჰქონდეს სათაური</string>
    <!-- Bookmark editing error missing or improper URL -->
    <string name="bookmark_invalid_url_error">არამართებული URL</string>
    <!-- Bookmark screen message for empty bookmarks folder -->
    <string name="bookmarks_empty_message">სანიშნები არ არის</string>
    <!-- Bookmark snackbar message on deletion
     The first parameter is the host part of the URL of the bookmark deleted, if any -->
    <string name="bookmark_deletion_snackbar_message">წაიშალა %1$s</string>
    <!-- Bookmark snackbar message on deleting multiple bookmarks not including folders-->
    <string name="bookmark_deletion_multiple_snackbar_message_2">სანიშნები წაიშალა</string>
    <!-- Bookmark snackbar message on deleting multiple bookmarks including folders-->
    <string name="bookmark_deletion_multiple_snackbar_message_3">იშლება მითითებული საქაღალდეები</string>
    <!-- Bookmark undo button for deletion snackbar action -->
    <string name="bookmark_undo_deletion">დაბრუნება</string>

    <!-- Bookmark snackbar message for deleting a single item. Parameter is the title of the item being deleted -->
    <string name="bookmark_delete_single_item">წაიშალა %s</string>
    <!-- Bookmark snackbar message for deleting multiple items. Parameter is the number of items being deleted -->
    <string name="bookmark_delete_multiple_items">წაშლილი ერთეულები: %s</string>
    <!-- Text for the button to search all bookmarks -->
    <string name="bookmark_search">შეიყვანეთ საძიებო ფრაზა</string>

    <!-- Content description for the bookmark navigation bar back button -->
    <string name="bookmark_navigate_back_button_content_description">გადასვლა უკან</string>
    <!-- Content description for the bookmark list new folder navigation bar button -->
    <string name="bookmark_add_new_folder_button_content_description">ახალი საქაღალდის დამატება</string>
    <!-- Content description for the bookmark screen delete bookmark navigation bar button -->
    <string name="bookmark_delete_bookmark_content_description">სანიშნის წაშლა</string>
    <!-- Content description for the bookmark screen delete bookmark folder navigation bar button -->
    <string name="bookmark_delete_folder_content_description">საქაღალდის წაშლა</string>
    <!-- Content description for bookmark search floating action button -->
    <string name="bookmark_search_button_content_description">სანიშნების ძიება</string>
    <!-- Content description for the overflow menu for a bookmark item. Paramter will a folder name or bookmark title. -->
    <string name="bookmark_item_menu_button_content_description">ჩანაწერების მენიუ – %s</string>
    <!-- Title for the bookmark list empty state-->
    <string name="bookmark_empty_list_title">სანიშნები არაა</string>
    <!-- Description for the bookmark list empty state when you're not signed into sync. -->
    <string name="bookmark_empty_list_guest_description">შეინახეთ საიტები გვერდების მონახულებისას. შედით და წამოიღეთ სანიშნები სხვა დასინქრონებული მოწყობილობებიდან.</string>

    <!-- Text for the button to navigate to sync authentication -->
    <string name="bookmark_empty_list_guest_cta">სინქრონიზაციაში შესვლა</string>
    <!-- Description for the bookmark list empty state when you're signed into sync. -->
    <string name="bookmark_empty_list_authenticated_description">შეინახეთ საიტები გვერდების მონახულებისას. აგრეთვე გადმოიტანთ სანიშნებს სხვა დასინქრონებული მოწყობილობებიდან.</string>
    <!-- Description for the bookmark list empty state when you're in an empty folder. -->
    <string name="bookmark_empty_list_folder_description">ჩაინიშნეთ გვერდები მონახულებისას, რათა მოგვიანებით ადვილად იპოვოთ რჩეული საიტები.</string>
    <!-- Description for the add new folder button when selecting a folder. -->
    <string name="bookmark_select_folder_new_folder_button_title">ახალი საქაღალდე</string>

    <!-- Site Permissions -->
    <!-- Button label that take the user to the Android App setting -->
    <string name="phone_feature_go_to_settings">პარამეტრებში გადასვლა</string>
    <!-- Content description (not visible, for screen readers etc.): Quick settings sheet
        to give users access to site specific information / settings. For example:
        Secure settings status and a button to modify site permissions -->
    <string name="quick_settings_sheet">სწრაფი პარამეტრების არე</string>
    <!-- Label that indicates that this option it the recommended one -->
    <string name="phone_feature_recommended">სასურველი</string>
    <!-- Button label for clearing all the information of site permissions-->
    <string name="clear_permissions">ნებართვების გასუფთავება</string>
    <!-- Text for the OK button on Clear permissions dialog -->
    <string name="clear_permissions_positive">კარგი</string>
    <!-- Text for the cancel button on Clear permissions dialog -->
    <string name="clear_permissions_negative">გაუქმება</string>
    <!-- Button label for clearing a site permission-->
    <string name="clear_permission">ნებართვის გასუფთავება</string>
    <!-- Text for the OK button on Clear permission dialog -->
    <string name="clear_permission_positive">კარგი</string>
    <!-- Text for the cancel button on Clear permission dialog -->
    <string name="clear_permission_negative">გაუქმება</string>
    <!-- Button label for clearing all the information on all sites-->
    <string name="clear_permissions_on_all_sites">ყველა საიტის ნებართვის გასუფთავება</string>
    <!-- Preference for altering video and audio autoplay for all websites -->
    <string name="preference_browser_feature_autoplay">თვითგაშვება</string>
    <!-- Preference for altering the camera access for all websites -->
    <string name="preference_phone_feature_camera">კამერა</string>
    <!-- Preference for altering the microphone access for all websites -->
    <string name="preference_phone_feature_microphone">მიკროფონი</string>
    <!-- Preference for altering the location access for all websites -->
    <string name="preference_phone_feature_location">მდებარეობა</string>
    <!-- Preference for altering the notification access for all websites -->
    <string name="preference_phone_feature_notification">შეტყობინება</string>
    <!-- Preference for altering the persistent storage access for all websites -->
    <string name="preference_phone_feature_persistent_storage">მუდმივი მეხსიერება</string>
    <!-- Preference for altering the storage access setting for all websites -->
    <string name="preference_phone_feature_cross_origin_storage_access">საიტთაშორისი ფუნთუშები</string>
    <!-- Preference for altering the EME access for all websites -->
    <string name="preference_phone_feature_media_key_system_access">DRM-დაქვემდებარებული შიგთავსი</string>
    <!-- Label that indicates that a permission must be asked always -->
    <string name="preference_option_phone_feature_ask_to_allow">კითხვა ყოველ ჯერზე</string>
    <!-- Label that indicates that a permission must be blocked -->
    <string name="preference_option_phone_feature_blocked">შეზღუდული</string>
    <!-- Label that indicates that a permission must be allowed -->
    <string name="preference_option_phone_feature_allowed">დაშვებული</string>
    <!--Label that indicates a permission is by the Android OS-->
    <string name="phone_feature_blocked_by_android">ზღუდავს Android</string>
    <!-- Preference for showing a list of websites that the default configurations won't apply to them -->
    <string name="preference_exceptions">გამონაკლისები</string>
    <!-- Summary of tracking protection preference if tracking protection is set to off -->
    <string name="tracking_protection_off">გამორთ.</string>
    <!-- Summary of tracking protection preference if tracking protection is set to standard -->
    <string name="tracking_protection_standard">საშუალო</string>
    <!-- Summary of tracking protection preference if tracking protection is set to strict -->
    <string name="tracking_protection_strict">მკაცრი</string>
    <!-- Summary of tracking protection preference if tracking protection is set to custom -->
    <string name="tracking_protection_custom">მორგებული</string>
    <!-- Label for global setting that indicates that all video and audio autoplay is allowed -->
    <string name="preference_option_autoplay_allowed2">ხმისა და ვიდეოს დაშვება</string>
    <!-- Label for site specific setting that indicates that all video and audio autoplay is allowed -->
    <string name="quick_setting_option_autoplay_allowed">ხმისა და ვიდეოს დაშვება</string>
    <!-- Label that indicates that video and audio autoplay is only allowed over Wi-Fi -->
    <string name="preference_option_autoplay_allowed_wifi_only2">ხმისა და ვიდეოს შეზღუდვა, მხოლოდ ფიჭურ ინტერნეტზე</string>
    <!-- Subtext that explains 'autoplay on Wi-Fi only' option -->
    <string name="preference_option_autoplay_allowed_wifi_subtext">ხმისა და ვიდეოს დაშვება WiFi-ზე</string>
    <!-- Label for global setting that indicates that video autoplay is allowed, but audio autoplay is blocked -->
    <string name="preference_option_autoplay_block_audio2">მხოლოდ ხმის შეზღუდვა</string>
    <!-- Label for site specific setting that indicates that video autoplay is allowed, but audio autoplay is blocked -->
    <string name="quick_setting_option_autoplay_block_audio">მხოლოდ ხმის შეზღუდვა</string>
    <!-- Label for global setting that indicates that all video and audio autoplay is blocked -->
    <string name="preference_option_autoplay_blocked3">ხმისა და ვიდეოს შეზღუდვა</string>
    <!-- Label for site specific setting that indicates that all video and audio autoplay is blocked -->
    <string name="quick_setting_option_autoplay_blocked">ხმისა და ვიდეოს შეზღუდვა</string>
    <!-- Summary of delete browsing data on quit preference if it is set to on -->
    <string name="delete_browsing_data_quit_on">ჩართ.</string>
    <!-- Summary of delete browsing data on quit preference if it is set to off -->
    <string name="delete_browsing_data_quit_off">გამორთ.</string>

    <!-- Summary of studies preference if it is set to on -->
    <string name="studies_on">ჩართ.</string>
    <!-- Summary of studies data on quit preference if it is set to off -->
    <string name="studies_off">გამორთ.</string>

    <!-- Category header of a preference that allows a user to alter settings related to web permissions. -->
    <string name="preferences_category_permissions">ნებართვები</string>
    <!-- Category header of a preference that allows a user to alter settings related to web content. -->
    <string name="preferences_category_content">შიგთავსი</string>
    <!-- Preference for altering the default browsing mode. When enabled, the desktop site will always be requested. -->
    <string name="preference_feature_desktop_mode_default">ყოველთვის სრული საიტი</string>

    <!-- Collections -->
    <!-- Collections header on home fragment -->
    <string name="collections_header">კრებულები</string>
    <!-- Content description (not visible, for screen readers etc.): Opens the collection menu when pressed -->
    <string name="collection_menu_button_content_description">კრებულის მენიუ</string>
    <!-- Label to describe what collections are to a new user without any collections -->
    <string name="no_collections_description2">შეაგროვეთ, რაც თქვენთვის ღირებულია.\nთავი მოუყარეთ მოძიებულ მასალებს, საიტებსა და ჩანართებს მომავალში სწრაფი წვდომისთვის.</string>
    <!-- Title for the "select tabs" step of the collection creator -->
    <string name="create_collection_select_tabs">ჩანართების შერჩევა</string>
    <!-- Title for the "select collection" step of the collection creator -->
    <string name="create_collection_select_collection">კრებულის შერჩევა</string>
    <!-- Title for the "name collection" step of the collection creator -->
    <string name="create_collection_name_collection">კრებულის სახელი</string>
    <!-- Button to add new collection for the "select collection" step of the collection creator -->
    <string name="create_collection_add_new_collection">ახალი კრებულის დამატება</string>
    <!-- Button to select all tabs in the "select tabs" step of the collection creator -->
    <string name="create_collection_select_all">ყველას შერჩევა</string>
    <!-- Button to deselect all tabs in the "select tabs" step of the collection creator -->
    <string name="create_collection_deselect_all">მონიშვნის გაუქმება</string>
    <!-- Text to prompt users to select the tabs to save in the "select tabs" step of the collection creator -->
    <string name="create_collection_save_to_collection_empty">ჩანართების შერჩევა შესანახად</string>
    <!-- Text to show users how many tabs they have selected in the "select tabs" step of the collection creator.
     %d is a placeholder for the number of tabs selected. -->
    <string name="create_collection_save_to_collection_tabs_selected">%d ჩანართია შერჩეული</string>
    <!-- Text to show users they have one tab selected in the "select tabs" step of the collection creator.
    %d is a placeholder for the number of tabs selected. -->
    <string name="create_collection_save_to_collection_tab_selected">%d ჩანართია შერჩეული</string>
    <!-- Text shown in snackbar when multiple tabs have been saved in a collection -->
    <string name="create_collection_tabs_saved">ჩანართები შენახულია!</string>
    <!-- Text shown in snackbar when one or multiple tabs have been saved in a new collection -->
    <string name="create_collection_tabs_saved_new_collection">კრებული შენახულია!</string>
    <!-- Text shown in snackbar when one tab has been saved in a collection -->
    <string name="create_collection_tab_saved">ჩანართი შენახულია!</string>
    <!-- Content description (not visible, for screen readers etc.): button to close the collection creator -->
    <string name="create_collection_close">დახურვა</string>
    <!-- Button to save currently selected tabs in the "select tabs" step of the collection creator-->
    <string name="create_collection_save">შენახვა</string>

    <!-- Snackbar action to view the collection the user just created or updated -->
    <string name="create_collection_view">ჩვენება</string>

    <!-- Text for the OK button from collection dialogs -->
    <string name="create_collection_positive">კარგი</string>
    <!-- Text for the cancel button from collection dialogs -->
    <string name="create_collection_negative">გაუქმება</string>

    <!-- Default name for a new collection in "name new collection" step of the collection creator. %d is a placeholder for the number of collections-->
    <string name="create_collection_default_name">კრებული %d</string>

    <!-- Share -->
    <!-- Share screen header -->
    <string name="share_header_2">გაზიარება</string>
    <!-- Content description (not visible, for screen readers etc.):
        "Share" button. Opens the share menu when pressed. -->
    <string name="share_button_content_description">გაზიარება</string>
    <!-- Text for the Save to PDF feature in the share menu -->
    <string name="share_save_to_pdf">შეინახოს PDF</string>
    <!-- Text for error message when generating a PDF file Text. -->
    <string name="unable_to_save_to_pdf_error">ვერ ხერხდება PDF-ის შექმნა</string>
    <!-- Text for standard error snackbar dismiss button. -->
    <string name="standard_snackbar_error_dismiss">დახურვა</string>
    <!-- Text for error message when printing a page and it fails. -->
    <string name="unable_to_print_page_error">ვერ ხერხდება გვერდის ამობეჭდვა</string>
    <!-- Text for the print feature in the share and browser menu -->
    <string name="menu_print">ამობეჭდვა</string>
    <!-- Sub-header in the dialog to share a link to another sync device -->
    <string name="share_device_subheader">მოწყობილობაზე გაგზავნა</string>
    <!-- Sub-header in the dialog to share a link to an app from the full list -->
    <string name="share_link_all_apps_subheader">ყველა მოქმედება</string>
    <!-- Sub-header in the dialog to share a link to an app from the most-recent sorted list -->
    <string name="share_link_recent_apps_subheader">ბოლოს გამოყენებული</string>
    <!-- Text for the copy link action in the share screen. -->
    <string name="share_copy_link_to_clipboard">ასლის აღება</string>
    <!-- Toast shown after copying link to clipboard -->
    <string name="toast_copy_link_to_clipboard">ასლი აღებულია</string>
    <!-- An option from the share dialog to sign into sync -->
    <string name="sync_sign_in">დასინქ. შესვლა</string>
     <!-- An option from the three dot menu to sync and save data -->
    <string name="sync_menu_sync_and_save_data">დასინქ. და შენახვა</string>
    <!-- An option from the share dialog to send link to all other sync devices -->
    <string name="sync_send_to_all">ყველა მოწყობილობაზე გაგზავნა</string>
    <!-- An option from the share dialog to reconnect to sync -->
    <string name="sync_reconnect">ხელახლა დაკავშირება სინქრონიზაციასთან</string>
    <!-- Text displayed when sync is offline and cannot be accessed -->
    <string name="sync_offline">კავშირგარეშეა</string>
    <!-- An option to connect additional devices -->
    <string name="sync_connect_device">სხვა მოწყობილობის დაკავშირება</string>
    <!-- The dialog text shown when additional devices are not available -->
    <string name="sync_connect_device_dialog" tools:ignore="BrandUsage">ჩანართის გასაგზავნად, შედით Firefox-ში, სულ მცირე, კიდევ ერთი სხვა მოწყობილობიდან.</string>
    <!-- Confirmation dialog button -->
    <string name="sync_confirmation_button">გასაგებია</string>
    <!-- Share error message -->
    <string name="share_error_snackbar">ამ პროგრამასთან გაზიარება შეუძლებელია</string>
    <!-- Add new device screen title -->
    <string name="sync_add_new_device_title">მოწყობილობაზე გაგზავნა</string>
    <!-- Text for the warning message on the Add new device screen -->
    <string name="sync_add_new_device_message">მოწყობილობები არაა დაკავშირებული</string>
    <!-- Text for the button to learn about sending tabs -->
    <string name="sync_add_new_device_learn_button">ვრცლად ჩანართების გაგზავნის შესახებ…</string>
    <!-- Text for the button to connect another device -->
    <string name="sync_add_new_device_connect_button">სხვა მოწყობილობის დაკავშირება…</string>

    <!-- Notifications -->
    <!-- Text shown in the notification that pops up to remind the user that a private browsing session is active. -->
    <string name="notification_pbm_delete_text_2">პირადი ჩანართების დახურვა</string>

    <!-- Text shown in the notification that pops up to remind the user that a private browsing session is active for Android 14+ -->
    <string name="notification_erase_title_android_14">დაიხუროს პირადი ჩანართები?</string>
    <string name="notification_erase_text_android_14">შეეხეთ ან გასწიეთ ეს შეტყობინება პირადი ჩანართების დასახურად.</string>

    <!-- Name of the marketing notification channel. Displayed in the "App notifications" system settings for the app -->
    <string name="notification_marketing_channel_name">მარკეტინგული</string>

    <!-- Title shown in the notification that pops up to remind the user to set fenix as default browser.
    The app name is in the text, due to limitations with localizing Nimbus experiments -->
    <string name="nimbus_notification_default_browser_title" tools:ignore="BrandUsage,UnusedResources">Firefox სწრაფი და დაცულია</string>
    <!-- Text shown in the notification that pops up to remind the user to set fenix as default browser.
    The app name is in the text, due to limitations with localizing Nimbus experiments -->
    <string name="nimbus_notification_default_browser_text" tools:ignore="BrandUsage,UnusedResources">გახადეთ Firefox ნაგულისხმევი ბრაუზერი</string>
    <!-- Title shown in the notification that pops up to re-engage the user -->
    <string name="notification_re_engagement_title">გამოცადეთ პირადი რეჟიმი</string>
    <!-- Text shown in the notification that pops up to re-engage the user.
    %1$s is a placeholder that will be replaced by the app name. -->
    <string name="notification_re_engagement_text">გვერდების მონახულებისას %1$s არ შეინახავს ისტორიასა და ფუნთუშებს</string>

    <!-- Title A shown in the notification that pops up to re-engage the user -->
    <string name="notification_re_engagement_A_title">ათვალიერეთ კვალის დატოვების გარეშე</string>
    <!-- Text A shown in the notification that pops up to re-engage the user.
    %1$s is a placeholder that will be replaced by the app name. -->
    <string name="notification_re_engagement_A_text">პირადი თვალიერებისას %1$s არაფერს არ შეინახავს.</string>
    <!-- Title B shown in the notification that pops up to re-engage the user -->
    <string name="notification_re_engagement_B_title">დაიწყეთ გვერდების მოძიება</string>
    <!-- Text B shown in the notification that pops up to re-engage the user -->
    <string name="notification_re_engagement_B_text">მონახეთ რამე ახლომახლო. ანდაც აღმოაჩინეთ რამე სახალისო.</string>

    <!-- Survey -->
    <!-- Text shown in the fullscreen message that pops up to ask user to take a short survey.
    The app name is in the text, due to limitations with localizing Nimbus experiments -->
    <string name="nimbus_survey_message_text" tools:ignore="BrandUsage">გთხოვთ დაგვეხმაროთ მცირე კითხვარის შევსებით, რომ გავაუმჯობესოთ Firefox.</string>
    <!-- Preference for taking the short survey. -->
    <string name="preferences_take_survey">კითხვარის შევსება</string>
    <!-- Preference for not taking the short survey. -->
    <string name="preferences_not_take_survey">არა, გმადლობთ</string>

    <!-- Snackbar -->
    <!-- Text shown in snackbar when user deletes a collection -->
    <string name="snackbar_collection_deleted">კრებული წაიშალა</string>
    <!-- Text shown in snackbar when user renames a collection -->
    <string name="snackbar_collection_renamed">კრებულს გადაერქვა</string>
    <!-- Text shown in snackbar when user closes a tab -->
    <string name="snackbar_tab_closed">ჩანართი დაიხურა</string>
    <!-- Text shown in snackbar when user closes all tabs -->
    <string name="snackbar_tabs_closed">ჩანართები დაიხურა</string>
    <!-- Text shown in snackbar when user closes multiple inactive tabs. %1$s will be replaced with the number of tabs closed. -->
    <string name="snackbar_num_tabs_closed">დახურული ჩანართი: %1$s</string>
    <!-- Text shown in snackbar when user bookmarks a list of tabs. Parameter will be replaced by the name of the folder the bookmark was saved into.-->
    <string name="snackbar_message_bookmarks_saved_in">სანიშნებს შეინახავს „%s“!</string>
    <!-- Text shown in snackbar when user adds a site to shortcuts -->
    <string name="snackbar_added_to_shortcuts">მალსახმობებში დამატება!</string>
    <!-- Text shown in snackbar when user closes a private tab -->
    <string name="snackbar_private_tab_closed">პირადი ჩანართი დაიხურა</string>
    <!-- Text shown in snackbar when user closes all private tabs -->
    <string name="snackbar_private_tabs_closed">პირადი ჩანართები დაიხურა</string>
    <!-- Text shown in snackbar when user erases their private browsing data -->
    <string name="snackbar_private_data_deleted">პირადი ფანჯრის მონაცემები გასუფთავებულია</string>
    <!-- Text shown in snackbar to undo deleting a tab, top site or collection -->
    <string name="snackbar_deleted_undo">დაბრუნება</string>
    <!-- Text shown in snackbar when user removes a top site -->
    <string name="snackbar_top_site_removed">საიტი მოცილებულია</string>
    <!-- QR code scanner prompt which appears after scanning a code, but before navigating to it
        First parameter is the name of the app, second parameter is the URL or text scanned-->
    <string name="qr_scanner_confirmation_dialog_message">ნებართვა, რომ %1$s გახსნის %2$s</string>
    <!-- QR code scanner prompt dialog positive option to allow navigation to scanned link -->
    <string name="qr_scanner_dialog_positive">დაშვება</string>
    <!-- QR code scanner prompt dialog positive option to deny navigation to scanned link -->
    <string name="qr_scanner_dialog_negative">უარყოფა</string>
    <!-- QR code scanner prompt dialog error message shown when a hostname does not contain http or https. -->
    <string name="qr_scanner_dialog_invalid">მისამართი არასწორია.</string>
    <!-- QR code scanner prompt dialog positive option when there is an error -->
    <string name="qr_scanner_dialog_invalid_ok">კარგი</string>
    <!-- Tab collection deletion prompt dialog message. Placeholder will be replaced with the collection name -->
    <string name="tab_collection_dialog_message">ნამდვილად გსურთ, წაიშალოს %1$s?</string>
    <!-- Tab collection deletion prompt dialog option to delete the collection -->
    <string name="tab_collection_dialog_positive">წაშლა</string>
    <!-- Message for copying the URL via long press on the toolbar -->
    <string name="url_copied">URL-ს ასლი აღებულია</string>
    <!-- Sample text for accessibility font size -->
    <string name="accessibility_text_size_sample_text_1">ეს ტექსტი ნიმუშია. იგი აჩვენებს, თუ როგორ გამოჩნდება ნაწერი ამ პარამეტრით ზომის გაზრდისას ან შემცირებისას.</string>
    <!-- Summary for Accessibility Text Size Scaling Preference -->
    <string name="preference_accessibility_text_size_summary">გაზარდეთ ან შეამცირეთ ნაწერის ზომა საიტებზე</string>
    <!-- Title for Accessibility Text Size Scaling Preference -->
    <string name="preference_accessibility_font_size_title">შრიფტის ზომა</string>

    <!-- Title for Accessibility Text Automatic Size Scaling Preference -->
    <string name="preference_accessibility_auto_size_2">შრიფტის ავტომატური ზომა</string>
    <!-- Summary for Accessibility Text Automatic Size Scaling Preference -->
    <string name="preference_accessibility_auto_size_summary">შრიფტის ზომის განსაზღვრა Android-პარამეტრებით. გათიშეთ ზომის შესაცვლელად.</string>

    <!-- Title for the Delete browsing data preference -->
    <string name="preferences_delete_browsing_data">დათვალიერების მონაცემების წაშლა</string>
    <!-- Title for the tabs item in Delete browsing data -->
    <string name="preferences_delete_browsing_data_tabs_title_2">გახსნილი ჩანართები</string>
    <!-- Subtitle for the tabs item in Delete browsing data, parameter will be replaced with the number of open tabs -->
    <string name="preferences_delete_browsing_data_tabs_subtitle">%d ჩანართი</string>
    <!-- Title for the data and history items in Delete browsing data -->
    <!-- Title for the history item in Delete browsing data -->
    <string name="preferences_delete_browsing_data_browsing_history_title">დათვალიერების ისტორია</string>
    <!-- Subtitle for the data and history items in delete browsing data, parameter will be replaced with the
        number of history items the user has -->
    <string name="preferences_delete_browsing_data_browsing_data_subtitle">%d მისამართი</string>
    <!-- Title for the cookies and site data items in Delete browsing data -->
    <string name="preferences_delete_browsing_data_cookies_and_site_data">ფუნთუშები და საიტის მონაცემები</string>
    <!-- Subtitle for the cookies item in Delete browsing data -->
    <string name="preferences_delete_browsing_data_cookies_subtitle">გამოხვალთ ანგარიშებიდან უმეტეს საიტზე</string>
    <!-- Title for the cached images and files item in Delete browsing data -->
    <string name="preferences_delete_browsing_data_cached_files">მომარაგებული სურათები და ფაილები</string>
    <!-- Subtitle for the cached images and files item in Delete browsing data -->
    <string name="preferences_delete_browsing_data_cached_files_subtitle">გაათავისუფლებს მეხსიერებას</string>
    <!-- Title for the site permissions item in Delete browsing data -->
    <string name="preferences_delete_browsing_data_site_permissions">საიტის ნებართვები</string>
    <!-- Title for the downloads item in Delete browsing data -->
    <string name="preferences_delete_browsing_data_downloads">ჩამოტვირთვები</string>
    <!-- Text for the button to delete browsing data -->
    <string name="preferences_delete_browsing_data_button">დათვალიერების მონაცემების წაშლა</string>
    <!-- Title for the Delete browsing data on quit preference -->
    <string name="preferences_delete_browsing_data_on_quit">დათვალიერების მონაცემების წაშლა გამოსვლისას</string>

    <!-- Summary for the Delete browsing data on quit preference. "Quit" translation should match delete_browsing_data_on_quit_action translation. -->
    <string name="preference_summary_delete_browsing_data_on_quit_2">წაიშლება დათვალიერებული გვერდების მონაცემები მენიუში „გამოსვლაზე“ დაჭერისას</string>
    <!-- Action item in menu for the Delete browsing data on quit feature -->
    <string name="delete_browsing_data_on_quit_action">გამოსვლა</string>

    <!-- Title text of a delete browsing data dialog. -->
    <string name="delete_history_prompt_title">გასასუფთავებელი დროის შუალედი</string>
    <!-- Body text of a delete browsing data dialog. -->
    <string name="delete_history_prompt_body_2">შლის ისტორიას (სხვა მოწყობილობებიდან დასინქრონებულსაც)</string>
    <!-- Radio button in the delete browsing data dialog to delete history items for the last hour. -->
    <string name="delete_history_prompt_button_last_hour">ბოლო საათი</string>
    <!-- Radio button in the delete browsing data dialog to delete history items for today and yesterday. -->
    <string name="delete_history_prompt_button_today_and_yesterday">დღეს და გუშინ</string>
    <!-- Radio button in the delete browsing data dialog to delete all history. -->
    <string name="delete_history_prompt_button_everything">ყველაფერი</string>

    <!-- Dialog message to the user asking to delete browsing data. Parameter will be replaced by app name. -->
    <string name="delete_browsing_data_prompt_message_3">%s წაშლის დათვალიერების მითითებულ მონაცემებს</string>
    <!-- Text for the cancel button for the data deletion dialog -->
    <string name="delete_browsing_data_prompt_cancel">გაუქმება</string>
    <!-- Text for the allow button for the data deletion dialog -->
    <string name="delete_browsing_data_prompt_allow">წაშლა</string>
    <!-- Text for the snackbar confirmation that the data was deleted -->
    <string name="preferences_delete_browsing_data_snackbar">დათვალიერების მონაცემები წაშლილია</string>
    <!-- Text for the snackbar to show the user that the deletion of browsing data is in progress -->
    <string name="deleting_browsing_data_in_progress">იშლება დათვალიერების მონაცემები…</string>

    <!-- Dialog message to the user asking to delete all history items inside the opened group. Parameter will be replaced by a history group name. -->
    <string name="delete_all_history_group_prompt_message">წაიშალოს ყველა, რომელთაც მოიცავს „%s“</string>
    <!-- Text for the cancel button for the history group deletion dialog -->
    <string name="delete_history_group_prompt_cancel">გაუქმება</string>
    <!-- Text for the allow button for the history group dialog -->
    <string name="delete_history_group_prompt_allow">წაშლა</string>
    <!-- Text for the snackbar confirmation that the history group was deleted -->
    <string name="delete_history_group_snackbar">ჯგუფი წაიშალა</string>

    <!-- Onboarding -->
    <!-- text to display in the snackbar once account is signed-in -->
    <string name="onboarding_firefox_account_sync_is_on">სინქრონიზაცია ჩართულია</string>

    <!-- Onboarding theme -->
    <!-- Text shown in snackbar when multiple tabs have been sent to device -->
    <string name="sync_sent_tabs_snackbar">ჩანართები გაიგზავნა!</string>
    <!-- Text shown in snackbar when one tab has been sent to device  -->
    <string name="sync_sent_tab_snackbar">ჩანართი გაიგზავნა!</string>
    <!-- Text shown in snackbar when sharing tabs failed  -->
    <string name="sync_sent_tab_error_snackbar">გაგზავნა ვერ ხერხდება</string>
    <!-- Text shown in snackbar for the "retry" action that the user has after sharing tabs failed -->
    <string name="sync_sent_tab_error_snackbar_action">გამეორება</string>
    <!-- Title of QR Pairing Fragment -->
    <string name="sync_scan_code">კოდის წაკითხვა</string>
    <!-- Instructions on how to access pairing -->
    <string name="sign_in_instructions" tools:ignore="BrandUsage"><![CDATA[გაუშვით კომპიუტერში Firefox და გახსენით გვერდი <b>https://firefox.com/pair</b>]]></string>
    <!-- Text shown for sign in pairing when ready -->
    <string name="sign_in_ready_for_scan">მზადაა წასაკითხად</string>
    <!-- Text shown for settings option for sign with pairing -->
    <string name="sign_in_with_camera">შედით კამერის დახმარებით</string>
    <!-- Text shown for settings option for sign with email -->
    <string name="sign_in_with_email">ელფოსტის გამოყენება სანაცვლოდ</string>
    <!-- Text shown for settings option for create new account text.'Firefox' intentionally hardcoded here.-->
    <string name="sign_in_create_account_text" tools:ignore="BrandUsage"><![CDATA[არ გაქვთ ანგარიში? <u>შექმენით</u> და დაასინქრონეთ Firefox მოწყობილობებზე.]]></string>
    <!-- Text shown in confirmation dialog to sign out of account. The first parameter is the name of the app (e.g. Firefox Preview) -->
    <string name="sign_out_confirmation_message_2">%s შეწყვეტს დასინქრონებას თქვენი ანგარიშით, მაგრამ არ წაშლის მონაცემებს ამ მოწყობილობაზე.</string>
    <!-- Option to continue signing out of account shown in confirmation dialog to sign out of account -->
    <string name="sign_out_disconnect">გამოთიშვა</string>
    <!-- Option to cancel signing out shown in confirmation dialog to sign out of account -->
    <string name="sign_out_cancel">გაუქმება</string>
    <!-- Error message snackbar shown after the user tried to select a default folder which cannot be altered -->
    <string name="bookmark_cannot_edit_root">ნაგულისხმევი საქაღალდეების ჩასწორება ვერ მოხერხდება</string>

    <!-- Enhanced Tracking Protection -->
    <!-- Link displayed in enhanced tracking protection panel to access tracking protection settings -->
    <string name="etp_settings">დაცვის პარამეტრები</string>
    <!-- Preference title for enhanced tracking protection settings -->
    <string name="preference_enhanced_tracking_protection">თვალთვალისგან გაძლიერებული დაცვა</string>
    <!-- Preference summary for enhanced tracking protection settings on/off switch -->
    <string name="preference_enhanced_tracking_protection_summary">ახლა უკვე ახლავს ფუნთუშებისგან ყოველმხრივი დაცვაც, ჩვენი არნახულად მძლავრი საშუალება საიტთაშორისი მეთვალყურეების წინააღმდეგ.</string>
    <!-- Description of enhanced tracking protection. The parameter is the name of the application (For example: Firefox Fenix) -->
    <string name="preference_enhanced_tracking_protection_explanation_2">%s აგარიდებთ ცნობილი მეთვალყურეების უმეტესობას, რომლებიც თან დაგყვებათ ინტერნეტში.</string>
    <!-- Text displayed that links to website about enhanced tracking protection -->
    <string name="preference_enhanced_tracking_protection_explanation_learn_more">ვრცლად</string>

    <!-- Preference for enhanced tracking protection for the standard protection settings -->
    <string name="preference_enhanced_tracking_protection_standard_default_1">ჩვეულებრივი (ნაგულისხმევი)</string>
    <!-- Preference description for enhanced tracking protection for the standard protection settings -->
    <string name="preference_enhanced_tracking_protection_standard_description_5">გვერდები ჩაიტვირთება ჩვეულებრივ, მაგრამ ნაკლები მეთვალყურე შეიზღუდება.</string>
    <!--  Accessibility text for the Standard protection information icon  -->
    <string name="preference_enhanced_tracking_protection_standard_info_button">რა იზღუდება თვალთვალისგან ჩვეულებრივი დაცვით</string>
    <!-- Preference for enhanced tracking protection for the strict protection settings -->
    <string name="preference_enhanced_tracking_protection_strict">მკაცრი</string>
    <!-- Preference description for enhanced tracking protection for the strict protection settings -->
    <string name="preference_enhanced_tracking_protection_strict_description_4">მეტად მძლავრი დაცვა თვალთვალისგან და მეტი სისწრაფე, მაგრამ საიტების ნაწილმა, შესაძლოა გაუმართავად იმუშაოს.</string>
    <!--  Accessibility text for the Strict protection information icon  -->
    <string name="preference_enhanced_tracking_protection_strict_info_button">რა იზღუდება თვალთვალისგან მკაცრი დაცვით</string>
    <!-- Preference for enhanced tracking protection for the custom protection settings -->
    <string name="preference_enhanced_tracking_protection_custom">მორგებული</string>
    <!-- Preference description for enhanced tracking protection for the strict protection settings -->
    <string name="preference_enhanced_tracking_protection_custom_description_2">აირჩიეთ, რომელი მეთვალყურე საშუალებები შეიზღუდოს.</string>
    <!--  Accessibility text for the Strict protection information icon  -->
    <string name="preference_enhanced_tracking_protection_custom_info_button">რა იზღუდება თვალთვალისგან მორგებული დაცვით</string>
    <!-- Header for categories that are being blocked by current Enhanced Tracking Protection settings -->
    <!-- Preference for enhanced tracking protection for the custom protection settings for cookies-->
    <string name="preference_enhanced_tracking_protection_custom_cookies">ფუნთუშები</string>
    <!-- Option for enhanced tracking protection for the custom protection settings for cookies-->
    <string name="preference_enhanced_tracking_protection_custom_cookies_1">საიტთაშორისი და სოციალური ქსელის მეთვალყურეები</string>
    <!-- Option for enhanced tracking protection for the custom protection settings for cookies-->
    <string name="preference_enhanced_tracking_protection_custom_cookies_2">ფუნთუშები, მოუნახულებელი საიტებიდან</string>
    <!-- Option for enhanced tracking protection for the custom protection settings for cookies-->
    <string name="preference_enhanced_tracking_protection_custom_cookies_3">ყველა გარეშე ფუნთუშა (იწვევს ზოგი საიტის გაუმართაობას)</string>
    <!-- Option for enhanced tracking protection for the custom protection settings for cookies-->
    <string name="preference_enhanced_tracking_protection_custom_cookies_4">ყველა ფუნთუშა (იწვევს ზოგი საიტის გაუმართაობას)</string>
    <!-- Option for enhanced tracking protection for the custom protection settings for cookies-->
    <string name="preference_enhanced_tracking_protection_custom_cookies_5">საიტთაშორისი ფუნთუშების გამიჯვნა</string>
    <!-- Preference for Global Privacy Control for the custom privacy settings for Global Privacy Control. '&amp;' is replaced with the ampersand symbol: &-->
    <string name="preference_enhanced_tracking_protection_custom_global_privacy_control">ეცნობოს ვებსაიტებს, რომ არ მსურს გაყიდონ ან გააზიარონ ჩემი მონაცემები</string>
    <!-- Preference for enhanced tracking protection for the custom protection settings for tracking content -->
    <string name="preference_enhanced_tracking_protection_custom_tracking_content">მეთვალყურე შიგთავსი</string>
    <!-- Option for enhanced tracking protection for the custom protection settings for tracking content-->
    <string name="preference_enhanced_tracking_protection_custom_tracking_content_1">ყველა ჩანართში</string>
    <!-- Option for enhanced tracking protection for the custom protection settings for tracking content-->
    <string name="preference_enhanced_tracking_protection_custom_tracking_content_2">მხოლოდ პირად ჩანართებში</string>
    <!-- Preference for enhanced tracking protection for the custom protection settings -->
    <string name="preference_enhanced_tracking_protection_custom_cryptominers">კრიპტოგამომმუშავებლები</string>

    <!-- Preference for enhanced tracking protection for the custom protection settings -->
    <string name="preference_enhanced_tracking_protection_custom_known_fingerprinters">ცნობილი ამომცნობები</string>
    <!-- Button label for navigating to the Enhanced Tracking Protection details -->
    <string name="enhanced_tracking_protection_details">დაწვრილებით</string>
    <!-- Header for categories that are being being blocked by current Enhanced Tracking Protection settings -->
    <string name="enhanced_tracking_protection_blocked">შეზღუდული</string>
    <!-- Header for categories that are being not being blocked by current Enhanced Tracking Protection settings -->
    <string name="enhanced_tracking_protection_allowed">დაშვებული</string>
    <!-- Category of trackers (social media trackers) that can be blocked by Enhanced Tracking Protection -->
    <string name="etp_social_media_trackers_title">სოციალური ქსელის მეთვალყურეები</string>
    <!-- Description of social media trackers that can be blocked by Enhanced Tracking Protection -->
    <string name="etp_social_media_trackers_description">უზღუდავს სოციალურ ქსელებს, ვებსივრცეში თქვენს საქმიანობაზე თვალის მიდევნების საშუალებას.</string>
    <!-- Category of trackers (cross-site tracking cookies) that can be blocked by Enhanced Tracking Protection -->
    <string name="etp_cookies_title">საიტთაშორისი მეთვალყურე ფუნთუშები</string>
    <!-- Category of trackers (cross-site tracking cookies) that can be blocked by Enhanced Tracking Protection -->
    <string name="etp_cookies_title_2">საიტთაშორისი ფუნთუშები</string>
    <!-- Description of cross-site tracking cookies that can be blocked by Enhanced Tracking Protection -->
    <string name="etp_cookies_description">ზღუდავს ფუნთუშებს, რომლებსაც სარეკლამო და ანალიტიკური კომპანიები იყენებენ თქვენზე მონაცემების ერთიანად შეგროვებისთვის, სხვადასხვა საიტიდან.</string>
    <!-- Description of cross-site tracking cookies that can be blocked by Enhanced Tracking Protection -->
    <string name="etp_cookies_description_2">ფუნთუშებისგან ყოველმხრივი დაცვა ფუნთუშებს იმ საიტის საზღვრებში აქცევს, რომელზეც იმყოფებით და მეთვალყურეები ვეღარ შეძლებენ, საიტებს შორის მიმოსვლისას გადევნონ თვალი.</string>
    <!-- Category of trackers (cryptominers) that can be blocked by Enhanced Tracking Protection -->
    <string name="etp_cryptominers_title">კრიპტოგამომმუშავებლები</string>
    <!-- Description of cryptominers that can be blocked by Enhanced Tracking Protection -->
    <string name="etp_cryptominers_description">ხელს უშლის მავნე კოდებს, თქვენი მოწყობილობის მეშვეობით, ციფრული ვალუტის გამომუშავებაში.</string>

    <!-- Description of fingerprinters that can be blocked by Enhanced Tracking Protection -->
    <string name="etp_known_fingerprinters_description">შეაჩერებს იმ მონაცემების აღრიცხვას, რომელთა მეშვეობითაც შესაძლებელია თქვენი სხვებისგან გამორჩევა თვალის სადევნებლად.</string>
    <!-- Category of trackers (tracking content) that can be blocked by Enhanced Tracking Protection -->
    <string name="etp_tracking_content_title">მეთვალყურე შიგთავსი</string>
    <!-- Description of tracking content that can be blocked by Enhanced Tracking Protection -->
    <string name="etp_tracking_content_description">აჩერებს გარეშე რეკლამების, ვიდეოებისა და სხვა მეთვალყურე კოდის შემცველი შიგთავსის ჩატვირთვას. შეიძლება გავლენა იქონიოს ვებგვერდის ზოგიერთ შესაძლებლობაზე.</string>
    <!-- Enhanced Tracking Protection message that protection is currently on for this site -->
    <string name="etp_panel_on">დაცვა ჩართულია ამ საიტზე</string>
    <!-- Enhanced Tracking Protection message that protection is currently off for this site -->
    <string name="etp_panel_off">დაცვა გამორთულია ამ საიტზე</string>
    <!-- Header for exceptions list for which sites enhanced tracking protection is always off -->
    <string name="enhanced_tracking_protection_exceptions">თვალთვალისგან გაძლიერებული დაცვა გამორთულია ამ საიტებზე</string>
    <!-- Content description (not visible, for screen readers etc.): Navigate
    back from ETP details (Ex: Tracking content) -->
    <string name="etp_back_button_content_description">გადასვლა უკან</string>
    <!-- About page link text to open what's new link -->
    <string name="about_whats_new">რა სიახლეებითაა %s</string>
    <!-- Open source licenses page title
    The first parameter is the app name -->
    <string name="open_source_licenses_title">%s | OSS-ბიბლიოთეკები</string>

    <!-- Category of trackers (redirect trackers) that can be blocked by Enhanced Tracking Protection -->
    <string name="etp_redirect_trackers_title">გადამმისამართებელი მეთვალყურეები</string>
    <!-- Description of redirect tracker cookies that can be blocked by Enhanced Tracking Protection -->
    <string name="etp_redirect_trackers_description">ასუფთავებს გადამისამართებით მიღებულ ფუნთუშებს, ცნობილი მეთვალყურეებისგან.</string>

    <!-- Preference for fingerprinting protection for the custom protection settings -->
    <string name="etp_suspected_fingerprinters_title">სავარაუდო ამომცნობები</string>
    <!-- Description of fingerprinters that can be blocked by fingerprinting protection -->
    <string name="etp_suspected_fingerprinters_description">ჩართავს ამოცნობისგან დაცვას ანაბეჭდით სავარაუდო ამომცნობებისგან.</string>
    <!-- Category of trackers (fingerprinters) that can be blocked by Enhanced Tracking Protection -->
    <string name="etp_known_fingerprinters_title">ცნობილი ამომცნობები</string>
    <!-- Description of the SmartBlock Enhanced Tracking Protection feature. The * symbol is intentionally hardcoded here,
         as we use it on the UI to indicate which trackers have been partially unblocked.  -->
    <string name="preference_etp_smartblock_description">ქვემოთ მონიშნული ზოგი მეთვალყურე ნაწილობრივ დაშვებულია ამ გვერდზე, მათთან თქვენი ურთიერთქმედების გამო *.</string>
    <!-- Text displayed that links to website about enhanced tracking protection SmartBlock -->
    <string name="preference_etp_smartblock_learn_more">ვრცლად</string>

    <!-- Content description (not visible, for screen readers etc.):
    Enhanced tracking protection exception preference icon for ETP settings. -->
    <string name="preference_etp_exceptions_icon_description">თვალთვალისგან გაძლიერებული დაცვის გამონაკლისის მანიშნებელი ხატულა</string>

    <!-- About page link text to open support link -->
    <string name="about_support">მხარდაჭერა</string>
    <!-- About page link text to list of past crashes (like about:crashes on desktop) -->
    <string name="about_crashes">უეცარი გათიშვები</string>
    <!-- About page link text to open privacy notice link -->
    <string name="about_privacy_notice">პირადულობის განაცხადი</string>
    <!-- About page link text to open know your rights link -->
    <string name="about_know_your_rights">გაეცანით თქვენს უფლებებს</string>
    <!-- About page link text to open licensing information link -->
    <string name="about_licensing_information">ლიცენზიის შესახებ</string>
    <!-- About page link text to open a screen with libraries that are used -->
    <string name="about_other_open_source_libraries">ბიბლიოთეკები, რომელთაც ვიყენებთ</string>

    <!-- Toast shown to the user when they are activating the secret dev menu
        The first parameter is number of long clicks left to enable the menu -->
    <string name="about_debug_menu_toast_progress">გამართვის მენიუ: %1$d დაჭერაა დარჩენილი ასამოქმედებლად</string>
    <string name="about_debug_menu_toast_done">გამართვის მენიუ ამოქმედებულია</string>

    <!-- Browser long press popup menu -->
    <!-- Copy the current url -->
    <string name="browser_toolbar_long_press_popup_copy">ასლი</string>
    <!-- Paste & go the text in the clipboard. '&amp;' is replaced with the ampersand symbol: & -->
    <string name="browser_toolbar_long_press_popup_paste_and_go">ჩასმა და გადასვლა</string>
    <!-- Paste the text in the clipboard -->
    <string name="browser_toolbar_long_press_popup_paste">ჩასმა</string>
    <!-- Snackbar message shown after an URL has been copied to clipboard. -->
    <string name="browser_toolbar_url_copied_to_clipboard_snackbar">URL-ს ასლი აღებულია</string>

    <!-- Title text for the Add To Homescreen dialog -->
    <string name="add_to_homescreen_title">მთავარ ეკრანზე დამატება</string>
    <!-- Cancel button text for the Add to Homescreen dialog -->
    <string name="add_to_homescreen_cancel">გაუქმება</string>
    <!-- Add button text for the Add to Homescreen dialog -->
    <string name="add_to_homescreen_add">დამატება</string>
    <!-- Continue to website button text for the first-time Add to Homescreen dialog -->
    <string name="add_to_homescreen_continue">ვებგვერდზე გადასვლა</string>
    <!-- Placeholder text for the TextView in the Add to Homescreen dialog -->
    <string name="add_to_homescreen_text_placeholder">მალსახმობის სახელი</string>

    <!-- Describes the add to homescreen functionality -->
    <string name="add_to_homescreen_description_2">მარტივად შეგიძლიათ დაამატოთ ეს საიტი მოწყობილობის მთავარ ეკრანზე, სწრაფად წვდომისა და გახნისთვის, პროგრამის მსგავსად.</string>

    <!-- Preference for managing the settings for logins and passwords in Fenix -->
    <string name="preferences_passwords_logins_and_passwords_2">პაროლები</string>
    <!-- Preference for managing the saving of logins and passwords in Fenix -->
    <string name="preferences_passwords_save_logins_2">პაროლების შენახვა</string>
    <!-- Preference option for asking to save passwords in Fenix -->
    <string name="preferences_passwords_save_logins_ask_to_save">შეკითხვა შენახვისას</string>
    <!-- Preference option for never saving passwords in Fenix -->
    <string name="preferences_passwords_save_logins_never_save">არასოდეს შეინახოს</string>
    <!-- Preference for autofilling saved logins in Firefox (in web content), %1$s will be replaced with the app name -->
    <string name="preferences_passwords_autofill2">%1$s თვითშევსება</string>
    <!-- Description for the preference for autofilling saved logins in Firefox (in web content), %1$s will be replaced with the app name -->
    <string name="preferences_passwords_autofill_description">შეავსეთ ან შეინახეთ სახელები და პაროლები საიტებზე, როცა %1$s გამოიყენება.</string>
    <!-- Preference for autofilling logins from Fenix in other apps (e.g. autofilling the Twitter app) -->
    <string name="preferences_android_autofill">თვითშევსება სხვა პროგრამებში</string>
    <!-- Description for the preference for autofilling logins from Fenix in other apps (e.g. autofilling the Twitter app) -->
    <string name="preferences_android_autofill_description">შეავსეთ სახელები და პაროლები თქვენი მოწყობილობის სხვა პროგრამებში.</string>

    <!-- Preference option for adding a password -->
    <string name="preferences_logins_add_login_2">პაროლის დამატება</string>

    <!-- Preference for syncing saved passwords in Fenix -->
    <string name="preferences_passwords_sync_logins_2">პაროლების დასინქრონება</string>
    <!-- Preference for syncing saved passwords in Fenix, when not signed in-->
<<<<<<< HEAD
    <string name="preferences_passwords_sync_logins_across_devices_2">დაასინქრონეთ პაროლები სხვადასხვა მოწყობილობაზე</string>
=======
    <string name="preferences_passwords_sync_logins_across_devices_2">პაროლების დასინქ. მოწყობილობებზე</string>
>>>>>>> 07ff4473
    <!-- Preference to access list of saved passwords -->
    <string name="preferences_passwords_saved_logins_2">შენახული პაროლები</string>
    <!-- Description of empty list of saved passwords. Placeholder is replaced with app name.  -->
    <string name="preferences_passwords_saved_logins_description_empty_text_2">პაროლები, რომელთაც ასინქრონებს ან ინახავს %s, აქ აისახება. თქვენ მიერ შენახული ყველა პაროლი დაშიფრულია.</string>
    <!-- Clickable text for opening an external link for more information about Sync. -->
    <string name="preferences_passwords_saved_logins_description_empty_learn_more_link_2">ვრცლად სინქრონიზაციის შესახებ</string>
    <!-- Preference to access list of login exceptions that we never save logins for -->
    <string name="preferences_passwords_exceptions">გამონაკლისები</string>

    <!-- Empty description of list of login exceptions that we never save passwords for. Parameter will be replaced by app name. -->
    <string name="preferences_passwords_exceptions_description_empty_2">%s არ შეინახავს აქ მითითებული საიტების პაროლებს.</string>
    <!-- Description of list of login exceptions that we never save passwords for. Parameter will be replaced by app name. -->
    <string name="preferences_passwords_exceptions_description_2">%s არ შეინახავს აქ მითითებული საიტების პაროლებს.</string>
    <!-- Text on button to remove all saved login exceptions -->
    <string name="preferences_passwords_exceptions_remove_all">ყველა გამონაკლისის წაშლა</string>
    <!-- Hint for search box in passwords list -->
    <string name="preferences_passwords_saved_logins_search_2">პაროლების ძიება</string>
    <!-- The header for the site that a login is for -->
    <string name="preferences_passwords_saved_logins_site">საიტი</string>
    <!-- The header for the username for a login -->
    <string name="preferences_passwords_saved_logins_username">მომხმარებელი</string>
    <!-- The header for the password for a login -->
    <string name="preferences_passwords_saved_logins_password">პაროლი</string>
    <!-- Shown in snackbar to tell user that the password has been copied -->
    <string name="logins_password_copied">პაროლის ასლი აღებულია</string>
    <!-- Shown in snackbar to tell user that the username has been copied -->
    <string name="logins_username_copied">მომხმარებლის ასლი აღებულია</string>

    <!-- Content Description (for screenreaders etc) read for the button to copy a password in logins-->
    <string name="saved_logins_copy_password">პაროლის ასლი</string>
    <!-- Content Description (for screenreaders etc) read for the button to clear a password while editing a login-->
    <string name="saved_logins_clear_password">პაროლის გასუფთავება</string>
    <!-- Content Description (for screenreaders etc) read for the button to copy a username in logins -->
    <string name="saved_login_copy_username">მომხმარებლის ასლი</string>
    <!-- Content Description (for screenreaders etc) read for the button to clear a username while editing a login -->
    <string name="saved_login_clear_username">სახელის გასუფთავება</string>
    <!-- Content Description (for screenreaders etc) read for the button to clear the hostname field while creating a login -->
    <string name="saved_login_clear_hostname">მისამართის გასუფთავება</string>
    <!-- Content Description (for screenreaders etc) read for the button to open a site in logins -->
    <string name="saved_login_open_site">საიტის ბრაუზერში გახსნა</string>
    <!-- Content Description (for screenreaders etc) read for the button to reveal a password in logins -->
    <string name="saved_login_reveal_password">პაროლის გამოჩენა</string>
    <!-- Content Description (for screenreaders etc) read for the button to hide a password in logins -->
    <string name="saved_login_hide_password">პაროლის დამალვა</string>
    <!-- Message displayed in biometric prompt displayed for authentication before allowing users to view their passwords -->
    <string name="logins_biometric_prompt_message_2">გახსენით შენახული ბარათების სანახავად</string>
    <!-- Title of warning dialog if users have no device authentication set up -->
    <string name="logins_warning_dialog_title_2">დაიცავით შენახული პაროლები</string>
    <!-- Message of warning dialog if users have no device authentication set up -->
    <string name="logins_warning_dialog_message_2">დააყენეთ მოწყობილობის ჩასაკეტად მოსახაზი, PIN-კოდი ან პაროლი, ანგარიშის შენახულ მონაცემებთან უცხო პირთა წვდომის აღსაკვეთათ.</string>
    <!-- Negative button to ignore warning dialog if users have no device authentication set up -->
    <string name="logins_warning_dialog_later">მოგვიანებით</string>
    <!-- Positive button to send users to set up a pin of warning dialog if users have no device authentication set up -->
    <string name="logins_warning_dialog_set_up_now">დაყენება ახლავე</string>
    <!-- Title of PIN verification dialog to direct users to re-enter their device credentials to access their logins -->
    <string name="logins_biometric_prompt_message_pin">გახსენით მოწყობილობა</string>
    <!-- Title for Accessibility Force Enable Zoom Preference -->
    <string name="preference_accessibility_force_enable_zoom">ზომის ცვლა ყველა საიტზე</string>
    <!-- Summary for Accessibility Force Enable Zoom Preference -->
    <string name="preference_accessibility_force_enable_zoom_summary">მოახლოებისა და დაშორების ჩართვა იმ საიტებზეც კი, რომლებზეც აკრძალულია.</string>

    <!-- Saved logins sorting strategy menu item -by name- (if selected, it will sort saved logins alphabetically) -->
    <string name="saved_logins_sort_strategy_alphabetically">ანბანურად</string>
    <!-- Saved logins sorting strategy menu item -by last used- (if selected, it will sort saved logins by last used) -->
    <string name="saved_logins_sort_strategy_last_used">ბოლოს გამოყენებული</string>

    <!-- Content description (not visible, for screen readers etc.) -->
    <string name="saved_logins_menu_dropdown_chevron_icon_content_description_2">პაროლების დალაგების მენიუ</string>

    <!-- Autofill -->
    <!-- Preference and title for managing the autofill settings -->
    <string name="preferences_autofill">თვითშევსება</string>
    <!-- Preference and title for managing the settings for addresses -->
    <string name="preferences_addresses">მისამართები</string>

    <!-- Preference and title for managing the settings for payment methods -->
    <string name="preferences_credit_cards_2">გადახდის საშუალებები</string>
    <!-- Preference for saving and autofilling credit cards -->
    <string name="preferences_credit_cards_save_and_autofill_cards_2">შეინახეთ და შეავსეთ გადახდის საშუალებები</string>
    <!-- Preference summary for saving and autofilling payment method data. Parameter will be replaced by app name. -->
    <string name="preferences_credit_cards_save_and_autofill_cards_summary_2">%s შიფრავს თქვენ მიერ შენახულ გადახდის ყველა საშუალებას</string>
    <!-- Preference option for syncing credit cards across devices. This is displayed when the user is not signed into sync -->
    <string name="preferences_credit_cards_sync_cards_across_devices">დაასინქრონეთ ბარათები სხვადასხვა მოწყობილობაზე</string>
    <!-- Preference option for syncing credit cards across devices. This is displayed when the user is signed into sync -->
    <string name="preferences_credit_cards_sync_cards">ბარათების დასინქრონება</string>

    <!-- Preference option for adding a card -->
    <string name="preferences_credit_cards_add_credit_card_2">ბარათის დამატება</string>
    <!-- Preference option for managing saved cards -->
    <string name="preferences_credit_cards_manage_saved_cards_2">ბარათების მართვა</string>
    <!-- Preference option for adding an address -->
    <string name="preferences_addresses_add_address">მისამართის დამატება</string>
    <!-- Preference option for managing saved addresses -->
    <string name="preferences_addresses_manage_addresses">მისამართების დამატება</string>

    <!-- Preference for saving and filling addresses -->
    <string name="preferences_addresses_save_and_autofill_addresses_2">მისამართების შენახვა და თვითშევსება</string>
    <!-- Preference summary for saving and filling address data -->
    <string name="preferences_addresses_save_and_autofill_addresses_summary_2">მოიცავს ტელეფონის ნომრებსა და ელფოსტის მისამართებს</string>

    <!-- Title of the "Add card" screen -->
    <string name="credit_cards_add_card">ბარათის დამატება</string>
    <!-- Title of the "Edit card" screen -->
    <string name="credit_cards_edit_card">ბარათის ჩასწორება</string>
    <!-- The header for the card number of a credit card -->
    <string name="credit_cards_card_number">ბარათის ნომერი</string>
    <!-- The header for the expiration date of a credit card -->
    <string name="credit_cards_expiration_date">ვადის გასვლის თარიღი</string>
    <!-- The label for the expiration date month of a credit card to be used by a11y services-->
    <string name="credit_cards_expiration_date_month">ვადის გასვლის თვე</string>
    <!-- The label for the expiration date year of a credit card to be used by a11y services-->
    <string name="credit_cards_expiration_date_year">ვადის გასვლის წელიწადი</string>
    <!-- The header for the name on the credit card -->
    <string name="credit_cards_name_on_card">მფლობელის სახელი</string>
    <!-- The text for the "Delete card" menu item for deleting a credit card -->
    <string name="credit_cards_menu_delete_card">ბარათის წაშლა</string>
    <!-- The text for the "Delete card" button for deleting a credit card -->
    <string name="credit_cards_delete_card_button">ბარათის წაშლა</string>
    <!-- The text for the confirmation message of "Delete card" dialog -->
    <string name="credit_cards_delete_dialog_confirmation_2">წაიშალოს ბარათი?</string>
    <!-- The text for the positive button on "Delete card" dialog -->
    <string name="credit_cards_delete_dialog_button">წაშლა</string>
    <!-- The title for the "Save" menu item for saving a credit card -->
    <string name="credit_cards_menu_save">შენახვა</string>
    <!-- The text for the "Save" button for saving a credit card -->
    <string name="credit_cards_save_button">შენახვა</string>
    <!-- The text for the "Cancel" button for cancelling adding, updating or deleting a credit card -->
    <string name="credit_cards_cancel_button">გაუქმება</string>

    <!-- Title of the "Saved cards" screen -->
    <string name="credit_cards_saved_cards">შენახული ბარათები</string>

    <!-- Error message for card number validation -->
    <string name="credit_cards_number_validation_error_message_2">მიუთითეთ ბარათის მართებული ნომერი</string>
    <!-- Error message for card name on card validation -->
    <string name="credit_cards_name_on_card_validation_error_message_2">სახელის დამატება</string>
    <!-- Message displayed in biometric prompt displayed for authentication before allowing users to view their saved credit cards -->
    <string name="credit_cards_biometric_prompt_message">გახსენით შენახული ბარათების სანახავად</string>
    <!-- Title of warning dialog if users have no device authentication set up -->
    <string name="credit_cards_warning_dialog_title_2">დაიცავით გადახდის შენახული საშუალებები</string>
    <!-- Message of warning dialog if users have no device authentication set up -->
    <string name="credit_cards_warning_dialog_message_3">დააყენეთ მოწყობილობის ჩასაკეტად მოსახაზი, PIN-კოდი ან პაროლი, გადახდის შენახულ მონაცემებთან უცხო პირთა წვდომის აღსაკვეთათ.</string>
    <!-- Positive button to send users to set up a pin of warning dialog if users have no device authentication set up -->
    <string name="credit_cards_warning_dialog_set_up_now">დაყენება ახლავე</string>
    <!-- Negative button to ignore warning dialog if users have no device authentication set up -->
    <string name="credit_cards_warning_dialog_later">მოგვიანებით</string>
    <!-- Title of PIN verification dialog to direct users to re-enter their device credentials to access their credit cards -->
    <string name="credit_cards_biometric_prompt_message_pin">გახსენით მოწყობილობა</string>

    <!-- Message displayed in biometric prompt for authentication, before allowing users to use their stored payment method information -->
    <string name="credit_cards_biometric_prompt_unlock_message_2">გახსენით გადახდის შენახული საშუალებების გამოსაყენებლად</string>
    <!-- Title of the "Add address" screen -->
    <string name="addresses_add_address">მისამართის დამატება</string>
    <!-- Title of the "Edit address" screen -->
    <string name="addresses_edit_address">მისამართის ჩასწორება</string>
    <!-- Title of the "Manage addresses" screen -->
    <string name="addresses_manage_addresses">მისამართების მართვა</string>
    <!-- The header for the name of an address. Name represents a person's full name, typically made up of a first, middle and last name, e.g. John Joe Doe. -->
    <string name="addresses_name">სახელი</string>
    <!-- The header for the street address of an address -->
    <string name="addresses_street_address">ქუჩის მისამართი</string>
    <!-- The header for the city of an address -->
    <string name="addresses_city">ქალაქი</string>
    <!-- The header for the subregion of an address when "state" should be used -->
    <string name="addresses_state">მხარე</string>
    <!-- The header for the subregion of an address when "province" should be used -->
    <string name="addresses_province">პროვინცია</string>
    <!-- The header for the zip code of an address -->
    <string name="addresses_zip">საფოსტო ნომერი</string>
    <!-- The header for the country or region of an address -->
    <string name="addresses_country">ქვეყანა ან მხარე</string>
    <!-- The header for the phone number of an address -->
    <string name="addresses_phone">ტელეფონი</string>
    <!-- The header for the email of an address -->
    <string name="addresses_email">ელფოსტა</string>
    <!-- The text for the "Save" button for saving an address -->
    <string name="addresses_save_button">შენახვა</string>
    <!-- The text for the "Cancel" button for cancelling adding, updating or deleting an address -->
    <string name="addresses_cancel_button">გაუქმება</string>
    <!-- The text for the "Delete address" button for deleting an address -->
    <string name="addressess_delete_address_button">მისამართის წაშლა</string>

    <!-- The title for the "Delete address" confirmation dialog -->
    <string name="addressess_confirm_dialog_message_2">წაიშალოს მისამართი?</string>
    <!-- The text for the positive button on "Delete address" dialog -->
    <string name="addressess_confirm_dialog_ok_button">წაშლა</string>
    <!-- The text for the negative button on "Delete address" dialog -->
    <string name="addressess_confirm_dialog_cancel_button">გაუქმება</string>
    <!-- The text for the "Save address" menu item for saving an address -->
    <string name="address_menu_save_address">მისამართის შენახვა</string>
    <!-- The text for the "Delete address" menu item for deleting an address -->
    <string name="address_menu_delete_address">მისამართის წაშლა</string>

    <!-- Title of the Add search engine screen -->
    <string name="search_engine_add_custom_search_engine_title">საძიებო სისტემის დამატება</string>
    <!-- Content description (not visible, for screen readers etc.): Title for the button that navigates to add new engine screen -->
    <string name="search_engine_add_custom_search_engine_button_content_description">ახალი საძიებოს დამატება</string>
    <!-- Title of the Edit search engine screen -->
    <string name="search_engine_edit_custom_search_engine_title">საძიებო სისტემის ჩასწორება</string>
    <!-- Text for the menu button to edit a search engine -->
    <string name="search_engine_edit">ჩასწორება</string>
    <!-- Text for the menu button to delete a search engine -->
    <string name="search_engine_delete">წაშლა</string>

    <!-- Label for the TextField in which user enters custom search engine name -->
    <string name="search_add_custom_engine_name_label">სახელი</string>
    <!-- Placeholder text shown in the Search Engine Name text field before a user enters text -->
    <string name="search_add_custom_engine_name_hint_2">საძიებოს სახელი</string>
    <!-- Label for the TextField in which user enters custom search engine URL -->
    <string name="search_add_custom_engine_url_label">საძიებო სტრიქონის ბმული</string>
    <!-- Placeholder text shown in the Search String TextField before a user enters text -->
    <string name="search_add_custom_engine_search_string_hint_2">ბმული საძიებოსთვის</string>
    <!-- Description text for the Search String TextField. The %s is part of the string -->
    <string name="search_add_custom_engine_search_string_example" formatted="false">მიუთითეთ „%s“ საძიებო ტექსტად. მაგალითი:\nhttps://www.google.com/search?q=%s</string>

    <!-- Accessibility description for the form in which details about the custom search engine are entered -->
    <string name="search_add_custom_engine_form_description">მორგებული საძიებო სისტემის შესახებ</string>

    <!-- Label for the TextField in which user enters custom search engine suggestion URL -->
    <string name="search_add_custom_engine_suggest_url_label">ძიების შეთავაზების API (არასავალდებულო)</string>
    <!-- Placeholder text shown in the Search Suggestion String TextField before a user enters text -->
    <string name="search_add_custom_engine_suggest_string_hint">ძიების შეთავაზების API ბმული</string>
    <!-- Description text for the Search Suggestion String TextField. The %s is part of the string -->
    <string name="search_add_custom_engine_suggest_string_example_2" formatted="false">მიუთითეთ „%s“ საძიებო ტექსტად. მაგალითი:\nhttps://suggestqueries.google.com/complete/search?client=firefox&amp;q=%s</string>
    <!-- The text for the "Save" button for saving a custom search engine -->
    <string name="search_custom_engine_save_button">შენახვა</string>

    <!-- Text shown when a user leaves the name field empty -->
    <string name="search_add_custom_engine_error_empty_name">შეიყვანეთ საძიებო სისტემის სახელი</string>
    <!-- Text shown when a user leaves the search string field empty -->
    <string name="search_add_custom_engine_error_empty_search_string">შეიყვანეთ საძიებო ფრაზა</string>
    <!-- Text shown when a user leaves out the required template string -->
    <string name="search_add_custom_engine_error_missing_template">დარწმუნდით, რომ შეესაბამება მოცემულ მაგალითს</string>
    <!-- Text shown when we aren't able to validate the custom search query. The first parameter is the url of the custom search engine -->
    <string name="search_add_custom_engine_error_cannot_reach">შეცდომა კავშირისას – „%s“</string>
    <!-- Text shown when a user creates a new search engine -->
    <string name="search_add_custom_engine_success_message">შეიქმნა %s</string>
    <!-- Text shown when a user successfully edits a custom search engine -->
    <string name="search_edit_custom_engine_success_message">შენახულია %s</string>
    <!-- Text shown when a user successfully deletes a custom search engine -->
    <string name="search_delete_search_engine_success_message">წაიშალა %s</string>

    <!-- Heading for the instructions to allow a permission -->
    <string name="phone_feature_blocked_intro">დასაშვებად:</string>
    <!-- First step for the allowing a permission -->
    <string name="phone_feature_blocked_step_settings">1. გადადით Android-პარამეტრებში</string>
    <!-- Second step for the allowing a permission -->
    <string name="phone_feature_blocked_step_permissions"><![CDATA[2. შეეხეთ <b>ნებართვებს</b>]]></string>

    <!-- Third step for the allowing a permission (Fore example: Camera) -->
    <string name="phone_feature_blocked_step_feature"><![CDATA[3. გახადეთ <b>%1$s</b> დაშვებული]]></string>

    <!-- Label that indicates a site is using a secure connection -->
    <string name="quick_settings_sheet_secure_connection_2">კავშირი დაცულია</string>
    <!-- Label that indicates a site is using a insecure connection -->
    <string name="quick_settings_sheet_insecure_connection_2">კავშირი დაუცველია</string>
    <!-- Label to clear site data -->
    <string name="clear_site_data">ფუნთუშებისა და საიტის მონაცემების გასუფთავება</string>
    <!-- Confirmation message for a dialog confirming if the user wants to delete all data for current site -->
    <string name="confirm_clear_site_data"><![CDATA[ნამდვილად გსურთ ყველა ფუნთუშისა და მონაცემის გასუფთავება საიტიდან <b>%s</b>?]]></string>
    <!-- Confirmation message for a dialog confirming if the user wants to delete all the permissions for all sites-->
    <string name="confirm_clear_permissions_on_all_sites">ნამდვილად გსურთ ყველა ნებართვის გასუფთავება თითოეულ საიტზე?</string>
    <!-- Confirmation message for a dialog confirming if the user wants to delete all the permissions for a site-->
    <string name="confirm_clear_permissions_site">ნამდვილად გსურთ ყველა ნებართვის გასუფთავება ამ საიტზე?</string>
    <!-- Confirmation message for a dialog confirming if the user wants to set default value a permission for a site-->
    <string name="confirm_clear_permission_site">ნამდვილად გსურთ ამ ნებართვის წაშლა ამ საიტზე?</string>
    <!-- label shown when there are not site exceptions to show in the site exception settings -->
    <string name="no_site_exceptions">გამონაკლისები არ არის</string>
    <!-- Bookmark deletion confirmation -->
    <string name="bookmark_deletion_confirmation">ნამდვილად გსურთ ამ სანიშნის წაშლა?</string>
    <!-- Browser menu button that adds a shortcut to the home fragment -->
    <string name="browser_menu_add_to_shortcuts">მალსახმობებში დამატება</string>
    <!-- Browser menu button that removes a shortcut from the home fragment -->
    <string name="browser_menu_remove_from_shortcuts">მოცილება მალსახმობებიდან</string>
    <!-- text shown before the issuer name to indicate who its verified by, parameter is the name of
     the certificate authority that verified the ticket-->
    <string name="certificate_info_verified_by">დამმოწმებელი: %1$s</string>
    <!-- Login overflow menu delete button -->
    <string name="login_menu_delete_button">წაშლა</string>
    <!-- Login overflow menu edit button -->
    <string name="login_menu_edit_button">ჩასწორება</string>
    <!-- Message in delete confirmation dialog for password -->
    <string name="login_deletion_confirmation_2">ნამდვილად გსურთ ამ პაროლის წაშლა?</string>
    <!-- Positive action of a dialog asking to delete  -->
    <string name="dialog_delete_positive">წაშლა</string>
    <!-- Negative action of a dialog asking to delete login -->
    <string name="dialog_delete_negative">გაუქმება</string>
    <!--  The saved password options menu description. -->
    <string name="login_options_menu_2">პაროლის პარამეტრები</string>
    <!--  The editable text field for a website address. -->
    <string name="saved_login_hostname_description_3">ჩასასწორებელი ველი საიტის მისამართისთვის.</string>
    <!--  The editable text field for a username. -->
    <string name="saved_login_username_description_3">ჩასასწორებელი ველი სახელისთვის.</string>
    <!--  The editable text field for a login's password. -->
    <string name="saved_login_password_description_2">ჩასასწორებელი ველი პაროლისთვის.</string>
    <!--  The button description to save changes to an edited password. -->
    <string name="save_changes_to_login_2">ცვლილებების შენახვა.</string>
    <!--  The page title for editing a saved password. -->
    <string name="edit_2">პაროლის შესწორება</string>
    <!--  The page title for adding new password. -->
    <string name="add_login_2">პაროლის დამატება</string>
    <!--  Error text displayed underneath the password field when it is in an error case. -->
    <string name="saved_login_password_required_2">შეიყვანეთ პაროლი</string>
    <!--  The error message in add login view when username field is blank. -->
    <string name="saved_login_username_required_2">შეიყვანეთ მომხმარებელი</string>
    <!--  The error message in add login view when hostname field is blank. -->
    <string name="saved_login_hostname_required" tools:ignore="UnusedResources">მისამართი აუცილებელია</string>
    <!--  The error message in add login view when hostname field is blank. -->
    <string name="saved_login_hostname_required_2" tools:ignore="UnusedResources">შეიყვანეთ ვებმისამართი</string>
    <!-- Voice search button content description  -->
    <string name="voice_search_content_description">ხმოვანი ძიება</string>
    <!-- Voice search prompt description displayed after the user presses the voice search button -->
    <string name="voice_search_explainer">წარმოთქვით</string>

    <!--  The error message in edit login view when a duplicate username exists. -->
    <string name="saved_login_duplicate">ანგარიში ამ სახელით უკვე არსებობს</string>

    <!-- This is the hint text that is shown inline on the hostname field of the create new login page. 'https://www.example.com' intentionally hardcoded here -->
    <string name="add_login_hostname_hint_text">https://www.example.com</string>

    <!-- This is an error message shown below the hostname field of the add login page when a hostname does not contain http or https. -->
    <string name="add_login_hostname_invalid_text_3">მისამართის თავსართი უნდა იყოს „https://“ ან „http://“</string>
    <!-- This is an error message shown below the hostname field of the add login page when a hostname is invalid. -->
    <string name="add_login_hostname_invalid_text_2">მართებული მისამართი აუცილებელია</string>

    <!-- Synced Tabs -->
    <!-- Text displayed to ask user to connect another device as no devices found with account -->
    <string name="synced_tabs_connect_another_device">სხვა მოწყობილობის დაკავშირება</string>
    <!-- Text displayed asking user to re-authenticate -->
    <string name="synced_tabs_reauth">გთხოვთ, ხელახლა შეხვიდეთ.</string>
    <!-- Text displayed when user has disabled tab syncing in Firefox Sync Account -->
    <string name="synced_tabs_enable_tab_syncing">გთხოვთ, ჩართოთ ჩანართების სინქრონიზაცია.</string>

    <!-- Text displayed when user has no tabs that have been synced -->
    <string name="synced_tabs_no_tabs" tools:ignore="BrandUsage">თქვენ არ გაქვთ, Firefox-ის გახსნილი ჩანართები, სხვა მოწყობილობებზე.</string>
    <!-- Text displayed in the synced tabs screen when a user is not signed in to Firefox Sync describing Synced Tabs -->
    <string name="synced_tabs_sign_in_message">იხილეთ ჩანართების სია თქვენი სხვა მოწყობილობებიდან.</string>
    <!-- Text displayed on a button in the synced tabs screen to link users to sign in when a user is not signed in to Firefox Sync -->
    <string name="synced_tabs_sign_in_button">სინქრონიზაციაში შესვლა</string>

    <!-- The text displayed when a synced device has no tabs to show in the list of Synced Tabs. -->
    <string name="synced_tabs_no_open_tabs">გახსნილი ჩანართები არაა</string>

    <!-- Content description for expanding a group of synced tabs. -->
    <string name="synced_tabs_expand_group">დასინქ. ჩანართების გაშლა</string>
    <!-- Content description for collapsing a group of synced tabs. -->
    <string name="synced_tabs_collapse_group">დასინქ. ჩანართები აკეცვა</string>

    <!-- Top Sites -->
    <!-- Title text displayed in the dialog when shortcuts limit is reached. -->
    <string name="shortcut_max_limit_title">მალსახმობების ზღვარი მიღწეულია</string>
    <!-- Content description text displayed in the dialog when shortcut limit is reached. -->
    <string name="shortcut_max_limit_content">ახალი მალსახმობის დასამატებლად, წაშალეთ წინა. მასზე დიდხანს შეხებით და მოცილებით.</string>
    <!-- Confirmation dialog button text when top sites limit is reached. -->
    <string name="top_sites_max_limit_confirmation_button">კარგი, გასაგებია</string>

    <!-- Label for the preference to show the shortcuts for the most visited top sites on the homepage -->
    <string name="top_sites_toggle_top_recent_sites_4">მალსახმობები</string>
    <!-- Title text displayed in the rename top site dialog. -->
    <string name="top_sites_rename_dialog_title">სახელი</string>
    <!-- Hint for renaming title of a shortcut -->
    <string name="shortcut_name_hint">მალსახმობის სახელი</string>
    <!-- Hint for editing URL of a shortcut. -->
    <string name="shortcut_url_hint">მალსახმობის ბმული</string>
    <!-- Dialog button text for canceling the rename top site prompt. -->
    <string name="top_sites_rename_dialog_cancel">გაუქმება</string>

    <!-- Text for the menu button to open the homepage settings. -->
    <string name="top_sites_menu_settings">პარამეტრები</string>
    <!-- Text for the menu button to navigate to sponsors and privacy support articles. '&amp;' is replaced with the ampersand symbol: & -->
    <string name="top_sites_menu_sponsor_privacy">ჩვენი დამკვეთები და თქვენი პირადულობა</string>
    <!-- Label text displayed for a sponsored top site. -->
    <string name="top_sites_sponsored_label">დამკვეთისგან</string>

    <!-- Text for the menu item to edit a top site. -->
    <string name="top_sites_edit_top_site">ჩასწორება</string>
    <!-- Text for the dialog title to edit a top site. -->
    <string name="top_sites_edit_dialog_title">მალსახმობის ჩასწორება</string>

    <!-- Button caption to confirm the edit of the top site. -->
    <string name="top_sites_edit_dialog_save">შენახვა</string>
    <!-- Error message when the user entered an invalid URL -->
    <string name="top_sites_edit_dialog_url_error">შეიყვანეთ მართებული ბმული</string>
    <!-- Label for the URL edit field in the edit top site dialog. -->
    <string name="top_sites_edit_dialog_url_title">URL-ბმული</string>

    <!-- Inactive tabs in the tabs tray -->
    <!-- Title text displayed in the tabs tray when a tab has been unused for 14 days. -->
    <string name="inactive_tabs_title">უქმი ჩანართები</string>
    <!-- Content description for closing all inactive tabs -->
    <string name="inactive_tabs_delete_all">ყველა უქმი ჩანართის დახურვა</string>

    <!-- Content description for expanding the inactive tabs section. -->
    <string name="inactive_tabs_expand_content_description">უქმი ჩანართების გაშლა</string>
    <!-- Content description for collapsing the inactive tabs section. -->
    <string name="inactive_tabs_collapse_content_description">უქმი ჩანართების აკეცვა</string>

    <!-- Inactive tabs auto-close message in the tabs tray -->
    <!-- The header text of the auto-close message when the user is asked if they want to turn on the auto-closing of inactive tabs. -->
    <string name="inactive_tabs_auto_close_message_header" tools:ignore="UnusedResources">დაიხუროს ერთ თვეში?</string>
    <!-- A description below the header to notify the user what the inactive tabs auto-close feature is. -->
    <string name="inactive_tabs_auto_close_message_description" tools:ignore="BrandUsage,UnusedResources">Firefox დახურავს ჩანართებს, რომლებიც არ გინახავთ წინა თვეში.</string>
    <!-- A call to action below the description to allow the user to turn on the auto closing of inactive tabs. -->
    <string name="inactive_tabs_auto_close_message_action" tools:ignore="UnusedResources">ᲗᲕᲘᲗᲓᲐᲮᲣᲠᲕᲘᲡ ᲩᲐᲠᲗᲕᲐ</string>
    <!-- Text for the snackbar to confirm auto-close is enabled for inactive tabs -->
    <string name="inactive_tabs_auto_close_message_snackbar">თვითდახურვა ჩართულია</string>

    <!-- Awesome bar suggestion's headers -->
    <!-- Search suggestions title for Firefox Suggest. -->
    <string name="firefox_suggest_header" tools:ignore="BrandUsage">Firefox-შეთავაზება</string>

    <!-- Title for search suggestions when Google is the default search suggestion engine. -->
    <string name="google_search_engine_suggestion_header">Google ძიება</string>
    <!-- Title for search suggestions when the default search suggestion engine is anything other than Google. The first parameter is default search engine name. -->
    <string name="other_default_search_engine_suggestion_header">%s ძიება</string>

    <!-- Default browser experiment -->
    <!-- Default browser card title -->
    <string name="default_browser_experiment_card_title">შეცვალეთ ნაგულისხმევი ბრაუზერი</string>
    <!-- Default browser card text -->
    <string name="default_browser_experiment_card_text" tools:ignore="BrandUsage">მითითება რომ ბმულები ვებსაიტებიდან, ელფოსტიდან და შეტყობინებებიდან, გაიხსნას პირდაპირ Firefox-ში.</string>

    <!-- Content description for close button in collection placeholder. -->
    <string name="remove_home_collection_placeholder_content_description">მოცილება</string>

    <!-- Content description radio buttons with a link to more information -->
    <string name="radio_preference_info_content_description">დაწკაპეთ ვრცლად სანახავად</string>

    <!-- Content description for the action bar "up" button -->
    <string name="action_bar_up_description">ზემოთ გადასვლა</string>

    <!-- Content description for privacy content close button -->
    <string name="privacy_content_close_button_content_description">დახურვა</string>

    <!-- Pocket recommended stories -->
    <!-- Header text for a section on the home screen. -->
    <string name="pocket_stories_header_1">მეტად სააზროვნო მასალები</string>
    <!-- Header text for a section on the home screen. -->
    <string name="pocket_stories_categories_header">ამბები თემატურად</string>
    <!-- Text of a button allowing users to access an external url for more Pocket recommendations. -->
    <string name="pocket_stories_placeholder_text">აღმოაჩინეთ მეტი</string>
    <!-- Title of an app feature. Smaller than a heading. The first parameter is product name Pocket -->
    <string name="pocket_stories_feature_title_2">უზრუნველყოფს %s.</string>
    <!-- Caption for describing a certain feature. The placeholder is for a clickable text (eg: Learn more) which will load an url in a new tab when clicked.  -->
    <string name="pocket_stories_feature_caption" tools:ignore="BrandUsage">Firefox ოჯახის ნაწილი. %s</string>
    <!-- Clickable text for opening an external link for more information about Pocket. -->
    <string name="pocket_stories_feature_learn_more">ვრცლად</string>

    <!-- Text indicating that the Pocket story that also displays this text is a sponsored story by other 3rd party entity. -->
    <string name="pocket_stories_sponsor_indication">დამკვეთისგან</string>

    <!-- Snackbar message for enrolling in a Nimbus experiment from the secret settings when Studies preference is Off.-->
    <string name="experiments_snackbar">ჩართეთ გაზომვები მონაცემთა გასაგზავნად.</string>
    <!-- Snackbar button text to navigate to telemetry settings.-->
    <string name="experiments_snackbar_button">პარამეტრებზე გადასვლა</string>

    <!-- Review quality check feature-->
    <!-- Name for the review quality check feature used as title for the panel. -->
    <string name="review_quality_check_feature_name_2" moz:removedIn="136" tools:ignore="UnusedResources">მიმოხილვის შემმოწმებელი</string>
    <!-- Summary for grades A and B for review quality check adjusted grading. -->
    <string name="review_quality_check_grade_a_b_description" moz:removedIn="136" tools:ignore="UnusedResources">სანდოა მიმოხილვები</string>
    <!-- Summary for grade C for review quality check adjusted grading. -->
    <string name="review_quality_check_grade_c_description" moz:removedIn="136" tools:ignore="UnusedResources">შერეულადაა სანდო და არასანდო მიმოხილვები</string>
    <!-- Summary for grades D and F for review quality check adjusted grading. -->
    <string name="review_quality_check_grade_d_f_description" moz:removedIn="136" tools:ignore="UnusedResources">არასანდოა მიმოხილვები</string>
    <!-- Text for title presenting the reliability of a product's reviews. -->
    <string name="review_quality_check_grade_title" moz:removedIn="136" tools:ignore="UnusedResources">რამდენად სანდოა ეს მიმოხილვები?</string>
    <!-- Title for when the rating has been updated by the review checker -->
<<<<<<< HEAD
    <string name="review_quality_check_adjusted_rating_title">შესწორებული შეფასება</string>
    <!-- Description for a product's adjusted star rating. The text presents that the product's reviews which were evaluated as unreliable were removed from the adjusted rating. -->
    <string name="review_quality_check_adjusted_rating_description_2">სანდო მიმოხილვების მიხედვით</string>
=======
    <string name="review_quality_check_adjusted_rating_title" moz:removedIn="136" tools:ignore="UnusedResources">შესწორებული შეფასება</string>
    <!-- Description for a product's adjusted star rating. The text presents that the product's reviews which were evaluated as unreliable were removed from the adjusted rating. -->
    <string name="review_quality_check_adjusted_rating_description_2" moz:removedIn="136" tools:ignore="UnusedResources">სანდო მიმოხილვების მიხედვით</string>
>>>>>>> 07ff4473
    <!-- Title for list of highlights from a product's review emphasizing a product's important traits. -->
    <string name="review_quality_check_highlights_title" moz:removedIn="136" tools:ignore="UnusedResources">გამოსარჩევი ბოლო მიმოხილვებიდან</string>
    <!-- Title for section explaining how we analyze the reliability of a product's reviews. -->
    <string name="review_quality_check_explanation_title" moz:removedIn="136" tools:ignore="UnusedResources">როგორ განისაზღვრება მიმოხილვის ხარისხი</string>
    <!-- Paragraph explaining how we analyze the reliability of a product's reviews. First parameter is the Fakespot product name. In the phrase "Fakespot by Mozilla", "by" can be localized. Does not need to stay by. -->
    <string name="review_quality_check_explanation_body_reliability" moz:removedIn="136" tools:ignore="UnusedResources">%s Mozilla-სგან ხელოვნური ინტელექტის შესაძლებლობებით ამოწმებს მიმოხილვების სანდოობას. ამით მხოლოდ მიმოხილვის ხარისხი დგინდება და არა – ნაწარმის ხარისხი.</string>
    <!-- Paragraph explaining the grading system we use to classify the reliability of a product's reviews. -->
    <string name="review_quality_check_info_review_grade_header" moz:removedIn="136" tools:ignore="UnusedResources"><![CDATA[გასაყიდ ნაწარმზე თითოეულ მიმოხილვას ეწერება <b>ნიშნები</b> A-დან F-მდე.]]></string>
    <!-- Description explaining grades A and B for review quality check adjusted grading. -->
    <string name="review_quality_check_info_grade_info_AB" moz:removedIn="136" tools:ignore="UnusedResources">სანდოა მიმოხილვები. მიგვაჩნია, რომ ეს მიმოხილვები მეტწილად ნამდვილი მომხმარებლების დატოვებულია პატიოსნად და მიუკერძოებლად.</string>
    <!-- Description explaining grade C for review quality check adjusted grading. -->
    <string name="review_quality_check_info_grade_info_C" moz:removedIn="136" tools:ignore="UnusedResources">მიგვაჩნია, რომ შერეულადაა სანდო და არასანდო მიმოხილვები.</string>
    <!-- Description explaining grades D and F for review quality check adjusted grading. -->
    <string name="review_quality_check_info_grade_info_DF" moz:removedIn="136" tools:ignore="UnusedResources">არასანდოა მიმოხილვები. მიგვაჩნია, რომ ეს მიმოხილვები მეტწილად ყალბი ან მიკერძოებული მიმომხილველებისგანაა.</string>
    <!-- Paragraph explaining how a product's adjusted grading is calculated. -->
    <string name="review_quality_check_explanation_body_adjusted_grading" moz:removedIn="136" tools:ignore="UnusedResources"><![CDATA[<b>შესწორებული შეფასება</b> ეყრდნობა მხოლოდ სანდოდ მიჩნეულ მიმოხილვებს.]]></string>
    <!-- Paragraph explaining product review highlights. First parameter is the name of the retailer (e.g. Amazon). -->
    <string name="review_quality_check_explanation_body_highlights" moz:removedIn="136" tools:ignore="UnusedResources"><![CDATA[<b>გამოსარჩევი</b> ბოლო 80 დღეში %s-ის სანდოდ მიჩნეული მიმოხილვებიდან.]]></string>
    <!-- Text for learn more caption presenting a link with information about review quality. First parameter is for clickable text defined in review_quality_check_info_learn_more_link. -->
    <string name="review_quality_check_info_learn_more" moz:removedIn="136" tools:ignore="UnusedResources">უკეთ გაიცანით %s.</string>
    <!-- Clickable text that links to review quality check SuMo page. First parameter is the Fakespot product name. -->
    <string name="review_quality_check_info_learn_more_link_2" moz:removedIn="136" tools:ignore="UnusedResources">როგორ განსაზღვრავს %s მიმოხილვის ხარისხს</string>
    <!-- Text for title of settings section. -->
    <string name="review_quality_check_settings_title" moz:removedIn="136" tools:ignore="UnusedResources">პარამეტრები</string>
    <!-- Text for label for switch preference to show recommended products from review quality check settings section. -->
    <string name="review_quality_check_settings_recommended_products" moz:removedIn="136" tools:ignore="UnusedResources">რეკლამების ჩვენება მიმოხილვის შემმოწმებელში</string>
    <!-- Description for switch preference to show recommended products from review quality check settings section. First parameter is for clickable text defined in review_quality_check_settings_recommended_products_learn_more.-->
<<<<<<< HEAD
    <string name="review_quality_check_settings_recommended_products_description_2" tools:ignore="UnusedResources">დროდადრო იხილავთ რეკლამებს ნაწარმის შესაბამისად. ჩვენ მხოლოდ სანდო მიმოხილვების მქონეს შემოგთავაზებთ. %s</string>
=======
    <string name="review_quality_check_settings_recommended_products_description_2" moz:removedIn="136" tools:ignore="UnusedResources">დროდადრო იხილავთ რეკლამებს ნაწარმის შესაბამისად. ჩვენ მხოლოდ სანდო მიმოხილვების მქონეს შემოგთავაზებთ. %s</string>
>>>>>>> 07ff4473
    <!-- Clickable text that links to review quality check recommended products support article. -->
    <string name="review_quality_check_settings_recommended_products_learn_more" moz:removedIn="136" tools:ignore="UnusedResources">ვრცლად</string>
    <!-- Text for turning sidebar off button from review quality check settings section. -->
    <string name="review_quality_check_settings_turn_off" moz:removedIn="136" tools:ignore="UnusedResources">მიმოხილვის შემმოწმებლის გამორთვა</string>
    <!-- Text for title of recommended product section. This is displayed above a product image, suggested as an alternative to the product reviewed. -->
    <string name="review_quality_check_ad_title" moz:removedIn="136" tools:ignore="UnusedResources">სხვა მსგავსი</string>
    <!-- Caption for recommended product section indicating this is an ad by Fakespot. First parameter is the Fakespot product name. -->
    <string name="review_quality_check_ad_caption" moz:removedIn="136" tools:ignore="UnusedResources">რეკლამა – %s</string>
    <!-- Caption for review quality check panel. First parameter is for clickable text defined in review_quality_check_powered_by_link. -->
    <string name="review_quality_check_powered_by_2" moz:removedIn="136" tools:ignore="UnusedResources">მიმოხილვის შემმოწმებლის უზრუნველმყოფია %s</string>
    <!-- Clickable text that links to Fakespot.com. First parameter is the Fakespot product name. In the phrase "Fakespot by Mozilla", "by" can be localized. Does not need to stay by. -->
    <string name="review_quality_check_powered_by_link" moz:removedIn="136" tools:ignore="UnusedResources">%s Mozilla-სგან</string>
    <!-- Text for title of warning card informing the user that the current analysis is outdated. -->
    <string name="review_quality_check_outdated_analysis_warning_title" moz:removedIn="136" tools:ignore="UnusedResources">ახალი მონაცემებია შესამოწმებელი</string>
    <!-- Text for button from warning card informing the user that the current analysis is outdated. Clicking this should trigger the product's re-analysis. -->
    <string name="review_quality_check_outdated_analysis_warning_action" moz:removedIn="136" tools:ignore="UnusedResources">შემოწმება ახლავე</string>
    <!-- Title for warning card informing the user that the current product does not have enough reviews for a review analysis. -->
    <string name="review_quality_check_no_reviews_warning_title" moz:removedIn="136" tools:ignore="UnusedResources">საკმარისი მიმოხილვები ჯერ არაა</string>
    <!-- Text for body of warning card informing the user that the current product does not have enough reviews for a review analysis. -->
    <string name="review_quality_check_no_reviews_warning_body" moz:removedIn="136" tools:ignore="UnusedResources">როცა ამ ნაწარმს ექნება მეტი მიმოხილვა, შემდეგ შეგვეძლება მათი ხარისხის შემოწმება.</string>
    <!-- Title for warning card informing the user that the current product is currently not available. -->
    <string name="review_quality_check_product_availability_warning_title" moz:removedIn="136" tools:ignore="UnusedResources">გასაყიდი ნაწარმი მიუწვდომელია</string>
    <!-- Text for the body of warning card informing the user that the current product is currently not available. -->
    <string name="review_quality_check_product_availability_warning_body" moz:removedIn="136" tools:ignore="UnusedResources">თუ ნახავთ, რომ ნაწარმი დააბრუნეს გასაყიდად, მოგვახსენეთ და ვიმუშავებთ მიმოხილვების შესამოწმებლად.</string>
    <!-- Clickable text for warning card informing the user that the current product is currently not available. Clicking this should inform the server that the product is available. -->
<<<<<<< HEAD
    <string name="review_quality_check_product_availability_warning_action_2">მოხსენება გასაყიდი პროდუქტისა</string>
    <!-- Title for warning card informing the user that the current product's analysis is still processing. The parameter is the percentage progress (0-100%) of the analysis process (e.g. 56%). -->
    <string name="review_quality_check_analysis_in_progress_warning_title_2">მოწმდება მიმოხილვის ხარისხი (%s)</string>
=======
    <string name="review_quality_check_product_availability_warning_action_2" moz:removedIn="136" tools:ignore="UnusedResources">მოხსენება გასაყიდი პროდუქტისა</string>
    <!-- Title for warning card informing the user that the current product's analysis is still processing. The parameter is the percentage progress (0-100%) of the analysis process (e.g. 56%). -->
    <string name="review_quality_check_analysis_in_progress_warning_title_2" moz:removedIn="136" tools:ignore="UnusedResources">მოწმდება მიმოხილვის ხარისხი (%s)</string>
>>>>>>> 07ff4473
    <!-- Text for body of warning card informing the user that the current product's analysis is still processing. -->
    <string name="review_quality_check_analysis_in_progress_warning_body" moz:removedIn="136" tools:ignore="UnusedResources">შეიძლება გასტანოს 60 წამს.</string>
    <!-- Title for info card displayed after the user reports a product is back in stock. -->
    <string name="review_quality_check_analysis_requested_info_title" moz:removedIn="136" tools:ignore="UnusedResources">გმადლობთ მოხსენებისთვის!</string>
    <!-- Text for body of info card displayed after the user reports a product is back in stock. -->
    <string name="review_quality_check_analysis_requested_info_body" moz:removedIn="136" tools:ignore="UnusedResources">ამ ნაწარმის მიმოხილვების შესახებ მონაცემები გვექნება 24 საათში. გთხოვთ, მოგვიანებით დაუბრუნდეთ.</string>
    <!-- Title for info card displayed when the user review checker while on a product that Fakespot does not analyze (e.g. gift cards, music). -->
    <string name="review_quality_check_not_analyzable_info_title" moz:removedIn="136" tools:ignore="UnusedResources">ვერ მოწმდება ეს მიმოხილვები</string>
    <!-- Text for body of info card displayed when the user review checker while on a product that Fakespot does not analyze (e.g. gift cards, music). -->
    <string name="review_quality_check_not_analyzable_info_body" moz:removedIn="136" tools:ignore="UnusedResources">სამწუხაროდ, გარკვეული სახის ნაწარმზე მიმოხილვის ხარისხი ვერ შემოწმდება. ასეთებია მაგალითად, სასაჩუქრე ბარათები, ეთერით გადასაცემი ვიდეო, მუსიკა და თამაშები.</string>
    <!-- Title for info card displayed when another user reported the displayed product is back in stock. -->
    <string name="review_quality_check_analysis_requested_other_user_info_title" moz:removedIn="136" tools:ignore="UnusedResources">მონაცემები მალე იქნება</string>
    <!-- Text for body of info card displayed when another user reported the displayed product is back in stock. -->
    <string name="review_quality_check_analysis_requested_other_user_info_body" moz:removedIn="136" tools:ignore="UnusedResources">ამ ნაწარმის მიმოხილვების შესახებ მონაცემები გვექნება 24 საათში. გთხოვთ, მოგვიანებით დაუბრუნდეთ.</string>
    <!-- Title for info card displayed to the user when analysis finished updating. -->
    <string name="review_quality_check_analysis_updated_confirmation_title" moz:removedIn="136" tools:ignore="UnusedResources">დამუშავებული მონაცემები განახლებულია</string>
    <!-- Text for the action button from info card displayed to the user when analysis finished updating. -->
    <string name="review_quality_check_analysis_updated_confirmation_action" moz:removedIn="136" tools:ignore="UnusedResources">გასაგებია</string>

    <!-- Title for error card displayed to the user when an error occurred. -->
    <string name="review_quality_check_generic_error_title" moz:removedIn="136" tools:ignore="UnusedResources">მონაცემები ამჟამად მიუწვდომელია</string>
    <!-- Text for body of error card displayed to the user when an error occurred. -->
    <string name="review_quality_check_generic_error_body" moz:removedIn="136" tools:ignore="UnusedResources">ჩვენ ვმუშაობთ საკითხის გადასაწყვეტად. გთხოვთ, მოგვიანებით დაუბრუნდეთ.</string>
    <!-- Title for error card displayed to the user when the device is disconnected from the network. -->
    <string name="review_quality_check_no_connection_title" moz:removedIn="136" tools:ignore="UnusedResources">ქსელთან კავშირი არაა</string>
    <!-- Text for body of error card displayed to the user when the device is disconnected from the network. -->
    <string name="review_quality_check_no_connection_body" moz:removedIn="136" tools:ignore="UnusedResources">შეამოწმეთ ქსელთან კავშირი და სცადეთ გვერდის ხელახლა ჩატვირთვა.</string>
    <!-- Title for card displayed to the user for products whose reviews were not analyzed yet. -->
    <string name="review_quality_check_no_analysis_title" moz:removedIn="136" tools:ignore="UnusedResources">ამ მიმოხილვების შესახებ მონაცემები ჯერ არაა</string>
    <!-- Text for the body of card displayed to the user for products whose reviews were not analyzed yet. -->
<<<<<<< HEAD
    <string name="review_quality_check_no_analysis_body">იმის გასაგებად, სანდოა თუ არა ამ ნაწარმის მიმოხილვები, გაუშვით ხარისხის შემოწმება. მიახლოებით 60 წამს შეიძლება გასტანოს მხოლოდ.</string>
=======
    <string name="review_quality_check_no_analysis_body" moz:removedIn="136" tools:ignore="UnusedResources">იმის გასაგებად, სანდოა თუ არა ამ ნაწარმის მიმოხილვები, გაუშვით ხარისხის შემოწმება. მიახლოებით 60 წამს შეიძლება გასტანოს მხოლოდ.</string>
>>>>>>> 07ff4473
    <!-- Text for button from body of card displayed to the user for products whose reviews were not analyzed yet. Clicking this should trigger a product analysis. -->
    <string name="review_quality_check_no_analysis_link" moz:removedIn="136" tools:ignore="UnusedResources">მიმოხილვის ხარისხის შემოწმება</string>
    <!-- Headline for review quality check contextual onboarding card. -->
    <string name="review_quality_check_contextual_onboarding_title" moz:removedIn="136" tools:ignore="UnusedResources">გამოცადეთ ჩვენი საიმედო მეგზური საყიდლების მიმოხილვებისთვის</string>
    <!-- Description for review quality check contextual onboarding card. The first and last two parameters are for retailer names (e.g. Amazon, Walmart). The second parameter is for the name of the application (e.g. Firefox). -->
    <string name="review_quality_check_contextual_onboarding_description" moz:removedIn="136" tools:ignore="UnusedResources">გადაამოწმეთ შეძენამდე, თუ რამდენად სანდოა გასაყიდი ნაწარმის მიმოხილვები საიტზე %1$s. მიმოხილვის შემმოწმებელი საცდელი შესაძლებლობაა %2$s-სგან და პირდაპირ ბრაუზერშივეა ჩაშენებული. მხარდაჭერილია %3$s და აგრეთვე %4$s.</string>
    <!-- Description for review quality check contextual onboarding card. The first parameters is for retailer name (e.g. Amazon). The second parameter is for the name of the application (e.g. Firefox). -->
    <string name="review_quality_check_contextual_onboarding_description_one_vendor" moz:removedIn="136" tools:ignore="UnusedResources">გადაამოწმეთ შეძენამდე, თუ რამდენად სანდოა გასაყიდი ნაწარმის მიმოხილვები საიტზე %1$s. მიმოხილვის შემმოწმებელი საცდელი შესაძლებლობაა %2$s-სგან და პირდაპირ ბრაუზერშივეა ჩაშენებული.</string>
    <!-- Paragraph presenting review quality check feature. First parameter is the Fakespot product name. Second parameter is for clickable text defined in review_quality_check_contextual_onboarding_learn_more_link. In the phrase "Fakespot by Mozilla", "by" can be localized. Does not need to stay by. -->
    <string name="review_quality_check_contextual_onboarding_learn_more" moz:removedIn="136" tools:ignore="UnusedResources">Mozilla-ს %1$s-ის ძლევამოსილებით ჩვენ დაგეხმარებით მიკერძოებული და ყალბი მიმოხილვების თავიდან აცილებაში. ჩვენი AI-მოდელი მუდმივად იხვეწება თქვენს დასაცავად საყიდლების შეძენისას. %2$s</string>
    <!-- Clickable text from the contextual onboarding card that links to review quality check support article. -->
    <string name="review_quality_check_contextual_onboarding_learn_more_link" moz:removedIn="136" tools:ignore="UnusedResources">ვრცლად</string>

    <!-- Caption text to be displayed in review quality check contextual onboarding card above the opt-in button. First parameter is Firefox app name, third parameter is the Fakespot product name. Second & fourth are for clickable texts defined in review_quality_check_contextual_onboarding_privacy_policy_3 and review_quality_check_contextual_onboarding_terms_use. -->
<<<<<<< HEAD
    <string name="review_quality_check_contextual_onboarding_caption_4">თუ მიუთითებთ „დიახ, მოისინჯოს“, ესე იგი თქვენთვის მისაღებია %1$s-ს %2$s და %3$s-ს %4$s.</string>
    <!-- Clickable text from the review quality check contextual onboarding card that links to Fakespot privacy notice. -->
    <string name="review_quality_check_contextual_onboarding_privacy_policy_3">პირადულობის განაცხადი</string>
=======
    <string name="review_quality_check_contextual_onboarding_caption_4" moz:removedIn="136" tools:ignore="UnusedResources">თუ მიუთითებთ „დიახ, მოისინჯოს“, ესე იგი თქვენთვის მისაღებია %1$s-ს %2$s და %3$s-ს %4$s.</string>
    <!-- Clickable text from the review quality check contextual onboarding card that links to Fakespot privacy notice. -->
    <string name="review_quality_check_contextual_onboarding_privacy_policy_3" moz:removedIn="136" tools:ignore="UnusedResources">პირადულობის განაცხადი</string>
>>>>>>> 07ff4473
    <!-- Clickable text from the review quality check contextual onboarding card that links to Fakespot terms of use. -->
    <string name="review_quality_check_contextual_onboarding_terms_use" moz:removedIn="136" tools:ignore="UnusedResources">გამოყენების პირობები</string>
    <!-- Text for opt-in button from the review quality check contextual onboarding card. -->
    <string name="review_quality_check_contextual_onboarding_primary_button_text" moz:removedIn="136" tools:ignore="UnusedResources">დიახ, მოისინჯოს</string>
    <!-- Text for opt-out button from the review quality check contextual onboarding card. -->
<<<<<<< HEAD
    <string name="review_quality_check_contextual_onboarding_secondary_button_text">ახლა არა</string>
=======
    <string name="review_quality_check_contextual_onboarding_secondary_button_text" moz:removedIn="136" tools:ignore="UnusedResources">ახლა არა</string>
>>>>>>> 07ff4473
    <!-- Content description (not visible, for screen readers etc.) for opening browser menu button to open review quality check bottom sheet. -->
    <string name="review_quality_check_open_handle_content_description" moz:removedIn="136" tools:ignore="UnusedResources">მიმოხილვის შემმოწმებლის გახსნა</string>
    <!-- Content description (not visible, for screen readers etc.) for closing browser menu button to open review quality check bottom sheet. -->
    <string name="review_quality_check_close_handle_content_description" moz:removedIn="136" tools:ignore="UnusedResources">მიმოხილვის შემმოწმებლის დახურვა</string>
    <!-- Content description (not visible, for screen readers etc.) for review quality check star rating. First parameter is the number of stars (1-5) representing the rating. -->
    <string name="review_quality_check_star_rating_content_description" moz:removedIn="136" tools:ignore="UnusedResources">%1$s ვარსკვლავი 5-იდან</string>
    <!-- Text for minimize button from highlights card. When clicked the highlights card should reduce its size. -->
    <string name="review_quality_check_highlights_show_less" moz:removedIn="136" tools:ignore="UnusedResources">მოკლედ</string>
    <!-- Text for maximize button from highlights card. When clicked the highlights card should expand to its full size. -->
    <string name="review_quality_check_highlights_show_more" moz:removedIn="136" tools:ignore="UnusedResources">ვრცლად</string>
    <!-- Text for highlights card quality category header. Reviews shown under this header should refer the product's quality. -->
    <string name="review_quality_check_highlights_type_quality" moz:removedIn="136" tools:ignore="UnusedResources">ხარისხი</string>
    <!-- Text for highlights card price category header. Reviews shown under this header should refer the product's price. -->
    <string name="review_quality_check_highlights_type_price" moz:removedIn="136" tools:ignore="UnusedResources">ფასი</string>
    <!-- Text for highlights card shipping category header. Reviews shown under this header should refer the product's shipping. -->
    <string name="review_quality_check_highlights_type_shipping" moz:removedIn="136" tools:ignore="UnusedResources">მიწოდება</string>
    <!-- Text for highlights card packaging and appearance category header. Reviews shown under this header should refer the product's packaging and appearance. -->
    <string name="review_quality_check_highlights_type_packaging_appearance" moz:removedIn="136" tools:ignore="UnusedResources">შეფუთვა და იერსახე</string>
    <!-- Text for highlights card competitiveness category header. Reviews shown under this header should refer the product's competitiveness. -->
    <string name="review_quality_check_highlights_type_competitiveness" moz:removedIn="136" tools:ignore="UnusedResources">მეტოქეებთან შედარება</string>

    <!-- Text that is surrounded by quotes. The parameter is the actual text that is in quotes. An example of that text could be: Excellent craftsmanship, and that is displayed as “Excellent craftsmanship”. The text comes from a buyer's review that the feature is highlighting"   -->
    <string name="surrounded_with_quotes" moz:removedIn="136" tools:ignore="UnusedResources">„%s“</string>

    <!-- Text that is surrounded by quotes. The parameter is the actual text that is in quotes. An example of that text could be: Excellent craftsmanship, and that is displayed as “Excellent craftsmanship”. The text comes from a buyer's review that the feature is highlighting"   -->
    <string name="surrounded_with_quotes">„%s“</string>

    <!-- Accessibility services actions labels. These will be appended to accessibility actions like "Double tap to.." but not by or applications but by services like Talkback. -->
    <!-- Action label for elements that can be collapsed if interacting with them. Talkback will append this to say "Double tap to collapse". -->
    <string name="a11y_action_label_collapse">აკეცვა</string>
    <!-- Current state for elements that can be collapsed if interacting with them. Talkback will dictate this after a state change. -->
    <string name="a11y_state_label_collapsed">აკეცილი</string>
    <!-- Action label for elements that can be expanded if interacting with them. Talkback will append this to say "Double tap to expand". -->
    <string name="a11y_action_label_expand">გაშლა</string>
    <!-- Current state for elements that can be expanded if interacting with them. Talkback will dictate this after a state change. -->
    <string name="a11y_state_label_expanded">გაშლილი</string>
    <!-- Action label for links to a website containing documentation about a wallpaper collection. Talkback will append this to say "Double tap to open link to learn more about this collection". -->
    <string name="a11y_action_label_wallpaper_collection_learn_more">გახსენით ბმული და იხილეთ ვრცლად ამ კრებულზე</string>
    <!-- Action label for links that point to an article. Talkback will append this to say "Double tap to read the article". -->
    <string name="a11y_action_label_read_article">სტატიის წაკითხვა</string>
    <!-- Action label for links to the Firefox Pocket website. Talkback will append this to say "Double tap to open link to learn more". -->
    <string name="a11y_action_label_pocket_learn_more">ვრცლად იხილეთ ბმულზე</string>
    <!-- Content description for headings announced by accessibility service. The first parameter is the text of the heading. Talkback will announce the first parameter and then speak the word "Heading" indicating to the user that this text is a heading for a section. -->
    <string name="a11y_heading">%s, სათაური</string>

    <!-- Title for dialog displayed when trying to access links present in a text. -->
    <string name="a11y_links_title">ბმულები</string>
    <!-- Additional content description for text bodies that contain urls. -->
    <string name="a11y_links_available">ბმულები ხელმისაწვდომია</string>

    <!-- Translations feature-->


    <!-- Translation request dialog -->
    <!-- Title for the translation dialog that allows a user to translate the webpage. -->
    <string name="translations_bottom_sheet_title">ითარგმნოს გვერდი?</string>
    <!-- Title for the translation dialog after a translation was completed successfully.
    The first parameter is the name of the language that the page was translated from, for example, "French".
    The second parameter is the name of the language that the page was translated to, for example, "English". -->
    <string name="translations_bottom_sheet_title_translation_completed">თარგმანი ენებს შორის %1$s და %2$s</string>
    <!-- Title for the translation dialog that allows a user to translate the webpage when a user uses the translation feature the first time. The first parameter is the name of the application, for example, "Fenix". -->
    <string name="translations_bottom_sheet_title_first_time">მოსინჯეთ პირადი თარგმანები, რომელსაც გთავაზობთ %1$s</string>
    <!-- Additional information on the translation dialog that appears when a user uses the translation feature the first time. The first parameter is clickable text with a link, for example, "Learn more". -->
    <string name="translations_bottom_sheet_info_message">პირადი მონაცემების დასაცავად თარგმანი მოწყობილობაშივე რჩება. მალე სხვა ენებიც დაემატება და გაუმჯობესდება! %1$s</string>
    <!-- Text that links to additional information about the Firefox translations feature. -->
    <string name="translations_bottom_sheet_info_message_learn_more">ვრცლად</string>
    <!-- Label for the dropdown to select which language to translate from on the translations dialog. Usually the translate from language selected will be the same as the page language. -->
    <string name="translations_bottom_sheet_translate_from">სათარგმნი</string>
    <!-- Label for the dropdown to select which language to translate to on the translations dialog. Usually the translate to language selected will be the user's preferred language. -->
    <string name="translations_bottom_sheet_translate_to">ნათარგმნი</string>
    <!-- Label for the dropdown to select which language to translate from on the translations dialog when the page language is not supported. This selection is to allow the user to select another language, in case we automatically detected the page language incorrectly. -->
    <string name="translations_bottom_sheet_translate_from_unsupported_language">საწყისი ენის შეცვლა</string>
    <!-- Button text on the translations dialog to dismiss the dialog and return to the browser. -->
    <string name="translations_bottom_sheet_negative_button">ახლა არა</string>
    <!-- Button text on the translations dialog to restore the translated website back to the original untranslated version. -->
    <string name="translations_bottom_sheet_negative_button_restore">თავდაპირველის ჩვენება</string>
    <!-- Accessibility announcement (not visible, for screen readers etc.) for the translations dialog after restore button was pressed that indicates the original untranslated page was loaded. -->
    <string name="translations_bottom_sheet_restore_accessibility_announcement">საწყისი უთარგმნელი გვერდი ჩაიტვირთა</string>
    <!-- Button text on the translations dialog when a translation error appears, used to dismiss the dialog and return to the browser. -->
    <string name="translations_bottom_sheet_negative_button_error">მზადაა</string>
    <!-- Button text on the translations dialog to begin a translation of the website. -->
    <string name="translations_bottom_sheet_positive_button">თარგმნა</string>
    <!-- Button text on the translations dialog when a translation error appears. -->
    <string name="translations_bottom_sheet_positive_button_error">ხელახლა ცდა</string>
    <!-- Inactive button text on the translations dialog that indicates a translation is currently in progress. This button will be accompanied by a loading icon. -->
    <string name="translations_bottom_sheet_translating_in_progress">ითარგმნება</string>
    <!-- Button content description (not visible, for screen readers etc.) for the translations dialog translate button that indicates a translation is currently in progress. -->
    <string name="translations_bottom_sheet_translating_in_progress_content_description">მიმდინარეობს თარგმნა</string>
    <!-- Default dropdown option when initially selecting a language from the translations dialog language selection dropdown. -->
    <string name="translations_bottom_sheet_default_dropdown_selection">ენის შერჩევა</string>
    <!-- The title of the warning card informs the user that a translation could not be completed. -->
    <string name="translation_error_could_not_translate_warning_text">ხარვეზი წარმოიშვა თარგმნისას. გთხოვთ სცადოთ მოგვიანებით.</string>
    <!-- The title of the warning card informs the user that the list of languages cannot be loaded. -->
    <string name="translation_error_could_not_load_languages_warning_text">ვერ ჩაიტვირთა ენები. შეამოწმეთ ქსელთან წვდომა და კვლავ სცადეთ.</string>
    <!-- The title of the warning card informs the user that a language is not supported. The first parameter is the name of the language that is not supported. -->
    <string name="translation_error_language_not_supported_warning_text">სამწუხაროდ, ჯერ არაა მხარდაჭერილი %1$s.</string>
    <!-- Snackbar title shown if the user closes the Translation Request dialogue and a translation is in progress. -->
    <string name="translation_in_progress_snackbar">ითარგმნება…</string>
    <!-- Title for the data saving mode warning dialog used in the translation request dialog.
    This dialog will be presented when the user attempts to perform
    a translation without the necessary language files downloaded first when Android's data saver mode is enabled and the user is not using WiFi.
    The first parameter is the size in kilobytes or megabytes of the language file. -->
    <string name="translations_download_language_file_dialog_title">ჩამოიტვირთოს ენა მონაცემთა დაზოგვისას (%1$s)?</string>


    <!-- Translations options dialog -->
    <!-- Title of the translation options dialog that allows a user to set their translation options for the site the user is currently on. -->
    <string name="translation_option_bottom_sheet_title_heading">თარგმნის პარამეტრები</string>
    <!-- Toggle switch label that allows a user to set the setting if they would like the browser to always offer or suggest translations when available. -->
    <string name="translation_option_bottom_sheet_always_translate">თარგმნის შემოთავაზება ყოველთვის</string>

    <!-- Toggle switch label that allows a user to set if they would like a given language to automatically translate or not. The first parameter is the language name, for example, "Spanish". -->
    <string name="translation_option_bottom_sheet_always_translate_in_language">ყოველთვის ითარგმნოს %1$s</string>
    <!-- Toggle switch label that allows a user to set if they would like to never be offered a translation of the given language. The first parameter is the language name, for example, "Spanish". -->
    <string name="translation_option_bottom_sheet_never_translate_in_language">არასდროს ითარგმნოს %1$s</string>
    <!-- Toggle switch label that allows a user to set the setting if they would like the browser to never translate the site the user is currently visiting. -->
    <string name="translation_option_bottom_sheet_never_translate_site">არასდროს ითარგმნოს ეს საიტი</string>
    <!-- Toggle switch description that will appear under the "Never translate these sites" settings toggle switch to provide more information on how this setting interacts with other settings. -->
    <string name="translation_option_bottom_sheet_switch_never_translate_site_description">ანაცვლებს ყველა სხვა პარამეტრს</string>
    <!-- Toggle switch description that will appear under the "Never translate" and "Always translate" toggle switch settings to provide more information on how these  settings interacts with other settings. -->
    <string name="translation_option_bottom_sheet_switch_description">ანაცვლებს თარგმნის შემოთავაზებას</string>
    <!-- Button text for the button that will take the user to the translation settings dialog. -->
    <string name="translation_option_bottom_sheet_translation_settings">თარგმნის პარამეტრები</string>
    <!-- Button text for the button that will take the user to a website to learn more about how translations works in the given app. The first parameter is the name of the application, for example, "Fenix". -->
<<<<<<< HEAD
    <string name="translation_option_bottom_sheet_about_translations">თარგმანის შესახებ, რომელსაც გთავაზობთ %1$s</string>
=======
    <string name="translation_option_bottom_sheet_about_translations">ვრცლად, როგორ თარგმნის %1$s</string>
>>>>>>> 07ff4473
    <!-- Content description (not visible, for screen readers etc.) for closing the translations bottom sheet. -->
    <string name="translation_option_bottom_sheet_close_content_description">თარგმნის ფურცლის დახურვა</string>
    <!-- The title of the warning card informs the user that an error has occurred at page settings. -->
    <string name="translation_option_bottom_sheet_error_warning_text">ზოგიერთი პარამეტრი დროებით მიუწვდომელია.</string>

    <!-- Translation settings dialog -->
    <!-- Title of the translation settings dialog that allows a user to set their preferred translation settings. -->
    <string name="translation_settings_toolbar_title">თარგმანები</string>
    <!-- Toggle switch label that indicates that the browser should signal or indicate when a translation is possible for any page. -->
    <string name="translation_settings_offer_to_translate">თარგმნის შემოთავაზება, როცა კი შესაძლებელია</string>
    <!-- Toggle switch label that indicates that downloading files required for translating is permitted when using data saver mode in Android. -->
    <string name="translation_settings_always_download">ყოველთვის ჩამოიტვირთოს ენა მონაცემთა დაზოგვისას</string>
    <!-- Section header text that begins the section of a list of different options the user may select to adjust their translation preferences. -->
    <string name="translation_settings_translation_preference">თარგმნის პარამეტრები</string>
    <!-- Button text for the button that will take the user to the automatic translations settings dialog. On the automatic translations settings dialog, the user can set if translations should occur automatically for a given language. -->
    <string name="translation_settings_automatic_translation">ავტომატური თარგმანი</string>
    <!-- Button text for the button that will take the user to the never translate these sites dialog. On the never translate these sites dialog, the user can set if translations should never occur on certain websites. -->
    <string name="translation_settings_automatic_never_translate_sites">არასდროს ითარგმნოს ეს საიტები</string>
    <!-- Button text for the button that will take the user to the download languages dialog. On the download languages dialog, the user can manage which languages they would like to download for translations. -->
    <string name="translation_settings_download_language">ენების ჩამოტვირთვა</string>

    <!-- Automatic translation preference screen -->
    <!-- Title of the automatic translation preference screen that will appear on the toolbar.-->
    <string name="automatic_translation_toolbar_title_preference">ავტომატური თარგმანი</string>
    <!-- Screen header presenting the automatic translation preference feature. It will appear under the toolbar. -->
<<<<<<< HEAD
    <string name="automatic_translation_header_preference">აირჩიეთ ენა „ყოველთვის ითარგმნოსა“ და „არასდროს ითარგმნოს“ პარამეტრების მისათითებლად.</string>
=======
    <string name="automatic_translation_header_preference">აირჩიეთ ენა, რომ მიუთითოთ, „ყოველთვის ითარგმნოს“, თუ „არასდროს ითარგმნოს“.</string>
>>>>>>> 07ff4473
    <!-- The title of the warning card informs the user that the system could not load languages for translation settings. -->
    <string name="automatic_translation_error_warning_text">ენები ვერ ჩაიტვირთა. გთხოვთ გადაამოწმოთ მოგვიანებით.</string>

    <!-- Automatic translation options preference screen -->
    <!-- Preference option for offering to translate. Radio button title text.-->
    <string name="automatic_translation_option_offer_to_translate_title_preference">თარგმნის შემოთავაზება (ნაგულისხმევი)</string>
    <!-- Preference option for offering to translate. Radio button summary text. The first parameter is the name of the app defined in app_name (for example: Fenix)-->
    <string name="automatic_translation_option_offer_to_translate_summary_preference">%1$s შემოგთავაზებთ საიტების თარგმნას ამ ენაზე.</string>
    <!-- Preference option for always translate. Radio button title text. -->
    <string name="automatic_translation_option_always_translate_title_preference">ყოველთვის ითარგმნოს</string>
    <!-- Preference option for always translate. Radio button summary text. The first parameter is the name of the app defined in app_name (for example: Fenix)-->
    <string name="automatic_translation_option_always_translate_summary_preference">%1$s ამ ენას ავტომატურად თარგმნის გვერდის ჩატვირთვისას.</string>
    <!-- Preference option for never translate. Radio button title text.-->
    <string name="automatic_translation_option_never_translate_title_preference">არასდროს ითარგმნოს</string>
    <!-- Preference option for never translate. Radio button summary text. The first parameter is the name of the app defined in app_name (for example: Fenix)-->
    <string name="automatic_translation_option_never_translate_summary_preference">%1$s არასდროს შემოგთავაზებთ საიტების თარგმნას ამ ენაზე.</string>

    <!-- Never translate site preference screen -->
    <!-- Title of the never translate site preference screen that will appear on the toolbar.-->
    <string name="never_translate_site_toolbar_title_preference">არასდროს ითარგმნოს ეს საიტები</string>
    <!-- Screen header presenting the never translate site preference feature. It will appear under the toolbar. -->
    <string name="never_translate_site_header_preference">ახალი საიტის დასამატებლად: მოინახულეთ და აირჩიეთ „არასდროს ითარგმნოს ეს საიტი“ მენიუდან.</string>
    <!-- Content description (not visible, for screen readers etc.): For a never-translated site list item that is selected.
             The first parameter is web site url (for example:"wikipedia.com") -->
    <string name="never_translate_site_item_list_content_description_preference">მოცილდეს %1$s</string>
    <!-- The title of the warning card informs the user that an error has occurred at the never translate sites list. -->
    <string name="never_translate_site_error_warning_text">ენები ვერ ჩაიტვირთა. გთხოვთ გადაამოწმოთ მოგვიანებით.</string>
    <!-- The Delete site dialogue title will appear when the user clicks on a list item.
             The first parameter is web site url (for example:"wikipedia.com") -->
    <string name="never_translate_site_dialog_title_preference">წაიშალოს %1$s?</string>
    <!-- The Delete site dialogue positive button will appear when the user clicks on a list item. The site will be deleted. -->
    <string name="never_translate_site_dialog_confirm_delete_preference">წაშლა</string>
    <!-- The Delete site dialogue negative button will appear when the user clicks on a list item. The dialog will be dismissed. -->
    <string name="never_translate_site_dialog_cancel_preference">გაუქმება</string>

    <!-- Download languages preference screen -->
    <!-- Title of the toolbar for the translation feature screen where users may download different languages for translation. -->
    <string name="download_languages_translations_toolbar_title_preference">ენების ჩამოტვირთვა</string>
    <!-- Screen header presenting the download language preference feature. It will appear under the toolbar.The first parameter is "Learn More," a clickable text with a link. Talkback will append this to say "Double tap to open link to learn more". -->
<<<<<<< HEAD
    <string name="download_languages_header_preference">ჩამოტვირთეთ ენები სრულად უფრო სწრაფად და კავშირგარეშე თარგმნისთვის. %1$s</string>
=======
    <string name="download_languages_header_preference">ჩამოტვირთეთ ენები სრულად უფრო სწრაფი და კავშირგარეშე თარგმნისთვის. %1$s</string>
>>>>>>> 07ff4473
    <!-- Clickable text from the screen header that links to a website. -->
    <string name="download_languages_header_learn_more_preference">ვრცლად</string>
    <!-- The subhead of the download language preference screen will appear above the pivot language. -->
    <string name="download_languages_available_languages_preference">ხელმისაწვდომი ენები</string>
    <!-- Text that will appear beside a core or pivot language package name to show that the language is necessary for the translation feature to function. -->
    <string name="download_languages_default_system_language_require_preference">აუცილებელია</string>
    <!-- A text for download language preference item.
    The first parameter is the language name, for example, "Spanish".
    The second parameter is the language file size, for example, "(3.91 KB)" or, if the language package name is a pivot language, "(required)". -->
    <string name="download_languages_language_item_preference">%1$s (%2$s)</string>
    <!-- The subhead of the download language preference screen will appear above the items that were not downloaded. -->
    <string name="download_language_header_preference">ენების ჩამოტვირთვა</string>
    <!-- All languages list item. When the user presses this item, they can download all languages. -->
    <string name="download_language_all_languages_item_preference">ყველა ენა</string>
    <!-- All languages list item. When the user presses this item, they can delete all languages that were downloaded. -->
    <string name="download_language_all_languages_item_preference_to_delete">ყველა ენის წაშლა</string>
    <!-- Content description (not visible, for screen readers etc.): For a language list item that was downloaded, the user can now delete it. -->
    <string name="download_languages_item_content_description_downloaded_state">წაშლა</string>
    <!-- Content description (not visible, for screen readers etc.): For a language list item, deleting is in progress. -->
    <string name="download_languages_item_content_description_delete_in_progress_state">მიმდინარეობს</string>
    <!-- Content description (not visible, for screen readers etc.): For a language list item, downloading is in progress.
    The first parameter is the language name, for example, "Spanish".
    The second parameter is the language file size, for example, "(3.91 KB)". -->
    <string name="download_languages_item_content_description_download_in_progress_state">აღარ ჩამოიტვირთება %1$s (%2$s)</string>
    <!-- Content description (not visible, for screen readers etc.): For a language list item that was not downloaded. -->
    <string name="download_languages_item_content_description_not_downloaded_state">ჩამოტვირთვა</string>

    <!-- The title of the warning card informs the user that an error has occurred when fetching the list of languages. -->
    <string name="download_languages_fetch_error_warning_text">ენები ვერ ჩაიტვირთა. გთხოვთ გადაამოწმოთ მოგვიანებით.</string>
    <!-- The title of the warning card informs the user that an error has occurred at downloading a language.
      The first parameter is the language name, for example, "Spanish". -->
    <string name="download_languages_error_warning_text"><![CDATA[ვერ ჩამოიტვირთა <b>%1$s</b>. გთხოვთ, კვლავ სცადოთ.]]></string>
    <!-- The title of the warning card informs the user that an error has occurred at deleting a language.
          The first parameter is the language name, for example, "Spanish". -->
    <string name="download_languages_delete_error_warning_text"><![CDATA[ვერ წაიშალა <b>%1$s</b>. გთხოვთ, კვლავ სცადოთ.]]></string>

    <!-- Title for the dialog used by the translations feature to confirm deleting a language.
    The dialog will be presented when the user requests deletion of a language.
    The first parameter is the name of the language, for example, "Spanish" and the second parameter is the size in kilobytes or megabytes of the language file. -->
    <string name="delete_language_file_dialog_title">წაიშალოს %1$s (%2$s)?</string>
    <!-- Additional information for the dialog used by the translations feature to confirm deleting a language. The first parameter is the name of the application, for example, "Fenix". -->
    <string name="delete_language_file_dialog_message">თუ ამ ენას წაშლით, %1$s ენებს ნაწილობრივ ჩამოტვირთავს მოსამარაგებლად თარგმნისას.</string>
    <!-- Title for the dialog used by the translations feature to confirm deleting all languages file.
    The dialog will be presented when the user requests deletion of all languages file.
    The first parameter is the size in kilobytes or megabytes of the language file. -->
    <string name="delete_language_all_languages_file_dialog_title">წაიშალოს ყველა ენა (%1$s)?</string>
    <!-- Additional information for the dialog used by the translations feature to confirm deleting all languages file. The first parameter is the name of the application, for example, "Fenix". -->
    <string name="delete_language_all_languages_file_dialog_message">თუ ყველა ენას წაშლით, %1$s ენებს ნაწილობრივ ჩამოტვირთავს მოსამარაგებლად თარგმნისას.</string>

    <!-- Button text on the dialog used by the translations feature to confirm deleting a language. -->
    <string name="delete_language_file_dialog_positive_button_text">წაშლა</string>
    <!-- Button text on the dialog used by the translations feature to cancel deleting a language. -->
    <string name="delete_language_file_dialog_negative_button_text">გაუქმება</string>

    <!-- Title for the data saving mode warning dialog used by the translations feature.
    This dialog will be presented when the user attempts to download a language or perform
    a translation without the necessary language files downloaded first when Android's data saver mode is enabled and the user is not using WiFi.
    The first parameter is the size in kilobytes or megabytes of the language file.-->
    <string name="download_language_file_dialog_title">ჩამოიტვირთოს ენა მონაცემთა დაზოგვისას (%1$s)?</string>
    <!-- Additional information for the data saving mode warning dialog used by the translations feature. This text explains the reason a download is required for a translation. -->
    <string name="download_language_file_dialog_message_all_languages">ენები ნაწილობრივ ჩამოიტვირთება მარაგში, რომ თარგმანი დარჩეს პირადი.</string>
    <!-- Checkbox label text on the data saving mode warning dialog used by the translations feature. This checkbox allows users to ignore the data usage warnings. -->
    <string name="download_language_file_dialog_checkbox_text">ყოველთვის ჩამოიტვირთოს მონაცემთა დაზოგვისას</string>
    <!-- Button text on the data saving mode warning dialog used by the translations feature to allow users to confirm they wish to continue and download the language file. -->
    <string name="download_language_file_dialog_positive_button_text">ჩამოტვირთვა</string>
    <!-- Button text on the data saving mode warning dialog used by the translations feature to allow users to confirm they wish to continue and download the language file and perform a translation. -->
    <string name="download_language_file_dialog_positive_button_text_all_languages">ჩამოტვირთვა და თარგმნა</string>

    <!-- Button text on the data saving mode warning dialog used by the translations feature to allow users to cancel the action and not perform a download of the language file. -->
    <string name="download_language_file_dialog_negative_button_text">გაუქმება</string>

    <!-- Unified Trust Panel -->
    <!-- Title text for the protection panel banner when the site is not secure. -->
    <string name="protection_panel_banner_not_secure_title">ფრთხილად იყავით ამ საიტზე</string>
    <!-- Description text for the protection panel banner when the site is not secure. -->
    <string name="protection_panel_banner_not_secure_description">კავშირი დაუცველია.</string>
    <!-- Title text for the protection panel banner when tracking protection is disabled. -->
    <string name="protection_panel_banner_not_protected_title">გამორთული გაქვთ დაცვა</string>
    <!-- Description text for the protection panel banner when tracking protection is disabled.
        The first parameter is the name of the app defined in app_name (for example: Fenix) -->
    <string name="protection_panel_banner_not_protected_description">%s უქმადაა. გირჩევთ, კვლავ ჩართოთ დაცვა.</string>
    <!-- Title text for the protection panel banner when tracking protection is enabled.
        The first parameter is the name of the app defined in app_name (for example: Fenix) -->
    <string name="protection_panel_banner_protected_title">%s ფხიზლადაა</string>
    <!-- Description text for the protection panel banner when tracking protection is enabled. -->
    <string name="protection_panel_banner_protected_description">დაცული ხართ. თუ რამეს შევამჩნევთ, გაცნობებთ.</string>
    <!-- Label text for the Enhanced Tracking Protection toggle. -->
    <string name="protection_panel_etp_toggle_label">თვალთვალისგან გაძლიერებული დაცვა</string>
    <!-- Description text for the Enhanced Tracking Protection toggle when tracking protection is enabled. -->
    <string name="protection_panel_etp_toggle_enabled_description">თუ საიტზე რამე გაუმართავად ჩანს, სინჯეთ გამორთვა.</string>
    <!-- Description text for the Enhanced Tracking Protection toggle when tracking protection is disabled. -->
    <string name="protection_panel_etp_toggle_disabled_description">დაცვა გამორთულია. გირჩევთ ისევ ჩართოთ.</string>

    <!-- Debug drawer -->
    <!-- The user-facing title of the Debug Drawer feature. -->
    <string name="debug_drawer_title">გამართვის ხელსაწყოები</string>
    <!-- Content description (not visible, for screen readers etc.): Navigate back within the debug drawer. -->
    <string name="debug_drawer_back_button_content_description">გადასვლა უკან</string>

    <!-- Content description (not visible, for screen readers etc.): Open debug drawer. -->
    <string name="debug_drawer_fab_content_description">გამართვის არის გახსნა</string>

    <!-- Debug drawer tabs tools -->
    <!-- The title of the Tab Tools feature in the Debug Drawer. -->
    <string name="debug_drawer_tab_tools_title">ჩანართის ხელსაწყოები</string>
    <!-- The title of the tab count section in Tab Tools. -->
    <string name="debug_drawer_tab_tools_tab_count_title">ჩანართის ოდენობა</string>
    <!-- The active tab count category in the tab count section in Tab Tools. -->
    <string name="debug_drawer_tab_tools_tab_count_active">მოქმედი</string>
    <!-- The inactive tab count category in the tab count section in Tab Tools. -->
    <string name="debug_drawer_tab_tools_tab_count_inactive">უმოქმედო</string>
    <!-- The private tab count category in the tab count section in Tab Tools. -->
    <string name="debug_drawer_tab_tools_tab_count_private">პირადი</string>
    <!-- The total tab count category in the tab count section in Tab Tools. -->
    <string name="debug_drawer_tab_tools_tab_count_total">სულ</string>
    <!-- The title of the tab creation tool section in Tab Tools. -->
    <string name="debug_drawer_tab_tools_tab_creation_tool_title">ჩანართის შექმნის ხელსაწყო</string>
    <!-- The label of the text field in the tab creation tool. -->
    <string name="debug_drawer_tab_tools_tab_creation_tool_text_field_label">ჩანართის ოდენობა შესაქმნელად</string>
    <!-- The error message of the text field in the tab creation tool when the text field is empty -->
    <string name="debug_drawer_tab_tools_tab_quantity_empty_error">ჩასაწერი ველი ცარიელია</string>
    <!-- The error message of the text field in the tab creation tool when the text field has characters other than digits -->
    <string name="debug_drawer_tab_tools_tab_quantity_non_digits_error">გთხოვთ შეიყვანოთ მხოლოდ დადებითი რიცხვები</string>
    <!-- The error message of the text field in the tab creation tool when the text field is a zero -->
    <string name="debug_drawer_tab_tools_tab_quantity_non_zero_error">გთხოვთ შეიყვანოთ ნულზე მეტი რიცხვი</string>
    <!-- The error message of the text field in the tab creation tool when the text field is a
        quantity greater than the max tabs. The first parameter is the maximum number of tabs
        that can be generated in one operation.-->
    <string name="debug_drawer_tab_tools_tab_quantity_exceed_max_error">აჭარბებს ჩანართების უდიდეს რაოდენობას (%1$s) რომლის წარმოქმნაც შესაძლებელია ერთი მოქმედებით</string>
    <!-- The button text to add tabs to the active tab group in the tab creation tool. -->
    <string name="debug_drawer_tab_tools_tab_creation_tool_button_text_active">მოქმედ ჩანართებში დამატება</string>
    <!-- The button text to add tabs to the inactive tab group in the tab creation tool. -->
    <string name="debug_drawer_tab_tools_tab_creation_tool_button_text_inactive">უმოქმედო ჩანართებში დამატება</string>
    <!-- The button text to add tabs to the private tab group in the tab creation tool. -->
    <string name="debug_drawer_tab_tools_tab_creation_tool_button_text_private">პირადი ჩანართების დამატება</string>

    <!-- Microsurvey -->
    <!-- Prompt view -->
    <!-- The microsurvey prompt title. Note: The word "Firefox" should NOT be translated -->
    <string name="micro_survey_prompt_title" tools:ignore="BrandUsage,UnusedResources">დაგვეხმარეთ, რომ გავაუმჯობესოთ Firefox. მხოლოდ ერთ წუთს წაგართმევთ.</string>
    <!-- The continue button label -->
    <string name="micro_survey_continue_button_label" tools:ignore="UnusedResources">განაგრძეთ</string>
    <!-- Survey view -->
    <!-- The survey header -->
    <string name="micro_survey_survey_header_2">გთხოვთ, შეავსოთ კითხვარი</string>
    <!-- The privacy notice link -->
    <string name="micro_survey_privacy_notice_2">პირადულობის განაცხადი</string>
    <!-- The submit button label text -->
    <string name="micro_survey_submit_button_label">გაგზავნა</string>
    <!-- The survey completion header -->
    <string name="micro_survey_survey_header_confirmation" tools:ignore="UnusedResources">გამოკითხვა დასრულებულია</string>
    <!-- The survey completion confirmation text -->
    <string name="micro_survey_feedback_confirmation">გმადლობთ გამოხმაურებისთვის!</string>
    <!-- Option for likert scale -->
    <string name="likert_scale_option_1" tools:ignore="UnusedResources">მეტად კმაყოფილი</string>
    <!-- Option for likert scale -->
    <string name="likert_scale_option_2" tools:ignore="UnusedResources">კმაყოფილი</string>
    <!-- Option for likert scale -->
    <string name="likert_scale_option_3" tools:ignore="UnusedResources">საშუალო</string>
    <!-- Option for likert scale -->
    <string name="likert_scale_option_4" tools:ignore="UnusedResources">უკმაყოფილო</string>
    <!-- Option for likert scale -->
    <string name="likert_scale_option_5" tools:ignore="UnusedResources">მეტად უკმაყოფილო</string>
    <!-- Option for likert scale -->
    <string name="likert_scale_option_6" tools:ignore="UnusedResources">არ ვიყენებ</string>
    <!-- Option for likert scale. Note: The word "Firefox" should NOT be translated. -->
    <string name="likert_scale_option_7" tools:ignore="BrandUsage,UnusedResources">ძიებას არ ვიყენებ Firefox-ზე</string>
    <!-- Option for likert scale -->
    <string name="likert_scale_option_8" tools:ignore="UnusedResources">სინქრონიზაციას არ ვიყენებ</string>
    <!-- Text shown in prompt for printing microsurvey. "sec" It's an abbreviation for "second". Note: The word "Firefox" should NOT be translated. -->
    <string name="microsurvey_prompt_printing_title" tools:ignore="BrandUsage,UnusedResources">დაგვეხმარეთ, რომ ამობეჭდვის შესაძლებლობით გავაუმჯობესოთ Firefox. მხოლოდ რამდენიმე წამს წაგართმევთ</string>

    <!-- Text shown in prompt for search microsurvey. Note: The word "Firefox" should NOT be translated. -->
    <string name="microsurvey_prompt_search_title" tools:ignore="BrandUsage,UnusedResources">დაგვეხმარეთ, რომ გავაუმჯობესოთ Firefox. მხოლოდ ერთ წუთს წაგართმევთ</string>
    <!-- Text shown in prompt for sync microsurvey. Note: The word "Firefox" should NOT be translated. -->
    <string name="microsurvey_prompt_sync_title" tools:ignore="BrandUsage,UnusedResources">დაგვეხმარეთ, რომ სინქრონიზაციის კუთხით გავაუმჯობესოთ Firefox. მხოლოდ ერთ წუთს გასტანს</string>
    <!-- Text shown in the survey title for printing microsurvey. Note: The word "Firefox" should NOT be translated. -->
    <string name="microsurvey_survey_printing_title" tools:ignore="BrandUsage,UnusedResources">რამდენად კმაყოფილი ხართ Firefox-ში ბეჭდვის შესაძლებლობით?</string>
    <!-- Text shown in the survey title for homepage microsurvey. Note: The word "Firefox" should NOT be translated. -->
    <string name="microsurvey_homepage_title" tools:ignore="BrandUsage,UnusedResources">რამდენად კმაყოფილი ხართ Firefox-ის საწყისი გვერდით?</string>
    <!-- Text shown in the survey title for search experience microsurvey. Note: The word "Firefox" should NOT be translated. -->
    <string name="microsurvey_search_title" tools:ignore="BrandUsage,UnusedResources">რამდენად კმაყოფილი ხართ Firefox-ში ძიების შესაძლებლობით?</string>
    <!-- Text shown in the survey title for sync experience microsurvey. Note: The word "Firefox" should NOT be translated. -->
    <string name="microsurvey_sync_title" tools:ignore="BrandUsage,UnusedResources">რამდენად კმაყოფილი ხართ Firefox-ში სინქრონიზაციის შესაძლებლობით?</string>
    <!-- Accessibility -->
    <!-- Content description for the survey application icon. Note: The word "Firefox" should NOT be translated.  -->
    <string name="microsurvey_app_icon_content_description" tools:ignore="BrandUsage">Firefox-ლოგო</string>

    <!-- Content description for the survey feature icon. -->
    <string name="microsurvey_feature_icon_content_description">გამოკითხვის ხატულა</string>
    <!-- Content description (not visible, for screen readers etc.) for closing microsurvey bottom sheet. -->
    <string name="microsurvey_close_handle_content_description">გამოკითხვის დახურვა</string>
    <!-- Content description for "X" button that is closing microsurvey. -->
    <string name="microsurvey_close_button_content_description">დახურვა</string>

    <!-- Debug drawer logins -->
    <!-- The title of the Logins feature in the Debug Drawer. -->
    <string name="debug_drawer_logins_title">შესვლები</string>
    <!-- The title of the logins section in the Logins feature, where the parameter will be the site domain  -->
    <string name="debug_drawer_logins_current_domain_label">მიმდინარე საიტის ჯგუფი: %s</string>
    <!-- The label for a button to add a new fake login for the current domain in the Logins feature. -->
    <string name="debug_drawer_logins_add_login_button">ცრუ შესვლის დამატება ამ საიტისთვის</string>

    <!-- Content description for delete button where parameter will be the username of the login -->
    <string name="debug_drawer_logins_delete_login_button_content_description">წაიშალოს შესვლა მომხმარებლით %s</string>

    <!-- Debug drawer addresses -->
    <!-- The title of the Addresses feature in the Debug Drawer. -->
    <string name="debug_drawer_addresses_title">მისამართები</string>
    <!-- The title of the section header for the list of debug locales that can be enabled and disabled. -->
    <string name="debug_drawer_addresses_debug_locales_header">გამართვის ენების ჩართვა</string>

<<<<<<< HEAD
=======
    <!-- The title of the section header for the list of debug locales that can be enabled and disabled. -->
    <string name="debug_drawer_addresses_management_header">მისამართების მართვა</string>
    <!-- The title of the button in the debug drawer for adding a new address. -->
    <string name="debug_drawer_add_new_address">ახალი მისამართის დამატება შერჩეული ენისთვის</string>
    <!-- The title of the button for deleting in the debug drawer all addresses. -->
    <string name="debug_drawer_delete_all_addresses">ყველა მისამართის წაშლა</string>

>>>>>>> 07ff4473
    <!-- Debug drawer "contextual feature recommendation" (CFR) tools -->
    <!-- The title of the CFR Tools feature in the Debug Drawer -->
    <string name="debug_drawer_cfr_tools_title">CFR-ხელსაწყოები</string>
    <!-- The title of the reset CFR section in CFR Tools -->
    <string name="debug_drawer_cfr_tools_reset_cfr_title">ჩამოიყაროს CFR</string>

    <!-- Glean debug tools -->
    <!-- The title of the glean debugging feature -->
    <string name="glean_debug_tools_title">Glean-გამართვის ხელსაწყოები</string>

    <!-- Messages explaining how to exit fullscreen mode -->
    <!-- Message shown to explain how to exit fullscreen mode when gesture navigation is enabled. -->
    <!-- Localisation note: this text should be as short as possible, max 68 chars -->
    <string name="exit_fullscreen_with_gesture_short">ჩამოუსვით ზემოდან და გამოიყენეთ უკუსვლის ჟესტი დასახურად</string>
    <!-- Message shown to explain how to exit fullscreen mode when using back button navigation. -->
    <!-- Localisation note: this text should be as short as possible, max 68 chars -->
    <string name="exit_fullscreen_with_back_button_short">ჩამოუსვით ზემოდან და დააჭირეთ უკუსვლას დასახურად</string>

    <!-- Beta Label Component !-->
    <!-- Text shown as a label or tag to indicate a feature or area is still undergoing active development. Note that here "Beta" should not be translated, as it is used as an icon styled element. -->
    <string name="beta_feature">BETA</string>

    <!-- Root certificate expiration warnings -->
    <!-- These strings for homepage cards and push notifications to be pushed to users running outdated versions of Firefox. We want to encourage these users to update to the latest version so their extensions and other features don't stop working when Firefox's old root certificate expires on 2025-03-14. For more information, see this SUMO article: https://support.mozilla.org/kb/root-certificate-expiration !-->
    <!-- Homepage card button to open Google Play Store. "Update" is a verb. -->
    <string name="certificate_warning_homepage_card_update_now_button" tools:ignore="UnusedResources">ახლავე განახლება</string>
    <!-- Homepage card title about old Firefox version. "Update" is a verb. Note: The word "Firefox" should NOT be translated. -->
    <string name="certificate_warning_homepage_card_hca1_title" tools:ignore="BrandUsage,UnusedResources">განაახლეთ თქვენი Firefox</string>
    <!-- Homepage card message about old Firefox version -->
    <string name="certificate_warning_homepage_card_hca1_message" tools:ignore="UnusedResources">ძირეული სერტიფიკატის ვადა იწურება, რის შედეგადაც ზოგიერთი შესაძლებლობა 14 მარტიდან მუშაობას შეწყვეტს.</string>
    <!-- Homepage card title about old Firefox version. "Update" is a verb. -->
    <string name="certificate_warning_homepage_card_hcr1_title" tools:ignore="UnusedResources">განახლება 14 მარტამდე</string>
    <!-- Homepage card message about old Firefox version. Note: The word "Firefox" should NOT be translated. -->
    <string name="certificate_warning_homepage_card_hcr1_message" tools:ignore="BrandUsage,UnusedResources">ძირეული სერტიფიკატის ვადა იწურება, რის შედეგადაც თქვენი Firefox გამართულად ვეღარ იმუშავებს.</string>
    <!-- Homepage card title about old Firefox version -->
    <string name="certificate_warning_homepage_card_hcw2_title" tools:ignore="UnusedResources">განახლებამდე 7 დღეზე ნაკლები რჩება</string>
    <!-- Homepage card message about old Firefox version. Note: The word "Firefox" should NOT be translated. -->
    <string name="certificate_warning_homepage_card_hcw2_message" tools:ignore="BrandUsage,UnusedResources">14 მარტს Firefox და მისი დამატებები შეწყვეტს მუშაობას, ვინაიდან ძირეული სერტიფიკატის ვადა იწურება.</string>
    <!-- Homepage card title about old Firefox version. Note: The word "Firefox" should NOT be translated. -->
    <string name="certificate_warning_homepage_card_hcw3_title" tools:ignore="BrandUsage,UnusedResources">ბოლო შესაძლებლობა, შეინარჩუნოთ Firefox</string>
    <!-- Homepage card message about old Firefox version. Note: The word "Firefox" should NOT be translated. -->
    <string name="certificate_warning_homepage_card_hcw3_message" tools:ignore="BrandUsage,UnusedResources">თქვენი Firefox შეწყვეტს გამართულად მუშაობას 14 მარტიდან ძირეული სერტიფიკატის ვადის გასვლის გამო.</string>
    <!-- Push notification title about old Firefox version. "Update" is a noun. -->
    <string name="certificate_warning_push_notification_update_recommended_title" tools:ignore="UnusedResources">სასურველია განახლება</string>
    <!-- Push notification message about old Firefox version -->
    <string name="certificate_warning_push_notification_pnr1_message" tools:ignore="UnusedResources">დამატებები და სხვა შესაძლებლობები შეწყვეტს მუშაობს 14 მარტს.</string>
    <!-- Push notification title about old Firefox version. Note: The word "Firefox" should NOT be translated. -->
    <string name="certificate_warning_push_notification_pnw2_title" tools:ignore="BrandUsage,UnusedResources">თქვენ ძველი Firefox გიყენიათ</string>
    <!-- Push notification message about old Firefox version. "Update" is a verb. -->
    <string name="certificate_warning_push_notification_pnw2_message" tools:ignore="UnusedResources">განაახლეთ 14 მარტამდე, დამატებებითა და სხვა შესაძლებლობებით სარგებლობა რომ განაგრძოთ.</string>
    <!-- Push notification message about old Firefox version -->
    <string name="certificate_warning_push_notification_pnw3_message" tools:ignore="UnusedResources">ზოგიერთი შესაძლებლობა ხვალიდან შეწყვეტს მუშაობას.</string>
</resources><|MERGE_RESOLUTION|>--- conflicted
+++ resolved
@@ -69,12 +69,8 @@
     <!-- Private Browsing -->
     <!-- Explanation for private browsing displayed to users on home view when they first enable private mode
         The first parameter is the name of the app defined in app_name (for example: Fenix) -->
-<<<<<<< HEAD
-    <string name="private_browsing_placeholder_description_2">%1$s გაასუფთავებს თქვენი ძიებისა და ნახვების ისტორიას ყველა პირადი ჩანართის დახურვისას ან პროგრამიდან გამოსვლისას. მართალია, ეს არ დაფარავს თქვენს ვინაობას საიტებისა და ინტერნეტის მომწოდებლისგან, მაგრამ დაგეხმარებათ დაიცვათ პირადი მონაცემები ამ მოწყობილობის სხვა მომხმარებლებისგან.</string>
-=======
     <string name="private_browsing_placeholder_description_2">
         %1$s გაასუფთავებს თქვენი ძიებისა და ნახვების ისტორიას ყველა პირადი ჩანართის დახურვისას ან გამოსვლისას. მართალია, ეს ვერ დაფარავს თქვენს ვინაობას საიტებისა და ინტერნეტის მომწოდებლისგან, მაგრამ გაგიადვილებთ, დაიცვათ პირადი მონაცემები, თუ ამ მოწყობილობის სხვაც გამოიყენებს.</string>
->>>>>>> 07ff4473
     <string name="private_browsing_common_myths">
        ცრუ წარმოდგენები პირადი თვალიერების შესახებ
     </string>
@@ -375,11 +371,7 @@
     <!-- Browser menu label for turning OFF reader view of the current visited page -->
     <string name="browser_menu_turn_off_reader_view">საკითხავი ხედის გამორთვა</string>
     <!-- Browser menu button that reopens a private tab as a regular tab -->
-<<<<<<< HEAD
-    <string name="browser_menu_open_in_normal_tab">გადასვლა ჩვეულებრივ ჩანართზე</string>dsa
-=======
     <string name="browser_menu_open_in_normal_tab">გადასვლა ჩვეულებრივ ჩანართზე</string>
->>>>>>> 07ff4473
     <!-- Browser menu label for navigating to the translation feature, which provides language translation options the current visited page -->
     <string name="browser_menu_translate_page">გვერდის თარგმნა…</string>
 
@@ -431,11 +423,6 @@
 
     <!-- Search Fragment -->
     <!-- Button in the search view that lets a user search by scanning a QR code -->
-<<<<<<< HEAD
-    <string name="search_scan_button" moz:removedIn="133" tools:ignore="UnusedResources">წაკითხვა</string>
-    <!-- Button in the search view that lets a user search by scanning a QR code -->
-=======
->>>>>>> 07ff4473
     <string name="search_scan_button_2">QR-კოდის წაკითხვა</string>
     <!-- Button in the search view when shortcuts are displayed that takes a user to the search engine settings -->
     <string name="search_shortcuts_engine_settings">საძიებო სისტემის პარამეტრები</string>
@@ -461,14 +448,6 @@
     <!-- Header text for the search selector menu -->
     <string name="search_header_menu_item_2">საძიებოდ გამოიყენეთ:</string>
 
-<<<<<<< HEAD
-    <!-- Content description (not visible, for screen readers etc.): Search engine icon. The first parameter is the search engine name (for example: DuckDuckGo). -->
-    <string name="search_engine_icon_content_description" tools:ignore="UnusedResources" moz:removedIn="133">%s საძიებო </string>
-
-    <!-- Content description (not visible, for screen readers etc.): Search engine icon.
-    The parameter is the search engine name (for example: DuckDuckGo). -->
-    <string name="search_engine_icon_content_description_1">საძიებო სისტემა: %s</string>
-=======
     <!-- Content description (not visible, for screen readers etc.): Search engine icon.
     The parameter is the search engine name (for example: DuckDuckGo). -->
     <string name="search_engine_icon_content_description_1">საძიებო სისტემა: %s</string>
@@ -477,7 +456,6 @@
     The parameter is the search engine name (for example: DuckDuckGo).
     The colon character (in "%s:") is intended to have the screen reader make a small pause between the search engine name and the description of the button. -->
     <string name="search_engine_selector_content_description">%s: საძიებო სისტემის ამრჩევი</string>
->>>>>>> 07ff4473
 
     <!-- Home onboarding -->
     <!-- Home onboarding dialog welcome screen title text. -->
@@ -510,19 +488,11 @@
     <string name="juno_onboarding_default_browser_title_nimbus_3" tools:ignore="BrandUsage,UnusedResources">გაარკვიეთ, რითაა მილიონობით ხალხის რჩეული Firefox</string>
     <!-- Title for set firefox as default browser screen used by Nimbus experiments. -->
     <string name="juno_onboarding_default_browser_title_nimbus_4" tools:ignore="UnusedResources">უსაფრთხო თვალიერება მეტი არჩევანით</string>
-<<<<<<< HEAD
     <!-- Description for set firefox as default browser screen used by Nimbus experiments. -->
     <string name="juno_onboarding_default_browser_description_nimbus_3">ჩვენი ბრაუზერი არამომგებიანი დაწესებულებისგანაა და გეხმარებათ აირიდოთ კომპანიებისგან ფარული თვალთვალი ვებსივრცით სარგებლობისას.</string>
     <!-- Description for set firefox as default browser screen used by Nimbus experiments. -->
     <string name="juno_onboarding_default_browser_description_nimbus_4" tools:ignore="UnusedResources">100 მილიონზე მეტი ადამიანი იცავს თავის პირადულობას არამომგებიანი დაწესებულების მიერ მხარდაჭერილი ბრაუზერის არჩევით.</string>
     <!-- Description for set firefox as default browser screen used by Nimbus experiments. -->
-=======
-    <!-- Description for set firefox as default browser screen used by Nimbus experiments. -->
-    <string name="juno_onboarding_default_browser_description_nimbus_3">ჩვენი ბრაუზერი არამომგებიანი დაწესებულებისგანაა და გეხმარებათ აირიდოთ კომპანიებისგან ფარული თვალთვალი ვებსივრცით სარგებლობისას.</string>
-    <!-- Description for set firefox as default browser screen used by Nimbus experiments. -->
-    <string name="juno_onboarding_default_browser_description_nimbus_4" tools:ignore="UnusedResources">100 მილიონზე მეტი ადამიანი იცავს თავის პირადულობას არამომგებიანი დაწესებულების მიერ მხარდაჭერილი ბრაუზერის არჩევით.</string>
-    <!-- Description for set firefox as default browser screen used by Nimbus experiments. -->
->>>>>>> 07ff4473
     <string name="juno_onboarding_default_browser_description_nimbus_5" tools:ignore="UnusedResources">ცნობილი მეთვალყურეები? იზღუდება თავისთავად. გაფართოებები? 700-ვე შეგიძლიათ მოსინჯოთ. PDF? ჩვენი ჩაშენებული წამკითხველით უადვილესი გამოსაყენებელია.</string>
     <!-- Text for the button to set firefox as default browser on the device -->
     <string name="juno_onboarding_default_browser_positive_button" tools:ignore="UnusedResources">ნაგულისხმევ ბრაუზერად დაყენება</string>
@@ -567,13 +537,6 @@
     <!-- Onboarding sub header for the add-ons card, used by Nimbus experiments. -->
     <string name="onboarding_add_on_sub_header" tools:ignore="UnusedResources">დაამატეთ გარეშე მხარის გაფართოებები გაუმჯობესებული უსაფრთხოებისთვის, სარგებლიანობისთვის და ა. შ.</string>
     <!-- Onboarding add-ons card, for checking more add-ons on, used by Nimbus experiments. -->
-<<<<<<< HEAD
-    <string name="onboarding_add_on_explore_more_extensions" tools:ignore="UnusedResources" moz:removedIn="133">მოიძიეთ სხვა გაფართოებები.</string>
-    <!-- Onboarding add-ons card, button for start browsing, used by Nimbus experiments. -->
-    <string name="onboarding_add_on_start_browsing_button" tools:ignore="UnusedResources" moz:removedIn="133">დაიწყეთ გვერდების მონახულება.</string>
-    <!-- Onboarding add-ons card, for checking more add-ons on, used by Nimbus experiments. -->
-=======
->>>>>>> 07ff4473
     <string name="onboarding_add_on_explore_more_extensions_2">მოიძიეთ სხვა გაფართოებები</string>
     <!-- Onboarding add-ons card, button for start browsing, used by Nimbus experiments. -->
     <string name="onboarding_add_on_start_browsing_button_2">დაიწყეთ მოგზაურობა ინტერნეტში</string>
@@ -607,42 +570,6 @@
     <!-- Content description for the star rating group. -->
     <string name="onboarding_add_on_star_rating_content_description">%1$s შეფასება 5-იდან</string>
     <!-- Title for the privacy preferences dialog shown during onboarding. Note: The word "Firefox" should NOT be translated. -->
-<<<<<<< HEAD
-    <string name="onboarding_preferences_dialog_title" tools:ignore="BrandUsage,UnusedResources">დაგვეხმარეთ, გავაუმჯობესოთ Firefox</string>
-    <!-- Title for the crash reporting option in the privacy preferences dialog shown during onboarding. -->
-    <string name="onboarding_preferences_dialog_crash_reporting_title" tools:ignore="UnusedResources">უეცარი გათიშვის მოხსენებების თვითგაგზავნა</string>
-    <!-- Description for the crash reporting option in the privacy preferences dialog shown during onboarding. -->
-    <string name="onboarding_preferences_dialog_crash_reporting_description" tools:ignore="UnusedResources">უეცარი გათიშვის მოხსენებები საშუალებას გვაძლევს, გამოვავლინოთ და მოვაგვაროთ ბრაუზერის ხარვეზები. მოხსენებები შეიძლება შეიცავდეს პირად ან საფრთხილო მონაცემებს.</string>
-    <!-- Learn more link for the crash reporting option in the privacy preferences dialog shown during onboarding. -->
-    <string name="onboarding_preferences_dialog_crash_reporting_learn_more" tools:ignore="UnusedResources">ვრცლად უეცარი გათიშვების მოხსენებებზე</string>
-    <!-- Title for the usage data option in the privacy preferences dialog shown during onboarding. Note: The word "Mozilla" should NOT be translated. -->
-    <string name="onboarding_preferences_dialog_usage_data_title" tools:ignore="UnusedResources">ტექნიკური და გამოყენების მონაცემები გაეგზავნოს Mozilla-ს</string>
-
-    <!-- Description for the usage data option in the privacy preferences dialog shown during onboarding. Note: The word "Firefox" should NOT be translated. -->
-    <string name="onboarding_preferences_dialog_usage_data_description" tools:ignore="BrandUsage,UnusedResources">მონაცემები თქვენი მოწყობილობის, აპარატურული გაწყობისა და Firefox-ის მოხმარების შესახებ გვეხმარება შესაძლებლობების, წარმადობისა და მდგრადობის გაუმჯობესებაში ყველა მომხმარებლისთვის.</string>
-    <!-- Learn more link for the usage data option in the privacy preferences dialog shown during onboarding. -->
-    <string name="onboarding_preferences_dialog_usage_data_learn_more" tools:ignore="UnusedResources">ვრცლად გამოყენების მონაცემებზე</string>
-    <!-- Positive button label for the privacy preferences dialog shown during onboarding. -->
-    <string name="onboarding_preferences_dialog_positive_button" tools:ignore="UnusedResources">მზადაა</string>
-    <!-- Negative button label for the privacy preferences dialog shown during onboarding. -->
-    <string name="onboarding_preferences_dialog_negative_button" tools:ignore="UnusedResources">გაუქმება</string>
-    <!-- Terms of service onboarding title card label. 'Firefox' intentionally hardcoded here-->
-    <string name="onboarding_welcome_to_firefox" tools:ignore="UnusedResources,BrandUsage">მოგესალმებათ Firefox</string>
-    <!-- Terms of service onboarding page continue button label. -->
-    <string name="onboarding_term_of_service_agree_and_continue_button_label" tools:ignore="UnusedResources">თანხმობა და გაგრძელება</string>
-    <!-- Line one of the terms of service onboarding page. 'Firefox' is intentionally hardcoded. %1$s is replaced by an active link, using onboarding_term_of_service_line_one_link_text as text (“Terms of Service”). -->
-    <string name="onboarding_term_of_service_line_one" tools:ignore="UnusedResources,BrandUsage">გაგრძელებით ეთანხმებით %1$s, რომელსაც გთავაზობთ Firefox.</string>
-    <!-- Used as text for the link in onboarding_term_of_service_line_one. -->
-    <string name="onboarding_term_of_service_line_one_link_text" tools:ignore="UnusedResources,BrandUsage">მომსახურების პირობებს</string>
-    <!-- Line two of the terms of service onboarding page. 'Firefox' is intentionally hardcoded. %1$s is replaced by an active link, using onboarding_term_of_service_line_two_link_text as text (Privacy Notice”). -->
-    <string name="onboarding_term_of_service_line_two" tools:ignore="UnusedResources,BrandUsage">Firefox ზრუნავს თქვენს პირადულობაზე. ვრცლად, იხილეთ %1$s.</string>
-    <!-- Used as text for the link in onboarding_term_of_service_line_two. -->
-    <string name="onboarding_term_of_service_line_two_link_text" tools:ignore="UnusedResources,BrandUsage">პირადულობის დებულება</string>
-    <!-- Line three of the terms of service onboarding page. 'Firefox' and 'Mozilla' are intentionally hardcoded. %1$S is replaced by an active link, using onboarding_term_of_service_line_three_link_text as text (Manage”). -->
-    <string name="onboarding_term_of_service_line_three" tools:ignore="UnusedResources,BrandUsage">ბრაუზერის გასაუმჯობესებლად Firefox აგზავნის Mozilla-ში შემოწმებისა და გამოყენების შედეგებს. %1$s</string>
-    <!-- Used as text for the link in onboarding_term_of_service_line_three. -->
-    <string name="onboarding_term_of_service_line_three_link_text" tools:ignore="UnusedResources,BrandUsage">მართვა</string>
-=======
     <string name="onboarding_preferences_dialog_title" tools:ignore="BrandUsage">დაგვეხმარეთ, გავაუმჯობესოთ Firefox</string>
     <!-- Title for the crash reporting option in the privacy preferences dialog shown during onboarding. -->
     <string name="onboarding_preferences_dialog_crash_reporting_title">უეცარი გათიშვის მოხსენებების თვითგაგზავნა</string>
@@ -686,7 +613,6 @@
     <string name="onboarding_term_of_service_line_three" tools:ignore="BrandUsage">ბრაუზერის გასაუმჯობესებლად Firefox აგზავნის Mozilla-ში შემოწმებისა და გამოყენების შედეგებს. %1$s</string>
     <!-- Used as text for the link in onboarding_term_of_service_line_three. -->
     <string name="onboarding_term_of_service_line_three_link_text">მართვა</string>
->>>>>>> 07ff4473
     <!-- Onboarding header for the toolbar selection card, used by Nimbus experiments. -->
     <string name="onboarding_customize_toolbar_title" tools:ignore="UnusedResources">ხელსაწყოთა ზოლის განთავსება</string>
     <!-- Onboarding sub header for toolbar selection card, used by Nimbus experiments. -->
@@ -694,11 +620,7 @@
     <!-- Onboarding label for 'Save and continue' button, used by Nimbus experiments. -->
     <string name="onboarding_save_and_continue_button">შეინახეთ და განაგრძეთ</string>
     <!-- Onboarding toolbar selection card label for 'skip' button, used by Nimbus experiments. -->
-<<<<<<< HEAD
-    <string name="onboarding_customize_toolbar_skip_button">გამოტოვება</string>
-=======
     <string name="onboarding_customize_toolbar_skip_button" moz:removedIn="135" tools:ignore="UnusedResources">გამოტოვება</string>
->>>>>>> 07ff4473
     <!-- Onboarding toolbar selection card label for 'top' option, used by Nimbus experiments. -->
     <string name="onboarding_customize_toolbar_top_option">ზემოთ</string>
     <!-- Onboarding toolbar selection card label for 'bottom' option, used by Nimbus experiments. -->
@@ -713,12 +635,9 @@
     <string name="onboarding_customize_toolbar_placement_bottom_content_description">ქვემოთ ხელსაწყოთა ზოლის გამოსახულება</string>
     <string name="onboarding_customize_toolbar_placement_top_content_description">ზემოთ ხელსაწყოთა ზოლის გამოსახულება</string>
 
-<<<<<<< HEAD
-=======
     <!-- Onboarding toolbar selection card label for 'Not now' button, used by Nimbus experiments. -->
     <string name="onboarding_customize_toolbar_not_now_button" moz:removedIn="136" tools:ignore="UnusedResources">ახლა არა</string>
 
->>>>>>> 07ff4473
     <!-- Onboarding header for the theme selection card, used by Nimbus experiments. -->
     <string name="onboarding_customize_theme_title" tools:ignore="UnusedResources">გაფორმების შერჩევა</string>
     <!-- Onboarding sub header for theme selection card, used by Nimbus experiments. -->
@@ -726,11 +645,7 @@
     <!-- Onboarding label for 'Save and start browsing' button, used by Nimbus experiments. -->
     <string name="onboarding_save_and_start_button">შენახვა და გვერდების თვალიერება</string>
     <!-- Onboarding theme selection card label for 'skip' button, used by Nimbus experiments. -->
-<<<<<<< HEAD
-    <string name="onboarding_customize_theme_skip_button">აცილება</string>
-=======
     <string name="onboarding_customize_theme_skip_button" moz:removedIn="135" tools:ignore="UnusedResources">აცილება</string>
->>>>>>> 07ff4473
     <!-- Onboarding theme selection card label for 'dark' option, used by Nimbus experiments. -->
     <string name="onboarding_customize_theme_dark_option">მუქი</string>
     <!-- Onboarding theme selection card label for 'light' option, used by Nimbus experiments. -->
@@ -742,12 +657,9 @@
     <!-- Onboarding theme selection card content description for the theme selection image. %1$s is placeholder for either 'system', 'light' or 'dark'. -->
     <string name="onboarding_customize_theme_content_description">%1$s გაფორმების გამოსახულება</string>
 
-<<<<<<< HEAD
-=======
     <!-- Onboarding theme selection card label for 'Not now' button, used by Nimbus experiments. -->
     <string name="onboarding_customize_theme_not_now_button" moz:removedIn="136" tools:ignore="UnusedResources">ახლა არა</string>
 
->>>>>>> 07ff4473
     <!-- Search Widget -->
     <!-- Content description for searching with a widget. The first parameter is the name of the application.-->
     <string name="search_widget_content_description_2">ახალი %1$s-ჩანართის გახსნა</string>
@@ -801,11 +713,6 @@
     <string name="preferences_category_advanced">დამატებითი</string>
     <!-- Preference category for privacy and security settings -->
     <string name="preferences_category_privacy_security">პირადულობა და უსაფრთხოება</string>
-<<<<<<< HEAD
-    <!-- Preference for advanced site permissions -->
-    <string name="preferences_site_permissions" moz:removedIn="133" tools:ignore="UnusedResources">საიტის ნებართვები</string>
-=======
->>>>>>> 07ff4473
     <!-- Preference for advanced site settings -->
     <string name="preferences_site_settings">საიტის პარამეტრები</string>
     <!-- Preference for private browsing options -->
@@ -938,11 +845,7 @@
     <string name="preferences_show_sponsored_suggestions">შემოთავაზებები დამკვეთისგან</string>
     <!-- Summary for preference to show sponsored Firefox Suggest search suggestions.
          The first parameter is the name of the application. -->
-<<<<<<< HEAD
-    <string name="preferences_show_sponsored_suggestions_summary">მხარდაჭერა დამკვეთის შეთავაზების ნახვით %1$s დროდადრო რომ გაჩვენებთ</string>
-=======
     <string name="preferences_show_sponsored_suggestions_summary">თანადგომისთვის იხილეთ დამკვეთის შემოთავაზებები, %1$s დროდადრო რომ გაჩვენებთ</string>
->>>>>>> 07ff4473
     <!-- Preference title for switch preference to show Firefox Suggest search suggestions for web content.
          The first parameter is the name of the application. -->
     <string name="preferences_show_nonsponsored_suggestions">შემოგთავაზებთ %1$s</string>
@@ -1165,13 +1068,10 @@
     <!-- Learn more link for marketing data preference -->
     <string name="preferences_marketing_data_learn_more">ვრცლად მარკეტინგულ მონაცემებზე</string>
 
-<<<<<<< HEAD
-=======
     <!-- Preference switch for daily usage ping data collection -->
     <string name="preferences_daily_usage_ping_title">დღიური გამოყენების უწყება</string>
     <string name="preferences_daily_usage_ping_description">მისი მეშვეობით %@ მიახლოებით ითვლის მოქმედ მომხმარებლებს.</string>
     <string name="preferences_daily_usage_ping_learn_more">ვრცლად დღიური გამოყენების უწყების შესახებ</string>
->>>>>>> 07ff4473
     <!-- Preference switch title for automatically submitting crash reports -->
     <string name="preferences_automatically_send_crashes_title">უეცარი გათიშვის მოხსენებების თვითგაგზავნა</string>
     <string name="preferences_automatically_submit_crashes_title" moz:removedIn="136" tools:ignore="UnusedResources">უეცარი გათიშვის მოხსენებების თვითგაგზავნა</string>
@@ -1481,11 +1381,6 @@
 
 
     <!-- The label/title of an optional field in the Web Compat Reporter feature for explaining a high-level reason why the site is broken. -->
-<<<<<<< HEAD
-    <string name="webcompat_reporter_label_whats_broken">რა დაზიანდა? (არასავალდებულო)</string>
-    <!-- The placeholder text for the dropdown where a user can select a high-level reason why the site is broken. -->
-    <string name="webcompat_reporter_choose_reason">მიზეზის არჩევა</string>
-=======
     <string name="webcompat_reporter_label_whats_broken" moz:removedIn="136" tools:ignore="UnusedResources">რა დაზიანდა? (არასავალდებულო)</string>
     <!-- The label/title of a field in the Web Compat Reporter feature for explaining a high-level reason why the site is broken. -->
     <string name="webcompat_reporter_label_whats_broken_2">რა დაზიანდა?</string>
@@ -1493,7 +1388,6 @@
     <string name="webcompat_reporter_choose_reason">მიზეზის არჩევა</string>
     <!-- The error message of the dropdown, prompting the user to select a high-level reason why the site is broken. -->
     <string name="webcompat_reporter_choose_reason_error">გთხოვთ მიუთითოთ მიზეზი</string>
->>>>>>> 07ff4473
     <!-- The label/title of an optional field in the Web Compat Reporter feature for adding additional information. -->
     <string name="webcompat_reporter_label_description">აღწერეთ ხარვეზი (არასავალდებულო)</string>
     <!-- The button text for navigating away from the feature to provide more information on the broken site's bug report. -->
@@ -1504,14 +1398,11 @@
     <string name="webcompat_reporter_send">გაგზავნა</string>
 
 
-<<<<<<< HEAD
-=======
     <!-- Text for a snackbar to confirm the successful submission of a WebCompat report. -->
     <string name="webcompat_reporter_success_snackbar_text">თქვენი მოხსენება გაიგზავნა</string>
     <!-- Button text for closing or dismissing the snackbar shown after successfully submitting a WebCompat report. -->
     <string name="webcompat_reporter_dismiss_success_snackbar_text">დახურვა</string>
 
->>>>>>> 07ff4473
     <!-- These reason strings are dropdown options on a WebCompat reporter form, indicating what is broken on the site. -->
     <!-- Broken site reason text for site slow or not working -->
     <string name="webcompat_reporter_reason_slow">საიტი ნელია ან არ მუშაობს</string>
@@ -2227,11 +2118,7 @@
     <!-- Preference for syncing saved passwords in Fenix -->
     <string name="preferences_passwords_sync_logins_2">პაროლების დასინქრონება</string>
     <!-- Preference for syncing saved passwords in Fenix, when not signed in-->
-<<<<<<< HEAD
-    <string name="preferences_passwords_sync_logins_across_devices_2">დაასინქრონეთ პაროლები სხვადასხვა მოწყობილობაზე</string>
-=======
     <string name="preferences_passwords_sync_logins_across_devices_2">პაროლების დასინქ. მოწყობილობებზე</string>
->>>>>>> 07ff4473
     <!-- Preference to access list of saved passwords -->
     <string name="preferences_passwords_saved_logins_2">შენახული პაროლები</string>
     <!-- Description of empty list of saved passwords. Placeholder is replaced with app name.  -->
@@ -2700,15 +2587,9 @@
     <!-- Text for title presenting the reliability of a product's reviews. -->
     <string name="review_quality_check_grade_title" moz:removedIn="136" tools:ignore="UnusedResources">რამდენად სანდოა ეს მიმოხილვები?</string>
     <!-- Title for when the rating has been updated by the review checker -->
-<<<<<<< HEAD
-    <string name="review_quality_check_adjusted_rating_title">შესწორებული შეფასება</string>
-    <!-- Description for a product's adjusted star rating. The text presents that the product's reviews which were evaluated as unreliable were removed from the adjusted rating. -->
-    <string name="review_quality_check_adjusted_rating_description_2">სანდო მიმოხილვების მიხედვით</string>
-=======
     <string name="review_quality_check_adjusted_rating_title" moz:removedIn="136" tools:ignore="UnusedResources">შესწორებული შეფასება</string>
     <!-- Description for a product's adjusted star rating. The text presents that the product's reviews which were evaluated as unreliable were removed from the adjusted rating. -->
     <string name="review_quality_check_adjusted_rating_description_2" moz:removedIn="136" tools:ignore="UnusedResources">სანდო მიმოხილვების მიხედვით</string>
->>>>>>> 07ff4473
     <!-- Title for list of highlights from a product's review emphasizing a product's important traits. -->
     <string name="review_quality_check_highlights_title" moz:removedIn="136" tools:ignore="UnusedResources">გამოსარჩევი ბოლო მიმოხილვებიდან</string>
     <!-- Title for section explaining how we analyze the reliability of a product's reviews. -->
@@ -2736,11 +2617,7 @@
     <!-- Text for label for switch preference to show recommended products from review quality check settings section. -->
     <string name="review_quality_check_settings_recommended_products" moz:removedIn="136" tools:ignore="UnusedResources">რეკლამების ჩვენება მიმოხილვის შემმოწმებელში</string>
     <!-- Description for switch preference to show recommended products from review quality check settings section. First parameter is for clickable text defined in review_quality_check_settings_recommended_products_learn_more.-->
-<<<<<<< HEAD
-    <string name="review_quality_check_settings_recommended_products_description_2" tools:ignore="UnusedResources">დროდადრო იხილავთ რეკლამებს ნაწარმის შესაბამისად. ჩვენ მხოლოდ სანდო მიმოხილვების მქონეს შემოგთავაზებთ. %s</string>
-=======
     <string name="review_quality_check_settings_recommended_products_description_2" moz:removedIn="136" tools:ignore="UnusedResources">დროდადრო იხილავთ რეკლამებს ნაწარმის შესაბამისად. ჩვენ მხოლოდ სანდო მიმოხილვების მქონეს შემოგთავაზებთ. %s</string>
->>>>>>> 07ff4473
     <!-- Clickable text that links to review quality check recommended products support article. -->
     <string name="review_quality_check_settings_recommended_products_learn_more" moz:removedIn="136" tools:ignore="UnusedResources">ვრცლად</string>
     <!-- Text for turning sidebar off button from review quality check settings section. -->
@@ -2766,15 +2643,9 @@
     <!-- Text for the body of warning card informing the user that the current product is currently not available. -->
     <string name="review_quality_check_product_availability_warning_body" moz:removedIn="136" tools:ignore="UnusedResources">თუ ნახავთ, რომ ნაწარმი დააბრუნეს გასაყიდად, მოგვახსენეთ და ვიმუშავებთ მიმოხილვების შესამოწმებლად.</string>
     <!-- Clickable text for warning card informing the user that the current product is currently not available. Clicking this should inform the server that the product is available. -->
-<<<<<<< HEAD
-    <string name="review_quality_check_product_availability_warning_action_2">მოხსენება გასაყიდი პროდუქტისა</string>
-    <!-- Title for warning card informing the user that the current product's analysis is still processing. The parameter is the percentage progress (0-100%) of the analysis process (e.g. 56%). -->
-    <string name="review_quality_check_analysis_in_progress_warning_title_2">მოწმდება მიმოხილვის ხარისხი (%s)</string>
-=======
     <string name="review_quality_check_product_availability_warning_action_2" moz:removedIn="136" tools:ignore="UnusedResources">მოხსენება გასაყიდი პროდუქტისა</string>
     <!-- Title for warning card informing the user that the current product's analysis is still processing. The parameter is the percentage progress (0-100%) of the analysis process (e.g. 56%). -->
     <string name="review_quality_check_analysis_in_progress_warning_title_2" moz:removedIn="136" tools:ignore="UnusedResources">მოწმდება მიმოხილვის ხარისხი (%s)</string>
->>>>>>> 07ff4473
     <!-- Text for body of warning card informing the user that the current product's analysis is still processing. -->
     <string name="review_quality_check_analysis_in_progress_warning_body" moz:removedIn="136" tools:ignore="UnusedResources">შეიძლება გასტანოს 60 წამს.</string>
     <!-- Title for info card displayed after the user reports a product is back in stock. -->
@@ -2805,11 +2676,7 @@
     <!-- Title for card displayed to the user for products whose reviews were not analyzed yet. -->
     <string name="review_quality_check_no_analysis_title" moz:removedIn="136" tools:ignore="UnusedResources">ამ მიმოხილვების შესახებ მონაცემები ჯერ არაა</string>
     <!-- Text for the body of card displayed to the user for products whose reviews were not analyzed yet. -->
-<<<<<<< HEAD
-    <string name="review_quality_check_no_analysis_body">იმის გასაგებად, სანდოა თუ არა ამ ნაწარმის მიმოხილვები, გაუშვით ხარისხის შემოწმება. მიახლოებით 60 წამს შეიძლება გასტანოს მხოლოდ.</string>
-=======
     <string name="review_quality_check_no_analysis_body" moz:removedIn="136" tools:ignore="UnusedResources">იმის გასაგებად, სანდოა თუ არა ამ ნაწარმის მიმოხილვები, გაუშვით ხარისხის შემოწმება. მიახლოებით 60 წამს შეიძლება გასტანოს მხოლოდ.</string>
->>>>>>> 07ff4473
     <!-- Text for button from body of card displayed to the user for products whose reviews were not analyzed yet. Clicking this should trigger a product analysis. -->
     <string name="review_quality_check_no_analysis_link" moz:removedIn="136" tools:ignore="UnusedResources">მიმოხილვის ხარისხის შემოწმება</string>
     <!-- Headline for review quality check contextual onboarding card. -->
@@ -2824,25 +2691,15 @@
     <string name="review_quality_check_contextual_onboarding_learn_more_link" moz:removedIn="136" tools:ignore="UnusedResources">ვრცლად</string>
 
     <!-- Caption text to be displayed in review quality check contextual onboarding card above the opt-in button. First parameter is Firefox app name, third parameter is the Fakespot product name. Second & fourth are for clickable texts defined in review_quality_check_contextual_onboarding_privacy_policy_3 and review_quality_check_contextual_onboarding_terms_use. -->
-<<<<<<< HEAD
-    <string name="review_quality_check_contextual_onboarding_caption_4">თუ მიუთითებთ „დიახ, მოისინჯოს“, ესე იგი თქვენთვის მისაღებია %1$s-ს %2$s და %3$s-ს %4$s.</string>
-    <!-- Clickable text from the review quality check contextual onboarding card that links to Fakespot privacy notice. -->
-    <string name="review_quality_check_contextual_onboarding_privacy_policy_3">პირადულობის განაცხადი</string>
-=======
     <string name="review_quality_check_contextual_onboarding_caption_4" moz:removedIn="136" tools:ignore="UnusedResources">თუ მიუთითებთ „დიახ, მოისინჯოს“, ესე იგი თქვენთვის მისაღებია %1$s-ს %2$s და %3$s-ს %4$s.</string>
     <!-- Clickable text from the review quality check contextual onboarding card that links to Fakespot privacy notice. -->
     <string name="review_quality_check_contextual_onboarding_privacy_policy_3" moz:removedIn="136" tools:ignore="UnusedResources">პირადულობის განაცხადი</string>
->>>>>>> 07ff4473
     <!-- Clickable text from the review quality check contextual onboarding card that links to Fakespot terms of use. -->
     <string name="review_quality_check_contextual_onboarding_terms_use" moz:removedIn="136" tools:ignore="UnusedResources">გამოყენების პირობები</string>
     <!-- Text for opt-in button from the review quality check contextual onboarding card. -->
     <string name="review_quality_check_contextual_onboarding_primary_button_text" moz:removedIn="136" tools:ignore="UnusedResources">დიახ, მოისინჯოს</string>
     <!-- Text for opt-out button from the review quality check contextual onboarding card. -->
-<<<<<<< HEAD
-    <string name="review_quality_check_contextual_onboarding_secondary_button_text">ახლა არა</string>
-=======
     <string name="review_quality_check_contextual_onboarding_secondary_button_text" moz:removedIn="136" tools:ignore="UnusedResources">ახლა არა</string>
->>>>>>> 07ff4473
     <!-- Content description (not visible, for screen readers etc.) for opening browser menu button to open review quality check bottom sheet. -->
     <string name="review_quality_check_open_handle_content_description" moz:removedIn="136" tools:ignore="UnusedResources">მიმოხილვის შემმოწმებლის გახსნა</string>
     <!-- Content description (not visible, for screen readers etc.) for closing browser menu button to open review quality check bottom sheet. -->
@@ -2967,11 +2824,7 @@
     <!-- Button text for the button that will take the user to the translation settings dialog. -->
     <string name="translation_option_bottom_sheet_translation_settings">თარგმნის პარამეტრები</string>
     <!-- Button text for the button that will take the user to a website to learn more about how translations works in the given app. The first parameter is the name of the application, for example, "Fenix". -->
-<<<<<<< HEAD
-    <string name="translation_option_bottom_sheet_about_translations">თარგმანის შესახებ, რომელსაც გთავაზობთ %1$s</string>
-=======
     <string name="translation_option_bottom_sheet_about_translations">ვრცლად, როგორ თარგმნის %1$s</string>
->>>>>>> 07ff4473
     <!-- Content description (not visible, for screen readers etc.) for closing the translations bottom sheet. -->
     <string name="translation_option_bottom_sheet_close_content_description">თარგმნის ფურცლის დახურვა</string>
     <!-- The title of the warning card informs the user that an error has occurred at page settings. -->
@@ -2997,11 +2850,7 @@
     <!-- Title of the automatic translation preference screen that will appear on the toolbar.-->
     <string name="automatic_translation_toolbar_title_preference">ავტომატური თარგმანი</string>
     <!-- Screen header presenting the automatic translation preference feature. It will appear under the toolbar. -->
-<<<<<<< HEAD
-    <string name="automatic_translation_header_preference">აირჩიეთ ენა „ყოველთვის ითარგმნოსა“ და „არასდროს ითარგმნოს“ პარამეტრების მისათითებლად.</string>
-=======
     <string name="automatic_translation_header_preference">აირჩიეთ ენა, რომ მიუთითოთ, „ყოველთვის ითარგმნოს“, თუ „არასდროს ითარგმნოს“.</string>
->>>>>>> 07ff4473
     <!-- The title of the warning card informs the user that the system could not load languages for translation settings. -->
     <string name="automatic_translation_error_warning_text">ენები ვერ ჩაიტვირთა. გთხოვთ გადაამოწმოთ მოგვიანებით.</string>
 
@@ -3041,11 +2890,7 @@
     <!-- Title of the toolbar for the translation feature screen where users may download different languages for translation. -->
     <string name="download_languages_translations_toolbar_title_preference">ენების ჩამოტვირთვა</string>
     <!-- Screen header presenting the download language preference feature. It will appear under the toolbar.The first parameter is "Learn More," a clickable text with a link. Talkback will append this to say "Double tap to open link to learn more". -->
-<<<<<<< HEAD
-    <string name="download_languages_header_preference">ჩამოტვირთეთ ენები სრულად უფრო სწრაფად და კავშირგარეშე თარგმნისთვის. %1$s</string>
-=======
     <string name="download_languages_header_preference">ჩამოტვირთეთ ენები სრულად უფრო სწრაფი და კავშირგარეშე თარგმნისთვის. %1$s</string>
->>>>>>> 07ff4473
     <!-- Clickable text from the screen header that links to a website. -->
     <string name="download_languages_header_learn_more_preference">ვრცლად</string>
     <!-- The subhead of the download language preference screen will appear above the pivot language. -->
@@ -3258,8 +3103,6 @@
     <!-- The title of the section header for the list of debug locales that can be enabled and disabled. -->
     <string name="debug_drawer_addresses_debug_locales_header">გამართვის ენების ჩართვა</string>
 
-<<<<<<< HEAD
-=======
     <!-- The title of the section header for the list of debug locales that can be enabled and disabled. -->
     <string name="debug_drawer_addresses_management_header">მისამართების მართვა</string>
     <!-- The title of the button in the debug drawer for adding a new address. -->
@@ -3267,7 +3110,6 @@
     <!-- The title of the button for deleting in the debug drawer all addresses. -->
     <string name="debug_drawer_delete_all_addresses">ყველა მისამართის წაშლა</string>
 
->>>>>>> 07ff4473
     <!-- Debug drawer "contextual feature recommendation" (CFR) tools -->
     <!-- The title of the CFR Tools feature in the Debug Drawer -->
     <string name="debug_drawer_cfr_tools_title">CFR-ხელსაწყოები</string>
