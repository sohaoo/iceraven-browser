<?xml version="1.0" encoding="utf-8"?>
<resources xmlns:tools="http://schemas.android.com/tools" xmlns:moz="http://mozac.org/tools">
    <!-- App name for private browsing mode. The first parameter is the name of the app defined in app_name (for example: Fenix)-->
    <string name="app_name_private_5">პირადი %s</string>
    <!-- App name for private browsing mode. The first parameter is the name of the app defined in app_name (for example: Fenix)-->
    <string name="app_name_private_4">%s (პირადი)</string>

    <!-- Home Fragment -->
    <!-- Content description (not visible, for screen readers etc.): "Three dot" menu button. -->
    <string name="content_description_menu">დამატებითი პარამეტრები</string>
    <!-- Content description (not visible, for screen readers etc.): "Private Browsing" menu button. -->
    <string name="content_description_private_browsing_button">პირადი თვალიერების ჩართვა</string>
    <!-- Content description (not visible, for screen readers etc.): "Private Browsing" menu button. -->
    <string name="content_description_disable_private_browsing_button">პირადი თვალიერების გამორთვა</string>
    <!-- Placeholder text shown in the search bar before a user enters text for the default engine -->
    <string name="search_hint">მოძებნეთ ან შეიყვანეთ მისამართი</string>
    <!-- Placeholder text shown in the search bar before a user enters text for a general engine -->
    <string name="search_hint_general_engine">ინტერნეტში ძიება</string>
    <!-- Placeholder text shown in search bar when using history search -->
    <string name="history_search_hint">ძიების ისტორია</string>
    <!-- Placeholder text shown in search bar when using bookmarks search -->
    <string name="bookmark_search_hint">სანიშნების ძიება</string>
    <!-- Placeholder text shown in search bar when using tabs search -->
    <string name="tab_search_hint">ჩანართების ძიება</string>
    <!-- Placeholder text shown in the search bar when using application search engines -->
    <string name="application_search_hint">შეიყვანეთ საძიებო ფრაზა</string>
    <!-- No Open Tabs Message Description -->
    <string name="no_open_tabs_description">თქვენი გახსნილი ჩანართები გამოჩნდება აქ.</string>

    <!-- No Private Tabs Message Description -->
    <string name="no_private_tabs_description">თქვენი პირადი ჩანართები გამოჩნდება აქ.</string>

    <!-- Tab tray multi select title in app bar. The first parameter is the number of tabs selected -->
    <string name="tab_tray_multi_select_title">%1$d მონიშნულია</string>
    <!-- Label of button in create collection dialog for creating a new collection  -->
    <string name="tab_tray_add_new_collection">ახალი კრებულის დამატება</string>
    <!-- Label of editable text in create collection dialog for naming a new collection  -->
    <string name="tab_tray_add_new_collection_name">სახელი</string>
    <!-- Label of button in save to collection dialog for selecting a current collection  -->
    <string name="tab_tray_select_collection">კრებულის შერჩევა</string>
    <!-- Content description for close button while in multiselect mode in tab tray -->
    <string name="tab_tray_close_multiselect_content_description">ერთიანად შერჩევის გაუქმება</string>
    <!-- Content description for save to collection button while in multiselect mode in tab tray -->
    <string name="tab_tray_collection_button_multiselect_content_description">შერჩეული ჩანართების კრებულში შენახვა</string>
    <!-- Content description on checkmark while tab is selected in multiselect mode in tab tray -->
    <string name="tab_tray_multiselect_selected_content_description">მონიშნულია</string>

    <!-- Home - Recently saved bookmarks -->
    <!-- Title for the home screen section with recently saved bookmarks. -->
    <string name="recently_saved_title">ბოლოს შენახული</string>
    <!-- Content description for the button which navigates the user to show all of their saved bookmarks. -->
    <string name="recently_saved_show_all_content_description_2">ყველა ჩანიშნულის ჩვენება</string>

    <!-- Text for the menu button to remove a recently saved bookmark from the user's home screen -->
    <string name="recently_saved_menu_item_remove">მოცილება</string>

    <!-- About content. The first parameter is the name of the application. (For example: Fenix) -->
    <string name="about_content">%1$s შემქმნელი Mozilla.</string>

    <!-- Private Browsing -->
    <!-- Explanation for private browsing displayed to users on home view when they first enable private mode
        The first parameter is the name of the app defined in app_name (for example: Fenix) -->
    <string name="private_browsing_placeholder_description_2">%1$s გაასუფთავებს თქვენი ძიებისა და ნახვების ისტორიას ყველა პირადი ჩანართის დახურვისას ან პროგრამიდან გამოსვლისას. მართალია, ეს არ დაფარავს თქვენს ვინაობას საიტებისა და ინტერნეტის მომწოდებლისგან, მაგრამ დაგეხმარებათ დაიცვათ პირადი მონაცემები ამ მოწყობილობის სხვა მომხმარებლებისგან.</string>
    <string name="private_browsing_common_myths">არასწორი წარმოდგენები პირადი თვალიერების რეჟიმზე</string>

    <!-- Private mode shortcut "contextual feature recommendation" (CFR) -->
    <!-- Text for the Private mode shortcut CFR message for adding a private mode shortcut to open private tabs from the Home screen -->
    <string name="private_mode_cfr_message_2">გახსენით ახალი პირადი ჩანართი ერთი შეხებით.</string>
    <!-- Text for the positive button to accept adding a Private Browsing shortcut to the Home screen -->
    <string name="private_mode_cfr_pos_button_text">მთავარ ეკრანზე დამატება</string>
    <!-- Text for the negative button to decline adding a Private Browsing shortcut to the Home screen -->
    <string name="cfr_neg_button_text">არა, გმადლობთ</string>

    <!-- Open in App "contextual feature recommendation" (CFR) -->
    <!-- Text for the info message. The first parameter is the name of the application.-->
    <string name="open_in_app_cfr_info_message_2">თუ მიუთითებთ, %1$s თავადვე გახსნის ბმულებს სხვა აპებში.</string>
    <!-- Text for the positive action button -->
    <string name="open_in_app_cfr_positive_button_text">პარამეტრებზე გადასვლა</string>
    <!-- Text for the negative action button -->
    <string name="open_in_app_cfr_negative_button_text">გამოტოვება</string>

    <!-- Total cookie protection "contextual feature recommendation" (CFR) -->
    <!-- Text for the message displayed in the contextual feature recommendation popup promoting the total cookie protection feature. -->
    <string name="tcp_cfr_message">ჩვენი ყველაზე მძლავრი საშუალება პირადულობის დასაცავად საიტთაშორისი მეთვალყურეების გამიჯვნაა.</string>
    <!-- Text displayed that links to website containing documentation about the "Total cookie protection" feature. -->
    <string name="tcp_cfr_learn_more">გაეცანით ფუნთუშებისგან ყოველმხრივ დაცვას</string>


    <!-- Text for the info dialog when camera permissions have been denied but user tries to access a camera feature. -->
    <string name="camera_permissions_needed_message">კამერასთან წვდომაა საჭირო. გადადით Android-პარამეტრებში, შეეხეთ ნებართვებს და შემდეგ დაშვებას.</string>
    <!-- Text for the positive action button to go to Android Settings to grant permissions. -->
    <string name="camera_permissions_needed_positive_button_text">პარამეტრებზე გადასვლა</string>
    <!-- Text for the negative action button to dismiss the dialog. -->
    <string name="camera_permissions_needed_negative_button_text">გამოტოვება</string>

    <!-- Text for the banner message to tell users about our auto close feature. -->
    <string name="tab_tray_close_tabs_banner_message">მიუთითეთ, დაიხუროს გახსნილი ჩანართები, რომლებიც არ მოგინახულებიათ წინა დღეს, წინა კვირას ან წინა თვეს.</string>
    <!-- Text for the positive action button to go to Settings for auto close tabs. -->
    <string name="tab_tray_close_tabs_banner_positive_button_text">პარამეტრების გახსნა</string>
    <!-- Text for the negative action button to dismiss the Close Tabs Banner. -->
    <string name="tab_tray_close_tabs_banner_negative_button_text">აცილება</string>

    <!-- Text for the banner message to tell users about our inactive tabs feature. -->
    <string name="tab_tray_inactive_onboarding_message">ორი კვირის მოუნახულებელი ჩანართები აქ გადმოვა.</string>
    <!-- Text for the action link to go to Settings for inactive tabs. -->
    <string name="tab_tray_inactive_onboarding_button_text">გამორთვა პარამეტრებიდან</string>
    <!-- Text for title for the auto-close dialog of the inactive tabs. -->
    <string name="tab_tray_inactive_auto_close_title">დაიხუროს ერთ თვეში?</string>
    <!-- Text for the body for the auto-close dialog of the inactive tabs.
        The first parameter is the name of the application.-->
    <string name="tab_tray_inactive_auto_close_body_2">%1$s დახურავს ჩანართებს, რომლებიც არ გინახავთ წინა თვეში.</string>
    <!-- Content description for close button in the auto-close dialog of the inactive tabs. -->
    <string name="tab_tray_inactive_auto_close_button_content_description">დახურვა</string>

    <!-- Text for turn on auto close tabs button in the auto-close dialog of the inactive tabs. -->
    <string name="tab_tray_inactive_turn_on_auto_close_button_2">თვითდახურვის ჩართვა</string>


    <!-- Home screen icons - Long press shortcuts -->
    <!-- Shortcut action to open new tab -->
    <string name="home_screen_shortcut_open_new_tab_2">ახალი ჩანართი</string>
    <!-- Shortcut action to open new private tab -->
    <string name="home_screen_shortcut_open_new_private_tab_2">ახალი პირადი ჩანართი</string>

    <!-- Shortcut action to open Passwords screens -->
    <string name="home_screen_shortcut_open_password_screen">პაროლების მალსახმობი</string>

    <!-- Recent Tabs -->
    <!-- Header text for jumping back into the recent tab in the home screen -->
    <string name="recent_tabs_header">წინაზე გადასვლა</string>
    <!-- Button text for showing all the tabs in the tabs tray -->
    <string name="recent_tabs_show_all">ყველას ჩვენება</string>

    <!-- Content description for the button which navigates the user to show all recent tabs in the tabs tray. -->
    <string name="recent_tabs_show_all_content_description_2">ყველა ბოლო ჩანართის ღილაკის ჩვენება</string>

    <!-- Text for button in synced tab card that opens synced tabs tray -->
    <string name="recent_tabs_see_all_synced_tabs_button_text">ყველა დასინქრონებულის ნახვა</string>
    <!-- Accessibility description for device icon used for recent synced tab -->
    <string name="recent_tabs_synced_device_icon_content_description">დასინქრონებული მოწყობილობა</string>
    <!-- Text for the dropdown menu to remove a recent synced tab from the homescreen -->
    <string name="recent_synced_tab_menu_item_remove">მოცილება</string>
    <!-- Text for the menu button to remove a grouped highlight from the user's browsing history
         in the Recently visited section -->
    <string name="recent_tab_menu_item_remove">მოცილება</string>

    <!-- History Metadata -->
    <!-- Header text for a section on the home screen that displays grouped highlights from the
         user's browsing history, such as topics they have researched or explored on the web -->
    <string name="history_metadata_header_2">ბოლოს ნანახი</string>
    <!-- Text for the menu button to remove a grouped highlight from the user's browsing history
         in the Recently visited section -->
    <string name="recently_visited_menu_item_remove">მოცილება</string>
    <!-- Content description for the button which navigates the user to show all of their history. -->
    <string name="past_explorations_show_all_content_description_2">ყველა ბოლოს მოძიებულის ჩვენება</string>

    <!-- Browser Fragment -->
    <!-- Content description (not visible, for screen readers etc.): Navigate backward (browsing history) -->
    <string name="browser_menu_back">წინა</string>
    <!-- Content description (not visible, for screen readers etc.): Navigate forward (browsing history) -->
    <string name="browser_menu_forward">მომდევნო</string>
    <!-- Content description (not visible, for screen readers etc.): Refresh current website -->
    <string name="browser_menu_refresh">განახლება</string>
    <!-- Content description (not visible, for screen readers etc.): Stop loading current website -->
    <string name="browser_menu_stop">შეჩერება</string>
    <!-- Browser menu button that opens the addon manager -->
    <string name="browser_menu_add_ons">დამატებები</string>
    <!-- Browser menu button that opens account settings -->
    <string name="browser_menu_account_settings">ანგარიშის შესახებ</string>
    <!-- Text displayed when there are no add-ons to be shown -->
    <string name="no_add_ons">დამატებები არ არის</string>
    <!-- Browser menu button that sends a user to help articles -->
    <string name="browser_menu_help">დახმარება</string>
    <!-- Browser menu button that sends a to a the what's new article -->
    <string name="browser_menu_whats_new">რა სიახლეებია</string>
    <!-- Browser menu button that opens the settings menu -->
    <string name="browser_menu_settings">პარამეტრები</string>
    <!-- Browser menu button that opens a user's library -->
    <string name="browser_menu_library">ბიბლიოთეკა</string>
    <!-- Browser menu toggle that requests a desktop site -->
    <string name="browser_menu_desktop_site">სრული საიტი</string>
    <!-- Browser menu toggle that adds a shortcut to the site on the device home screen. -->
    <string name="browser_menu_add_to_homescreen">ეკრანზე დამატება</string>
    <!-- Browser menu toggle that installs a Progressive Web App shortcut to the site on the device home screen. -->
    <string name="browser_menu_install_on_homescreen">დაყენება</string>
    <!-- Content description (not visible, for screen readers etc.) for the Resync tabs button -->
    <string name="resync_button_content_description">კვლავ დასინქრონება</string>
    <!-- Browser menu button that opens the find in page menu -->
    <string name="browser_menu_find_in_page">პოვნა გვერდზე</string>
    <!-- Browser menu button that saves the current tab to a collection -->
    <string name="browser_menu_save_to_collection_2">კრებულში შენახვა</string>
    <!-- Browser menu button that open a share menu to share the current site -->
    <string name="browser_menu_share">გაზიარება</string>
    <!-- Browser menu button shown in custom tabs that opens the current tab in Fenix
        The first parameter is the name of the app defined in app_name (for example: Fenix) -->
    <string name="browser_menu_open_in_fenix">გახსნის %1$s</string>
    <!-- Browser menu text shown in custom tabs to indicate this is a Fenix tab
        The first parameter is the name of the app defined in app_name (for example: Fenix) -->
    <string name="browser_menu_powered_by">უზრუნველყოფს %1$s</string>
    <!-- Browser menu text shown in custom tabs to indicate this is a Fenix tab
        The first parameter is the name of the app defined in app_name (for example: Fenix) -->
    <string name="browser_menu_powered_by2">უზრუნველყოფს %1$s</string>
    <!-- Browser menu button to put the current page in reader mode -->
    <string name="browser_menu_read">კითხვის რეჟიმი</string>
    <!-- Browser menu button content description to close reader mode and return the user to the regular browser -->
    <string name="browser_menu_read_close">კითხვის რეჟიმის დახურვა</string>
    <!-- Browser menu button to open the current page in an external app -->
    <string name="browser_menu_open_app_link">გახსნა პროგრამით</string>

    <!-- Browser menu button to show reader view appearance controls e.g. the used font type and size -->
    <string name="browser_menu_customize_reader_view">კითხვის რეჟიმის მორგება</string>
    <!-- Browser menu label for adding a bookmark -->
    <string name="browser_menu_add">დამატება</string>
    <!-- Browser menu label for editing a bookmark -->
    <string name="browser_menu_edit">ჩასწორება</string>

    <!-- Button shown on the home page that opens the Customize home settings -->
    <string name="browser_menu_customize_home_1">საწყისი გვერდის მორგება</string>
    <!-- Browser Toolbar -->
    <!-- Content description for the Home screen button on the browser toolbar -->
    <string name="browser_toolbar_home">მთავარი ეკრანი</string>

    <!-- Content description (not visible, for screen readers etc.): Erase button: Erase the browsing
         history and go back to the home screen. -->
    <string name="browser_toolbar_erase">ისტორიის გასუფთავება</string>
    <!-- Locale Settings Fragment -->
    <!-- Content description for tick mark on selected language -->
    <string name="a11y_selected_locale_content_description">შერჩეული ენა</string>
    <!-- Text for default locale item -->
    <string name="default_locale_text">მოწყობილობის ენის მიხედვით</string>
    <!-- Placeholder text shown in the search bar before a user enters text -->
    <string name="locale_search_hint">ენის ძიება</string>

    <!-- Search Fragment -->
    <!-- Button in the search view that lets a user search by scanning a QR code -->
    <string name="search_scan_button">წაკითხვა</string>
    <!-- Button in the search view that lets a user change their search engine -->
    <string name="search_engine_button">საძიებო სისტემა</string>
    <!-- Button in the search view when shortcuts are displayed that takes a user to the search engine settings -->
    <string name="search_shortcuts_engine_settings">საძიებო სისტემის პარამეტრები</string>
    <!-- Button in the search view that lets a user navigate to the site in their clipboard -->
    <string name="awesomebar_clipboard_title">ბმულის შევსება აღებული ასლით</string>
    <!-- Button in the search suggestions onboarding that allows search suggestions in private sessions -->
    <string name="search_suggestions_onboarding_allow_button">დაშვება</string>
    <!-- Button in the search suggestions onboarding that does not allow search suggestions in private sessions -->
    <string name="search_suggestions_onboarding_do_not_allow_button">აკრძალვა</string>
    <!-- Search suggestion onboarding hint title text -->
    <string name="search_suggestions_onboarding_title">გსურთ ძიების შემოთავაზებები პირად ფანჯრებში?</string>
    <!-- Search suggestion onboarding hint description text, first parameter is the name of the app defined in app_name (for example: Fenix)-->
    <string name="search_suggestions_onboarding_text">%s გაუზიარებს საძიებო სისტემას, მისამართების ველში აკრეფილ ტექსტს.</string>

    <!-- Search engine suggestion title text. The first parameter is the name of the suggested engine-->
    <string name="search_engine_suggestions_title">საძიებოდ %s</string>
    <!-- Search engine suggestion description text -->
    <string name="search_engine_suggestions_description">მოიძიეთ პირდაპირ მისამართების ველიდან</string>

    <!-- Menu option in the search selector menu to open the search settings -->
    <string name="search_settings_menu_item">ძიების პარამეტრები</string>

    <!-- Header text for the search selector menu -->
    <string name="search_header_menu_item_2">საძიებოდ გამოიყენეთ:</string>

    <!-- Content description (not visible, for screen readers etc.): Search engine icon. The first parameter is the search engine name (for example: DuckDuckGo). -->
    <string name="search_engine_icon_content_description" tools:ignore="UnusedResources">%s საძიებო </string>

    <!-- Home onboarding -->
    <!-- Onboarding home screen popup dialog, shown on top of the Jump back in section. -->
    <string name="onboarding_home_screen_jump_back_contextual_hint_2">გაეცანით მორგებულ საწყის გვერდს. ბოლოდროინდელი ჩანართები, სანიშნები და მოძიებული გვერდები გამოჩნდება აქ.</string>

    <!-- Home onboarding dialog welcome screen title text. -->
    <string name="onboarding_home_welcome_title_2">კეთილი იყოს თქვენი ფეხი მეტად პირად ინტერნეტსივრცეში</string>
    <!-- Home onboarding dialog welcome screen description text. -->
    <string name="onboarding_home_welcome_description">მეტი ფერი. გაუმჯობესებული პირადულობა. ხალხის მოგებაზე წინ დაყენება მუდამ.</string>
    <!-- Home onboarding dialog sign into sync screen title text. -->
    <string name="onboarding_home_sync_title_3">ეკრანებს შორის გადართვა ჯერ არნახული სიმარტივით</string>
    <!-- Home onboarding dialog sign into sync screen description text. -->
    <string name="onboarding_home_sync_description">განაგრძეთ, სადაც გაჩერდით სხვა მოწყობილობიდან ჩანართების წამოღებით ახლა უკვე საწყის გვერდზე.</string>
    <!-- Text for the button to continue the onboarding on the home onboarding dialog. -->
    <string name="onboarding_home_get_started_button">დაიწყეთ</string>
    <!-- Text for the button to navigate to the sync sign in screen on the home onboarding dialog. -->
    <string name="onboarding_home_sign_in_button">შესვლა</string>
    <!-- Text for the button to skip the onboarding on the home onboarding dialog. -->
    <string name="onboarding_home_skip_button">გამოტოვება</string>
    <!-- Onboarding home screen sync popup dialog message, shown on top of Recent Synced Tabs in the Jump back in section. -->
    <string name="sync_cfr_message">თქვენი ჩანართები სინქრონდება! განაგრძეთ იქიდანვე, სადაც შეჩერდით სხვა მოწყობილობაზე.</string>

    <!-- Content description (not visible, for screen readers etc.): Close button for the home onboarding dialog -->
    <string name="onboarding_home_content_description_close_button">დახურვა</string>

    <!-- Notification pre-permission dialog -->
    <!-- Enable notification pre permission dialog title
        The first parameter is the name of the app defined in app_name (for example: Fenix) -->
    <string name="onboarding_home_enable_notifications_title">შეტყობინებებით შეძლებთ, უკეთ გამოიყენოთ %s</string>
    <!-- Enable notification pre permission dialog description with rationale
        The first parameter is the name of the app defined in app_name (for example: Fenix) -->
    <string name="onboarding_home_enable_notifications_description">დაასინქრონეთ ჩანართები მოწყობილობებს შორის, მართეთ ჩამოტვირთვები, მიიღეთ რჩევები, როგორ გამოიყენოთ %s სრულყოფილად პირადულობის დაცვით და ა.შ.</string>
    <!-- Text for the button to request notification permission on the device -->
    <string name="onboarding_home_enable_notifications_positive_button">განაგრძეთ</string>
    <!-- Text for the button to not request notification permission on the device and dismiss the dialog -->
    <string name="onboarding_home_enable_notifications_negative_button">ახლა არა</string>

    <!-- Juno first user onboarding flow experiment, strings are marked unused as they are only referenced by Nimbus experiments. -->
    <!-- Title for set firefox as default browser screen.
        The first parameter is the name of the app defined in app_name (for example: Fenix) -->
    <string name="juno_onboarding_default_browser_title" moz:RemovedIn="117" tools:ignore="UnusedResources">გამოიყენეთ %s ძირითად ბრაუზერად</string>
    <!-- Title for set firefox as default browser screen used by Nimbus experiments. Nimbus experiments do not support string placeholders.
        Note: The word "Firefox" should NOT be translated -->
    <string name="juno_onboarding_default_browser_title_nimbus" tools:ignore="UnusedResources">გამოიყენეთ Firefox ძირითად ბრაუზერად</string>
    <!-- Description for set firefox as default browser screen.
        The first parameter is the Firefox brand name.
        The second parameter is the string with key "juno_onboarding_default_browser_description_link_text". -->
    <string name="juno_onboarding_default_browser_description" moz:RemovedIn="117" tools:ignore="UnusedResources">%1$s ხალხს მოგებაზე წინ აყენებს და იცავს თქვენს პირად მონაცემებს საიტთაშორისი მეთვალყურეებისგან.\n\nვრცლად იხილეთ %2$s.</string>
    <!-- Description for set firefox as default browser screen used by Nimbus experiments. Nimbus experiments do not support string placeholders.
        Note: The word "Firefox" should NOT be translated -->
    <string name="juno_onboarding_default_browser_description_nimbus" tools:ignore="UnusedResources">Firefox ხალხს მოგებაზე წინ აყენებს და იცავს თქვენს პირად მონაცემებს საიტთაშორისი მეთვალყურეებისგან.\n\nვრცლად იხილეთ პირადულობის განაცხადი.</string>
    <!-- Text for the link to the privacy notice webpage for set as firefox default browser screen.
    This is part of the string with the key "juno_onboarding_default_browser_description". -->
    <string name="juno_onboarding_default_browser_description_link_text" tools:ignore="UnusedResources">პირადულობის განაცხადი</string>
    <!-- Text for the button to set firefox as default browser on the device -->
    <string name="juno_onboarding_default_browser_positive_button" tools:ignore="UnusedResources">ნაგულისხმევ ბრაუზერად დაყენება</string>
    <!-- Text for the button dismiss the screen and move on with the flow -->
    <string name="juno_onboarding_default_browser_negative_button" tools:ignore="UnusedResources">ახლა არა</string>
    <!-- Title for sign in to sync screen. -->
    <string name="juno_onboarding_sign_in_title" tools:ignore="UnusedResources">მოქნილად გადაერთეთ ტელეფონიდან ნოუთბუქზე და უკან</string>
    <!-- Description for sign in to sync screen. -->
    <string name="juno_onboarding_sign_in_description" tools:ignore="UnusedResources">გამოიყოლეთ ჩანართები და სანიშნები სხვა მოწყობილობიდან, რომ განაგრძოთ იქიდანვე, სადაც გაჩერდით.</string>
    <!-- Text for the button to sign in to sync on the device -->
    <string name="juno_onboarding_sign_in_positive_button" tools:ignore="UnusedResources">შესვლა</string>
    <!-- Text for the button dismiss the screen and move on with the flow -->
    <string name="juno_onboarding_sign_in_negative_button" tools:ignore="UnusedResources">ახლა არა</string>
    <!-- Title for enable notification permission screen.
        The first parameter is the name of the app defined in app_name (for example: Fenix) -->
    <string name="juno_onboarding_enable_notifications_title" moz:RemovedIn="117" tools:ignore="UnusedResources">შეტყობინებებით შეძლებთ, უკეთ გამოიყენოთ %s</string>
    <!-- Title for enable notification permission screen used by Nimbus experiments. Nimbus experiments do not support string placeholders.
        Note: The word "Firefox" should NOT be translated -->
    <string name="juno_onboarding_enable_notifications_title_nimbus" tools:ignore="UnusedResources">შეტყობინებები დაგეხმარებათ, სრულყოფილად გამოიყენოთ Firefox</string>
    <!-- Description for enable notification permission screen.
        The first parameter is the name of the app defined in app_name (for example: Fenix) -->
    <string name="juno_onboarding_enable_notifications_description" moz:RemovedIn="117" tools:ignore="UnusedResources">გაგზავნეთ ჩანართები მოწყობილობებს შორის, მართეთ ჩამოტვირთვები და მიიღეთ რჩევები, რომ სრულყოფილად გამოიყენოთ %s.</string>
    <!-- Description for enable notification permission screen used by Nimbus experiments. Nimbus experiments do not support string placeholders.
       Note: The word "Firefox" should NOT be translated   -->
    <string name="juno_onboarding_enable_notifications_description_nimbus" tools:ignore="UnusedResources">გაგზავნეთ ჩანართები მოწყობილობებს შორის, მართეთ ჩამოტვირთვები და მიიღეთ რჩევები, რომ სრულყოფილად გამოიყენოთ Firefox.</string>
    <!-- Text for the button to request notification permission on the device -->
    <string name="juno_onboarding_enable_notifications_positive_button" tools:ignore="UnusedResources">შეტყობინებების ჩართვა</string>
    <!-- Text for the button dismiss the screen and move on with the flow -->
    <string name="juno_onboarding_enable_notifications_negative_button" tools:ignore="UnusedResources">ახლა არა</string>

    <!-- Search Widget -->
    <!-- Content description for searching with a widget. The first parameter is the name of the application.-->
    <string name="search_widget_content_description_2">ახალი %1$s-ჩანართის გახსნა</string>
    <!-- Text preview for smaller sized widgets -->
    <string name="search_widget_text_short">ძიება</string>
    <!-- Text preview for larger sized widgets -->
    <string name="search_widget_text_long">ძიება ვებსივრცეში</string>

    <!-- Content description (not visible, for screen readers etc.): Voice search -->
    <string name="search_widget_voice">ხმოვანი ძიება</string>

    <!-- Preferences -->
    <!-- Title for the settings page-->
    <string name="settings">პარამეტრები</string>
    <!-- Preference category for general settings -->
    <string name="preferences_category_general">მთავარი</string>
    <!-- Preference category for all links about Fenix -->
    <string name="preferences_category_about">შესახებ</string>
    <!-- Preference category for settings related to changing the default search engine -->
    <string name="preferences_category_select_default_search_engine">შერჩევა</string>
    <!-- Preference for settings related to managing search shortcuts for the quick search menu -->
    <string name="preferences_manage_search_shortcuts">ძიების მალსახმობების მართვა</string>
    <!-- Summary for preference for settings related to managing search shortcuts for the quick search menu -->
    <string name="preferences_manage_search_shortcuts_summary">ძიების მენიუში ხილული საძიებოების ჩასწორება</string>
    <!-- Preference category for settings related to managing search shortcuts for the quick search menu -->
    <string name="preferences_category_engines_in_search_menu">ძიების მენიუში ხილული საძიებოები</string>
    <!-- Preference for settings related to changing the default search engine -->
    <string name="preferences_default_search_engine">ნაგულისხმევი საძიებო სისტემა</string>
    <!-- Preference for settings related to Search -->
    <string name="preferences_search">ძიება</string>

    <!-- Preference for settings related to Search engines -->
    <string name="preferences_search_engines">საძიებოები</string>
    <!-- Preference for settings related to Search address bar -->
    <string name="preferences_search_address_bar">მისამართების ველი</string>
    <!-- Preference link to rating Fenix on the Play Store -->
    <string name="preferences_rate">შეაფასეთ Google Play-ზე</string>
    <!-- Preference linking to about page for Fenix
        The first parameter is the name of the app defined in app_name (for example: Fenix) -->
    <string name="preferences_about">%1$s – შესახებ</string>

    <!-- Preference for settings related to changing the default browser -->
    <string name="preferences_set_as_default_browser">ნაგულისხმევ ბრაუზერად დაყენება</string>
    <!-- Preference category for advanced settings -->
    <string name="preferences_category_advanced">დამატებითი</string>
    <!-- Preference category for privacy and security settings -->
    <string name="preferences_category_privacy_security">პირადულობა და უსაფრთხოება</string>
    <!-- Preference for advanced site permissions -->
    <string name="preferences_site_permissions">საიტის ნებართვები</string>
    <!-- Preference for private browsing options -->
    <string name="preferences_private_browsing_options">პირადი თვალიერება</string>
    <!-- Preference for opening links in a private tab-->
    <string name="preferences_open_links_in_a_private_tab">ბმულის პირად ჩანართში გახსნა</string>
    <!-- Preference for allowing screenshots to be taken while in a private tab-->
    <string name="preferences_allow_screenshots_in_private_mode">ეკრანის გადაღების დაშვება პირადი თვალიერებისას</string>
    <!-- Will inform the user of the risk of activating Allow screenshots in private browsing option -->
    <string name="preferences_screenshots_in_private_mode_disclaimer">ნების დართვის შემთხვევაში პირადი ჩანართები ხილული იქნება რამდენიმე აპის გახსნის დროსაც</string>
    <!-- Preference for adding private browsing shortcut -->
    <string name="preferences_add_private_browsing_shortcut">პირადი თვალიერების მალსახმობის დამატება</string>
    <!-- Preference for enabling "HTTPS-Only" mode -->
    <string name="preferences_https_only_title">მხოლოდ-HTTPS-რეჟიმი</string>

    <!-- Preference for removing cookie/consent banners from sites automatically. See reduce_cookie_banner_summary for additional context. -->
    <string name="preferences_cookie_banner_reduction">ფუნთუშის მოთხოვნების შემცირება</string>
    <!-- Preference for rejecting or removing as many cookie/consent banners as possible on sites. See reduce_cookie_banner_summary for additional context. -->
    <string name="reduce_cookie_banner_option">შეამცირეთ ფუნთუშის მოთხოვნები</string>
    <!-- Summary of cookie banner handling preference if the setting disabled is set to off -->
    <string name="reduce_cookie_banner_option_off">გამორთ.</string>
    <!-- Summary of cookie banner handling preference if the setting enabled is set to on -->
    <string name="reduce_cookie_banner_option_on">ჩართ.</string>

    <!-- Summary for the preference for rejecting all cookies whenever possible. The first parameter is the application name -->
    <string name="reduce_cookie_banner_summary_1">%1$s თავად ეცდება უარყოს ფუნთუშების მოთხოვები და მოაცილოს აბრები.</string>
    <!-- Text for indicating cookie banner handling is off this site, this is shown as part of the protections panel with the tracking protection toggle -->
    <string name="reduce_cookie_banner_off_for_site">გამორთ. ამ საიტზე</string>
    <!-- Text for cancel button indicating that cookie banner reduction is not supported for the current site, this is shown as part of the cookie banner details view. -->
    <string name="cookie_banner_handling_details_site_is_not_supported_cancel_button">გაუქმება</string>
    <!-- Text for request support button indicating that cookie banner reduction is not supported for the current site, this is shown as part of the cookie banner details view. -->
    <string name="cookie_banner_handling_details_site_is_not_supported_request_support_button_2">მოთხოვნის გაგზავნა</string>
    <!-- Text for title indicating that cookie banner reduction is not supported for the current site, this is shown as part of the cookie banner details view. -->
    <string name="cookie_banner_handling_details_site_is_not_supported_title_2">გსურთ, ამ საიტის მხარდაჭერილებში დამატება?</string>
    <!-- Label for the snackBar, after the user reports with success a website where cookie banner reducer did not work -->
    <string name="cookie_banner_handling_report_site_snack_bar_text_2">მოთხოვნა გაგზავნილია</string>
    <!-- Text for indicating cookie banner handling is on this site, this is shown as part of the protections panel with the tracking protection toggle -->
    <string name="reduce_cookie_banner_on_for_site">ჩართ. ამ საიტზე</string>
    <!-- Text for indicating that a request for unsupported site was sent to Nimbus (it's a Mozilla library for experiments), this is shown as part of the protections panel with the tracking protection toggle -->
    <string name="reduce_cookie_banner_unsupported_site_request_submitted_2">მხარდაჭერის მოთხოვნა გაიგზავნა</string>
    <!-- Text for indicating cookie banner handling is currently not supported for this site, this is shown as part of the protections panel with the tracking protection toggle -->
    <string name="reduce_cookie_banner_unsupported_site">ეს საიტი ჯერ არაა მხარდაჭერილი</string>
    <!-- Title text for a detail explanation indicating cookie banner handling is on this site, this is shown as part of the cookie banner panel in the toolbar. The first parameter is a shortened URL of the current site-->
    <string name="reduce_cookie_banner_details_panel_title_on_for_site">ჩაირთოს ფუნთუშის მოთხოვნების შემცირება საიტზე %1$s?</string>
    <!-- Title text for a detail explanation indicating cookie banner handling is off this site, this is shown as part of the cookie banner panel in the toolbar. The first parameter is a shortened URL of the current site-->
    <string name="reduce_cookie_banner_details_panel_title_off_for_site">გამოირთოს ფუნთუშის მოთხოვნების შემცირება საიტზე %1$s?</string>
    <!-- Title text for a detail explanation indicating cookie banner reducer didn't work for the current site, this is shown as part of the cookie banner panel in the toolbar. The first parameter is the application name-->
    <string name="reduce_cookie_banner_details_panel_title_unsupported_site_request_2">%1$s ვერ ახერხებს ამ საიტზე ფუნთუშების ნებართვების არიდებას. შეგიძლიათ მოითხოვოთ, რომ მხარდაჭერილ საიტებში დაემატოს სამომავლოდ.</string>
    <!-- Long text for a detail explanation indicating what will happen if cookie banner handling is off for a site, this is shown as part of the cookie banner panel in the toolbar. The first parameter is the application name -->
    <string name="reduce_cookie_banner_details_panel_description_off_for_site">%1$s გაასუფთავებს ამ საიტის ფუნთუშებს და განაახლებს გვერდს. ყველა ფუნთუშის წაშლით შეიძლება გამოხვიდეთ ანგარიშებიდან და დაცარიელდეს საყიდლების კალათა.</string>

    <!-- Long text for a detail explanation indicating what will happen if cookie banner handling is on for a site, this is shown as part of the cookie banner panel in the toolbar. The first parameter is the application name -->
    <string name="reduce_cookie_banner_details_panel_description_on_for_site_2">%1$s ეცდება თავადვე უარყოს ფუნთუშების არჩევის ყველა მოთხოვნა მხარდაჭერილ საიტებზე.</string>
    <!-- Title text for the cookie banner re-engagement dialog. The first parameter is the application name. -->
    <string name="reduce_cookie_banner_dialog_title">გსურთ, რომ %1$s თავადვე უარყოფდეს ფუნთუშის მოთხოვნებს?</string>
    <!-- Body text for the cookie banner re-engagement dialog use. The first parameter is the application name. -->
    <string name="reduce_cookie_banner_dialog_body">%1$s ეცდება თავადვე უარყოს ფუნთუშების მოთხოვნების უმეტესობა.</string>
    <!-- Remind me later text button for the onboarding dialog -->
    <string name="reduce_cookie_banner_dialog_not_now_button">ახლა არა</string>
    <!-- Snack text for the cookie banner dialog, after user hit the dismiss banner button -->
    <string name="reduce_cookie_banner_dialog_snackbar_text">უფრო იშვიათად იხილავთ ფუნთუშის მოთხოვნებს</string>

    <!-- Change setting text button, for the cookie banner re-engagement dialog -->
    <string name="reduce_cookie_banner_dialog_change_setting_button">ნებართვა</string>

    <!-- Description of the preference to enable "HTTPS-Only" mode. -->
    <string name="preferences_https_only_summary">თავადვე შეეცდება დაუკავშირდეს საიტებს დაშიფრული HTTPS-ოქმით, მეტი უსაფრთხოებისთვის.</string>
    <!-- Summary of https only preference if https only is set to off -->
    <string name="preferences_https_only_off">გამორთ.</string>
    <!-- Summary of https only preference if https only is set to on in all tabs -->
    <string name="preferences_https_only_on_all">ყველა ჩანართში</string>
    <!-- Summary of https only preference if https only is set to on in private tabs only -->
    <string name="preferences_https_only_on_private">პირად ჩანართებში</string>
    <!-- Text displayed that links to website containing documentation about "HTTPS-Only" mode -->
    <string name="preferences_http_only_learn_more">ვრცლად</string>
    <!-- Option for the https only setting -->
    <string name="preferences_https_only_in_all_tabs">ჩართვა ყველა ჩანართში</string>
    <!-- Option for the https only setting -->
    <string name="preferences_https_only_in_private_tabs">მხოლოდ პირად ჩანართებში</string>
    <!-- Title shown in the error page for when trying to access a http website while https only mode is enabled. -->
    <string name="errorpage_httpsonly_title">დაცული კავშირი მიუწვდომელია</string>
    <!-- Message shown in the error page for when trying to access a http website while https only mode is enabled. The message has two paragraphs. This is the first. -->
    <string name="errorpage_httpsonly_message_title">სავარაუდოდ, საიტზე არაა მხარდაჭერილი HTTPS.</string>
    <!-- Message shown in the error page for when trying to access a http website while https only mode is enabled. The message has two paragraphs. This is the second. -->
    <string name="errorpage_httpsonly_message_summary">მიუხედავად ამისა, არაა გამორიცხული, შემტევის ხელიც ერიოს. თუ მაინც გადახვალთ, საიტის ველებში ნუ შეიყვანთ საფრთხილო მონაცემებს. ამასთანავე, მხოლოდ-HTTPS-რეჟიმი დროებით გამოირთვება ამ საიტისთვის.</string>
    <!-- Preference for accessibility -->
    <string name="preferences_accessibility">ხელმისაწვდომობა</string>
    <!-- Preference to override the Firefox Account server -->
    <string name="preferences_override_fxa_server">Firefox-ანგარიშის მითითებული სერვერი</string>
    <!-- Preference to override the Sync token server -->
    <string name="preferences_override_sync_tokenserver">დასინქრონების მითითებული სერვერი</string>
    <!-- Toast shown after updating the FxA/Sync server override preferences -->
    <string name="toast_override_fxa_sync_server_done">შეცვალა Firefox-ანგარიშის/სინქრონიზაციის სერვერი. პროგრამა დაიხურება ცვლილებების ასახვისთვის…</string>
    <!-- Preference category for account information -->
    <string name="preferences_category_account">ანგარიში</string>
    <!-- Preference for changing where the toolbar is positioned -->
    <string name="preferences_toolbar">ხელსაწყოთა ზოლი</string>
    <!-- Preference for changing default theme to dark or light mode -->
    <string name="preferences_theme">თემა</string>
    <!-- Preference for customizing the home screen -->
    <string name="preferences_home_2">საწყისი გვერდი</string>
    <!-- Preference for gestures based actions -->
    <string name="preferences_gestures">ჟესტები</string>
    <!-- Preference for settings related to visual options -->
    <string name="preferences_customize">მორგება</string>
    <!-- Preference description for banner about signing in -->
    <string name="preferences_sign_in_description_2">შედით ანგარიშზე, რომ დაასინქრონოთ თქვენი ჩანართები, სანიშნები, პაროლები და სხვ.</string>
    <!-- Preference shown instead of account display name while account profile information isn't available yet. -->
    <string name="preferences_account_default_name">Firefox-ანგარიში</string>
    <!-- Preference text for account title when there was an error syncing FxA -->
    <string name="preferences_account_sync_error">ხელახლა დაკავშირება სინქრონიზაციის აღსადგენად</string>
    <!-- Preference for language -->
    <string name="preferences_language">ენა</string>
    <!-- Preference for data choices -->
    <string name="preferences_data_choices">მონაცემთა შერჩევა</string>
    <!-- Preference for data collection -->
    <string name="preferences_data_collection">მონაცემთა აღრიცხვა</string>
    <!-- Preference for developers -->
    <string name="preferences_remote_debugging">დაშორებული USB-გამართვა</string>

    <!-- Preference title for switch preference to show search engines -->
    <string name="preferences_show_search_engines">საძიებო სისტემების ჩვენება</string>
    <!-- Preference title for switch preference to show search suggestions -->
    <string name="preferences_show_search_suggestions">ძიების შემოთავაზების ჩვენება</string>
    <!-- Preference title for switch preference to show voice search button -->
    <string name="preferences_show_voice_search">ხმოვანი ძიების ჩვენება</string>
    <!-- Preference title for switch preference to show search suggestions also in private mode -->
    <string name="preferences_show_search_suggestions_in_private">ჩვენება პირად ფანჯრებში</string>
    <!-- Preference title for switch preference to show a clipboard suggestion when searching -->
    <string name="preferences_show_clipboard_suggestions">აღებული ასლის შემოთავაზებები</string>
    <!-- Preference title for switch preference to suggest browsing history when searching -->
    <string name="preferences_search_browsing_history">ძიება დათვალიერების ისტორიაში</string>
    <!-- Preference title for switch preference to suggest bookmarks when searching -->
    <string name="preferences_search_bookmarks">ძიება სანიშნებში</string>
    <!-- Preference title for switch preference to suggest synced tabs when searching -->
    <string name="preferences_search_synced_tabs">დასინქრონებულ ჩანართებში ძიება</string>
    <!-- Preference for account settings -->
    <string name="preferences_account_settings">ანგარიშის პარამეტრები</string>
    <!-- Preference for enabling url autocomplete-->
    <string name="preferences_enable_autocomplete_urls">ბმულების თვითდასრულება</string>
    <!-- Preference for open links in third party apps -->
    <string name="preferences_open_links_in_apps">ბმულების გახსნა პროგრამებში</string>
    <!-- Preference for open links in third party apps always open in apps option -->
    <string name="preferences_open_links_in_apps_always">ყოველთვის</string>
    <!-- Preference for open links in third party apps ask before opening option -->
    <string name="preferences_open_links_in_apps_ask">შეკითხვა გახსნამდე</string>
    <!-- Preference for open links in third party apps never open in apps option -->
    <string name="preferences_open_links_in_apps_never">არასდროს</string>
    <!-- Preference for open download with an external download manager app -->
    <string name="preferences_external_download_manager">გარეშე მმართველი ჩამოსატვირთად</string>
    <!-- Preference for enabling gecko engine logs -->
    <string name="preferences_enable_gecko_logs">Gecko-აღრიცხვების ჩართვა</string>
    <!-- Message to indicate users that we are quitting the application to apply the changes -->
    <string name="quit_application">პროგრამა იხურება ცვლილებების ასახვისთვის…</string>

    <!-- Preference for add_ons -->
    <string name="preferences_addons">დამატებები</string>

    <!-- Preference for notifications -->
    <string name="preferences_notifications">შეტყობინებები</string>

    <!-- Summary for notification preference indicating notifications are allowed -->
    <string name="notifications_allowed_summary">ნებადართული</string>
    <!-- Summary for notification preference indicating notifications are not allowed -->
    <string name="notifications_not_allowed_summary">შეზღუდული</string>

    <!-- Add-on Preferences -->
    <!-- Preference to customize the configured AMO (addons.mozilla.org) collection -->
    <string name="preferences_customize_amo_collection">შერჩეული დამატებების კრებული</string>
    <!-- Button caption to confirm the add-on collection configuration -->
    <string name="customize_addon_collection_ok">კარგი</string>
    <!-- Button caption to abort the add-on collection configuration -->
    <string name="customize_addon_collection_cancel">გაუქმება</string>
    <!-- Hint displayed on input field for custom collection name -->
    <string name="customize_addon_collection_hint">კრებულის დასახელება</string>
    <!-- Hint displayed on input field for custom collection user ID-->
    <string name="customize_addon_collection_user_hint">კრებულის მფლობელი (მომხმარებლის ID)</string>
    <!-- Toast shown after confirming the custom add-on collection configuration -->
    <string name="toast_customize_addon_collection_done">დამატებების კრებული შეიცვალა. პროგრამა დაიხურება ცვლილებების ასახვისთვის…</string>

    <!-- Customize Home -->
    <!-- Header text for jumping back into the recent tab in customize the home screen -->
    <string name="customize_toggle_jump_back_in">წინაზე გადასვლა</string>
    <!-- Title for the customize home screen section with recently saved bookmarks. -->
    <string name="customize_toggle_recent_bookmarks">ბოლოს ჩანიშნული</string>
    <!-- Title for the customize home screen section with recently visited. Recently visited is
    a section where users see a list of tabs that they have visited in the past few days -->
    <string name="customize_toggle_recently_visited">ბოლოს ნანახი</string>

    <!-- Title for the customize home screen section with Pocket. -->
    <string name="customize_toggle_pocket_2">მეტად დამაფიქრებელი ამბები</string>
    <!-- Summary for the customize home screen section with Pocket. The first parameter is product name Pocket -->
    <string name="customize_toggle_pocket_summary">სტატიებს გთავაზობთ %s</string>
    <!-- Title for the customize home screen section with sponsored Pocket stories. -->
    <string name="customize_toggle_pocket_sponsored">დაფინანსებული ამბები</string>
    <!-- Title for the opening wallpaper settings screen -->
    <string name="customize_wallpapers">ფონები</string>
    <!-- Title for the customize home screen section with sponsored shortcuts. -->
    <string name="customize_toggle_contile">დაფინანსებული მალსახმობები</string>

    <!-- Wallpapers -->
    <!-- Content description for various wallpapers. The first parameter is the name of the wallpaper -->
    <string name="wallpapers_item_name_content_description">ფონის ნაწილი: %1$s</string>
    <!-- Snackbar message for when wallpaper is selected -->
    <string name="wallpaper_updated_snackbar_message">ფონი განახლებულია!</string>
    <!-- Snackbar label for action to view selected wallpaper -->
    <string name="wallpaper_updated_snackbar_action">ნახვა</string>
    <!-- Snackbar message for when wallpaper couldn't be downloaded -->
    <string name="wallpaper_download_error_snackbar_message">ფონის ჩამოტვირთვა ვერ მოხერხდა</string>
    <!-- Snackbar label for action to retry downloading the wallpaper -->
    <string name="wallpaper_download_error_snackbar_action">სცადეთ ხელახლა</string>
    <!-- Snackbar message for when wallpaper couldn't be selected because of the disk error -->
    <string name="wallpaper_select_error_snackbar_message">ფონის შეცვლა ვერ მოხერხდა</string>
    <!-- Text displayed that links to website containing documentation about the "Limited Edition" wallpapers. -->
    <string name="wallpaper_learn_more">ვრცლად</string>

    <!-- Text for classic wallpapers title. The first parameter is the Firefox name. -->
    <string name="wallpaper_classic_title">ჩვეული %s</string>
    <!-- Text for limited edition wallpapers title. -->
    <string name="wallpaper_limited_edition_title" moz:RemovedIn="118" tools:ignore="UnusedResources">შეზღუდული გამოშვება</string>
    <!-- Text for artist series wallpapers title. "Artist series" represents a collection of artist collaborated wallpapers. -->
    <string name="wallpaper_artist_series_title">კრებული მხატვრებისგან</string>
    <!-- Description text for the limited edition wallpapers with learn more link. The first parameter is the learn more string defined in wallpaper_learn_more-->
    <string name="wallpaper_limited_edition_description_with_learn_more" moz:RemovedIn="118" tools:ignore="UnusedResources">ახალი ნაკრები „დამოუკიდებელი ხმები“. %s</string>
    <!-- Description text for the artist series wallpapers with learn more link. The first parameter is the learn more string defined in wallpaper_learn_more. "Independent voices" is the name of the wallpaper collection -->
    <string name="wallpaper_artist_series_description_with_learn_more">კრებული „დამოუკიდებელი ხმები“. %s</string>
    <!-- Description text for the limited edition wallpapers. -->
    <string name="wallpaper_limited_edition_description" moz:RemovedIn="118" tools:ignore="UnusedResources">ახალი ნაკრები „დამოუკიდებელი ხმები“.</string>
    <!-- Description text for the artist series wallpapers. "Independent voices" is the name of the wallpaper collection -->
    <string name="wallpaper_artist_series_description">კრებული „დამოუკიდებელი ხმები“.</string>
    <!-- Wallpaper onboarding dialog header text. -->
    <string name="wallpapers_onboarding_dialog_title_text">შეაფერადეთ</string>
    <!-- Wallpaper onboarding dialog body text. -->
    <string name="wallpapers_onboarding_dialog_body_text">აირჩიეთ ფონი, რომელიც შთაგაგონებთ.</string>
    <!-- Wallpaper onboarding dialog learn more button text. The button navigates to the wallpaper settings screen. -->
    <string name="wallpapers_onboarding_dialog_explore_more_button_text">სხვა გაფორმების მოძიება</string>

    <!-- Add-on Installation from AMO-->
    <!-- Error displayed when user attempts to install an add-on from AMO (addons.mozilla.org) that is not supported -->
    <string name="addon_not_supported_error">დამატება არაა მხარდაჭერილი</string>
    <!-- Error displayed when user attempts to install an add-on from AMO (addons.mozilla.org) that is already installed -->
    <string name="addon_already_installed">დამატება უკვე ჩადგმულია</string>

    <!-- Add-on process crash dialog to user -->
    <!-- Title of a dialog shown to the user when enough errors have occurred with addons and they need to be temporarily disabled -->
    <string name="addon_process_crash_dialog_title" tools:ignore="UnusedResources">დამატებები დროებით ამორთულია</string>
    <!-- The first parameter is the application name. This is a message shown to the user when too many errors have occurred with the addons process and they have been disabled. The user can decide if they would like to continue trying to start add-ons or if they'd rather continue without them. -->
    <string name="addon_process_crash_dialog_message" tools:ignore="UnusedResources">ერთი ან რამდენიმე დამატება ვეღარ მუშაობს და აფერხებს სისტემის მდგრადობას. %1$s წარუმატებლად შეეცადა დამატებ(ებ)ის ხელმეორედ გაშვებას.\n\nდამატებები ვერ გაეშვება ხელახლა მიმდინარე სეანსზე.\n\nდამატებების მოცილებამ ან ამორთვამ შეიძლება მოაგვაროს ხარვეზი.</string>
    <!-- This will cause the add-ons to try restarting but the dialog will reappear if it is unsuccessful again -->
    <string name="addon_process_crash_dialog_retry_button_text" tools:ignore="UnusedResources">სცადეთ დამატებების ახლიდან ჩართვა</string>
    <!-- The user will continue with all add-ons disabled -->
    <string name="addon_process_crash_dialog_disable_addons_button_text" tools:ignore="UnusedResources">განაგრძეთ ამორთული დამატებებით</string>

    <!-- Account Preferences -->
    <!-- Preference for managing your account via accounts.firefox.com -->
    <string name="preferences_manage_account">ანგარიშის მართვა</string>
    <!-- Preference for triggering sync -->
    <string name="preferences_sync_now">დასინქრონება ახლავე</string>
    <!-- Preference category for sync -->
    <string name="preferences_sync_category">აირჩიეთ, რა დასინქრონდეს</string>
    <!-- Preference for syncing history -->
    <string name="preferences_sync_history">ისტორია</string>
    <!-- Preference for syncing bookmarks -->
    <string name="preferences_sync_bookmarks">სანიშნები</string>
    <!-- Preference for syncing logins -->
    <string name="preferences_sync_logins">ანგარიშები</string>
    <!-- Preference for syncing tabs -->
    <string name="preferences_sync_tabs_2">გახსნილი ჩანართები</string>
    <!-- Preference for signing out -->
    <string name="preferences_sign_out">გამოსვლა</string>
    <!-- Preference displays and allows changing current FxA device name -->
    <string name="preferences_sync_device_name">მოწყობილობის სახელი</string>
    <!-- Text shown when user enters empty device name -->
    <string name="empty_device_name_error">სახელი ცარიელი ვერ იქნება.</string>
    <!-- Label indicating that sync is in progress -->
    <string name="sync_syncing_in_progress">სინქრონდება…</string>
    <!-- Label summary indicating that sync failed. The first parameter is the date stamp showing last time it succeeded -->
    <string name="sync_failed_summary">სინქრონიზაცია ვერ მოხერხდა. ბოლო წარმატებული: %s</string>
    <!-- Label summary showing never synced -->
    <string name="sync_failed_never_synced_summary">სინქრონიზაცია ვერ მოხერხდა. ბოლო დასინქრონება: არასდროს</string>
    <!-- Label summary the date we last synced. The first parameter is date stamp showing last time synced -->
    <string name="sync_last_synced_summary">ბოლო დასინქრონება: %s</string>
    <!-- Label summary showing never synced -->
    <string name="sync_never_synced_summary">ბოლო დასინქრონება: არასდროს</string>

    <!-- Text for displaying the default device name.
        The first parameter is the application name, the second is the device manufacturer name
        and the third is the device model. -->
    <string name="default_device_name_2">%1$s მოწყობილობაზე %2$s %3$s</string>

    <!-- Preference for syncing credit cards -->
    <string name="preferences_sync_credit_cards">საკრედიტო ბარათები</string>
    <!-- Preference for syncing addresses -->
    <string name="preferences_sync_address">მისამართები</string>

    <!-- Send Tab -->
    <!-- Name of the "receive tabs" notification channel. Displayed in the "App notifications" system settings for the app -->
    <string name="fxa_received_tab_channel_name">მიღებული ჩანართები</string>

    <!-- Description of the "receive tabs" notification channel. Displayed in the "App notifications" system settings for the app -->
    <string name="fxa_received_tab_channel_description">შეტყობინებები ჩანართებისთვის მიღებული სხვა Firefox-მოწყობილობებიდან.</string>
    <!--  The body for these is the URL of the tab received  -->
    <string name="fxa_tab_received_notification_name">მიღებული ჩანართი</string>
    <!-- %s is the device name -->
    <string name="fxa_tab_received_from_notification_name">ჩანართები %s-იდან</string>

    <!-- Advanced Preferences -->
    <!-- Preference for tracking protection exceptions -->
    <string name="preferences_tracking_protection_exceptions">გამონაკლისები</string>
    <!-- Button in Exceptions Preference to turn on tracking protection for all sites (remove all exceptions) -->
    <string name="preferences_tracking_protection_exceptions_turn_on_for_all">ჩართვა ყველა საიტზე</string>
    <!-- Text displayed when there are no exceptions -->
    <string name="exceptions_empty_message_description">გამონაკლისებით შეძლებთ, გამორთოთ თვალთვალისგან დაცვა შერჩეულ საიტებზე.</string>
    <!-- Text displayed when there are no exceptions, with learn more link that brings users to a tracking protection SUMO page -->
    <string name="exceptions_empty_message_learn_more_link">ვრცლად</string>

    <!-- Preference switch for usage and technical data collection -->
    <string name="preference_usage_data">გამოყენებისა და ტექნიკური მონაცემები</string>
    <!-- Preference description for usage and technical data collection -->
    <string name="preferences_usage_data_description">გაუზიარებს წარმადობის, გამოყენების, აპრატურისა და მორგების მონაცემებს Mozilla-ს, რომ %1$s გახდეს უკეთესი</string>

    <!-- Preference switch for marketing data collection -->
    <string name="preferences_marketing_data">მარკეტინგული მონაცემები</string>
    <!-- Preference description for marketing data collection -->
    <string name="preferences_marketing_data_description2">გამოყენების გამარტივებულ მონაცემებს გაეცნობა Adjust, რომელიც მობილურ მარკეტინგში გვიწევს მომსახურებას</string>
    <!-- Title for studies preferences -->
    <string name="preference_experiments_2">კვლევები</string>
    <!-- Summary for studies preferences -->
    <string name="preference_experiments_summary_2">ნებას დართავს Mozilla-ს, ჩადგას და გაუშვას კვლევები</string>

    <!-- Turn On Sync Preferences -->
    <!-- Header of the Sync and save your data preference view -->
    <string name="preferences_sync_2">დაასინქრონეთ და გადაინახეთ თქვენი მონაცემები</string>
    <!-- Preference for reconnecting to FxA sync -->
    <string name="preferences_sync_sign_in_to_reconnect">შესვლა ხელახლა დასაკავშირებლად</string>
    <!-- Preference for removing FxA account -->
    <string name="preferences_sync_remove_account">ანგარიშის მოცილება</string>

    <!-- Pairing Feature strings -->
    <!-- Instructions on how to access pairing -->
    <string name="pair_instructions_2"><![CDATA[QR-კოდი წააკითხეთ გვერდიდან <b>firefox.com/pair</b>]]></string>

    <!-- Toolbar Preferences -->
    <!-- Preference for using top toolbar -->
    <string name="preference_top_toolbar">ზემოთ</string>
    <!-- Preference for using bottom toolbar -->
    <string name="preference_bottom_toolbar">ქვემოთ</string>

    <!-- Theme Preferences -->
    <!-- Preference for using light theme -->
    <string name="preference_light_theme">ნათელი</string>
    <!-- Preference for using dark theme -->
    <string name="preference_dark_theme">მუქი</string>
    <!-- Preference for using using dark or light theme automatically set by battery -->
    <string name="preference_auto_battery_theme">ბატარეის დამზოგის მიხედვით</string>
    <!-- Preference for using following device theme -->
    <string name="preference_follow_device_theme">მოწყობილობის თემის მიხედვით</string>

    <!-- Gestures Preferences-->
    <!-- Preferences for using pull to refresh in a webpage -->
    <string name="preference_gestures_website_pull_to_refresh">ჩამოწევით გაახლება</string>
    <!-- Preference for using the dynamic toolbar -->
    <string name="preference_gestures_dynamic_toolbar">გადაადგილებისას ხელსაწყოთა დამალვა</string>

    <!-- Preference for switching tabs by swiping horizontally on the toolbar -->
    <string name="preference_gestures_swipe_toolbar_switch_tabs">ხელსაწყოთა ზოლზე გასმით, ჩანართებზე გადასვლა</string>
    <!-- Preference for showing the opened tabs by swiping up on the toolbar-->
    <string name="preference_gestures_swipe_toolbar_show_tabs">აუსვით ხელსაწყოთა ზოლზე ჩანართების გახსნისთვის</string>

    <!-- Library -->
    <!-- Option in Library to open Downloads page -->
    <string name="library_downloads">ჩამოტვირთვები</string>
    <!-- Option in library to open Bookmarks page -->
    <string name="library_bookmarks">სანიშნები</string>
    <!-- Option in library to open Desktop Bookmarks root page -->
    <string name="library_desktop_bookmarks_root">კომპიუტერის სანიშნები</string>
    <!-- Option in library to open Desktop Bookmarks "menu" page -->
    <string name="library_desktop_bookmarks_menu">სანიშნების მენიუ</string>
    <!-- Option in library to open Desktop Bookmarks "toolbar" page -->
    <string name="library_desktop_bookmarks_toolbar">სანიშნების ხელსაწყოთა ზოლი</string>
    <!-- Option in library to open Desktop Bookmarks "unfiled" page -->
    <string name="library_desktop_bookmarks_unfiled">სხვა სანიშნები</string>
    <!-- Option in Library to open History page -->
    <string name="library_history">ისტორია</string>
    <!-- Option in Library to open a new tab -->
    <string name="library_new_tab">ახალი ჩანართი</string>
    <!-- Settings Page Title -->
    <string name="settings_title">პარამეტრები</string>
    <!-- Content description (not visible, for screen readers etc.): "Close button for library settings" -->
    <string name="content_description_close_button">დახურვა</string>

    <!-- Title to show in alert when a lot of tabs are to be opened
    %d is a placeholder for the number of tabs that will be opened -->
    <string name="open_all_warning_title">გაიხსნას %d ჩანართი?</string>
    <!-- Message to warn users that a large number of tabs will be opened
    %s will be replaced by app name. -->
    <string name="open_all_warning_message">ბევრი ჩანართის გახსნამ შესაძლოა შეანელოს %s გვერდების ჩატვირთვისას. ნამდვილად გსურთ, განაგრძოთ?</string>
    <!-- Dialog button text for confirming open all tabs -->
    <string name="open_all_warning_confirm">ჩანართების გახსნა</string>
    <!-- Dialog button text for canceling open all tabs -->
    <string name="open_all_warning_cancel">გაუქმება</string>

    <!-- Text to show users they have one page in the history group section of the History fragment.
    %d is a placeholder for the number of pages in the group. -->
    <string name="history_search_group_site_1">%d გვერდი</string>

    <!-- Text to show users they have multiple pages in the history group section of the History fragment.
    %d is a placeholder for the number of pages in the group. -->
    <string name="history_search_group_sites_1">%d გვერდი</string>

    <!-- Option in library for Recently Closed Tabs -->
    <string name="library_recently_closed_tabs">ბოლოს დახურული ჩანართები</string>
    <!-- Option in library to open Recently Closed Tabs page -->
    <string name="recently_closed_show_full_history">სრული ისტორიის ჩვენება</string>
    <!-- Text to show users they have multiple tabs saved in the Recently Closed Tabs section of history.
    %d is a placeholder for the number of tabs selected. -->
    <string name="recently_closed_tabs">%d ჩანართი</string>
    <!-- Text to show users they have one tab saved in the Recently Closed Tabs section of history.
    %d is a placeholder for the number of tabs selected. -->
    <string name="recently_closed_tab">%d ჩანართი</string>
    <!-- Recently closed tabs screen message when there are no recently closed tabs -->
    <string name="recently_closed_empty_message">ბოლოს დახურული ჩანართები არაა</string>

    <!-- Tab Management -->
    <!-- Title of preference for tabs management -->
    <string name="preferences_tabs">ჩანართები</string>
    <!-- Title of preference that allows a user to specify the tab view -->
    <string name="preferences_tab_view">ჩანართის ხედი</string>
    <!-- Option for a list tab view -->
    <string name="tab_view_list">სია</string>
    <!-- Option for a grid tab view -->
    <string name="tab_view_grid">ბადისებრი</string>
    <!-- Title of preference that allows a user to auto close tabs after a specified amount of time -->
    <string name="preferences_close_tabs">ჩანართების დახურვა</string>
    <!-- Option for auto closing tabs that will never auto close tabs, always allows user to manually close tabs -->
    <string name="close_tabs_manually">ხელით</string>
    <!-- Option for auto closing tabs that will auto close tabs after one day -->
    <string name="close_tabs_after_one_day">ერთი დღის შემდეგ</string>
    <!-- Option for auto closing tabs that will auto close tabs after one week -->
    <string name="close_tabs_after_one_week">ერთი კვირის შემდეგ</string>

    <!-- Option for auto closing tabs that will auto close tabs after one month -->
    <string name="close_tabs_after_one_month">ერთი თვის შემდეგ</string>

    <!-- Title of preference that allows a user to specify the auto-close settings for open tabs -->
    <string name="preference_auto_close_tabs" tools:ignore="UnusedResources">გახსნილი ჩანართების თვითდახურვა</string>

    <!-- Opening screen -->
    <!-- Title of a preference that allows a user to choose what screen to show after opening the app -->
    <string name="preferences_opening_screen">საწყისი ეკრანი</string>
    <!-- Option for always opening the homepage when re-opening the app -->
    <string name="opening_screen_homepage">საწყისი გვერდი</string>
    <!-- Option for always opening the user's last-open tab when re-opening the app -->
    <string name="opening_screen_last_tab">ბოლო ჩანართი</string>
    <!-- Option for always opening the homepage when re-opening the app after four hours of inactivity -->
    <string name="opening_screen_after_four_hours_of_inactivity">საწყისი გვერდი ოთხი საათის უქმობის შემდეგ</string>
    <!-- Summary for tabs preference when auto closing tabs setting is set to manual close-->
    <string name="close_tabs_manually_summary">ხელით დახურვა</string>
    <!-- Summary for tabs preference when auto closing tabs setting is set to auto close tabs after one day-->
    <string name="close_tabs_after_one_day_summary">ერთ დღეში დახურვა</string>
    <!-- Summary for tabs preference when auto closing tabs setting is set to auto close tabs after one week-->
    <string name="close_tabs_after_one_week_summary">ერთ კვირაში დახურვა</string>
    <!-- Summary for tabs preference when auto closing tabs setting is set to auto close tabs after one month-->
    <string name="close_tabs_after_one_month_summary">ერთ თვეში დახურვა</string>

    <!-- Summary for homepage preference indicating always opening the homepage when re-opening the app -->
    <string name="opening_screen_homepage_summary">საწყისი გვერდის გახსნა</string>
    <!-- Summary for homepage preference indicating always opening the last-open tab when re-opening the app -->
    <string name="opening_screen_last_tab_summary">ბოლო ჩანართის გახსნა</string>
    <!-- Summary for homepage preference indicating opening the homepage when re-opening the app after four hours of inactivity -->
    <string name="opening_screen_after_four_hours_of_inactivity_summary">საწყისი გვერდის გახსნა ოთხი საათის შემდგომ</string>

    <!-- Inactive tabs -->
    <!-- Category header of a preference that allows a user to enable or disable the inactive tabs feature -->
    <string name="preferences_inactive_tabs">ძველი ჩანართების უქმეებში გადატანა</string>
    <!-- Title of inactive tabs preference -->
    <string name="preferences_inactive_tabs_title">ორი კვირის მოუნახულებელი ჩანართები გადმოვა უქმეების არეში.</string>

    <!-- Studies -->
    <!-- Title of the remove studies button -->
    <string name="studies_remove">მოცილება</string>
    <!-- Title of the active section on the studies list -->
    <string name="studies_active">მოქმედი</string>
    <!-- Description for studies, it indicates why Firefox use studies. The first parameter is the name of the application. -->
    <string name="studies_description_2">%1$s დროდადრო დააყენებს და ჩაატარებს კვლევებს.</string>
    <!-- Learn more link for studies, links to an article for more information about studies. -->
    <string name="studies_learn_more">ვრცლად</string>
    <!-- Dialog message shown after removing a study -->
    <string name="studies_restart_app">პროგრამა დაიხურება ცვლილებების ასახვისთვის</string>
    <!-- Dialog button to confirm the removing a study. -->
    <string name="studies_restart_dialog_ok">კარგი</string>
    <!-- Dialog button text for canceling removing a study. -->
    <string name="studies_restart_dialog_cancel">გაუქმება</string>
    <!-- Toast shown after turning on/off studies preferences -->
    <string name="studies_toast_quit_application" tools:ignore="UnusedResources">პროგრამა იხურება ცვლილებების ასახვისთვის…</string>

    <!-- Sessions -->
    <!-- Title for the list of tabs -->
    <string name="tab_header_label">გახსნილი ჩანართები</string>
    <!-- Title for the list of tabs in the current private session -->
    <string name="tabs_header_private_tabs_title">პირადი ჩანართები</string>
    <!-- Title for the list of tabs in the synced tabs -->
    <string name="tabs_header_synced_tabs_title">დასინქ. ჩანართები</string>
    <!-- Content description (not visible, for screen readers etc.): Add tab button. Adds a news tab when pressed -->
    <string name="add_tab">ჩანართის დამატება</string>
    <!-- Content description (not visible, for screen readers etc.): Add tab button. Adds a news tab when pressed -->
    <string name="add_private_tab">პირადი ჩანართის დამატება</string>
    <!-- Text for the new tab button to indicate adding a new private tab in the tab -->
    <string name="tab_drawer_fab_content">პირადი</string>
    <!-- Text for the new tab button to indicate syncing command on the synced tabs page -->
    <string name="tab_drawer_fab_sync">დასინქრონება</string>
    <!-- Text shown in the menu for sharing all tabs -->
    <string name="tab_tray_menu_item_share">ყველა ჩანართის გაზიარება</string>
    <!-- Text shown in the menu to view recently closed tabs -->
    <string name="tab_tray_menu_recently_closed">ბოლოს დახურული ჩანართები</string>
    <!-- Text shown in the tabs tray inactive tabs section -->
    <string name="tab_tray_inactive_recently_closed" tools:ignore="UnusedResources">ახლახანს დახურული</string>
    <!-- Text shown in the menu to view account settings -->
    <string name="tab_tray_menu_account_settings">ანგარიშის პარამეტრები</string>
    <!-- Text shown in the menu to view tab settings -->
    <string name="tab_tray_menu_tab_settings">ჩანართის პარამეტრები</string>
    <!-- Text shown in the menu for closing all tabs -->
    <string name="tab_tray_menu_item_close">ყველა ჩანართის დახურვა</string>
    <!-- Text shown in the multiselect menu for bookmarking selected tabs. -->
    <string name="tab_tray_multiselect_menu_item_bookmark">სანიშნი</string>
    <!-- Text shown in the multiselect menu for closing selected tabs. -->
    <string name="tab_tray_multiselect_menu_item_close">დახურვა</string>
    <!-- Content description for tabs tray multiselect share button -->
    <string name="tab_tray_multiselect_share_content_description">არჩეული ჩანართების გაზიარება</string>
    <!-- Content description for tabs tray multiselect menu -->
    <string name="tab_tray_multiselect_menu_content_description">არჩეული ჩანართების მენიუ</string>
    <!-- Content description (not visible, for screen readers etc.): Removes tab from collection button. Removes the selected tab from collection when pressed -->
    <string name="remove_tab_from_collection">ჩანართის მოცილება კრებულიდან</string>
    <!-- Text for button to enter multiselect mode in tabs tray -->
    <string name="tabs_tray_select_tabs">ჩანართების შერჩევა</string>
    <!-- Content description (not visible, for screen readers etc.): Close tab button. Closes the current session when pressed -->
    <string name="close_tab">ჩანართის დახურვა</string>
    <!-- Content description (not visible, for screen readers etc.): Close tab <title> button. First parameter is tab title  -->
    <string name="close_tab_title">დაიხუროს ჩანართი %s</string>
    <!-- Content description (not visible, for screen readers etc.): Opens the open tabs menu when pressed -->
    <string name="open_tabs_menu">ჩანართების მენიუს გახსნა</string>
    <!-- Open tabs menu item to save tabs to collection -->
    <string name="tabs_menu_save_to_collection1">ჩანართების კრებულში შენახვა</string>
    <!-- Text for the menu button to delete a collection -->
    <string name="collection_delete">კრებულის წაშლა</string>
    <!-- Text for the menu button to rename a collection -->
    <string name="collection_rename">კრებულის გადარქმევა</string>
    <!-- Text for the button to open tabs of the selected collection -->
    <string name="collection_open_tabs">ჩანართების გახსნა</string>
    <!-- Hint for adding name of a collection -->
    <string name="collection_name_hint">კრებულის დასახელება</string>
    <!-- Text for the menu button to rename a top site -->
	<string name="rename_top_site">გადარქმევა</string>
	<!-- Text for the menu button to remove a top site -->
	<string name="remove_top_site">მოცილება</string>

    <!-- Text for the menu button to delete a top site from history -->
    <string name="delete_from_history">ისტორიიდან ამოშლა</string>
    <!-- Postfix for private WebApp titles, placeholder is replaced with app name -->
    <string name="pwa_site_controls_title_private">%1$s (პირადი რეჟიმი)</string>

    <!-- History -->
    <!-- Text for the button to search all history -->
    <string name="history_search_1">მიუთითეთ საძიებო ფრაზა</string>
    <!-- Text for the button to clear all history -->
    <string name="history_delete_all">ისტორიის წაშლა</string>

    <!-- Text for the snackbar to confirm that multiple browsing history items has been deleted -->
    <string name="history_delete_multiple_items_snackbar">ისტორია წაიშალა</string>
    <!-- Text for the snackbar to confirm that a single browsing history item has been deleted. The first parameter is the shortened URL of the deleted history item. -->
    <string name="history_delete_single_item_snackbar">წაიშალა %1$s</string>
    <!-- Context description text for the button to delete a single history item -->
    <string name="history_delete_item">წაშლა</string>
    <!-- History multi select title in app bar
    The first parameter is the number of bookmarks selected -->
    <string name="history_multi_select_title">შერჩეულია %1$d</string>
    <!-- Text for the header that groups the history for today -->
    <string name="history_today">დღეს</string>
    <!-- Text for the header that groups the history for yesterday -->
    <string name="history_yesterday">გუშინ</string>
    <!-- Text for the header that groups the history the past 7 days -->
    <string name="history_7_days">ბოლო 7 დღე</string>
    <!-- Text for the header that groups the history the past 30 days -->
    <string name="history_30_days">ბოლო 30 დღე</string>
    <!-- Text for the header that groups the history older than the last month -->
    <string name="history_older">უფრო ძველი</string>
    <!-- Text shown when no history exists -->
    <string name="history_empty_message">ისტორია არ არის</string>

    <!-- Downloads -->
    <!-- Text for the snackbar to confirm that multiple downloads items have been removed -->
    <string name="download_delete_multiple_items_snackbar_1">ჩამოტვირთვები მოცილებულია</string>
    <!-- Text for the snackbar to confirm that a single download item has been removed. The first parameter is the name of the download item. -->
    <string name="download_delete_single_item_snackbar">%1$s მოცილებულია</string>
    <!-- Text shown when no download exists -->
    <string name="download_empty_message_1">ჩამოტვირთული ფაილები არაა</string>
    <!-- History multi select title in app bar
    The first parameter is the number of downloads selected -->
    <string name="download_multi_select_title">შერჩეულია %1$d</string>


    <!-- Text for the button to remove a single download item -->
    <string name="download_delete_item_1">მოცილება</string>


    <!-- Crashes -->
    <!-- Title text displayed on the tab crash page. This first parameter is the name of the application (For example: Fenix) -->
    <string name="tab_crash_title_2">ვწუხვართ. %1$s ვერ ტვირთავს ამ გვერდს.</string>
    <!-- Send crash report checkbox text on the tab crash page -->
    <string name="tab_crash_send_report">გათიშვის მოხსენების გადაგზავნა Mozilla-სთვის</string>
    <!-- Close tab button text on the tab crash page -->
    <string name="tab_crash_close">ჩანართის დახურვა</string>
    <!-- Restore tab button text on the tab crash page -->
    <string name="tab_crash_restore">ჩანართის აღდგენა</string>

    <!-- Bookmarks -->
    <!-- Confirmation message for a dialog confirming if the user wants to delete the selected folder -->
    <string name="bookmark_delete_folder_confirmation_dialog">ნამდვილად გსურთ ამ საქაღალდის წაშლა?</string>
    <!-- Confirmation message for a dialog confirming if the user wants to delete multiple items including folders. Parameter will be replaced by app name. -->
    <string name="bookmark_delete_multiple_folders_confirmation_dialog">%s წაშლის მონიშნულებს.</string>
    <!-- Text for the cancel button on delete bookmark dialog -->
    <string name="bookmark_delete_negative">გაუქმება</string>
    <!-- Screen title for adding a bookmarks folder -->
    <string name="bookmark_add_folder">საქაღალდის დამატება</string>
    <!-- Snackbar title shown after a bookmark has been created. -->
    <string name="bookmark_saved_snackbar">ჩანიშნულია!</string>
    <!-- Snackbar edit button shown after a bookmark has been created. -->
    <string name="edit_bookmark_snackbar_action">ჩასწორება</string>
    <!-- Bookmark overflow menu edit button -->
    <string name="bookmark_menu_edit_button">ჩასწორება</string>
    <!-- Bookmark overflow menu copy button -->
    <string name="bookmark_menu_copy_button">ასლი</string>
    <!-- Bookmark overflow menu share button -->
    <string name="bookmark_menu_share_button">გაზიარება</string>
    <!-- Bookmark overflow menu open in new tab button -->
    <string name="bookmark_menu_open_in_new_tab_button">ახალ ჩანართში გახსნა</string>
    <!-- Bookmark overflow menu open in private tab button -->
    <string name="bookmark_menu_open_in_private_tab_button">პირად ჩანართში გახსნა</string>

    <!-- Bookmark overflow menu open all in tabs button -->
    <string name="bookmark_menu_open_all_in_tabs_button">ყველას ახალ ჩანართებში გახსნა</string>
    <!-- Bookmark overflow menu open all in private tabs button -->
    <string name="bookmark_menu_open_all_in_private_tabs_button">ყველას პირად ჩანართებში გახსნა</string>
    <!-- Bookmark overflow menu delete button -->
    <string name="bookmark_menu_delete_button">წაშლა</string>
    <!--Bookmark overflow menu save button -->
    <string name="bookmark_menu_save_button">შენახვა</string>

    <!-- Bookmark multi select title in app bar
     The first parameter is the number of bookmarks selected -->
    <string name="bookmarks_multi_select_title">შერჩეულია %1$d</string>
    <!-- Bookmark editing screen title -->
    <string name="edit_bookmark_fragment_title">სანიშნის ჩასწორება</string>
    <!-- Bookmark folder editing screen title -->
    <string name="edit_bookmark_folder_fragment_title">საქაღალდის ჩასწორება</string>
    <!-- Bookmark sign in button message -->
    <string name="bookmark_sign_in_button">შედით დასინქრონებული სანიშნების სანახავად</string>
    <!-- Bookmark URL editing field label -->
    <string name="bookmark_url_label">URL-ბმული</string>
    <!-- Bookmark FOLDER editing field label -->
    <string name="bookmark_folder_label">საქაღალდე</string>
    <!-- Bookmark NAME editing field label -->
    <string name="bookmark_name_label">სახელი</string>
    <!-- Bookmark add folder screen title -->
    <string name="bookmark_add_folder_fragment_label">საქაღალდის დამატება</string>
    <!-- Bookmark select folder screen title -->
    <string name="bookmark_select_folder_fragment_label">საქაღალდის მითითება</string>
    <!-- Bookmark editing error missing title -->
    <string name="bookmark_empty_title_error">უნდა ჰქონდეს სათაური</string>
    <!-- Bookmark editing error missing or improper URL -->
    <string name="bookmark_invalid_url_error">არამართებული URL</string>
    <!-- Bookmark screen message for empty bookmarks folder -->
    <string name="bookmarks_empty_message">სანიშნები არ არის</string>
    <!-- Bookmark snackbar message on deletion
     The first parameter is the host part of the URL of the bookmark deleted, if any -->
    <string name="bookmark_deletion_snackbar_message">წაიშალა %1$s</string>
    <!-- Bookmark snackbar message on deleting multiple bookmarks not including folders-->
    <string name="bookmark_deletion_multiple_snackbar_message_2">სანიშნები წაიშალა</string>
    <!-- Bookmark snackbar message on deleting multiple bookmarks including folders-->
    <string name="bookmark_deletion_multiple_snackbar_message_3">იშლება მითითებული საქაღალდეები</string>
    <!-- Bookmark undo button for deletion snackbar action -->
    <string name="bookmark_undo_deletion">დაბრუნება</string>

    <!-- Text for the button to search all bookmarks -->
    <string name="bookmark_search">შეიყვანეთ საძიებო ფრაზა</string>

    <!-- Site Permissions -->
    <!-- Button label that take the user to the Android App setting -->
    <string name="phone_feature_go_to_settings">პარამეტრებში გადასვლა</string>
    <!-- Content description (not visible, for screen readers etc.): Quick settings sheet
        to give users access to site specific information / settings. For example:
        Secure settings status and a button to modify site permissions -->
    <string name="quick_settings_sheet">სწრაფი პარამეტრების არე</string>
    <!-- Label that indicates that this option it the recommended one -->
    <string name="phone_feature_recommended">სასურველი</string>
    <!-- Button label for clearing all the information of site permissions-->
    <string name="clear_permissions">ნებართვების გასუფთავება</string>
    <!-- Text for the OK button on Clear permissions dialog -->
    <string name="clear_permissions_positive">კარგი</string>
    <!-- Text for the cancel button on Clear permissions dialog -->
    <string name="clear_permissions_negative">გაუქმება</string>
    <!-- Button label for clearing a site permission-->
    <string name="clear_permission">ნებართვის გასუფთავება</string>
    <!-- Text for the OK button on Clear permission dialog -->
    <string name="clear_permission_positive">კარგი</string>
    <!-- Text for the cancel button on Clear permission dialog -->
    <string name="clear_permission_negative">გაუქმება</string>
    <!-- Button label for clearing all the information on all sites-->
    <string name="clear_permissions_on_all_sites">ყველა საიტის ნებართვის გასუფთავება</string>
    <!-- Preference for altering video and audio autoplay for all websites -->
    <string name="preference_browser_feature_autoplay">თვითგაშვება</string>
    <!-- Preference for altering the camera access for all websites -->
    <string name="preference_phone_feature_camera">კამერა</string>
    <!-- Preference for altering the microphone access for all websites -->
    <string name="preference_phone_feature_microphone">მიკროფონი</string>
    <!-- Preference for altering the location access for all websites -->
    <string name="preference_phone_feature_location">მდებარეობა</string>
    <!-- Preference for altering the notification access for all websites -->
    <string name="preference_phone_feature_notification">შეტყობინება</string>
    <!-- Preference for altering the persistent storage access for all websites -->
    <string name="preference_phone_feature_persistent_storage">მუდმივი მეხსიერება</string>
    <!-- Preference for altering the storage access setting for all websites -->
    <string name="preference_phone_feature_cross_origin_storage_access">საიტთაშორისი ფუნთუშები</string>
    <!-- Preference for altering the EME access for all websites -->
    <string name="preference_phone_feature_media_key_system_access">DRM-დაქვემდებარებული შიგთავსი</string>
    <!-- Label that indicates that a permission must be asked always -->
    <string name="preference_option_phone_feature_ask_to_allow">კითხვა ყოველ ჯერზე</string>
    <!-- Label that indicates that a permission must be blocked -->
    <string name="preference_option_phone_feature_blocked">შეზღუდული</string>
    <!-- Label that indicates that a permission must be allowed -->
    <string name="preference_option_phone_feature_allowed">დაშვებული</string>
    <!--Label that indicates a permission is by the Android OS-->
    <string name="phone_feature_blocked_by_android">ზღუდავს Android</string>
    <!-- Preference for showing a list of websites that the default configurations won't apply to them -->
    <string name="preference_exceptions">გამონაკლისები</string>
    <!-- Summary of tracking protection preference if tracking protection is set to off -->
    <string name="tracking_protection_off">გამორთ.</string>
    <!-- Summary of tracking protection preference if tracking protection is set to standard -->
    <string name="tracking_protection_standard">საშუალო</string>
    <!-- Summary of tracking protection preference if tracking protection is set to strict -->
    <string name="tracking_protection_strict">მკაცრი</string>
    <!-- Summary of tracking protection preference if tracking protection is set to custom -->
    <string name="tracking_protection_custom">მორგებული</string>
    <!-- Label for global setting that indicates that all video and audio autoplay is allowed -->
    <string name="preference_option_autoplay_allowed2">ხმისა და ვიდეოს დაშვება</string>
    <!-- Label for site specific setting that indicates that all video and audio autoplay is allowed -->
    <string name="quick_setting_option_autoplay_allowed">ხმისა და ვიდეოს დაშვება</string>
    <!-- Label that indicates that video and audio autoplay is only allowed over Wi-Fi -->
    <string name="preference_option_autoplay_allowed_wifi_only2">ხმისა და ვიდეოს შეზღუდვა, მხოლოდ ფიჭურ ინტერნეტზე</string>
    <!-- Subtext that explains 'autoplay on Wi-Fi only' option -->
    <string name="preference_option_autoplay_allowed_wifi_subtext">ხმისა და ვიდეოს დაშვება WiFi-ზე</string>
    <!-- Label for global setting that indicates that video autoplay is allowed, but audio autoplay is blocked -->
    <string name="preference_option_autoplay_block_audio2">მხოლოდ ხმის შეზღუდვა</string>
    <!-- Label for site specific setting that indicates that video autoplay is allowed, but audio autoplay is blocked -->
    <string name="quick_setting_option_autoplay_block_audio">მხოლოდ ხმის შეზღუდვა</string>
    <!-- Label for global setting that indicates that all video and audio autoplay is blocked -->
    <string name="preference_option_autoplay_blocked3">ხმისა და ვიდეოს შეზღუდვა</string>
    <!-- Label for site specific setting that indicates that all video and audio autoplay is blocked -->
    <string name="quick_setting_option_autoplay_blocked">ხმისა და ვიდეოს შეზღუდვა</string>
    <!-- Summary of delete browsing data on quit preference if it is set to on -->
    <string name="delete_browsing_data_quit_on">ჩართ.</string>
    <!-- Summary of delete browsing data on quit preference if it is set to off -->
    <string name="delete_browsing_data_quit_off">გამორთ.</string>

    <!-- Summary of studies preference if it is set to on -->
    <string name="studies_on">ჩართ.</string>
    <!-- Summary of studies data on quit preference if it is set to off -->
    <string name="studies_off">გამორთ.</string>

    <!-- Collections -->
    <!-- Collections header on home fragment -->
    <string name="collections_header">კრებულები</string>
    <!-- Content description (not visible, for screen readers etc.): Opens the collection menu when pressed -->
    <string name="collection_menu_button_content_description">კრებულის მენიუ</string>
    <!-- Label to describe what collections are to a new user without any collections -->
    <string name="no_collections_description2">შეაგროვეთ, რაც თქვენთვის ღირებულია.\nთავი მოუყარეთ მოძიებულ მასალებს, საიტებსა და ჩანართებს მომავალში სწრაფი წვდომისთვის.</string>
    <!-- Title for the "select tabs" step of the collection creator -->
    <string name="create_collection_select_tabs">ჩანართების შერჩევა</string>
    <!-- Title for the "select collection" step of the collection creator -->
    <string name="create_collection_select_collection">კრებულის შერჩევა</string>
    <!-- Title for the "name collection" step of the collection creator -->
    <string name="create_collection_name_collection">კრებულის სახელი</string>
    <!-- Button to add new collection for the "select collection" step of the collection creator -->
    <string name="create_collection_add_new_collection">ახალი კრებულის დამატება</string>
    <!-- Button to select all tabs in the "select tabs" step of the collection creator -->
    <string name="create_collection_select_all">ყველას შერჩევა</string>
    <!-- Button to deselect all tabs in the "select tabs" step of the collection creator -->
    <string name="create_collection_deselect_all">მონიშვნის გაუქმება</string>
    <!-- Text to prompt users to select the tabs to save in the "select tabs" step of the collection creator -->
    <string name="create_collection_save_to_collection_empty">ჩანართების შერჩევა შესანახად</string>
    <!-- Text to show users how many tabs they have selected in the "select tabs" step of the collection creator.
     %d is a placeholder for the number of tabs selected. -->
    <string name="create_collection_save_to_collection_tabs_selected">%d ჩანართია შერჩეული</string>
    <!-- Text to show users they have one tab selected in the "select tabs" step of the collection creator.
    %d is a placeholder for the number of tabs selected. -->
    <string name="create_collection_save_to_collection_tab_selected">%d ჩანართია შერჩეული</string>
    <!-- Text shown in snackbar when multiple tabs have been saved in a collection -->
    <string name="create_collection_tabs_saved">ჩანართები შენახულია!</string>
    <!-- Text shown in snackbar when one or multiple tabs have been saved in a new collection -->
    <string name="create_collection_tabs_saved_new_collection">კრებული შენახულია!</string>
    <!-- Text shown in snackbar when one tab has been saved in a collection -->
    <string name="create_collection_tab_saved">ჩანართი შენახულია!</string>
    <!-- Content description (not visible, for screen readers etc.): button to close the collection creator -->
    <string name="create_collection_close">დახურვა</string>
    <!-- Button to save currently selected tabs in the "select tabs" step of the collection creator-->
    <string name="create_collection_save">შენახვა</string>

    <!-- Snackbar action to view the collection the user just created or updated -->
    <string name="create_collection_view">ჩვენება</string>

    <!-- Text for the OK button from collection dialogs -->
    <string name="create_collection_positive">კარგი</string>
    <!-- Text for the cancel button from collection dialogs -->
    <string name="create_collection_negative">გაუქმება</string>

    <!-- Default name for a new collection in "name new collection" step of the collection creator. %d is a placeholder for the number of collections-->
    <string name="create_collection_default_name">კრებული %d</string>

    <!-- Share -->
    <!-- Share screen header -->
    <string name="share_header_2">გაზიარება</string>
    <!-- Content description (not visible, for screen readers etc.):
        "Share" button. Opens the share menu when pressed. -->
    <string name="share_button_content_description">გაზიარება</string>
    <!-- Text for the Save to PDF feature in the share menu -->
    <string name="share_save_to_pdf">შენახვა PDF-სახით</string>
    <!-- Text for error message when generating a PDF file Text. -->
    <string name="unable_to_save_to_pdf_error">ვერ ხერხდება PDF-ის შექმნა</string>
    <!-- Text for standard error snackbar dismiss button. -->
    <string name="standard_snackbar_error_dismiss">დახურვა</string>
    <!-- Text for error message when printing a page and it fails. -->
    <string name="unable_to_print_error" moz:removedIn="121" tools:ignore="UnusedResources">ამობეჭდვა ვერ ხერხდება</string>
    <!-- Text for error message when printing a page and it fails. -->
    <string name="unable_to_print_page_error">ვერ ხერხდება გვერდის ამობეჭდვა</string>
    <!-- Text for the print feature in the share and browser menu -->
    <string name="menu_print">ამობეჭდვა</string>
    <!-- Sub-header in the dialog to share a link to another sync device -->
    <string name="share_device_subheader">მოწყობილობაზე გაგზავნა</string>
    <!-- Sub-header in the dialog to share a link to an app from the full list -->
    <string name="share_link_all_apps_subheader">ყველა მოქმედება</string>
    <!-- Sub-header in the dialog to share a link to an app from the most-recent sorted list -->
    <string name="share_link_recent_apps_subheader">ბოლოს გამოყენებული</string>
    <!-- Text for the copy link action in the share screen. -->
    <string name="share_copy_link_to_clipboard">ასლის აღება</string>
    <!-- Toast shown after copying link to clipboard -->
    <string name="toast_copy_link_to_clipboard">ასლი აღებულია</string>
    <!-- An option from the share dialog to sign into sync -->
    <string name="sync_sign_in">დასინქრონებაში შესვლა</string>
     <!-- An option from the three dot menu to sync and save data -->
    <string name="sync_menu_sync_and_save_data">დასინქრონება და შენახვა</string>
    <!-- An option from the share dialog to send link to all other sync devices -->
    <string name="sync_send_to_all">ყველა მოწყობილობაზე გაგზავნა</string>
    <!-- An option from the share dialog to reconnect to sync -->
    <string name="sync_reconnect">ხელახლა დაკავშირება სინქრონიზაციასთან</string>
    <!-- Text displayed when sync is offline and cannot be accessed -->
    <string name="sync_offline">კავშირგარეშეა</string>
    <!-- An option to connect additional devices -->
    <string name="sync_connect_device">სხვა მოწყობილობის დაკავშირება</string>
    <!-- The dialog text shown when additional devices are not available -->
    <string name="sync_connect_device_dialog">ჩანართის გასაგზავნად, შედით Firefox-ში, სულ მცირე, კიდევ ერთი სხვა მოწყობილობიდან.</string>
    <!-- Confirmation dialog button -->
    <string name="sync_confirmation_button">გასაგებია</string>
    <!-- Share error message -->
    <string name="share_error_snackbar">ამ პროგრამასთან გაზიარება შეუძლებელია</string>
    <!-- Add new device screen title -->
    <string name="sync_add_new_device_title">მოწყობილობაზე გაგზავნა</string>
    <!-- Text for the warning message on the Add new device screen -->
    <string name="sync_add_new_device_message">მოწყობილობები არაა დაკავშირებული</string>
    <!-- Text for the button to learn about sending tabs -->
    <string name="sync_add_new_device_learn_button">ვრცლად ჩანართების გაგზავნის შესახებ…</string>
    <!-- Text for the button to connect another device -->
    <string name="sync_add_new_device_connect_button">სხვა მოწყობილობის დაკავშირება…</string>

    <!-- Notifications -->
    <!-- Text shown in the notification that pops up to remind the user that a private browsing session is active. -->
    <string name="notification_pbm_delete_text_2">პირადი ჩანართების დახურვა</string>

    <!-- Name of the marketing notification channel. Displayed in the "App notifications" system settings for the app -->
    <string name="notification_marketing_channel_name">მარკეტინგული</string>

    <!-- Title shown in the notification that pops up to remind the user to set fenix as default browser.
    The app name is in the text, due to limitations with localizing Nimbus experiments -->
    <string name="nimbus_notification_default_browser_title" tools:ignore="UnusedResources">Firefox სწრაფი და დაცულია</string>
    <!-- Text shown in the notification that pops up to remind the user to set fenix as default browser.
    The app name is in the text, due to limitations with localizing Nimbus experiments -->
    <string name="nimbus_notification_default_browser_text" tools:ignore="UnusedResources">გახადეთ Firefox ნაგულისხმევი ბრაუზერი</string>
    <!-- Title shown in the notification that pops up to re-engage the user -->
    <string name="notification_re_engagement_title">გამოცადეთ პირადი რეჟიმი</string>
    <!-- Text shown in the notification that pops up to re-engage the user.
    %1$s is a placeholder that will be replaced by the app name. -->
    <string name="notification_re_engagement_text">გვერდების მონახულებისას %1$s არ შეინახავს ისტორიასა და ფუნთუშებს</string>

    <!-- Title A shown in the notification that pops up to re-engage the user -->
    <string name="notification_re_engagement_A_title">ათვალიერეთ კვალის დატოვების გარეშე</string>
    <!-- Text A shown in the notification that pops up to re-engage the user.
    %1$s is a placeholder that will be replaced by the app name. -->
    <string name="notification_re_engagement_A_text">პირადი თვალიერებისას %1$s არაფერს არ შეინახავს.</string>
    <!-- Title B shown in the notification that pops up to re-engage the user -->
    <string name="notification_re_engagement_B_title">დაიწყეთ გვერდების მოძიება</string>
    <!-- Text B shown in the notification that pops up to re-engage the user -->
    <string name="notification_re_engagement_B_text">მონახეთ რამე ახლომახლო. ანდაც აღმოაჩინეთ რამე სახალისო.</string>

    <!-- Survey -->
    <!-- Text shown in the fullscreen message that pops up to ask user to take a short survey.
    The app name is in the text, due to limitations with localizing Nimbus experiments -->
    <string name="nimbus_survey_message_text">გთხოვთ დაგვეხმაროთ მცირე კითხვარის შევსებით, რომ გავაუმჯობესოთ Firefox.</string>
    <!-- Preference for taking the short survey. -->
    <string name="preferences_take_survey">კითხვარის შევსება</string>
    <!-- Preference for not taking the short survey. -->
    <string name="preferences_not_take_survey">არა, გმადლობთ</string>

    <!-- Snackbar -->
    <!-- Text shown in snackbar when user deletes a collection -->
    <string name="snackbar_collection_deleted">კრებული წაიშალა</string>
    <!-- Text shown in snackbar when user renames a collection -->
    <string name="snackbar_collection_renamed">კრებულს გადაერქვა</string>
    <!-- Text shown in snackbar when user closes a tab -->
    <string name="snackbar_tab_closed">ჩანართი დაიხურა</string>
    <!-- Text shown in snackbar when user closes all tabs -->
    <string name="snackbar_tabs_closed">ჩანართები დაიხურა</string>
    <!-- Text shown in snackbar when user bookmarks a list of tabs -->
    <string name="snackbar_message_bookmarks_saved">ჩანიშნულია!</string>
    <!-- Text shown in snackbar when user adds a site to shortcuts -->
    <string name="snackbar_added_to_shortcuts">მალსახმობებში დამატება!</string>
    <!-- Text shown in snackbar when user closes a private tab -->
    <string name="snackbar_private_tab_closed">პირადი ჩანართი დაიხურა</string>
    <!-- Text shown in snackbar when user closes all private tabs -->
    <string name="snackbar_private_tabs_closed">პირადი ჩანართები დაიხურა</string>
    <!-- Text shown in snackbar to undo deleting a tab, top site or collection -->
    <string name="snackbar_deleted_undo">დაბრუნება</string>
    <!-- Text shown in snackbar when user removes a top site -->
    <string name="snackbar_top_site_removed">საიტი მოცილებულია</string>
    <!-- QR code scanner prompt which appears after scanning a code, but before navigating to it
        First parameter is the name of the app, second parameter is the URL or text scanned-->
    <string name="qr_scanner_confirmation_dialog_message">ნებართვა, რომ %1$s გახსნის %2$s</string>
    <!-- QR code scanner prompt dialog positive option to allow navigation to scanned link -->
    <string name="qr_scanner_dialog_positive">დაშვება</string>
    <!-- QR code scanner prompt dialog positive option to deny navigation to scanned link -->
    <string name="qr_scanner_dialog_negative">უარყოფა</string>
    <!-- QR code scanner prompt dialog error message shown when a hostname does not contain http or https. -->
    <string name="qr_scanner_dialog_invalid">მისამართი არასწორია.</string>
    <!-- QR code scanner prompt dialog positive option when there is an error -->
    <string name="qr_scanner_dialog_invalid_ok">კარგი</string>
    <!-- Tab collection deletion prompt dialog message. Placeholder will be replaced with the collection name -->
    <string name="tab_collection_dialog_message">ნამდვილად გსურთ, წაიშალოს %1$s?</string>
    <!-- Collection and tab deletion prompt dialog message. This will show when the last tab from a collection is deleted -->
    <string name="delete_tab_and_collection_dialog_message">ამ ჩანართის წაშლით, მთლიანი კრებული წაიშლება. ახალი კრებულების შექმნა, ნებისმიერ დროს შეგეძლებათ.</string>
    <!-- Collection and tab deletion prompt dialog title. Placeholder will be replaced with the collection name. This will show when the last tab from a collection is deleted -->
    <string name="delete_tab_and_collection_dialog_title">წაიშალოს %1$s?</string>
    <!-- Tab collection deletion prompt dialog option to delete the collection -->
    <string name="tab_collection_dialog_positive">წაშლა</string>
    <!-- Text displayed in a notification when the user enters full screen mode -->
    <string name="full_screen_notification">სრულ ეკრანზე გაშლა</string>
    <!-- Message for copying the URL via long press on the toolbar -->
    <string name="url_copied">URL-ს ასლი აღებულია</string>
    <!-- Sample text for accessibility font size -->
    <string name="accessibility_text_size_sample_text_1">ეს ტექსტი ნიმუშია. იგი აჩვენებს, თუ როგორ გამოჩნდება ნაწერი, ამ პარამეტრით ზომის გაზრდისას ან შემცირებისას.</string>
    <!-- Summary for Accessibility Text Size Scaling Preference -->
    <string name="preference_accessibility_text_size_summary">გაზარდეთ ან შეამცირეთ ტექსტის ზომა საიტებზე</string>
    <!-- Title for Accessibility Text Size Scaling Preference -->
    <string name="preference_accessibility_font_size_title">შრიფტის ზომა</string>

    <!-- Title for Accessibility Text Automatic Size Scaling Preference -->
    <string name="preference_accessibility_auto_size_2">შრიფტის ავტომატური ზომა</string>
    <!-- Summary for Accessibility Text Automatic Size Scaling Preference -->
    <string name="preference_accessibility_auto_size_summary">შრიფტის ზომის განსაზღვრა Android-პარამეტრებით. გათიშეთ ზომის შესაცვლელად.</string>

    <!-- Title for the Delete browsing data preference -->
    <string name="preferences_delete_browsing_data">დათვალიერების მონაცემების წაშლა</string>
    <!-- Title for the tabs item in Delete browsing data -->
    <string name="preferences_delete_browsing_data_tabs_title_2">გახსნილი ჩანართები</string>
    <!-- Subtitle for the tabs item in Delete browsing data, parameter will be replaced with the number of open tabs -->
    <string name="preferences_delete_browsing_data_tabs_subtitle">%d ჩანართი</string>
    <!-- Title for the data and history items in Delete browsing data -->
    <string name="preferences_delete_browsing_data_browsing_data_title" moz:removedIn="118" tools:ignore="UnusedResources">დათვალიერების ისტორია და საიტის მონაცემები</string>
    <!-- Title for the history item in Delete browsing data -->
    <string name="preferences_delete_browsing_data_browsing_history_title">დათვალიერების ისტორია</string>
    <!-- Subtitle for the data and history items in delete browsing data, parameter will be replaced with the
        number of history items the user has -->
    <string name="preferences_delete_browsing_data_browsing_data_subtitle">%d მისამართი</string>
    <!-- Title for the cookies item in Delete browsing data -->
    <string name="preferences_delete_browsing_data_cookies" moz:removedIn="118" tools:ignore="UnusedResources">ფუნთუშები</string>
    <!-- Title for the cookies and site data items in Delete browsing data -->
    <string name="preferences_delete_browsing_data_cookies_and_site_data">ფუნთუშები და საიტის მონაცემები</string>
    <!-- Subtitle for the cookies item in Delete browsing data -->
    <string name="preferences_delete_browsing_data_cookies_subtitle">გამოხვალთ ანგარიშებიდან უმეტეს საიტზე</string>
    <!-- Title for the cached images and files item in Delete browsing data -->
    <string name="preferences_delete_browsing_data_cached_files">მომარაგებული სურათები და ფაილები</string>
    <!-- Subtitle for the cached images and files item in Delete browsing data -->
    <string name="preferences_delete_browsing_data_cached_files_subtitle">გაათავისუფლებს მეხსიერებას</string>
    <!-- Title for the site permissions item in Delete browsing data -->
    <string name="preferences_delete_browsing_data_site_permissions">საიტის ნებართვები</string>
    <!-- Title for the downloads item in Delete browsing data -->
    <string name="preferences_delete_browsing_data_downloads">ჩამოტვირთვები</string>
    <!-- Text for the button to delete browsing data -->
    <string name="preferences_delete_browsing_data_button">დათვალიერების მონაცემების წაშლა</string>
    <!-- Title for the Delete browsing data on quit preference -->
    <string name="preferences_delete_browsing_data_on_quit">დათვალიერების მონაცემების წაშლა გამოსვლისას</string>

    <!-- Summary for the Delete browsing data on quit preference. "Quit" translation should match delete_browsing_data_on_quit_action translation. -->
    <string name="preference_summary_delete_browsing_data_on_quit_2">წაიშლება დათვალიერებული გვერდების მონაცემები მენიუში „გამოსვლაზე“ დაჭერისას</string>
    <!-- Action item in menu for the Delete browsing data on quit feature -->
    <string name="delete_browsing_data_on_quit_action">გამოსვლა</string>

    <!-- Title text of a delete browsing data dialog. -->
    <string name="delete_history_prompt_title">გასასუფთავებელი დროის შუალედი</string>
    <!-- Body text of a delete browsing data dialog. -->
    <string name="delete_history_prompt_body" moz:RemovedIn="130" tools:ignore="UnusedResources">წაიშლება ისტორია (მათ შორის, სხვა მოწყობილობიდან დასინქრონებული), ფუნთუშები და მონახულებული გვერდების მონაცემები.</string>
    <!-- Body text of a delete browsing data dialog. -->
    <string name="delete_history_prompt_body_2">შლის ისტორიას (სხვა მოწყობილობებიდან დასინქრონებულსაც)</string>
    <!-- Radio button in the delete browsing data dialog to delete history items for the last hour. -->
    <string name="delete_history_prompt_button_last_hour">ბოლო საათი</string>
    <!-- Radio button in the delete browsing data dialog to delete history items for today and yesterday. -->
    <string name="delete_history_prompt_button_today_and_yesterday">დღეს და გუშინ</string>
    <!-- Radio button in the delete browsing data dialog to delete all history. -->
    <string name="delete_history_prompt_button_everything">ყველაფერი</string>

    <!-- Dialog message to the user asking to delete browsing data. Parameter will be replaced by app name. -->
    <string name="delete_browsing_data_prompt_message_3">%s წაშლის დათვალიერების მითითებულ მონაცემებს</string>
    <!-- Text for the cancel button for the data deletion dialog -->
    <string name="delete_browsing_data_prompt_cancel">გაუქმება</string>
    <!-- Text for the allow button for the data deletion dialog -->
    <string name="delete_browsing_data_prompt_allow">წაშლა</string>
    <!-- Text for the snackbar confirmation that the data was deleted -->
    <string name="preferences_delete_browsing_data_snackbar">დათვალიერების მონაცემები წაშლილია</string>
    <!-- Text for the snackbar to show the user that the deletion of browsing data is in progress -->
    <string name="deleting_browsing_data_in_progress">იშლება დათვალიერების მონაცემები…</string>

    <!-- Dialog message to the user asking to delete all history items inside the opened group. Parameter will be replaced by a history group name. -->
    <string name="delete_all_history_group_prompt_message">წაიშალოს ყველა, რომელთაც მოიცავს „%s“</string>
    <!-- Text for the cancel button for the history group deletion dialog -->
    <string name="delete_history_group_prompt_cancel">გაუქმება</string>
    <!-- Text for the allow button for the history group dialog -->
    <string name="delete_history_group_prompt_allow">წაშლა</string>
    <!-- Text for the snackbar confirmation that the history group was deleted -->
    <string name="delete_history_group_snackbar">ჯგუფი წაიშალა</string>

    <!-- Onboarding -->
    <!-- Text for onboarding welcome header. -->
    <string name="onboarding_header_2" moz:RemovedIn="118" tools:ignore="UnusedResources">მოგესალმებით უკეთეს ინტერნეტში</string>
    <!-- Text for the onboarding welcome message. -->
    <string name="onboarding_message" moz:RemovedIn="118" tools:ignore="UnusedResources">ბრაუზერი შექმნილი ხალხისთვის, და არა მოგებისთვის</string>
    <!-- Text for the Firefox account onboarding sign in card header. -->
    <string name="onboarding_account_sign_in_header" moz:RemovedIn="118" tools:ignore="UnusedResources">განაგრძეთ იქიდან, სადაც გაჩერდით.</string>
    <!-- Text for the button to learn more about signing in to your Firefox account. -->
    <string name="onboarding_manual_sign_in_description" moz:RemovedIn="118" tools:ignore="UnusedResources">დაასინქრონეთ ჩანართები და პაროლები მოწყობილობებს შორის შეუფერხებლად გადასვლისთვის.</string>
    <!-- Text for the button to manually sign into Firefox account. -->
    <string name="onboarding_firefox_account_sign_in" moz:RemovedIn="118" tools:ignore="UnusedResources">შესვლა</string>
    <!-- text to display in the snackbar once account is signed-in -->
    <string name="onboarding_firefox_account_sync_is_on">სინქრონიზაცია ჩართულია</string>

    <!-- Text for the tracking protection onboarding card header -->
    <string name="onboarding_tracking_protection_header" moz:RemovedIn="118" tools:ignore="UnusedResources">პირადულობის ნაგულისხმევი დაცვა</string>
    <!-- Text for the tracking protection card description. The first parameter is the name of the application.-->
    <string name="onboarding_tracking_protection_description_old" moz:RemovedIn="118" tools:ignore="UnusedResources">%1$s ავტომატურად უზღუდავს კომპანიებს თქვენს მოქმედებებზე ფარულად თვალის მიდევნების საშუალებას ვებსივრცეში.</string>
    <!-- Text for the tracking protection card description. -->
    <string name="onboarding_tracking_protection_description" moz:RemovedIn="118" tools:ignore="UnusedResources">ფუნთუშებისგან ყოველმხრივი დაცვით მეთვალყურეებს არ ექნებათ საშუალება, თვალი გადევნონ ვებსივრცეში ფუნთუშების გამოყენებით.</string>
    <!-- text for tracking protection radio button option for standard level of blocking -->
    <string name="onboarding_tracking_protection_standard_button_2" moz:RemovedIn="118" tools:ignore="UnusedResources">ჩვეულებრივი (ნაგულისხმევი)</string>
    <!-- text for standard blocking option button description -->
    <string name="onboarding_tracking_protection_standard_button_description_3" moz:RemovedIn="118" tools:ignore="UnusedResources">წონასწორული უსაფრთხოებასა და წარმადობას შორის. გვერდები ჩაიტვირთება ჩვეულებრივ.</string>
    <!-- text for tracking protection radio button option for strict level of blocking -->
    <string name="onboarding_tracking_protection_strict_option" moz:RemovedIn="118" tools:ignore="UnusedResources">მკაცრი</string>
    <!-- text for strict blocking option button description -->
    <string name="onboarding_tracking_protection_strict_button_description_3" moz:RemovedIn="118" tools:ignore="UnusedResources">ზღუდავს მეტ მეთვალყურეს, გვერდის ჩატვირთვა ასწრაფდება, თუმცა გამართულად შეიძლება ვერ იმუშაოს.</string>
    <!-- text for the toolbar position card header  -->
    <string name="onboarding_toolbar_placement_header_1" moz:RemovedIn="118" tools:ignore="UnusedResources">აირჩიეთ ხელსაწყოთა ზოლის მდებარეობა</string>
    <!-- Text for the toolbar position card description -->
    <string name="onboarding_toolbar_placement_description" moz:RemovedIn="118" tools:ignore="UnusedResources">დატოვეთ ქვემოთ ან გადაიტანეთ ზემოთ.</string>
    <!-- Text for the privacy notice onboarding card header -->
    <string name="onboarding_privacy_notice_header_1" moz:RemovedIn="118" tools:ignore="UnusedResources">თქვენი მონაცემები თქვენს ხელშია</string>
    <!-- Text for the privacy notice onboarding card description. -->
<<<<<<< HEAD
    <string name="onboarding_privacy_notice_description">Firefox საშუალებას იძლევა, რომ თავად წყვეტდეთ, რას გააზიარებთ ინტერნეტში და რას გაგვიზიარებთ ჩვენ.</string>
=======
    <string name="onboarding_privacy_notice_description" moz:RemovedIn="118" tools:ignore="UnusedResources">Firefox საშუალებას იძლევა, რომ თავად წყვეტდეთ, რას გააზიარებთ ინტერნეტში და რას გაგვიზიარებთ ჩვენ.</string>
>>>>>>> b668769e
    <!-- Text for the button to read the privacy notice -->
    <string name="onboarding_privacy_notice_read_button" moz:RemovedIn="118" tools:ignore="UnusedResources">გაეცანით პირადულობის განაცხადს</string>

    <!-- Text for the conclusion onboarding message -->
    <string name="onboarding_conclusion_header" moz:RemovedIn="118" tools:ignore="UnusedResources">მზად ხართ, შეაღოთ საოცარი ინტერნეტსამყაროს კარი?</string>
    <!-- text for the button to finish onboarding -->
    <string name="onboarding_finish" moz:RemovedIn="118" tools:ignore="UnusedResources">დაიწყეთ გვერდების მონახულება</string>

    <!-- Onboarding theme -->
    <!-- text for the theme picker onboarding card header -->
    <string name="onboarding_theme_picker_header" moz:RemovedIn="118" tools:ignore="UnusedResources">შეარჩიეთ თქვენი გაფორმება</string>

    <!-- text for the theme picker onboarding card description -->
    <string name="onboarding_theme_picker_description_2" moz:RemovedIn="118" tools:ignore="UnusedResources">დაზოგეთ ბატარეა და საკუთარი მხედველობა, მუქი რეჟიმით.</string>
    <!-- Automatic theme setting (will follow device setting) -->
    <string name="onboarding_theme_automatic_title" moz:RemovedIn="118" tools:ignore="UnusedResources">თვითშერჩევა</string>
    <!-- Summary of automatic theme setting (will follow device setting) -->
    <string name="onboarding_theme_automatic_summary" moz:RemovedIn="118" tools:ignore="UnusedResources">მოწყობილობის პარამეტრების მიხედვით</string>
    <!-- Theme setting for dark mode -->
    <string name="onboarding_theme_dark_title" moz:RemovedIn="118" tools:ignore="UnusedResources">მუქი თემა</string>
    <!-- Theme setting for light mode -->
    <string name="onboarding_theme_light_title" moz:RemovedIn="118" tools:ignore="UnusedResources">ნათელი თემა</string>

    <!-- Text shown in snackbar when multiple tabs have been sent to device -->
    <string name="sync_sent_tabs_snackbar">ჩანართები გაიგზავნა!</string>
    <!-- Text shown in snackbar when one tab has been sent to device  -->
    <string name="sync_sent_tab_snackbar">ჩანართი გაიგზავნა!</string>
    <!-- Text shown in snackbar when sharing tabs failed  -->
    <string name="sync_sent_tab_error_snackbar">გაგზავნა ვერ ხერხდება</string>
    <!-- Text shown in snackbar for the "retry" action that the user has after sharing tabs failed -->
    <string name="sync_sent_tab_error_snackbar_action">გამეორება</string>
    <!-- Title of QR Pairing Fragment -->
    <string name="sync_scan_code">კოდის წაკითხვა</string>
    <!-- Instructions on how to access pairing -->
    <string name="sign_in_instructions"><![CDATA[ჩართეთ კომპიუტერში Firefox და გახსენით გვერდი <b>https://firefox.com/pair</b>]]></string>
    <!-- Text shown for sign in pairing when ready -->
    <string name="sign_in_ready_for_scan">მზადაა წასაკითხად</string>
    <!-- Text shown for settings option for sign with pairing -->
    <string name="sign_in_with_camera">შედით კამერის დახმარებით</string>
    <!-- Text shown for settings option for sign with email -->
    <string name="sign_in_with_email">ელფოსტის გამოყენება სანაცვლოდ</string>
    <!-- Text shown for settings option for create new account text.'Firefox' intentionally hardcoded here.-->
    <string name="sign_in_create_account_text"><![CDATA[არ გაქვთ ანგარიში? <u>შექმენით</u> და დაასინქრონეთ Firefox მოწყობილობებზე.]]></string>
    <!-- Text shown in confirmation dialog to sign out of account. The first parameter is the name of the app (e.g. Firefox Preview) -->
    <string name="sign_out_confirmation_message_2">%s შეწყვეტს დასინქრონებას თქვენი ანგარიშით, მაგრამ არ წაშლის მონაცემებს ამ მოწყობილობაზე.</string>
    <!-- Option to continue signing out of account shown in confirmation dialog to sign out of account -->
    <string name="sign_out_disconnect">გამოთიშვა</string>
    <!-- Option to cancel signing out shown in confirmation dialog to sign out of account -->
    <string name="sign_out_cancel">გაუქმება</string>
    <!-- Error message snackbar shown after the user tried to select a default folder which cannot be altered -->
    <string name="bookmark_cannot_edit_root">ნაგულისხმევი საქაღალდეების ჩასწორება ვერ მოხერხდება</string>

    <!-- Enhanced Tracking Protection -->
    <!-- Link displayed in enhanced tracking protection panel to access tracking protection settings -->
    <string name="etp_settings">დაცვის პარამეტრები</string>
    <!-- Preference title for enhanced tracking protection settings -->
    <string name="preference_enhanced_tracking_protection">თვალთვალისგან გაძლიერებული დაცვა</string>
    <!-- Preference summary for enhanced tracking protection settings on/off switch -->
    <string name="preference_enhanced_tracking_protection_summary">ახლა უკვე ახლავს ფუნთუშებისგან ყოველმხრივი დაცვაც, ჩვენი არნახულად მძლავრი საშუალება საიტთაშორისი მეთვალყურეების წინააღმდეგ.</string>
    <!-- Description of enhanced tracking protection. The parameter is the name of the application (For example: Firefox Fenix) -->
    <string name="preference_enhanced_tracking_protection_explanation_2">%s აგარიდებთ ცნობილი მეთვალყურეების უმეტესობას, რომლებიც თან დაგყვებათ ინტერნეტში.</string>
    <!-- Text displayed that links to website about enhanced tracking protection -->
    <string name="preference_enhanced_tracking_protection_explanation_learn_more">ვრცლად</string>

    <!-- Preference for enhanced tracking protection for the standard protection settings -->
    <string name="preference_enhanced_tracking_protection_standard_default_1">ჩვეულებრივი (ნაგულისხმევი)</string>
    <!-- Preference description for enhanced tracking protection for the standard protection settings -->
    <string name="preference_enhanced_tracking_protection_standard_description_5">გვერდები ჩაიტვირთება ჩვეულებრივ, მაგრამ ნაკლები მეთვალყურე შეიზღუდება.</string>
    <!--  Accessibility text for the Standard protection information icon  -->
    <string name="preference_enhanced_tracking_protection_standard_info_button">რა იზღუდება თვალთვალისგან ჩვეულებრივი დაცვით</string>
    <!-- Preference for enhanced tracking protection for the strict protection settings -->
    <string name="preference_enhanced_tracking_protection_strict">მკაცრი</string>
    <!-- Preference description for enhanced tracking protection for the strict protection settings -->
    <string name="preference_enhanced_tracking_protection_strict_description_4">მეტად მძლავრი დაცვა თვალთვალისგან და მეტი სისწრაფე, მაგრამ საიტების ნაწილმა, შესაძლოა გაუმართავად იმუშაოს.</string>
    <!--  Accessibility text for the Strict protection information icon  -->
    <string name="preference_enhanced_tracking_protection_strict_info_button">რა იზღუდება თვალთვალისგან მკაცრი დაცვით</string>
    <!-- Preference for enhanced tracking protection for the custom protection settings -->
    <string name="preference_enhanced_tracking_protection_custom">მორგებული</string>
    <!-- Preference description for enhanced tracking protection for the strict protection settings -->
    <string name="preference_enhanced_tracking_protection_custom_description_2">აირჩიეთ, რომელი მეთვალყურე საშუალებები შეიზღუდოს.</string>
    <!--  Accessibility text for the Strict protection information icon  -->
    <string name="preference_enhanced_tracking_protection_custom_info_button">რა იზღუდება თვალთვალისგან მორგებული დაცვით</string>
    <!-- Header for categories that are being blocked by current Enhanced Tracking Protection settings -->
    <!-- Preference for enhanced tracking protection for the custom protection settings for cookies-->
    <string name="preference_enhanced_tracking_protection_custom_cookies">ფუნთუშები</string>
    <!-- Option for enhanced tracking protection for the custom protection settings for cookies-->
    <string name="preference_enhanced_tracking_protection_custom_cookies_1">საიტთაშორისი და სოციალური ქსელის მეთვალყურეები</string>
    <!-- Option for enhanced tracking protection for the custom protection settings for cookies-->
    <string name="preference_enhanced_tracking_protection_custom_cookies_2">ფუნთუშები, მოუნახულებელი საიტებიდან</string>
    <!-- Option for enhanced tracking protection for the custom protection settings for cookies-->
    <string name="preference_enhanced_tracking_protection_custom_cookies_3">ყველა გარეშე ფუნთუშა (იწვევს ზოგი საიტის გაუმართაობას)</string>
    <!-- Option for enhanced tracking protection for the custom protection settings for cookies-->
    <string name="preference_enhanced_tracking_protection_custom_cookies_4">ყველა ფუნთუშა (იწვევს ზოგი საიტის გაუმართაობას)</string>
    <!-- Option for enhanced tracking protection for the custom protection settings for cookies-->
    <string name="preference_enhanced_tracking_protection_custom_cookies_5">საიტთაშორისი ფუნთუშების გამიჯვნა</string>
    <!-- Preference for enhanced tracking protection for the custom protection settings for tracking content -->
    <string name="preference_enhanced_tracking_protection_custom_tracking_content">მეთვალყურე შიგთავსი</string>
    <!-- Option for enhanced tracking protection for the custom protection settings for tracking content-->
    <string name="preference_enhanced_tracking_protection_custom_tracking_content_1">ყველა ჩანართში</string>
    <!-- Option for enhanced tracking protection for the custom protection settings for tracking content-->
    <string name="preference_enhanced_tracking_protection_custom_tracking_content_2">მხოლოდ პირად ჩანართებში</string>
    <!-- Preference for enhanced tracking protection for the custom protection settings -->
    <string name="preference_enhanced_tracking_protection_custom_cryptominers">კრიპტოგამომმუშავებლები</string>
    <!-- Preference for enhanced tracking protection for the custom protection settings -->
    <string name="preference_enhanced_tracking_protection_custom_fingerprinters">მომხმარებლის ამომცნობები</string>

    <!-- Button label for navigating to the Enhanced Tracking Protection details -->
    <string name="enhanced_tracking_protection_details">დაწვრილებით</string>
    <!-- Header for categories that are being being blocked by current Enhanced Tracking Protection settings -->
    <string name="enhanced_tracking_protection_blocked">შეზღუდული</string>
    <!-- Header for categories that are being not being blocked by current Enhanced Tracking Protection settings -->
    <string name="enhanced_tracking_protection_allowed">დაშვებული</string>
    <!-- Category of trackers (social media trackers) that can be blocked by Enhanced Tracking Protection -->
    <string name="etp_social_media_trackers_title">სოციალური ქსელის მეთვალყურეები</string>
    <!-- Description of social media trackers that can be blocked by Enhanced Tracking Protection -->
    <string name="etp_social_media_trackers_description">უზღუდავს სოციალურ ქსელებს, ვებსივრცეში თქვენს საქმიანობაზე თვალის მიდევნების საშუალებას.</string>
    <!-- Category of trackers (cross-site tracking cookies) that can be blocked by Enhanced Tracking Protection -->
    <string name="etp_cookies_title">საიტთაშორისი მეთვალყურე ფუნთუშები</string>
    <!-- Category of trackers (cross-site tracking cookies) that can be blocked by Enhanced Tracking Protection -->
    <string name="etp_cookies_title_2">საიტთაშორისი ფუნთუშები</string>
    <!-- Description of cross-site tracking cookies that can be blocked by Enhanced Tracking Protection -->
    <string name="etp_cookies_description">ზღუდავს ფუნთუშებს, რომლებსაც სარეკლამო და ანალიტიკური კომპანიები იყენებენ თქვენზე მონაცემების ერთიანად შეგროვებისთვის, სხვადასხვა საიტიდან.</string>
    <!-- Description of cross-site tracking cookies that can be blocked by Enhanced Tracking Protection -->
    <string name="etp_cookies_description_2">ფუნთუშებისგან ყოველმხრივი დაცვა ფუნთუშებს იმ საიტის საზღვრებში აქცევს, რომელზეც იმყოფებით და მეთვალყურეები ვეღარ შეძლებენ, საიტებს შორის მიმოსვლისას გადევნონ თვალი.</string>
    <!-- Category of trackers (cryptominers) that can be blocked by Enhanced Tracking Protection -->
    <string name="etp_cryptominers_title">კრიპტოგამომმუშავებლები</string>
    <!-- Description of cryptominers that can be blocked by Enhanced Tracking Protection -->
    <string name="etp_cryptominers_description">ხელს უშლის მავნე კოდებს, თქვენი მოწყობილობის მეშვეობით, ციფრული ვალუტის გამომუშავებაში.</string>
    <!-- Category of trackers (fingerprinters) that can be blocked by Enhanced Tracking Protection -->
    <string name="etp_fingerprinters_title">მომხმარებლის ამომცნობები</string>

    <!-- Description of fingerprinters that can be blocked by Enhanced Tracking Protection -->
    <string name="etp_fingerprinters_description">შეაჩერებს იმ მონაცემების აღრიცხვას, რომელთა მეშვეობითაც შესაძლებელია თქვენი სხვებისგან გამორჩევა თვალის სადევნებლად.</string>
    <!-- Category of trackers (tracking content) that can be blocked by Enhanced Tracking Protection -->
    <string name="etp_tracking_content_title">მეთვალყურე შიგთავსი</string>
    <!-- Description of tracking content that can be blocked by Enhanced Tracking Protection -->
    <string name="etp_tracking_content_description">აჩერებს გარეშე რეკლამების, ვიდეოებისა და სხვა მეთვალყურე კოდის შემცველი შიგთავსის ჩატვირთვას. შეიძლება გავლენა იქონიოს ვებგვერდის ზოგიერთ შესაძლებლობაზე.</string>
    <!-- Enhanced Tracking Protection message that protection is currently on for this site -->
    <string name="etp_panel_on">დაცვა ჩართულია ამ საიტზე</string>
    <!-- Enhanced Tracking Protection message that protection is currently off for this site -->
    <string name="etp_panel_off">დაცვა გამორთულია ამ საიტზე</string>
    <!-- Header for exceptions list for which sites enhanced tracking protection is always off -->
    <string name="enhanced_tracking_protection_exceptions">თვალთვალისგან გაძლიერებული დაცვა გამორთულია ამ საიტებზე</string>
    <!-- Content description (not visible, for screen readers etc.): Navigate
    back from ETP details (Ex: Tracking content) -->
    <string name="etp_back_button_content_description">გადასვლა უკან</string>
    <!-- About page link text to open what's new link -->
    <string name="about_whats_new">რა სიახლეებითაა %s</string>
    <!-- Open source licenses page title
    The first parameter is the app name -->
    <string name="open_source_licenses_title">%s | OSS-ბიბლიოთეკები</string>

    <!-- Category of trackers (redirect trackers) that can be blocked by Enhanced Tracking Protection -->
    <string name="etp_redirect_trackers_title">გადამმისამართებელი მეთვალყურეები</string>
    <!-- Description of redirect tracker cookies that can be blocked by Enhanced Tracking Protection -->
    <string name="etp_redirect_trackers_description">ასუფთავებს გადამისამართებით მიღებულ ფუნთუშებს, ცნობილი მეთვალყურეებისგან.</string>

    <!-- Description of the SmartBlock Enhanced Tracking Protection feature. The * symbol is intentionally hardcoded here,
         as we use it on the UI to indicate which trackers have been partially unblocked.  -->
    <string name="preference_etp_smartblock_description">ქვემოთ მონიშნული ზოგი მეთვალყურე ნაწილობრივ დაშვებულია ამ გვერდზე, მათთან თქვენი ურთიერთქმედების გამო *.</string>
    <!-- Text displayed that links to website about enhanced tracking protection SmartBlock -->
    <string name="preference_etp_smartblock_learn_more">ვრცლად</string>

    <!-- Content description (not visible, for screen readers etc.):
    Enhanced tracking protection exception preference icon for ETP settings. -->
    <string name="preference_etp_exceptions_icon_description">თვალთვალისგან გაძლიერებული დაცვის გამონაკლისის მანიშნებელი ხატულა</string>

    <!-- About page link text to open support link -->
    <string name="about_support">მხარდაჭერა</string>
    <!-- About page link text to list of past crashes (like about:crashes on desktop) -->
    <string name="about_crashes">უეცარი გათიშვები</string>
    <!-- About page link text to open privacy notice link -->
    <string name="about_privacy_notice">პირადულობის განაცხადი</string>
    <!-- About page link text to open know your rights link -->
    <string name="about_know_your_rights">გაეცანით თქვენს უფლებებს</string>
    <!-- About page link text to open licensing information link -->
    <string name="about_licensing_information">ლიცენზიის შესახებ</string>
    <!-- About page link text to open a screen with libraries that are used -->
    <string name="about_other_open_source_libraries">ბიბლიოთეკები, რომელთაც ვიყენებთ</string>

    <!-- Toast shown to the user when they are activating the secret dev menu
        The first parameter is number of long clicks left to enable the menu -->
    <string name="about_debug_menu_toast_progress">გამართვის მენიუ: %1$d დაჭერაა დარჩენილი ასამოქმედებლად</string>
    <string name="about_debug_menu_toast_done">გამართვის მენიუ ამოქმედებულია</string>

    <!-- Browser long press popup menu -->
    <!-- Copy the current url -->
    <string name="browser_toolbar_long_press_popup_copy">ასლი</string>
    <!-- Paste & go the text in the clipboard. '&amp;' is replaced with the ampersand symbol: & -->
    <string name="browser_toolbar_long_press_popup_paste_and_go">ჩასმა და გადასვლა</string>
    <!-- Paste the text in the clipboard -->
    <string name="browser_toolbar_long_press_popup_paste">ჩასმა</string>
    <!-- Snackbar message shown after an URL has been copied to clipboard. -->
    <string name="browser_toolbar_url_copied_to_clipboard_snackbar">URL-ს ასლი აღებულია</string>

    <!-- Title text for the Add To Homescreen dialog -->
    <string name="add_to_homescreen_title">მთავარ ეკრანზე დამატება</string>
    <!-- Cancel button text for the Add to Homescreen dialog -->
    <string name="add_to_homescreen_cancel">გაუქმება</string>
    <!-- Add button text for the Add to Homescreen dialog -->
    <string name="add_to_homescreen_add">დამატება</string>
    <!-- Continue to website button text for the first-time Add to Homescreen dialog -->
    <string name="add_to_homescreen_continue">ვებგვერდზე გადასვლა</string>
    <!-- Placeholder text for the TextView in the Add to Homescreen dialog -->
    <string name="add_to_homescreen_text_placeholder">მალსახმობის სახელი</string>

    <!-- Describes the add to homescreen functionality -->
    <string name="add_to_homescreen_description_2">მარტივად შეგიძლიათ დაამატოთ ეს საიტი მოწყობილობის მთავარ ეკრანზე, სწრაფად წვდომისა და გახნისთვის, პროგრამის მსგავსად.</string>

    <!-- Preference for managing the settings for logins and passwords in Fenix -->
    <string name="preferences_passwords_logins_and_passwords">ანგარიშები და პაროლები</string>
    <!-- Preference for managing the saving of logins and passwords in Fenix -->
    <string name="preferences_passwords_save_logins">ანგარიშების მონაცემების შენახვა</string>
    <!-- Preference option for asking to save passwords in Fenix -->
    <string name="preferences_passwords_save_logins_ask_to_save">შეკითხვა შენახვისას</string>
    <!-- Preference option for never saving passwords in Fenix -->
    <string name="preferences_passwords_save_logins_never_save">არასოდეს შეინახოს</string>
    <!-- Preference for autofilling saved logins in Firefox (in web content), %1$s will be replaced with the app name -->
    <string name="preferences_passwords_autofill2">%1$s თვითშევსება</string>
    <!-- Description for the preference for autofilling saved logins in Firefox (in web content), %1$s will be replaced with the app name -->
    <string name="preferences_passwords_autofill_description">შეავსეთ ან შეინახეთ სახელები და პაროლები საიტებზე, როცა %1$s გამოიყენება.</string>
    <!-- Preference for autofilling logins from Fenix in other apps (e.g. autofilling the Twitter app) -->
    <string name="preferences_android_autofill">თვითშევსება სხვა პროგრამებში</string>
    <!-- Description for the preference for autofilling logins from Fenix in other apps (e.g. autofilling the Twitter app) -->
    <string name="preferences_android_autofill_description">შეავსეთ სახელები და პაროლები თქვენი მოწყობილობის სხვა პროგრამებში.</string>

    <!-- Preference option for adding a login -->
    <string name="preferences_logins_add_login">ანგარიშის დამატება</string>

    <!-- Preference for syncing saved logins in Fenix -->
    <string name="preferences_passwords_sync_logins">ანგარიშების დასინქრონება</string>
    <!-- Preference for syncing saved logins in Fenix, when not signed in-->
    <string name="preferences_passwords_sync_logins_across_devices">ანგარიშების დასინქრონება მოწყობილობებზე</string>
    <!-- Preference to access list of saved logins -->
    <string name="preferences_passwords_saved_logins">შენახული შესვლები</string>
    <!-- Description of empty list of saved passwords. Placeholder is replaced with app name.  -->
    <string name="preferences_passwords_saved_logins_description_empty_text">შენახულ ან დასინქრონებულ ანგარიშებს %s გამოაჩენს აქ.</string>
    <!-- Preference to access list of saved logins -->
    <string name="preferences_passwords_saved_logins_description_empty_learn_more_link">ვრცლად სინქრონიზაციაზე.</string>
    <!-- Preference to access list of login exceptions that we never save logins for -->
    <string name="preferences_passwords_exceptions">გამონაკლისები</string>
    <!-- Empty description of list of login exceptions that we never save logins for -->
    <string name="preferences_passwords_exceptions_description_empty">შეუნახავი ანგარიშები და პაროლები გამოჩნდება აქ.</string>

    <!-- Description of list of login exceptions that we never save logins for -->
    <string name="preferences_passwords_exceptions_description">ანგარიშის მონაცემები არ შეინახება ამ საიტებისთვის.</string>
    <!-- Text on button to remove all saved login exceptions -->
    <string name="preferences_passwords_exceptions_remove_all">ყველა გამონაკლისის წაშლა</string>
    <!-- Hint for search box in logins list -->
    <string name="preferences_passwords_saved_logins_search">ანგარიშების ძიება</string>
    <!-- The header for the site that a login is for -->
    <string name="preferences_passwords_saved_logins_site">საიტი</string>
    <!-- The header for the username for a login -->
    <string name="preferences_passwords_saved_logins_username">მომხმარებელი</string>
    <!-- The header for the password for a login -->
    <string name="preferences_passwords_saved_logins_password">პაროლი</string>
    <!-- Shown in snackbar to tell user that the password has been copied -->
    <string name="logins_password_copied">პაროლის ასლი აღებულია</string>
    <!-- Shown in snackbar to tell user that the username has been copied -->
    <string name="logins_username_copied">მომხმარებლის ასლი აღებულია</string>

    <!-- Content Description (for screenreaders etc) read for the button to copy a password in logins-->
    <string name="saved_logins_copy_password">პაროლის ასლი</string>
    <!-- Content Description (for screenreaders etc) read for the button to clear a password while editing a login-->
    <string name="saved_logins_clear_password">პაროლის გასუფთავება</string>
    <!-- Content Description (for screenreaders etc) read for the button to copy a username in logins -->
    <string name="saved_login_copy_username">მომხმარებლის ასლი</string>
    <!-- Content Description (for screenreaders etc) read for the button to clear a username while editing a login -->
    <string name="saved_login_clear_username">სახელის გასუფთავება</string>
    <!-- Content Description (for screenreaders etc) read for the button to clear the hostname field while creating a login -->
    <string name="saved_login_clear_hostname">მისამართის გასუფთავება</string>
    <!-- Content Description (for screenreaders etc) read for the button to open a site in logins -->
    <string name="saved_login_open_site">საიტის ბრაუზერში გახსნა</string>
    <!-- Content Description (for screenreaders etc) read for the button to reveal a password in logins -->
    <string name="saved_login_reveal_password">პაროლის გამოჩენა</string>
    <!-- Content Description (for screenreaders etc) read for the button to hide a password in logins -->
    <string name="saved_login_hide_password">პაროლის დამალვა</string>
    <!-- Message displayed in biometric prompt displayed for authentication before allowing users to view their logins -->
    <string name="logins_biometric_prompt_message">გახსენით შენახული ანგარიშების სანახავად</string>
    <!-- Title of warning dialog if users have no device authentication set up -->
    <string name="logins_warning_dialog_title">დაიცავით თქვენი ანგარიშები</string>
    <!-- Message of warning dialog if users have no device authentication set up -->
    <string name="logins_warning_dialog_message">დააყენეთ მოწყობილობის ჩასაკეტად მოსახაზი, PIN-კოდი ან პაროლი, თქვენი შენახული ანგარიშების მონაცემებთან, უცხო პირების წვდომის აღსაკვეთად.</string>
    <!-- Negative button to ignore warning dialog if users have no device authentication set up -->
    <string name="logins_warning_dialog_later">მოგვიანებით</string>
    <!-- Positive button to send users to set up a pin of warning dialog if users have no device authentication set up -->
    <string name="logins_warning_dialog_set_up_now">დაყენება ახლავე</string>
    <!-- Title of PIN verification dialog to direct users to re-enter their device credentials to access their logins -->
    <string name="logins_biometric_prompt_message_pin">გახსენით მოწყობილობა</string>
    <!-- Title for Accessibility Force Enable Zoom Preference -->
    <string name="preference_accessibility_force_enable_zoom">ზომის ცვლილება ყველა საიტზე</string>
    <!-- Summary for Accessibility Force Enable Zoom Preference -->
    <string name="preference_accessibility_force_enable_zoom_summary">მოახლოებისა და დაშორების ჩართვა იმ საიტებზეც კი, რომლებზეც აკრძალულია.</string>

    <!-- Saved logins sorting strategy menu item -by name- (if selected, it will sort saved logins alphabetically) -->
    <string name="saved_logins_sort_strategy_alphabetically">ანბანურად</string>
    <!-- Saved logins sorting strategy menu item -by last used- (if selected, it will sort saved logins by last used) -->
    <string name="saved_logins_sort_strategy_last_used">ბოლოს გამოყენებული</string>
    <!-- Content description (not visible, for screen readers etc.): Sort saved logins dropdown menu chevron icon -->
    <string name="saved_logins_menu_dropdown_chevron_icon_content_description">ანგარიშების მენიუს დალაგება</string>

    <!-- Autofill -->
    <!-- Preference and title for managing the autofill settings -->
    <string name="preferences_autofill">თვითშევსება</string>
    <!-- Preference and title for managing the settings for addresses -->
    <string name="preferences_addresses">მისამართები</string>
    <!-- Preference and title for managing the settings for credit cards -->
    <string name="preferences_credit_cards">საკრედიტო ბარათები</string>
    <!-- Preference for saving and autofilling credit cards -->
    <string name="preferences_credit_cards_save_and_autofill_cards">ბარათების შენახვა და თვითშევსება</string>
    <!-- Preference summary for saving and autofilling credit card data -->
    <string name="preferences_credit_cards_save_and_autofill_cards_summary">მონაცემები იშიფრება</string>

    <!-- Preference option for syncing credit cards across devices. This is displayed when the user is not signed into sync -->
    <string name="preferences_credit_cards_sync_cards_across_devices">დაასინქრონეთ ბარათები სხვადასხვა მოწყობილობაზე</string>
    <!-- Preference option for syncing credit cards across devices. This is displayed when the user is signed into sync -->
    <string name="preferences_credit_cards_sync_cards">ბარათების დასინქრონება</string>
    <!-- Preference option for adding a credit card -->
    <string name="preferences_credit_cards_add_credit_card">საკრედიტო ბარათის დამატება</string>

    <!-- Preference option for managing saved credit cards -->
    <string name="preferences_credit_cards_manage_saved_cards">შენახული ბარათების მართვა</string>
    <!-- Preference option for adding an address -->
    <string name="preferences_addresses_add_address">მისამართის დამატება</string>
    <!-- Preference option for managing saved addresses -->
    <string name="preferences_addresses_manage_addresses">მისამართების დამატება</string>

    <!-- Preference for saving and autofilling addresses -->
    <string name="preferences_addresses_save_and_autofill_addresses">მისამართების შენახვა და თვითშევსება</string>
    <!-- Preference summary for saving and autofilling address data -->
    <string name="preferences_addresses_save_and_autofill_addresses_summary">მონაცემების დართვა, მათ შორის ნომრების, ელფოსტისა და ამანათის მიმღების მისამართის</string>

    <!-- Title of the "Add card" screen -->
    <string name="credit_cards_add_card">ბარათის დამატება</string>
    <!-- Title of the "Edit card" screen -->
    <string name="credit_cards_edit_card">ბარათის ჩასწორება</string>
    <!-- The header for the card number of a credit card -->
    <string name="credit_cards_card_number">ბარათის ნომერი</string>
    <!-- The header for the expiration date of a credit card -->
    <string name="credit_cards_expiration_date">ვადის გასვლის თარიღი</string>
    <!-- The label for the expiration date month of a credit card to be used by a11y services-->
    <string name="credit_cards_expiration_date_month">ვადის გასვლის თვე</string>
    <!-- The label for the expiration date year of a credit card to be used by a11y services-->
    <string name="credit_cards_expiration_date_year">ვადის გასვლის წელიწადი</string>
    <!-- The header for the name on the credit card -->
    <string name="credit_cards_name_on_card">მფლობელის სახელი</string>
    <!-- The text for the "Delete card" menu item for deleting a credit card -->
    <string name="credit_cards_menu_delete_card">ბარათის წაშლა</string>
    <!-- The text for the "Delete card" button for deleting a credit card -->
    <string name="credit_cards_delete_card_button">ბარათის წაშლა</string>
    <!-- The text for the confirmation message of "Delete card" dialog -->
    <string name="credit_cards_delete_dialog_confirmation">ნამდვილად გსურთ ამ საკრედიტო ბარათის წაშლა?</string>
    <!-- The text for the positive button on "Delete card" dialog -->
    <string name="credit_cards_delete_dialog_button">წაშლა</string>
    <!-- The title for the "Save" menu item for saving a credit card -->
    <string name="credit_cards_menu_save">შენახვა</string>
    <!-- The text for the "Save" button for saving a credit card -->
    <string name="credit_cards_save_button">შენახვა</string>
    <!-- The text for the "Cancel" button for cancelling adding, updating or deleting a credit card -->
    <string name="credit_cards_cancel_button">გაუქმება</string>

    <!-- Title of the "Saved cards" screen -->
    <string name="credit_cards_saved_cards">შენახული ბარათები</string>

    <!-- Error message for credit card number validation -->
    <string name="credit_cards_number_validation_error_message">გთხოვთ, შეიყვანოთ საკრედიტო ბარათის მართებული ნომერი</string>

    <!-- Error message for credit card name on card validation -->
    <string name="credit_cards_name_on_card_validation_error_message">გთხოვთ, შეავსოთ ეს ველი</string>
    <!-- Message displayed in biometric prompt displayed for authentication before allowing users to view their saved credit cards -->
    <string name="credit_cards_biometric_prompt_message">გახსენით შენახული ბარათების სანახავად</string>
    <!-- Title of warning dialog if users have no device authentication set up -->
    <string name="credit_cards_warning_dialog_title">დაიცავით საკრედიტო ბარათები</string>
    <!-- Message of warning dialog if users have no device authentication set up -->
    <string name="credit_cards_warning_dialog_message">დააყენეთ მოწყობილობის ჩასაკეტად მოსახაზი, PIN-კოდი ან პაროლი, თქვენი ბარათების მონაცემებთან, უცხო პირების წვდომის აღსაკვეთათ.</string>
    <!-- Positive button to send users to set up a pin of warning dialog if users have no device authentication set up -->
    <string name="credit_cards_warning_dialog_set_up_now">დაყენება ახლავე</string>
    <!-- Negative button to ignore warning dialog if users have no device authentication set up -->
    <string name="credit_cards_warning_dialog_later">მოგვიანებით</string>
    <!-- Title of PIN verification dialog to direct users to re-enter their device credentials to access their credit cards -->
    <string name="credit_cards_biometric_prompt_message_pin">გახსენით მოწყობილობა</string>
    <!-- Message displayed in biometric prompt for authentication, before allowing users to use their stored credit card information -->
    <string name="credit_cards_biometric_prompt_unlock_message">გახსენით, შენახული ბარათის გამოსაყენებლად</string>

    <!-- Title of the "Add address" screen -->
    <string name="addresses_add_address">მისამართის დამატება</string>
    <!-- Title of the "Edit address" screen -->
    <string name="addresses_edit_address">მისამართის ჩასწორება</string>
    <!-- Title of the "Manage addresses" screen -->
    <string name="addresses_manage_addresses">მისამართების მართვა</string>
    <!-- The header for the first name of an address -->
    <string name="addresses_first_name">სახელი</string>
    <!-- The header for the middle name of an address -->
    <string name="addresses_middle_name">მეორე სახელი</string>
    <!-- The header for the last name of an address -->
    <string name="addresses_last_name">გვარი</string>
    <!-- The header for the street address of an address -->
    <string name="addresses_street_address">ქუჩის მისამართი</string>
    <!-- The header for the city of an address -->
    <string name="addresses_city">ქალაქი</string>
    <!-- The header for the subregion of an address when "state" should be used -->
    <string name="addresses_state">მხარე</string>
    <!-- The header for the subregion of an address when "province" should be used -->
    <string name="addresses_province">რაიონი</string>
    <!-- The header for the zip code of an address -->
    <string name="addresses_zip">საფოსტო ნომერი</string>
    <!-- The header for the country or region of an address -->
    <string name="addresses_country">ქვეყანა ან მხარე</string>
    <!-- The header for the phone number of an address -->
    <string name="addresses_phone">ტელეფონი</string>
    <!-- The header for the email of an address -->
    <string name="addresses_email">ელფოსტა</string>
    <!-- The text for the "Save" button for saving an address -->
    <string name="addresses_save_button">შენახვა</string>
    <!-- The text for the "Cancel" button for cancelling adding, updating or deleting an address -->
    <string name="addresses_cancel_button">გაუქმება</string>
    <!-- The text for the "Delete address" button for deleting an address -->
    <string name="addressess_delete_address_button">მისამართის წაშლა</string>

    <!-- The title for the "Delete address" confirmation dialog -->
    <string name="addressess_confirm_dialog_message">ნამდვილად გსურთ ამ მისამართის წაშლა?</string>
    <!-- The text for the positive button on "Delete address" dialog -->
    <string name="addressess_confirm_dialog_ok_button">წაშლა</string>
    <!-- The text for the negative button on "Delete address" dialog -->
    <string name="addressess_confirm_dialog_cancel_button">გაუქმება</string>
    <!-- The text for the "Save address" menu item for saving an address -->
    <string name="address_menu_save_address">მისამართის შენახვა</string>
    <!-- The text for the "Delete address" menu item for deleting an address -->
    <string name="address_menu_delete_address">მისამართის წაშლა</string>

    <!-- Title of the Add search engine screen -->
    <string name="search_engine_add_custom_search_engine_title">საძიებო სისტემის დამატება</string>
    <!-- Content description (not visible, for screen readers etc.): Title for the button that navigates to add new engine screen -->
    <string name="search_engine_add_custom_search_engine_button_content_description">ახალი საძიებოს დამატება</string>
    <!-- Title of the Edit search engine screen -->
    <string name="search_engine_edit_custom_search_engine_title">საძიებო სისტემის ჩასწორება</string>
    <!-- Content description (not visible, for screen readers etc.): Title for the button to add a search engine in the action bar -->
    <string name="search_engine_add_button_content_description">დამატება</string>
    <!-- Content description (not visible, for screen readers etc.): Title for the button to save a search engine in the action bar -->
    <string name="search_engine_add_custom_search_engine_edit_button_content_description">შენახვა</string>
    <!-- Text for the menu button to edit a search engine -->
    <string name="search_engine_edit">ჩასწორება</string>
    <!-- Text for the menu button to delete a search engine -->
    <string name="search_engine_delete">წაშლა</string>

    <!-- Text for the button to create a custom search engine on the Add search engine screen -->
    <string name="search_add_custom_engine_label_other">სხვა</string>
    <!-- Label for the TextField in which user enters custom search engine name -->
    <string name="search_add_custom_engine_name_label">სახელი</string>
    <!-- Placeholder text shown in the Search Engine Name TextField before a user enters text -->
    <string name="search_add_custom_engine_name_hint">სახელი</string>
    <!-- Placeholder text shown in the Search Engine Name text field before a user enters text -->
    <string name="search_add_custom_engine_name_hint_2">საძიებოს სახელი</string>
    <!-- Label for the TextField in which user enters custom search engine URL -->
    <string name="search_add_custom_engine_url_label">საძიებო სტრიქონის ბმული</string>
    <!-- Placeholder text shown in the Search String TextField before a user enters text -->
    <string name="search_add_custom_engine_search_string_hint">საძიებო ფრაზა</string>
    <!-- Placeholder text shown in the Search String TextField before a user enters text -->
    <string name="search_add_custom_engine_search_string_hint_2">ბმული საძიებოსთვის</string>
    <!-- Description text for the Search String TextField. The %s is part of the string -->
    <string name="search_add_custom_engine_search_string_example" formatted="false">მიუთითეთ „%s“ საძიებო ტექსტად. მაგალითი:\nhttps://www.google.com/search?q=%s</string>

    <!-- Accessibility description for the form in which details about the custom search engine are entered -->
    <string name="search_add_custom_engine_form_description">მორგებული საძიებო სისტემის შესახებ</string>

    <!-- Label for the TextField in which user enters custom search engine suggestion URL -->
    <string name="search_add_custom_engine_suggest_url_label">ძიების შეთავაზების API (არასავალდებულო)</string>
    <!-- Placeholder text shown in the Search Suggestion String TextField before a user enters text -->
    <string name="search_add_custom_engine_suggest_string_hint">ძიების შეთავაზების API ბმული</string>
    <!-- Description text for the Search Suggestion String TextField. The %s is part of the string -->
<<<<<<< HEAD
    <string name="search_add_custom_engine_suggest_string_example" formatted="false">საძიებო ფრაზის აღმნიშვნელია „%s“. მაგალითად:\nhttp://suggestqueries.google.com/complete/search?client=firefox&amp;q=%s</string>
=======
    <string name="search_add_custom_engine_suggest_string_example" formatted="false" moz:RemovedIn="118" tools:ignore="UnusedResources">საძიებო ფრაზის აღმნიშვნელია „%s“. მაგალითად:\nhttp://suggestqueries.google.com/complete/search?client=firefox&amp;q=%s</string>
    <!-- Description text for the Search Suggestion String TextField. The %s is part of the string -->
    <string name="search_add_custom_engine_suggest_string_example_2" formatted="false">საძიებო ფრაზისთვის გამოიყენეთ „%s“. მაგალითად:\nhttps://suggestqueries.google.com/complete/search?client=firefox&amp;q=%s</string>
>>>>>>> b668769e
    <!-- The text for the "Save" button for saving a custom search engine -->
    <string name="search_custom_engine_save_button">შენახვა</string>

    <!-- Text shown when a user leaves the name field empty -->
    <string name="search_add_custom_engine_error_empty_name">შეიყვანეთ საძიებო სისტემის სახელი</string>
    <!-- Text shown when a user leaves the search string field empty -->
    <string name="search_add_custom_engine_error_empty_search_string">შეიყვანეთ საძიებო ფრაზა</string>
    <!-- Text shown when a user leaves out the required template string -->
    <string name="search_add_custom_engine_error_missing_template">დარწმუნდით, რომ შეესაბამება მოცემულ მაგალითს</string>
    <!-- Text shown when we aren't able to validate the custom search query. The first parameter is the url of the custom search engine -->
    <string name="search_add_custom_engine_error_cannot_reach">შეცდომა კავშირისას – „%s“</string>
    <!-- Text shown when a user creates a new search engine -->
    <string name="search_add_custom_engine_success_message">შეიქმნა %s</string>
    <!-- Text shown when a user successfully edits a custom search engine -->
    <string name="search_edit_custom_engine_success_message">შენახულია %s</string>
    <!-- Text shown when a user successfully deletes a custom search engine -->
    <string name="search_delete_search_engine_success_message">წაიშალა %s</string>

    <!-- Heading for the instructions to allow a permission -->
    <string name="phone_feature_blocked_intro">დასაშვებად:</string>
    <!-- First step for the allowing a permission -->
    <string name="phone_feature_blocked_step_settings">1. გადადით Android-პარამეტრებში</string>
    <!-- Second step for the allowing a permission -->
    <string name="phone_feature_blocked_step_permissions"><![CDATA[2. შეეხეთ <b>ნებართვებს</b>]]></string>

    <!-- Third step for the allowing a permission (Fore example: Camera) -->
    <string name="phone_feature_blocked_step_feature"><![CDATA[3. გახადეთ <b>%1$s</b> დაშვებული]]></string>

    <!-- Label that indicates a site is using a secure connection -->
    <string name="quick_settings_sheet_secure_connection_2">კავშირი დაცულია</string>
    <!-- Label that indicates a site is using a insecure connection -->
    <string name="quick_settings_sheet_insecure_connection_2">კავშირი დაუცველია</string>
    <!-- Label to clear site data -->
    <string name="clear_site_data">ფუნთუშებისა და საიტის მონაცემების გასუფთავება</string>
    <!-- Confirmation message for a dialog confirming if the user wants to delete all data for current site -->
    <string name="confirm_clear_site_data"><![CDATA[ნამდვილად გსურთ ყველა ფუნთუშისა და მონაცემის გასუფთავება საიტიდან <b>%s</b>?]]></string>
    <!-- Confirmation message for a dialog confirming if the user wants to delete all the permissions for all sites-->
    <string name="confirm_clear_permissions_on_all_sites">ნამდვილად გსურთ ყველა ნებართვის გასუფთავება თითოეულ საიტზე?</string>
    <!-- Confirmation message for a dialog confirming if the user wants to delete all the permissions for a site-->
    <string name="confirm_clear_permissions_site">ნამდვილად გსურთ ყველა ნებართვის გასუფთავება ამ საიტზე?</string>
    <!-- Confirmation message for a dialog confirming if the user wants to set default value a permission for a site-->
    <string name="confirm_clear_permission_site">ნამდვილად გსურთ ამ ნებართვის წაშლა ამ საიტზე?</string>
    <!-- label shown when there are not site exceptions to show in the site exception settings -->
    <string name="no_site_exceptions">გამონაკლისები არ არის</string>
    <!-- Bookmark deletion confirmation -->
    <string name="bookmark_deletion_confirmation">ნამდვილად გსურთ, ამ სანიშნის წაშლა?</string>
    <!-- Browser menu button that adds a shortcut to the home fragment -->
    <string name="browser_menu_add_to_shortcuts">მალსახმობებში დამატება</string>
    <!-- Browser menu button that removes a shortcut from the home fragment -->
    <string name="browser_menu_remove_from_shortcuts">მოცილება მალსახმობებიდან</string>
    <!-- text shown before the issuer name to indicate who its verified by, parameter is the name of
     the certificate authority that verified the ticket-->
    <string name="certificate_info_verified_by">დამმოწმებელი: %1$s</string>
    <!-- Login overflow menu delete button -->
    <string name="login_menu_delete_button">წაშლა</string>
    <!-- Login overflow menu edit button -->
    <string name="login_menu_edit_button">ჩასწორება</string>
    <!-- Message in delete confirmation dialog for logins -->
    <string name="login_deletion_confirmation">ნამდვილად გსურთ ამ მონაცემების წაშლა?</string>
    <!-- Positive action of a dialog asking to delete  -->
    <string name="dialog_delete_positive">წაშლა</string>
    <!-- Negative action of a dialog asking to delete login -->
    <string name="dialog_delete_negative">გაუქმება</string>
    <!--  The saved login options menu description. -->
    <string name="login_options_menu">მონაცემების პარამეტრები</string>
    <!--  The editable text field for a login's web address. -->
    <string name="saved_login_hostname_description">ტექსტის ჩასასწორებელი ველი, ანგარიშის ვებმისამართისთვის.</string>
    <!--  The editable text field for a login's username. -->
    <string name="saved_login_username_description">ტექსტის ჩასასწორებელი ველი, ანგარიშის სახელისთვის.</string>
    <!--  The editable text field for a login's password. -->
    <string name="saved_login_password_description">ტექსტის ჩასასწორებელი ველი, ანგარიშის პაროლისთვის.</string>
    <!--  The button description to save changes to an edited login. -->
    <string name="save_changes_to_login">მონაცემების ცვლილების შენახვა.</string>
    <!--  The page title for editing a saved login. -->
    <string name="edit">ჩასწორება</string>
    <!--  The page title for adding new login. -->
    <string name="add_login">ახალი ანგარიში</string>
    <!--  The error message in add/edit login view when password field is blank. -->
    <string name="saved_login_password_required">პაროლი აუცილებელია</string>
    <!--  The error message in add login view when username field is blank. -->
    <string name="saved_login_username_required">სახელი აუცილებელია</string>
    <!--  The error message in add login view when hostname field is blank. -->
    <string name="saved_login_hostname_required" tools:ignore="UnusedResources">მისამართი აუცილებელია</string>
    <!-- Voice search button content description  -->
    <string name="voice_search_content_description">ხმოვანი ძიება</string>
    <!-- Voice search prompt description displayed after the user presses the voice search button -->
    <string name="voice_search_explainer">წარმოთქვით</string>

    <!--  The error message in edit login view when a duplicate username exists. -->
    <string name="saved_login_duplicate">ანგარიში ამ სახელით უკვე არსებობს</string>

    <!-- This is the hint text that is shown inline on the hostname field of the create new login page. 'https://www.example.com' intentionally hardcoded here -->
    <string name="add_login_hostname_hint_text">https://www.example.com</string>

    <!-- This is an error message shown below the hostname field of the add login page when a hostname does not contain http or https. -->
    <string name="add_login_hostname_invalid_text_3">მისამართის თავსართი უნდა იყოს „https://“ ან „http://“</string>
    <!-- This is an error message shown below the hostname field of the add login page when a hostname is invalid. -->
    <string name="add_login_hostname_invalid_text_2">მართებული მისამართი აუცილებელია</string>

    <!-- Synced Tabs -->
    <!-- Text displayed to ask user to connect another device as no devices found with account -->
    <string name="synced_tabs_connect_another_device">სხვა მოწყობილობის დაკავშირება</string>
    <!-- Text displayed asking user to re-authenticate -->
    <string name="synced_tabs_reauth">გთხოვთ, ხელახლა შეხვიდეთ.</string>
    <!-- Text displayed when user has disabled tab syncing in Firefox Sync Account -->
    <string name="synced_tabs_enable_tab_syncing">გთხოვთ, ჩართოთ ჩანართების სინქრონიზაცია.</string>

    <!-- Text displayed when user has no tabs that have been synced -->
    <string name="synced_tabs_no_tabs">თქვენ არ გაქვთ, Firefox-ის გახსნილი ჩანართები, სხვა მოწყობილობებზე.</string>
    <!-- Text displayed in the synced tabs screen when a user is not signed in to Firefox Sync describing Synced Tabs -->
    <string name="synced_tabs_sign_in_message">იხილეთ ჩანართების სია თქვენი სხვა მოწყობილობებიდან.</string>
    <!-- Text displayed on a button in the synced tabs screen to link users to sign in when a user is not signed in to Firefox Sync -->
    <string name="synced_tabs_sign_in_button">სინქრონიზაციაში შესვლა</string>

    <!-- The text displayed when a synced device has no tabs to show in the list of Synced Tabs. -->
    <string name="synced_tabs_no_open_tabs">გახსნილი ჩანართები არაა</string>

    <!-- Content description for expanding a group of synced tabs. -->
    <string name="synced_tabs_expand_group">დასინქრონებული ჩანართების გაშლა</string>
    <!-- Content description for collapsing a group of synced tabs. -->
    <string name="synced_tabs_collapse_group">დასინქრონებული ჩანართების აკეცვა</string>

    <!-- Top Sites -->
    <!-- Title text displayed in the dialog when shortcuts limit is reached. -->
    <string name="shortcut_max_limit_title">მალსახმობების ზღვარი მიღწეულია</string>
    <!-- Content description text displayed in the dialog when shortcut limit is reached. -->
    <string name="shortcut_max_limit_content">ახალი მალსახმობის დასამატებლად, წაშალეთ წინა. მასზე დიდხანს შეხებით და მოცილებით.</string>
    <!-- Confirmation dialog button text when top sites limit is reached. -->
    <string name="top_sites_max_limit_confirmation_button">კარგი, გასაგებია</string>

    <!-- Label for the preference to show the shortcuts for the most visited top sites on the homepage -->
    <string name="top_sites_toggle_top_recent_sites_4">მალსახმობები</string>
	<!-- Title text displayed in the rename top site dialog. -->
	<string name="top_sites_rename_dialog_title">სახელი</string>
    <!-- Hint for renaming title of a shortcut -->
    <string name="shortcut_name_hint">მალსახმობის სახელი</string>
	<!-- Button caption to confirm the renaming of the top site. -->
	<string name="top_sites_rename_dialog_ok">კარგი</string>
	<!-- Dialog button text for canceling the rename top site prompt. -->
	<string name="top_sites_rename_dialog_cancel">გაუქმება</string>

    <!-- Text for the menu button to open the homepage settings. -->
    <string name="top_sites_menu_settings">პარამეტრები</string>
    <!-- Text for the menu button to navigate to sponsors and privacy support articles. '&amp;' is replaced with the ampersand symbol: & -->
    <string name="top_sites_menu_sponsor_privacy">ჩვენი დამფინანსებლები და თქვენი პირადულობა</string>
    <!-- Label text displayed for a sponsored top site. -->
    <string name="top_sites_sponsored_label">დაფინანსებული</string>

    <!-- Inactive tabs in the tabs tray -->
    <!-- Title text displayed in the tabs tray when a tab has been unused for 14 days. -->
    <string name="inactive_tabs_title">უქმი ჩანართები</string>
    <!-- Content description for closing all inactive tabs -->
    <string name="inactive_tabs_delete_all">ყველა უქმი ჩანართის დახურვა</string>

    <!-- Content description for expanding the inactive tabs section. -->
    <string name="inactive_tabs_expand_content_description">უქმი ჩანართების გაშლა</string>
    <!-- Content description for collapsing the inactive tabs section. -->
    <string name="inactive_tabs_collapse_content_description">უქმი ჩანართების აკეცვა</string>

    <!-- Inactive tabs auto-close message in the tabs tray -->
    <!-- The header text of the auto-close message when the user is asked if they want to turn on the auto-closing of inactive tabs. -->
    <string name="inactive_tabs_auto_close_message_header" tools:ignore="UnusedResources">დაიხუროს ერთ თვეში?</string>
    <!-- A description below the header to notify the user what the inactive tabs auto-close feature is. -->
    <string name="inactive_tabs_auto_close_message_description" tools:ignore="UnusedResources">Firefox დახურავს ჩანართებს, რომლებიც არ გინახავთ წინა თვეში.</string>
    <!-- A call to action below the description to allow the user to turn on the auto closing of inactive tabs. -->
    <string name="inactive_tabs_auto_close_message_action" tools:ignore="UnusedResources">ᲗᲕᲘᲗᲓᲐᲮᲣᲠᲕᲘᲡ ᲩᲐᲠᲗᲕᲐ</string>
    <!-- Text for the snackbar to confirm auto-close is enabled for inactive tabs -->
    <string name="inactive_tabs_auto_close_message_snackbar">თვითდახურვა ჩართულია</string>

    <!-- Awesome bar suggestion's headers -->
    <!-- Search suggestions title for Firefox Suggest. -->
    <string name="firefox_suggest_header">Firefox-შეთავაზება</string>

    <!-- Title for search suggestions when Google is the default search suggestion engine. -->
    <string name="google_search_engine_suggestion_header">Google ძიება</string>
    <!-- Title for search suggestions when the default search suggestion engine is anything other than Google. The first parameter is default search engine name. -->
    <string name="other_default_search_engine_suggestion_header">%s ძიება</string>

    <!-- Default browser experiment -->
    <string name="default_browser_experiment_card_text">მითითება რომ ბმულები ვებსაიტებიდან, ელფოსტიდან და შეტყობინებებიდან, გაიხსნას პირდაპირ Firefox-ში.</string>

    <!-- Content description for close button in collection placeholder. -->
    <string name="remove_home_collection_placeholder_content_description">მოცილება</string>

    <!-- Content description radio buttons with a link to more information -->
    <string name="radio_preference_info_content_description">დაწკაპეთ ვრცლად სანახავად</string>

    <!-- Content description for the action bar "up" button -->
    <string name="action_bar_up_description">ზემოთ გადასვლა</string>

    <!-- Content description for privacy content close button -->
    <string name="privacy_content_close_button_content_description">დახურვა</string>

    <!-- Pocket recommended stories -->
    <!-- Header text for a section on the home screen. -->
    <string name="pocket_stories_header_1">მეტად სააზროვნო მასალები</string>
    <!-- Header text for a section on the home screen. -->
    <string name="pocket_stories_categories_header">ამბები თემატურად</string>
    <!-- Text of a button allowing users to access an external url for more Pocket recommendations. -->
    <string name="pocket_stories_placeholder_text">აღმოაჩინეთ მეტი</string>
    <!-- Title of an app feature. Smaller than a heading. The first parameter is product name Pocket -->
    <string name="pocket_stories_feature_title_2">უზრუნველყოფს %s.</string>
    <!-- Caption for describing a certain feature. The placeholder is for a clickable text (eg: Learn more) which will load an url in a new tab when clicked.  -->
    <string name="pocket_stories_feature_caption">Firefox ოჯახის ნაწილი. %s</string>
    <!-- Clickable text for opening an external link for more information about Pocket. -->
    <string name="pocket_stories_feature_learn_more">ვრცლად</string>

    <!-- Text indicating that the Pocket story that also displays this text is a sponsored story by other 3rd party entity. -->
    <string name="pocket_stories_sponsor_indication">დაფინანსებული</string>

    <!-- Snackbar message for enrolling in a Nimbus experiment from the secret settings when Studies preference is Off.-->
    <string name="experiments_snackbar">ჩართეთ გაზომვები მონაცემთა გასაგზავნად.</string>
    <!-- Snackbar button text to navigate to telemetry settings.-->
    <string name="experiments_snackbar_button">პარამეტრებზე გადასვლა</string>

    <!-- Accessibility services actions labels. These will be appended to accessibility actions like "Double tap to.." but not by or applications but by services like Talkback. -->
    <!-- Action label for elements that can be collapsed if interacting with them. Talkback will append this to say "Double tap to collapse". -->
    <string name="a11y_action_label_collapse">აკეცვა</string>
    <!-- Action label for elements that can be expanded if interacting with them. Talkback will append this to say "Double tap to expand". -->
    <string name="a11y_action_label_expand">გაშლა</string>
    <!-- Action label for links to a website containing documentation about a wallpaper collection. Talkback will append this to say "Double tap to open link to learn more about this collection". -->
    <string name="a11y_action_label_wallpaper_collection_learn_more">გახსენით ბმული და იხილეთ ვრცლად ამ კრებულზე</string>
    <!-- Action label for links that point to an article. Talkback will append this to say "Double tap to read the article". -->
    <string name="a11y_action_label_read_article">სტატიის წაკითხვა</string>
    <!-- Action label for links to the Firefox Pocket website. Talkback will append this to say "Double tap to open link to learn more". -->
    <string name="a11y_action_label_pocket_learn_more">ვრცლად იხილეთ ბმულზე</string>
</resources><|MERGE_RESOLUTION|>--- conflicted
+++ resolved
@@ -1464,11 +1464,7 @@
     <!-- Text for the privacy notice onboarding card header -->
     <string name="onboarding_privacy_notice_header_1" moz:RemovedIn="118" tools:ignore="UnusedResources">თქვენი მონაცემები თქვენს ხელშია</string>
     <!-- Text for the privacy notice onboarding card description. -->
-<<<<<<< HEAD
-    <string name="onboarding_privacy_notice_description">Firefox საშუალებას იძლევა, რომ თავად წყვეტდეთ, რას გააზიარებთ ინტერნეტში და რას გაგვიზიარებთ ჩვენ.</string>
-=======
     <string name="onboarding_privacy_notice_description" moz:RemovedIn="118" tools:ignore="UnusedResources">Firefox საშუალებას იძლევა, რომ თავად წყვეტდეთ, რას გააზიარებთ ინტერნეტში და რას გაგვიზიარებთ ჩვენ.</string>
->>>>>>> b668769e
     <!-- Text for the button to read the privacy notice -->
     <string name="onboarding_privacy_notice_read_button" moz:RemovedIn="118" tools:ignore="UnusedResources">გაეცანით პირადულობის განაცხადს</string>
 
@@ -1939,13 +1935,9 @@
     <!-- Placeholder text shown in the Search Suggestion String TextField before a user enters text -->
     <string name="search_add_custom_engine_suggest_string_hint">ძიების შეთავაზების API ბმული</string>
     <!-- Description text for the Search Suggestion String TextField. The %s is part of the string -->
-<<<<<<< HEAD
-    <string name="search_add_custom_engine_suggest_string_example" formatted="false">საძიებო ფრაზის აღმნიშვნელია „%s“. მაგალითად:\nhttp://suggestqueries.google.com/complete/search?client=firefox&amp;q=%s</string>
-=======
     <string name="search_add_custom_engine_suggest_string_example" formatted="false" moz:RemovedIn="118" tools:ignore="UnusedResources">საძიებო ფრაზის აღმნიშვნელია „%s“. მაგალითად:\nhttp://suggestqueries.google.com/complete/search?client=firefox&amp;q=%s</string>
     <!-- Description text for the Search Suggestion String TextField. The %s is part of the string -->
     <string name="search_add_custom_engine_suggest_string_example_2" formatted="false">საძიებო ფრაზისთვის გამოიყენეთ „%s“. მაგალითად:\nhttps://suggestqueries.google.com/complete/search?client=firefox&amp;q=%s</string>
->>>>>>> b668769e
     <!-- The text for the "Save" button for saving a custom search engine -->
     <string name="search_custom_engine_save_button">შენახვა</string>
 
