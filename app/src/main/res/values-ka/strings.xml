--- conflicted
+++ resolved
@@ -518,14 +518,11 @@
 
     <!-- Change setting text button, for the cookie banner re-engagement dialog -->
     <string name="reduce_cookie_banner_dialog_change_setting_button" moz:RemovedIn="121" tools:ignore="UnusedResources">ნებართვა</string>
-<<<<<<< HEAD
-=======
 
     <!--Title for the cookie banner re-engagement CFR, the placeholder is replaced with app name -->
     <string name="cookie_banner_cfr_title">%1$s ახლახან დაგეხმარათ ფუნთუშების არიდებაში</string>
     <!--Message for the cookie banner re-engagement CFR -->
     <string name="cookie_banner_cfr_message">ნაკლები ხელის შემშლელი და მეთვალყურე შიგთავსი საიტზე.</string>
->>>>>>> d602c86b
 
     <!-- Description of the preference to enable "HTTPS-Only" mode. -->
     <string name="preferences_https_only_summary">თავადვე შეეცდება დაუკავშირდეს საიტებს დაშიფრული HTTPS-ოქმით მეტი უსაფრთხოებისთვის.</string>
@@ -2251,11 +2248,6 @@
     <!-- Caption for recommended product section indicating this is an ad by Fakespot. First parameter is the Fakespot product name. -->
     <string name="review_quality_check_ad_caption" tools:ignore="UnusedResources">რეკლამა – %s</string>
     <!-- Caption for review quality check panel. First parameter is for clickable text defined in review_quality_check_powered_by_link. -->
-<<<<<<< HEAD
-    <string name="review_quality_check_powered_by" tools:ignore="UnusedResources" moz:RemovedIn="119">მიმოხილვის შემმოწმებლის უზრუნველმყოფია %s.</string>
-    <!-- Caption for review quality check panel. First parameter is for clickable text defined in review_quality_check_powered_by_link. -->
-=======
->>>>>>> d602c86b
     <string name="review_quality_check_powered_by_2">მიმოხილვის შემმოწმებლის უზრუნველმყოფია %s</string>
     <!-- Clickable text that links to Fakespot.com. First parameter is the Fakespot product name. In the phrase "Fakespot by Mozilla", "by" can be localized. Does not need to stay by. -->
     <string name="review_quality_check_powered_by_link" tools:ignore="UnusedResources">%s Mozilla-სგან</string>
@@ -2316,11 +2308,8 @@
     <string name="review_quality_check_contextual_onboarding_title">გამოცადეთ ჩვენი საიმედო მეგზური საყიდლების მიმოხილვებისთვის</string>
     <!-- Description for review quality check contextual onboarding card. The first and last two parameters are for retailer names (e.g. Amazon, Walmart). The second parameter is for the name of the application (e.g. Firefox). -->
     <string name="review_quality_check_contextual_onboarding_description">გადაამოწმეთ შეძენამდე, თუ რამდენად სანდოა გასაყიდი ნაწარმის მიმოხილვები საიტზე %1$s. მიმოხილვის შემმოწმებელი საცდელი შესაძლებლობაა %2$s-სგან და პირდაპირ ბრაუზერშივეა ჩაშენებული. მხარდაჭერილია %3$s და აგრეთვე %4$s.</string>
-<<<<<<< HEAD
-=======
     <!-- Description for review quality check contextual onboarding card. The first parameters is for retailer name (e.g. Amazon). The second parameter is for the name of the application (e.g. Firefox). -->
     <string name="review_quality_check_contextual_onboarding_description_one_vendor">გადაამოწმეთ შეძენამდე, თუ რამდენად სანდოა გასაყიდი ნაწარმის მიმოხილვები საიტზე %1$s. მიმოხილვის შემმოწმებელი საცდელი შესაძლებლობაა %2$s-სგან და პირდაპირ ბრაუზერშივეა ჩაშენებული.</string>
->>>>>>> d602c86b
     <!-- Paragraph presenting review quality check feature. First parameter is the Fakespot product name. Second parameter is for clickable text defined in review_quality_check_contextual_onboarding_learn_more_link. In the phrase "Fakespot by Mozilla", "by" can be localized. Does not need to stay by. -->
     <string name="review_quality_check_contextual_onboarding_learn_more">Mozilla-ს %1$s-ის ძლევამოსილებით ჩვენ დაგეხმარებით მიკერძოებული და ყალბი მიმოხილვების თავიდან აცილებაში. ჩვენი AI-მოდელი მუდმივად იხვეწება თქვენს დასაცავად საყიდლების შეძენისას. %2$s</string>
     <!-- Clickable text from the contextual onboarding card that links to review quality check support article. -->
@@ -2330,15 +2319,9 @@
     <string name="review_quality_check_contextual_onboarding_caption" moz:RemovedIn="121" tools:ignore="UnusedResources">თუ მიუთითებთ „დიახ, მოისინჯოს“, ესე იგი თქვენთვის მისაღებია Mozilla-ს %1$s-ის %2$s და %3$s.</string>
     <!-- Caption text to be displayed in review quality check contextual onboarding card above the opt-in button. Parameter is the Fakespot product name. After the colon, what appears are two links, each on their own line. The first link is to a Privacy policy (review_quality_check_contextual_onboarding_privacy_policy_2). The second link is to Terms of use (review_quality_check_contextual_onboarding_terms_use_2). -->
     <string name="review_quality_check_contextual_onboarding_caption_2">თუ მიუთითებთ „დიახ, მოისინჯოს“, ესე იგი თქვენთვის მისაღებია %1$s:</string>
-<<<<<<< HEAD
     <!-- Clickable text from the review quality check contextual onboarding card that links to Fakespot privacy policy. -->
     <string name="review_quality_check_contextual_onboarding_privacy_policy" moz:RemovedIn="121" tools:ignore="UnusedResources">პირადულობის დებულება</string>
     <!-- Clickable text from the review quality check contextual onboarding card that links to Fakespot privacy policy. -->
-=======
-    <!-- Clickable text from the review quality check contextual onboarding card that links to Fakespot privacy policy. -->
-    <string name="review_quality_check_contextual_onboarding_privacy_policy" moz:RemovedIn="121" tools:ignore="UnusedResources">პირადულობის დებულება</string>
-    <!-- Clickable text from the review quality check contextual onboarding card that links to Fakespot privacy policy. -->
->>>>>>> d602c86b
     <string name="review_quality_check_contextual_onboarding_privacy_policy_2">პირადულობის დებულება</string>
     <!-- Clickable text from the review quality check contextual onboarding card that links to Fakespot terms of use. -->
     <string name="review_quality_check_contextual_onboarding_terms_use" moz:RemovedIn="121" tools:ignore="UnusedResources">გამოყენების პირობები</string>
