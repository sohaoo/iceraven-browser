<?xml version="1.0" encoding="utf-8"?>
<resources xmlns:tools="http://schemas.android.com/tools" xmlns:moz="http://mozac.org/tools">

    <!-- App name for private browsing mode. The first parameter is the name of the app defined in app_name (for example: Fenix)-->
    <string name="app_name_private_5">%s Privat</string>
    <!-- App name for private browsing mode. The first parameter is the name of the app defined in app_name (for example: Fenix)-->
    <string name="app_name_private_4">%s (Privat)</string>

    <!-- Home Fragment -->
    <!-- Content description (not visible, for screen readers etc.): "Three dot" menu button. -->
    <string name="content_description_menu">Opsi lainnya</string>
    <!-- Content description (not visible, for screen readers etc.): "Private Browsing" menu button. -->
    <string name="content_description_private_browsing_button">Aktifkan penjelajahan pribadi</string>
    <!-- Content description (not visible, for screen readers etc.): "Private Browsing" menu button. -->
    <string name="content_description_disable_private_browsing_button">Nonaktifkan penjelajahan pribadi</string>
    <!-- Content description (not visible, for screen readers etc.): "Private Browsing" menu button. -->
    <string name="content_description_private_browsing">Penjelajahan pribadi</string>
    <!-- Placeholder text shown in the search bar before a user enters text for the default engine -->
    <string name="search_hint">Cari atau masukkan alamat</string>

    <!-- Placeholder text shown in the search bar before a user enters text for a general engine -->
    <string name="search_hint_general_engine">Cari di web</string>
    <!-- Placeholder text shown in search bar when using history search -->
    <string name="history_search_hint">Riwayat pencarian</string>
    <!-- Placeholder text shown in search bar when using bookmarks search -->
    <string name="bookmark_search_hint">Cari markah</string>
    <!-- Placeholder text shown in search bar when using tabs search -->
    <string name="tab_search_hint">Cari tab</string>
    <!-- Placeholder text shown in the search bar when using application search engines -->
    <string name="application_search_hint">Masukkan istilah pencarian</string>
    <!-- No Open Tabs Message Description -->
    <string name="no_open_tabs_description">Tab terbuka Anda akan ditampilkan di sini.</string>

    <!-- No Private Tabs Message Description -->
    <string name="no_private_tabs_description">Tab privat Anda akan muncul di sini.</string>

    <!-- Tab tray multi select title in app bar. The first parameter is the number of tabs selected -->
    <string name="tab_tray_multi_select_title">%1$d terpilih</string>
    <!-- Label of button in create collection dialog for creating a new collection  -->
    <string name="tab_tray_add_new_collection">Tambah koleksi baru</string>
    <!-- Label of editable text in create collection dialog for naming a new collection  -->
    <string name="tab_tray_add_new_collection_name">Nama</string>
    <!-- Label of button in save to collection dialog for selecting a current collection  -->
    <string name="tab_tray_select_collection">Pilih koleksi</string>
    <!-- Content description for close button while in multiselect mode in tab tray -->
    <string name="tab_tray_close_multiselect_content_description">Keluar mode seleksi ganda</string>
    <!-- Content description for save to collection button while in multiselect mode in tab tray -->
    <string name="tab_tray_collection_button_multiselect_content_description">Simpan tab terpilih ke koleksi</string>
    <!-- Content description on checkmark while tab is selected in multiselect mode in tab tray -->
    <string name="tab_tray_multiselect_selected_content_description">Terpilih</string>

    <!-- Home - Bookmarks -->
    <!-- Title for the home screen section with bookmarks. -->
    <string name="home_bookmarks_title">Markah</string>
    <!-- Content description for the button which navigates the user to show all of their bookmarks. -->
    <string name="home_bookmarks_show_all_content_description">Tampilkan semua markah</string>
    <!-- Text for the menu button to remove a recently saved bookmark from the user's home screen -->
    <string name="home_bookmarks_menu_item_remove">Hapus</string>

    <!-- About content. The first parameter is the name of the application. (For example: Fenix) -->
    <string name="about_content">%1$s diproduksi oleh Mozilla.</string>

    <!-- Private Browsing -->
    <!-- Explanation for private browsing displayed to users on home view when they first enable private mode
        The first parameter is the name of the app defined in app_name (for example: Fenix) -->
    <string name="private_browsing_placeholder_description_2">%1$s menghapus riwayat pencarian dan penjelajahan dari tab privat ketika Anda menutupnya atau keluar dari aplikasi. Ketika hal ini tidak membuat Anda jadi anonim pada situs Web atau penyedia jasa Internet Anda, ini akan mempermudah dalam menjaga apa yang Anda lakukan daring secara privat dari orang lain yang menggunakan peranti ini.</string>
    <string name="private_browsing_common_myths">
       Mitos umum tentang penjelajahan privat
    </string>

    <!-- True Private Browsing Mode -->
    <!-- Title for info card on private homescreen in True Private Browsing Mode. -->
    <string name="felt_privacy_desc_card_title">Jangan tinggalkan jejak pada perangkat ini</string>
    <!-- Explanation for private browsing displayed to users on home view when they first enable
        private mode in our new Total Private Browsing mode.
        The first parameter is the name of the app defined in app_name (for example: Firefox Nightly)
        The second parameter is the clickable link text in felt_privacy_info_card_subtitle_link_text -->
    <string name="felt_privacy_info_card_subtitle_2">%1$s menghapus kuki, riwayat, dan data situs Anda saat Anda menutup semua tab pribadi. %2$s</string>
    <!-- Clickable portion of the explanation for private browsing that links the user to our
        about privacy page.
        This string is used in felt_privacy_info_card_subtitle as the second parameter.-->
    <string name="felt_privacy_info_card_subtitle_link_text">Siapa saja yang bisa melihat aktivitas saya?</string>

    <!-- Private mode shortcut "contextual feature recommendation" (CFR) -->
    <!-- Text for the Private mode shortcut CFR message for adding a private mode shortcut to open private tabs from the Home screen -->
    <string name="private_mode_cfr_message_2">Luncurkan tab pribadi Anda berikutnya dengan sekali ketuk.</string>
    <!-- Text for the positive button to accept adding a Private Browsing shortcut to the Home screen -->
    <string name="private_mode_cfr_pos_button_text">Tambahkan ke Beranda</string>
    <!-- Text for the negative button to decline adding a Private Browsing shortcut to the Home screen -->
    <string name="cfr_neg_button_text">Tidak, terima kasih</string>

    <!-- Open in App "contextual feature recommendation" (CFR) -->
    <!-- Text for the info message. The first parameter is the name of the application.-->
    <string name="open_in_app_cfr_info_message_2">Anda dapat mengatur %1$s untuk membuka tautan secara otomatis dalam aplikasi.</string>
    <!-- Text for the positive action button -->
    <string name="open_in_app_cfr_positive_button_text">Buka pengaturan</string>
    <!-- Text for the negative action button -->
    <string name="open_in_app_cfr_negative_button_text">Tutup</string>

    <!-- Total cookie protection "contextual feature recommendation" (CFR) -->
    <!-- Text for the message displayed in the contextual feature recommendation popup promoting the total cookie protection feature. -->
    <string name="tcp_cfr_message" moz:removedIn="132" tools:ignore="UnusedResources">Fitur privasi kami yang paling kuat dan juga mengisolasi pelacak lintas situs.</string>
    <!-- Text displayed that links to website containing documentation about the "Total cookie protection" feature. -->
    <string name="tcp_cfr_learn_more" moz:removedIn="132" tools:ignore="UnusedResources">Pelajari tentang Perlindungan Kuki Total</string>


    <!-- Private browsing erase action "contextual feature recommendation" (CFR) -->
    <!-- Text for the message displayed in the contextual feature recommendation popup promoting the erase private browsing feature. -->
    <string name="erase_action_cfr_message">Ketuk di sini untuk memulai sesi pribadi baru. Hapus riwayat Anda, kuki — semuanya.</string>

    <!-- Toolbar "contextual feature recommendation" (CFR) -->
    <!-- Text for the title displayed in the contextual feature recommendation popup promoting the navigation bar. -->
    <string name="navbar_cfr_title">Jelajahi lebih cepat dengan navigasi baru</string>
    <!-- Text for the message displayed in the contextual feature recommendation popup promoting the navigation bar. -->
    <string name="navbar_cfr_message_2">Di situs web, bilah ini terselip saat Anda menggulir ke bawah untuk ruang penjelajahan tambahan.</string>
    <!-- Text for the message displayed for the popup promoting the long press of navigation in the navigation bar. -->
    <string name="navbar_navigation_buttons_cfr_message">Ketuk dan tahan panah untuk berpindah antar laman dalam riwayat tab ini.</string>

    <!-- Tablet navigation bar "contextual feature recommendation" (CFR) -->
    <!-- Text for the title displayed in the contextual feature recommendation popup promoting the tablet navigation bar. -->
    <string name="tablet_nav_bar_cfr_title" moz:removedIn="132" tools:ignore="UnusedResources">Baru: panah maju dan kembali sekali-ketuk</string>
    <!-- Text for the message displayed in the contextual feature recommendation popup promoting the tablet navigation bar. -->
    <string name="tablet_nav_bar_cfr_message" moz:removedIn="132" tools:ignore="UnusedResources">Nikmati navigasi lebih cepat yang selalu ada di ujung jari Anda.</string>

    <!-- Text for the info dialog when camera permissions have been denied but user tries to access a camera feature. -->
    <string name="camera_permissions_needed_message">Akses kamera diperlukan. Buka pengaturan Android, ketuk izin, dan ketuk izinkan.</string>
    <!-- Text for the positive action button to go to Android Settings to grant permissions. -->
    <string name="camera_permissions_needed_positive_button_text">Buka pengaturan</string>
    <!-- Text for the negative action button to dismiss the dialog. -->
    <string name="camera_permissions_needed_negative_button_text">Tutup</string>

    <!-- Text for the banner message to tell users about our auto close feature. -->
    <string name="tab_tray_close_tabs_banner_message">Setel tab yang terbuka untuk menutup secara otomatis yang belum pernah dilihat pada beberapa hari, minggu, atau bulan terakhir.</string>
    <!-- Text for the positive action button to go to Settings for auto close tabs. -->
    <string name="tab_tray_close_tabs_banner_positive_button_text">Lihat pengaturan</string>
    <!-- Text for the negative action button to dismiss the Close Tabs Banner. -->
    <string name="tab_tray_close_tabs_banner_negative_button_text">Tutup</string>

    <!-- Text for the banner message to tell users about our inactive tabs feature. -->
    <string name="tab_tray_inactive_onboarding_message">Tab yang belum Anda lihat selama dua minggu dipindahkan ke sini.</string>
    <!-- Text for the action link to go to Settings for inactive tabs. -->
    <string name="tab_tray_inactive_onboarding_button_text">Matikan di pengaturan</string>

    <!-- Text for title for the auto-close dialog of the inactive tabs. -->
    <string name="tab_tray_inactive_auto_close_title">Tutup otomatis setelah satu bulan?</string>
    <!-- Text for the body for the auto-close dialog of the inactive tabs.
        The first parameter is the name of the application.-->
    <string name="tab_tray_inactive_auto_close_body_2">%1$s dapat menutup tab yang belum Anda lihat selama sebulan terakhir.</string>
    <!-- Content description for close button in the auto-close dialog of the inactive tabs. -->
    <string name="tab_tray_inactive_auto_close_button_content_description">Tutup</string>

    <!-- Text for turn on auto close tabs button in the auto-close dialog of the inactive tabs. -->
    <string name="tab_tray_inactive_turn_on_auto_close_button_2">Nyalakan tutup-otomatis</string>


    <!-- Home screen icons - Long press shortcuts -->
    <!-- Shortcut action to open new tab -->
    <string name="home_screen_shortcut_open_new_tab_2">Tab baru</string>
    <!-- Shortcut action to open new private tab -->
    <string name="home_screen_shortcut_open_new_private_tab_2">Tab pribadi baru</string>

    <!-- Shortcut action to open Passwords screen -->
    <string name="home_screen_shortcut_passwords">Sandi</string>

    <!-- Recent Tabs -->
    <!-- Header text for jumping back into the recent tab in the home screen -->
    <string name="recent_tabs_header">Lompat Kembali</string>
    <!-- Button text for showing all the tabs in the tabs tray -->
    <string name="recent_tabs_show_all">Tampilkan semua</string>

    <!-- Content description for the button which navigates the user to show all recent tabs in the tabs tray. -->
    <string name="recent_tabs_show_all_content_description_2">Tampilkan tombol semua tab terbaru</string>

    <!-- Text for button in synced tab card that opens synced tabs tray -->
    <string name="recent_tabs_see_all_synced_tabs_button_text">Lihat semua tab tersinkron</string>
    <!-- Accessibility description for device icon used for recent synced tab -->
    <string name="recent_tabs_synced_device_icon_content_description">Perangkat yang disinkronkan</string>
    <!-- Text for the dropdown menu to remove a recent synced tab from the homescreen -->
    <string name="recent_synced_tab_menu_item_remove">Hapus</string>
    <!-- Text for the menu button to remove a grouped highlight from the user's browsing history
         in the Recently visited section -->
    <string name="recent_tab_menu_item_remove">Hapus</string>

    <!-- History Metadata -->
    <!-- Header text for a section on the home screen that displays grouped highlights from the
         user's browsing history, such as topics they have researched or explored on the web -->
    <string name="history_metadata_header_2">Baru dikunjungi</string>
    <!-- Text for the menu button to remove a grouped highlight from the user's browsing history
         in the Recently visited section -->
    <string name="recently_visited_menu_item_remove">Hapus</string>
    <!-- Content description for the button which navigates the user to show all of their history. -->
    <string name="past_explorations_show_all_content_description_2">Tampilkan semua eksplorasi lampau</string>

    <!-- Browser Fragment -->
    <!-- Content description (not visible, for screen readers etc.): Navigate backward (browsing history) -->
    <string name="browser_menu_back">Kembali</string>
    <!-- Content description (not visible, for screen readers etc.): Navigate forward (browsing history) -->
    <string name="browser_menu_forward">Maju</string>
    <!-- Content description (not visible, for screen readers etc.): Refresh current website -->
    <string name="browser_menu_refresh">Segarkan</string>
    <!-- Content description (not visible, for screen readers etc.): Stop loading current website -->
    <string name="browser_menu_stop">Hentikan</string>
    <!-- Browser menu button that opens the extensions manager -->
    <string name="browser_menu_extensions">Ekstensi</string>
    <!-- Browser menu banner header text for extensions onboarding.
        The first parameter is the name of the app defined in app_name (for example: Fenix). -->
    <string name="browser_menu_extensions_banner_onboarding_header">Jadikan %s milik Anda</string>
    <!-- Browser menu banner header text for extensions onboarding when all installed extensions have been disabled. -->
    <string name="browser_menu_disabled_extensions_banner_onboarding_header">Anda memiliki ekstensi yang terpasang, tetapi tidak diaktifkan</string>
    <!-- Browser menu banner body text for extensions onboarding.
        The first parameter is the name of the app defined in app_name (for example: Fenix). -->
    <string name="browser_menu_extensions_banner_onboarding_body">Ekstensi meningkatkan penjelajahan Anda, mulai dari mengubah tampilan dan kinerja %s hingga meningkatkan privasi dan keamanan.</string>
    <!-- Browser menu banner body text for extensions onboarding when all installed extensions have been disabled.
     The first parameter is the name of the button that opens extension manager (for example "Manage extensions"). -->
    <string name="browser_menu_disabled_extensions_banner_onboarding_body">Untuk menggunakan ekstensi, aktifkan di pengaturan atau dengan memilih “%s” di bawah.</string>
    <!-- Browser menu banner link text for learning more about extensions -->
    <string name="browser_menu_extensions_banner_learn_more">Pelajari lebih lanjut</string>
    <!-- Browser menu button that opens the extensions manager -->
    <string name="browser_menu_manage_extensions">Kelola ekstensi</string>
    <!-- Content description (not visible, for screen readers etc.): Section heading for recommended extensions.-->
    <string name="browser_menu_recommended_section_content_description">Ekstensi yang disarankan</string>
    <!-- Content description (not visible, for screen readers etc.): Label for plus icon used to add extension.
      The first parameter is the name of the extension (for example: ClearURLs). -->
    <string name="browser_menu_extension_plus_icon_content_description_2">Tambahkan %1$s</string>
    <!-- Browser menu button that opens AMO in a tab -->
    <string name="browser_menu_discover_more_extensions">Temukan lebih banyak ekstensi</string>
    <!-- Browser menu description that is shown when one or more extensions are disabled due to extension errors -->
    <string name="browser_menu_extensions_disabled_description">Dinonaktifkan sementara</string>
    <!-- The description of the browser menu appears when the user hasn't installed any extensions. -->
    <string name="browser_menu_no_extensions_installed_description">Tidak ada ekstensi yang diaktifkan</string>
    <!-- Browser menu button that opens account settings -->
    <string name="browser_menu_account_settings">Info akun</string>
    <!-- Browser menu button that sends a user to help articles -->
    <string name="browser_menu_help">Bantuan</string>
    <!-- Browser menu button that sends a to a the what's new article -->
    <string name="browser_menu_whats_new">Yang Baru</string>
    <!-- Browser menu button that opens the settings menu -->
    <string name="browser_menu_settings">Setelan</string>
    <!-- Browser menu button that opens a user's library -->
    <string name="browser_menu_library">Pustaka</string>
    <!-- Browser menu toggle that requests a desktop site -->
    <string name="browser_menu_desktop_site">Situs desktop</string>
    <!-- Browser menu button that reopens a private tab as a regular tab -->
    <string name="browser_menu_open_in_regular_tab">Buka di tab biasa</string>
    <!-- Browser menu toggle that adds a shortcut to the site on the device home screen. -->
    <string name="browser_menu_add_to_homescreen">Tambahkan ke Beranda</string>
    <!-- Browser menu toggle that adds a shortcut to the site on the device home screen. -->
    <string name="browser_menu_add_to_homescreen_2">Tambahkan ke layar Beranda…</string>
    <!-- Text for notifying users that Xiaomi devices require additional permissions to add to home screen -->
    <string name="browser_menu_add_to_homescreen_xiaomi">Perangkat Xiaomi mungkin memerlukan izin tambahan untuk menambahkan pintasan ke layar beranda. Silakan periksa pengaturan Anda.</string>
    <!-- Content description (not visible, for screen readers etc.) for the Resync tabs button -->
    <string name="resync_button_content_description">Sinkron ulang</string>
    <!-- Browser menu button that opens the find in page menu -->
    <string name="browser_menu_find_in_page">Temukan di laman</string>
    <!-- Browser menu button that opens the find in page menu -->
    <string name="browser_menu_find_in_page_2">Temukan di laman…</string>
    <!-- Browser menu button that opens the translations dialog, which has options to translate the current browser page. -->
    <string name="browser_menu_translations">Terjemahkan laman</string>
    <!-- Browser menu button that saves the current tab to a collection -->
    <string name="browser_menu_save_to_collection">Simpan ke koleksi…</string>
    <!-- Browser menu button that saves the current tab to a collection -->
    <string name="browser_menu_save_to_collection_2">Simpan ke koleksi</string>
    <!-- Browser menu button that open a share menu to share the current site -->
    <string name="browser_menu_share">Bagikan</string>
    <!-- Browser menu button that open a share menu to share the current site -->
    <string name="browser_menu_share_2">Bagikan…</string>
    <!-- Browser menu button shown in custom tabs that opens the current tab in Fenix
        The first parameter is the name of the app defined in app_name (for example: Fenix) -->
    <string name="browser_menu_open_in_fenix">Buka di %1$s</string>

    <!-- Browser menu text shown in custom tabs to indicate this is a Fenix tab
        The first parameter is the name of the app defined in app_name (for example: Fenix) -->
    <string name="browser_menu_powered_by">DITENAGAI OLEH %1$s</string>

    <!-- Browser menu text shown in custom tabs to indicate this is a Fenix tab
        The first parameter is the name of the app defined in app_name (for example: Fenix) -->
    <string name="browser_menu_powered_by2">Diberdayakan oleh %1$s</string>

    <!-- Browser menu button to put the current page in reader mode -->
    <string name="browser_menu_read">Tampilan baca</string>
    <!-- Browser menu button content description to close reader mode and return the user to the regular browser -->
    <string name="browser_menu_read_close">Tutup tampilan pembaca</string>
    <!-- Browser menu button to open the current page in an external app -->
    <string name="browser_menu_open_app_link">Buka di Aplikasi</string>

    <!-- Browser menu button to show reader view appearance controls e.g. the used font type and size -->
    <string name="browser_menu_customize_reader_view">Ubahsuai tampilan pembaca</string>
    <!-- Browser menu button to show reader view appearance controls e.g. the used font type and size -->
    <string name="browser_menu_customize_reader_view_2">Sesuaikan Tampilan Pembaca</string>
    <!-- Browser menu label for adding a bookmark -->
    <string name="browser_menu_add">Tambahkan</string>
    <!-- Browser menu label for editing a bookmark -->
    <string name="browser_menu_edit">Ubah</string>

    <!-- Button shown on the home page that opens the Customize home settings -->
    <string name="browser_menu_customize_home_1">Ubahsuai halaman beranda</string>

    <!-- Browser menu label to sign in to sync on the device using Mozilla accounts -->
    <string name="browser_menu_sign_in">Masuk</string>
    <!-- Browser menu caption label for the "Sign in" browser menu item described in `browser_menu_sign_in` -->
    <string name="browser_menu_sign_in_caption">Sinkronkan kata sandi, tab, dan lainnya</string>
    <!-- Browser menu label to sign back in to sync on the device when the user's account needs to be reauthenticated -->
    <string name="browser_menu_sign_back_in_to_sync">Masuk kembali untuk menyinkronkan</string>
    <!-- Browser menu caption label for the "Sign back in to sync" browser menu item described in `browser_menu_sign_back_in_to_sync` when there is an error in syncing -->
    <string name="browser_menu_syncing_paused_caption">Sinkronisasi dijeda</string>
    <!-- Browser menu label that creates a private tab -->
    <string name="browser_menu_new_private_tab">Tab pribadi baru</string>
    <!-- Browser menu label that navigates to the Password screen -->
    <string name="browser_menu_passwords">Kata sandi</string>
    <!-- Browser menu label that navigates to the SUMO page for the Firefox for Android release notes.
         The first parameter is the name of the app defined in app_name (for example: Fenix)-->
    <string name="browser_menu_new_in_firefox">Baru di %1$s</string>
    <!-- Browser menu label that toggles the request for the desktop site of the currently visited page -->
    <string name="browser_menu_switch_to_desktop_site">Beralih ke situs desktop</string>
    <!-- Browser menu label that toggles the request for the mobile site of the currently visited page -->
    <string name="browser_menu_switch_to_mobile_site">Beralih ke situs seluler</string>
    <!-- Browser menu label that navigates to the page tools sub-menu -->
    <string name="browser_menu_tools">Alat</string>
    <!-- Content description (not visible, for screen readers etc.): Back button for all menu redesign sub-menu -->
    <string name="browser_menu_back_button_content_description">Kembali ke menu utama</string>
    <!-- Content description (not visible, for screen readers etc.) for bottom sheet handlebar main menu. -->
    <string name="browser_main_menu_handlebar_content_description">Tutup lembar menu utama</string>
    <!-- Content description (not visible, for screen readers etc.) for main menu help button. -->
    <string name="browser_main_menu_content_description_help_button">Bantuan</string>
    <!-- Content description (not visible, for screen readers etc.) for main menu settings button. -->
    <string name="browser_main_menu_content_description_settings_button">Pengaturan</string>

    <!-- Content description (not visible, for screen readers etc.) for bottom sheet handlebar extensions menu. -->
    <string name="browser_extensions_menu_handlebar_content_description">Tutup lembar menu ekstensi</string>
    <!-- Content description (not visible, for screen readers etc.) for bottom sheet handlebar save menu. -->
    <string name="browser_save_menu_handlebar_content_description">Tutup lembar menu simpan</string>
    <!-- Content description (not visible, for screen readers etc.) for bottom sheet handlebar tools menu. -->
    <string name="browser_tools_menu_handlebar_content_description">Tutup lembar menu alat</string>
    <!-- Content description (not visible, for screen readers etc.) for bottom sheet handlebar custom tab menu. -->
    <string name="browser_custom_tab_menu_handlebar_content_description">Tutup lembar menu tab ubahan</string>
    <!-- Browser menu description that describes the various tools related menu items inside of the tools sub-menu -->
<<<<<<< HEAD
    <string name="browser_menu_tools_description_with_translate">Tampilan Pembaca, Terjemahkan, Cetak, Bagikan, Buka aplikasi</string>
    <!-- Browser menu description that describes the various tools related menu items inside of the tools sub-menu -->
    <string name="browser_menu_tools_description">Tampilan Pembaca, Cetak, Bagikan, Buka aplikasi</string>
=======
    <string name="browser_menu_tools_description_with_translate" moz:removedIn="134" tools:ignore="UnusedResources">Tampilan Pembaca, Terjemahkan, Cetak, Bagikan, Buka aplikasi</string>
    <!-- Browser menu description that describes the various tools related menu items inside of the tools sub-menu -->
    <string name="browser_menu_tools_description" moz:removedIn="134" tools:ignore="UnusedResources">Tampilan Pembaca, Cetak, Bagikan, Buka aplikasi</string>
>>>>>>> 3a395140
    <!-- Browser menu label that navigates to the save sub-menu, which contains various save related menu items such as
         bookmarking a page, saving to collection, shortcut or as a PDF, and adding to home screen -->
    <string name="browser_menu_save">Simpan</string>
    <!-- Browser menu description that describes the various save related menu items inside of the save sub-menu -->
    <string name="browser_menu_save_description">Tambahkan markah, Pintasan, Beranda, Koleksi, PDF</string>
    <!-- Browser menu label that bookmarks the currently visited page -->
    <string name="browser_menu_bookmark_this_page">Markah laman ini</string>
    <!-- Browser menu label that navigates to the edit bookmark screen for the current bookmarked page -->
    <string name="browser_menu_edit_bookmark">Edit markah</string>
    <!-- Browser menu label that the saves the currently visited page as a PDF -->
    <string name="browser_menu_save_as_pdf">Simpan sebagai PDF…</string>
    <!-- Browser menu label for turning ON reader view of the current visited page -->
    <string name="browser_menu_turn_on_reader_view">Aktifkan Tampilan Pembaca</string>
    <!-- Browser menu label for turning OFF reader view of the current visited page -->
    <string name="browser_menu_turn_off_reader_view">Matikan Tampilan Pembaca</string>
    <!-- Browser menu label for navigating to the translation feature, which provides language translation options the current visited page -->
    <string name="browser_menu_translate_page">Terjemahkan laman…</string>
    <!-- Browser menu label that is displayed when the current page has been translated by the translation feature.
         The first parameter is the name of the language that page was translated to (e.g. English). -->
    <string name="browser_menu_translated_to">Diterjemahkan ke %1$s</string>
    <!-- Browser menu label for the print feature -->
    <string name="browser_menu_print">Cetak…</string>
    <!-- Browser menu label for the Delete browsing data on quit feature.
        The first parameter is the name of the app defined in app_name (for example: Fenix). -->
    <string name="browser_menu_delete_browsing_data_on_quit">Keluar %1$s</string>

    <!-- Menu "contextual feature recommendation" (CFR) -->
    <!-- Text for the title in the contextual feature recommendation popup promoting the menu feature. -->
    <string name="menu_cfr_title">Baru: menu yang dirampingkan</string>
    <!-- Text for the message in the contextual feature recommendation popup promoting the menu feature. -->
    <string name="menu_cfr_body">Temukan apa yang Anda butuhkan dengan lebih cepat, mulai dari penjelajahan pribadi hingga menyimpan tindakan.</string>

    <!-- Extensions management fragment -->
    <!-- Text displayed when there are no extensions to be shown -->
    <string name="extensions_management_no_extensions">Tidak ada ekstensi di sini</string>

    <!-- Browser Toolbar -->
    <!-- Content description for the Home screen button on the browser toolbar -->
    <string name="browser_toolbar_home">Layar beranda</string>

    <!-- Content description (not visible, for screen readers etc.): Erase button: Erase the browsing
         history and go back to the home screen. -->
    <string name="browser_toolbar_erase">Hapus riwayat penjelajahan</string>

    <!-- Content description for the translate page toolbar button that opens the translations dialog when no translation has occurred. -->
    <string name="browser_toolbar_translate">Terjemahkan laman</string>
    <!-- Content description (not visible, for screen readers etc.) for the translate page toolbar button that opens the translations dialog when the page is translated successfully.
         The first parameter is the name of the language that is displayed in the original page. (For example: English)
         The second parameter is the name of the language which the page was translated to. (For example: French) -->
    <string name="browser_toolbar_translated_successfully">Laman diterjemahkan dari %1$s ke %2$s.</string>

    <!-- Locale Settings Fragment -->
    <!-- Content description for tick mark on selected language -->
    <string name="a11y_selected_locale_content_description">Bahasa yang dipilih</string>
    <!-- Text for default locale item -->
    <string name="default_locale_text">Ikuti bahasa peranti</string>
    <!-- Placeholder text shown in the search bar before a user enters text -->
    <string name="locale_search_hint">Bahasa pencarian</string>

    <!-- Search Fragment -->
    <!-- Button in the search view that lets a user search by scanning a QR code -->
    <string name="search_scan_button" moz:removedIn="133" tools:ignore="UnusedResources">Pindai</string>
    <!-- Button in the search view that lets a user search by scanning a QR code -->
    <string name="search_scan_button_2">Pindai kode QR</string>
    <!-- Button in the search view when shortcuts are displayed that takes a user to the search engine settings -->
    <string name="search_shortcuts_engine_settings">Setelan mesin pencari</string>

    <!-- Button in the search view that lets a user navigate to the site in their clipboard -->
    <string name="awesomebar_clipboard_title">Isi tautan dari papan klip</string>

    <!-- Button in the search suggestions onboarding that allows search suggestions in private sessions -->
    <string name="search_suggestions_onboarding_allow_button">Izinkan</string>
    <!-- Button in the search suggestions onboarding that does not allow search suggestions in private sessions -->
    <string name="search_suggestions_onboarding_do_not_allow_button">Jangan izinkan</string>
    <!-- Search suggestion onboarding hint title text -->
    <string name="search_suggestions_onboarding_title">Tampilkan saran pencarian di sesi privat?</string>
    <!-- Search suggestion onboarding hint description text, first parameter is the name of the app defined in app_name (for example: Fenix)-->
    <string name="search_suggestions_onboarding_text">%s akan membagikan segala yang Anda ketik pada bilah alamat dengan mesin pencari baku Anda.</string>

    <!-- Search engine suggestion title text. The first parameter is the name of the suggested engine-->
    <string name="search_engine_suggestions_title">Cari %s</string>
    <!-- Search engine suggestion description text -->
    <string name="search_engine_suggestions_description">Cari langsung dari bilah alamat</string>

    <!-- Menu option in the search selector menu to open the search settings -->
    <string name="search_settings_menu_item">Setelan pencarian</string>

    <!-- Header text for the search selector menu -->
    <string name="search_header_menu_item_2">Kali ini, cari di:</string>

    <!-- Content description (not visible, for screen readers etc.): Search engine icon. The first parameter is the search engine name (for example: DuckDuckGo). -->
    <string name="search_engine_icon_content_description" tools:ignore="UnusedResources" moz:removedIn="133">%s mesin pencari</string>

    <!-- Content description (not visible, for screen readers etc.): Search engine icon.
    The parameter is the search engine name (for example: DuckDuckGo). -->
    <string name="search_engine_icon_content_description_1">Mesin pencari: %s</string>

    <!-- Home onboarding -->
    <!-- Onboarding home screen popup dialog, shown on top of the Jump back in section. -->
    <string name="onboarding_home_screen_jump_back_contextual_hint_2" moz:removedIn="132">Temui beranda pribadi Anda. Tab, markah, dan hasil pencarian terkini akan muncul di sini.</string>
    <!-- Home onboarding dialog welcome screen title text. -->
    <string name="onboarding_home_welcome_title_2">Selamat datang di Internet yang lebih pribadi</string>
    <!-- Home onboarding dialog welcome screen description text. -->
    <string name="onboarding_home_welcome_description">Lebih banyak warna. Privasi yang lebih baik. Komitmen yang sama pada masyarakat di atas laba.</string>
    <!-- Home onboarding dialog sign into sync screen title text. -->
    <string name="onboarding_home_sync_title_3">Beralih layar lebih mudah dari sebelumnya</string>
    <!-- Home onboarding dialog sign into sync screen description text. -->
    <string name="onboarding_home_sync_description">Lanjutkan dari bagian terakhir yang Anda tinggalkan dengan tab dari perangkat lain sekarang di beranda Anda.</string>
    <!-- Text for the button to continue the onboarding on the home onboarding dialog. -->
    <string name="onboarding_home_get_started_button">Memulai</string>
    <!-- Text for the button to navigate to the sync sign in screen on the home onboarding dialog. -->
    <string name="onboarding_home_sign_in_button">Masuk</string>
    <!-- Text for the button to skip the onboarding on the home onboarding dialog. -->
    <string name="onboarding_home_skip_button">Lewati</string>

    <!-- Onboarding home screen sync popup dialog message, shown on top of Recent Synced Tabs in the Jump back in section. -->
    <string name="sync_cfr_message">Tab Anda sedang disinkronkan! Lanjutkan di mana Anda tinggalkan di perangkat Anda yang lain.</string>

    <!-- Content description (not visible, for screen readers etc.): Close button for the home onboarding dialog -->
    <string name="onboarding_home_content_description_close_button">Tutup</string>

    <!-- Juno first user onboarding flow experiment, strings are marked unused as they are only referenced by Nimbus experiments. -->
    <!-- Description for learning more about our privacy notice. -->
    <string name="juno_onboarding_privacy_notice_text" tools:ignore="BrandUsage">Pemberitahuan privasi Firefox</string>
    <!-- Title for set firefox as default browser screen used by Nimbus experiments. -->
    <string name="juno_onboarding_default_browser_title_nimbus_2">Kami senang menjaga Anda tetap aman</string>
    <!-- Title for set firefox as default browser screen used by Nimbus experiments.
        Note: The word "Firefox" should NOT be translated -->
    <string name="juno_onboarding_default_browser_title_nimbus_3" tools:ignore="BrandUsage,UnusedResources">Cari tahu mengapa jutaan orang menyukai Firefox</string>
    <!-- Title for set firefox as default browser screen used by Nimbus experiments. -->
    <string name="juno_onboarding_default_browser_title_nimbus_4" tools:ignore="UnusedResources">Penjelajahan aman dengan lebih banyak pilihan</string>
    <!-- Description for set firefox as default browser screen used by Nimbus experiments. -->
    <string name="juno_onboarding_default_browser_description_nimbus_3">Peramban nirlaba kami membantu menghentikan perusahaan secara diam-diam mengikuti Anda di web.</string>
<<<<<<< HEAD
    <!-- Description for set firefox as default browser screen used by Nimbus experiments. -->
    <string name="juno_onboarding_default_browser_description_nimbus_4" tools:ignore="UnusedResources">Lebih dari 100 juta orang melindungi privasi mereka dengan memilih peramban yang didukung oleh organisasi nirlaba.</string>
    <!-- Description for set firefox as default browser screen used by Nimbus experiments. -->
=======
    <!-- Description for set firefox as default browser screen used by Nimbus experiments. -->
    <string name="juno_onboarding_default_browser_description_nimbus_4" tools:ignore="UnusedResources">Lebih dari 100 juta orang melindungi privasi mereka dengan memilih peramban yang didukung oleh organisasi nirlaba.</string>
    <!-- Description for set firefox as default browser screen used by Nimbus experiments. -->
>>>>>>> 3a395140
    <string name="juno_onboarding_default_browser_description_nimbus_5" tools:ignore="UnusedResources">Pelacak yang dikenal? Diblokir secara otomatis. Ekstensi? Coba semua 700. PDF? Pembaca bawaan kami membuatnya mudah dikelola.</string>
    <!-- Text for the button to set firefox as default browser on the device -->
    <string name="juno_onboarding_default_browser_positive_button" tools:ignore="UnusedResources">Setel sebagai peramban baku</string>
    <!-- Text for the button dismiss the screen and move on with the flow -->
    <string name="juno_onboarding_default_browser_negative_button" tools:ignore="UnusedResources">Jangan sekarang</string>
    <!-- Title for sign in to sync screen. -->
    <string name="juno_onboarding_sign_in_title_2">Tetap terenkripsi saat Anda berpindah antar perangkat</string>
    <!-- Description for sign in to sync screen. Nimbus experiments do not support string placeholders.
     Note: The word "Firefox" should NOT be translated -->
    <string name="juno_onboarding_sign_in_description_3" tools:ignore="BrandUsage">Firefox mengenkripsi kata sandi, markah, dan lainnya saat Anda disinkronkan.</string>
    <!-- Text for the button to sign in to sync on the device -->
    <string name="juno_onboarding_sign_in_positive_button" tools:ignore="UnusedResources">Masuk</string>
    <!-- Text for the button dismiss the screen and move on with the flow -->
    <string name="juno_onboarding_sign_in_negative_button" tools:ignore="UnusedResources">Jangan sekarang</string>

    <!-- Title for enable notification permission screen used by Nimbus experiments. Nimbus experiments do not support string placeholders.
        Note: The word "Firefox" should NOT be translated -->
    <string name="juno_onboarding_enable_notifications_title_nimbus_2" tools:ignore="BrandUsage">Notifikasi membantu Anda tetap aman dengan Firefox</string>
    <!-- Description for enable notification permission screen used by Nimbus experiments. Nimbus experiments do not support string placeholders.
       Note: The word "Firefox" should NOT be translated -->
    <string name="juno_onboarding_enable_notifications_description_nimbus_2" tools:ignore="BrandUsage">Kirim tab dengan aman antar perangkat Anda dan temukan fitur privasi lainnya di Firefox.</string>
    <!-- Text for the button to request notification permission on the device -->
    <string name="juno_onboarding_enable_notifications_positive_button" tools:ignore="UnusedResources">Aktifkan notifikasi</string>
    <!-- Text for the button dismiss the screen and move on with the flow -->
    <string name="juno_onboarding_enable_notifications_negative_button" tools:ignore="UnusedResources">Jangan sekarang</string>

    <!-- Title for add search widget screen used by Nimbus experiments. Nimbus experiments do not support string placeholders.
        Note: The word "Firefox" should NOT be translated -->
    <string name="juno_onboarding_add_search_widget_title" tools:ignore="BrandUsage,UnusedResources">Coba widget pencarian Firefox</string>
    <!-- Description for add search widget screen used by Nimbus experiments. Nimbus experiments do not support string placeholders.
        Note: The word "Firefox" should NOT be translated -->
    <string name="juno_onboarding_add_search_widget_description" tools:ignore="BrandUsage,UnusedResources">Dengan Firefox di layar beranda, Anda akan memiliki akses mudah ke peramban yang mengutamakan privasi yang memblokir pelacak lintas situs.</string>
    <!-- Text for the button to add search widget on the device used by Nimbus experiments. Nimbus experiments do not support string placeholders.
        Note: The word "Firefox" should NOT be translated -->
    <string name="juno_onboarding_add_search_widget_positive_button" tools:ignore="BrandUsage,UnusedResources">Tambahkan widget Firefox</string>
    <!-- Text for the button to dismiss the screen and move on with the flow -->
    <string name="juno_onboarding_add_search_widget_negative_button" tools:ignore="UnusedResources">Jangan sekarang</string>

    <!-- Onboarding add-ons card, for checking more add-ons on, used by Nimbus experiments. -->
    <string name="onboarding_add_on_explore_more_extensions" tools:ignore="UnusedResources" moz:removedIn="133">Jelajahi lebih banyak ekstensi.</string>
    <!-- Onboarding add-ons card, button for start browsing, used by Nimbus experiments. -->
    <string name="onboarding_add_on_start_browsing_button" tools:ignore="UnusedResources" moz:removedIn="133">Mulai menjelajah.</string>
    <!-- Onboarding add-ons card, for checking more add-ons on, used by Nimbus experiments. -->
    <string name="onboarding_add_on_explore_more_extensions_2">Jelajahi lebih banyak ekstensi</string>
    <!-- Onboarding add-ons card, button for start browsing, used by Nimbus experiments. -->
    <string name="onboarding_add_on_start_browsing_button_2">Mulai menjelajah</string>
    <!-- Ublock name for the onboarding add-ons card, used by Nimbus experiments. Note: The word "Ublock Origin" is a brand name should NOT be translated -->
    <string name="onboarding_add_on_ublock_name" tools:ignore="UnusedResources">uBlock Origin</string>
    <!-- Ublock description for the onboarding add-ons card, used by Nimbus experiments. -->
    <string name="onboarding_add_on_ublock_description" tools:ignore="UnusedResources">Blokir iklan secara efektif dan efisien.</string>
    <!-- Privacy Badger name for the onboarding add-ons card, used by Nimbus experiments. Note: The word "Privacy Badger" is a brand name should NOT be translated -->
    <string name="onboarding_add_on_privacy_badger_name" tools:ignore="UnusedResources">Privacy Badger</string>
    <!-- Search by Image name for the onboarding add-ons card, used by Nimbus experiments. Note: The word "Search by Image" is a brand name should NOT be translated -->
    <string name="onboarding_add_on_search_by_image_name" tools:ignore="UnusedResources">Cari berdasarkan Gambar</string>
    <!-- Search by Image description for the onboarding add-ons card, used by Nimbus experiments. -->
    <string name="onboarding_add_on_search_by_image_description" tools:ignore="UnusedResources">Lihat gambar yang menarik dan pelajari lebih lanjut tentangnya.</string>
    <!-- Dark Reader name for the onboarding add-ons card, used by Nimbus experiments. Note: The word "Dark Reader" is a brand name should NOT be translated -->
    <string name="onboarding_add_on_dark_reader_name" tools:ignore="UnusedResources">Pembaca Gelap</string>
    <!-- Privacy Badger description for the onboarding add-ons card, used by Nimbus experiments. -->
    <string name="onboarding_add_on_dark_reader_description" tools:ignore="UnusedResources">Mode gelap ubahan untuk web seluler.</string>
    <!-- Label for the number of reviews for an add-on. The parameter is for the formatted number of reviews e.g. "1,234", "12,345", "123,456". -->
    <string name="onboarding_add_on_reviews_label">Ulasan: %1$s</string>
    <!-- Content description for the add-on icon. -->
    <string name="onboarding_add_on_icon_content_description">Ikon pengaya</string>
    <!-- Content description for the an installed add-on icon. -->
    <string name="onboarding_installed_add_on_icon_content_description">Ikon pengaya terpasang</string>
    <!-- Content description for the an installing add-on icon. -->
    <string name="onboarding_installing_add_on_icon_content_description">Memasang ikon pengaya</string>
    <!-- Content description for the add add-on button. -->
    <string name="onboarding_add_on_add_button_content_description">Tambahkan tombol pengaya</string>
    <!-- Content description for the star rating group. -->
    <string name="onboarding_add_on_star_rating_content_description">Nilai %1$s dari 5</string>

    <!-- Search Widget -->
    <!-- Content description for searching with a widget. The first parameter is the name of the application.-->
    <string name="search_widget_content_description_2">Buka di tab %1$s baru</string>
    <!-- Text preview for smaller sized widgets -->
    <string name="search_widget_text_short">Cari</string>
    <!-- Text preview for larger sized widgets -->
    <string name="search_widget_text_long">Cari di Web</string>

    <!-- Content description (not visible, for screen readers etc.): Voice search -->
    <string name="search_widget_voice">Pencarian suara</string>

    <!-- Preferences -->
    <!-- Title for the settings page-->
    <string name="settings">Setelan</string>
    <!-- Preference category for general settings -->
    <string name="preferences_category_general">Umum</string>
    <!-- Preference category for all links about Fenix -->
    <string name="preferences_category_about">Tentang</string>
    <!-- Preference category for settings related to changing the default search engine -->
    <string name="preferences_category_select_default_search_engine">Pilih satu</string>
    <!-- Preference for settings related to managing search shortcuts for the quick search menu -->
    <string name="preferences_manage_search_shortcuts_2">Kelola mesin pencari alternatif</string>
    <!-- Summary for preference for settings related to managing search shortcuts for the quick search menu -->
    <string name="preferences_manage_search_shortcuts_summary">Sunting mesin peramban terlihat di menu pencarian</string>
    <!-- Preference category for settings related to managing search shortcuts for the quick search menu -->
    <string name="preferences_category_engines_in_search_menu">Mesin peramban terlihat di menu pencarian</string>
    <!-- Preference for settings related to changing the default search engine -->
    <string name="preferences_default_search_engine">Mesin pencari baku</string>
    <!-- Preference for settings related to Search -->
    <string name="preferences_search">Cari</string>
    <!-- Preference for settings related to Search engines -->
    <string name="preferences_search_engines">Mesin pencari</string>
    <!-- Preference for settings related to Search engines suggestions-->
    <string name="preferences_search_engines_suggestions">Saran dari mesin pencari</string>
    <!-- Preference Category for settings related to Search address bar -->
    <string name="preferences_settings_address_bar">Preferensi bilah alamat</string>
    <!-- Preference Category for settings to Firefox Suggest -->
    <string name="preference_search_address_bar_fx_suggest" tools:ignore="BrandUsage">Bilah alamat - Firefox Suggest</string>
    <!-- Preference link to Learn more about Firefox Suggest -->
    <string name="preference_search_learn_about_fx_suggest" tools:ignore="BrandUsage">Pelajari lebih lanjut tentang Firefox Suggest</string>
    <!-- Preference link to rating Fenix on the Play Store -->
    <string name="preferences_rate">Beri nilai di Google Play</string>
    <!-- Preference linking to about page for Fenix
        The first parameter is the name of the app defined in app_name (for example: Fenix) -->
    <string name="preferences_about">Tentang %1$s</string>
    <!-- Preference for settings related to changing the default browser -->
    <string name="preferences_set_as_default_browser">Setel sebagai peramban baku</string>
    <!-- Preference category for advanced settings -->
    <string name="preferences_category_advanced">Tingkat Lanjut</string>


    <!-- Preference category for privacy and security settings -->
    <string name="preferences_category_privacy_security">Privasi dan keamanan</string>
    <!-- Preference for advanced site permissions -->
    <string name="preferences_site_permissions" moz:removedIn="133" tools:ignore="UnusedResources">Izin situs</string>
    <!-- Preference for advanced site settings -->
    <string name="preferences_site_settings">Pengaturan situs</string>
    <!-- Preference for private browsing options -->
    <string name="preferences_private_browsing_options">Penjelajahan pribadi</string>
    <!-- Preference for opening links in a private tab-->
    <string name="preferences_open_links_in_a_private_tab">Buka tautan di tab pribadi</string>
    <!-- Preference for allowing screenshots to be taken while in a private tab-->
    <string name="preferences_allow_screenshots_in_private_mode">Izinkan tangkapan layar di penjelajahan pribadi</string>
    <!-- Will inform the user of the risk of activating Allow screenshots in private browsing option -->
    <string name="preferences_screenshots_in_private_mode_disclaimer">Jika diizinkan, tab pribadi juga akan terlihat saat beberapa aplikasi terbuka</string>
    <!-- Preference for adding private browsing shortcut -->
    <string name="preferences_add_private_browsing_shortcut">Tambahkan pintasan penjelajahan pribadi</string>
    <!-- Preference for enabling "HTTPS-Only" mode -->
    <string name="preferences_https_only_title">Mode Hanya HTTPS</string>

    <!-- Label for cookie banner section in quick settings panel. -->
    <string name="cookie_banner_blocker">Pemblokir Spanduk Kuki</string>

    <!-- Preference for removing cookie/consent banners from sites automatically in private mode. See reduce_cookie_banner_summary for additional context. -->
    <string name="preferences_cookie_banner_reduction_private_mode">Pemblokir Spanduk Kuki dalam penjelajahan pribadi</string>
    <!-- Text for indicating cookie banner handling is off this site, this is shown as part of the protections panel with the tracking protection toggle -->
    <string name="reduce_cookie_banner_off_for_site">Nonaktif untuk situs ini</string>
    <!-- Text for cancel button indicating that cookie banner reduction is not supported for the current site, this is shown as part of the cookie banner details view. -->
    <string name="cookie_banner_handling_details_site_is_not_supported_cancel_button">Batal</string>
    <!-- Text for request support button indicating that cookie banner reduction is not supported for the current site, this is shown as part of the cookie banner details view. -->
    <string name="cookie_banner_handling_details_site_is_not_supported_request_support_button_2">Kirim permintaan</string>
    <!-- Text for title indicating that cookie banner reduction is not supported for the current site, this is shown as part of the cookie banner details view. -->
    <string name="cookie_banner_handling_details_site_is_not_supported_title_2">Minta dukungan untuk situs ini?</string>
    <!-- Label for the snackBar, after the user reports with success a website where cookie banner reducer did not work -->
    <string name="cookie_banner_handling_report_site_snack_bar_text_2">Permintaan terkirim</string>
    <!-- Text for indicating cookie banner handling is on this site, this is shown as part of the protections panel with the tracking protection toggle -->
    <string name="reduce_cookie_banner_on_for_site">Aktif untuk situs ini</string>

    <!-- Text for indicating that a request for unsupported site was sent to Nimbus (it's a Mozilla library for experiments), this is shown as part of the protections panel with the tracking protection toggle -->
    <string name="reduce_cookie_banner_unsupported_site_request_submitted_2">Permintaan dukungan terkirim</string>
    <!-- Text for indicating cookie banner handling is currently not supported for this site, this is shown as part of the protections panel with the tracking protection toggle -->
    <string name="reduce_cookie_banner_unsupported_site">Saat ini, situs tidak didukung</string>
    <!-- Title text for a detail explanation indicating cookie banner handling is on this site, this is shown as part of the cookie banner panel in the toolbar. The first parameter is a shortened URL of the current site-->
    <string name="reduce_cookie_banner_details_panel_title_on_for_site_1">Aktifkan Pemblokir Spanduk Kuki untuk %1$s?</string>
    <!-- Title text for a detail explanation indicating cookie banner handling is off this site, this is shown as part of the cookie banner panel in the toolbar. The first parameter is a shortened URL of the current site-->
    <string name="reduce_cookie_banner_details_panel_title_off_for_site_1">Nonaktifkan Pemblokir Spanduk Kuki untuk %1$s?</string>
    <!-- Title text for a detail explanation indicating cookie banner reducer didn't work for the current site, this is shown as part of the cookie banner panel in the toolbar. The first parameter is the application name-->
    <string name="reduce_cookie_banner_details_panel_title_unsupported_site_request_2">%1$s tidak dapat secara otomatis menolak permintaan kuki di situs ini. Anda dapat mengirimkan permintaan dukungan untuk situs ini di masa mendatang.</string>

    <!-- Long text for a detail explanation indicating what will happen if cookie banner handling is off for a site, this is shown as part of the cookie banner panel in the toolbar. The first parameter is the application name -->
    <string name="reduce_cookie_banner_details_panel_description_off_for_site_1">Matikan dan %1$s akan menghapus kuki dan memuat ulang situs. Ini mungkin membuat Anda keluar atau mengosongkan keranjang belanja.</string>
    <!-- Long text for a detail explanation indicating what will happen if cookie banner handling is on for a site, this is shown as part of the cookie banner panel in the toolbar. The first parameter is the application name -->
    <string name="reduce_cookie_banner_details_panel_description_on_for_site_3">Aktifkan dan %1$s akan mencoba menolak semua spanduk kuki di situs ini secara otomatis.</string>

    <!--Title for the cookie banner re-engagement CFR, the placeholder is replaced with app name -->
    <string name="cookie_banner_cfr_title">%1$s baru saja menolak kuki untuk Anda</string>
    <!--Message for the cookie banner re-engagement CFR -->
    <string name="cookie_banner_cfr_message">Lebih sedikit gangguan, lebih sedikit kuki yang melacak Anda di situs ini.</string>

    <!-- Description of the preference to enable "HTTPS-Only" mode. -->
    <string name="preferences_https_only_summary">Secara otomatis mencoba terhubung ke situs menggunakan protokol enkripsi HTTPS untuk meningkatkan keamanan.</string>
    <!-- Summary of https only preference if https only is set to off -->
    <string name="preferences_https_only_off">Mati</string>
    <!-- Summary of https only preference if https only is set to on in all tabs -->
    <string name="preferences_https_only_on_all">Aktif di semua tab</string>
    <!-- Summary of https only preference if https only is set to on in private tabs only -->
    <string name="preferences_https_only_on_private">Aktif di tab pribadi</string>
    <!-- Text displayed that links to website containing documentation about "HTTPS-Only" mode -->
    <string name="preferences_http_only_learn_more">Pelajari lebih lanjut</string>
    <!-- Option for the https only setting -->
    <string name="preferences_https_only_in_all_tabs">Aktifkan di semua tab</string>
    <!-- Option for the https only setting -->
    <string name="preferences_https_only_in_private_tabs">Hanya aktifkan di tab pribadi</string>
    <!-- Title shown in the error page for when trying to access a http website while https only mode is enabled. -->
    <string name="errorpage_httpsonly_title">Situs aman tidak tersedia</string>
    <!-- Message shown in the error page for when trying to access a http website while https only mode is enabled. The message has two paragraphs. This is the first. -->
    <string name="errorpage_httpsonly_message_title">Kemungkinan besar, situs ini tidak mendukung HTTPS.</string>
    <!-- Message shown in the error page for when trying to access a http website while https only mode is enabled. The message has two paragraphs. This is the second. -->
    <string name="errorpage_httpsonly_message_summary">Namun, ada juga kemungkinan seorang penyerang terlibat. Jika melanjutkan ke situs web, Anda tidak boleh memasukkan info sensitif apa pun. Jika dilanjutkan, mode Hanya HTTPS akan dinonaktifkan sementara untuk situs ini.</string>
    <!-- Preference for accessibility -->
    <string name="preferences_accessibility">Aksesibilitas</string>
    <!-- Preference to override the Mozilla account server -->
    <string name="preferences_override_account_server">Penyedia akun Mozilla khusus</string>
    <!-- Preference to override the Sync token server -->
    <string name="preferences_override_sync_tokenserver">Penyedia Sync khusus</string>
    <!-- Toast shown after updating the Mozilla account/Sync server override preferences -->
    <string name="toast_override_account_sync_server_done">Akun Mozilla/server Sync diubah. Keluar dari aplikasi untuk menerapkan perubahan…</string>
    <!-- Preference category for account information -->
    <string name="preferences_category_account">Akun</string>
    <!-- Preference for changing where the AddressBar is positioned -->
    <string name="preferences_toolbar_2">Lokasi bilah alamat</string>
    <!-- Preference for changing default theme to dark or light mode -->
    <string name="preferences_theme">Tema</string>
    <!-- Preference for customizing the home screen -->
    <string name="preferences_home_2">Beranda</string>
    <!-- Preference for gestures based actions -->
    <string name="preferences_gestures">Gestur</string>
    <!-- Preference for settings related to visual options -->
    <string name="preferences_customize">Ubahsuai</string>
    <!-- Preference description for banner about signing in -->
    <string name="preferences_sign_in_description_2">Masuk untuk menyinkronkan tab, markah, sandi, dan yang lainnya.</string>
    <!-- Preference shown instead of account display name while account profile information isn't available yet. -->
    <string name="preferences_account_default_name_2">Akun Mozilla</string>
    <!-- Preference text for account title when there was an error syncing FxA -->
    <string name="preferences_account_sync_error">Hubungkan kembali untuk melanjutkan sinkronisasi</string>
    <!-- Preference for language -->
    <string name="preferences_language">Bahasa</string>
    <!-- Preference for translations -->
    <string name="preferences_translations">Terjemahan</string>
    <!-- Preference for data choices -->
    <string name="preferences_data_choices">Pilihan data</string>
    <!-- Preference for data collection -->
    <string name="preferences_data_collection">Pengumpulan data</string>
    <!-- Preference for developers -->
    <string name="preferences_remote_debugging">Pengawakutuan jarak jauh melalui USB</string>
    <!-- Preference title for switch preference to show search suggestions -->
    <string name="preferences_show_search_suggestions">Tampilkan saran pencarian</string>
    <!-- Preference title for switch preference to show voice search button -->
    <string name="preferences_show_voice_search">Tampilkan pencarian suara</string>
    <!-- Preference title for switch preference to show search suggestions also in private mode -->
    <string name="preferences_show_search_suggestions_in_private">Tampilkan dalam sesi privat</string>
    <!-- Preference title for switch preference to show a clipboard suggestion when searching -->
    <string name="preferences_show_clipboard_suggestions">Tampilkan saran papan klip</string>
    <!-- Preference title for switch preference to suggest browsing history when searching -->
    <string name="preferences_search_browsing_history">Cari riwayat jelajah</string>
    <!-- Preference title for switch preference to suggest bookmarks when searching -->
    <string name="preferences_search_bookmarks">Cari markah</string>
    <!-- Preference title for switch preference to suggest synced tabs when searching -->
    <string name="preferences_search_synced_tabs">Cari tab tersinkron</string>
    <!-- Preference for account settings -->
    <string name="preferences_account_settings">Setelan akun</string>

    <!-- Preference for enabling url autocomplete-->
    <string name="preferences_enable_autocomplete_urls">URL lengkapi-otomatis</string>
    <!-- Preference title for switch preference to show sponsored Firefox Suggest search suggestions -->
    <string name="preferences_show_sponsored_suggestions">Saran dari sponsor</string>
    <!-- Summary for preference to show sponsored Firefox Suggest search suggestions.
         The first parameter is the name of the application. -->
    <string name="preferences_show_sponsored_suggestions_summary">Dukung %1$s dengan saran yang disponsori sesekali</string>
    <!-- Preference title for switch preference to show Firefox Suggest search suggestions for web content.
         The first parameter is the name of the application. -->
    <string name="preferences_show_nonsponsored_suggestions">Saran dari %1$s</string>
    <!-- Summary for preference to show Firefox Suggest search suggestions for web content -->
    <string name="preferences_show_nonsponsored_suggestions_summary">Dapatkan rekomendasi dari web yang terkait dengan pencarian Anda</string>
    <!-- Preference for open links in third party apps -->
    <string name="preferences_open_links_in_apps">Buka tautan di aplikasi</string>

    <!-- Preference for open links in third party apps always open in apps option -->
    <string name="preferences_open_links_in_apps_always">Selalu</string>
    <!-- Preference for open links in third party apps ask before opening option -->
    <string name="preferences_open_links_in_apps_ask">Tanyakan sebelum buka</string>
    <!-- Preference for open links in third party apps never open in apps option -->
    <string name="preferences_open_links_in_apps_never">Jangan pernah</string>
    <!-- Preference for open download with an external download manager app -->
    <string name="preferences_external_download_manager">Pengelola unduhan eksternal</string>

    <!-- Preference for enabling gecko engine logs -->
    <string name="preferences_enable_gecko_logs">Aktifkan log Gecko</string>
    <!-- Message to indicate users that we are quitting the application to apply the changes -->
    <string name="quit_application">Keluar dari aplikasi untuk menerapkan perubahan…</string>

    <!-- Preference for extensions -->
    <string name="preferences_extensions">Ekstensi</string>
    <!-- Preference for installing a local extension -->
    <string name="preferences_install_local_extension">Pasang ekstensi dari berkas</string>
    <!-- Preference for notifications -->
    <string name="preferences_notifications">Notifikasi</string>

    <!-- Summary for notification preference indicating notifications are allowed -->
    <string name="notifications_allowed_summary">Diizinkan</string>
    <!-- Summary for notification preference indicating notifications are not allowed -->
    <string name="notifications_not_allowed_summary">Tidak diizinkan</string>

    <!-- Add-on Permissions -->
    <!-- The title of the required permissions section from addon's permissions screen -->
    <string name="addons_permissions_heading_required" tools:ignore="UnusedResources">Wajib</string>
    <!-- The title of the optional permissions section from addon's permissions screen -->
    <string name="addons_permissions_heading_optional" tools:ignore="UnusedResources">Opsional</string>
    <!-- The title of the origin permission option allowing a user to enable the extension to run on all sites -->
    <string name="addons_permissions_allow_for_all_sites" tools:ignore="UnusedResources">Izinkan untuk semua situs</string>
    <!-- The subtitle for the allow for all sites preference toggle -->
    <string name="addons_permissions_allow_for_all_sites_subtitle" tools:ignore="UnusedResources">Jika Anda memercayai ekstensi ini, Anda dapat memberikannya izin di setiap situs web.</string>
    <!-- The text shown when an extension does not require permissions -->
    <string name="addons_does_not_require_permissions">Ekstensi ini tidak memerlukan izin apa pun.</string>

    <!-- Add-on Preferences -->
    <!-- Preference to customize the configured AMO (addons.mozilla.org) collection -->
    <string name="preferences_customize_extension_collection">Koleksi ekstensi yang disesuaikan</string>
    <!-- Button caption to confirm the add-on collection configuration -->
    <string name="customize_addon_collection_ok">Oke</string>
    <!-- Button caption to abort the add-on collection configuration -->
    <string name="customize_addon_collection_cancel">Batalkan</string>
    <!-- Hint displayed on input field for custom collection name -->
    <string name="customize_addon_collection_hint">Nama koleksi</string>
    <!-- Hint displayed on input field for custom collection user ID-->
    <string name="customize_addon_collection_user_hint">Pemilik koleksi (ID Pengguna)</string>

    <!-- Toast shown after confirming the custom extension collection configuration -->
    <string name="toast_customize_extension_collection_done">Koleksi ekstensi dimodifikasi. Keluar dari aplikasi untuk menerapkan perubahan…</string>

    <!-- Customize Home -->
    <!-- Header text for jumping back into the recent tab in customize the home screen -->
    <string name="customize_toggle_jump_back_in">Lompat kembali</string>
    <!-- Title for the customize home screen section with bookmarks. -->
    <string name="customize_toggle_bookmarks">Markah</string>
    <!-- Title for the customize home screen section with recently visited. Recently visited is
    a section where users see a list of tabs that they have visited in the past few days -->
    <string name="customize_toggle_recently_visited">Baru dikunjungi</string>

    <!-- Title for the customize home screen section with Pocket. -->
    <string name="customize_toggle_pocket_2">Cerita yang menggugah pikiran</string>
    <!-- Summary for the customize home screen section with Pocket. The first parameter is product name Pocket -->
    <string name="customize_toggle_pocket_summary">Artikel diberdayakan oleh %s</string>
    <!-- Title for the customize home screen section with sponsored Pocket stories. -->
    <string name="customize_toggle_pocket_sponsored">Konten bersponsor</string>
    <!-- Title for the opening wallpaper settings screen -->
    <string name="customize_wallpapers">Wallpaper</string>
    <!-- Title for the customize home screen section with sponsored shortcuts. -->
    <string name="customize_toggle_contile">Pintasan bersponsor</string>

    <!-- Wallpapers -->
    <!-- Content description for various wallpapers. The first parameter is the name of the wallpaper -->
    <string name="wallpapers_item_name_content_description">Item Wallpaper: %1$s</string>
    <!-- Snackbar message for when wallpaper is selected -->
    <string name="wallpaper_updated_snackbar_message">Wallpaper diperbarui!</string>
    <!-- Snackbar label for action to view selected wallpaper -->
    <string name="wallpaper_updated_snackbar_action">Tampilkan</string>
    <!-- Snackbar message for when wallpaper couldn't be downloaded -->
    <string name="wallpaper_download_error_snackbar_message">Tidak dapat mengunduh wallpaper</string>
    <!-- Snackbar label for action to retry downloading the wallpaper -->
    <string name="wallpaper_download_error_snackbar_action">Coba lagi</string>
    <!-- Snackbar message for when wallpaper couldn't be selected because of the disk error -->
    <string name="wallpaper_select_error_snackbar_message">Tidak dapat mengubah wallpaper</string>
    <!-- Text displayed that links to website containing documentation about the "Limited Edition" wallpapers. -->
    <string name="wallpaper_learn_more">Pelajari lebih lanjut</string>

    <!-- Text for classic wallpapers title. The first parameter is the Firefox name. -->
    <string name="wallpaper_classic_title">%s Klasik</string>
    <!-- Text for artist series wallpapers title. "Artist series" represents a collection of artist collaborated wallpapers. -->
    <string name="wallpaper_artist_series_title">Karya seniman</string>
    <!-- Description text for the artist series wallpapers with learn more link. The first parameter is the learn more string defined in wallpaper_learn_more. "Independent voices" is the name of the wallpaper collection -->
    <string name="wallpaper_artist_series_description_with_learn_more">Koleksi Suara Independen. %s</string>
    <!-- Description text for the artist series wallpapers. "Independent voices" is the name of the wallpaper collection -->
    <string name="wallpaper_artist_series_description">Koleksi Suara Independen.</string>
    <!-- Wallpaper onboarding dialog header text. -->
    <string name="wallpapers_onboarding_dialog_title_text">Coba berbagai ragam warna</string>
    <!-- Wallpaper onboarding dialog body text. -->
    <string name="wallpapers_onboarding_dialog_body_text">Pilih wallpaper yang cocok untuk Anda.</string>
    <!-- Wallpaper onboarding dialog learn more button text. The button navigates to the wallpaper settings screen. -->
    <string name="wallpapers_onboarding_dialog_explore_more_button_text">Telusuri lebih banyak wallpaper</string>

    <!-- Add-ons general availability nimbus message-->
    <!-- Title of the Nimbus message for extension general availability-->
    <string name="addon_ga_message_title_2" tools:ignore="UnusedResources">Ekstensi baru sekarang tersedia</string>
    <!-- Body of the Nimbus message for add-ons general availability. 'Firefox' intentionally hardcoded here-->
    <string name="addon_ga_message_body" tools:ignore="BrandUsage,UnusedResources">Lihat 100+ ekstensi baru yang memungkinkan Anda menjadikan Firefox milik Anda sendiri.</string>
    <!-- Button text of the Nimbus message for extensions general availability. -->
    <string name="addon_ga_message_button_2" tools:ignore="UnusedResources">Jelajahi ekstensi</string>

    <!-- Extension process crash dialog to user -->
    <!-- Title of the extension crash dialog shown to the user when enough errors have occurred with extensions and they need to be temporarily disabled -->
    <string name="extension_process_crash_dialog_title">Ekstensi dinonaktifkan untuk sementara</string>

    <!-- Button text on the extension crash dialog to prompt the user to try restarting the extensions but the dialog will reappear if it is unsuccessful again -->
    <string name="extension_process_crash_dialog_retry_button_text" tools:ignore="UnusedResources">Cobalah memulai ulang ekstensi</string>
    <!-- Button text on the extension crash dialog to prompt the user to continue with all extensions disabled. -->
    <string name="extension_process_crash_dialog_disable_extensions_button_text">Lanjutkan dengan ekstensi yang dinonaktifkan</string>

    <!-- Account Preferences -->
    <!-- Preference for managing your account via accounts.firefox.com -->
    <string name="preferences_manage_account">Kelola akun</string>
    <!-- Summary of the preference for managing your account via accounts.firefox.com. -->
    <string name="preferences_manage_account_summary">Ubah sandi Anda, kelola pengumpulan data, atau hapus akun Anda</string>
    <!-- Preference for triggering sync -->
    <string name="preferences_sync_now">Sinkronkan sekarang</string>
    <!-- Preference category for sync -->
    <string name="preferences_sync_category">Pilih yang ingin disinkronkan</string>
    <!-- Preference for syncing history -->
    <string name="preferences_sync_history">Riwayat</string>
    <!-- Preference for syncing bookmarks -->
    <string name="preferences_sync_bookmarks">Markah</string>
    <!-- Preference for syncing passwords -->
    <string name="preferences_sync_logins_2">Sandi</string>
    <!-- Preference for syncing tabs -->
    <string name="preferences_sync_tabs_2">Tab terbuka</string>
    <!-- Preference for signing out -->
    <string name="preferences_sign_out">Keluar</string>
    <!-- Preference displays and allows changing current FxA device name -->
    <string name="preferences_sync_device_name">Nama peranti</string>
    <!-- Text shown when user enters empty device name -->
    <string name="empty_device_name_error">Nama peranti harus diisi.</string>
    <!-- Label indicating that sync is in progress -->
    <string name="sync_syncing_in_progress">Menyinkronkan…</string>

    <!-- Label summary indicating that sync failed. The first parameter is the date stamp showing last time it succeeded -->
    <string name="sync_failed_summary">Sinkronisasi gagal. Terakhir berhasil: %s</string>
    <!-- Label summary showing never synced -->
    <string name="sync_failed_never_synced_summary">Sinkronisasi gagal. Terakhir disinkronkan: tidak pernah</string>
    <!-- Label summary the date we last synced. The first parameter is date stamp showing last time synced -->
    <string name="sync_last_synced_summary">Terakhir disinkronkan: %s</string>
    <!-- Label summary showing never synced -->
    <string name="sync_never_synced_summary">Terakhir disinkronkan: tidak pernah</string>

    <!-- Text for displaying the default device name.
        The first parameter is the application name, the second is the device manufacturer name
        and the third is the device model. -->
    <string name="default_device_name_2">%1$s dalam %2$s %3$s</string>

    <!-- Preference for syncing payment methods -->
    <string name="preferences_sync_credit_cards_2">Metode pembayaran</string>
    <!-- Preference for syncing addresses -->
    <string name="preferences_sync_address">Alamat</string>

    <!-- Send Tab -->
    <!-- Name of the "receive tabs" notification channel. Displayed in the "App notifications" system settings for the app -->
    <string name="fxa_received_tab_channel_name">Tab yang diterima</string>
    <!-- Description of the "receive tabs" notification channel. Displayed in the "App notifications" system settings for the app -->
    <string name="fxa_received_tab_channel_description" tools:ignore="BrandUsage">Pemberitahuan untuk tab yang diterima dari perangkat Firefox lainnya.</string>
    <!--  The body for these is the URL of the tab received  -->
    <string name="fxa_tab_received_notification_name">Tab Diterima</string>
    <!-- %s is the device name -->
    <string name="fxa_tab_received_from_notification_name">Tab dari %s</string>

    <!-- Close Synced Tabs -->
    <!-- The title for a notification shown when the user closes tabs that are currently
    open on this device from another device that's signed in to the same Mozilla account.
    %1$s is a placeholder for the app name; %2$d is the number of tabs closed.  -->
    <string name="fxa_tabs_closed_notification_title">%1$s tab ditutup: %2$d</string>
    <!-- The body for a "closed synced tabs" notification. -->
    <string name="fxa_tabs_closed_text">Lihat tab yang baru saja ditutup</string>

    <!-- Advanced Preferences -->
    <!-- Preference for tracking protection exceptions -->
    <string name="preferences_tracking_protection_exceptions">Kekecualian</string>
    <!-- Button in Exceptions Preference to turn on tracking protection for all sites (remove all exceptions) -->
    <string name="preferences_tracking_protection_exceptions_turn_on_for_all">Nyalakan untuk semua situs</string>

    <!-- Text displayed when there are no exceptions -->
    <string name="exceptions_empty_message_description">Pengecualian memungkinkan Anda menonaktifkan perlindungan pelacakan untuk situs terpilih.</string>
    <!-- Text displayed when there are no exceptions, with learn more link that brings users to a tracking protection SUMO page -->
    <string name="exceptions_empty_message_learn_more_link">Pelajari lebih lanjut</string>

    <!-- Preference switch for usage and technical data collection -->
    <string name="preference_usage_data" moz:removedIn="134" tools:ignore="UnusedResources">Data penggunaan dan teknis</string>
    <!-- Preference description for usage and technical data collection -->
    <string name="preferences_usage_data_description">Bagikan data kinerja, penggunaan, perangkat keras dan pengubahsuaian peramban Anda dengan Mozilla untuk membantu kami membuat %1$s semakin baik</string>
    <!-- Preference switch for marketing data collection -->
    <string name="preferences_marketing_data">Data pemasaran</string>
    <!-- Preference description for marketing data collection -->
    <string name="preferences_marketing_data_description2">Bagikan data penggunaan dasar dengan Adjust, vendor pemasaran seluler kami</string>
    <!-- Preference switch title for automatically submitting crash reports -->
    <string name="preferences_automatically_submit_crashes_title">Kirim laporan kerusakan secara otomatis</string>
    <!-- Preference switch description for automatically submitting crash reports -->
    <string name="preferences_automatically_submit_crashes_description">Bagikan data kerusakan secara otomatis saat memulai dengan Mozilla setelah terjadi kerusakan</string>
    <!-- Title for studies preferences -->
    <string name="preference_experiments_2">Kajian</string>
    <!-- Summary for studies preferences -->
    <string name="preference_experiments_summary_2">Izinkan Mozilla untuk memasang dan menjalankan kajian</string>

    <!-- Turn On Sync Preferences -->
    <!-- Header of the Sync and save your data preference view -->
    <string name="preferences_sync_2">Sinkronkan dan simpan data Anda</string>
    <!-- Preference for reconnecting to FxA sync -->
    <string name="preferences_sync_sign_in_to_reconnect">Masuk untuk menghubungkan ulang</string>
    <!-- Preference for removing FxA account -->
    <string name="preferences_sync_remove_account">Hapus akun</string>

    <!-- Pairing Feature strings -->
    <!-- Instructions on how to access pairing -->
    <string name="pair_instructions_2"><![CDATA[Pindai kode QR yang ditunjukkan di <b>firefox.com/pair</b>]]></string>

    <!-- Toolbar Preferences -->
    <!-- Preference for using top toolbar -->
    <string name="preference_top_toolbar">Atas</string>
    <!-- Preference for using bottom toolbar -->
    <string name="preference_bottom_toolbar">Bawah</string>

    <!-- Theme Preferences -->
    <!-- Preference for using light theme -->
    <string name="preference_light_theme">Terang</string>
    <!-- Preference for using dark theme -->
    <string name="preference_dark_theme">Gelap</string>

    <!-- Preference for using using dark or light theme automatically set by battery -->
    <string name="preference_auto_battery_theme">Diatur oleh Penghemat Baterai</string>
    <!-- Preference for using following device theme -->
    <string name="preference_follow_device_theme">Ikuti tema peranti</string>

    <!-- Gestures Preferences-->
    <!-- Preferences for using pull to refresh in a webpage -->
    <string name="preference_gestures_website_pull_to_refresh">Tarik untuk menyegarkan</string>
    <!-- Preference for using the dynamic toolbar -->
    <string name="preference_gestures_dynamic_toolbar">Gulir untuk menyembunyikan bilah alat</string>
    <!-- Preference for showing the opened tabs by swiping up on the toolbar-->
    <string name="preference_gestures_swipe_toolbar_show_tabs">Geser bilah alat ke atas untuk membuka tab</string>

    <!-- Preference for using the dynamic toolbars -->
    <string name="preference_gestures_dynamic_toolbar_2">Gulir untuk menyembunyikan bilah alamat dan bilah alat</string>
    <!-- Preference for switching tabs by swiping horizontally on the addressbar -->
    <string name="preference_gestures_swipe_toolbar_switch_tabs_2">Gesek bilah alamat ke samping untuk beralih tab</string>

    <!-- Library -->
    <!-- Option in Library to open Downloads page -->
    <string name="library_downloads">Unduhan</string>
    <!-- Option in library to open Bookmarks page -->
    <string name="library_bookmarks">Markah</string>
    <!-- Option in library to open Desktop Bookmarks root page -->
    <string name="library_desktop_bookmarks_root">Markah Desktop</string>
    <!-- Option in library to open Desktop Bookmarks "menu" page -->
    <string name="library_desktop_bookmarks_menu">Menu Markah</string>
    <!-- Option in library to open Desktop Bookmarks "toolbar" page -->
    <string name="library_desktop_bookmarks_toolbar">Bilah Alat Markah</string>
    <!-- Option in library to open Desktop Bookmarks "unfiled" page -->
    <string name="library_desktop_bookmarks_unfiled">Markah Lain</string>
    <!-- Option in Library to open History page -->
    <string name="library_history">Riwayat</string>
    <!-- Option in Library to open a new tab -->
    <string name="library_new_tab">Tab baru</string>
    <!-- Settings Page Title -->
    <string name="settings_title">Setelan</string>
    <!-- Content description (not visible, for screen readers etc.): "Close button for library settings" -->
    <string name="content_description_close_button">Tutup</string>

    <!-- Title to show in alert when a lot of tabs are to be opened
    %d is a placeholder for the number of tabs that will be opened -->
    <string name="open_all_warning_title">Buka %d tab?</string>
    <!-- Message to warn users that a large number of tabs will be opened
    %s will be replaced by app name. -->
    <string name="open_all_warning_message">Membuka banyak tab seperti ini dapat memperlambat %s saat laman sedang dimuat. Yakin ingin melanjutkan?</string>
    <!-- Dialog button text for confirming open all tabs -->
    <string name="open_all_warning_confirm">Tab terbuka</string>
    <!-- Dialog button text for canceling open all tabs -->
    <string name="open_all_warning_cancel">Batal</string>

    <!-- Text to show users they have one page in the history group section of the History fragment.
    %d is a placeholder for the number of pages in the group. -->
    <string name="history_search_group_site_1">%d halaman</string>

    <!-- Text to show users they have multiple pages in the history group section of the History fragment.
    %d is a placeholder for the number of pages in the group. -->
    <string name="history_search_group_sites_1">%d halaman</string>

    <!-- Option in library for Recently Closed Tabs -->
    <string name="library_recently_closed_tabs">Tab yang baru saja ditutup</string>
    <!-- Option in library to open Recently Closed Tabs page -->
    <string name="recently_closed_show_full_history">Tampilkan riwayat penuh</string>
    <!-- Text to show users they have multiple tabs saved in the Recently Closed Tabs section of history.
    %d is a placeholder for the number of tabs selected. -->
    <string name="recently_closed_tabs">%d tab</string>
    <!-- Text to show users they have one tab saved in the Recently Closed Tabs section of history.
    %d is a placeholder for the number of tabs selected. -->
    <string name="recently_closed_tab">%d tab</string>
    <!-- Recently closed tabs screen message when there are no recently closed tabs -->
    <string name="recently_closed_empty_message">Tidak ada tab yang baru saja ditutup di sini</string>

    <!-- Tab Management -->
    <!-- Title of preference for tabs management -->
    <string name="preferences_tabs">Tab</string>
    <!-- Title of preference that allows a user to specify the tab view -->
    <string name="preferences_tab_view">Tampilan tab</string>
    <!-- Option for a list tab view -->
    <string name="tab_view_list">Daftar</string>
    <!-- Option for a grid tab view -->
    <string name="tab_view_grid">Grid</string>
    <!-- Title of preference that allows a user to auto close tabs after a specified amount of time -->
    <string name="preferences_close_tabs">Tutup tab</string>
    <!-- Option for auto closing tabs that will never auto close tabs, always allows user to manually close tabs -->
    <string name="close_tabs_manually">Secara manual</string>
    <!-- Option for auto closing tabs that will auto close tabs after one day -->
    <string name="close_tabs_after_one_day">Setelah satu hari</string>
    <!-- Option for auto closing tabs that will auto close tabs after one week -->
    <string name="close_tabs_after_one_week">Setelah satu pekan</string>
    <!-- Option for auto closing tabs that will auto close tabs after one month -->
    <string name="close_tabs_after_one_month">Setelah satu bulan</string>

    <!-- Title of preference that allows a user to specify the auto-close settings for open tabs -->
    <string name="preference_auto_close_tabs" tools:ignore="UnusedResources">Tutup otomatis tab terbuka</string>

    <!-- Opening screen -->
    <!-- Title of a preference that allows a user to choose what screen to show after opening the app -->
    <string name="preferences_opening_screen">Layar pembuka</string>
    <!-- Option for always opening the homepage when re-opening the app -->
    <string name="opening_screen_homepage">Beranda</string>
    <!-- Option for always opening the user's last-open tab when re-opening the app -->
    <string name="opening_screen_last_tab">Tab terakhir</string>
    <!-- Option for always opening the homepage when re-opening the app after four hours of inactivity -->
    <string name="opening_screen_after_four_hours_of_inactivity">Beranda setelah empat jam tidak aktif</string>
    <!-- Summary for tabs preference when auto closing tabs setting is set to manual close-->
    <string name="close_tabs_manually_summary">Tutup secara manual</string>
    <!-- Summary for tabs preference when auto closing tabs setting is set to auto close tabs after one day-->
    <string name="close_tabs_after_one_day_summary">Tutup setelah satu hari</string>
    <!-- Summary for tabs preference when auto closing tabs setting is set to auto close tabs after one week-->
    <string name="close_tabs_after_one_week_summary">Tutup setelah satu pekan</string>
    <!-- Summary for tabs preference when auto closing tabs setting is set to auto close tabs after one month-->
    <string name="close_tabs_after_one_month_summary">Tutup setelah satu bulan</string>

    <!-- Summary for homepage preference indicating always opening the homepage when re-opening the app -->
    <string name="opening_screen_homepage_summary">Buka di beranda</string>
    <!-- Summary for homepage preference indicating always opening the last-open tab when re-opening the app -->
    <string name="opening_screen_last_tab_summary">Buka di tab terakhir</string>
    <!-- Summary for homepage preference indicating opening the homepage when re-opening the app after four hours of inactivity -->
    <string name="opening_screen_after_four_hours_of_inactivity_summary">Buka di beranda setelah empat jam</string>

    <!-- Inactive tabs -->
    <!-- Category header of a preference that allows a user to enable or disable the inactive tabs feature -->
    <string name="preferences_inactive_tabs">Pindahkan tab lama menjadi nonaktif</string>
    <!-- Title of inactive tabs preference -->
    <string name="preferences_inactive_tabs_title">Tab yang belum Anda lihat selama dua minggu dipindahkan ke bagian nonaktif.</string>

    <!-- Studies -->
    <!-- Title of the remove studies button -->
    <string name="studies_remove">Hapus</string>
    <!-- Title of the active section on the studies list -->
    <string name="studies_active">Aktif</string>
    <!-- Description for studies, it indicates why Firefox use studies. The first parameter is the name of the application. -->
    <string name="studies_description_2">%1$s dapat memasang dan menjalankan kajian dari waktu ke waktu.</string>
    <!-- Learn more link for studies, links to an article for more information about studies. -->
    <string name="studies_learn_more">Pelajari lebih lanjut</string>
    <!-- Dialog message shown after removing a study -->
    <string name="studies_restart_app">Aplikasi akan berhenti untuk menerapkan perubahan</string>
    <!-- Dialog button to confirm the removing a study. -->
    <string name="studies_restart_dialog_ok">OK</string>
    <!-- Dialog button text for canceling removing a study. -->
    <string name="studies_restart_dialog_cancel">Batal</string>
    <!-- Toast shown after turning on/off studies preferences -->
    <string name="studies_toast_quit_application" tools:ignore="UnusedResources">Keluar dari aplikasi untuk menerapkan perubahan…</string>

    <!-- Sessions -->
    <!-- Title for the list of tabs -->
    <string name="tab_header_label">Buka tab</string>
    <!-- Title for the list of tabs in the current private session -->
    <string name="tabs_header_private_tabs_title">Tab privat</string>
    <!-- Title for the list of tabs in the synced tabs -->
    <string name="tabs_header_synced_tabs_title">Tab tersinkron</string>
    <!-- Content description (not visible, for screen readers etc.): Add tab button. Adds a news tab when pressed -->
    <string name="add_tab">Tambah tab</string>
    <!-- Content description (not visible, for screen readers etc.): Add tab button. Adds a news tab when pressed -->
    <string name="add_private_tab">Tambah tab pribadi</string>
    <!-- Text for the new tab button to indicate adding a new private tab in the tab -->
    <string name="tab_drawer_fab_content">Pribadi</string>
    <!-- Text for the new tab button to indicate syncing command on the synced tabs page -->
    <string name="tab_drawer_fab_sync">Sinkron</string>
    <!-- Text shown in the menu for sharing all tabs -->
    <string name="tab_tray_menu_item_share">Bagikan semua tab</string>
    <!-- Text shown in the menu to view recently closed tabs -->
    <string name="tab_tray_menu_recently_closed">Tab yang baru saja ditutup</string>
    <!-- Text shown in the tabs tray inactive tabs section -->
    <string name="tab_tray_inactive_recently_closed" tools:ignore="UnusedResources">Baru saja ditutup</string>
    <!-- Text shown in the menu to view account settings -->
    <string name="tab_tray_menu_account_settings">Setelan akun</string>
    <!-- Text shown in the menu to view tab settings -->
    <string name="tab_tray_menu_tab_settings">Setelan tab</string>
    <!-- Text shown in the menu for closing all tabs -->
    <string name="tab_tray_menu_item_close">Tutup semua tab</string>
    <!-- Text shown in the multiselect menu for bookmarking selected tabs. -->
    <string name="tab_tray_multiselect_menu_item_bookmark">Markah</string>
    <!-- Text shown in the multiselect menu for closing selected tabs. -->
    <string name="tab_tray_multiselect_menu_item_close">Tutup</string>
    <!-- Content description for tabs tray multiselect share button -->
    <string name="tab_tray_multiselect_share_content_description">Bagikan tab terpilih</string>
    <!-- Content description for tabs tray multiselect menu -->
    <string name="tab_tray_multiselect_menu_content_description">Menu tab terpilih</string>
    <!-- Content description (not visible, for screen readers etc.): Removes tab from collection button. Removes the selected tab from collection when pressed -->
    <string name="remove_tab_from_collection">Hapus tab dari koleksi</string>
    <!-- Text for button to enter multiselect mode in tabs tray -->
    <string name="tabs_tray_select_tabs">Pilih tab</string>
    <!-- Content description (not visible, for screen readers etc.): Close tab button. Closes the current session when pressed -->
    <string name="close_tab">Tutup tab</string>
    <!-- Content description (not visible, for screen readers etc.): Close tab <title> button. First parameter is tab title  -->
    <string name="close_tab_title">Tutup tab %s</string>
    <!-- Content description (not visible, for screen readers etc.): Opens the open tabs menu when pressed -->
    <string name="open_tabs_menu">Buka menu tab</string>
    <!-- Open tabs menu item to save tabs to collection -->
    <string name="tabs_menu_save_to_collection1">Simpan tab ke koleksi</string>
    <!-- Text for the menu button to delete a collection -->
    <string name="collection_delete">Hapus koleksi</string>
    <!-- Text for the menu button to rename a collection -->
    <string name="collection_rename">Ubah nama koleksi</string>
    <!-- Text for the button to open tabs of the selected collection -->
    <string name="collection_open_tabs">Buka tab</string>


    <!-- Hint for adding name of a collection -->
    <string name="collection_name_hint">Nama koleksi</string>
    <!-- Text for the menu button to remove a top site -->
    <string name="remove_top_site">Hapus</string>

    <!-- Text for the menu button to delete a top site from history -->
    <string name="delete_from_history">Hapus dari riwayat</string>
    <!-- Postfix for private WebApp titles, placeholder is replaced with app name -->
    <string name="pwa_site_controls_title_private">%1$s (Mode Privat)</string>

    <!-- History -->
    <!-- Text for the button to search all history -->
    <string name="history_search_1">Masukkan istilah pencarian</string>
    <!-- Text for the button to clear all history -->
    <string name="history_delete_all">Hapus riwayat</string>
    <!-- Text for the snackbar to confirm that multiple browsing history items has been deleted -->
    <string name="history_delete_multiple_items_snackbar">Riwayat Dihapus</string>
    <!-- Text for the snackbar to confirm that a single browsing history item has been deleted. The first parameter is the shortened URL of the deleted history item. -->
    <string name="history_delete_single_item_snackbar">%1$s terhapus</string>
    <!-- Context description text for the button to delete a single history item -->
    <string name="history_delete_item">Hapus</string>
    <!-- History multi select title in app bar
    The first parameter is the number of bookmarks selected -->
    <string name="history_multi_select_title">%1$d terpilih</string>

    <!-- Text for the header that groups the history for today -->
    <string name="history_today">Hari Ini</string>
    <!-- Text for the header that groups the history for yesterday -->
    <string name="history_yesterday">Kemarin</string>
    <!-- Text for the header that groups the history the past 7 days -->
    <string name="history_7_days">7 hari terakhir</string>
    <!-- Text for the header that groups the history the past 30 days -->
    <string name="history_30_days">30 hari terakhir</string>
    <!-- Text for the header that groups the history older than the last month -->
    <string name="history_older">Lebih lawas</string>
    <!-- Text shown when no history exists -->
    <string name="history_empty_message">Tidak ada riwayat di sini</string>

    <!-- Downloads -->
    <!-- Text for the snackbar to confirm that multiple downloads items have been removed -->
    <string name="download_delete_multiple_items_snackbar_1">Unduhan Dihapus</string>
    <!-- Text for the snackbar to confirm that a single download item has been removed. The first parameter is the name of the download item. -->
    <string name="download_delete_single_item_snackbar">%1$s telah dihapus</string>
    <!-- Text shown when no download exists -->
    <string name="download_empty_message_1">Tidak ada unduhan file</string>
    <!-- History multi select title in app bar
    The first parameter is the number of downloads selected -->
    <string name="download_multi_select_title">%1$d terpilih</string>


    <!-- Text for the button to remove a single download item -->
    <string name="download_delete_item_1">Hapus</string>


    <!-- WebCompat Reporter -->

<<<<<<< HEAD
=======

>>>>>>> 3a395140
    <!-- These reason strings are dropdown options on a WebCompat reporter form, indicating what is broken on the site. -->
    <!-- Broken site reason text for site slow or not working -->
    <string name="webcompat_reporter_reason_slow">Situs lambat atau tidak berfungsi</string>
    <!-- Broken site reason text for images or videos -->
    <string name="webcompat_reporter_reason_media">Gambar atau video</string>
    <!-- Broken site reason text for buttons, links, and other content -->
    <string name="webcompat_reporter_reason_content">Tombol, tautan, dan konten lainnya</string>
    <!-- Broken site reason text for sign in or sign out -->
    <string name="webcompat_reporter_reason_account">Masuk atau keluar</string>
    <!-- Broken site reason text for ad blocker -->
    <string name="webcompat_reporter_reason_ad_blocker">Pemblokir iklan</string>
    <!-- Broken site reason text for something else -->
    <string name="webcompat_reporter_reason_other">Lainnya</string>

    <!-- Crashes -->
    <!-- Title text displayed on the tab crash page. This first parameter is the name of the application (For example: Fenix) -->
    <string name="tab_crash_title_2">Maaf. %1$s tidak dapat memuat halaman.</string>
    <!-- Send crash report checkbox text on the tab crash page -->
    <string name="tab_crash_send_report">Kirim laporan kerusakan ke Mozilla</string>
    <!-- Close tab button text on the tab crash page -->
    <string name="tab_crash_close">Tutup tab</string>

    <!-- Restore tab button text on the tab crash page -->
    <string name="tab_crash_restore">Pulihkan tab</string>

    <!-- Unsubmitted crash dialog title, The first parameter is the name of the app (e.g. Firefox)  -->
    <string name="unsubmitted_crash_dialog_title">%s harus dimulai ulang</string>
    <!-- Unsubmitted crash dialog checkbox label for automatically sending reports in the future -->
    <string name="unsubmitted_crash_dialog_checkbox_label">Kirim laporan kerusakan secara otomatis</string>
    <!-- Unsubmitted crash dialog negative button to dismiss the dialog -->
    <string name="unsubmitted_crash_dialog_negative_button">Tutup</string>
    <!-- Unsubmitted crash dialog positive button to submit crash report -->
    <string name="unsubmitted_crash_dialog_positive_button">Kirim laporan kerusakan</string>

    <!-- Bookmarks -->
    <!-- Confirmation message for a dialog confirming if the user wants to delete the selected folder -->
    <string name="bookmark_delete_folder_confirmation_dialog">Yakin akan menghapus folder ini?</string>
    <!-- Confirmation message for a dialog confirming if the user wants to delete multiple items. -->
    <string name="bookmark_delete_folders_confirmation_dialog">Yakin ingin menghapus item yang dipilih?</string>
    <!-- Confirmation message for a dialog confirming if the user wants to delete multiple items including folders. Parameter will be replaced by app name. -->
    <string name="bookmark_delete_multiple_folders_confirmation_dialog">%s akan menghapus item terpilih.</string>
    <!-- Text for the cancel button on delete bookmark dialog -->
    <string name="bookmark_delete_negative">Batal</string>
    <!-- Screen title for adding a bookmarks folder -->
    <string name="bookmark_add_folder">Tambah folder</string>
    <!-- Snackbar title shown after a bookmark has been created. -->
    <string name="bookmark_saved_snackbar" moz:removedIn="132" tools:ignore="UnusedResources">Markah berhasil disimpan!</string>
    <!-- Snackbar title that confirms a bookmark was saved into a folder. Parameter will be replaced by the name of the folder the bookmark was saved into. -->
    <string name="bookmark_saved_in_folder_snackbar">Disimpan di “%s”</string>
    <!-- Snackbar edit button shown after a bookmark has been created. -->
    <string name="edit_bookmark_snackbar_action">EDIT</string>
    <!-- Bookmark menu move button -->
    <string name="bookmark_menu_move_button">Pindah</string>
    <!-- Bookmark overflow menu edit button -->
    <string name="bookmark_menu_edit_button">Ubah</string>
    <!-- Bookmark overflow menu copy button -->
    <string name="bookmark_menu_copy_button">Salin</string>
    <!-- Bookmark overflow menu share button -->
    <string name="bookmark_menu_share_button">Bagikan</string>
    <!-- Bookmark overflow menu open in new tab button -->
    <string name="bookmark_menu_open_in_new_tab_button">Buka di tab baru</string>
    <!-- Bookmark overflow menu open in private tab button -->
    <string name="bookmark_menu_open_in_private_tab_button">Buka di tab pribadi</string>
    <!-- Bookmark overflow menu open all in tabs button -->
    <string name="bookmark_menu_open_all_in_tabs_button">Buka semua di tab baru</string>
    <!-- Bookmark overflow menu open all in private tabs button -->
    <string name="bookmark_menu_open_all_in_private_tabs_button">Buka semua di tab pribadi</string>
    <!-- Bookmark overflow menu delete button -->
    <string name="bookmark_menu_delete_button">Hapus</string>
    <!--Bookmark overflow menu save button -->
    <string name="bookmark_menu_save_button">Simpan</string>
    <!-- Bookmark multi select title in app bar
     The first parameter is the number of bookmarks selected -->
    <string name="bookmarks_multi_select_title">%1$d terpilih</string>
    <!-- Bookmark editing screen title -->
    <string name="edit_bookmark_fragment_title">Edit markah</string>
    <!-- Bookmark folder editing screen title -->
    <string name="edit_bookmark_folder_fragment_title">Edit folder</string>
    <!-- Bookmark sign in button message -->
    <string name="bookmark_sign_in_button">Masuk untuk melihat markah yang disinkronkan</string>
    <!-- Bookmark URL editing field label -->
    <string name="bookmark_url_label">URL</string>
    <!-- Bookmark FOLDER editing field label -->
    <string name="bookmark_folder_label">FOLDER</string>
    <!-- Text indicating which folder a bookmark or folder will be saved in -->
    <string name="bookmark_save_in_label">Simpan di</string>
    <!-- Bookmark NAME editing field label -->
    <string name="bookmark_name_label">NAMA</string>
    <!-- Label for a text input field for a bookmark or folder name -->
    <string name="bookmark_name_label_normal_case">Nama</string>
    <!-- Bookmark add folder screen title -->
    <string name="bookmark_add_folder_fragment_label">Tambah folder</string>
    <!-- Bookmark select folder screen title -->
    <string name="bookmark_select_folder_fragment_label">Pilih folder</string>
    <!-- Bookmark editing error missing title -->
    <string name="bookmark_empty_title_error">Harus ada judul</string>
    <!-- Bookmark editing error missing or improper URL -->
    <string name="bookmark_invalid_url_error">URL tidak valid</string>
    <!-- Bookmark screen message for empty bookmarks folder -->
    <string name="bookmarks_empty_message">Tidak ada markah di sini</string>
    <!-- Bookmark snackbar message on deletion
     The first parameter is the host part of the URL of the bookmark deleted, if any -->
    <string name="bookmark_deletion_snackbar_message">%1$s terhapus</string>
    <!-- Bookmark snackbar message on deleting multiple bookmarks not including folders-->
    <string name="bookmark_deletion_multiple_snackbar_message_2">Markah dihapus</string>
    <!-- Bookmark snackbar message on deleting multiple bookmarks including folders-->
    <string name="bookmark_deletion_multiple_snackbar_message_3">Menghapus folder terpilih</string>
    <!-- Bookmark undo button for deletion snackbar action -->
    <string name="bookmark_undo_deletion">URUNGKAN</string>

    <!-- Bookmark snackbar message for deleting a single item. Parameter is the title of the item being deleted -->
    <string name="bookmark_delete_single_item">%s dihapus</string>
    <!-- Bookmark snackbar message for deleting multiple items. Parameter is the number of items being deleted -->
    <string name="bookmark_delete_multiple_items">Item yang dihapus: %s</string>
    <!-- Text for the button to search all bookmarks -->
    <string name="bookmark_search">Masukkan istilah pencarian</string>

    <!-- Content description for the bookmark navigation bar back button -->
    <string name="bookmark_navigate_back_button_content_description">Navigasi mundur</string>
    <!-- Content description for the bookmark list new folder navigation bar button -->
    <string name="bookmark_add_new_folder_button_content_description">Tambahkan folder baru</string>
    <!-- Content description for the bookmark screen delete bookmark navigation bar button -->
    <string name="bookmark_delete_bookmark_content_description">Hapus markah</string>
    <!-- Content description for the bookmark screen delete bookmark folder navigation bar button -->
    <string name="bookmark_delete_folder_content_description">Hapus folder</string>
    <!-- Content description for bookmark search floating action button -->
    <string name="bookmark_search_button_content_description">Cari markah</string>
    <!-- Content description for the overflow menu for a bookmark item. Paramter will a folder name or bookmark title. -->
    <string name="bookmark_item_menu_button_content_description">Item Menu untuk %s</string>
    <!-- Title for the bookmark list empty state-->
    <string name="bookmark_empty_list_title">Belum ada markah</string>
    <!-- Description for the bookmark list empty state when you're not signed into sync. -->
    <string name="bookmark_empty_list_guest_description">Simpan situs saat Anda menjelajah. Masuk untuk mengambil markah dari perangkat lain yang disinkronkan.</string>
    <!-- Text for the button to navigate to sync authentication -->
    <string name="bookmark_empty_list_guest_cta">Masuk untuk sinkronisasi</string>
    <!-- Description for the bookmark list empty state when you're signed into sync. -->
    <string name="bookmark_empty_list_authenticated_description">Simpan situs saat Anda menjelajah. Kami juga akan mengambil markah dari perangkat lain yang disinkronkan.</string>
    <!-- Description for the bookmark list empty state when you're in an empty folder. -->
    <string name="bookmark_empty_list_folder_description">Tambahkan markah saat Anda menjelajah sehingga Anda dapat menemukan situs favorit Anda nanti.</string>
    <!-- Description for the add new folder button when selecting a folder. -->
    <string name="bookmark_select_folder_new_folder_button_title">Folder baru</string>

    <!-- Site Permissions -->
    <!-- Button label that take the user to the Android App setting -->
    <string name="phone_feature_go_to_settings">Buka Pengaturan</string>
    <!-- Content description (not visible, for screen readers etc.): Quick settings sheet
        to give users access to site specific information / settings. For example:
        Secure settings status and a button to modify site permissions -->
    <string name="quick_settings_sheet">Lembar pengaturan cepat</string>
    <!-- Label that indicates that this option it the recommended one -->
    <string name="phone_feature_recommended">Disarankan</string>
    <!-- Button label for clearing all the information of site permissions-->
    <string name="clear_permissions">Hapus izin</string>
    <!-- Text for the OK button on Clear permissions dialog -->
    <string name="clear_permissions_positive">OK</string>
    <!-- Text for the cancel button on Clear permissions dialog -->
    <string name="clear_permissions_negative">Batal</string>
    <!-- Button label for clearing a site permission-->
    <string name="clear_permission">Hapus izin</string>
    <!-- Text for the OK button on Clear permission dialog -->
    <string name="clear_permission_positive">OK</string>
    <!-- Text for the cancel button on Clear permission dialog -->
    <string name="clear_permission_negative">Batal</string>
    <!-- Button label for clearing all the information on all sites-->
    <string name="clear_permissions_on_all_sites">Hapus izin pada semua situs</string>
    <!-- Preference for altering video and audio autoplay for all websites -->
    <string name="preference_browser_feature_autoplay">Putar Otomatis</string>
    <!-- Preference for altering the camera access for all websites -->
    <string name="preference_phone_feature_camera">Kamera</string>
    <!-- Preference for altering the microphone access for all websites -->
    <string name="preference_phone_feature_microphone">Mikrofon</string>
    <!-- Preference for altering the location access for all websites -->
    <string name="preference_phone_feature_location">Lokasi</string>
    <!-- Preference for altering the notification access for all websites -->
    <string name="preference_phone_feature_notification">Pemberitahuan</string>
    <!-- Preference for altering the persistent storage access for all websites -->
    <string name="preference_phone_feature_persistent_storage">Penyimpanan Persisten</string>
    <!-- Preference for altering the storage access setting for all websites -->
    <string name="preference_phone_feature_cross_origin_storage_access">Kuki lintas situs</string>
    <!-- Preference for altering the EME access for all websites -->
    <string name="preference_phone_feature_media_key_system_access">Konten yang diatur DRM</string>
    <!-- Label that indicates that a permission must be asked always -->
    <string name="preference_option_phone_feature_ask_to_allow">Meminta izin</string>
    <!-- Label that indicates that a permission must be blocked -->
    <string name="preference_option_phone_feature_blocked">Diblokir</string>
    <!-- Label that indicates that a permission must be allowed -->
    <string name="preference_option_phone_feature_allowed">Diizinkan</string>
    <!--Label that indicates a permission is by the Android OS-->
    <string name="phone_feature_blocked_by_android">Diblokir oleh Android</string>
    <!-- Preference for showing a list of websites that the default configurations won't apply to them -->
    <string name="preference_exceptions">Kekecualian</string>

    <!-- Summary of tracking protection preference if tracking protection is set to off -->
    <string name="tracking_protection_off">Nonaktif</string>

    <!-- Summary of tracking protection preference if tracking protection is set to standard -->
    <string name="tracking_protection_standard">Standar</string>
    <!-- Summary of tracking protection preference if tracking protection is set to strict -->
    <string name="tracking_protection_strict">Ketat</string>
    <!-- Summary of tracking protection preference if tracking protection is set to custom -->
    <string name="tracking_protection_custom">Khusus</string>
    <!-- Label for global setting that indicates that all video and audio autoplay is allowed -->
    <string name="preference_option_autoplay_allowed2">Izinkan audio dan video</string>
    <!-- Label for site specific setting that indicates that all video and audio autoplay is allowed -->
    <string name="quick_setting_option_autoplay_allowed">Izinkan audio dan video</string>
    <!-- Label that indicates that video and audio autoplay is only allowed over Wi-Fi -->
    <string name="preference_option_autoplay_allowed_wifi_only2">Blokir suara dan video hanya pada mode data seluler</string>
    <!-- Subtext that explains 'autoplay on Wi-Fi only' option -->
    <string name="preference_option_autoplay_allowed_wifi_subtext">Suara dan video akan diputar dalam mode Wi-Fi</string>
    <!-- Label for global setting that indicates that video autoplay is allowed, but audio autoplay is blocked -->
    <string name="preference_option_autoplay_block_audio2">Blokir suara saja</string>
    <!-- Label for site specific setting that indicates that video autoplay is allowed, but audio autoplay is blocked -->
    <string name="quick_setting_option_autoplay_block_audio">Blokir audio saja</string>
    <!-- Label for global setting that indicates that all video and audio autoplay is blocked -->
    <string name="preference_option_autoplay_blocked3">Blokir suara dan video</string>
    <!-- Label for site specific setting that indicates that all video and audio autoplay is blocked -->
    <string name="quick_setting_option_autoplay_blocked">Blokir audio dan video</string>
    <!-- Summary of delete browsing data on quit preference if it is set to on -->
    <string name="delete_browsing_data_quit_on">Aktif</string>
    <!-- Summary of delete browsing data on quit preference if it is set to off -->
    <string name="delete_browsing_data_quit_off">Nonaktif</string>

    <!-- Summary of studies preference if it is set to on -->
    <string name="studies_on">Aktif</string>
    <!-- Summary of studies data on quit preference if it is set to off -->
    <string name="studies_off">Mati</string>

    <!-- Category header of a preference that allows a user to alter settings related to web permissions. -->
    <string name="preferences_category_permissions">Izin</string>
    <!-- Category header of a preference that allows a user to alter settings related to web content. -->
    <string name="preferences_category_content">Konten</string>
    <!-- Preference for altering the default browsing mode. When enabled, the desktop site will always be requested. -->
    <string name="preference_feature_desktop_mode_default">Selalu minta situs desktop</string>

    <!-- Collections -->
    <!-- Collections header on home fragment -->
    <string name="collections_header">Koleksi</string>
    <!-- Content description (not visible, for screen readers etc.): Opens the collection menu when pressed -->
    <string name="collection_menu_button_content_description">Menu koleksi</string>
    <!-- Label to describe what collections are to a new user without any collections -->
    <string name="no_collections_description2">Kumpulkan hal-hal yang penting bagi Anda.\nKelompokkan pencarian, situs, dan tab serupa untuk akses cepat nanti.</string>
    <!-- Title for the "select tabs" step of the collection creator -->
    <string name="create_collection_select_tabs">Pilih Tab</string>
    <!-- Title for the "select collection" step of the collection creator -->
    <string name="create_collection_select_collection">Pilih koleksi</string>
    <!-- Title for the "name collection" step of the collection creator -->
    <string name="create_collection_name_collection">Nama koleksi</string>
    <!-- Button to add new collection for the "select collection" step of the collection creator -->
    <string name="create_collection_add_new_collection">Tambahkan koleksi baru</string>
    <!-- Button to select all tabs in the "select tabs" step of the collection creator -->
    <string name="create_collection_select_all">Pilih Semua</string>

    <!-- Button to deselect all tabs in the "select tabs" step of the collection creator -->
    <string name="create_collection_deselect_all">Batal Pilih Semua</string>
    <!-- Text to prompt users to select the tabs to save in the "select tabs" step of the collection creator -->
    <string name="create_collection_save_to_collection_empty">Pilih tab untuk disimpan</string>
    <!-- Text to show users how many tabs they have selected in the "select tabs" step of the collection creator.
     %d is a placeholder for the number of tabs selected. -->
    <string name="create_collection_save_to_collection_tabs_selected">%d tab dipilih</string>
    <!-- Text to show users they have one tab selected in the "select tabs" step of the collection creator.
    %d is a placeholder for the number of tabs selected. -->
    <string name="create_collection_save_to_collection_tab_selected">%d tab dipilih</string>
    <!-- Text shown in snackbar when multiple tabs have been saved in a collection -->
    <string name="create_collection_tabs_saved">Tab disimpan!</string>
    <!-- Text shown in snackbar when one or multiple tabs have been saved in a new collection -->
    <string name="create_collection_tabs_saved_new_collection">Koleksi disimpan!</string>
    <!-- Text shown in snackbar when one tab has been saved in a collection -->
    <string name="create_collection_tab_saved">Tab disimpan!</string>
    <!-- Content description (not visible, for screen readers etc.): button to close the collection creator -->
    <string name="create_collection_close">Tutup</string>
    <!-- Button to save currently selected tabs in the "select tabs" step of the collection creator-->
    <string name="create_collection_save">Simpan</string>

    <!-- Snackbar action to view the collection the user just created or updated -->
    <string name="create_collection_view">Lihat</string>

    <!-- Text for the OK button from collection dialogs -->
    <string name="create_collection_positive">OK</string>
    <!-- Text for the cancel button from collection dialogs -->
    <string name="create_collection_negative">Batal</string>

    <!-- Default name for a new collection in "name new collection" step of the collection creator. %d is a placeholder for the number of collections-->
    <string name="create_collection_default_name">Koleksi %d</string>

    <!-- Share -->
    <!-- Share screen header -->
    <string name="share_header_2">Bagikan</string>
    <!-- Content description (not visible, for screen readers etc.):
        "Share" button. Opens the share menu when pressed. -->
    <string name="share_button_content_description">Bagikan</string>
    <!-- Text for the Save to PDF feature in the share menu -->
    <string name="share_save_to_pdf">Simpan sebagai PDF</string>
    <!-- Text for error message when generating a PDF file Text. -->
    <string name="unable_to_save_to_pdf_error">Gagal membuat PDF</string>
    <!-- Text for standard error snackbar dismiss button. -->
    <string name="standard_snackbar_error_dismiss">Tutup</string>
    <!-- Text for error message when printing a page and it fails. -->
    <string name="unable_to_print_page_error">Gagal mencetak laman ini</string>
    <!-- Text for the print feature in the share and browser menu -->
    <string name="menu_print">Cetak</string>
    <!-- Sub-header in the dialog to share a link to another sync device -->
    <string name="share_device_subheader">Kirim ke peranti</string>
    <!-- Sub-header in the dialog to share a link to an app from the full list -->
    <string name="share_link_all_apps_subheader">Semua tindakan</string>
    <!-- Sub-header in the dialog to share a link to an app from the most-recent sorted list -->
    <string name="share_link_recent_apps_subheader">Baru saja digunakan</string>
    <!-- Text for the copy link action in the share screen. -->
    <string name="share_copy_link_to_clipboard">Salin ke papan klip</string>
    <!-- Toast shown after copying link to clipboard -->
    <string name="toast_copy_link_to_clipboard">Tersalin ke papan klip</string>
    <!-- An option from the share dialog to sign into sync -->
    <string name="sync_sign_in">Masuk ke Sync</string>
     <!-- An option from the three dot menu to sync and save data -->
    <string name="sync_menu_sync_and_save_data">Sinkronkan dan simpan data</string>
    <!-- An option from the share dialog to send link to all other sync devices -->
    <string name="sync_send_to_all">Kirim ke semua peranti</string>
    <!-- An option from the share dialog to reconnect to sync -->
    <string name="sync_reconnect">Sambungkan ulang ke Sync</string>
    <!-- Text displayed when sync is offline and cannot be accessed -->
    <string name="sync_offline">Luring</string>
    <!-- An option to connect additional devices -->
    <string name="sync_connect_device">Sambungkan peranti lain</string>
    <!-- The dialog text shown when additional devices are not available -->
    <string name="sync_connect_device_dialog" tools:ignore="BrandUsage">Untuk mengirimkan tab, masuk ke Firefox minimal pada satu peranti lain.</string>
    <!-- Confirmation dialog button -->
    <string name="sync_confirmation_button">Paham</string>

    <!-- Share error message -->
    <string name="share_error_snackbar">Tidak dapat membagikan ke aplikasi ini</string>
    <!-- Add new device screen title -->
    <string name="sync_add_new_device_title">Kirim ke peranti</string>

    <!-- Text for the warning message on the Add new device screen -->
    <string name="sync_add_new_device_message">Tidak Ada Perangkat Terhubung</string>
    <!-- Text for the button to learn about sending tabs -->
    <string name="sync_add_new_device_learn_button">Pelajari Tentang Pengiriman Tab…</string>
    <!-- Text for the button to connect another device -->
    <string name="sync_add_new_device_connect_button">Sambungkan Peranti Lain…</string>

    <!-- Notifications -->
    <!-- Text shown in the notification that pops up to remind the user that a private browsing session is active. -->
    <string name="notification_pbm_delete_text_2">Tutup tab privat</string>

    <!-- Text shown in the notification that pops up to remind the user that a private browsing session is active for Android 14+ -->
    <string name="notification_erase_title_android_14">Tutup tab pribadi?</string>
    <string name="notification_erase_text_android_14">Ketuk atau geser notifikasi ini untuk menutup tab pribadi.</string>

    <!-- Name of the marketing notification channel. Displayed in the "App notifications" system settings for the app -->
    <string name="notification_marketing_channel_name">Pemasaran</string>

    <!-- Title shown in the notification that pops up to remind the user to set fenix as default browser.
    The app name is in the text, due to limitations with localizing Nimbus experiments -->
    <string name="nimbus_notification_default_browser_title" tools:ignore="BrandUsage,UnusedResources">Firefox itu cepat dan privat</string>
    <!-- Text shown in the notification that pops up to remind the user to set fenix as default browser.
    The app name is in the text, due to limitations with localizing Nimbus experiments -->
    <string name="nimbus_notification_default_browser_text" tools:ignore="BrandUsage,UnusedResources">Jadikan Firefox sebagai peramban baku Anda</string>
    <!-- Title shown in the notification that pops up to re-engage the user -->
    <string name="notification_re_engagement_title">Coba penjelajahan pribadi</string>

    <!-- Text shown in the notification that pops up to re-engage the user.
    %1$s is a placeholder that will be replaced by the app name. -->
    <string name="notification_re_engagement_text">Menjelajah tanpa kuki atau riwayat tersimpan di %1$s</string>

    <!-- Title A shown in the notification that pops up to re-engage the user -->
    <string name="notification_re_engagement_A_title">Menjelajah tanpa jejak</string>
    <!-- Text A shown in the notification that pops up to re-engage the user.
    %1$s is a placeholder that will be replaced by the app name. -->
    <string name="notification_re_engagement_A_text">Penjelajahan pribadi di %1$s tidak menyimpan info Anda.</string>
    <!-- Title B shown in the notification that pops up to re-engage the user -->
    <string name="notification_re_engagement_B_title">Mulai pencarian pertama Anda</string>

    <!-- Text B shown in the notification that pops up to re-engage the user -->
    <string name="notification_re_engagement_B_text">Temukan informasi sekitar, Atau ketahui hal menarik lainnya.</string>

    <!-- Survey -->
    <!-- Text shown in the fullscreen message that pops up to ask user to take a short survey.
    The app name is in the text, due to limitations with localizing Nimbus experiments -->
    <string name="nimbus_survey_message_text" tools:ignore="BrandUsage">Bantu kami membuat Firefox lebih baik dengan melakukan survei singkat.</string>
    <!-- Preference for taking the short survey. -->
    <string name="preferences_take_survey">Ikuti Survei</string>
    <!-- Preference for not taking the short survey. -->
    <string name="preferences_not_take_survey">Tidak, Terima kasih</string>

    <!-- Snackbar -->
    <!-- Text shown in snackbar when user deletes a collection -->
    <string name="snackbar_collection_deleted">Koleksi dihapus</string>
    <!-- Text shown in snackbar when user renames a collection -->
    <string name="snackbar_collection_renamed">Nama koleksi berubah</string>
    <!-- Text shown in snackbar when user closes a tab -->
    <string name="snackbar_tab_closed">Tab ditutup</string>
    <!-- Text shown in snackbar when user closes all tabs -->
    <string name="snackbar_tabs_closed">Tab ditutup</string>
    <!-- Text shown in snackbar when user closes multiple inactive tabs. %1$s will be replaced with the number of tabs closed. -->
    <string name="snackbar_num_tabs_closed">Tab ditutup: %1$s</string>
    <!-- Text shown in snackbar when user bookmarks a list of tabs -->
    <string name="snackbar_message_bookmarks_saved" moz:removedIn="132" tools:ignore="UnusedResources">Markah tersimpan!</string>
    <!-- Text shown in snackbar when user bookmarks a list of tabs. Parameter will be replaced by the name of the folder the bookmark was saved into.-->
    <string name="snackbar_message_bookmarks_saved_in">Markah disimpan di “%s”!</string>
    <!-- Text shown in snackbar when user adds a site to shortcuts -->
    <string name="snackbar_added_to_shortcuts">Ditambahkan ke pintasan!</string>
    <!-- Text shown in snackbar when user closes a private tab -->
    <string name="snackbar_private_tab_closed">Tab pribadi ditutup</string>
    <!-- Text shown in snackbar when user closes all private tabs -->
    <string name="snackbar_private_tabs_closed">Tab pribadi ditutup</string>
    <!-- Text shown in snackbar when user erases their private browsing data -->
    <string name="snackbar_private_data_deleted">Data penjelajahan pribadi telah dihapus</string>
    <!-- Text shown in snackbar to undo deleting a tab, top site or collection -->
    <string name="snackbar_deleted_undo">URUNGKAN</string>
    <!-- Text shown in snackbar when user removes a top site -->
    <string name="snackbar_top_site_removed">Situs dihapus</string>
    <!-- QR code scanner prompt which appears after scanning a code, but before navigating to it
        First parameter is the name of the app, second parameter is the URL or text scanned-->
    <string name="qr_scanner_confirmation_dialog_message">Izinkan %1$s untuk membuka %2$s</string>
    <!-- QR code scanner prompt dialog positive option to allow navigation to scanned link -->
    <string name="qr_scanner_dialog_positive">IZINKAN</string>
    <!-- QR code scanner prompt dialog positive option to deny navigation to scanned link -->
    <string name="qr_scanner_dialog_negative">TOLAK</string>
    <!-- QR code scanner prompt dialog error message shown when a hostname does not contain http or https. -->
    <string name="qr_scanner_dialog_invalid">Alamat web tidak valid.</string>
    <!-- QR code scanner prompt dialog positive option when there is an error -->
    <string name="qr_scanner_dialog_invalid_ok">OK</string>
    <!-- Tab collection deletion prompt dialog message. Placeholder will be replaced with the collection name -->
    <string name="tab_collection_dialog_message">Yakin ingin menghapus %1$s?</string>
    <!-- Tab collection deletion prompt dialog option to delete the collection -->
    <string name="tab_collection_dialog_positive">Hapus</string>
    <!-- Message for copying the URL via long press on the toolbar -->
    <string name="url_copied">URL disalin</string>
    <!-- Sample text for accessibility font size -->
    <string name="accessibility_text_size_sample_text_1">Ini adalah contoh tulisan. Ini akan menunjukkan tampilan tulisan ketika memperbesar atau memperkecil ukuran pada pengaturan ini.</string>
    <!-- Summary for Accessibility Text Size Scaling Preference -->
    <string name="preference_accessibility_text_size_summary">Besarkan atau kecilkan teks pada situs web</string>
    <!-- Title for Accessibility Text Size Scaling Preference -->
    <string name="preference_accessibility_font_size_title">Ukuran Fon</string>

    <!-- Title for Accessibility Text Automatic Size Scaling Preference -->
    <string name="preference_accessibility_auto_size_2">Ukuran fon otomatis</string>
    <!-- Summary for Accessibility Text Automatic Size Scaling Preference -->
    <string name="preference_accessibility_auto_size_summary">Ukuran font akan sesuai dengan pengaturan Android Anda. Nonaktifkan untuk mengelola ukuran font di sini.</string>

    <!-- Title for the Delete browsing data preference -->
    <string name="preferences_delete_browsing_data">Hapus data penjelajahan</string>
    <!-- Title for the tabs item in Delete browsing data -->
    <string name="preferences_delete_browsing_data_tabs_title_2">Tab terbuka</string>
    <!-- Subtitle for the tabs item in Delete browsing data, parameter will be replaced with the number of open tabs -->
    <string name="preferences_delete_browsing_data_tabs_subtitle">%d tab</string>
    <!-- Title for the data and history items in Delete browsing data -->
    <!-- Title for the history item in Delete browsing data -->
    <string name="preferences_delete_browsing_data_browsing_history_title">Riwayat peramban</string>
    <!-- Subtitle for the data and history items in delete browsing data, parameter will be replaced with the
        number of history items the user has -->
    <string name="preferences_delete_browsing_data_browsing_data_subtitle">%d alamat situs</string>

    <!-- Title for the cookies and site data items in Delete browsing data -->
    <string name="preferences_delete_browsing_data_cookies_and_site_data">Kuki dan data situs</string>
    <!-- Subtitle for the cookies item in Delete browsing data -->
    <string name="preferences_delete_browsing_data_cookies_subtitle">Anda\ akan keluar dari sebagian besar situs</string>
    <!-- Title for the cached images and files item in Delete browsing data -->
    <string name="preferences_delete_browsing_data_cached_files">Gambar dan berkas dalam tembolok</string>
    <!-- Subtitle for the cached images and files item in Delete browsing data -->
    <string name="preferences_delete_browsing_data_cached_files_subtitle">Membebaskan ruang penyimpanan</string>
    <!-- Title for the site permissions item in Delete browsing data -->
    <string name="preferences_delete_browsing_data_site_permissions">Izin situs</string>
    <!-- Title for the downloads item in Delete browsing data -->
    <string name="preferences_delete_browsing_data_downloads">Unduhan</string>
    <!-- Text for the button to delete browsing data -->
    <string name="preferences_delete_browsing_data_button">Hapus data penjelajahan</string>

    <!-- Title for the Delete browsing data on quit preference -->
    <string name="preferences_delete_browsing_data_on_quit">Hapus data penjelajahan saat keluar</string>
    <!-- Summary for the Delete browsing data on quit preference. "Quit" translation should match delete_browsing_data_on_quit_action translation. -->
    <string name="preference_summary_delete_browsing_data_on_quit_2">Otomatis menghapus data penjelajahan ketika Anda memilih \&quot;Keluar\&quot; pada menu utama</string>
    <!-- Action item in menu for the Delete browsing data on quit feature -->
    <string name="delete_browsing_data_on_quit_action">Keluar</string>

    <!-- Title text of a delete browsing data dialog. -->
    <string name="delete_history_prompt_title">Rentang waktu untuk menghapus</string>
    <!-- Body text of a delete browsing data dialog. -->
    <string name="delete_history_prompt_body_2">Menghapus riwayat (termasuk riwayat yang disinkronkan dari perangkat lain)</string>
    <!-- Radio button in the delete browsing data dialog to delete history items for the last hour. -->
    <string name="delete_history_prompt_button_last_hour">Jam terakhir</string>
    <!-- Radio button in the delete browsing data dialog to delete history items for today and yesterday. -->
    <string name="delete_history_prompt_button_today_and_yesterday">Hari ini dan kemarin</string>
    <!-- Radio button in the delete browsing data dialog to delete all history. -->
    <string name="delete_history_prompt_button_everything">Semuanya</string>

    <!-- Dialog message to the user asking to delete browsing data. Parameter will be replaced by app name. -->
    <string name="delete_browsing_data_prompt_message_3">%s akan menghapus data penjelajahan yang dipilih.</string>
    <!-- Text for the cancel button for the data deletion dialog -->
    <string name="delete_browsing_data_prompt_cancel">Batal</string>
    <!-- Text for the allow button for the data deletion dialog -->
    <string name="delete_browsing_data_prompt_allow">Hapus</string>
    <!-- Text for the snackbar confirmation that the data was deleted -->
    <string name="preferences_delete_browsing_data_snackbar">Data penjelajahan dihapus</string>

    <!-- Text for the snackbar to show the user that the deletion of browsing data is in progress -->
    <string name="deleting_browsing_data_in_progress">Menghapus data penjelajahan…</string>

    <!-- Dialog message to the user asking to delete all history items inside the opened group. Parameter will be replaced by a history group name. -->
    <string name="delete_all_history_group_prompt_message">Hapus semua situs di “%s”</string>
    <!-- Text for the cancel button for the history group deletion dialog -->
    <string name="delete_history_group_prompt_cancel">Batal</string>
    <!-- Text for the allow button for the history group dialog -->
    <string name="delete_history_group_prompt_allow">Hapus</string>
    <!-- Text for the snackbar confirmation that the history group was deleted -->
    <string name="delete_history_group_snackbar">Grup dihapus</string>

    <!-- Onboarding -->
    <!-- text to display in the snackbar once account is signed-in -->
    <string name="onboarding_firefox_account_sync_is_on">Sinkronisasi aktif</string>

    <!-- Onboarding theme -->
    <!-- Text shown in snackbar when multiple tabs have been sent to device -->
    <string name="sync_sent_tabs_snackbar">Tab berhasil dikirim!</string>
    <!-- Text shown in snackbar when one tab has been sent to device  -->
    <string name="sync_sent_tab_snackbar">Tab berhasil dikirim!</string>
    <!-- Text shown in snackbar when sharing tabs failed  -->
    <string name="sync_sent_tab_error_snackbar">Tidak dapat mengirim</string>
    <!-- Text shown in snackbar for the "retry" action that the user has after sharing tabs failed -->
    <string name="sync_sent_tab_error_snackbar_action">COBA LAGI</string>
    <!-- Title of QR Pairing Fragment -->
    <string name="sync_scan_code">Pindai kode</string>
    <!-- Instructions on how to access pairing -->
    <string name="sign_in_instructions" tools:ignore="BrandUsage"><![CDATA[Buka Firefox di komputer Anda lalu buka <b>https://firefox.com/pair</b>]]></string>
    <!-- Text shown for sign in pairing when ready -->
    <string name="sign_in_ready_for_scan">Siap memindai</string>
    <!-- Text shown for settings option for sign with pairing -->
    <string name="sign_in_with_camera">Masuk dengan kamera Anda</string>
    <!-- Text shown for settings option for sign with email -->
    <string name="sign_in_with_email">Gunakan surel saja</string>
    <!-- Text shown for settings option for create new account text.'Firefox' intentionally hardcoded here.-->
    <string name="sign_in_create_account_text" tools:ignore="BrandUsage"><![CDATA[Tidak ada akun? <u>Buat satu</u> untuk menyinkronkan Firefox antar perangkat.]]></string>
    <!-- Text shown in confirmation dialog to sign out of account. The first parameter is the name of the app (e.g. Firefox Preview) -->
    <string name="sign_out_confirmation_message_2">%s akan berhenti menyinkronkan dengan akun Anda, tetapi tidak akan menghapus data penjelajahan Anda di peranti ini.</string>
    <!-- Option to continue signing out of account shown in confirmation dialog to sign out of account -->
    <string name="sign_out_disconnect">Putuskan</string>
    <!-- Option to cancel signing out shown in confirmation dialog to sign out of account -->
    <string name="sign_out_cancel">Batal</string>

    <!-- Error message snackbar shown after the user tried to select a default folder which cannot be altered -->
    <string name="bookmark_cannot_edit_root">Tidak dapat mengubah folder baku</string>

    <!-- Enhanced Tracking Protection -->
    <!-- Link displayed in enhanced tracking protection panel to access tracking protection settings -->
    <string name="etp_settings">Pengaturan Perlindungan</string>
    <!-- Preference title for enhanced tracking protection settings -->
    <string name="preference_enhanced_tracking_protection">Perlindungan Pelacakan Dipertingkat</string>
    <!-- Preference summary for enhanced tracking protection settings on/off switch -->
    <string name="preference_enhanced_tracking_protection_summary">Kini menampilkan Perlindungan Kuki Total, penghalang kami yang paling kuat terhadap pelacak lintas situs.</string>
    <!-- Description of enhanced tracking protection. The parameter is the name of the application (For example: Firefox Fenix) -->
    <string name="preference_enhanced_tracking_protection_explanation_2">%s melindungi Anda dari banyak pelacak umum yang mengikuti apa yang Anda lakukan daring.</string>
    <!-- Text displayed that links to website about enhanced tracking protection -->
    <string name="preference_enhanced_tracking_protection_explanation_learn_more">Pelajari lebih lanjut</string>
    <!-- Preference for enhanced tracking protection for the standard protection settings -->
    <string name="preference_enhanced_tracking_protection_standard_default_1">Standar (baku)</string>
    <!-- Preference description for enhanced tracking protection for the standard protection settings -->
    <string name="preference_enhanced_tracking_protection_standard_description_5">Halaman akan dimuat secara normal, tetapi memblokir lebih sedikit pelacak.</string>
    <!--  Accessibility text for the Standard protection information icon  -->
    <string name="preference_enhanced_tracking_protection_standard_info_button">Apa yang diblokir oleh perlindungan pelacakan standar</string>
    <!-- Preference for enhanced tracking protection for the strict protection settings -->
    <string name="preference_enhanced_tracking_protection_strict">Ketat</string>
    <!-- Preference description for enhanced tracking protection for the strict protection settings -->
    <string name="preference_enhanced_tracking_protection_strict_description_4">Perlindungan pelacakan yang lebih kuat dan kinerja yang lebih cepat, tetapi beberapa situs mungkin tidak berfungsi dengan baik.</string>
    <!--  Accessibility text for the Strict protection information icon  -->
    <string name="preference_enhanced_tracking_protection_strict_info_button">Apa yang diblokir oleh perlindungan pelacakan ketat</string>
    <!-- Preference for enhanced tracking protection for the custom protection settings -->
    <string name="preference_enhanced_tracking_protection_custom">Ubahsuai</string>
    <!-- Preference description for enhanced tracking protection for the strict protection settings -->
    <string name="preference_enhanced_tracking_protection_custom_description_2">Pilih pelacak dan skrip yang akan diblokir.</string>
    <!--  Accessibility text for the Strict protection information icon  -->
    <string name="preference_enhanced_tracking_protection_custom_info_button">Apa yang diblokir oleh perlindungan pelacakan ubahsuai</string>
    <!-- Header for categories that are being blocked by current Enhanced Tracking Protection settings -->
    <!-- Preference for enhanced tracking protection for the custom protection settings for cookies-->
    <string name="preference_enhanced_tracking_protection_custom_cookies">Kuki</string>
    <!-- Option for enhanced tracking protection for the custom protection settings for cookies-->
    <string name="preference_enhanced_tracking_protection_custom_cookies_1">Pelacak lintas situs dan media sosial</string>
    <!-- Option for enhanced tracking protection for the custom protection settings for cookies-->
    <string name="preference_enhanced_tracking_protection_custom_cookies_2">Kuki dari situs yang belum dikunjungi</string>
    <!-- Option for enhanced tracking protection for the custom protection settings for cookies-->
    <string name="preference_enhanced_tracking_protection_custom_cookies_3">Semua kuki pihak ketiga (mungkin menyebabkan situs tidak bekerja)</string>
    <!-- Option for enhanced tracking protection for the custom protection settings for cookies-->
    <string name="preference_enhanced_tracking_protection_custom_cookies_4">Semua kuki (akan menyebabkan situs tidak bekerja)</string>
    <!-- Option for enhanced tracking protection for the custom protection settings for cookies-->
    <string name="preference_enhanced_tracking_protection_custom_cookies_5">Pisahkan kuki lintas situs</string>
    <!-- Preference for Global Privacy Control for the custom privacy settings for Global Privacy Control. '&amp;' is replaced with the ampersand symbol: &-->
    <string name="preference_enhanced_tracking_protection_custom_global_privacy_control">Beritahukan ke situs untuk tidak membagikan &amp; menjual data</string>
    <!-- Preference for enhanced tracking protection for the custom protection settings for tracking content -->
    <string name="preference_enhanced_tracking_protection_custom_tracking_content">Pelacakan konten</string>
    <!-- Option for enhanced tracking protection for the custom protection settings for tracking content-->
    <string name="preference_enhanced_tracking_protection_custom_tracking_content_1">Di semua tab</string>
    <!-- Option for enhanced tracking protection for the custom protection settings for tracking content-->
    <string name="preference_enhanced_tracking_protection_custom_tracking_content_2">Hanya di tab Pribadi</string>
    <!-- Preference for enhanced tracking protection for the custom protection settings -->
    <string name="preference_enhanced_tracking_protection_custom_cryptominers">Penambang Kripto</string>
    <!-- Preference for enhanced tracking protection for the custom protection settings -->
    <string name="preference_enhanced_tracking_protection_custom_known_fingerprinters">Sidik Jari yang Dikenal</string>
    <!-- Button label for navigating to the Enhanced Tracking Protection details -->
    <string name="enhanced_tracking_protection_details">Rincian</string>
    <!-- Header for categories that are being being blocked by current Enhanced Tracking Protection settings -->
    <string name="enhanced_tracking_protection_blocked">Diblokir</string>
    <!-- Header for categories that are being not being blocked by current Enhanced Tracking Protection settings -->
    <string name="enhanced_tracking_protection_allowed">Diizinkan</string>
    <!-- Category of trackers (social media trackers) that can be blocked by Enhanced Tracking Protection -->
    <string name="etp_social_media_trackers_title">Pelacak Media Sosial</string>
    <!-- Description of social media trackers that can be blocked by Enhanced Tracking Protection -->
    <string name="etp_social_media_trackers_description">Membatasi kemampuan jejaring sosial untuk melacak aktivitas penjelajahan Anda di Web.</string>
    <!-- Category of trackers (cross-site tracking cookies) that can be blocked by Enhanced Tracking Protection -->
    <string name="etp_cookies_title">Kuki Pelacakan Lintas Situs</string>
    <!-- Category of trackers (cross-site tracking cookies) that can be blocked by Enhanced Tracking Protection -->
    <string name="etp_cookies_title_2">Kuki Lintas Situs</string>
    <!-- Description of cross-site tracking cookies that can be blocked by Enhanced Tracking Protection -->
    <string name="etp_cookies_description">Memblokir kuki yang digunakan oleh jaringan iklan dan analitik untuk mengkompilasi data penjelajahan Anda di banyak situs.</string>
    <!-- Description of cross-site tracking cookies that can be blocked by Enhanced Tracking Protection -->
    <string name="etp_cookies_description_2">Perlindungan Kuki Total mengisolasi kuki ke situs yang Anda inginkan agar pelacak seperti jaringan iklan tidak dapat menggunakannya untuk mengikuti Anda di seluruh situs.</string>
    <!-- Category of trackers (cryptominers) that can be blocked by Enhanced Tracking Protection -->
    <string name="etp_cryptominers_title">Penambang Kripto</string>
    <!-- Description of cryptominers that can be blocked by Enhanced Tracking Protection -->
    <string name="etp_cryptominers_description">Mencegah skrip berbahaya yang dapat mengakses ke perangkat Anda untuk menambang mata uang digital.</string>
    <!-- Description of fingerprinters that can be blocked by Enhanced Tracking Protection -->
    <string name="etp_known_fingerprinters_description">Menghentikan pengumpulan data yang dapat diidentifikasi secara unik terkait perangkat Anda yang dapat digunakan untuk tujuan pelacakan.</string>
    <!-- Category of trackers (tracking content) that can be blocked by Enhanced Tracking Protection -->
    <string name="etp_tracking_content_title">Pelacakan Konten</string>
    <!-- Description of tracking content that can be blocked by Enhanced Tracking Protection -->
    <string name="etp_tracking_content_description">Menghentikan iklan, video, dan konten lain dari luar yang memuat kode pelacakan. Dapat memengaruhi beberapa fungsionalitas situs web.</string>
    <!-- Enhanced Tracking Protection message that protection is currently on for this site -->
    <string name="etp_panel_on">Perlindungan DIAKTIFKAN untuk situs ini</string>
    <!-- Enhanced Tracking Protection message that protection is currently off for this site -->
    <string name="etp_panel_off">Perlindungan DINONAKTIFKAN untuk situs ini</string>
    <!-- Header for exceptions list for which sites enhanced tracking protection is always off -->
    <string name="enhanced_tracking_protection_exceptions">Perlindungan Pelacakan Dipertingkat tidak aktif untuk situs web ini</string>
    <!-- Content description (not visible, for screen readers etc.): Navigate
    back from ETP details (Ex: Tracking content) -->
    <string name="etp_back_button_content_description">Arahkan kembali</string>
    <!-- About page link text to open what's new link -->
    <string name="about_whats_new">Apa yang baru di %s</string>
    <!-- Open source licenses page title
    The first parameter is the app name -->
    <string name="open_source_licenses_title">%s | Pustaka OSS</string>

    <!-- Category of trackers (redirect trackers) that can be blocked by Enhanced Tracking Protection -->
    <string name="etp_redirect_trackers_title">Alihkan Pelacak</string>
    <!-- Description of redirect tracker cookies that can be blocked by Enhanced Tracking Protection -->
    <string name="etp_redirect_trackers_description">Menghapus kuki yang ditetapkan oleh pengalihan ke situs web pelacakan yang dikenal.</string>

    <!-- Preference for fingerprinting protection for the custom protection settings -->
    <string name="etp_suspected_fingerprinters_title">Sidik Jari yang Dicurigai</string>
    <!-- Description of fingerprinters that can be blocked by fingerprinting protection -->
    <string name="etp_suspected_fingerprinters_description">Memfungsikan perlindungan sidik jari untuk menghentikan sidik jari yang dicurigai.</string>
    <!-- Category of trackers (fingerprinters) that can be blocked by Enhanced Tracking Protection -->
    <string name="etp_known_fingerprinters_title">Sidik Jari yang Dikenal</string>
    <!-- Description of the SmartBlock Enhanced Tracking Protection feature. The * symbol is intentionally hardcoded here,
         as we use it on the UI to indicate which trackers have been partially unblocked.  -->
    <string name="preference_etp_smartblock_description">Beberapa pelacak yang ditandai di bawah telah diblokir sebagian pada laman ini karena Anda berinteraksi dengan mereka *.</string>
    <!-- Text displayed that links to website about enhanced tracking protection SmartBlock -->
    <string name="preference_etp_smartblock_learn_more">Pelajari lebih lanjut</string>

    <!-- Content description (not visible, for screen readers etc.):
    Enhanced tracking protection exception preference icon for ETP settings. -->
    <string name="preference_etp_exceptions_icon_description">Ikon preferensi pengecualian perlindungan pelacakan yang ditingkatkan</string>

    <!-- About page link text to open support link -->
    <string name="about_support">Dukungan</string>
    <!-- About page link text to list of past crashes (like about:crashes on desktop) -->
    <string name="about_crashes">Mogok</string>
    <!-- About page link text to open privacy notice link -->
    <string name="about_privacy_notice">Kebijakan privasi</string>
    <!-- About page link text to open know your rights link -->
    <string name="about_know_your_rights">Ketahui hak Anda</string>
    <!-- About page link text to open licensing information link -->
    <string name="about_licensing_information">Informasi lisensi</string>
    <!-- About page link text to open a screen with libraries that are used -->
    <string name="about_other_open_source_libraries">Pustaka yang kami gunakan</string>

    <!-- Toast shown to the user when they are activating the secret dev menu
        The first parameter is number of long clicks left to enable the menu -->
    <string name="about_debug_menu_toast_progress">Menu debug: %1$d klik lagi untuk mengaktifkan</string>
    <string name="about_debug_menu_toast_done">Menu debug diaktifkan</string>

    <!-- Browser long press popup menu -->
    <!-- Copy the current url -->
    <string name="browser_toolbar_long_press_popup_copy">Salin</string>
    <!-- Paste & go the text in the clipboard. '&amp;' is replaced with the ampersand symbol: & -->
    <string name="browser_toolbar_long_press_popup_paste_and_go">Tempelkan &amp; Kunjungi</string>
    <!-- Paste the text in the clipboard -->
    <string name="browser_toolbar_long_press_popup_paste">Tempel</string>
  
    <!-- Snackbar message shown after an URL has been copied to clipboard. -->
    <string name="browser_toolbar_url_copied_to_clipboard_snackbar">URL disalin ke papan klip</string>
  
    <!-- Title text for the Add To Homescreen dialog -->
    <string name="add_to_homescreen_title">Tambahkan ke Beranda</string>
    <!-- Cancel button text for the Add to Homescreen dialog -->
    <string name="add_to_homescreen_cancel">Batal</string>
    <!-- Add button text for the Add to Homescreen dialog -->
    <string name="add_to_homescreen_add">Tambah</string>
    <!-- Continue to website button text for the first-time Add to Homescreen dialog -->
    <string name="add_to_homescreen_continue">Lanjutkan ke situs web</string>
    <!-- Placeholder text for the TextView in the Add to Homescreen dialog -->
    <string name="add_to_homescreen_text_placeholder">Nama pintasan</string>

    <!-- Describes the add to homescreen functionality -->
    <string name="add_to_homescreen_description_2">Anda dapat dengan mudah menambahkan situs web ini ke layar Beranda perangkat Anda untuk mendapatkan akses instan dan penjelajahan lebih cepat seperti menggunakan aplikasi.</string>

    <!-- Preference for managing the settings for logins and passwords in Fenix -->
    <string name="preferences_passwords_logins_and_passwords_2">Sandi</string>
    <!-- Preference for managing the saving of logins and passwords in Fenix -->
    <string name="preferences_passwords_save_logins_2">Simpan kata sandi</string>
    <!-- Preference option for asking to save passwords in Fenix -->
    <string name="preferences_passwords_save_logins_ask_to_save">Minta untuk menyimpan</string>
    <!-- Preference option for never saving passwords in Fenix -->
    <string name="preferences_passwords_save_logins_never_save">Jangan pernah simpan</string>
    <!-- Preference for autofilling saved logins in Firefox (in web content), %1$s will be replaced with the app name -->
    <string name="preferences_passwords_autofill2">Isi-otomatis di %1$s</string>
    <!-- Description for the preference for autofilling saved logins in Firefox (in web content), %1$s will be replaced with the app name -->
    <string name="preferences_passwords_autofill_description">Isi dan simpan nama pengguna dan sandi pada situs web ketika menggunakan %1$s.</string>
    <!-- Preference for autofilling logins from Fenix in other apps (e.g. autofilling the Twitter app) -->
    <string name="preferences_android_autofill">Isi-otomatis di aplikasi lainnya</string>
    <!-- Description for the preference for autofilling logins from Fenix in other apps (e.g. autofilling the Twitter app) -->
    <string name="preferences_android_autofill_description">Isi nama pengguna dan sandi di aplikasi lain pada perangkat Anda.</string>

    <!-- Preference option for adding a password -->
    <string name="preferences_logins_add_login_2">Tambahkan sandi</string>

    <!-- Preference for syncing saved passwords in Fenix -->
    <string name="preferences_passwords_sync_logins_2">Sinkronkan sandi</string>
    <!-- Preference for syncing saved passwords in Fenix, when not signed in-->
    <string name="preferences_passwords_sync_logins_across_devices_2">Sinkronkan sandi antar perangkat</string>
    <!-- Preference to access list of saved passwords -->
    <string name="preferences_passwords_saved_logins_2">Sandi tersimpan</string>
    <!-- Description of empty list of saved passwords. Placeholder is replaced with app name.  -->
    <string name="preferences_passwords_saved_logins_description_empty_text_2">Sandi yang Anda simpan atau sinkronkan ke %s akan dicantumkan di sini. Semua kata sandi yang Anda simpan dienkripsi.</string>
    <!-- Clickable text for opening an external link for more information about Sync. -->
    <string name="preferences_passwords_saved_logins_description_empty_learn_more_link_2">Pelajari lebih lanjut tentang sinkronisasi</string>
    <!-- Preference to access list of login exceptions that we never save logins for -->
    <string name="preferences_passwords_exceptions">Kekecualian</string>
    <!-- Empty description of list of login exceptions that we never save passwords for. Parameter will be replaced by app name. -->
    <string name="preferences_passwords_exceptions_description_empty_2">%s tidak akan menyimpan sandi untuk situs yang terdaftar di sini.</string>
    <!-- Description of list of login exceptions that we never save passwords for. Parameter will be replaced by app name. -->
    <string name="preferences_passwords_exceptions_description_2">%s tidak akan menyimpan sandi untuk situs ini.</string>
    <!-- Text on button to remove all saved login exceptions -->
    <string name="preferences_passwords_exceptions_remove_all">Hapus semua pengecualian</string>
    <!-- Hint for search box in passwords list -->
    <string name="preferences_passwords_saved_logins_search_2">Cari kata sandi</string>
    <!-- The header for the site that a login is for -->
    <string name="preferences_passwords_saved_logins_site">Situs</string>
    <!-- The header for the username for a login -->
    <string name="preferences_passwords_saved_logins_username">Nama pengguna</string>
    <!-- The header for the password for a login -->
    <string name="preferences_passwords_saved_logins_password">Kata sandi</string>
    <!-- Shown in snackbar to tell user that the password has been copied -->
    <string name="logins_password_copied">Sandi disalin ke papan klip</string>
    <!-- Shown in snackbar to tell user that the username has been copied -->
    <string name="logins_username_copied">Nama pengguna disalin ke papan klip</string>
    <!-- Content Description (for screenreaders etc) read for the button to copy a password in logins-->
    <string name="saved_logins_copy_password">Salin sandi</string>
    <!-- Content Description (for screenreaders etc) read for the button to clear a password while editing a login-->
    <string name="saved_logins_clear_password">Hapus sandi</string>
    <!-- Content Description (for screenreaders etc) read for the button to copy a username in logins -->
    <string name="saved_login_copy_username">Salin nama pengguna</string>
    <!-- Content Description (for screenreaders etc) read for the button to clear a username while editing a login -->
    <string name="saved_login_clear_username">Hapus nama pengguna</string>
    <!-- Content Description (for screenreaders etc) read for the button to clear the hostname field while creating a login -->
    <string name="saved_login_clear_hostname">Hapus nama host</string>
    <!-- Content Description (for screenreaders etc) read for the button to open a site in logins -->
    <string name="saved_login_open_site">Buka situs di peramban</string>
    <!-- Content Description (for screenreaders etc) read for the button to reveal a password in logins -->
    <string name="saved_login_reveal_password">Tampilkan sandi</string>
    <!-- Content Description (for screenreaders etc) read for the button to hide a password in logins -->
    <string name="saved_login_hide_password">Sembunyikan sandi</string>
    <!-- Message displayed in biometric prompt displayed for authentication before allowing users to view their passwords -->
    <string name="logins_biometric_prompt_message_2">Buka kunci untuk melihat kata sandi Anda yang tersimpan</string>
    <!-- Title of warning dialog if users have no device authentication set up -->
    <string name="logins_warning_dialog_title_2">Amankan kata sandi Anda yang tersimpan</string>
    <!-- Message of warning dialog if users have no device authentication set up -->
    <string name="logins_warning_dialog_message_2">Atur pola kunci perangkat, PIN, atau kata sandi untuk melindungi kata sandi Anda yang tersimpan agar tidak diakses jika orang lain menguasai perangkat Anda.</string>
    <!-- Negative button to ignore warning dialog if users have no device authentication set up -->
    <string name="logins_warning_dialog_later">Nanti</string>
    <!-- Positive button to send users to set up a pin of warning dialog if users have no device authentication set up -->
    <string name="logins_warning_dialog_set_up_now">Atur sekarang</string>
    <!-- Title of PIN verification dialog to direct users to re-enter their device credentials to access their logins -->
    <string name="logins_biometric_prompt_message_pin">Buka perangkat Anda</string>
    <!-- Title for Accessibility Force Enable Zoom Preference -->
    <string name="preference_accessibility_force_enable_zoom">Zum di semua situs web</string>
    <!-- Summary for Accessibility Force Enable Zoom Preference -->
    <string name="preference_accessibility_force_enable_zoom_summary">Aktifkan untuk memungkinkan cubitan dan zum, bahkan di situs web yang mencegah gerakan ini.</string>

    <!-- Saved logins sorting strategy menu item -by name- (if selected, it will sort saved logins alphabetically) -->
    <string name="saved_logins_sort_strategy_alphabetically">Nama (A-Z)</string>
    <!-- Saved logins sorting strategy menu item -by last used- (if selected, it will sort saved logins by last used) -->
    <string name="saved_logins_sort_strategy_last_used">Terakhir digunakan</string>

    <!-- Content description (not visible, for screen readers etc.) -->
    <string name="saved_logins_menu_dropdown_chevron_icon_content_description_2">Menu urutkan kata sandi</string>

    <!-- Autofill -->
    <!-- Preference and title for managing the autofill settings -->
    <string name="preferences_autofill">Isi Otomatis</string>
    <!-- Preference and title for managing the settings for addresses -->
    <string name="preferences_addresses">Alamat</string>
    <!-- Preference and title for managing the settings for payment methods -->
    <string name="preferences_credit_cards_2">Metode pembayaran</string>
    <!-- Preference option for syncing credit cards across devices. This is displayed when the user is not signed into sync -->
    <string name="preferences_credit_cards_sync_cards_across_devices">Sinkronisasi kartu antar perangkat</string>
    <!-- Preference option for syncing credit cards across devices. This is displayed when the user is signed into sync -->
    <string name="preferences_credit_cards_sync_cards">Sinkronkan kartu</string>
    <!-- Preference option for adding an address -->
    <string name="preferences_addresses_add_address">Tambahkan alamat</string>
    <!-- Preference option for managing saved addresses -->
    <string name="preferences_addresses_manage_addresses">Kelola alamat</string>

    <!-- Title of the "Add card" screen -->
    <string name="credit_cards_add_card">Tambah kartu</string>
    <!-- Title of the "Edit card" screen -->
    <string name="credit_cards_edit_card">Ubah kartu</string>
    <!-- The header for the card number of a credit card -->
    <string name="credit_cards_card_number">Nomor Kartu</string>
    <!-- The header for the expiration date of a credit card -->
    <string name="credit_cards_expiration_date">Tanggal Kedaluwarsa</string>
    <!-- The label for the expiration date month of a credit card to be used by a11y services-->
    <string name="credit_cards_expiration_date_month">Bulan Tanggal Kedaluwarsa</string>
    <!-- The label for the expiration date year of a credit card to be used by a11y services-->
    <string name="credit_cards_expiration_date_year">Tanggal Tahun Kedaluwarsa</string>
    <!-- The header for the name on the credit card -->
    <string name="credit_cards_name_on_card">Nama pada Kartu</string>
    <!-- The text for the "Delete card" menu item for deleting a credit card -->
    <string name="credit_cards_menu_delete_card">Hapus kartu</string>
    <!-- The text for the "Delete card" button for deleting a credit card -->
    <string name="credit_cards_delete_card_button">Hapus kartu</string>
    <!-- The text for the positive button on "Delete card" dialog -->
    <string name="credit_cards_delete_dialog_button">Hapus</string>
    <!-- The title for the "Save" menu item for saving a credit card -->
    <string name="credit_cards_menu_save">Simpan</string>
    <!-- The text for the "Save" button for saving a credit card -->
    <string name="credit_cards_save_button">Simpan</string>
    <!-- The text for the "Cancel" button for cancelling adding, updating or deleting a credit card -->
    <string name="credit_cards_cancel_button">Batal</string>
    <!-- Title of the "Saved cards" screen -->
    <string name="credit_cards_saved_cards">Kartu tersimpan</string>
    <!-- Message displayed in biometric prompt displayed for authentication before allowing users to view their saved credit cards -->
    <string name="credit_cards_biometric_prompt_message">Buka kunci untuk melihat kartu yang Anda simpan</string>
    <!-- Positive button to send users to set up a pin of warning dialog if users have no device authentication set up -->
    <string name="credit_cards_warning_dialog_set_up_now">Atur sekarang</string>
    <!-- Negative button to ignore warning dialog if users have no device authentication set up -->
    <string name="credit_cards_warning_dialog_later">Nanti</string>
    <!-- Title of PIN verification dialog to direct users to re-enter their device credentials to access their credit cards -->
    <string name="credit_cards_biometric_prompt_message_pin">Buka perangkat Anda</string>

    <!-- Title of the "Add address" screen -->
    <string name="addresses_add_address">Tambahkan alamat</string>
    <!-- Title of the "Edit address" screen -->
    <string name="addresses_edit_address">Edit alamat</string>
    <!-- Title of the "Manage addresses" screen -->
    <string name="addresses_manage_addresses">Kelola alamat</string>
    <!-- The header for the street address of an address -->
    <string name="addresses_street_address">Jalan</string>
    <!-- The header for the city of an address -->
    <string name="addresses_city">Kota</string>
    <!-- The header for the subregion of an address when "state" should be used -->
    <string name="addresses_state">Provinsi</string>
    <!-- The header for the subregion of an address when "province" should be used -->
    <string name="addresses_province">Provinsi</string>
    <!-- The header for the zip code of an address -->
    <string name="addresses_zip">Kode Pos</string>
    <!-- The header for the country or region of an address -->
    <string name="addresses_country">Negara atau wilayah</string>
    <!-- The header for the phone number of an address -->
    <string name="addresses_phone">Telepon</string>
    <!-- The header for the email of an address -->
    <string name="addresses_email">Surel</string>
    <!-- The text for the "Save" button for saving an address -->
    <string name="addresses_save_button">Simpan</string>
    <!-- The text for the "Cancel" button for cancelling adding, updating or deleting an address -->
    <string name="addresses_cancel_button">Batal</string>
    <!-- The text for the "Delete address" button for deleting an address -->
    <string name="addressess_delete_address_button">Hapus alamat</string>

    <!-- The text for the positive button on "Delete address" dialog -->
    <string name="addressess_confirm_dialog_ok_button">Hapus</string>
    <!-- The text for the negative button on "Delete address" dialog -->
    <string name="addressess_confirm_dialog_cancel_button">Batal</string>
    <!-- The text for the "Save address" menu item for saving an address -->
    <string name="address_menu_save_address">Simpan alamat</string>
    <!-- The text for the "Delete address" menu item for deleting an address -->
    <string name="address_menu_delete_address">Hapus alamat</string>

    <!-- Title of the Add search engine screen -->
    <string name="search_engine_add_custom_search_engine_title">Tambah mesin pencari</string>
    <!-- Content description (not visible, for screen readers etc.): Title for the button that navigates to add new engine screen -->
    <string name="search_engine_add_custom_search_engine_button_content_description">Tambah mesin pencari baru</string>
    <!-- Title of the Edit search engine screen -->
    <string name="search_engine_edit_custom_search_engine_title">Ubah mesin pencari</string>
    <!-- Text for the menu button to edit a search engine -->
    <string name="search_engine_edit">Ubah</string>
    <!-- Text for the menu button to delete a search engine -->
    <string name="search_engine_delete">Hapus</string>

    <!-- Label for the TextField in which user enters custom search engine name -->
    <string name="search_add_custom_engine_name_label">Nama</string>
    <!-- Placeholder text shown in the Search Engine Name text field before a user enters text -->
    <string name="search_add_custom_engine_name_hint_2">Nama mesin pencari</string>
    <!-- Label for the TextField in which user enters custom search engine URL -->
    <string name="search_add_custom_engine_url_label">URL string pencarian</string>
    <!-- Placeholder text shown in the Search String TextField before a user enters text -->
    <string name="search_add_custom_engine_search_string_hint_2">URL yang digunakan untuk pencarian</string>
    <!-- Description text for the Search String TextField. The %s is part of the string -->
    <string name="search_add_custom_engine_search_string_example" formatted="false">Ganti kueir dengan “%s”. Contoh:\nhttps://www.google.com/search?q=%s</string>

    <!-- Accessibility description for the form in which details about the custom search engine are entered -->
    <string name="search_add_custom_engine_form_description">Rincian mesin pencari kustom</string>

    <!-- Label for the TextField in which user enters custom search engine suggestion URL -->
    <string name="search_add_custom_engine_suggest_url_label">API saran pencarian (opsional)</string>
    <!-- Placeholder text shown in the Search Suggestion String TextField before a user enters text -->
    <string name="search_add_custom_engine_suggest_string_hint">URL API saran pencarian</string>
    <!-- Description text for the Search Suggestion String TextField. The %s is part of the string -->
    <string name="search_add_custom_engine_suggest_string_example_2" formatted="false">Ganti permintaan dengan “%s”. Contoh:\nhttps://suggestqueries.google.com/complete/search?client=firefox&amp;q=%s</string>
    <!-- The text for the "Save" button for saving a custom search engine -->
    <string name="search_custom_engine_save_button">Simpan</string>

    <!-- Text shown when a user leaves the name field empty -->
    <string name="search_add_custom_engine_error_empty_name">Masukkan nama mesin pencari</string>
    <!-- Text shown when a user leaves the search string field empty -->
    <string name="search_add_custom_engine_error_empty_search_string">Masukkan kata pencarian</string>
    <!-- Text shown when a user leaves out the required template string -->
    <string name="search_add_custom_engine_error_missing_template">Periksa apakah kata pencarian cocok dengan format Contoh</string>
    <!-- Text shown when we aren't able to validate the custom search query. The first parameter is the url of the custom search engine -->
    <string name="search_add_custom_engine_error_cannot_reach">Bermasalah ketika menghubungi “%s”</string>
    <!-- Text shown when a user creates a new search engine -->
    <string name="search_add_custom_engine_success_message">%s telah dibuat</string>
    <!-- Text shown when a user successfully edits a custom search engine -->
    <string name="search_edit_custom_engine_success_message">%s disimpan</string>
    <!-- Text shown when a user successfully deletes a custom search engine -->
    <string name="search_delete_search_engine_success_message">%s dihapus</string>

    <!-- Heading for the instructions to allow a permission -->
    <string name="phone_feature_blocked_intro">Untuk mengizinkannya:</string>
    <!-- First step for the allowing a permission -->
    <string name="phone_feature_blocked_step_settings">1. Buka Pengaturan Android</string>
    <!-- Second step for the allowing a permission -->
    <string name="phone_feature_blocked_step_permissions"><![CDATA[2. Ketuk <b>Perizinan</b>]]></string>
    <!-- Third step for the allowing a permission (Fore example: Camera) -->
    <string name="phone_feature_blocked_step_feature"><![CDATA[3. Ubah <b>%1$s</b> ke NYALA]]></string>

    <!-- Label that indicates a site is using a secure connection -->
    <string name="quick_settings_sheet_secure_connection_2">Sambungan aman</string>
    <!-- Label that indicates a site is using a insecure connection -->
    <string name="quick_settings_sheet_insecure_connection_2">Sambungan tidak aman</string>
    <!-- Label to clear site data -->
    <string name="clear_site_data">Bersihkan kuki dan data situs</string>
    <!-- Confirmation message for a dialog confirming if the user wants to delete all data for current site -->
    <string name="confirm_clear_site_data"><![CDATA[Yakin ingin menghapus semua kuki dan data untuk situs <b>%s</b>?]]></string>
    <!-- Confirmation message for a dialog confirming if the user wants to delete all the permissions for all sites-->
    <string name="confirm_clear_permissions_on_all_sites">Yakin ingin menghapus semua izin di semua situs?</string>
    <!-- Confirmation message for a dialog confirming if the user wants to delete all the permissions for a site-->
    <string name="confirm_clear_permissions_site">Yakin ingin menghapus semua izin untuk situs ini?</string>
    <!-- Confirmation message for a dialog confirming if the user wants to set default value a permission for a site-->
    <string name="confirm_clear_permission_site">Yakin ingin menghapus izin ini untuk situs ini?</string>
    <!-- label shown when there are not site exceptions to show in the site exception settings -->
    <string name="no_site_exceptions">Tidak ada pengecualian situs</string>
    <!-- Bookmark deletion confirmation -->
    <string name="bookmark_deletion_confirmation">Yakin akan menghapus markah ini?</string>
    <!-- Browser menu button that adds a shortcut to the home fragment -->
    <string name="browser_menu_add_to_shortcuts">Tambahkan ke pintasan</string>
    <!-- Browser menu button that removes a shortcut from the home fragment -->
    <string name="browser_menu_remove_from_shortcuts">Hapus dari pintasan</string>
    <!-- text shown before the issuer name to indicate who its verified by, parameter is the name of
     the certificate authority that verified the ticket-->
    <string name="certificate_info_verified_by">Diverifikasi oleh: %1$s</string>
    <!-- Login overflow menu delete button -->
    <string name="login_menu_delete_button">Hapus</string>
    <!-- Login overflow menu edit button -->
    <string name="login_menu_edit_button">Ubah</string>
    <!-- Positive action of a dialog asking to delete  -->
    <string name="dialog_delete_positive">Hapus</string>
    <!-- Negative action of a dialog asking to delete login -->
    <string name="dialog_delete_negative">Batal</string>
    <!--  The error message in add login view when hostname field is blank. -->
    <string name="saved_login_hostname_required" tools:ignore="UnusedResources">Nama host diperlukan</string>
    <!-- Voice search button content description  -->
    <string name="voice_search_content_description">Pencarian suara</string>
    <!-- Voice search prompt description displayed after the user presses the voice search button -->
    <string name="voice_search_explainer">Bicara sekarang</string>

    <!--  The error message in edit login view when a duplicate username exists. -->
    <string name="saved_login_duplicate">Sebuah info masuk dengan nama pengguna tersebut sudah ada</string>

    <!-- This is the hint text that is shown inline on the hostname field of the create new login page. 'https://www.example.com' intentionally hardcoded here -->
    <string name="add_login_hostname_hint_text">https://www.example.com</string>
    <!-- This is an error message shown below the hostname field of the add login page when a hostname does not contain http or https. -->
    <string name="add_login_hostname_invalid_text_3">Alamat web harus berisi &quot;https://&quot; atau &quot;http://&quot;</string>
    <!-- This is an error message shown below the hostname field of the add login page when a hostname is invalid. -->
    <string name="add_login_hostname_invalid_text_2">Nama host yang valid diperlukan</string>

    <!-- Synced Tabs -->
    <!-- Text displayed to ask user to connect another device as no devices found with account -->
    <string name="synced_tabs_connect_another_device">Hubungkan perangkat lain</string>
    <!-- Text displayed asking user to re-authenticate -->
    <string name="synced_tabs_reauth">Harap autentikasi ulang.</string>
    <!-- Text displayed when user has disabled tab syncing in Firefox Sync Account -->
    <string name="synced_tabs_enable_tab_syncing">Harap aktifkan sinkronisasi tab.</string>

    <!-- Text displayed when user has no tabs that have been synced -->
    <string name="synced_tabs_no_tabs" tools:ignore="BrandUsage">Anda tidak memiliki tab terbuka di Firefox pada perangkat Anda lainnya.</string>
    <!-- Text displayed in the synced tabs screen when a user is not signed in to Firefox Sync describing Synced Tabs -->
    <string name="synced_tabs_sign_in_message">Lihat daftar tab dari perangkat Anda lainnya.</string>
    <!-- Text displayed on a button in the synced tabs screen to link users to sign in when a user is not signed in to Firefox Sync -->
    <string name="synced_tabs_sign_in_button">Masuk untuk sinkronisasi</string>

    <!-- The text displayed when a synced device has no tabs to show in the list of Synced Tabs. -->
    <string name="synced_tabs_no_open_tabs">Tidak ada tab terbuka</string>

    <!-- Content description for expanding a group of synced tabs. -->
    <string name="synced_tabs_expand_group">Bentangkan grup tab yang disinkronkan</string>
    <!-- Content description for collapsing a group of synced tabs. -->
    <string name="synced_tabs_collapse_group">Ciutkan grup tab yang disinkronkan</string>

    <!-- Top Sites -->
    <!-- Title text displayed in the dialog when shortcuts limit is reached. -->
    <string name="shortcut_max_limit_title">Batas pintasan tercapai</string>
    <!-- Content description text displayed in the dialog when shortcut limit is reached. -->
    <string name="shortcut_max_limit_content">Untuk menambah pintasan baru, hapus salah satunya. Sentuh dan tahan situs dan pilih hapus.</string>
    <!-- Confirmation dialog button text when top sites limit is reached. -->
    <string name="top_sites_max_limit_confirmation_button">Oke, Paham!</string>

    <!-- Label for the preference to show the shortcuts for the most visited top sites on the homepage -->
    <string name="top_sites_toggle_top_recent_sites_4">Pintasan</string>
    <!-- Title text displayed in the rename top site dialog. -->
    <string name="top_sites_rename_dialog_title">Nama</string>
    <!-- Hint for renaming title of a shortcut -->
    <string name="shortcut_name_hint">Nama pintasan</string>
    <!-- Dialog button text for canceling the rename top site prompt. -->
    <string name="top_sites_rename_dialog_cancel">Batal</string>

    <!-- Text for the menu button to open the homepage settings. -->
    <string name="top_sites_menu_settings">Pengaturan</string>
    <!-- Text for the menu button to navigate to sponsors and privacy support articles. '&amp;' is replaced with the ampersand symbol: & -->
    <string name="top_sites_menu_sponsor_privacy">Sponsor kami &amp; privasi Anda</string>
    <!-- Label text displayed for a sponsored top site. -->
    <string name="top_sites_sponsored_label">Bersponsor</string>

    <!-- Inactive tabs in the tabs tray -->
    <!-- Title text displayed in the tabs tray when a tab has been unused for 14 days. -->
    <string name="inactive_tabs_title">Tab nonaktif</string>
    <!-- Content description for closing all inactive tabs -->
    <string name="inactive_tabs_delete_all">Hapus semua tab nonaktif</string>

    <!-- Content description for expanding the inactive tabs section. -->
    <string name="inactive_tabs_expand_content_description">Bentangkan tab yang tidak aktif</string>
    <!-- Content description for collapsing the inactive tabs section. -->
    <string name="inactive_tabs_collapse_content_description">Ciutkan tab yang tidak aktif</string>

    <!-- Inactive tabs auto-close message in the tabs tray -->
    <!-- The header text of the auto-close message when the user is asked if they want to turn on the auto-closing of inactive tabs. -->
    <string name="inactive_tabs_auto_close_message_header" tools:ignore="UnusedResources">Tutup otomatis setelah satu bulan?</string>
    <!-- A description below the header to notify the user what the inactive tabs auto-close feature is. -->
    <string name="inactive_tabs_auto_close_message_description" tools:ignore="BrandUsage,UnusedResources">Firefox dapat menutup tab yang belum Anda lihat selama sebulan terakhir.</string>
    <!-- A call to action below the description to allow the user to turn on the auto closing of inactive tabs. -->
    <string name="inactive_tabs_auto_close_message_action" tools:ignore="UnusedResources">AKTIFKAN TUTUP OTOMATIS</string>

    <!-- Text for the snackbar to confirm auto-close is enabled for inactive tabs -->
    <string name="inactive_tabs_auto_close_message_snackbar">Tutup-otomatis diaktifkan</string>

    <!-- Awesome bar suggestion's headers -->
    <!-- Search suggestions title for Firefox Suggest. -->
    <string name="firefox_suggest_header" tools:ignore="BrandUsage">Saran Firefox</string>

    <!-- Title for search suggestions when Google is the default search suggestion engine. -->
    <string name="google_search_engine_suggestion_header">Pencarian Google</string>
    <!-- Title for search suggestions when the default search suggestion engine is anything other than Google. The first parameter is default search engine name. -->
    <string name="other_default_search_engine_suggestion_header">Pencarian %s</string>

    <!-- Default browser card text -->
    <string name="default_browser_experiment_card_text" tools:ignore="BrandUsage">Setel tautan dari situs web, surel, dan pesan untuk secara otomatis dibuka di Firefox.</string>

    <!-- Content description for close button in collection placeholder. -->
    <string name="remove_home_collection_placeholder_content_description">Hapus</string>

    <!-- Content description radio buttons with a link to more information -->
    <string name="radio_preference_info_content_description">Klik untuk lebih jelasnya</string>

    <!-- Content description for the action bar "up" button -->
    <string name="action_bar_up_description">Arahkan ke atas</string>

    <!-- Content description for privacy content close button -->
    <string name="privacy_content_close_button_content_description">Tutup</string>

    <!-- Pocket recommended stories -->
    <!-- Header text for a section on the home screen. -->
    <string name="pocket_stories_header_1">Cerita yang menggugah pikiran</string>
    <!-- Header text for a section on the home screen. -->
    <string name="pocket_stories_categories_header">Cerita berdasarkan topik</string>
    <!-- Text of a button allowing users to access an external url for more Pocket recommendations. -->
    <string name="pocket_stories_placeholder_text">Temukan lebih banyak</string>
    <!-- Title of an app feature. Smaller than a heading. The first parameter is product name Pocket -->
    <string name="pocket_stories_feature_title_2">Diberdayakan oleh %s.</string>
    <!-- Caption for describing a certain feature. The placeholder is for a clickable text (eg: Learn more) which will load an url in a new tab when clicked.  -->
    <string name="pocket_stories_feature_caption" tools:ignore="BrandUsage">Bagian dari keluarga Firefox. %s</string>
    <!-- Clickable text for opening an external link for more information about Pocket. -->
    <string name="pocket_stories_feature_learn_more">Pelajari lebih lanjut</string>

    <!-- Text indicating that the Pocket story that also displays this text is a sponsored story by other 3rd party entity. -->
    <string name="pocket_stories_sponsor_indication">Bersponsor</string>

    <!-- Snackbar message for enrolling in a Nimbus experiment from the secret settings when Studies preference is Off.-->
    <string name="experiments_snackbar">Aktifkan telemetri untuk mengirim data.</string>
    <!-- Snackbar button text to navigate to telemetry settings.-->
    <string name="experiments_snackbar_button">Buka pengaturan</string>

    <!-- Review quality check feature-->
    <!-- Name for the review quality check feature used as title for the panel. -->
    <string name="review_quality_check_feature_name_2">Pemeriksa Tinjauan</string>

    <!-- Title for list of highlights from a product's review emphasizing a product's important traits. -->
    <string name="review_quality_check_highlights_title">Sorotan dari ulasan terbaru</string>
    <!-- Title for section explaining how we analyze the reliability of a product's reviews. -->
    <string name="review_quality_check_explanation_title">Bagaimana kami menentukan kualitas ulasan</string>
    <!-- Paragraph explaining how we analyze the reliability of a product's reviews. First parameter is the Fakespot product name. In the phrase "Fakespot by Mozilla", "by" can be localized. Does not need to stay by. -->
    <string name="review_quality_check_explanation_body_reliability">Kami menggunakan teknologi AI dari %s oleh Mozilla untuk memeriksa keandalan ulasan produk. Ini hanya akan membantu Anda menilai kualitas ulasan, bukan kualitas produk. </string>
    <!-- Paragraph explaining the grading system we use to classify the reliability of a product's reviews. -->
    <string name="review_quality_check_info_review_grade_header"><![CDATA[Kami menetapkan <b>nilai huruf</b> untuk setiap ulasan produk dari A hingga F.]]></string>
    <!-- Description explaining grades A and B for review quality check adjusted grading. -->
    <string name="review_quality_check_info_grade_info_AB">Ulasan handal. Kami percaya ulasan tersebut kemungkinan berasal dari pelanggan nyata yang meninggalkan ulasan yang jujur dan tidak bias.</string>
    <!-- Description explaining grade C for review quality check adjusted grading. -->
    <string name="review_quality_check_info_grade_info_C">Kami percaya ada campuran ulasan yang dapat diandalkan dan tidak dapat diandalkan.</string>
    <!-- Description explaining grades D and F for review quality check adjusted grading. -->
    <string name="review_quality_check_info_grade_info_DF">Ulasan yang tidak dapat diandalkan. Kami yakin ulasan tersebut kemungkinan palsu atau dari peninjau yang bias.</string>
    <!-- Paragraph explaining how a product's adjusted grading is calculated. -->
    <string name="review_quality_check_explanation_body_adjusted_grading"><![CDATA[<b>Peringkat yang disesuaikan</b> hanya didasarkan pada ulasan yang kami yakini dapat diandalkan.]]></string>
    <!-- Paragraph explaining product review highlights. First parameter is the name of the retailer (e.g. Amazon). -->
    <string name="review_quality_check_explanation_body_highlights"><![CDATA[<b>Sorotan</b> berasal dari %s ulasan dalam 80 hari terakhir yang kami yakini dapat diandalkan.]]></string>
    <!-- Text for learn more caption presenting a link with information about review quality. First parameter is for clickable text defined in review_quality_check_info_learn_more_link. -->
    <string name="review_quality_check_info_learn_more">Pelajari lebih lanjut tentang %s.</string>
    <!-- Clickable text that links to review quality check SuMo page. First parameter is the Fakespot product name. -->
    <string name="review_quality_check_info_learn_more_link_2">bagaimana %s menentukan kualitas ulasan</string>
    <!-- Text for title of settings section. -->
    <string name="review_quality_check_settings_title">Pengaturan</string>
    <!-- Text for label for switch preference to show recommended products from review quality check settings section. -->
    <string name="review_quality_check_settings_recommended_products">Tampilkan iklan di pemeriksa ulasan</string>
    <!-- Description for switch preference to show recommended products from review quality check settings section. First parameter is for clickable text defined in review_quality_check_settings_recommended_products_learn_more.-->
    <string name="review_quality_check_settings_recommended_products_description_2" tools:ignore="UnusedResources">Anda akan melihat iklan sesekali untuk produk yang relevan. Kami hanya mengiklankan produk dengan ulasan yang dapat diandalkan. %s</string>

    <!-- Clickable text that links to review quality check recommended products support article. -->
    <string name="review_quality_check_settings_recommended_products_learn_more" tools:ignore="UnusedResources">Pelajari lebih lanjut</string>
    <!-- Text for turning sidebar off button from review quality check settings section. -->
    <string name="review_quality_check_settings_turn_off">Matikan pemeriksa ulasan</string>
    <!-- Text for title of recommended product section. This is displayed above a product image, suggested as an alternative to the product reviewed. -->
    <string name="review_quality_check_ad_title" tools:ignore="UnusedResources">Lebih banyak untuk dipertimbangkan</string>
    <!-- Caption for recommended product section indicating this is an ad by Fakespot. First parameter is the Fakespot product name. -->
    <string name="review_quality_check_ad_caption" tools:ignore="UnusedResources">Iklan oleh %s</string>
    <!-- Caption for review quality check panel. First parameter is for clickable text defined in review_quality_check_powered_by_link. -->
    <string name="review_quality_check_powered_by_2">Pemeriksa ulasan ditenagai oleh %s</string>
    <!-- Clickable text that links to Fakespot.com. First parameter is the Fakespot product name. In the phrase "Fakespot by Mozilla", "by" can be localized. Does not need to stay by. -->
    <string name="review_quality_check_powered_by_link" tools:ignore="UnusedResources">%s oleh Mozilla</string>
    <!-- Text for title of warning card informing the user that the current analysis is outdated. -->
    <string name="review_quality_check_outdated_analysis_warning_title" tools:ignore="UnusedResources">Info baru untuk diperiksa</string>
    <!-- Text for button from warning card informing the user that the current analysis is outdated. Clicking this should trigger the product's re-analysis. -->
    <string name="review_quality_check_outdated_analysis_warning_action" tools:ignore="UnusedResources">Periksa sekarang</string>
    <!-- Title for warning card informing the user that the current product does not have enough reviews for a review analysis. -->
    <string name="review_quality_check_no_reviews_warning_title">Belum cukup ulasan</string>
    <!-- Text for body of warning card informing the user that the current product does not have enough reviews for a review analysis. -->
    <string name="review_quality_check_no_reviews_warning_body">Ketika produk ini memiliki lebih banyak ulasan, kami akan dapat memeriksa kualitasnya.</string>
    <!-- Title for warning card informing the user that the current product is currently not available. -->
    <string name="review_quality_check_product_availability_warning_title">Produk tidak tersedia</string>
    <!-- Text for the body of warning card informing the user that the current product is currently not available. -->
    <string name="review_quality_check_product_availability_warning_body">Jika Anda melihat produk ini tersedia kembali, laporkan dan kami akan bekerja untuk memeriksa ulasannya.</string>
    <!-- Clickable text for warning card informing the user that the current product is currently not available. Clicking this should inform the server that the product is available. -->
    <string name="review_quality_check_product_availability_warning_action_2">Laporkan bahwa produk tersedia</string>
    <!-- Title for warning card informing the user that the current product's analysis is still processing. The parameter is the percentage progress (0-100%) of the analysis process (e.g. 56%). -->
    <string name="review_quality_check_analysis_in_progress_warning_title_2">Memeriksa kualitas ulasan (%s)</string>
    <!-- Text for body of warning card informing the user that the current product's analysis is still processing. -->
    <string name="review_quality_check_analysis_in_progress_warning_body">Ini bisa memakan waktu sekitar 60 detik.</string>
    <!-- Title for info card displayed after the user reports a product is back in stock. -->
    <string name="review_quality_check_analysis_requested_info_title">Terima kasih untuk laporannya!</string>

    <!-- Text for body of info card displayed after the user reports a product is back in stock. -->
    <string name="review_quality_check_analysis_requested_info_body">Kami akan memiliki info tentang ulasan produk ini dalam waktu 24 jam. Silakan periksa kembali.</string>
    <!-- Title for info card displayed when the user review checker while on a product that Fakespot does not analyze (e.g. gift cards, music). -->
    <string name="review_quality_check_not_analyzable_info_title">Kami tidak dapat memeriksa ulasan ini</string>
    <!-- Text for body of info card displayed when the user review checker while on a product that Fakespot does not analyze (e.g. gift cards, music). -->
    <string name="review_quality_check_not_analyzable_info_body">Sayangnya, kami tidak bisa memeriksa kualitas ulasan untuk jenis produk tertentu. Misalnya, kartu hadiah, video streaming, musik, dan permainan.</string>
    <!-- Title for info card displayed when another user reported the displayed product is back in stock. -->
    <string name="review_quality_check_analysis_requested_other_user_info_title" tools:ignore="UnusedResources">Informasi segera hadir</string>
    <!-- Text for body of info card displayed when another user reported the displayed product is back in stock. -->
    <string name="review_quality_check_analysis_requested_other_user_info_body" tools:ignore="UnusedResources">Kami akan memiliki info tentang ulasan produk ini dalam waktu 24 jam. Silakan periksa kembali.</string>
    <!-- Title for info card displayed to the user when analysis finished updating. -->
    <string name="review_quality_check_analysis_updated_confirmation_title" tools:ignore="UnusedResources">Analisis ini mutakhir</string>
    <!-- Text for the action button from info card displayed to the user when analysis finished updating. -->
    <string name="review_quality_check_analysis_updated_confirmation_action" tools:ignore="UnusedResources">Paham</string>
    <!-- Title for error card displayed to the user when an error occurred. -->
    <string name="review_quality_check_generic_error_title">Tidak ada info yang tersedia saat ini</string>

    <!-- Accessibility services actions labels. These will be appended to accessibility actions like "Double tap to.." but not by or applications but by services like Talkback. -->
    <!-- Action label for elements that can be collapsed if interacting with them. Talkback will append this to say "Double tap to collapse". -->
    <string name="a11y_action_label_collapse">ciutkan</string>
    <!-- Action label for elements that can be expanded if interacting with them. Talkback will append this to say "Double tap to expand". -->
    <string name="a11y_action_label_expand">bentangkan</string>
    <!-- Action label for links to a website containing documentation about a wallpaper collection. Talkback will append this to say "Double tap to open link to learn more about this collection". -->
    <string name="a11y_action_label_wallpaper_collection_learn_more">buka tautan untuk mempelajari lebih lanjut tentang koleksi ini</string>
    <!-- Action label for links that point to an article. Talkback will append this to say "Double tap to read the article". -->
    <string name="a11y_action_label_read_article">baca artikel</string>
    <!-- Action label for links to the Firefox Pocket website. Talkback will append this to say "Double tap to open link to learn more". -->
    <string name="a11y_action_label_pocket_learn_more">buka tautan untuk mempelajari lebih lanjut</string>

    <!-- Translations feature-->


    <!-- Button text on the data saving mode warning dialog used by the translations feature to allow users to confirm they wish to continue and download the language file. -->
    <string name="download_language_file_dialog_positive_button_text">Unduh</string>
    <!-- Button text on the data saving mode warning dialog used by the translations feature to allow users to confirm they wish to continue and download the language file and perform a translation. -->
    <string name="download_language_file_dialog_positive_button_text_all_languages">Unduh dan terjemahkan</string>
    <!-- Button text on the data saving mode warning dialog used by the translations feature to allow users to cancel the action and not perform a download of the language file. -->
    <string name="download_language_file_dialog_negative_button_text">Batal</string>

    <!-- Debug drawer -->
    <!-- The user-facing title of the Debug Drawer feature. -->
    <string name="debug_drawer_title">Alat Debug</string>
    <!-- Content description (not visible, for screen readers etc.): Navigate back within the debug drawer. -->
    <string name="debug_drawer_back_button_content_description">Navigasi mundur</string>
    <!-- Content description (not visible, for screen readers etc.): Open debug drawer. -->
    <string name="debug_drawer_fab_content_description">Buka laci debug</string>

    <!-- Debug drawer tabs tools -->
    <!-- The title of the Tab Tools feature in the Debug Drawer. -->
    <string name="debug_drawer_tab_tools_title">Alat Tab</string>
    <!-- The title of the tab count section in Tab Tools. -->
    <string name="debug_drawer_tab_tools_tab_count_title">Cacah tab</string>
    <!-- The active tab count category in the tab count section in Tab Tools. -->
    <string name="debug_drawer_tab_tools_tab_count_active">Aktif</string>
    <!-- The inactive tab count category in the tab count section in Tab Tools. -->
    <string name="debug_drawer_tab_tools_tab_count_inactive">Tidak Aktif</string>
    <!-- The private tab count category in the tab count section in Tab Tools. -->
    <string name="debug_drawer_tab_tools_tab_count_private">Pribadi</string>
    <!-- The total tab count category in the tab count section in Tab Tools. -->
    <string name="debug_drawer_tab_tools_tab_count_total">Total</string>
    <!-- The title of the tab creation tool section in Tab Tools. -->
    <string name="debug_drawer_tab_tools_tab_creation_tool_title">Alat pembuatan tab</string>
    <!-- The label of the text field in the tab creation tool. -->
    <string name="debug_drawer_tab_tools_tab_creation_tool_text_field_label">Kuantitas tab untuk dibuat</string>
    <!-- The error message of the text field in the tab creation tool when the text field is empty -->
    <string name="debug_drawer_tab_tools_tab_quantity_empty_error">Bidang teks kosong</string>
    <!-- The error message of the text field in the tab creation tool when the text field has characters other than digits -->
    <string name="debug_drawer_tab_tools_tab_quantity_non_digits_error">Masukkan bilangan bulat positif saja</string>
    <!-- The error message of the text field in the tab creation tool when the text field is a zero -->
    <string name="debug_drawer_tab_tools_tab_quantity_non_zero_error">Masukkan angka yang lebih dari nol</string>
    <!-- The error message of the text field in the tab creation tool when the text field is a
        quantity greater than the max tabs. The first parameter is the maximum number of tabs
        that can be generated in one operation.-->
    <string name="debug_drawer_tab_tools_tab_quantity_exceed_max_error">Melebihi cacah tab maksimum (%1$s) yang dapat dihasilkan dalam satu operasi</string>
    <!-- The button text to add tabs to the active tab group in the tab creation tool. -->
    <string name="debug_drawer_tab_tools_tab_creation_tool_button_text_active">Tambahkan ke tab aktif</string>
    <!-- The button text to add tabs to the inactive tab group in the tab creation tool. -->
    <string name="debug_drawer_tab_tools_tab_creation_tool_button_text_inactive">Tambahkan ke tab yang tidak aktif</string>
    <!-- The button text to add tabs to the private tab group in the tab creation tool. -->
    <string name="debug_drawer_tab_tools_tab_creation_tool_button_text_private">Tambahkan ke tab pribadi</string>

    <!-- Beta Label Component !-->
    <!-- Text shown as a label or tag to indicate a feature or area is still undergoing active development. Note that here "Beta" should not be translated, as it is used as an icon styled element. -->
    <string name="beta_feature">BETA</string>
</resources><|MERGE_RESOLUTION|>--- conflicted
+++ resolved
@@ -334,15 +334,9 @@
     <!-- Content description (not visible, for screen readers etc.) for bottom sheet handlebar custom tab menu. -->
     <string name="browser_custom_tab_menu_handlebar_content_description">Tutup lembar menu tab ubahan</string>
     <!-- Browser menu description that describes the various tools related menu items inside of the tools sub-menu -->
-<<<<<<< HEAD
-    <string name="browser_menu_tools_description_with_translate">Tampilan Pembaca, Terjemahkan, Cetak, Bagikan, Buka aplikasi</string>
-    <!-- Browser menu description that describes the various tools related menu items inside of the tools sub-menu -->
-    <string name="browser_menu_tools_description">Tampilan Pembaca, Cetak, Bagikan, Buka aplikasi</string>
-=======
     <string name="browser_menu_tools_description_with_translate" moz:removedIn="134" tools:ignore="UnusedResources">Tampilan Pembaca, Terjemahkan, Cetak, Bagikan, Buka aplikasi</string>
     <!-- Browser menu description that describes the various tools related menu items inside of the tools sub-menu -->
     <string name="browser_menu_tools_description" moz:removedIn="134" tools:ignore="UnusedResources">Tampilan Pembaca, Cetak, Bagikan, Buka aplikasi</string>
->>>>>>> 3a395140
     <!-- Browser menu label that navigates to the save sub-menu, which contains various save related menu items such as
          bookmarking a page, saving to collection, shortcut or as a PDF, and adding to home screen -->
     <string name="browser_menu_save">Simpan</string>
@@ -476,15 +470,9 @@
     <string name="juno_onboarding_default_browser_title_nimbus_4" tools:ignore="UnusedResources">Penjelajahan aman dengan lebih banyak pilihan</string>
     <!-- Description for set firefox as default browser screen used by Nimbus experiments. -->
     <string name="juno_onboarding_default_browser_description_nimbus_3">Peramban nirlaba kami membantu menghentikan perusahaan secara diam-diam mengikuti Anda di web.</string>
-<<<<<<< HEAD
     <!-- Description for set firefox as default browser screen used by Nimbus experiments. -->
     <string name="juno_onboarding_default_browser_description_nimbus_4" tools:ignore="UnusedResources">Lebih dari 100 juta orang melindungi privasi mereka dengan memilih peramban yang didukung oleh organisasi nirlaba.</string>
     <!-- Description for set firefox as default browser screen used by Nimbus experiments. -->
-=======
-    <!-- Description for set firefox as default browser screen used by Nimbus experiments. -->
-    <string name="juno_onboarding_default_browser_description_nimbus_4" tools:ignore="UnusedResources">Lebih dari 100 juta orang melindungi privasi mereka dengan memilih peramban yang didukung oleh organisasi nirlaba.</string>
-    <!-- Description for set firefox as default browser screen used by Nimbus experiments. -->
->>>>>>> 3a395140
     <string name="juno_onboarding_default_browser_description_nimbus_5" tools:ignore="UnusedResources">Pelacak yang dikenal? Diblokir secara otomatis. Ekstensi? Coba semua 700. PDF? Pembaca bawaan kami membuatnya mudah dikelola.</string>
     <!-- Text for the button to set firefox as default browser on the device -->
     <string name="juno_onboarding_default_browser_positive_button" tools:ignore="UnusedResources">Setel sebagai peramban baku</string>
@@ -1246,10 +1234,6 @@
 
     <!-- WebCompat Reporter -->
 
-<<<<<<< HEAD
-=======
-
->>>>>>> 3a395140
     <!-- These reason strings are dropdown options on a WebCompat reporter form, indicating what is broken on the site. -->
     <!-- Broken site reason text for site slow or not working -->
     <string name="webcompat_reporter_reason_slow">Situs lambat atau tidak berfungsi</string>
@@ -1934,10 +1918,10 @@
     <string name="browser_toolbar_long_press_popup_paste_and_go">Tempelkan &amp; Kunjungi</string>
     <!-- Paste the text in the clipboard -->
     <string name="browser_toolbar_long_press_popup_paste">Tempel</string>
-  
+
     <!-- Snackbar message shown after an URL has been copied to clipboard. -->
     <string name="browser_toolbar_url_copied_to_clipboard_snackbar">URL disalin ke papan klip</string>
-  
+
     <!-- Title text for the Add To Homescreen dialog -->
     <string name="add_to_homescreen_title">Tambahkan ke Beranda</string>
     <!-- Cancel button text for the Add to Homescreen dialog -->
