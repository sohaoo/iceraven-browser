--- conflicted
+++ resolved
@@ -333,11 +333,7 @@
     <!-- Text for the button to not request notification permission on the device and dismiss the dialog -->
     <string name="onboarding_home_enable_notifications_negative_button" moz:removedIn="124" tools:ignore="UnusedResources">Ikkje no</string>
 
-<<<<<<< HEAD
-    <!-- Juno first user onboarding flow experiment, strings are marked unused as they are only referenced by Nimbus experiments. -->
-=======
     <!-- Text for the button to set firefox as default browser on the device -->
->>>>>>> 02782e4f
     <!-- Title for set firefox as default browser screen used by Nimbus experiments. -->
     <string name="juno_onboarding_default_browser_title_nimbus_2">Vi vernar deg gjerne</string>
     <!-- Text for the link to the privacy notice webpage for set as firefox default browser screen.
@@ -405,11 +401,8 @@
     <string name="preferences_search_engines">Søkjemotorar</string>
     <!-- Preference for settings related to Search engines suggestions-->
     <string name="preferences_search_engines_suggestions">Forslag frå søkjemotorar</string>
-<<<<<<< HEAD
-=======
     <!-- Preference Category for settings to Firefox Suggest -->
     <string name="preference_search_address_bar_fx_suggest">Adresselinje - Firefox forslag</string>
->>>>>>> 02782e4f
     <!-- Preference link to Learn more about Firefox Suggest -->
     <string name="preference_search_learn_about_fx_suggest">Les meir om Firefox forslag</string>
     <!-- Preference link to rating Fenix on the Play Store -->
@@ -438,26 +431,10 @@
     <!-- Preference for enabling "HTTPS-Only" mode -->
     <string name="preferences_https_only_title">Berre HTTPS-modus</string>
 
-<<<<<<< HEAD
-    <!-- Preference for removing cookie/consent banners from sites automatically. See reduce_cookie_banner_summary for additional context. -->
-    <string name="preferences_cookie_banner_reduction" moz:RemovedIn="121" tools:ignore="UnusedResources">Redusering av infokapselbanner</string>
-=======
->>>>>>> 02782e4f
     <!-- Label for cookie banner section in quick settings panel. -->
     <string name="cookie_banner_blocker">Blokkering av infokapselbanner</string>
     <!-- Preference for removing cookie/consent banners from sites automatically in private mode. See reduce_cookie_banner_summary for additional context. -->
     <string name="preferences_cookie_banner_reduction_private_mode">Blokkering av infokapselbanner i privat nettlesing</string>
-<<<<<<< HEAD
-    <!-- Preference for rejecting or removing as many cookie/consent banners as possible on sites. See reduce_cookie_banner_summary for additional context. -->
-    <string name="reduce_cookie_banner_option" moz:RemovedIn="121" tools:ignore="UnusedResources">Reduser infokapselbanner</string>
-    <!-- Summary of cookie banner handling preference if the setting disabled is set to off -->
-    <string name="reduce_cookie_banner_option_off" moz:RemovedIn="121" tools:ignore="UnusedResources">Av</string>
-    <!-- Summary of cookie banner handling preference if the setting enabled is set to on -->
-    <string name="reduce_cookie_banner_option_on" moz:RemovedIn="121" tools:ignore="UnusedResources">På</string>
-    <!-- Summary for the preference for rejecting all cookies whenever possible. The first parameter is the application name -->
-    <string name="reduce_cookie_banner_summary_1" moz:RemovedIn="121" tools:ignore="UnusedResources">%1$s prøver automatisk å avvise infokapselførespurnadar på infokapselbanner.</string>
-=======
->>>>>>> 02782e4f
     <!-- Text for indicating cookie banner handling is off this site, this is shown as part of the protections panel with the tracking protection toggle -->
     <string name="reduce_cookie_banner_off_for_site">Av for denne nettstaden</string>
     <!-- Text for cancel button indicating that cookie banner reduction is not supported for the current site, this is shown as part of the cookie banner details view. -->
@@ -476,41 +453,12 @@
     <!-- Text for indicating cookie banner handling is currently not supported for this site, this is shown as part of the protections panel with the tracking protection toggle -->
     <string name="reduce_cookie_banner_unsupported_site">Nettstaden er for augneblinken ikkje støtta</string>
     <!-- Title text for a detail explanation indicating cookie banner handling is on this site, this is shown as part of the cookie banner panel in the toolbar. The first parameter is a shortened URL of the current site-->
-<<<<<<< HEAD
-    <string name="reduce_cookie_banner_details_panel_title_on_for_site" moz:RemovedIn="121" tools:ignore="UnusedResources">Vill du aktivere reduksjon av infokapselbanner for %1$s?</string>
-    <!-- Title text for a detail explanation indicating cookie banner handling is on this site, this is shown as part of the cookie banner panel in the toolbar. The first parameter is a shortened URL of the current site-->
     <string name="reduce_cookie_banner_details_panel_title_on_for_site_1">Vil du slå på blokkering av infokapselbanner for %1$s?</string>
     <!-- Title text for a detail explanation indicating cookie banner handling is off this site, this is shown as part of the cookie banner panel in the toolbar. The first parameter is a shortened URL of the current site-->
-    <string name="reduce_cookie_banner_details_panel_title_off_for_site" moz:RemovedIn="121" tools:ignore="UnusedResources">Vil du deaktivere reduksjon av infokapselbanner for %1$s?</string>
-    <!-- Title text for a detail explanation indicating cookie banner handling is off this site, this is shown as part of the cookie banner panel in the toolbar. The first parameter is a shortened URL of the current site-->
-=======
-    <string name="reduce_cookie_banner_details_panel_title_on_for_site_1">Vil du slå på blokkering av infokapselbanner for %1$s?</string>
-    <!-- Title text for a detail explanation indicating cookie banner handling is off this site, this is shown as part of the cookie banner panel in the toolbar. The first parameter is a shortened URL of the current site-->
->>>>>>> 02782e4f
     <string name="reduce_cookie_banner_details_panel_title_off_for_site_1">Vil du slå av blokkering av infokapselbanner for %1$s?</string>
     <!-- Title text for a detail explanation indicating cookie banner reducer didn't work for the current site, this is shown as part of the cookie banner panel in the toolbar. The first parameter is the application name-->
     <string name="reduce_cookie_banner_details_panel_title_unsupported_site_request_2">%1$s kan ikkje automatisk avvise førespurnadar om infokapslar på denne nettstaden. Du kan sende ein førespurnad om å støtte denne nettstaden i framtida.</string>
     <!-- Long text for a detail explanation indicating what will happen if cookie banner handling is off for a site, this is shown as part of the cookie banner panel in the toolbar. The first parameter is the application name -->
-<<<<<<< HEAD
-    <string name="reduce_cookie_banner_details_panel_description_off_for_site" moz:RemovedIn="121" tools:ignore="UnusedResources">%1$s vill slette infokapslar og oppdatere sida. Sletting av alle infokapslar kan føre til at du blir logga ut eller at handlekorger vert tømde.</string>
-    <!-- Long text for a detail explanation indicating what will happen if cookie banner handling is off for a site, this is shown as part of the cookie banner panel in the toolbar. The first parameter is the application name -->
-    <string name="reduce_cookie_banner_details_panel_description_off_for_site_1">Slå av, og %1$s slettar infokapslar og lastar inn denne nettstaden på nytt. Dette kan logge deg ut eller tøme handlekorger.</string>
-    <!-- Long text for a detail explanation indicating what will happen if cookie banner handling is on for a site, this is shown as part of the cookie banner panel in the toolbar. The first parameter is the application name -->
-    <string name="reduce_cookie_banner_details_panel_description_on_for_site_2" moz:RemovedIn="121" tools:ignore="UnusedResources">%1$s prøver å automatisk avvise alle infokapselførespurnadar på støtta nettstadar.</string>
-    <!-- Long text for a detail explanation indicating what will happen if cookie banner handling is on for a site, this is shown as part of the cookie banner panel in the toolbar. The first parameter is the application name -->
-    <string name="reduce_cookie_banner_details_panel_description_on_for_site_3">Slå på, og %1$s vil prøve å automatisk nekte infokapselbanner på denne nettstaden.</string>
-    <!-- Title text for the cookie banner re-engagement dialog. The first parameter is the application name. -->
-    <string name="reduce_cookie_banner_dialog_title" moz:RemovedIn="121" tools:ignore="UnusedResources">Tilate %1$s å avvise infokapselbanner?</string>
-    <!-- Body text for the cookie banner re-engagement dialog use. The first parameter is the application name. -->
-    <string name="reduce_cookie_banner_dialog_body" moz:RemovedIn="121" tools:ignore="UnusedResources">%1$s kan automatisk avvise fleire førespurnadar om infokapselbanner.</string>
-    <!-- Remind me later text button for the onboarding dialog -->
-    <string name="reduce_cookie_banner_dialog_not_now_button" moz:RemovedIn="121" tools:ignore="UnusedResources">Ikkje no</string>
-    <!-- Snack text for the cookie banner dialog, after user hit the dismiss banner button -->
-    <string name="reduce_cookie_banner_dialog_snackbar_text" moz:RemovedIn="121" tools:ignore="UnusedResources">Du vil sjå færre førespurnadar om infokapslar</string>
-
-    <!-- Change setting text button, for the cookie banner re-engagement dialog -->
-    <string name="reduce_cookie_banner_dialog_change_setting_button" moz:RemovedIn="121" tools:ignore="UnusedResources">Tillat</string>
-=======
     <string name="reduce_cookie_banner_details_panel_description_off_for_site_1">Slå av, og %1$s slettar infokapslar og lastar inn denne nettstaden på nytt. Dette kan logge deg ut eller tøme handlekorger.</string>
     <!-- Long text for a detail explanation indicating what will happen if cookie banner handling is on for a site, this is shown as part of the cookie banner panel in the toolbar. The first parameter is the application name -->
     <string name="reduce_cookie_banner_details_panel_description_on_for_site_3">Slå på, og %1$s vil prøve å automatisk nekte infokapselbanner på denne nettstaden.</string>
@@ -519,7 +467,6 @@
     <string name="cookie_banner_cfr_title">%1$s nekta nettopp infokapslar for deg</string>
     <!--Message for the cookie banner re-engagement CFR -->
     <string name="cookie_banner_cfr_message">Færre distraksjonar, færre infokapslar som sporar deg på denne sida.</string>
->>>>>>> 02782e4f
 
     <!--Title for the cookie banner re-engagement CFR, the placeholder is replaced with app name -->
     <string name="cookie_banner_cfr_title">%1$s nekta nettopp infokapslar for deg</string>
@@ -705,8 +652,6 @@
     <!-- Wallpaper onboarding dialog learn more button text. The button navigates to the wallpaper settings screen. -->
     <string name="wallpapers_onboarding_dialog_explore_more_button_text">Utforsk fleire bakgrunnsbilde</string>
 
-<<<<<<< HEAD
-=======
     <!-- Add-ons general availability nimbus message-->
     <!-- Title of the Nimbus message for add-ons general availability-->
     <string name="addon_ga_message_title" tools:ignore="UnusedResources">Nye utvidingar tilgjengelege no</string>
@@ -716,7 +661,6 @@
     <!-- Button text of the Nimbus message for add-ons general availability. -->
     <string name="addon_ga_message_button" tools:ignore="UnusedResources">Utforsk utvidingar</string>
 
->>>>>>> 02782e4f
     <!-- Add-on process crash dialog to user -->
     <!-- Title of a dialog shown to the user when enough errors have occurred with addons and they need to be temporarily disabled -->
     <string name="addon_process_crash_dialog_title" tools:ignore="UnusedResources">Tillegg er mellombels deaktivert</string>
@@ -1363,12 +1307,9 @@
     <!-- Text shown in the notification that pops up to remind the user that a private browsing session is active. -->
     <string name="notification_pbm_delete_text_2">Lat att private faner</string>
 
-<<<<<<< HEAD
-=======
     <!-- Text shown in the notification that pops up to remind the user that a private browsing session is active for Android 14+ -->
     <string name="notification_erase_title_android_14">Late att private faner?</string>
 
->>>>>>> 02782e4f
     <!-- Name of the marketing notification channel. Displayed in the "App notifications" system settings for the app -->
     <string name="notification_marketing_channel_name">Marknadsføring</string>
 
@@ -2252,11 +2193,8 @@
     <string name="review_quality_check_adjusted_rating_title">Juster vurdering</string>
     <!-- Description for a product's adjusted star rating. The text presents that the product's reviews which were evaluated as unreliable were removed from the adjusted rating. -->
     <string name="review_quality_check_adjusted_rating_description" moz:RemovedIn="122" tools:ignore="UnusedResources">Upålitelege vurderingar er fjerna</string>
-<<<<<<< HEAD
-=======
     <!-- Description for a product's adjusted star rating. The text presents that the product's reviews which were evaluated as unreliable were removed from the adjusted rating. -->
     <string name="review_quality_check_adjusted_rating_description_2">Basert på pålitelege vurderingar</string>
->>>>>>> 02782e4f
     <!-- Title for list of highlights from a product's review emphasizing a product's important traits. -->
     <string name="review_quality_check_highlights_title">Høgdepunkt frå nylege vurderingar</string>
     <!-- Title for section explaining how we analyze the reliability of a product's reviews. -->
@@ -2315,11 +2253,8 @@
     <string name="review_quality_check_reanalysis_in_progress_warning_title" moz:RemovedIn="122">Kontrollerer kvaliteten på vurderinga</string>
     <!-- Title for warning card informing the user that the current product's analysis is still processing. -->
     <string name="review_quality_check_analysis_in_progress_warning_title" moz:RemovedIn="122">Kontrollerer kvaliteten på vurderinga</string>
-<<<<<<< HEAD
-=======
     <!-- Title for warning card informing the user that the current product's analysis is still processing. The parameter is the percentage progress (0-100%) of the analysis process (e.g. 56%). -->
     <string name="review_quality_check_analysis_in_progress_warning_title_2">Kontrollerer kvaliteten på vurderinga (%s)</string>
->>>>>>> 02782e4f
     <!-- Text for body of warning card informing the user that the current product's analysis is still processing. -->
     <string name="review_quality_check_analysis_in_progress_warning_body">Dette vil ta omlag 60 sekund.</string>
     <!-- Title for info card displayed after the user reports a product is back in stock. -->
@@ -2364,11 +2299,8 @@
     <string name="review_quality_check_contextual_onboarding_learn_more_link">Les meir</string>
     <!-- Caption text to be displayed in review quality check contextual onboarding card above the opt-in button. First parameter is the Fakespot product name. Following parameters are for clickable texts defined in review_quality_check_contextual_onboarding_privacy_policy and review_quality_check_contextual_onboarding_terms_use. In the phrase "Fakespot by Mozilla", "by" can be localized. Does not need to stay by. -->
     <string name="review_quality_check_contextual_onboarding_caption">Ved å velje «Ja, prøv det» seier du deg samd i %1$s av Mozillas %2$s og %3$s.</string>
-<<<<<<< HEAD
-=======
     <!-- Caption text to be displayed in review quality check contextual onboarding card above the opt-in button. Parameter is the Fakespot product name. After the colon, what appears are two links, each on their own line. The first link is to a Privacy policy (review_quality_check_contextual_onboarding_privacy_policy_2). The second link is to Terms of use (review_quality_check_contextual_onboarding_terms_use_2). -->
     <string name="review_quality_check_contextual_onboarding_caption_2" moz:RemovedIn="123" tools:ignore="UnusedResources">Ved å velje «Ja, prøv det» godtek du følgjande frå %1$s:</string>
->>>>>>> 02782e4f
     <!-- Clickable text from the review quality check contextual onboarding card that links to Fakespot privacy policy. -->
     <string name="review_quality_check_contextual_onboarding_privacy_policy">personvernpraksis</string>
     <!-- Clickable text from the review quality check contextual onboarding card that links to Fakespot privacy policy. -->
@@ -2460,11 +2392,8 @@
     <!-- Button content description (not visible, for screen readers etc.) for the translations dialog translate button that indicates a translation is currently in progress. -->
     <string name="translations_bottom_sheet_translating_in_progress_content_description">Omsetjing i framdrift</string>
 
-<<<<<<< HEAD
-=======
     <!-- Default dropdown option when initially selecting a language from the translations dialog language selection dropdown. -->
     <string name="translations_bottom_sheet_default_dropdown_selection">Vel eit språk</string>
->>>>>>> 02782e4f
     <!-- The title of the warning card informs the user that a translation could not be completed. -->
     <string name="translation_error_could_not_translate_warning_text">Det oppstod eit problem med å omsetje. Prøv på nytt.</string>
     <!-- Button text on the warning card when a language is not supported. The link will take the user to a page to a support page about translations. -->
@@ -2503,13 +2432,6 @@
     <!-- Title of the automatic translation preference screen that will appear on the toolbar.-->
     <string name="automatic_translation_toolbar_title_preference">Automatisk omsetjing</string>
 
-<<<<<<< HEAD
-    <!-- Preference option for always translate. Radio button title text. -->
-    <string name="automatic_translation_option_always_translate_title_preference">Omset alltid</string>
-    <!-- Preference option for never translate. Radio button title text.-->
-    <string name="automatic_translation_option_never_translate_title_preference">Omset aldri</string>
-
-=======
     <!-- Screen header presenting the automatic translation preference feature. It will appear under the toolbar. -->
     <string name="automatic_translation_header_preference">Vel eit språk for å handsame innstillingar for «omset alltid» og «omset aldri».</string>
 
@@ -2533,7 +2455,6 @@
     <string name="never_translate_site_toolbar_title_preference">Omset aldri desse nettstadane</string>
     <!-- Screen header presenting the never translate site preference feature. It will appear under the toolbar. -->
     <string name="never_translate_site_header_preference">For å leggje til ein ny nettstad: Besøk han, og vel «Omset aldri denne nettstaden» frå omsetjingsmenyen.</string>
->>>>>>> 02782e4f
     <!-- Content description (not visible, for screen readers etc.): For a never-translated site list item that is selected.
              The first parameter is web site url (for example:"wikipedia.com") -->
     <string name="never_translate_site_item_list_content_description_preference">Fjern %1$s</string>
@@ -2548,11 +2469,8 @@
     <!-- Download languages preference screen -->
     <!-- Title of the download languages preference screen toolbar.-->
     <string name="download_languages_toolbar_title_preference">Last ned språk</string>
-<<<<<<< HEAD
-=======
     <!-- Screen header presenting the download language preference feature. It will appear under the toolbar.The first parameter is "Learn More," a clickable text with a link. Talkback will append this to say "Double tap to open link to learn more". -->
     <string name="download_languages_header_preference">Last ned komplette språk for raskare omsetjingar, og for å omsetje fråkopla. %1$s</string>
->>>>>>> 02782e4f
     <!-- Clickable text from the screen header that links to a website. -->
     <string name="download_languages_header_learn_more_preference">Les meir</string>
     <!-- The subhead of the download language preference screen will appear above the pivot language. -->
@@ -2593,11 +2511,8 @@
     <!-- Button text on the data saving mode warning dialog used by the translations feature to allow users to cancel the action and not perform a download of the language file. -->
     <string name="download_language_file_dialog_negative_button_text">Avbryt</string>
 
-<<<<<<< HEAD
-=======
     <!-- Content description (not visible, for screen readers etc.): Navigate back within the debug drawer. -->
     <string name="debug_drawer_back_button_content_description">Naviger tilbake</string>
->>>>>>> 02782e4f
     <!-- The title of the Tab Tools feature in the Debug Drawer. -->
     <string name="debug_drawer_tab_tools_title">Faneverktøy</string>
     <!-- The title of the tab count section in Tab Tools. -->
@@ -2610,10 +2525,6 @@
     <string name="debug_drawer_tab_tools_tab_count_private">Privat</string>
     <!-- The total tab count category in the tab count section in Tab Tools. -->
     <string name="debug_drawer_tab_tools_tab_count_total">Totalt</string>
-<<<<<<< HEAD
-    </resources>
-=======
     <!-- The button text to add tabs to the private tab group in the tab creation tool. -->
     <string name="debug_drawer_tab_tools_tab_creation_tool_button_text_private">Legg til i private faner</string>
-</resources>
->>>>>>> 02782e4f
+</resources>