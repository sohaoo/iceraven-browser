<?xml version="1.0" encoding="utf-8"?>
<resources xmlns:tools="http://schemas.android.com/tools" xmlns:moz="http://mozac.org/tools">

    <!-- App name for private browsing mode. The first parameter is the name of the app defined in app_name (for example: Fenix)-->
    <string name="app_name_private_5">Privat %s</string>
    <!-- App name for private browsing mode. The first parameter is the name of the app defined in app_name (for example: Fenix)-->
    <string name="app_name_private_4">%s (privat)</string>

    <!-- Home Fragment -->
    <!-- Content description (not visible, for screen readers etc.): "Three dot" menu button. -->
    <string name="content_description_menu">Fleire innstillingar</string>
    <!-- Content description (not visible, for screen readers etc.): "Private Browsing" menu button. -->
    <string name="content_description_private_browsing_button">Slå på privat nettlesing</string>

    <!-- Content description (not visible, for screen readers etc.): "Private Browsing" menu button. -->
    <string name="content_description_disable_private_browsing_button">Slå av privat nettlesing</string>
    <!-- Placeholder text shown in the search bar before a user enters text for the default engine -->
    <string name="search_hint">Søk eller skriv inn ei adresse</string>

    <!-- Placeholder text shown in the search bar before a user enters text for a general engine -->
    <string name="search_hint_general_engine">Søk på nettet</string>
    <!-- Placeholder text shown in search bar when using history search -->
    <string name="history_search_hint">Søkjehistorikk</string>
    <!-- Placeholder text shown in search bar when using bookmarks search -->
    <string name="bookmark_search_hint">Søk i bokmerke</string>
    <!-- Placeholder text shown in search bar when using tabs search -->
    <string name="tab_search_hint">Søk i faner</string>
    <!-- Placeholder text shown in the search bar when using application search engines -->
    <string name="application_search_hint">Skriv inn søkjetekst</string>
    <!-- No Open Tabs Message Description -->
    <string name="no_open_tabs_description">Dei opne fanene dine vert viste her.</string>

    <!-- No Private Tabs Message Description -->
    <string name="no_private_tabs_description">Dei private fanene dine vil visast her.</string>

    <!-- Tab tray multi select title in app bar. The first parameter is the number of tabs selected -->
    <string name="tab_tray_multi_select_title">%1$d valde</string>
    <!-- Label of button in create collection dialog for creating a new collection  -->
    <string name="tab_tray_add_new_collection">Legg til ny samling</string>
    <!-- Label of editable text in create collection dialog for naming a new collection  -->
    <string name="tab_tray_add_new_collection_name">Namn</string>
    <!-- Label of button in save to collection dialog for selecting a current collection  -->
    <string name="tab_tray_select_collection">Vel samling</string>
    <!-- Content description for close button while in multiselect mode in tab tray -->
    <string name="tab_tray_close_multiselect_content_description">Avslutt fleirvalsmodus</string>
    <!-- Content description for save to collection button while in multiselect mode in tab tray -->
    <string name="tab_tray_collection_button_multiselect_content_description">Lagre valde faner i samlinga</string>

    <!-- Content description on checkmark while tab is selected in multiselect mode in tab tray -->
    <string name="tab_tray_multiselect_selected_content_description">Vald</string>

    <!-- Home - Recently saved bookmarks -->
    <!-- Title for the home screen section with recently saved bookmarks. -->
    <string name="recently_saved_title" moz:removedIn="127" tools:ignore="UnusedResources">Nyleg lagra</string>
    <!-- Content description for the button which navigates the user to show all of their saved bookmarks. -->
    <string name="recently_saved_show_all_content_description_2" moz:removedIn="127" tools:ignore="UnusedResources">Vis alle lagra bokmerke</string>

    <!-- Text for the menu button to remove a recently saved bookmark from the user's home screen -->
    <string name="recently_saved_menu_item_remove" moz:removedIn="127" tools:ignore="UnusedResources">Fjern</string>

    <!-- Home - Bookmarks -->
    <!-- Title for the home screen section with bookmarks. -->
    <string name="home_bookmarks_title">Bokmerke</string>
    <!-- Content description for the button which navigates the user to show all of their bookmarks. -->
    <string name="home_bookmarks_show_all_content_description">Vis alle bokmerke</string>
    <!-- Text for the menu button to remove a recently saved bookmark from the user's home screen -->
    <string name="home_bookmarks_menu_item_remove">Fjern</string>

    <!-- About content. The first parameter is the name of the application. (For example: Fenix) -->
    <string name="about_content">%1$s er produsert av Mozilla.</string>

    <!-- Private Browsing -->
    <!-- Explanation for private browsing displayed to users on home view when they first enable private mode
        The first parameter is the name of the app defined in app_name (for example: Fenix) -->
    <string name="private_browsing_placeholder_description_2">%1$s fjernar søk- og nettlesarhistorikken frå private nettlesingsfaner når du lèt dei att eller avsluttar appen. Sjølv om dette ikkje gjer deg anonym for nettstadar eller internett-leverandøren din, vil det gjere det lettare
        å behalde det du gjer på nettet privat frå alle andre som brukar denne eininga.</string>
    <string name="private_browsing_common_myths">Vanlege mytar om privat nettlesing</string>

    <!-- True Private Browsing Mode -->
    <!-- Title for info card on private homescreen in True Private Browsing Mode. -->
    <string name="felt_privacy_desc_card_title">Etterlèt ingen spor på denne eininga</string>

    <!-- Explanation for private browsing displayed to users on home view when they first enable
        private mode in our new Total Private Browsing mode.
        The first parameter is the name of the app defined in app_name (for example: Firefox Nightly)
        The second parameter is the clickable link text in felt_privacy_info_card_subtitle_link_text -->
    <string name="felt_privacy_info_card_subtitle_2">%1$s slettar infokapslar, historikk og nettstad-data når du lèt att alle dei private fanene dine. %2$s</string>
    <!-- Clickable portion of the explanation for private browsing that links the user to our
        about privacy page.
        This string is used in felt_privacy_info_card_subtitle as the second parameter.-->
    <string name="felt_privacy_info_card_subtitle_link_text">Kven kan kanskje sjå aktiviteten min?</string>

    <!-- Private mode shortcut "contextual feature recommendation" (CFR) -->
    <!-- Text for the Private mode shortcut CFR message for adding a private mode shortcut to open private tabs from the Home screen -->
    <string name="private_mode_cfr_message_2">Opne neste private fane med eitt trykk.</string>
    <!-- Text for the positive button to accept adding a Private Browsing shortcut to the Home screen -->
    <string name="private_mode_cfr_pos_button_text">Legg til på startskjermen</string>
    <!-- Text for the negative button to decline adding a Private Browsing shortcut to the Home screen -->
    <string name="cfr_neg_button_text">Nei takk</string>

    <!-- Open in App "contextual feature recommendation" (CFR) -->
    <!-- Text for the info message. The first parameter is the name of the application.-->
    <string name="open_in_app_cfr_info_message_2">Du kan stille inn %1$s til å automatisk opne lenker i appar.</string>
    <!-- Text for the positive action button -->
    <string name="open_in_app_cfr_positive_button_text">Gå til Innstillingar</string>
    <!-- Text for the negative action button -->
    <string name="open_in_app_cfr_negative_button_text">Ignorer</string>

    <!-- Total cookie protection "contextual feature recommendation" (CFR) -->
    <!-- Text for the message displayed in the contextual feature recommendation popup promoting the total cookie protection feature. -->
    <string name="tcp_cfr_message">Vår kraftigaste personvernfunksjon til no isolerer sporarar på tvers av nettstadar.</string>

    <!-- Text displayed that links to website containing documentation about the "Total cookie protection" feature. -->
    <string name="tcp_cfr_learn_more">Les meir om totalt vern mot infokapslar</string>


    <!-- Private browsing erase action "contextual feature recommendation" (CFR) -->
    <!-- Text for the message displayed in the contextual feature recommendation popup promoting the erase private browsing feature. -->
    <string name="erase_action_cfr_message">Trykk her for å starte ei ny privat økt. Slett historikken din, infokapslar — alt.</string>


    <!-- Text for the info dialog when camera permissions have been denied but user tries to access a camera feature. -->
    <string name="camera_permissions_needed_message">Kameratilgang er nødvendig. Gå til Android-innstillingar, trykk på løyve, og trykk på tillat.</string>
    <!-- Text for the positive action button to go to Android Settings to grant permissions. -->
    <string name="camera_permissions_needed_positive_button_text">Gå til Innstillingar</string>
    <!-- Text for the negative action button to dismiss the dialog. -->
    <string name="camera_permissions_needed_negative_button_text">Ignorer</string>

    <!-- Text for the banner message to tell users about our auto close feature. -->
    <string name="tab_tray_close_tabs_banner_message">Still inn at opne faner som ikkje har blitt viste den siste dagen, veka eller månaden skal latast att automatisk.</string>
    <!-- Text for the positive action button to go to Settings for auto close tabs. -->
    <string name="tab_tray_close_tabs_banner_positive_button_text">Vis alternativ</string>
    <!-- Text for the negative action button to dismiss the Close Tabs Banner. -->
    <string name="tab_tray_close_tabs_banner_negative_button_text">Ignorer</string>

    <!-- Text for the banner message to tell users about our inactive tabs feature. -->
    <string name="tab_tray_inactive_onboarding_message">Faner du ikkje har vist på to veker vert flytta hit.</string>
    <!-- Text for the action link to go to Settings for inactive tabs. -->
    <string name="tab_tray_inactive_onboarding_button_text">Slå av i innstillingar</string>

    <!-- Text for title for the auto-close dialog of the inactive tabs. -->
    <string name="tab_tray_inactive_auto_close_title">Late att automatisk etter ein månad?</string>
    <!-- Text for the body for the auto-close dialog of the inactive tabs.
        The first parameter is the name of the application.-->
    <string name="tab_tray_inactive_auto_close_body_2">%1$s kan late att faner du ikkje har sett den siste månaden.</string>
    <!-- Content description for close button in the auto-close dialog of the inactive tabs. -->
    <string name="tab_tray_inactive_auto_close_button_content_description">Lat att</string>


    <!-- Text for turn on auto close tabs button in the auto-close dialog of the inactive tabs. -->
    <string name="tab_tray_inactive_turn_on_auto_close_button_2">Slå på auto-attlating</string>


    <!-- Home screen icons - Long press shortcuts -->
    <!-- Shortcut action to open new tab -->
    <string name="home_screen_shortcut_open_new_tab_2">Ny fane</string>
    <!-- Shortcut action to open new private tab -->
    <string name="home_screen_shortcut_open_new_private_tab_2">Ny privat fane</string>

    <!-- Shortcut action to open Passwords screen -->
    <string name="home_screen_shortcut_passwords">Passord</string>

    <!-- Recent Tabs -->
    <!-- Header text for jumping back into the recent tab in the home screen -->
    <string name="recent_tabs_header">Hopp inn igjen</string>
    <!-- Button text for showing all the tabs in the tabs tray -->
    <string name="recent_tabs_show_all">Vis alle</string>

    <!-- Content description for the button which navigates the user to show all recent tabs in the tabs tray. -->
    <string name="recent_tabs_show_all_content_description_2">Vis alle nylege faner-knappen</string>

    <!-- Text for button in synced tab card that opens synced tabs tray -->
    <string name="recent_tabs_see_all_synced_tabs_button_text">Vis alle synkroniserte faner</string>
    <!-- Accessibility description for device icon used for recent synced tab -->
    <string name="recent_tabs_synced_device_icon_content_description">Synkronisert eining</string>
    <!-- Text for the dropdown menu to remove a recent synced tab from the homescreen -->
    <string name="recent_synced_tab_menu_item_remove">Fjern</string>
    <!-- Text for the menu button to remove a grouped highlight from the user's browsing history
         in the Recently visited section -->
    <string name="recent_tab_menu_item_remove">Fjern</string>

    <!-- History Metadata -->
    <!-- Header text for a section on the home screen that displays grouped highlights from the
         user's browsing history, such as topics they have researched or explored on the web -->
    <string name="history_metadata_header_2">Nyleg besøkte</string>
    <!-- Text for the menu button to remove a grouped highlight from the user's browsing history
         in the Recently visited section -->
    <string name="recently_visited_menu_item_remove">Fjern</string>

    <!-- Content description for the button which navigates the user to show all of their history. -->
    <string name="past_explorations_show_all_content_description_2">Vis alle tidlegare utforskningar</string>

    <!-- Browser Fragment -->
    <!-- Content description (not visible, for screen readers etc.): Navigate backward (browsing history) -->
    <string name="browser_menu_back">Tilbake</string>
    <!-- Content description (not visible, for screen readers etc.): Navigate forward (browsing history) -->
    <string name="browser_menu_forward">Fram</string>
    <!-- Content description (not visible, for screen readers etc.): Refresh current website -->
    <string name="browser_menu_refresh">Oppdater</string>
    <!-- Content description (not visible, for screen readers etc.): Stop loading current website -->
    <string name="browser_menu_stop">Stopp</string>
    <!-- Browser menu button that opens the extensions manager -->
    <string name="browser_menu_extensions">Utvidingar</string>
    <!-- Browser menu button that opens the extensions manager -->
    <string name="browser_menu_manage_extensions">Handsam utviding</string>
    <!-- Browser menu button that opens AMO in a tab -->
    <string name="browser_menu_discover_more_extensions">Oppdag fleire utvidingar</string>
    <!-- Browser menu button that opens account settings -->
    <string name="browser_menu_account_settings">Kontoinformasjon</string>
    <!-- Browser menu button that sends a user to help articles -->
    <string name="browser_menu_help">Hjelp</string>
    <!-- Browser menu button that sends a to a the what's new article -->
    <string name="browser_menu_whats_new">Kva er nytt</string>
    <!-- Browser menu button that opens the settings menu -->
    <string name="browser_menu_settings">Innstillingar</string>
    <!-- Browser menu button that opens a user's library -->
    <string name="browser_menu_library">Bibliotek</string>
    <!-- Browser menu toggle that requests a desktop site -->
    <string name="browser_menu_desktop_site">Datamaskinversjon</string>
    <!-- Browser menu button that reopens a private tab as a regular tab -->
    <string name="browser_menu_open_in_regular_tab">Opne i vanlig fane</string>
    <!-- Browser menu toggle that adds a shortcut to the site on the device home screen. -->
    <string name="browser_menu_add_to_homescreen">Legg til på startskjermen</string>
    <!-- Browser menu toggle that adds a shortcut to the site on the device home screen. -->
    <string name="browser_menu_add_to_homescreen_2">Legg til på startskjermen…</string>
<<<<<<< HEAD
    <!-- Browser menu toggle that installs a Progressive Web App shortcut to the site on the device home screen. -->
    <string name="browser_menu_install_on_homescreen" moz:removedIn="126" tools:ignore="UnusedResources">Installer</string>
=======
>>>>>>> 9f949a8e
    <!-- Content description (not visible, for screen readers etc.) for the Resync tabs button -->
    <string name="resync_button_content_description">Synkroniser på nytt</string>
    <!-- Browser menu button that opens the find in page menu -->
    <string name="browser_menu_find_in_page">Finn på sida</string>
    <!-- Browser menu button that opens the find in page menu -->
    <string name="browser_menu_find_in_page_2">Finn på sida…</string>
    <!-- Browser menu button that opens the translations dialog, which has options to translate the current browser page. -->
    <string name="browser_menu_translations">Omset sida</string>
    <!-- Browser menu button that saves the current tab to a collection -->
    <string name="browser_menu_save_to_collection">Lagre i samling…</string>
    <!-- Browser menu button that saves the current tab to a collection -->
    <string name="browser_menu_save_to_collection_2">Lagre i samling</string>
    <!-- Browser menu button that open a share menu to share the current site -->
    <string name="browser_menu_share">Del</string>
    <!-- Browser menu button that open a share menu to share the current site -->
    <string name="browser_menu_share_2">Del…</string>
    <!-- Browser menu button shown in custom tabs that opens the current tab in Fenix
        The first parameter is the name of the app defined in app_name (for example: Fenix) -->
    <string name="browser_menu_open_in_fenix">Opne i %1$s</string>
    <!-- Browser menu text shown in custom tabs to indicate this is a Fenix tab
        The first parameter is the name of the app defined in app_name (for example: Fenix) -->
    <string name="browser_menu_powered_by">DRIVEN AV %1$s</string>
    <!-- Browser menu text shown in custom tabs to indicate this is a Fenix tab
        The first parameter is the name of the app defined in app_name (for example: Fenix) -->
    <string name="browser_menu_powered_by2">Driven av %1$s</string>
    <!-- Browser menu button to put the current page in reader mode -->
    <string name="browser_menu_read">Lesevising</string>
    <!-- Browser menu button content description to close reader mode and return the user to the regular browser -->
    <string name="browser_menu_read_close">Lat att lesevising</string>
    <!-- Browser menu button to open the current page in an external app -->
    <string name="browser_menu_open_app_link">Opne i app</string>

    <!-- Browser menu button to show reader view appearance controls e.g. the used font type and size -->
    <string name="browser_menu_customize_reader_view">Tilpass lesevising</string>
    <!-- Browser menu label for adding a bookmark -->
    <string name="browser_menu_add">Legg til</string>
    <!-- Browser menu label for editing a bookmark -->
    <string name="browser_menu_edit">Rediger</string>

    <!-- Button shown on the home page that opens the Customize home settings -->
    <string name="browser_menu_customize_home_1">Tilpasse startsida</string>

    <!-- Browser menu label to sign in to sync on the device using Mozilla accounts -->
    <string name="browser_menu_sign_in">Logg inn</string>
    <!-- Browser menu caption label for the "Sign in" browser menu item described in `browser_menu_sign_in` -->
    <string name="browser_menu_sign_in_caption">Synkroniser passord, faner, og meir</string>

    <!-- Browser menu label to sign back in to sync on the device when the user's account needs to be reauthenticated -->
    <string name="browser_menu_sign_back_in_to_sync">Logg inn igjen for å synkronisere</string>
    <!-- Browser menu caption label for the "Sign back in to sync" browser menu item described in `browser_menu_sign_back_in_to_sync` when there is an error in syncing -->
    <string name="browser_menu_syncing_paused_caption">Synkronisering sett på pause</string>
    <!-- Browser menu label that creates a private tab -->
    <string name="browser_menu_new_private_tab">Ny privat fane</string>
    <!-- Browser menu label that navigates to the Password screen -->
    <string name="browser_menu_passwords">Passord</string>

    <!-- Browser menu label that navigates to the SUMO page for the Firefox for Android release notes.
         The first parameter is the name of the app defined in app_name (for example: Fenix)-->
    <string name="browser_menu_new_in_firefox">Nytt i %1$s</string>
    <!-- Browser menu label that toggles the request for the desktop site of the currently visited page -->
    <string name="browser_menu_switch_to_desktop_site">Byt til datamaskinversjon</string>
    <!-- Browser menu label that navigates to the page tools sub-menu -->
    <string name="browser_menu_tools">Verktøy</string>
    <!-- Browser menu label that navigates to the save sub-menu, which contains various save related menu items such as
         bookmarking a page, saving to collection, shortcut or as a PDF, and adding to home screen -->
    <string name="browser_menu_save">Lagre</string>
    <!-- Browser menu label that bookmarks the currently visited page -->
    <string name="browser_menu_bookmark_this_page">Bokmerk denne sida</string>
    <!-- Browser menu label that navigates to the edit bookmark screen for the current bookmarked page -->
    <string name="browser_menu_edit_bookmark">Rediger bokmerke</string>
    <!-- Browser menu label that the saves the currently visited page as a PDF -->
    <string name="browser_menu_save_as_pdf">Lagre som PDF…</string>

    <!-- Browser menu label for turning ON reader view of the current visited page -->
    <string name="browser_menu_turn_on_reader_view">Slå på leservising</string>
    <!-- Browser menu label for turning OFF reader view of the current visited page -->
    <string name="browser_menu_turn_off_reader_view">Slå av leservising</string>
    <!-- Browser menu label for navigating to the translation feature, which provides language translation options the current visited page -->
    <string name="browser_menu_translate_page">Omset sida…</string>
    <!-- Browser menu label that is displayed when the current page has been translated by the translation feature.
         The first parameter is the name of the language that page was translated to (e.g. English). -->
    <string name="browser_menu_translated_to">Omset til %1$s</string>
    <!-- Browser menu label for the print feature -->
    <string name="browser_menu_print">Skriv ut…</string>

    <!-- Extensions management fragment -->
    <!-- Text displayed when there are no extensions to be shown -->
    <string name="extensions_management_no_extensions">Ingen utvidingar her</string>

    <!-- Browser Toolbar -->
    <!-- Content description for the Home screen button on the browser toolbar -->
    <string name="browser_toolbar_home">Startskjerm</string>

    <!-- Content description (not visible, for screen readers etc.): Erase button: Erase the browsing
         history and go back to the home screen. -->
    <string name="browser_toolbar_erase">Slett nettlesarhistorikk</string>
    <!-- Content description for the translate page toolbar button that opens the translations dialog when no translation has occurred. -->
    <string name="browser_toolbar_translate">Omset sida</string>

    <!-- Content description (not visible, for screen readers etc.) for the translate page toolbar button that opens the translations dialog when the page is translated successfully.
         The first parameter is the name of the language that is displayed in the original page. (For example: English)
         The second parameter is the name of the language which the page was translated to. (For example: French) -->
    <string name="browser_toolbar_translated_successfully">Sida er omsett frå %1$s til %2$s.</string>

    <!-- Locale Settings Fragment -->
    <!-- Content description for tick mark on selected language -->
    <string name="a11y_selected_locale_content_description">Valt språk</string>
    <!-- Text for default locale item -->
    <string name="default_locale_text">Følg språket til eininga</string>
    <!-- Placeholder text shown in the search bar before a user enters text -->
    <string name="locale_search_hint">Søk etter språk</string>

    <!-- Search Fragment -->
    <!-- Button in the search view that lets a user search by scanning a QR code -->
    <string name="search_scan_button">Skann</string>
    <!-- Button in the search view when shortcuts are displayed that takes a user to the search engine settings -->
    <string name="search_shortcuts_engine_settings">Innstillingar for søkjemotor</string>
    <!-- Button in the search view that lets a user navigate to the site in their clipboard -->
    <string name="awesomebar_clipboard_title">Fyll inn lenke frå utklippstavla</string>
    <!-- Button in the search suggestions onboarding that allows search suggestions in private sessions -->
    <string name="search_suggestions_onboarding_allow_button">Tillat</string>
    <!-- Button in the search suggestions onboarding that does not allow search suggestions in private sessions -->
    <string name="search_suggestions_onboarding_do_not_allow_button">Ikkje tillat</string>
    <!-- Search suggestion onboarding hint title text -->
    <string name="search_suggestions_onboarding_title">Tillate søkjeforslag i private økter?</string>
    <!-- Search suggestion onboarding hint description text, first parameter is the name of the app defined in app_name (for example: Fenix)-->
    <string name="search_suggestions_onboarding_text">%s deler alt du skriv i adressefeltet med standard søkjemotor.</string>

    <!-- Search engine suggestion title text. The first parameter is the name of the suggested engine-->
    <string name="search_engine_suggestions_title">Søk med %s</string>
    <!-- Search engine suggestion description text -->
    <string name="search_engine_suggestions_description">Søk direkte frå adresselinja</string>

    <!-- Menu option in the search selector menu to open the search settings -->
    <string name="search_settings_menu_item">Søkjeinnstillingar</string>

    <!-- Header text for the search selector menu -->
    <string name="search_header_menu_item_2">Søk denne gongen i:</string>

    <!-- Content description (not visible, for screen readers etc.): Search engine icon. The first parameter is the search engine name (for example: DuckDuckGo). -->
    <string name="search_engine_icon_content_description" tools:ignore="UnusedResources">%s søkjemotor</string>

    <!-- Home onboarding -->
    <!-- Onboarding home screen popup dialog, shown on top of the Jump back in section. -->
    <string name="onboarding_home_screen_jump_back_contextual_hint_2">Møt den personlege heimesida di. Nylege faner, bokmerke og søkjeresultat vert viste her.</string>
    <!-- Home onboarding dialog welcome screen title text. -->
    <string name="onboarding_home_welcome_title_2">Velkomen til eit meir personleg internett</string>
    <!-- Home onboarding dialog welcome screen description text. -->
    <string name="onboarding_home_welcome_description">Fleire fargar. Betre personvern. Same forplikting til menneske over forteneste.</string>
    <!-- Home onboarding dialog sign into sync screen title text. -->
    <string name="onboarding_home_sync_title_3">Det er enklare enn nokon gong å byte skjerm</string>
    <!-- Home onboarding dialog sign into sync screen description text. -->
    <string name="onboarding_home_sync_description">Hald fram der du slapp med faner frå andre einingar - no på startsida di.</string>
    <!-- Text for the button to continue the onboarding on the home onboarding dialog. -->
    <string name="onboarding_home_get_started_button">Kom i gang</string>

    <!-- Text for the button to navigate to the sync sign in screen on the home onboarding dialog. -->
    <string name="onboarding_home_sign_in_button">Logg inn</string>
    <!-- Text for the button to skip the onboarding on the home onboarding dialog. -->
    <string name="onboarding_home_skip_button">Hopp over</string>

    <!-- Onboarding home screen sync popup dialog message, shown on top of Recent Synced Tabs in the Jump back in section. -->
    <string name="sync_cfr_message">Fanene dine synkroniserer no! Hald fram der du slutta på den andre eininga.</string>
    <!-- Content description (not visible, for screen readers etc.): Close button for the home onboarding dialog -->
    <string name="onboarding_home_content_description_close_button">Lat att</string>

    <!-- Notification pre-permission dialog -->
    <!-- Enable notification pre permission dialog title
        The first parameter is the name of the app defined in app_name (for example: Fenix) -->
    <string name="onboarding_home_enable_notifications_title" moz:removedIn="124" tools:ignore="UnusedResources">Varsel hjelper deg å gjere meir med %s</string>
    <!-- Enable notification pre permission dialog description with rationale
        The first parameter is the name of the app defined in app_name (for example: Fenix) -->
    <string name="onboarding_home_enable_notifications_description" moz:removedIn="124" tools:ignore="UnusedResources">Synkroniser fanene dine mellom einingar, handsam nedlastingar, få tips om korleis du får mest muleg ut av personvernet til %s, og meir.</string>
    <!-- Text for the button to request notification permission on the device -->
    <string name="onboarding_home_enable_notifications_positive_button" moz:removedIn="124" tools:ignore="UnusedResources">Hald fram</string>
    <!-- Text for the button to not request notification permission on the device and dismiss the dialog -->
    <string name="onboarding_home_enable_notifications_negative_button" moz:removedIn="124" tools:ignore="UnusedResources">Ikkje no</string>

    <!-- Juno first user onboarding flow experiment, strings are marked unused as they are only referenced by Nimbus experiments. -->
    <!-- Description for learning more about our privacy notice. -->
    <string name="juno_onboarding_privacy_notice_text">Firefox personvernerklæring</string>
    <!-- Title for set firefox as default browser screen used by Nimbus experiments. -->
    <string name="juno_onboarding_default_browser_title_nimbus_2">Vi vernar deg gjerne</string>
    <!-- Title for set firefox as default browser screen used by Nimbus experiments.
        Note: The word "Firefox" should NOT be translated -->
    <string name="juno_onboarding_default_browser_title_nimbus_3" tools:ignore="UnusedResources">Finn ut kvifor millionar likar Firefox</string>
    <!-- Title for set firefox as default browser screen used by Nimbus experiments. -->
    <string name="juno_onboarding_default_browser_title_nimbus_4" tools:ignore="UnusedResources">Sikker surfing med fleire val</string>
    <!-- Description for set firefox as default browser screen used by Nimbus experiments. -->
    <string name="juno_onboarding_default_browser_description_nimbus_3">Den ideelle nettlesaren vår hindrar selskap i å spore aktiviteten din i hemmelegheit på nettet.</string>
    <!-- Description for set firefox as default browser screen used by Nimbus experiments. -->
    <string name="juno_onboarding_default_browser_description_nimbus_4" tools:ignore="UnusedResources">Meir enn 100 millionar menneske beskyttar personvernet sitt ved å velje ein nettleser som er støtta av ein ideell organisasjon.</string>
    <!-- Description for set firefox as default browser screen used by Nimbus experiments. -->
    <string name="juno_onboarding_default_browser_description_nimbus_5" tools:ignore="UnusedResources">Kjende sporarar? Blokkert automatisk. Utvidingar Prøv alle 700. PDF-filer? Den innebygde lesaren vår gjer det enkelt å administrere dei.</string>
    <!-- Description for set firefox as default browser screen used by Nimbus experiments. -->
    <string name="juno_onboarding_default_browser_description_nimbus_2" moz:RemovedIn="124" tools:ignore="UnusedResources">Den ideelle nettlesaren vår hindrar selskap i å spore aktiviteten din i løynd på nettet.\n\nLes meir i personvernerklæringa vår.</string>
    <!-- Text for the link to the privacy notice webpage for set as firefox default browser screen.
    This is part of the string with the key "juno_onboarding_default_browser_description". -->
    <string name="juno_onboarding_default_browser_description_link_text" moz:RemovedIn="124" tools:ignore="UnusedResources">peronvernerklæring</string>
    <!-- Text for the button to set firefox as default browser on the device -->
    <string name="juno_onboarding_default_browser_positive_button" tools:ignore="UnusedResources">Bruk som standard nettleser</string>
    <!-- Text for the button dismiss the screen and move on with the flow -->
    <string name="juno_onboarding_default_browser_negative_button" tools:ignore="UnusedResources">Ikkje no</string>
    <!-- Title for sign in to sync screen. -->
    <string name="juno_onboarding_sign_in_title_2">Krypter dataa dine når du arbeider på tvers av einingar</string>
    <!-- Description for sign in to sync screen. Nimbus experiments do not support string placeholders.
     Note: The word "Firefox" should NOT be translated -->
    <string name="juno_onboarding_sign_in_description_2">Når du er innlogga og synkronisert, er du tryggare. Firefox krypterer passorda, bokmerka med meir.</string>
    <!-- Text for the button to sign in to sync on the device -->
    <string name="juno_onboarding_sign_in_positive_button" tools:ignore="UnusedResources">Logg inn</string>
    <!-- Text for the button dismiss the screen and move on with the flow -->
    <string name="juno_onboarding_sign_in_negative_button" tools:ignore="UnusedResources">Ikkje no</string>
    <!-- Title for enable notification permission screen used by Nimbus experiments. Nimbus experiments do not support string placeholders.
        Note: The word "Firefox" should NOT be translated -->
    <string name="juno_onboarding_enable_notifications_title_nimbus_2">Varsel gjer deg tryggare med Firefox</string>
    <!-- Description for enable notification permission screen used by Nimbus experiments. Nimbus experiments do not support string placeholders.
       Note: The word "Firefox" should NOT be translated -->
    <string name="juno_onboarding_enable_notifications_description_nimbus_2">Send faner trygt mellom einingane dine og oppdag andre personvernfunksjonar i Firefox.</string>
    <!-- Text for the button to request notification permission on the device -->
    <string name="juno_onboarding_enable_notifications_positive_button" tools:ignore="UnusedResources">Slå på varsel</string>
    <!-- Text for the button dismiss the screen and move on with the flow -->
    <string name="juno_onboarding_enable_notifications_negative_button" tools:ignore="UnusedResources">Ikkje no</string>

    <!-- Title for add search widget screen used by Nimbus experiments. Nimbus experiments do not support string placeholders.
        Note: The word "Firefox" should NOT be translated -->
    <string name="juno_onboarding_add_search_widget_title" tools:ignore="UnusedResources">Prøv Firefox-søkjeminiprogrammet</string>
    <!-- Description for add search widget screen used by Nimbus experiments. Nimbus experiments do not support string placeholders.
        Note: The word "Firefox" should NOT be translated -->
    <string name="juno_onboarding_add_search_widget_description" tools:ignore="UnusedResources">Med Firefox på startskjermen din, har du enkel tilgang til den personvernfokuserte nettlesaren som blokkerer sporarar på fleire nettstadar.</string>
    <!-- Text for the button to add search widget on the device used by Nimbus experiments. Nimbus experiments do not support string placeholders.
        Note: The word "Firefox" should NOT be translated -->
    <string name="juno_onboarding_add_search_widget_positive_button" tools:ignore="UnusedResources">Legg til Firefox-miniprogram</string>
    <!-- Text for the button to dismiss the screen and move on with the flow -->
    <string name="juno_onboarding_add_search_widget_negative_button" tools:ignore="UnusedResources">Ikkje no</string>

    <!-- Search Widget -->
    <!-- Content description for searching with a widget. The first parameter is the name of the application.-->
    <string name="search_widget_content_description_2">Opne ei ny %1$s-fane</string>
    <!-- Text preview for smaller sized widgets -->
    <string name="search_widget_text_short">Søk</string>
    <!-- Text preview for larger sized widgets -->
    <string name="search_widget_text_long">Søk på nettet</string>

    <!-- Content description (not visible, for screen readers etc.): Voice search -->
    <string name="search_widget_voice">Stemmesøk</string>

    <!-- Preferences -->
    <!-- Title for the settings page-->
    <string name="settings">Innstillingar</string>

    <!-- Preference category for general settings -->
    <string name="preferences_category_general">Generelt</string>
    <!-- Preference category for all links about Fenix -->
    <string name="preferences_category_about">Om</string>
    <!-- Preference category for settings related to changing the default search engine -->
    <string name="preferences_category_select_default_search_engine">Vel ein</string>
    <!-- Preference for settings related to managing search shortcuts for the quick search menu -->
    <string name="preferences_manage_search_shortcuts_2">Handsam alternative søkjemotorar</string>
    <!-- Summary for preference for settings related to managing search shortcuts for the quick search menu -->
    <string name="preferences_manage_search_shortcuts_summary">Rediger motorar som er synlege i søkjemenyen</string>
    <!-- Preference category for settings related to managing search shortcuts for the quick search menu -->
    <string name="preferences_category_engines_in_search_menu">Motorar synlege på søkjemenyen</string>
    <!-- Preference for settings related to changing the default search engine -->
    <string name="preferences_default_search_engine">Standardsøkjemotor</string>
    <!-- Preference for settings related to Search -->
    <string name="preferences_search">Søk</string>
    <!-- Preference for settings related to Search engines -->
    <string name="preferences_search_engines">Søkjemotorar</string>
    <!-- Preference for settings related to Search engines suggestions-->
    <string name="preferences_search_engines_suggestions">Forslag frå søkjemotorar</string>
    <!-- Preference Category for settings related to Search address bar -->
    <string name="preferences_settings_address_bar">Innstillingar for adresselinja</string>
    <!-- Preference Category for settings to Firefox Suggest -->
    <string name="preference_search_address_bar_fx_suggest">Adresselinje - Firefox forslag</string>
    <!-- Preference link to Learn more about Firefox Suggest -->
    <string name="preference_search_learn_about_fx_suggest">Les meir om Firefox forslag</string>
    <!-- Preference link to rating Fenix on the Play Store -->
    <string name="preferences_rate">Vurder på Google Play</string>
    <!-- Preference linking to about page for Fenix
        The first parameter is the name of the app defined in app_name (for example: Fenix) -->
    <string name="preferences_about">Om %1$s</string>
    <!-- Preference for settings related to changing the default browser -->
    <string name="preferences_set_as_default_browser">Vel som standardnettlesar</string>
    <!-- Preference category for advanced settings -->
    <string name="preferences_category_advanced">Avansert</string>
    <!-- Preference category for privacy and security settings -->
    <string name="preferences_category_privacy_security">Personvern og sikkerheit</string>
    <!-- Preference for advanced site permissions -->
    <string name="preferences_site_permissions">Nettstadløyve</string>
    <!-- Preference for private browsing options -->
    <string name="preferences_private_browsing_options">Privat nettlesing</string>
    <!-- Preference for opening links in a private tab-->
    <string name="preferences_open_links_in_a_private_tab">Opne lenker i ei privat fane</string>
    <!-- Preference for allowing screenshots to be taken while in a private tab-->
    <string name="preferences_allow_screenshots_in_private_mode">Tillat å ta skjermbilde i privat nettlesing</string>
    <!-- Will inform the user of the risk of activating Allow screenshots in private browsing option -->
    <string name="preferences_screenshots_in_private_mode_disclaimer">Dersom tillate, vil private faner òg vere synlege når fleire appar er opne</string>
    <!-- Preference for adding private browsing shortcut -->
    <string name="preferences_add_private_browsing_shortcut">Legg til snarveg for privat nettlesing</string>
    <!-- Preference for enabling "HTTPS-Only" mode -->
    <string name="preferences_https_only_title">Berre HTTPS-modus</string>

    <!-- Label for cookie banner section in quick settings panel. -->
    <string name="cookie_banner_blocker">Blokkering av infokapselbanner</string>
    <!-- Preference for removing cookie/consent banners from sites automatically in private mode. See reduce_cookie_banner_summary for additional context. -->
    <string name="preferences_cookie_banner_reduction_private_mode">Blokkering av infokapselbanner i privat nettlesing</string>
    <!-- Text for indicating cookie banner handling is off this site, this is shown as part of the protections panel with the tracking protection toggle -->
    <string name="reduce_cookie_banner_off_for_site">Av for denne nettstaden</string>
    <!-- Text for cancel button indicating that cookie banner reduction is not supported for the current site, this is shown as part of the cookie banner details view. -->
    <string name="cookie_banner_handling_details_site_is_not_supported_cancel_button">Avbryt</string>
    <!-- Text for request support button indicating that cookie banner reduction is not supported for the current site, this is shown as part of the cookie banner details view. -->
    <string name="cookie_banner_handling_details_site_is_not_supported_request_support_button_2">Send førespurnad</string>
    <!-- Text for title indicating that cookie banner reduction is not supported for the current site, this is shown as part of the cookie banner details view. -->
    <string name="cookie_banner_handling_details_site_is_not_supported_title_2">Be om støtte for denne nettstaden?</string>
    <!-- Label for the snackBar, after the user reports with success a website where cookie banner reducer did not work -->
    <string name="cookie_banner_handling_report_site_snack_bar_text_2">Førespurnad sendt</string>
    <!-- Text for indicating cookie banner handling is on this site, this is shown as part of the protections panel with the tracking protection toggle -->
    <string name="reduce_cookie_banner_on_for_site">På for denne nettstaden</string>

    <!-- Text for indicating that a request for unsupported site was sent to Nimbus (it's a Mozilla library for experiments), this is shown as part of the protections panel with the tracking protection toggle -->
    <string name="reduce_cookie_banner_unsupported_site_request_submitted_2">Støtteførespurnad sendt</string>
    <!-- Text for indicating cookie banner handling is currently not supported for this site, this is shown as part of the protections panel with the tracking protection toggle -->
    <string name="reduce_cookie_banner_unsupported_site">Nettstaden er for augneblinken ikkje støtta</string>
    <!-- Title text for a detail explanation indicating cookie banner handling is on this site, this is shown as part of the cookie banner panel in the toolbar. The first parameter is a shortened URL of the current site-->
    <string name="reduce_cookie_banner_details_panel_title_on_for_site_1">Vil du slå på blokkering av infokapselbanner for %1$s?</string>
    <!-- Title text for a detail explanation indicating cookie banner handling is off this site, this is shown as part of the cookie banner panel in the toolbar. The first parameter is a shortened URL of the current site-->
    <string name="reduce_cookie_banner_details_panel_title_off_for_site_1">Vil du slå av blokkering av infokapselbanner for %1$s?</string>
    <!-- Title text for a detail explanation indicating cookie banner reducer didn't work for the current site, this is shown as part of the cookie banner panel in the toolbar. The first parameter is the application name-->
    <string name="reduce_cookie_banner_details_panel_title_unsupported_site_request_2">%1$s kan ikkje automatisk avvise førespurnadar om infokapslar på denne nettstaden. Du kan sende ein førespurnad om å støtte denne nettstaden i framtida.</string>
    <!-- Long text for a detail explanation indicating what will happen if cookie banner handling is off for a site, this is shown as part of the cookie banner panel in the toolbar. The first parameter is the application name -->
    <string name="reduce_cookie_banner_details_panel_description_off_for_site_1">Slå av, og %1$s slettar infokapslar og lastar inn denne nettstaden på nytt. Dette kan logge deg ut eller tøme handlekorger.</string>
    <!-- Long text for a detail explanation indicating what will happen if cookie banner handling is on for a site, this is shown as part of the cookie banner panel in the toolbar. The first parameter is the application name -->
    <string name="reduce_cookie_banner_details_panel_description_on_for_site_3">Slå på, og %1$s vil prøve å automatisk nekte infokapselbanner på denne nettstaden.</string>

    <!--Title for the cookie banner re-engagement CFR, the placeholder is replaced with app name -->
    <string name="cookie_banner_cfr_title">%1$s nekta nettopp infokapslar for deg</string>
    <!--Message for the cookie banner re-engagement CFR -->
    <string name="cookie_banner_cfr_message">Færre distraksjonar, færre infokapslar som sporar deg på denne sida.</string>

    <!-- Description of the preference to enable "HTTPS-Only" mode. -->
    <string name="preferences_https_only_summary">Prøver automatisk å kople til nettstadar ved hjelp av HTTPS-krypteringsprotokollen for auka sikkerheit.</string>
    <!-- Summary of https only preference if https only is set to off -->
    <string name="preferences_https_only_off">Av</string>
    <!-- Summary of https only preference if https only is set to on in all tabs -->
    <string name="preferences_https_only_on_all">På i alle faner</string>
    <!-- Summary of https only preference if https only is set to on in private tabs only -->
    <string name="preferences_https_only_on_private">På i private faner</string>
    <!-- Text displayed that links to website containing documentation about "HTTPS-Only" mode -->
    <string name="preferences_http_only_learn_more">Les meir</string>
    <!-- Option for the https only setting -->
    <string name="preferences_https_only_in_all_tabs">Aktiver i alle faner</string>
    <!-- Option for the https only setting -->
    <string name="preferences_https_only_in_private_tabs">Aktiver berre i private faner</string>
    <!-- Title shown in the error page for when trying to access a http website while https only mode is enabled. -->
    <string name="errorpage_httpsonly_title">Sikker nettstad ikkje tilgjengeleg</string>
    <!-- Message shown in the error page for when trying to access a http website while https only mode is enabled. The message has two paragraphs. This is the first. -->
    <string name="errorpage_httpsonly_message_title">Mest sannsynleg støttar nettstaden rett og slett ikkje HTTPS.</string>
    <!-- Message shown in the error page for when trying to access a http website while https only mode is enabled. The message has two paragraphs. This is the second. -->
    <string name="errorpage_httpsonly_message_summary">Det er òg mogleg at ein angripar er involvert. Dersom du fortset til nettstaden, bør du ikkje skrive inn sensitiv informasjon. Dersom du fortset, vil berre HTTPS-modus bli slått av mellombels for nettstaden.</string>
    <!-- Preference for accessibility -->
    <string name="preferences_accessibility">Tilgjenge</string>
    <!-- Preference to override the Mozilla account server -->
    <string name="preferences_override_account_server">Tilpassa Mozilla-kontoserver</string>
    <!-- Preference to override the Sync token server -->
    <string name="preferences_override_sync_tokenserver">Tilpassa synkroniseringsserver</string>
    <!-- Toast shown after updating the Mozilla account/Sync server override preferences -->
    <string name="toast_override_account_sync_server_done">Mozilla-konto/synkroniseringsserver er endra. Avsluttar programmet for å kunne bruke endringane…</string>
    <!-- Preference category for account information -->
    <string name="preferences_category_account">Konto</string>

    <!-- Preference for changing where the toolbar is positioned -->
    <string name="preferences_toolbar" moz:removedIn="129" tools:ignore="UnusedResources">Verktøylinje</string>
    <!-- Preference for changing where the AddressBar is positioned -->
    <string name="preferences_toolbar_2">Adresselinjeplassering</string>
    <!-- Preference for changing default theme to dark or light mode -->
    <string name="preferences_theme">Tema</string>
    <!-- Preference for customizing the home screen -->
    <string name="preferences_home_2">Startside</string>
    <!-- Preference for gestures based actions -->
    <string name="preferences_gestures">Rørsler</string>
    <!-- Preference for settings related to visual options -->
    <string name="preferences_customize">Tilpass</string>
    <!-- Preference description for banner about signing in -->
    <string name="preferences_sign_in_description_2">Logg inn for å synkronisere faner, bokmerke, passord med meir.</string>
    <!-- Preference shown instead of account display name while account profile information isn't available yet. -->
    <string name="preferences_account_default_name_2">Mozilla-konto</string>
    <!-- Preference text for account title when there was an error syncing FxA -->
    <string name="preferences_account_sync_error">Kople til igjen for å halde fram synkroniseringa</string>
    <!-- Preference for language -->
    <string name="preferences_language">Språk</string>
    <!-- Preference for translation -->
    <string name="preferences_translation" moz:removedIn="127" tools:ignore="UnusedResources">Omsetting</string>
    <!-- Preference for translations -->
    <string name="preferences_translations">Omsettingar</string>
    <!-- Preference for data choices -->
    <string name="preferences_data_choices">Dataval</string>
    <!-- Preference for data collection -->
    <string name="preferences_data_collection">Datainnsamling</string>

    <!-- Preference for developers -->
    <string name="preferences_remote_debugging">Fjernfeilsøking via USB</string>
    <!-- Preference title for switch preference to show search suggestions -->
    <string name="preferences_show_search_suggestions">Vis søkjeforslag</string>
    <!-- Preference title for switch preference to show voice search button -->
    <string name="preferences_show_voice_search">Vis stemmesøk</string>
    <!-- Preference title for switch preference to show search suggestions also in private mode -->
    <string name="preferences_show_search_suggestions_in_private">Vis i private økter</string>
    <!-- Preference title for switch preference to show a clipboard suggestion when searching -->
    <string name="preferences_show_clipboard_suggestions">Vis utklippstavleforslag</string>
    <!-- Preference title for switch preference to suggest browsing history when searching -->
    <string name="preferences_search_browsing_history">Søk i nettlesarhistorikk</string>
    <!-- Preference title for switch preference to suggest bookmarks when searching -->
    <string name="preferences_search_bookmarks">Søk i bokmerke</string>
    <!-- Preference title for switch preference to suggest synced tabs when searching -->
    <string name="preferences_search_synced_tabs">Søk i synkroniserte faner</string>
    <!-- Preference for account settings -->
    <string name="preferences_account_settings">Kontoinnstillingar</string>
    <!-- Preference for enabling url autocomplete-->
    <string name="preferences_enable_autocomplete_urls">Autofullfør nettadresser</string>
    <!-- Preference title for switch preference to show sponsored Firefox Suggest search suggestions -->
    <string name="preferences_show_sponsored_suggestions">Forslag frå sponsorar</string>
    <!-- Summary for preference to show sponsored Firefox Suggest search suggestions.
         The first parameter is the name of the application. -->
    <string name="preferences_show_sponsored_suggestions_summary">Stø %1$s med enkelte sponsa forslag</string>
    <!-- Preference title for switch preference to show Firefox Suggest search suggestions for web content.
         The first parameter is the name of the application. -->
    <string name="preferences_show_nonsponsored_suggestions">Forslag frå %1$s</string>
    <!-- Summary for preference to show Firefox Suggest search suggestions for web content -->
    <string name="preferences_show_nonsponsored_suggestions_summary">Få forslag frå nettet relatert til søkinga di</string>
    <!-- Preference for open links in third party apps -->
    <string name="preferences_open_links_in_apps">Opne lenker i appar</string>
    <!-- Preference for open links in third party apps always open in apps option -->
    <string name="preferences_open_links_in_apps_always">Alltid</string>
    <!-- Preference for open links in third party apps ask before opening option -->
    <string name="preferences_open_links_in_apps_ask">Spør før du opnar</string>
    <!-- Preference for open links in third party apps never open in apps option -->
    <string name="preferences_open_links_in_apps_never">Aldri</string>
    <!-- Preference for open download with an external download manager app -->
    <string name="preferences_external_download_manager">Ekstern nedlastingshandsamar</string>

    <!-- Preference for enabling gecko engine logs -->
    <string name="preferences_enable_gecko_logs">Slå på Gecko-loggar</string>
    <!-- Message to indicate users that we are quitting the application to apply the changes -->
    <string name="quit_application">Avsluttar applikasjonen for å leggje til endringar…</string>

    <!-- Preference for extensions -->
    <string name="preferences_extensions">Utvidingar</string>
<<<<<<< HEAD
    <!-- Preference for installing a local add-on -->
    <string name="preferences_install_local_addon" moz:removedIn="126" tools:ignore="UnusedResources">Installer utviding frå fil</string>
=======
>>>>>>> 9f949a8e
    <!-- Preference for installing a local extension -->
    <string name="preferences_install_local_extension">Installer utviding frå fil</string>
    <!-- Preference for notifications -->
    <string name="preferences_notifications">Varsel</string>

    <!-- Summary for notification preference indicating notifications are allowed -->
    <string name="notifications_allowed_summary">Tillate</string>
    <!-- Summary for notification preference indicating notifications are not allowed -->
    <string name="notifications_not_allowed_summary">Ikkje tillate</string>

    <!-- Add-on Permissions -->
    <!-- The title of the required permissions section from addon's permissions screen -->
    <string name="addons_permissions_heading_required" tools:ignore="UnusedResources">Påkravd</string>

    <!-- The title of the optional permissions section from addon's permissions screen -->
    <string name="addons_permissions_heading_optional" tools:ignore="UnusedResources">Valfri</string>
    <!-- The title of the origin permission option allowing a user to enable the extension to run on all sites -->
    <string name="addons_permissions_allow_for_all_sites" tools:ignore="UnusedResources">Tillat for alle nettstadar</string>
    <!-- The subtitle for the allow for all sites preference toggle -->
    <string name="addons_permissions_allow_for_all_sites_subtitle" tools:ignore="UnusedResources">Viss du stolar på denne utvidinga, kan du gje henne løyve på kvar nettstad.</string>

<<<<<<< HEAD
    <!-- Add-on Preferences -->
    <!-- Preference to customize the configured AMO (addons.mozilla.org) collection -->
    <string name="preferences_customize_amo_collection" moz:removedIn="126" tools:ignore="UnusedResources">Tilpassa tilleggssamling</string>
    <!-- Preference to customize the configured AMO (addons.mozilla.org) collection -->
=======
    <!-- The text shown when an extension does not require permissions -->
    <string name="addons_does_not_require_permissions">Denne utvidinga krev ingen løyve.</string>

    <!-- Add-on Preferences -->
    <!-- Preference to customize the configured AMO (addons.mozilla.org) collection -->
>>>>>>> 9f949a8e
    <string name="preferences_customize_extension_collection">Tilpassa utvidings-samling</string>
    <!-- Button caption to confirm the add-on collection configuration -->
    <string name="customize_addon_collection_ok">OK</string>
    <!-- Button caption to abort the add-on collection configuration -->
    <string name="customize_addon_collection_cancel">Avbryt</string>
    <!-- Hint displayed on input field for custom collection name -->
    <string name="customize_addon_collection_hint">Samlingsnamn</string>
    <!-- Hint displayed on input field for custom collection user ID-->
    <string name="customize_addon_collection_user_hint">Samlingseigar (brukar-ID)</string>

    <!-- Toast shown after confirming the custom extension collection configuration -->
    <string name="toast_customize_extension_collection_done">Utvidingssamling endra. Avsluttar applikasjonen for å leggje til endringar…</string>

    <!-- Toast shown after confirming the custom extension collection configuration -->
    <string name="toast_customize_extension_collection_done">Utvidingssamling endra. Avsluttar applikasjonen for å leggje til endringar…</string>

    <!-- Customize Home -->
    <!-- Header text for jumping back into the recent tab in customize the home screen -->
    <string name="customize_toggle_jump_back_in">Hopp inn igjen</string>
    <!-- Title for the customize home screen section with recently saved bookmarks. -->
    <string name="customize_toggle_recent_bookmarks" moz:removedIn="127" tools:ignore="UnusedResources">Nylege bokmerke</string>
    <!-- Title for the customize home screen section with bookmarks. -->
    <string name="customize_toggle_bookmarks">Bokmerke</string>
    <!-- Title for the customize home screen section with recently visited. Recently visited is
    a section where users see a list of tabs that they have visited in the past few days -->
    <string name="customize_toggle_recently_visited">Nyleg besøkte</string>

    <!-- Title for the customize home screen section with Pocket. -->
    <string name="customize_toggle_pocket_2">Tankevekkjande artiklar</string>
    <!-- Summary for the customize home screen section with Pocket. The first parameter is product name Pocket -->
    <string name="customize_toggle_pocket_summary">Artiklar levert av %s</string>
    <!-- Title for the customize home screen section with sponsored Pocket stories. -->
    <string name="customize_toggle_pocket_sponsored">Sponsa historier</string>
    <!-- Title for the opening wallpaper settings screen -->
    <string name="customize_wallpapers">Bakgrunnsbilde</string>
    <!-- Title for the customize home screen section with sponsored shortcuts. -->
    <string name="customize_toggle_contile">Sponsa snarvegar</string>

    <!-- Wallpapers -->
    <!-- Content description for various wallpapers. The first parameter is the name of the wallpaper -->
    <string name="wallpapers_item_name_content_description">Bakgrunnsbildeelement: %1$s</string>
    <!-- Snackbar message for when wallpaper is selected -->
    <string name="wallpaper_updated_snackbar_message">Bakgrunnsbilde oppdatert!</string>
    <!-- Snackbar label for action to view selected wallpaper -->
    <string name="wallpaper_updated_snackbar_action">Vis</string>

    <!-- Snackbar message for when wallpaper couldn't be downloaded -->
    <string name="wallpaper_download_error_snackbar_message">Klarte ikkje å laste ned bakgrunnsbildet</string>
    <!-- Snackbar label for action to retry downloading the wallpaper -->
    <string name="wallpaper_download_error_snackbar_action">Prøv igjen</string>
    <!-- Snackbar message for when wallpaper couldn't be selected because of the disk error -->
    <string name="wallpaper_select_error_snackbar_message">Klarte ikkje å endre bakgrunnsbildet</string>
    <!-- Text displayed that links to website containing documentation about the "Limited Edition" wallpapers. -->
    <string name="wallpaper_learn_more">Les meir</string>

    <!-- Text for classic wallpapers title. The first parameter is the Firefox name. -->
    <string name="wallpaper_classic_title">Klassisk %s</string>
    <!-- Text for artist series wallpapers title. "Artist series" represents a collection of artist collaborated wallpapers. -->
    <string name="wallpaper_artist_series_title">Artist-serien</string>
    <!-- Description text for the artist series wallpapers with learn more link. The first parameter is the learn more string defined in wallpaper_learn_more. "Independent voices" is the name of the wallpaper collection -->
    <string name="wallpaper_artist_series_description_with_learn_more">Kolleksjonen uavhengige stemmer. %s</string>
    <!-- Description text for the artist series wallpapers. "Independent voices" is the name of the wallpaper collection -->
    <string name="wallpaper_artist_series_description">Kolleksjonen uavhengige stemmer.</string>
    <!-- Wallpaper onboarding dialog header text. -->
    <string name="wallpapers_onboarding_dialog_title_text">Prøv ein fargeklatt</string>
    <!-- Wallpaper onboarding dialog body text. -->
    <string name="wallpapers_onboarding_dialog_body_text">Vel det perfekte bakgrunnsbildet for deg.</string>
    <!-- Wallpaper onboarding dialog learn more button text. The button navigates to the wallpaper settings screen. -->
    <string name="wallpapers_onboarding_dialog_explore_more_button_text">Utforsk fleire bakgrunnsbilde</string>

    <!-- Add-ons general availability nimbus message-->
<<<<<<< HEAD
    <!-- Title of the Nimbus message for add-ons general availability-->
    <string name="addon_ga_message_title" moz:removedIn="126" tools:ignore="UnusedResources">Nye utvidingar tilgjengelege no</string>

=======
>>>>>>> 9f949a8e
    <!-- Title of the Nimbus message for extension general availability-->
    <string name="addon_ga_message_title_2" tools:ignore="UnusedResources">Nye utvidingar tilgjengelege no</string>
    <!-- Body of the Nimbus message for add-ons general availability. 'Firefox' intentionally hardcoded here-->
    <string name="addon_ga_message_body" tools:ignore="UnusedResources">Sjekk ut 100+ nye utvidingar som lèt deg gjere Firefox til din eigen.</string>

    <!-- Button text of the Nimbus message for extensions general availability. -->
    <string name="addon_ga_message_button_2" tools:ignore="UnusedResources">Utforsk utvidingar</string>

    <!-- Button text of the Nimbus message for extensions general availability. -->
    <string name="addon_ga_message_button_2" tools:ignore="UnusedResources">Utforsk utvidingar</string>

    <!-- Extension process crash dialog to user -->
<<<<<<< HEAD
    <!-- Title of a dialog shown to the user when enough errors have occurred with addons and they need to be temporarily disabled -->
    <string name="addon_process_crash_dialog_title" moz:removedIn="126" tools:ignore="UnusedResources">Tillegg er mellombels deaktivert</string>
    <!-- Title of the extension crash dialog shown to the user when enough errors have occurred with extensions and they need to be temporarily disabled -->
    <string name="extension_process_crash_dialog_title">Utvidinga er mellombels deaktivert</string>
    <!-- The first parameter is the application name. This is a message shown to the user when too many errors have occurred with the addons process and they have been disabled. The user can decide if they would like to continue trying to start add-ons or if they'd rather continue without them. -->
    <string name="addon_process_crash_dialog_message" moz:removedIn="126" tools:ignore="UnusedResources">Eitt eller fleire tillegg slutta å fungere, noko som gjorde systemet ditt ustabilt. %1$s prøvde utan hell å starte tillegget/tillegga på nytt.\n\nTillegg vil ikkje bli starta på nytt under gjeldande økt.\n\nDersom du fjernar eller deaktiverer tillegg, kan dette løyse problemet.</string>
=======
    <!-- Title of the extension crash dialog shown to the user when enough errors have occurred with extensions and they need to be temporarily disabled -->
    <string name="extension_process_crash_dialog_title">Utvidinga er mellombels deaktivert</string>
>>>>>>> 9f949a8e
    <!-- This is a message shown to the user when too many errors have occurred with the extensions process and they have been disabled.
    The user can decide if they would like to continue trying to start extensions or if they'd rather continue without them.
    The first parameter is the application name. -->
    <string name="extension_process_crash_dialog_message">Ei eller flere utvidingar slutta å fungere, noko som gjorde systemet ditt ustabilt. %1$s prøvde utan hell å starte utvidinga(ne) på nytt.\n\nUtvidingane vil ikkje bli starta på nytt under gjeldande økt.\n\nViss du fjernar eller deaktiverer utvidingar, kan dette løyse problemet.</string>
<<<<<<< HEAD
    <!-- This will cause the add-ons to try restarting but the dialog will reappear if it is unsuccessful again -->
    <string name="addon_process_crash_dialog_retry_button_text" moz:removedIn="126" tools:ignore="UnusedResources">Prøv å starte tillegga på nytt</string>

    <!-- Button text on the extension crash dialog to prompt the user to try restarting the extensions but the dialog will reappear if it is unsuccessful again -->
    <string name="extension_process_crash_dialog_retry_button_text" tools:ignore="UnusedResources">Prøv å starte utvidingar på nytt</string>
    <!-- The user will continue with all add-ons disabled -->
    <string name="addon_process_crash_dialog_disable_addons_button_text" moz:removedIn="126" tools:ignore="UnusedResources">Hald fram med deaktiverte tillegg</string>
=======

    <!-- Button text on the extension crash dialog to prompt the user to try restarting the extensions but the dialog will reappear if it is unsuccessful again -->
    <string name="extension_process_crash_dialog_retry_button_text" tools:ignore="UnusedResources">Prøv å starte utvidingar på nytt</string>

    <!-- Button text on the extension crash dialog to prompt the user to continue with all extensions disabled. -->
    <string name="extension_process_crash_dialog_disable_extensions_button_text">Hald fram med utvidingar deaktiverte</string>
>>>>>>> 9f949a8e

    <!-- Button text on the extension crash dialog to prompt the user to continue with all extensions disabled. -->
    <string name="extension_process_crash_dialog_disable_extensions_button_text">Hald fram med utvidingar deaktiverte</string>

    <!-- Account Preferences -->
    <!-- Preference for managing your account via accounts.firefox.com -->
    <string name="preferences_manage_account">Handsam kontoen</string>
    <!-- Summary of the preference for managing your account via accounts.firefox.com. -->
    <string name="preferences_manage_account_summary">Endre passord, handsam datainnsamling, eller slett kontoen din</string>
    <!-- Preference for triggering sync -->
    <string name="preferences_sync_now">Synkroniser no</string>
    <!-- Preference category for sync -->
    <string name="preferences_sync_category">Vel kva som skal synkroniserast</string>
    <!-- Preference for syncing history -->
    <string name="preferences_sync_history">Historikk</string>
    <!-- Preference for syncing bookmarks -->
    <string name="preferences_sync_bookmarks">Bokmerke</string>
    <!-- Preference for syncing passwords -->
    <string name="preferences_sync_logins_2">Passord</string>
    <!-- Preference for syncing tabs -->
    <string name="preferences_sync_tabs_2">Opne faner</string>
    <!-- Preference for signing out -->
    <string name="preferences_sign_out">Logg ut</string>
    <!-- Preference displays and allows changing current FxA device name -->
    <string name="preferences_sync_device_name">Einingsnamn</string>
    <!-- Text shown when user enters empty device name -->
    <string name="empty_device_name_error">Einingsnamn kan ikkje stå tomt.</string>
    <!-- Label indicating that sync is in progress -->
    <string name="sync_syncing_in_progress">Synkroniserer…</string>
    <!-- Label summary indicating that sync failed. The first parameter is the date stamp showing last time it succeeded -->
    <string name="sync_failed_summary">Mislykka synkronisering. Sist vellykka: %s</string>
    <!-- Label summary showing never synced -->
    <string name="sync_failed_never_synced_summary">Mislykka synkronisering. Sist synkronisert: Aldri</string>
    <!-- Label summary the date we last synced. The first parameter is date stamp showing last time synced -->
    <string name="sync_last_synced_summary">Sist synkronisert: %s</string>
    <!-- Label summary showing never synced -->
    <string name="sync_never_synced_summary">Sist synkronisert: Aldri</string>

    <!-- Text for displaying the default device name.
        The first parameter is the application name, the second is the device manufacturer name
        and the third is the device model. -->
    <string name="default_device_name_2">%1$s på %2$s %3$s</string>

    <!-- Preference for syncing payment methods -->
    <string name="preferences_sync_credit_cards_2">Betalingsmåtar</string>
    <!-- Preference for syncing addresses -->
    <string name="preferences_sync_address">Adresser</string>

    <!-- Send Tab -->
    <!-- Name of the "receive tabs" notification channel. Displayed in the "App notifications" system settings for the app -->
    <string name="fxa_received_tab_channel_name">Mottekne faner</string>
    <!-- Description of the "receive tabs" notification channel. Displayed in the "App notifications" system settings for the app -->
    <string name="fxa_received_tab_channel_description">Varsel for faner mottekne frå andre Firefox-einingar.</string>
    <!--  The body for these is the URL of the tab received  -->
    <string name="fxa_tab_received_notification_name">Fane motteken</string>
    <!-- %s is the device name -->
    <string name="fxa_tab_received_from_notification_name">Fane frå %s</string>

    <!-- Close Synced Tabs -->
    <!-- The title for a notification shown when the user closes tabs that are currently
    open on this device from another device that's signed in to the same Mozilla account.
    %1$s is a placeholder for the app name; %2$d is the number of tabs closed.  -->
    <string name="fxa_tabs_closed_notification_title">%1$s lét att %2$d faner</string>

    <!-- The body for a "closed synced tabs" notification. -->
    <string name="fxa_tabs_closed_text">Vis nyleg attlatne faner</string>

    <!-- Advanced Preferences -->
    <!-- Preference for tracking protection exceptions -->
    <string name="preferences_tracking_protection_exceptions">Unntak</string>

    <!-- Button in Exceptions Preference to turn on tracking protection for all sites (remove all exceptions) -->
    <string name="preferences_tracking_protection_exceptions_turn_on_for_all">Slå på for alle nettstadar</string>
    <!-- Text displayed when there are no exceptions -->
    <string name="exceptions_empty_message_description">Unntak lar deg slå av sporingsvern for utvalde nettstadar.</string>
    <!-- Text displayed when there are no exceptions, with learn more link that brings users to a tracking protection SUMO page -->
    <string name="exceptions_empty_message_learn_more_link">Les meir</string>

    <!-- Preference switch for usage and technical data collection -->
    <string name="preference_usage_data">Bruk og tekniske data</string>
    <!-- Preference description for usage and technical data collection -->
    <string name="preferences_usage_data_description">Deler data om yting, bruksmønster, maskinvare og tilpassingar i nettlesaren din med Mozilla, for å hjelpe oss å gjere %1$s betre</string>
    <!-- Preference switch for marketing data collection -->
    <string name="preferences_marketing_data">Marknadsføringsdata</string>
    <!-- Preference description for marketing data collection -->
    <string name="preferences_marketing_data_description2">Deler grunnleggjande bruksdata med Adjust, leverandøren vår av mobil marknadsføring</string>
    <!-- Title for studies preferences -->
    <string name="preference_experiments_2">undersøking</string>
    <!-- Summary for studies preferences -->
    <string name="preference_experiments_summary_2">Tillèt Mozilla å installere og køyre undersøkingar</string>

    <!-- Turn On Sync Preferences -->
    <!-- Header of the Sync and save your data preference view -->
    <string name="preferences_sync_2">Synkroniser og lagre dataa dine</string>
    <!-- Preference for reconnecting to FxA sync -->
    <string name="preferences_sync_sign_in_to_reconnect">Logg inn for å kople til på nytt</string>
    <!-- Preference for removing FxA account -->
    <string name="preferences_sync_remove_account">Fjern kontoen</string>

    <!-- Pairing Feature strings -->
    <!-- Instructions on how to access pairing -->
    <string name="pair_instructions_2"><![CDATA[Skann QR-koden som vert vist på <b>firefox.com/pair</b>]]></string>

    <!-- Toolbar Preferences -->
    <!-- Preference for using top toolbar -->
    <string name="preference_top_toolbar">Øvst</string>
    <!-- Preference for using bottom toolbar -->
    <string name="preference_bottom_toolbar">Nedst</string>

    <!-- Theme Preferences -->
    <!-- Preference for using light theme -->
    <string name="preference_light_theme">Lyst</string>
    <!-- Preference for using dark theme -->
    <string name="preference_dark_theme">Mørkt</string>

    <!-- Preference for using using dark or light theme automatically set by battery -->
    <string name="preference_auto_battery_theme">Innstilt av straumstyring</string>
    <!-- Preference for using following device theme -->
    <string name="preference_follow_device_theme">Same som tema til eininga</string>

    <!-- Gestures Preferences-->
    <!-- Preferences for using pull to refresh in a webpage -->
    <string name="preference_gestures_website_pull_to_refresh">Trekk for å oppdatere</string>
    <!-- Preference for using the dynamic toolbar -->
    <string name="preference_gestures_dynamic_toolbar">Bla for å gøyme verktøylinja</string>

    <!-- Preference for switching tabs by swiping horizontally on the toolbar -->
    <string name="preference_gestures_swipe_toolbar_switch_tabs" moz:removedIn="129" tools:ignore="UnusedResources">Sveip verktøylinja sidelengs for å byte fane</string>
    <!-- Preference for showing the opened tabs by swiping up on the toolbar-->
    <string name="preference_gestures_swipe_toolbar_show_tabs">Sveip verktøylinja opp for å opne faner</string>

    <!-- Preference for using the dynamic toolbars -->
    <string name="preference_gestures_dynamic_toolbar_2">Rull for å gøyme adresse- og verktøylinja</string>
    <!-- Preference for switching tabs by swiping horizontally on the addressbar -->
    <string name="preference_gestures_swipe_toolbar_switch_tabs_2">Sveip adresselinja sidelengs for å byte fane</string>

    <!-- Library -->
    <!-- Option in Library to open Downloads page -->
    <string name="library_downloads">Nedlastingar</string>
    <!-- Option in library to open Bookmarks page -->
    <string name="library_bookmarks">Bokmerke</string>
    <!-- Option in library to open Desktop Bookmarks root page -->
    <string name="library_desktop_bookmarks_root">Bokmerke på PC-en</string>
    <!-- Option in library to open Desktop Bookmarks "menu" page -->
    <string name="library_desktop_bookmarks_menu">Bokmerkemeny</string>
    <!-- Option in library to open Desktop Bookmarks "toolbar" page -->
    <string name="library_desktop_bookmarks_toolbar">Bokmerkelinje</string>
    <!-- Option in library to open Desktop Bookmarks "unfiled" page -->
    <string name="library_desktop_bookmarks_unfiled">Andre bokmerke</string>
    <!-- Option in Library to open History page -->
    <string name="library_history">Historikk</string>
    <!-- Option in Library to open a new tab -->
    <string name="library_new_tab">Ny fane</string>
    <!-- Settings Page Title -->
    <string name="settings_title">Innstillingar</string>
    <!-- Content description (not visible, for screen readers etc.): "Close button for library settings" -->
    <string name="content_description_close_button">Lat att</string>

    <!-- Title to show in alert when a lot of tabs are to be opened
    %d is a placeholder for the number of tabs that will be opened -->
    <string name="open_all_warning_title">Opne %d faner?</string>
    <!-- Message to warn users that a large number of tabs will be opened
    %s will be replaced by app name. -->
    <string name="open_all_warning_message">Å opne så mange faner kan seinke %s medan sidene vert lasta. Er du sikker på at du vil halde fram?</string>
    <!-- Dialog button text for confirming open all tabs -->
    <string name="open_all_warning_confirm">Opne faner</string>
    <!-- Dialog button text for canceling open all tabs -->
    <string name="open_all_warning_cancel">Avbryt</string>

    <!-- Text to show users they have one page in the history group section of the History fragment.
    %d is a placeholder for the number of pages in the group. -->
    <string name="history_search_group_site_1">%d side</string>

    <!-- Text to show users they have multiple pages in the history group section of the History fragment.
    %d is a placeholder for the number of pages in the group. -->
    <string name="history_search_group_sites_1">%d sider</string>

    <!-- Option in library for Recently Closed Tabs -->
    <string name="library_recently_closed_tabs">Nyleg attlatne faner</string>
    <!-- Option in library to open Recently Closed Tabs page -->
    <string name="recently_closed_show_full_history">Vis all historikk</string>
    <!-- Text to show users they have multiple tabs saved in the Recently Closed Tabs section of history.
    %d is a placeholder for the number of tabs selected. -->
    <string name="recently_closed_tabs">%d faner</string>
    <!-- Text to show users they have one tab saved in the Recently Closed Tabs section of history.
    %d is a placeholder for the number of tabs selected. -->
    <string name="recently_closed_tab">%d fane</string>

    <!-- Recently closed tabs screen message when there are no recently closed tabs -->
    <string name="recently_closed_empty_message">Ingen nylege attlatne faner</string>

    <!-- Tab Management -->
    <!-- Title of preference for tabs management -->
    <string name="preferences_tabs">Faner</string>
    <!-- Title of preference that allows a user to specify the tab view -->
    <string name="preferences_tab_view">Fanevising</string>
    <!-- Option for a list tab view -->
    <string name="tab_view_list">Liste</string>
    <!-- Option for a grid tab view -->
    <string name="tab_view_grid">Rutenett</string>
    <!-- Title of preference that allows a user to auto close tabs after a specified amount of time -->
    <string name="preferences_close_tabs">Lat att faner</string>
    <!-- Option for auto closing tabs that will never auto close tabs, always allows user to manually close tabs -->
    <string name="close_tabs_manually">Manuelt</string>
    <!-- Option for auto closing tabs that will auto close tabs after one day -->
    <string name="close_tabs_after_one_day">Etter ein dag</string>
    <!-- Option for auto closing tabs that will auto close tabs after one week -->
    <string name="close_tabs_after_one_week">Etter ei veke</string>
    <!-- Option for auto closing tabs that will auto close tabs after one month -->
    <string name="close_tabs_after_one_month">Etter ein månad</string>

    <!-- Title of preference that allows a user to specify the auto-close settings for open tabs -->
    <string name="preference_auto_close_tabs" tools:ignore="UnusedResources">Lat att opne faner automatisk</string>

    <!-- Opening screen -->
    <!-- Title of a preference that allows a user to choose what screen to show after opening the app -->
    <string name="preferences_opening_screen">Opningsskjerm</string>
    <!-- Option for always opening the homepage when re-opening the app -->
    <string name="opening_screen_homepage">Startside</string>
    <!-- Option for always opening the user's last-open tab when re-opening the app -->
    <string name="opening_screen_last_tab">Siste fane</string>
    <!-- Option for always opening the homepage when re-opening the app after four hours of inactivity -->
    <string name="opening_screen_after_four_hours_of_inactivity">Startside etter fire timar inaktivitet</string>
    <!-- Summary for tabs preference when auto closing tabs setting is set to manual close-->
    <string name="close_tabs_manually_summary">Lat att manuelt</string>

    <!-- Summary for tabs preference when auto closing tabs setting is set to auto close tabs after one day-->
    <string name="close_tabs_after_one_day_summary">Lat att etter ein dag</string>
    <!-- Summary for tabs preference when auto closing tabs setting is set to auto close tabs after one week-->
    <string name="close_tabs_after_one_week_summary">Lat att etter ei veke</string>
    <!-- Summary for tabs preference when auto closing tabs setting is set to auto close tabs after one month-->
    <string name="close_tabs_after_one_month_summary">Lat att etter ein månad</string>

    <!-- Summary for homepage preference indicating always opening the homepage when re-opening the app -->
    <string name="opening_screen_homepage_summary">Opne på startsida</string>
    <!-- Summary for homepage preference indicating always opening the last-open tab when re-opening the app -->
    <string name="opening_screen_last_tab_summary">Opne siste fane</string>

    <!-- Summary for homepage preference indicating opening the homepage when re-opening the app after four hours of inactivity -->
    <string name="opening_screen_after_four_hours_of_inactivity_summary">Opne på startsida etter fire timar</string>

    <!-- Inactive tabs -->
    <!-- Category header of a preference that allows a user to enable or disable the inactive tabs feature -->
    <string name="preferences_inactive_tabs">Flytt gamle faner til uverksame</string>
    <!-- Title of inactive tabs preference -->
    <string name="preferences_inactive_tabs_title">Faner du ikkje har vist på to veker, vert flytta til den uverksame delen.</string>

    <!-- Studies -->
    <!-- Title of the remove studies button -->
    <string name="studies_remove">Fjern</string>
    <!-- Title of the active section on the studies list -->
    <string name="studies_active">Aktiv</string>
    <!-- Description for studies, it indicates why Firefox use studies. The first parameter is the name of the application. -->
    <string name="studies_description_2">%1$s kan installere og køyre studiar frå tid til annan.</string>
    <!-- Learn more link for studies, links to an article for more information about studies. -->
    <string name="studies_learn_more">Les meir</string>
    <!-- Dialog message shown after removing a study -->
    <string name="studies_restart_app">Applikasjonen vil avslutte for å setje i verk endringar</string>
    <!-- Dialog button to confirm the removing a study. -->
    <string name="studies_restart_dialog_ok">OK</string>
    <!-- Dialog button text for canceling removing a study. -->
    <string name="studies_restart_dialog_cancel">Avbryt</string>

    <!-- Toast shown after turning on/off studies preferences -->
    <string name="studies_toast_quit_application" tools:ignore="UnusedResources">Avsluttar applikasjonen for å setje i verk endringar…</string>

    <!-- Sessions -->
    <!-- Title for the list of tabs -->
    <string name="tab_header_label">Opne faner</string>
    <!-- Title for the list of tabs in the current private session -->
    <string name="tabs_header_private_tabs_title">Private faner</string>
    <!-- Title for the list of tabs in the synced tabs -->
    <string name="tabs_header_synced_tabs_title">Synkroniserte faner</string>
    <!-- Content description (not visible, for screen readers etc.): Add tab button. Adds a news tab when pressed -->
    <string name="add_tab">Legg til fane</string>
    <!-- Content description (not visible, for screen readers etc.): Add tab button. Adds a news tab when pressed -->
    <string name="add_private_tab">Legg til privat fane</string>
    <!-- Text for the new tab button to indicate adding a new private tab in the tab -->
    <string name="tab_drawer_fab_content">Privat</string>
    <!-- Text for the new tab button to indicate syncing command on the synced tabs page -->
    <string name="tab_drawer_fab_sync">Synkroniser</string>
    <!-- Text shown in the menu for sharing all tabs -->
    <string name="tab_tray_menu_item_share">Del alle faner</string>
    <!-- Text shown in the menu to view recently closed tabs -->
    <string name="tab_tray_menu_recently_closed">Nyleg attlatne faner</string>
    <!-- Text shown in the tabs tray inactive tabs section -->
    <string name="tab_tray_inactive_recently_closed" tools:ignore="UnusedResources">Nyleg attlatne</string>
    <!-- Text shown in the menu to view account settings -->
    <string name="tab_tray_menu_account_settings">Kontoinnstillingar</string>
    <!-- Text shown in the menu to view tab settings -->
    <string name="tab_tray_menu_tab_settings">Fane-innstillingar</string>
    <!-- Text shown in the menu for closing all tabs -->
    <string name="tab_tray_menu_item_close">Lat att alle faner</string>
    <!-- Text shown in the multiselect menu for bookmarking selected tabs. -->
    <string name="tab_tray_multiselect_menu_item_bookmark">Bokmerke</string>
    <!-- Text shown in the multiselect menu for closing selected tabs. -->
    <string name="tab_tray_multiselect_menu_item_close">Lat att</string>
    <!-- Content description for tabs tray multiselect share button -->
    <string name="tab_tray_multiselect_share_content_description">Del valde faner</string>
    <!-- Content description for tabs tray multiselect menu -->
    <string name="tab_tray_multiselect_menu_content_description">Meny for valde faner</string>
    <!-- Content description (not visible, for screen readers etc.): Removes tab from collection button. Removes the selected tab from collection when pressed -->
    <string name="remove_tab_from_collection">Fjern fane frå samlinga</string>
    <!-- Text for button to enter multiselect mode in tabs tray -->
    <string name="tabs_tray_select_tabs">Vel faner</string>
    <!-- Content description (not visible, for screen readers etc.): Close tab button. Closes the current session when pressed -->
    <string name="close_tab">Lat att fane</string>
    <!-- Content description (not visible, for screen readers etc.): Close tab <title> button. First parameter is tab title  -->
    <string name="close_tab_title">Lat att fane %s</string>
    <!-- Content description (not visible, for screen readers etc.): Opens the open tabs menu when pressed -->
    <string name="open_tabs_menu">Opne fanemenyen</string>

    <!-- Open tabs menu item to save tabs to collection -->
    <string name="tabs_menu_save_to_collection1">Lagre faner til samling</string>
    <!-- Text for the menu button to delete a collection -->
    <string name="collection_delete">Slett samling</string>
    <!-- Text for the menu button to rename a collection -->
    <string name="collection_rename">Byt namn på samling</string>
    <!-- Text for the button to open tabs of the selected collection -->
    <string name="collection_open_tabs">Opne faner</string>

    <!-- Hint for adding name of a collection -->
    <string name="collection_name_hint">Samlingsnamn</string>
    <!-- Text for the menu button to rename a top site -->
    <string name="rename_top_site">Byt namn</string>
    <!-- Text for the menu button to remove a top site -->
    <string name="remove_top_site">Fjern</string>

    <!-- Text for the menu button to delete a top site from history -->
    <string name="delete_from_history">Slett frå historikk</string>
    <!-- Postfix for private WebApp titles, placeholder is replaced with app name -->
    <string name="pwa_site_controls_title_private">%1$s (privatmodus)</string>

    <!-- History -->
    <!-- Text for the button to search all history -->
    <string name="history_search_1">Skriv inn søkjetekst</string>
    <!-- Text for the button to clear all history -->
    <string name="history_delete_all">Slett historikk</string>
    <!-- Text for the snackbar to confirm that multiple browsing history items has been deleted -->
    <string name="history_delete_multiple_items_snackbar">Historikk sletta</string>
    <!-- Text for the snackbar to confirm that a single browsing history item has been deleted. The first parameter is the shortened URL of the deleted history item. -->
    <string name="history_delete_single_item_snackbar">Sletta %1$s</string>
    <!-- Context description text for the button to delete a single history item -->
    <string name="history_delete_item">Slett</string>
    <!-- History multi select title in app bar
    The first parameter is the number of bookmarks selected -->
    <string name="history_multi_select_title">%1$d valde</string>
    <!-- Text for the header that groups the history for today -->
    <string name="history_today">I dag</string>
    <!-- Text for the header that groups the history for yesterday -->
    <string name="history_yesterday">I går</string>
    <!-- Text for the header that groups the history the past 7 days -->
    <string name="history_7_days">Siste 7 dagar</string>
    <!-- Text for the header that groups the history the past 30 days -->
    <string name="history_30_days">Siste 30 dagar</string>
    <!-- Text for the header that groups the history older than the last month -->
    <string name="history_older">Eldre</string>
    <!-- Text shown when no history exists -->
    <string name="history_empty_message">Ingen historikk her</string>

    <!-- Downloads -->
    <!-- Text for the snackbar to confirm that multiple downloads items have been removed -->
    <string name="download_delete_multiple_items_snackbar_1">Nedlastingar fjerna</string>
    <!-- Text for the snackbar to confirm that a single download item has been removed. The first parameter is the name of the download item. -->
    <string name="download_delete_single_item_snackbar">Fjerna %1$s</string>
    <!-- Text shown when no download exists -->
    <string name="download_empty_message_1">Ingen nedlasta filer</string>
    <!-- History multi select title in app bar
    The first parameter is the number of downloads selected -->
    <string name="download_multi_select_title">%1$d valde</string>


    <!-- Text for the button to remove a single download item -->
    <string name="download_delete_item_1">Fjern</string>


    <!-- Crashes -->
    <!-- Title text displayed on the tab crash page. This first parameter is the name of the application (For example: Fenix) -->
    <string name="tab_crash_title_2">Orsak. %1$s klarer ikkje å laste inn denne sida.</string>
    <!-- Send crash report checkbox text on the tab crash page -->
    <string name="tab_crash_send_report">Send krasjrapport til Mozilla</string>
    <!-- Close tab button text on the tab crash page -->
    <string name="tab_crash_close">Lat att fane</string>
    <!-- Restore tab button text on the tab crash page -->
    <string name="tab_crash_restore">Gjenopprett fane</string>

    <!-- Bookmarks -->
    <!-- Confirmation message for a dialog confirming if the user wants to delete the selected folder -->
    <string name="bookmark_delete_folder_confirmation_dialog">Er du sikker på at du vil slette denne mappa?</string>
    <!-- Confirmation message for a dialog confirming if the user wants to delete multiple items including folders. Parameter will be replaced by app name. -->
    <string name="bookmark_delete_multiple_folders_confirmation_dialog">%s vil slette dei valde elementa.</string>
    <!-- Text for the cancel button on delete bookmark dialog -->
    <string name="bookmark_delete_negative">Avbryt</string>
    <!-- Screen title for adding a bookmarks folder -->
    <string name="bookmark_add_folder">Legg til mappe</string>
    <!-- Snackbar title shown after a bookmark has been created. -->
    <string name="bookmark_saved_snackbar">Bokmerke lagra!</string>
    <!-- Snackbar edit button shown after a bookmark has been created. -->
    <string name="edit_bookmark_snackbar_action">REDIGER</string>
    <!-- Bookmark overflow menu edit button -->
    <string name="bookmark_menu_edit_button">Rediger</string>
    <!-- Bookmark overflow menu copy button -->
    <string name="bookmark_menu_copy_button">Kopier</string>
    <!-- Bookmark overflow menu share button -->
    <string name="bookmark_menu_share_button">Del</string>
    <!-- Bookmark overflow menu open in new tab button -->
    <string name="bookmark_menu_open_in_new_tab_button">Opne i ny fane</string>
    <!-- Bookmark overflow menu open in private tab button -->
    <string name="bookmark_menu_open_in_private_tab_button">Opne i privat fane</string>
    <!-- Bookmark overflow menu open all in tabs button -->
    <string name="bookmark_menu_open_all_in_tabs_button">Opne alle i nye faner</string>
    <!-- Bookmark overflow menu open all in private tabs button -->
    <string name="bookmark_menu_open_all_in_private_tabs_button">Opne alle i private faner</string>
    <!-- Bookmark overflow menu delete button -->
    <string name="bookmark_menu_delete_button">Slett</string>
    <!--Bookmark overflow menu save button -->
    <string name="bookmark_menu_save_button">Lagre</string>

    <!-- Bookmark multi select title in app bar
     The first parameter is the number of bookmarks selected -->
    <string name="bookmarks_multi_select_title">%1$d valde</string>
    <!-- Bookmark editing screen title -->
    <string name="edit_bookmark_fragment_title">Rediger bokmerke</string>
    <!-- Bookmark folder editing screen title -->
    <string name="edit_bookmark_folder_fragment_title">Rediger mappe</string>
    <!-- Bookmark sign in button message -->
    <string name="bookmark_sign_in_button">Logg inn for å sjå synkroniserte bokmerke</string>
    <!-- Bookmark URL editing field label -->
    <string name="bookmark_url_label">URL</string>
    <!-- Bookmark FOLDER editing field label -->
    <string name="bookmark_folder_label">MAPPE</string>
    <!-- Bookmark NAME editing field label -->
    <string name="bookmark_name_label">NAMN</string>
    <!-- Bookmark add folder screen title -->
    <string name="bookmark_add_folder_fragment_label">Legg til mappe</string>
    <!-- Bookmark select folder screen title -->
    <string name="bookmark_select_folder_fragment_label">Vel mappe</string>
    <!-- Bookmark editing error missing title -->
    <string name="bookmark_empty_title_error">Må ha ein tittel</string>
    <!-- Bookmark editing error missing or improper URL -->
    <string name="bookmark_invalid_url_error">Ugyldig URL</string>
    <!-- Bookmark screen message for empty bookmarks folder -->
    <string name="bookmarks_empty_message">Ingen bokmerke her</string>
    <!-- Bookmark snackbar message on deletion
     The first parameter is the host part of the URL of the bookmark deleted, if any -->
    <string name="bookmark_deletion_snackbar_message">Sletta %1$s</string>
    <!-- Bookmark snackbar message on deleting multiple bookmarks not including folders-->
    <string name="bookmark_deletion_multiple_snackbar_message_2">Bokmerke sletta</string>
    <!-- Bookmark snackbar message on deleting multiple bookmarks including folders-->
    <string name="bookmark_deletion_multiple_snackbar_message_3">Slettar valde mapper</string>
    <!-- Bookmark undo button for deletion snackbar action -->
    <string name="bookmark_undo_deletion">ANGRE</string>

    <!-- Text for the button to search all bookmarks -->
    <string name="bookmark_search">Skriv inn søkjeord</string>

    <!-- Site Permissions -->
    <!-- Button label that take the user to the Android App setting -->
    <string name="phone_feature_go_to_settings">Gå til Innstillingar</string>
    <!-- Content description (not visible, for screen readers etc.): Quick settings sheet
        to give users access to site specific information / settings. For example:
        Secure settings status and a button to modify site permissions -->
    <string name="quick_settings_sheet">Oversikt over hurtig-innstillingr</string>
    <!-- Label that indicates that this option it the recommended one -->
    <string name="phone_feature_recommended">Tilrådd</string>
    <!-- Button label for clearing all the information of site permissions-->
    <string name="clear_permissions">Fjern løyve</string>
    <!-- Text for the OK button on Clear permissions dialog -->
    <string name="clear_permissions_positive">OK</string>
    <!-- Text for the cancel button on Clear permissions dialog -->
    <string name="clear_permissions_negative">Avbryt</string>
    <!-- Button label for clearing a site permission-->
    <string name="clear_permission">Fjern løyve</string>
    <!-- Text for the OK button on Clear permission dialog -->
    <string name="clear_permission_positive">OK</string>
    <!-- Text for the cancel button on Clear permission dialog -->
    <string name="clear_permission_negative">Avbryt</string>
    <!-- Button label for clearing all the information on all sites-->
    <string name="clear_permissions_on_all_sites">Fjern løyve på alle nettstadar</string>
    <!-- Preference for altering video and audio autoplay for all websites -->
    <string name="preference_browser_feature_autoplay">Automatisk avspeling</string>
    <!-- Preference for altering the camera access for all websites -->
    <string name="preference_phone_feature_camera">Kamera</string>
    <!-- Preference for altering the microphone access for all websites -->
    <string name="preference_phone_feature_microphone">Mikrofon</string>
    <!-- Preference for altering the location access for all websites -->
    <string name="preference_phone_feature_location">Plassering</string>
    <!-- Preference for altering the notification access for all websites -->
    <string name="preference_phone_feature_notification">Varsel</string>

    <!-- Preference for altering the persistent storage access for all websites -->
    <string name="preference_phone_feature_persistent_storage">Vedvarande lagring</string>
    <!-- Preference for altering the storage access setting for all websites -->
    <string name="preference_phone_feature_cross_origin_storage_access">Infokapslar på tvers av nettstadar</string>
    <!-- Preference for altering the EME access for all websites -->
    <string name="preference_phone_feature_media_key_system_access">DRM-kontrollert innhald</string>
    <!-- Label that indicates that a permission must be asked always -->
    <string name="preference_option_phone_feature_ask_to_allow">Spør om løyve</string>
    <!-- Label that indicates that a permission must be blocked -->
    <string name="preference_option_phone_feature_blocked">Blokkert</string>
    <!-- Label that indicates that a permission must be allowed -->
    <string name="preference_option_phone_feature_allowed">Har løyve</string>
    <!--Label that indicates a permission is by the Android OS-->
    <string name="phone_feature_blocked_by_android">Blokkert av Android</string>
    <!-- Preference for showing a list of websites that the default configurations won't apply to them -->
    <string name="preference_exceptions">Unntak</string>
    <!-- Summary of tracking protection preference if tracking protection is set to off -->
    <string name="tracking_protection_off">Av</string>
    <!-- Summary of tracking protection preference if tracking protection is set to standard -->
    <string name="tracking_protection_standard">Standard</string>
    <!-- Summary of tracking protection preference if tracking protection is set to strict -->
    <string name="tracking_protection_strict">Streng</string>
    <!-- Summary of tracking protection preference if tracking protection is set to custom -->
    <string name="tracking_protection_custom">Tilpassa</string>
    <!-- Label for global setting that indicates that all video and audio autoplay is allowed -->
    <string name="preference_option_autoplay_allowed2">Tillat lyd og video</string>
    <!-- Label for site specific setting that indicates that all video and audio autoplay is allowed -->
    <string name="quick_setting_option_autoplay_allowed">Tillat lyd og video</string>
    <!-- Label that indicates that video and audio autoplay is only allowed over Wi-Fi -->
    <string name="preference_option_autoplay_allowed_wifi_only2">Blokker lyd og video berre på mobildata</string>
    <!-- Subtext that explains 'autoplay on Wi-Fi only' option -->
    <string name="preference_option_autoplay_allowed_wifi_subtext">Lyd og video vert spela av på Wi-Fi</string>
    <!-- Label for global setting that indicates that video autoplay is allowed, but audio autoplay is blocked -->
    <string name="preference_option_autoplay_block_audio2">Blokker berre lyd</string>
    <!-- Label for site specific setting that indicates that video autoplay is allowed, but audio autoplay is blocked -->
    <string name="quick_setting_option_autoplay_block_audio">Blokker berre lyd</string>
    <!-- Label for global setting that indicates that all video and audio autoplay is blocked -->
    <string name="preference_option_autoplay_blocked3">Blokker lyd og video</string>
    <!-- Label for site specific setting that indicates that all video and audio autoplay is blocked -->
    <string name="quick_setting_option_autoplay_blocked">Blokker lyd og video</string>
    <!-- Summary of delete browsing data on quit preference if it is set to on -->
    <string name="delete_browsing_data_quit_on">På</string>
    <!-- Summary of delete browsing data on quit preference if it is set to off -->
    <string name="delete_browsing_data_quit_off">Av</string>

    <!-- Summary of studies preference if it is set to on -->
    <string name="studies_on">På</string>
    <!-- Summary of studies data on quit preference if it is set to off -->
    <string name="studies_off">Av</string>

    <!-- Collections -->
    <!-- Collections header on home fragment -->
    <string name="collections_header">Samlingar</string>
    <!-- Content description (not visible, for screen readers etc.): Opens the collection menu when pressed -->
    <string name="collection_menu_button_content_description">Samlingsmeny</string>
    <!-- Label to describe what collections are to a new user without any collections -->
    <string name="no_collections_description2">Samle tinga som betyr noko for deg.\nGrupper liknande søk, nettstadar og faner for rask tilgang seinare.</string>
    <!-- Title for the "select tabs" step of the collection creator -->
    <string name="create_collection_select_tabs">Vel faner</string>
    <!-- Title for the "select collection" step of the collection creator -->
    <string name="create_collection_select_collection">Vel samling</string>
    <!-- Title for the "name collection" step of the collection creator -->
    <string name="create_collection_name_collection">Gi namn til samling</string>
    <!-- Button to add new collection for the "select collection" step of the collection creator -->
    <string name="create_collection_add_new_collection">Legg til ny samling</string>
    <!-- Button to select all tabs in the "select tabs" step of the collection creator -->
    <string name="create_collection_select_all">Merk alt</string>
    <!-- Button to deselect all tabs in the "select tabs" step of the collection creator -->
    <string name="create_collection_deselect_all">Merk ingen</string>
    <!-- Text to prompt users to select the tabs to save in the "select tabs" step of the collection creator -->
    <string name="create_collection_save_to_collection_empty">Vel faner du vil lagre</string>

    <!-- Text to show users how many tabs they have selected in the "select tabs" step of the collection creator.
     %d is a placeholder for the number of tabs selected. -->
    <string name="create_collection_save_to_collection_tabs_selected">%d faner valde</string>
    <!-- Text to show users they have one tab selected in the "select tabs" step of the collection creator.
    %d is a placeholder for the number of tabs selected. -->
    <string name="create_collection_save_to_collection_tab_selected">%d fane vald</string>
    <!-- Text shown in snackbar when multiple tabs have been saved in a collection -->
    <string name="create_collection_tabs_saved">Faner lagra!</string>
    <!-- Text shown in snackbar when one or multiple tabs have been saved in a new collection -->
    <string name="create_collection_tabs_saved_new_collection">Samling lagra!</string>
    <!-- Text shown in snackbar when one tab has been saved in a collection -->
    <string name="create_collection_tab_saved">Fane lagra!</string>
    <!-- Content description (not visible, for screen readers etc.): button to close the collection creator -->
    <string name="create_collection_close">Lat att</string>
    <!-- Button to save currently selected tabs in the "select tabs" step of the collection creator-->
    <string name="create_collection_save">Lagre</string>

    <!-- Snackbar action to view the collection the user just created or updated -->
    <string name="create_collection_view">Vis</string>

    <!-- Text for the OK button from collection dialogs -->
    <string name="create_collection_positive">OK</string>
    <!-- Text for the cancel button from collection dialogs -->
    <string name="create_collection_negative">Avbryt</string>

    <!-- Default name for a new collection in "name new collection" step of the collection creator. %d is a placeholder for the number of collections-->
    <string name="create_collection_default_name">Samling %d</string>

    <!-- Share -->
    <!-- Share screen header -->
    <string name="share_header_2">Del</string>
    <!-- Content description (not visible, for screen readers etc.):
        "Share" button. Opens the share menu when pressed. -->
    <string name="share_button_content_description">Del</string>
    <!-- Text for the Save to PDF feature in the share menu -->
    <string name="share_save_to_pdf">Lagre som PDF</string>
    <!-- Text for error message when generating a PDF file Text. -->
    <string name="unable_to_save_to_pdf_error">Klarte ikkje å generere PDF</string>
    <!-- Text for standard error snackbar dismiss button. -->
    <string name="standard_snackbar_error_dismiss">Ignorer</string>
    <!-- Text for error message when printing a page and it fails. -->
    <string name="unable_to_print_page_error">Klarte ikkje å skrive ut denne sida</string>
    <!-- Text for the print feature in the share and browser menu -->
    <string name="menu_print">Skriv ut</string>
    <!-- Sub-header in the dialog to share a link to another sync device -->
    <string name="share_device_subheader">Send til eining</string>
    <!-- Sub-header in the dialog to share a link to an app from the full list -->
    <string name="share_link_all_apps_subheader">Alle handlingar</string>
    <!-- Sub-header in the dialog to share a link to an app from the most-recent sorted list -->
    <string name="share_link_recent_apps_subheader">Nyleg brukt</string>
    <!-- Text for the copy link action in the share screen. -->
    <string name="share_copy_link_to_clipboard">Kopier til utklippstavla</string>
    <!-- Toast shown after copying link to clipboard -->
    <string name="toast_copy_link_to_clipboard">Kopier til utklippstavla</string>
    <!-- An option from the share dialog to sign into sync -->
    <string name="sync_sign_in">Logg inn på Sync</string>
     <!-- An option from the three dot menu to sync and save data -->
    <string name="sync_menu_sync_and_save_data">Synkroniser og lagre data</string>
    <!-- An option from the share dialog to send link to all other sync devices -->
    <string name="sync_send_to_all">Send til alle einingar</string>
    <!-- An option from the share dialog to reconnect to sync -->
    <string name="sync_reconnect">Kople til Sync på nytt</string>
    <!-- Text displayed when sync is offline and cannot be accessed -->
    <string name="sync_offline">Fråkopla</string>
    <!-- An option to connect additional devices -->
    <string name="sync_connect_device">Kople til ei anna eining</string>

    <!-- The dialog text shown when additional devices are not available -->
    <string name="sync_connect_device_dialog">For å sende ei fane, logg deg på Firefox på minst ei anna eining.</string>
    <!-- Confirmation dialog button -->
    <string name="sync_confirmation_button">Skjønar</string>
    <!-- Share error message -->
    <string name="share_error_snackbar">Kan ikke dele med denne appen</string>

    <!-- Add new device screen title -->
    <string name="sync_add_new_device_title">Send til eining</string>
    <!-- Text for the warning message on the Add new device screen -->
    <string name="sync_add_new_device_message">Ingen einingar tilkopla</string>
    <!-- Text for the button to learn about sending tabs -->
    <string name="sync_add_new_device_learn_button">Les meir om sending av faner…</string>
    <!-- Text for the button to connect another device -->
    <string name="sync_add_new_device_connect_button">Kople til ei anna eining…</string>

    <!-- Notifications -->
    <!-- Text shown in the notification that pops up to remind the user that a private browsing session is active. -->
    <string name="notification_pbm_delete_text_2">Lat att private faner</string>

    <!-- Microsuverys -->
    <!-- Text shown in prompt for printing microsurvey. "sec" It's an abrevation for "second". -->
    <string name="microsurvey_prompt_printing_title" tools:ignore="UnusedResources">Bidra til å gjere utskrifter i Firefox betre. Det tek berre eit sekund</string>
    <!-- Text shown in prompt for printing microsurvey. 'Firefox' intentionally hardcoded here--> --&gt;
    <string name="microsurvey_survey_printing_title" tools:ignore="UnusedResources">Kor fornøgd er du med utskrifter i Firefox?</string>
    <!-- Text for option one, shown in microsurvey.-->
    <string name="microsurvey_survey_5_point_option_0" tools:ignore="UnusedResources">Nøytral</string>
    <!-- Text for option two, shown in microsurvey.-->
    <string name="microsurvey_survey_5_point_option_1" tools:ignore="UnusedResources">Veldig misfornøgd</string>
    <!-- Text for option three, shown in microsurvey.-->
    <string name="microsurvey_survey_5_point_option_2" tools:ignore="UnusedResources">Misfornøgd</string>
    <!-- Text for option four, shown in microsurvey.-->
    <string name="microsurvey_survey_5_point_option_3" tools:ignore="UnusedResources">Fornøgd</string>
    <!-- Text for option five, shown in microsurvey.-->
    <string name="microsurvey_survey_5_point_option_4" tools:ignore="UnusedResources">Veldig fornøgd</string>


    <!-- Text shown in the notification that pops up to remind the user that a private browsing session is active for Android 14+ -->
    <string name="notification_erase_title_android_14">Late att private faner?</string>

    <string name="notification_erase_text_android_14">Trykk eller sveip dette varselet for å late att private faner.</string>

    <!-- Name of the marketing notification channel. Displayed in the "App notifications" system settings for the app -->
    <string name="notification_marketing_channel_name">Marknadsføring</string>

    <!-- Title shown in the notification that pops up to remind the user to set fenix as default browser.
    The app name is in the text, due to limitations with localizing Nimbus experiments -->
    <string name="nimbus_notification_default_browser_title" tools:ignore="UnusedResources">Firefox er rask og privat</string>
    <!-- Text shown in the notification that pops up to remind the user to set fenix as default browser.
    The app name is in the text, due to limitations with localizing Nimbus experiments -->
    <string name="nimbus_notification_default_browser_text" tools:ignore="UnusedResources">Bruk Firefox som din standardnettlesar</string>
    <!-- Title shown in the notification that pops up to re-engage the user -->
    <string name="notification_re_engagement_title">Prøv privat nettlesing</string>
    <!-- Text shown in the notification that pops up to re-engage the user.
    %1$s is a placeholder that will be replaced by the app name. -->
    <string name="notification_re_engagement_text">Surf utan lagra infokapslar eller historikk med %1$s</string>

    <!-- Title A shown in the notification that pops up to re-engage the user -->
    <string name="notification_re_engagement_A_title">Surf sporlaust</string>
    <!-- Text A shown in the notification that pops up to re-engage the user.
    %1$s is a placeholder that will be replaced by the app name. -->
    <string name="notification_re_engagement_A_text">Privat nettlesing i %1$s lagrar ikkje informasjonen din.</string>
    <!-- Title B shown in the notification that pops up to re-engage the user -->
    <string name="notification_re_engagement_B_title">Start det første søket ditt</string>
    <!-- Text B shown in the notification that pops up to re-engage the user -->
    <string name="notification_re_engagement_B_text">Finn noko nær deg. Eller oppdag noko artig.</string>

    <!-- Survey -->
    <!-- Text shown in the fullscreen message that pops up to ask user to take a short survey.
    The app name is in the text, due to limitations with localizing Nimbus experiments -->
    <string name="nimbus_survey_message_text">Bidra til å gjere Firefox betre ved å ta ei kort spørjeundersøkjing.</string>
    <!-- Preference for taking the short survey. -->
    <string name="preferences_take_survey">Ver med på undersøkinga</string>
    <!-- Preference for not taking the short survey. -->
    <string name="preferences_not_take_survey">Nei takk</string>

    <!-- Snackbar -->
    <!-- Text shown in snackbar when user deletes a collection -->
    <string name="snackbar_collection_deleted">Samling sletta</string>
    <!-- Text shown in snackbar when user renames a collection -->
    <string name="snackbar_collection_renamed">Samlinga omdøypt</string>
    <!-- Text shown in snackbar when user closes a tab -->
    <string name="snackbar_tab_closed">Fane attlaten</string>
    <!-- Text shown in snackbar when user closes all tabs -->
    <string name="snackbar_tabs_closed">Faner attlatne</string>
    <!-- Text shown in snackbar when user bookmarks a list of tabs -->
    <string name="snackbar_message_bookmarks_saved">Bokmerke lagra!</string>
    <!-- Text shown in snackbar when user adds a site to shortcuts -->
    <string name="snackbar_added_to_shortcuts">Lagt til i snarvegar!</string>
    <!-- Text shown in snackbar when user closes a private tab -->
    <string name="snackbar_private_tab_closed">Privat fane attlaten</string>
    <!-- Text shown in snackbar when user closes all private tabs -->
    <string name="snackbar_private_tabs_closed">Private faner attlatne</string>
    <!-- Text shown in snackbar when user erases their private browsing data -->
    <string name="snackbar_private_data_deleted">Private nettlesingsdata sletta</string>
    <!-- Text shown in snackbar to undo deleting a tab, top site or collection -->
    <string name="snackbar_deleted_undo">ANGRE</string>
    <!-- Text shown in snackbar when user removes a top site -->
    <string name="snackbar_top_site_removed">Nettstad fjerna</string>
    <!-- QR code scanner prompt which appears after scanning a code, but before navigating to it
        First parameter is the name of the app, second parameter is the URL or text scanned-->
    <string name="qr_scanner_confirmation_dialog_message">Tillat %1$s å opne %2$s</string>
    <!-- QR code scanner prompt dialog positive option to allow navigation to scanned link -->
    <string name="qr_scanner_dialog_positive">TILLAT</string>
    <!-- QR code scanner prompt dialog positive option to deny navigation to scanned link -->
    <string name="qr_scanner_dialog_negative">AVSLÅ</string>
    <!-- QR code scanner prompt dialog error message shown when a hostname does not contain http or https. -->
    <string name="qr_scanner_dialog_invalid">Nettadressa er ikkje gyldig.</string>
    <!-- QR code scanner prompt dialog positive option when there is an error -->
    <string name="qr_scanner_dialog_invalid_ok">OK</string>
    <!-- Tab collection deletion prompt dialog message. Placeholder will be replaced with the collection name -->
    <string name="tab_collection_dialog_message">Er du sikker på at du vil slette %1$s?</string>
    <!-- Tab collection deletion prompt dialog option to delete the collection -->
    <string name="tab_collection_dialog_positive">Slett</string>
    <!-- Text displayed in a notification when the user enters full screen mode -->
    <string name="full_screen_notification">Startar fullskjermmodus</string>
    <!-- Message for copying the URL via long press on the toolbar -->
    <string name="url_copied">URL kopiert</string>
    <!-- Sample text for accessibility font size -->
    <string name="accessibility_text_size_sample_text_1">Dette er eksempeltekst. Han er her for å vise korleis tekst vil visast når du aukar eller reduserer storleiken med denne innstillinga.</string>
    <!-- Summary for Accessibility Text Size Scaling Preference -->
    <string name="preference_accessibility_text_size_summary">Gjer tekst på nettstadar større eller mindre</string>
    <!-- Title for Accessibility Text Size Scaling Preference -->
    <string name="preference_accessibility_font_size_title">Skriftstorleik</string>

    <!-- Title for Accessibility Text Automatic Size Scaling Preference -->
    <string name="preference_accessibility_auto_size_2">Automatisk skriftstorleik</string>

    <!-- Summary for Accessibility Text Automatic Size Scaling Preference -->
    <string name="preference_accessibility_auto_size_summary">Skriftstorleik vil samsvare med Android-innstillingane dine. Slå av for å handsame skriftstorleik her.</string>

    <!-- Title for the Delete browsing data preference -->
    <string name="preferences_delete_browsing_data">Slett nettlesardata</string>
    <!-- Title for the tabs item in Delete browsing data -->
    <string name="preferences_delete_browsing_data_tabs_title_2">Opne faner</string>
    <!-- Subtitle for the tabs item in Delete browsing data, parameter will be replaced with the number of open tabs -->
    <string name="preferences_delete_browsing_data_tabs_subtitle">%d faner</string>
    <!-- Title for the data and history items in Delete browsing data -->
    <!-- Title for the history item in Delete browsing data -->
    <string name="preferences_delete_browsing_data_browsing_history_title">Nettlesarhistorikk</string>
    <!-- Subtitle for the data and history items in delete browsing data, parameter will be replaced with the
        number of history items the user has -->
    <string name="preferences_delete_browsing_data_browsing_data_subtitle">%d adresser</string>
    <!-- Title for the cookies and site data items in Delete browsing data -->
    <string name="preferences_delete_browsing_data_cookies_and_site_data">Infokapslar og nettstad-data</string>
    <!-- Subtitle for the cookies item in Delete browsing data -->
    <string name="preferences_delete_browsing_data_cookies_subtitle">Du blir logga ut frå dei fleste nettstadar</string>
    <!-- Title for the cached images and files item in Delete browsing data -->
    <string name="preferences_delete_browsing_data_cached_files">Hurtiglagra (cached) bilde og filer</string>
    <!-- Subtitle for the cached images and files item in Delete browsing data -->
    <string name="preferences_delete_browsing_data_cached_files_subtitle">Frigjer lagringsplass</string>
    <!-- Title for the site permissions item in Delete browsing data -->
    <string name="preferences_delete_browsing_data_site_permissions">Nettstadløyve</string>
    <!-- Title for the downloads item in Delete browsing data -->
    <string name="preferences_delete_browsing_data_downloads">Nedlastingar</string>
    <!-- Text for the button to delete browsing data -->
    <string name="preferences_delete_browsing_data_button">Slett nettlesardata</string>
    <!-- Title for the Delete browsing data on quit preference -->
    <string name="preferences_delete_browsing_data_on_quit">Slett nettlesardata når du avsluttar</string>

    <!-- Summary for the Delete browsing data on quit preference. "Quit" translation should match delete_browsing_data_on_quit_action translation. -->
    <string name="preference_summary_delete_browsing_data_on_quit_2">Slettar nettlesardata automatisk når du vel «Avslutt» frå hovudmenyen</string>
    <!-- Action item in menu for the Delete browsing data on quit feature -->
    <string name="delete_browsing_data_on_quit_action">Avslutt</string>

    <!-- Title text of a delete browsing data dialog. -->
    <string name="delete_history_prompt_title">Tidsrom for sletting</string>
    <!-- Body text of a delete browsing data dialog. -->
    <string name="delete_history_prompt_body" moz:RemovedIn="130" tools:ignore="UnusedResources">Fjernar historikk (inkludert historikk synkronisert frå andre einingar), infokapslar og andre nettlesingsdata.</string>
    <!-- Body text of a delete browsing data dialog. -->
    <string name="delete_history_prompt_body_2">Fjernar historikk (inkludert historikk synkronisert frå andre einingar)</string>
    <!-- Radio button in the delete browsing data dialog to delete history items for the last hour. -->
    <string name="delete_history_prompt_button_last_hour">Den siste timen</string>
    <!-- Radio button in the delete browsing data dialog to delete history items for today and yesterday. -->
    <string name="delete_history_prompt_button_today_and_yesterday">I dag og i går</string>
    <!-- Radio button in the delete browsing data dialog to delete all history. -->
    <string name="delete_history_prompt_button_everything">Alt</string>

    <!-- Dialog message to the user asking to delete browsing data. Parameter will be replaced by app name. -->
    <string name="delete_browsing_data_prompt_message_3">%s vil slette valde nettlesardata.</string>
    <!-- Text for the cancel button for the data deletion dialog -->
    <string name="delete_browsing_data_prompt_cancel">Avbryt</string>
    <!-- Text for the allow button for the data deletion dialog -->
    <string name="delete_browsing_data_prompt_allow">Slett</string>
    <!-- Text for the snackbar confirmation that the data was deleted -->
    <string name="preferences_delete_browsing_data_snackbar">Nettlesardata sletta</string>
    <!-- Text for the snackbar to show the user that the deletion of browsing data is in progress -->
    <string name="deleting_browsing_data_in_progress">Slettar nettlesardata…</string>

    <!-- Dialog message to the user asking to delete all history items inside the opened group. Parameter will be replaced by a history group name. -->
    <string name="delete_all_history_group_prompt_message">Slett alle nettsteder i «%s»</string>
    <!-- Text for the cancel button for the history group deletion dialog -->
    <string name="delete_history_group_prompt_cancel">Avbryt</string>
    <!-- Text for the allow button for the history group dialog -->
    <string name="delete_history_group_prompt_allow">Slett</string>
    <!-- Text for the snackbar confirmation that the history group was deleted -->
    <string name="delete_history_group_snackbar">Gruppe sletta</string>

    <!-- Onboarding -->
    <!-- text to display in the snackbar once account is signed-in -->
    <string name="onboarding_firefox_account_sync_is_on">Synkronisering er på</string>

    <!-- Onboarding theme -->
    <!-- Text shown in snackbar when multiple tabs have been sent to device -->
    <string name="sync_sent_tabs_snackbar">Faner sende!</string>
    <!-- Text shown in snackbar when one tab has been sent to device  -->
    <string name="sync_sent_tab_snackbar">Fane sendt!</string>
    <!-- Text shown in snackbar when sharing tabs failed  -->
    <string name="sync_sent_tab_error_snackbar">Klarte ikkje å sende</string>
    <!-- Text shown in snackbar for the "retry" action that the user has after sharing tabs failed -->
    <string name="sync_sent_tab_error_snackbar_action">PRØV IGJEN</string>
    <!-- Title of QR Pairing Fragment -->
    <string name="sync_scan_code">Skann QR-kode</string>
    <!-- Instructions on how to access pairing -->
    <string name="sign_in_instructions"><![CDATA[Opne Firefox på datamaskinea di og gå til <b>https://firefox.com/pair</b>]]></string>
    <!-- Text shown for sign in pairing when ready -->
    <string name="sign_in_ready_for_scan">Klar for å skanne</string>
    <!-- Text shown for settings option for sign with pairing -->
    <string name="sign_in_with_camera">Logg inn med kameraet ditt</string>
    <!-- Text shown for settings option for sign with email -->
    <string name="sign_in_with_email">Bruk e-post i staden</string>
    <!-- Text shown for settings option for create new account text.'Firefox' intentionally hardcoded here.-->
    <string name="sign_in_create_account_text"><![CDATA[Ingen konto? <u>Lag ein</u> for å synkronisere Firefox mellom einingar.]]></string>
    <!-- Text shown in confirmation dialog to sign out of account. The first parameter is the name of the app (e.g. Firefox Preview) -->
    <string name="sign_out_confirmation_message_2">%s vil stoppe synkroniseringa med kontoen din, men vil ikkje slette nettleserdataa dine på denne eiinga.</string>
    <!-- Option to continue signing out of account shown in confirmation dialog to sign out of account -->
    <string name="sign_out_disconnect">Kople frå</string>
    <!-- Option to cancel signing out shown in confirmation dialog to sign out of account -->
    <string name="sign_out_cancel">Avbryt</string>

    <!-- Error message snackbar shown after the user tried to select a default folder which cannot be altered -->
    <string name="bookmark_cannot_edit_root">Klarte ikkje å redigere standardmappe</string>

    <!-- Enhanced Tracking Protection -->
    <!-- Link displayed in enhanced tracking protection panel to access tracking protection settings -->
    <string name="etp_settings">Innstillingar for vern</string>
    <!-- Preference title for enhanced tracking protection settings -->
    <string name="preference_enhanced_tracking_protection">Utvida sporingsvern</string>
    <!-- Preference summary for enhanced tracking protection settings on/off switch -->
    <string name="preference_enhanced_tracking_protection_summary">No med totalt vern mot infokapslar, den mest kraftfulle barrieren vår til no mot sporarar på fleire nettstadar.</string>
    <!-- Description of enhanced tracking protection. The parameter is the name of the application (For example: Firefox Fenix) -->
    <string name="preference_enhanced_tracking_protection_explanation_2">%s vernar deg frå mange av dei vanlegaste sporarane som følgjer det du gjer på nettet.</string>
    <!-- Text displayed that links to website about enhanced tracking protection -->
    <string name="preference_enhanced_tracking_protection_explanation_learn_more">Les meir</string>
    <!-- Preference for enhanced tracking protection for the standard protection settings -->
    <string name="preference_enhanced_tracking_protection_standard_default_1">Standard (standard)</string>
    <!-- Preference description for enhanced tracking protection for the standard protection settings -->
    <string name="preference_enhanced_tracking_protection_standard_description_5">Sider vil normalt laste inn, men blokkerer færre sporfølgjarar.</string>
    <!--  Accessibility text for the Standard protection information icon  -->
    <string name="preference_enhanced_tracking_protection_standard_info_button">Kva er blokkert av standard sporingsvern</string>
    <!-- Preference for enhanced tracking protection for the strict protection settings -->
    <string name="preference_enhanced_tracking_protection_strict">Streng</string>
    <!-- Preference description for enhanced tracking protection for the strict protection settings -->
    <string name="preference_enhanced_tracking_protection_strict_description_4">Sterkare sporingsvern og raskare yting, men nokre nettstadar fungerer kanskje ikkje slik dei skal.</string>
    <!--  Accessibility text for the Strict protection information icon  -->
    <string name="preference_enhanced_tracking_protection_strict_info_button">Kva er blokkert av strengt sporingsvern?</string>
    <!-- Preference for enhanced tracking protection for the custom protection settings -->
    <string name="preference_enhanced_tracking_protection_custom">Tilpassa</string>
    <!-- Preference description for enhanced tracking protection for the strict protection settings -->
    <string name="preference_enhanced_tracking_protection_custom_description_2">Vel kva for sporarar og skript som skal blokkerast.</string>
    <!--  Accessibility text for the Strict protection information icon  -->
    <string name="preference_enhanced_tracking_protection_custom_info_button">Kva er blokkert av tilpassa sporingsvern</string>
    <!-- Header for categories that are being blocked by current Enhanced Tracking Protection settings -->
    <!-- Preference for enhanced tracking protection for the custom protection settings for cookies-->
    <string name="preference_enhanced_tracking_protection_custom_cookies">Infokapslar</string>
    <!-- Option for enhanced tracking protection for the custom protection settings for cookies-->
    <string name="preference_enhanced_tracking_protection_custom_cookies_1">Sporing på tvers av nettstadar og sporing via sosiale medium</string>
    <!-- Option for enhanced tracking protection for the custom protection settings for cookies-->
    <string name="preference_enhanced_tracking_protection_custom_cookies_2">Infokapslar frå ubesøkte nettstadar</string>
    <!-- Option for enhanced tracking protection for the custom protection settings for cookies-->
    <string name="preference_enhanced_tracking_protection_custom_cookies_3">Alle tredjeparts-infokapslar (kan lage feil på nettstadar)</string>
    <!-- Option for enhanced tracking protection for the custom protection settings for cookies-->
    <string name="preference_enhanced_tracking_protection_custom_cookies_4">Alle infokapslar (vil føre til feil på nettstadar)</string>
    <!-- Option for enhanced tracking protection for the custom protection settings for cookies-->
    <string name="preference_enhanced_tracking_protection_custom_cookies_5">Isoler infokapslar på tvers av nettstadar</string>
    <!-- Preference for Global Privacy Control for the custom privacy settings for Global Privacy Control. '&amp;' is replaced with the ampersand symbol: &-->
    <string name="preference_enhanced_tracking_protection_custom_global_privacy_control">Fortel nettstadar at dei ikkje skal dele eller selje data</string>
    <!-- Preference for enhanced tracking protection for the custom protection settings for tracking content -->
    <string name="preference_enhanced_tracking_protection_custom_tracking_content">Sporingsinnhald</string>
    <!-- Option for enhanced tracking protection for the custom protection settings for tracking content-->
    <string name="preference_enhanced_tracking_protection_custom_tracking_content_1">I alle faner</string>
    <!-- Option for enhanced tracking protection for the custom protection settings for tracking content-->
    <string name="preference_enhanced_tracking_protection_custom_tracking_content_2">Berre i private faner</string>
    <!-- Preference for enhanced tracking protection for the custom protection settings -->
    <string name="preference_enhanced_tracking_protection_custom_cryptominers">Kryptoutvinnarar</string>
    <!-- Preference for enhanced tracking protection for the custom protection settings -->
    <string name="preference_enhanced_tracking_protection_custom_fingerprinters">Fingerprinters</string>
    <!-- Button label for navigating to the Enhanced Tracking Protection details -->
    <string name="enhanced_tracking_protection_details">Detaljar</string>
    <!-- Header for categories that are being being blocked by current Enhanced Tracking Protection settings -->
    <string name="enhanced_tracking_protection_blocked">Blokkert</string>
    <!-- Header for categories that are being not being blocked by current Enhanced Tracking Protection settings -->
    <string name="enhanced_tracking_protection_allowed">Tillatne</string>
    <!-- Category of trackers (social media trackers) that can be blocked by Enhanced Tracking Protection -->
    <string name="etp_social_media_trackers_title">Sporing via sosiale medium</string>
    <!-- Description of social media trackers that can be blocked by Enhanced Tracking Protection -->
    <string name="etp_social_media_trackers_description">Avgrenser evna sosiale nettverk har til å spore surfe-aktiviteten din rundt om på nettet.</string>
    <!-- Category of trackers (cross-site tracking cookies) that can be blocked by Enhanced Tracking Protection -->
    <string name="etp_cookies_title">Sporingsinfokapslar på tvers av nettstadar</string>
    <!-- Category of trackers (cross-site tracking cookies) that can be blocked by Enhanced Tracking Protection -->
    <string name="etp_cookies_title_2">Infokapslar på tvers av nettstadar</string>
    <!-- Description of cross-site tracking cookies that can be blocked by Enhanced Tracking Protection -->
    <string name="etp_cookies_description">Blokkerer informasjonskapslar som annonsenettverk og analyseselskap brukar for å samanstille aktiviteten din på nettet på tvers av nettstadar.</string>
    <!-- Description of cross-site tracking cookies that can be blocked by Enhanced Tracking Protection -->
    <string name="etp_cookies_description_2">Totalt vern mot infokapslar isolerer infokapslar til nettstaden du er på, så sporarar som annonsenettverk ikkje kan bruke dei til å følgje deg mellom nettstadar.</string>
    <!-- Category of trackers (cryptominers) that can be blocked by Enhanced Tracking Protection -->
    <string name="etp_cryptominers_title">Kryptoutvinnarar</string>
    <!-- Description of cryptominers that can be blocked by Enhanced Tracking Protection -->
    <string name="etp_cryptominers_description">Hindrar vondsinna skript i å få tilgang til eininga di for å utvinne digitale valutaer.</string>
    <!-- Category of trackers (fingerprinters) that can be blocked by Enhanced Tracking Protection -->
    <string name="etp_fingerprinters_title">Fingerprinters</string>
    <!-- Description of fingerprinters that can be blocked by Enhanced Tracking Protection -->
    <string name="etp_fingerprinters_description">Stoppar innsamling av unikt identifiserbare data om eininga di som kan brukast til å spore deg rundt om på nettet.</string>
    <!-- Category of trackers (tracking content) that can be blocked by Enhanced Tracking Protection -->
    <string name="etp_tracking_content_title">Sporingsinnhald</string>
    <!-- Description of tracking content that can be blocked by Enhanced Tracking Protection -->
    <string name="etp_tracking_content_description">Stoppar innlasting av eksterne annonsar, videoar og anna innhald, då dei kan innehalde sporingskode. Kan påverke visse nettstadfunksjonar.</string>
    <!-- Enhanced Tracking Protection message that protection is currently on for this site -->
    <string name="etp_panel_on">Vern er slått PÅ for denne nettstaden</string>
    <!-- Enhanced Tracking Protection message that protection is currently off for this site -->
    <string name="etp_panel_off">Vern er slått AV for denne nettstaden</string>
    <!-- Header for exceptions list for which sites enhanced tracking protection is always off -->
    <string name="enhanced_tracking_protection_exceptions">Utvida sporingsvern er slått av for desse nettstadane</string>
    <!-- Content description (not visible, for screen readers etc.): Navigate
    back from ETP details (Ex: Tracking content) -->
    <string name="etp_back_button_content_description">Naviger tilbake</string>

    <!-- About page link text to open what's new link -->
    <string name="about_whats_new">Kva er nytt i %s</string>
    <!-- Open source licenses page title
    The first parameter is the app name -->
    <string name="open_source_licenses_title">%s | OSS-bibliotek</string>

    <!-- Category of trackers (redirect trackers) that can be blocked by Enhanced Tracking Protection -->
    <string name="etp_redirect_trackers_title">Omdirigeringssporarar</string>
    <!-- Description of redirect tracker cookies that can be blocked by Enhanced Tracking Protection -->
    <string name="etp_redirect_trackers_description">Fjernar infokapslar stilte inn av omdirigeringar til kjende sporingsnettstadar.</string>

    <!-- Description of the SmartBlock Enhanced Tracking Protection feature. The * symbol is intentionally hardcoded here,
         as we use it on the UI to indicate which trackers have been partially unblocked.  -->
    <string name="preference_etp_smartblock_description">Nokre sporarar som er merkte nedanfor, er delvis blitt avblokkert på denne sida fordi du samhandla med dei *.</string>
    <!-- Text displayed that links to website about enhanced tracking protection SmartBlock -->
    <string name="preference_etp_smartblock_learn_more">Les meir</string>

    <!-- Content description (not visible, for screen readers etc.):
    Enhanced tracking protection exception preference icon for ETP settings. -->
    <string name="preference_etp_exceptions_icon_description">Ikon for unntaksinnstillingar for utvida vern mot sporing</string>

    <!-- About page link text to open support link -->
    <string name="about_support">Brukarstøtte</string>
    <!-- About page link text to list of past crashes (like about:crashes on desktop) -->
    <string name="about_crashes">Krasj</string>
    <!-- About page link text to open privacy notice link -->
    <string name="about_privacy_notice">Personvernmerknad</string>
    <!-- About page link text to open know your rights link -->
    <string name="about_know_your_rights">Kjenn rettane dine</string>
    <!-- About page link text to open licensing information link -->
    <string name="about_licensing_information">Lisensinformasjon</string>
    <!-- About page link text to open a screen with libraries that are used -->
    <string name="about_other_open_source_libraries">Bibliotek som vi brukar</string>

    <!-- Toast shown to the user when they are activating the secret dev menu
        The first parameter is number of long clicks left to enable the menu -->
    <string name="about_debug_menu_toast_progress">Feilsøkingsmeny: %1$d klikk igjen for å slå på</string>
    <string name="about_debug_menu_toast_done">Feilsøkingsmeny aktivert</string>

    <!-- Browser long press popup menu -->
    <!-- Copy the current url -->
    <string name="browser_toolbar_long_press_popup_copy">Kopier</string>
    <!-- Paste & go the text in the clipboard. '&amp;' is replaced with the ampersand symbol: & -->
    <string name="browser_toolbar_long_press_popup_paste_and_go">Lim inn og opne</string>
    <!-- Paste the text in the clipboard -->
    <string name="browser_toolbar_long_press_popup_paste">Lim inn</string>

    <!-- Snackbar message shown after an URL has been copied to clipboard. -->
    <string name="browser_toolbar_url_copied_to_clipboard_snackbar">URL kopiert til utklippstavla</string>

    <!-- Title text for the Add To Homescreen dialog -->
    <string name="add_to_homescreen_title">Legg til på startskjermen</string>
    <!-- Cancel button text for the Add to Homescreen dialog -->
    <string name="add_to_homescreen_cancel">Avbryt</string>
    <!-- Add button text for the Add to Homescreen dialog -->
    <string name="add_to_homescreen_add">Legg til</string>
    <!-- Continue to website button text for the first-time Add to Homescreen dialog -->
    <string name="add_to_homescreen_continue">Fortset til nettstaden</string>
    <!-- Placeholder text for the TextView in the Add to Homescreen dialog -->
    <string name="add_to_homescreen_text_placeholder">Namn på snarveg</string>

    <!-- Describes the add to homescreen functionality -->
    <string name="add_to_homescreen_description_2">Du kan enkelt leggje til denne nettstaden på startskjermen til eininga for å, med ein gong, få tilgang og surfe raskare med ei app-liknande oppleving.</string>

    <!-- Preference for managing the settings for logins and passwords in Fenix -->
    <string name="preferences_passwords_logins_and_passwords_2">Passord</string>
    <!-- Preference for managing the saving of logins and passwords in Fenix -->
    <string name="preferences_passwords_save_logins_2">Lagre passord</string>
    <!-- Preference option for asking to save passwords in Fenix -->
    <string name="preferences_passwords_save_logins_ask_to_save">Spør om å lagre</string>
    <!-- Preference option for never saving passwords in Fenix -->
    <string name="preferences_passwords_save_logins_never_save">Lagre aldri</string>

    <!-- Preference for autofilling saved logins in Firefox (in web content), %1$s will be replaced with the app name -->
    <string name="preferences_passwords_autofill2">Autofyll i %1$s</string>
    <!-- Description for the preference for autofilling saved logins in Firefox (in web content), %1$s will be replaced with the app name -->
    <string name="preferences_passwords_autofill_description">Fyll inn og lagre brukarnamn og passord på nettstadar mens du brukar %1$s.</string>
    <!-- Preference for autofilling logins from Fenix in other apps (e.g. autofilling the Twitter app) -->
    <string name="preferences_android_autofill">Autofyll i andre appar</string>

    <!-- Description for the preference for autofilling logins from Fenix in other apps (e.g. autofilling the Twitter app) -->
    <string name="preferences_android_autofill_description">Fyll inn brukarnamn og passord i andre appar på eininga di.</string>

    <!-- Preference option for adding a password -->
    <string name="preferences_logins_add_login_2">Legg til passord</string>

    <!-- Preference for syncing saved passwords in Fenix -->
    <string name="preferences_passwords_sync_logins_2">Synkroniser passord</string>
    <!-- Preference for syncing saved passwords in Fenix, when not signed in-->
    <string name="preferences_passwords_sync_logins_across_devices_2">Synkroniser passord på tvers av einingar</string>
    <!-- Preference to access list of saved passwords -->
    <string name="preferences_passwords_saved_logins_2">Lagra passord</string>
    <!-- Description of empty list of saved passwords. Placeholder is replaced with app name.  -->
    <string name="preferences_passwords_saved_logins_description_empty_text_2">Passorda du lagrar eller synkroniserer med %s vil bli oppførte her. Alle passorda du lagrar er krypterte.</string>
    <!-- Clickable text for opening an external link for more information about Sync. -->
    <string name="preferences_passwords_saved_logins_description_empty_learn_more_link_2">Les meir om synkronisering</string>
    <!-- Preference to access list of login exceptions that we never save logins for -->
    <string name="preferences_passwords_exceptions">Unntak</string>
    <!-- Empty description of list of login exceptions that we never save passwords for. Parameter will be replaced by app name. -->
    <string name="preferences_passwords_exceptions_description_empty_2">%s vil ikkje lagre passord for nettstadar som er oppførte her.</string>
    <!-- Description of list of login exceptions that we never save passwords for. Parameter will be replaced by app name. -->
    <string name="preferences_passwords_exceptions_description_2">%s vil ikkje lagre passord for desse nettstadane.</string>
    <!-- Text on button to remove all saved login exceptions -->
    <string name="preferences_passwords_exceptions_remove_all">Slett alle unntak</string>
    <!-- Hint for search box in passwords list -->
    <string name="preferences_passwords_saved_logins_search_2">Søk etter passord</string>
    <!-- The header for the site that a login is for -->
    <string name="preferences_passwords_saved_logins_site">Nettstad</string>
    <!-- The header for the username for a login -->
    <string name="preferences_passwords_saved_logins_username">Brukarnamn</string>
    <!-- The header for the password for a login -->
    <string name="preferences_passwords_saved_logins_password">Passord</string>

    <!-- Shown in snackbar to tell user that the password has been copied -->
    <string name="logins_password_copied">Passord kopiert til utklippstavle</string>
    <!-- Shown in snackbar to tell user that the username has been copied -->
    <string name="logins_username_copied">Brukarnamn kopiert til utklippstavle</string>
    <!-- Content Description (for screenreaders etc) read for the button to copy a password in logins-->
    <string name="saved_logins_copy_password">Kopier passord</string>
    <!-- Content Description (for screenreaders etc) read for the button to clear a password while editing a login-->
    <string name="saved_logins_clear_password">Tøm passord</string>
    <!-- Content Description (for screenreaders etc) read for the button to copy a username in logins -->
    <string name="saved_login_copy_username">Kopier brukarnamn</string>
    <!-- Content Description (for screenreaders etc) read for the button to clear a username while editing a login -->
    <string name="saved_login_clear_username">Tøm brukarnamn</string>
    <!-- Content Description (for screenreaders etc) read for the button to clear the hostname field while creating a login -->
    <string name="saved_login_clear_hostname">Tøm servarnamn</string>
    <!-- Content Description (for screenreaders etc) read for the button to open a site in logins -->
    <string name="saved_login_open_site">Opne nettstad i nettlesaren</string>
    <!-- Content Description (for screenreaders etc) read for the button to reveal a password in logins -->
    <string name="saved_login_reveal_password">Vis passord</string>
    <!-- Content Description (for screenreaders etc) read for the button to hide a password in logins -->
    <string name="saved_login_hide_password">Gøym passord</string>
    <!-- Message displayed in biometric prompt displayed for authentication before allowing users to view their passwords -->
    <string name="logins_biometric_prompt_message_2">Lås opp for å sjå dei lagra passorda dine</string>
    <!-- Title of warning dialog if users have no device authentication set up -->
    <string name="logins_warning_dialog_title_2">Sikre dei lagra passorda dine</string>
    <!-- Message of warning dialog if users have no device authentication set up -->
    <string name="logins_warning_dialog_message_2">Konfigurer ein PIN-kode, eit passord eller eit låsemønster for å beskytte dei lagra passorda dine om nokon andre skulle få tak i eininga di.</string>
    <!-- Negative button to ignore warning dialog if users have no device authentication set up -->
    <string name="logins_warning_dialog_later">Seinare</string>
    <!-- Positive button to send users to set up a pin of warning dialog if users have no device authentication set up -->
    <string name="logins_warning_dialog_set_up_now">Konfigurer no</string>
    <!-- Title of PIN verification dialog to direct users to re-enter their device credentials to access their logins -->
    <string name="logins_biometric_prompt_message_pin">Lås opp eininga di</string>

    <!-- Title for Accessibility Force Enable Zoom Preference -->
    <string name="preference_accessibility_force_enable_zoom">Zoom på alle nettstadar</string>
    <!-- Summary for Accessibility Force Enable Zoom Preference -->
    <string name="preference_accessibility_force_enable_zoom_summary">Aktiver for å tillate klyping og zooming, sjølv på nettstadar som hindrar denne gesten.</string>
    <!-- Saved logins sorting strategy menu item -by name- (if selected, it will sort saved logins alphabetically) -->
    <string name="saved_logins_sort_strategy_alphabetically">Namn (A-Å)</string>
    <!-- Saved logins sorting strategy menu item -by last used- (if selected, it will sort saved logins by last used) -->
    <string name="saved_logins_sort_strategy_last_used">Sist brukt</string>

    <!-- Content description (not visible, for screen readers etc.) -->
    <string name="saved_logins_menu_dropdown_chevron_icon_content_description_2">Sorter passord-menyen</string>

    <!-- Autofill -->
    <!-- Preference and title for managing the autofill settings -->
    <string name="preferences_autofill">Autofyll</string>
    <!-- Preference and title for managing the settings for addresses -->
    <string name="preferences_addresses">Adresser</string>
    <!-- Preference and title for managing the settings for payment methods -->
    <string name="preferences_credit_cards_2">Betalingsmåtar</string>
    <!-- Preference for saving and autofilling credit cards -->
    <string name="preferences_credit_cards_save_and_autofill_cards_2">Lagre og fyll inn betalingsmåtar</string>
    <!-- Preference summary for saving and autofilling payment method data. Parameter will be replaced by app name. -->
    <string name="preferences_credit_cards_save_and_autofill_cards_summary_2">%s krypterer alle betalingsmåtar du lagrar</string>
    <!-- Preference option for syncing credit cards across devices. This is displayed when the user is not signed into sync -->
    <string name="preferences_credit_cards_sync_cards_across_devices">Synkroniser kort på tvers av einingar</string>
    <!-- Preference option for syncing credit cards across devices. This is displayed when the user is signed into sync -->
    <string name="preferences_credit_cards_sync_cards">Synkroniser kort</string>

    <!-- Preference option for adding a card -->
    <string name="preferences_credit_cards_add_credit_card_2">Legg til kort</string>
    <!-- Preference option for managing saved cards -->
    <string name="preferences_credit_cards_manage_saved_cards_2">Handsam kort</string>
    <!-- Preference option for adding an address -->
    <string name="preferences_addresses_add_address">Legg til adresse</string>
    <!-- Preference option for managing saved addresses -->
    <string name="preferences_addresses_manage_addresses">Handsam adresser</string>

    <!-- Preference for saving and filling addresses -->
    <string name="preferences_addresses_save_and_autofill_addresses_2">Lagre og fyll ut adresser</string>

    <!-- Preference summary for saving and filling address data -->
    <string name="preferences_addresses_save_and_autofill_addresses_summary_2">Inkluderer telefonnummer og e-postadresser</string>

    <!-- Title of the "Add card" screen -->
    <string name="credit_cards_add_card">Legg til betalingskort</string>
    <!-- Title of the "Edit card" screen -->
    <string name="credit_cards_edit_card">Rediger kort</string>
    <!-- The header for the card number of a credit card -->
    <string name="credit_cards_card_number">Kortnummer</string>
    <!-- The header for the expiration date of a credit card -->
    <string name="credit_cards_expiration_date">Går ut-dato</string>
    <!-- The label for the expiration date month of a credit card to be used by a11y services-->
    <string name="credit_cards_expiration_date_month">Går ut-dato, månad</string>
    <!-- The label for the expiration date year of a credit card to be used by a11y services-->
    <string name="credit_cards_expiration_date_year">Går ut-dato, år</string>
    <!-- The header for the name on the credit card -->
    <string name="credit_cards_name_on_card">Namn på kort</string>
    <!-- The text for the "Delete card" menu item for deleting a credit card -->
    <string name="credit_cards_menu_delete_card">Slett kort</string>
    <!-- The text for the "Delete card" button for deleting a credit card -->
    <string name="credit_cards_delete_card_button">Slett kort</string>
    <!-- The text for the confirmation message of "Delete card" dialog -->
    <string name="credit_cards_delete_dialog_confirmation_2">Slette kort?</string>
    <!-- The text for the positive button on "Delete card" dialog -->
    <string name="credit_cards_delete_dialog_button">Slett</string>
    <!-- The title for the "Save" menu item for saving a credit card -->
    <string name="credit_cards_menu_save">Lagre</string>
    <!-- The text for the "Save" button for saving a credit card -->
    <string name="credit_cards_save_button">Lagre</string>
    <!-- The text for the "Cancel" button for cancelling adding, updating or deleting a credit card -->
    <string name="credit_cards_cancel_button">Avbryt</string>

    <!-- Title of the "Saved cards" screen -->
    <string name="credit_cards_saved_cards">Lagra bankkort</string>

    <!-- Error message for card number validation -->
    <string name="credit_cards_number_validation_error_message_2">Skriv inn eit gyldig kortnummer</string>
    <!-- Error message for card name on card validation -->
    <string name="credit_cards_name_on_card_validation_error_message_2">Legg til eit namn</string>
    <!-- Message displayed in biometric prompt displayed for authentication before allowing users to view their saved credit cards -->
    <string name="credit_cards_biometric_prompt_message">Lås opp for å sjå lagra betalingskort</string>
    <!-- Title of warning dialog if users have no device authentication set up -->
    <string name="credit_cards_warning_dialog_title_2">Sikre dei lagra betalingsmåtane dine</string>
    <!-- Message of warning dialog if users have no device authentication set up -->
    <string name="credit_cards_warning_dialog_message_3">Konfigurer ein PIN-kode, eit passord eller eit låsemønster for å beskytte dei lagra betalingsmåtane dine om nokon annan skulle få tak i eininga di.</string>
    <!-- Positive button to send users to set up a pin of warning dialog if users have no device authentication set up -->
    <string name="credit_cards_warning_dialog_set_up_now">Konfigurer no</string>
    <!-- Negative button to ignore warning dialog if users have no device authentication set up -->
    <string name="credit_cards_warning_dialog_later">Seinare</string>
    <!-- Title of PIN verification dialog to direct users to re-enter their device credentials to access their credit cards -->
    <string name="credit_cards_biometric_prompt_message_pin">Lås opp eininga di</string>

    <!-- Message displayed in biometric prompt for authentication, before allowing users to use their stored payment method information -->
    <string name="credit_cards_biometric_prompt_unlock_message_2">Lås opp for å bruke lagra betalingsmåtar</string>
    <!-- Title of the "Add address" screen -->
    <string name="addresses_add_address">Legg til adresse</string>
    <!-- Title of the "Edit address" screen -->
    <string name="addresses_edit_address">Rediger adresse</string>
    <!-- Title of the "Manage addresses" screen -->
    <string name="addresses_manage_addresses">Handsam adresser</string>
    <!-- The header for the name of an address. Name represents a person's full name, typically made up of a first, middle and last name, e.g. John Joe Doe. -->
    <string name="addresses_name">Namn</string>
    <!-- The header for the street address of an address -->
    <string name="addresses_street_address">Gateadresse</string>
    <!-- The header for the city of an address -->
    <string name="addresses_city">Stad</string>
    <!-- The header for the subregion of an address when "state" should be used -->
    <string name="addresses_state">Stat</string>
    <!-- The header for the subregion of an address when "province" should be used -->
    <string name="addresses_province">Fylke</string>
    <!-- The header for the zip code of an address -->
    <string name="addresses_zip">Postnummer</string>
    <!-- The header for the country or region of an address -->
    <string name="addresses_country">Land eller region</string>
    <!-- The header for the phone number of an address -->
    <string name="addresses_phone">Telefon</string>
    <!-- The header for the email of an address -->
    <string name="addresses_email">E-post</string>
    <!-- The text for the "Save" button for saving an address -->
    <string name="addresses_save_button">Lagre</string>
    <!-- The text for the "Cancel" button for cancelling adding, updating or deleting an address -->
    <string name="addresses_cancel_button">Avbryt</string>
    <!-- The text for the "Delete address" button for deleting an address -->
    <string name="addressess_delete_address_button">Slett adresse</string>
    <!-- The title for the "Delete address" confirmation dialog -->
    <string name="addressess_confirm_dialog_message_2">Slette denne adressa?</string>
    <!-- The text for the positive button on "Delete address" dialog -->
    <string name="addressess_confirm_dialog_ok_button">Slett</string>
    <!-- The text for the negative button on "Delete address" dialog -->
    <string name="addressess_confirm_dialog_cancel_button">Avbryt</string>

    <!-- The text for the "Save address" menu item for saving an address -->
    <string name="address_menu_save_address">Lagre adresser</string>

    <!-- The text for the "Delete address" menu item for deleting an address -->
    <string name="address_menu_delete_address">Slett adresser</string>

    <!-- Title of the Add search engine screen -->
    <string name="search_engine_add_custom_search_engine_title">Legg til søkjemotor</string>
    <!-- Content description (not visible, for screen readers etc.): Title for the button that navigates to add new engine screen -->
    <string name="search_engine_add_custom_search_engine_button_content_description">Legg til ny s;kjemotor</string>
    <!-- Title of the Edit search engine screen -->
    <string name="search_engine_edit_custom_search_engine_title">Rediger søkjemotor</string>
    <!-- Text for the menu button to edit a search engine -->
    <string name="search_engine_edit">Rediger</string>
    <!-- Text for the menu button to delete a search engine -->
    <string name="search_engine_delete">Slett</string>

    <!-- Label for the TextField in which user enters custom search engine name -->
    <string name="search_add_custom_engine_name_label">Namn</string>
    <!-- Placeholder text shown in the Search Engine Name text field before a user enters text -->
    <string name="search_add_custom_engine_name_hint_2">Søkjemotornamn</string>
    <!-- Label for the TextField in which user enters custom search engine URL -->
    <string name="search_add_custom_engine_url_label">Søkjestreng-URL</string>
    <!-- Placeholder text shown in the Search String TextField before a user enters text -->
    <string name="search_add_custom_engine_search_string_hint_2">URL å bruke for søk</string>
    <!-- Description text for the Search String TextField. The %s is part of the string -->
    <string name="search_add_custom_engine_search_string_example" formatted="false">Byt ut spørjinga med «%s». Eksempel:\nhttps://www.google.com/search?q=%s</string>

    <!-- Accessibility description for the form in which details about the custom search engine are entered -->
    <string name="search_add_custom_engine_form_description">Detaljar om tilpassa søkjeteneste</string>

    <!-- Label for the TextField in which user enters custom search engine suggestion URL -->
    <string name="search_add_custom_engine_suggest_url_label">Søkjeforslag-API (valfritt)</string>
    <!-- Placeholder text shown in the Search Suggestion String TextField before a user enters text -->
    <string name="search_add_custom_engine_suggest_string_hint">Søkjeforslag-API nettadresse</string>
    <!-- Description text for the Search Suggestion String TextField. The %s is part of the string -->
    <string name="search_add_custom_engine_suggest_string_example_2" formatted="false">Erstatt spørjinga med «%s». Eksempel:\nhttps://suggestqueries.google.com/complete/search?client=firefox&amp;q=%s</string>
    <!-- The text for the "Save" button for saving a custom search engine -->
    <string name="search_custom_engine_save_button">Lagre</string>

    <!-- Text shown when a user leaves the name field empty -->
    <string name="search_add_custom_engine_error_empty_name">Skriv inn namn på søkjemotor</string>

    <!-- Text shown when a user leaves the search string field empty -->
    <string name="search_add_custom_engine_error_empty_search_string">Skriv inn ein søkjestreng</string>
    <!-- Text shown when a user leaves out the required template string -->
    <string name="search_add_custom_engine_error_missing_template">Kontroller at søkjestrengen passar med eksempelformatet</string>
    <!-- Text shown when we aren't able to validate the custom search query. The first parameter is the url of the custom search engine -->
    <string name="search_add_custom_engine_error_cannot_reach">Feil ved tilkopling til «%s»</string>
    <!-- Text shown when a user creates a new search engine -->
    <string name="search_add_custom_engine_success_message">%s vart oppretta</string>
    <!-- Text shown when a user successfully edits a custom search engine -->
    <string name="search_edit_custom_engine_success_message">%s vart lagra</string>
    <!-- Text shown when a user successfully deletes a custom search engine -->
    <string name="search_delete_search_engine_success_message">%s vart sletta</string>

    <!-- Heading for the instructions to allow a permission -->
    <string name="phone_feature_blocked_intro">For å tillate det:</string>

    <!-- First step for the allowing a permission -->
    <string name="phone_feature_blocked_step_settings">1. Gå til Android-innstillingar</string>
    <!-- Second step for the allowing a permission -->
    <string name="phone_feature_blocked_step_permissions"><![CDATA[2. Trykk på <b>Løyve</b>]]></string>
    <!-- Third step for the allowing a permission (Fore example: Camera) -->
    <string name="phone_feature_blocked_step_feature"><![CDATA[3. Slå <b>%1$s</b> PÅ]]></string>

    <!-- Label that indicates a site is using a secure connection -->
    <string name="quick_settings_sheet_secure_connection_2">Tilkoplinga er trygg</string>
    <!-- Label that indicates a site is using a insecure connection -->
    <string name="quick_settings_sheet_insecure_connection_2">Tilkoplinga er ikkje trygg</string>
    <!-- Label to clear site data -->
    <string name="clear_site_data">Slett infokapslar og nettstaddata</string>
    <!-- Confirmation message for a dialog confirming if the user wants to delete all data for current site -->
    <string name="confirm_clear_site_data"><![CDATA[Er du sikker på at du vil fjerne alle infokapslar og data på nettstaden <b>%s</b>?]]></string>
    <!-- Confirmation message for a dialog confirming if the user wants to delete all the permissions for all sites-->
    <string name="confirm_clear_permissions_on_all_sites">Er du sikker på at du vil fjerne alle løyve på alle nettstadar?</string>
    <!-- Confirmation message for a dialog confirming if the user wants to delete all the permissions for a site-->
    <string name="confirm_clear_permissions_site">Er du sikker på at du vil fjerne alle løyve for denne nettstaden?</string>
    <!-- Confirmation message for a dialog confirming if the user wants to set default value a permission for a site-->
    <string name="confirm_clear_permission_site">Er du sikker på at du vil fjerne dette løyvet for denne nettstaden?</string>
    <!-- label shown when there are not site exceptions to show in the site exception settings -->
    <string name="no_site_exceptions">Ingen unntak frå nettstaden</string>
    <!-- Bookmark deletion confirmation -->
    <string name="bookmark_deletion_confirmation">Er du sikker på at du vil slette dette bokmerket?</string>
    <!-- Browser menu button that adds a shortcut to the home fragment -->
    <string name="browser_menu_add_to_shortcuts">Legg til i snarvegar</string>
    <!-- Browser menu button that removes a shortcut from the home fragment -->
    <string name="browser_menu_remove_from_shortcuts">Fjern frå snarvegar</string>
    <!-- text shown before the issuer name to indicate who its verified by, parameter is the name of
     the certificate authority that verified the ticket-->
    <string name="certificate_info_verified_by">Stadfesta av: %1$s</string>
    <!-- Login overflow menu delete button -->
    <string name="login_menu_delete_button">Slett</string>
    <!-- Login overflow menu edit button -->
    <string name="login_menu_edit_button">Rediger</string>
    <!-- Message in delete confirmation dialog for password -->
    <string name="login_deletion_confirmation_2">Er du sikker på at du ønskjer å slette dette passordet?</string>
    <!-- Positive action of a dialog asking to delete  -->
    <string name="dialog_delete_positive">Slett</string>
    <!-- Negative action of a dialog asking to delete login -->
    <string name="dialog_delete_negative">Avbryt</string>
    <!--  The saved password options menu description. -->
    <string name="login_options_menu_2">Passordalternativ</string>
    <!--  The editable text field for a website address. -->
    <string name="saved_login_hostname_description_3">Det redigerbare tekstfeltet for nettstadadressa.</string>
    <!--  The editable text field for a username. -->
    <string name="saved_login_username_description_3">Det redigerbare tekstfeltet for brukarnamnet.</string>
    <!--  The editable text field for a login's password. -->
    <string name="saved_login_password_description_2">Det redigerbare tekstfeltet for passordet.</string>
    <!--  The button description to save changes to an edited password. -->
    <string name="save_changes_to_login_2">Lagre endringar.</string>
    <!--  The page title for editing a saved password. -->
    <string name="edit_2">Rediger passord</string>
    <!--  The page title for adding new password. -->
    <string name="add_login_2">Legg til passord</string>
    <!--  Error text displayed underneath the password field when it is in an error case. -->
    <string name="saved_login_password_required_2">Skriv inn passord</string>
    <!--  The error message in add login view when username field is blank. -->
    <string name="saved_login_username_required_2">Skriv inn eit brukarnamn</string>
    <!--  The error message in add login view when hostname field is blank. -->
    <string name="saved_login_hostname_required" tools:ignore="UnusedResources">Vertsnamn påkravd</string>
    <!--  The error message in add login view when hostname field is blank. -->
    <string name="saved_login_hostname_required_2" tools:ignore="UnusedResources">Skriv inn ei nettadresse</string>
    <!-- Voice search button content description  -->
    <string name="voice_search_content_description">Stemmesøk</string>
    <!-- Voice search prompt description displayed after the user presses the voice search button -->
    <string name="voice_search_explainer">Snakk no</string>

    <!--  The error message in edit login view when a duplicate username exists. -->
    <string name="saved_login_duplicate">Ei innlogging med dette brukarnamnet finst allereie</string>

    <!-- This is the hint text that is shown inline on the hostname field of the create new login page. 'https://www.example.com' intentionally hardcoded here -->
    <string name="add_login_hostname_hint_text">https://www.example.com</string>

    <!-- This is an error message shown below the hostname field of the add login page when a hostname does not contain http or https. -->
    <string name="add_login_hostname_invalid_text_3">Nettadressa må innehalde &quot;https://&quot; eller &quot;http://&quot;</string>
    <!-- This is an error message shown below the hostname field of the add login page when a hostname is invalid. -->
    <string name="add_login_hostname_invalid_text_2">Gyldig servernamn påkravd</string>

    <!-- Synced Tabs -->
    <!-- Text displayed to ask user to connect another device as no devices found with account -->
    <string name="synced_tabs_connect_another_device">Kople til ei anna eining.</string>
    <!-- Text displayed asking user to re-authenticate -->
    <string name="synced_tabs_reauth">Godkjenn på nytt.</string>
    <!-- Text displayed when user has disabled tab syncing in Firefox Sync Account -->
    <string name="synced_tabs_enable_tab_syncing">Slå på fane-synkronisering.</string>
    <!-- Text displayed when user has no tabs that have been synced -->
    <string name="synced_tabs_no_tabs">Du har ingen faner opne i Firefox på andre einingar.</string>
    <!-- Text displayed in the synced tabs screen when a user is not signed in to Firefox Sync describing Synced Tabs -->
    <string name="synced_tabs_sign_in_message">Vis ei liste over faner frå andre einingar.</string>
    <!-- Text displayed on a button in the synced tabs screen to link users to sign in when a user is not signed in to Firefox Sync -->
    <string name="synced_tabs_sign_in_button">Logg inn for å synkronisere</string>

    <!-- The text displayed when a synced device has no tabs to show in the list of Synced Tabs. -->
    <string name="synced_tabs_no_open_tabs">Ingen opne faner</string>

    <!-- Content description for expanding a group of synced tabs. -->
    <string name="synced_tabs_expand_group">Utvid gruppa med synkroniserte faner</string>
    <!-- Content description for collapsing a group of synced tabs. -->
    <string name="synced_tabs_collapse_group">Skjul gruppa med synkroniserte faner</string>

    <!-- Top Sites -->
    <!-- Title text displayed in the dialog when shortcuts limit is reached. -->
    <string name="shortcut_max_limit_title">Grensa for antal snarvegar er nådd</string>
    <!-- Content description text displayed in the dialog when shortcut limit is reached. -->
    <string name="shortcut_max_limit_content">For å leggje til ein ny snarveg, må du fjerne ein annan. Trykk og hald på nettstaden, og vel fjern.</string>
    <!-- Confirmation dialog button text when top sites limit is reached. -->
    <string name="top_sites_max_limit_confirmation_button">OK, eg forstår det</string>

    <!-- Label for the preference to show the shortcuts for the most visited top sites on the homepage -->
    <string name="top_sites_toggle_top_recent_sites_4">Snarvegar</string>
    <!-- Title text displayed in the rename top site dialog. -->
    <string name="top_sites_rename_dialog_title">Namn</string>

    <!-- Hint for renaming title of a shortcut -->
    <string name="shortcut_name_hint">Namn på snarveg</string>
    <!-- Button caption to confirm the renaming of the top site. -->
    <string name="top_sites_rename_dialog_ok">OK</string>
    <!-- Dialog button text for canceling the rename top site prompt. -->
    <string name="top_sites_rename_dialog_cancel">Avbryt</string>

    <!-- Text for the menu button to open the homepage settings. -->
    <string name="top_sites_menu_settings">Innstillingar</string>
    <!-- Text for the menu button to navigate to sponsors and privacy support articles. '&amp;' is replaced with the ampersand symbol: & -->
    <string name="top_sites_menu_sponsor_privacy">Våre sponsorar og ditt personvern</string>
    <!-- Label text displayed for a sponsored top site. -->
    <string name="top_sites_sponsored_label">Sponsa</string>

    <!-- Inactive tabs in the tabs tray -->
    <!-- Title text displayed in the tabs tray when a tab has been unused for 14 days. -->
    <string name="inactive_tabs_title">Uverksame faner</string>
    <!-- Content description for closing all inactive tabs -->
    <string name="inactive_tabs_delete_all">Lat att alle inaktive faner</string>

    <!-- Content description for expanding the inactive tabs section. -->
    <string name="inactive_tabs_expand_content_description">Utvid uverksame faner</string>

    <!-- Content description for collapsing the inactive tabs section. -->
    <string name="inactive_tabs_collapse_content_description">Fald saman uverksame faner</string>

    <!-- Inactive tabs auto-close message in the tabs tray -->
    <!-- The header text of the auto-close message when the user is asked if they want to turn on the auto-closing of inactive tabs. -->
    <string name="inactive_tabs_auto_close_message_header" tools:ignore="UnusedResources">Late att automatisk etter ein måned?</string>

    <!-- A description below the header to notify the user what the inactive tabs auto-close feature is. -->
    <string name="inactive_tabs_auto_close_message_description" tools:ignore="UnusedResources">Firefox kan late att faner du ikkje har sett den siste månaden.</string>
    <!-- A call to action below the description to allow the user to turn on the auto closing of inactive tabs. -->
    <string name="inactive_tabs_auto_close_message_action" tools:ignore="UnusedResources">SLÅ PÅ AUTO-ATTLATING</string>
    <!-- Text for the snackbar to confirm auto-close is enabled for inactive tabs -->
    <string name="inactive_tabs_auto_close_message_snackbar">Automatisk attlating aktivert</string>

    <!-- Awesome bar suggestion's headers -->
    <!-- Search suggestions title for Firefox Suggest. -->
    <string name="firefox_suggest_header">Firefox-forslag</string>

    <!-- Title for search suggestions when Google is the default search suggestion engine. -->
    <string name="google_search_engine_suggestion_header">Søk med Google</string>
    <!-- Title for search suggestions when the default search suggestion engine is anything other than Google. The first parameter is default search engine name. -->
    <string name="other_default_search_engine_suggestion_header">Søk med %s</string>

    <!-- Default browser experiment -->
    <!-- Default browser card title -->
    <string name="default_browser_experiment_card_title">Endre standardnettlesar</string>
    <!-- Default browser card text -->
    <string name="default_browser_experiment_card_text">Vel at lenker frå nettstadar, e-postmeldingar og meldingar skal opnast automatisk i Firefox.</string>

    <!-- Content description for close button in collection placeholder. -->
    <string name="remove_home_collection_placeholder_content_description">Fjern</string>

    <!-- Content description radio buttons with a link to more information -->
    <string name="radio_preference_info_content_description">Trykk her for meir informasjon</string>

    <!-- Content description for the action bar "up" button -->
    <string name="action_bar_up_description" moz:removedIn="124" tools:ignore="UnusedResources">Naviger opp</string>

    <!-- Content description for privacy content close button -->
    <string name="privacy_content_close_button_content_description">Lat att</string>

    <!-- Pocket recommended stories -->
    <!-- Header text for a section on the home screen. -->
    <string name="pocket_stories_header_1">Tankevekkjande artiklar</string>
    <!-- Header text for a section on the home screen. -->
    <string name="pocket_stories_categories_header">Artiklar etter emne</string>
    <!-- Text of a button allowing users to access an external url for more Pocket recommendations. -->
    <string name="pocket_stories_placeholder_text">Oppdag meir</string>
    <!-- Title of an app feature. Smaller than a heading. The first parameter is product name Pocket -->
    <string name="pocket_stories_feature_title_2">Driven av %s.</string>
    <!-- Caption for describing a certain feature. The placeholder is for a clickable text (eg: Learn more) which will load an url in a new tab when clicked.  -->
    <string name="pocket_stories_feature_caption">Del av Firefox-familien. %s</string>
    <!-- Clickable text for opening an external link for more information about Pocket. -->
    <string name="pocket_stories_feature_learn_more">Les meir</string>

    <!-- Text indicating that the Pocket story that also displays this text is a sponsored story by other 3rd party entity. -->
    <string name="pocket_stories_sponsor_indication">Sponsa</string>

    <!-- Snackbar message for enrolling in a Nimbus experiment from the secret settings when Studies preference is Off.-->
    <string name="experiments_snackbar">Aktiver telemetri for å sende data.</string>
    <!-- Snackbar button text to navigate to telemetry settings.-->
    <string name="experiments_snackbar_button">Gå til innstillingar</string>

    <!-- Review quality check feature-->
    <!-- Name for the review quality check feature used as title for the panel. -->
    <string name="review_quality_check_feature_name_2">Vurderingskontrollør</string>
    <!-- Summary for grades A and B for review quality check adjusted grading. -->
    <string name="review_quality_check_grade_a_b_description">Pålitelege vurderingar</string>
    <!-- Summary for grade C for review quality check adjusted grading. -->
    <string name="review_quality_check_grade_c_description">Blanding av pålitelege og upålitelege vurderingar</string>
    <!-- Summary for grades D and F for review quality check adjusted grading. -->
    <string name="review_quality_check_grade_d_f_description">Upålitelege vurderingar</string>
    <!-- Text for title presenting the reliability of a product's reviews. -->
    <string name="review_quality_check_grade_title">Kor pålitelege er vurderingane?</string>
    <!-- Title for when the rating has been updated by the review checker -->
    <string name="review_quality_check_adjusted_rating_title">Juster vurdering</string>
    <!-- Description for a product's adjusted star rating. The text presents that the product's reviews which were evaluated as unreliable were removed from the adjusted rating. -->
    <string name="review_quality_check_adjusted_rating_description_2">Basert på pålitelege vurderingar</string>
    <!-- Title for list of highlights from a product's review emphasizing a product's important traits. -->
    <string name="review_quality_check_highlights_title">Høgdepunkt frå nylege vurderingar</string>
    <!-- Title for section explaining how we analyze the reliability of a product's reviews. -->
    <string name="review_quality_check_explanation_title">Korleis vi bestemmer kvaliteten på ei vurdering</string>
    <!-- Paragraph explaining how we analyze the reliability of a product's reviews. First parameter is the Fakespot product name. In the phrase "Fakespot by Mozilla", "by" can be localized. Does not need to stay by. -->
    <string name="review_quality_check_explanation_body_reliability">Vi nyttar AI-teknologi frå %s frå Mozilla for å kontrollere pålitelegheita av produktvurderingar. Dette vil berre hjelpe deg med å fastsetje vurderingskvaliteten, ikkje produktkvaliteten. </string>
    <!-- Paragraph explaining the grading system we use to classify the reliability of a product's reviews. -->
    <string name="review_quality_check_info_review_grade_header"><![CDATA[Vi gir vurderingane til kvart produkt ein <b>bokstavkarakter</b> frå A til F.]]></string>
    <!-- Description explaining grades A and B for review quality check adjusted grading. -->
    <string name="review_quality_check_info_grade_info_AB">Pålitelege vurderingar. Vi meinar at vureringane truleg kjem frå ekte kundar som har lagt att ærlege, upartiske vurderingar.</string>
    <!-- Description explaining grade C for review quality check adjusted grading. -->
    <string name="review_quality_check_info_grade_info_C">Vi meinar at det finst ei blanding av pålitelege og upålitelege vurderingar.</string>
    <!-- Description explaining grades D and F for review quality check adjusted grading. -->
    <string name="review_quality_check_info_grade_info_DF">Upålitelege vurderingar. Vi meinar at vurderingane sannsynlegvis er falske, eller frå partiske kritikarar.</string>
    <!-- Paragraph explaining how a product's adjusted grading is calculated. -->
    <string name="review_quality_check_explanation_body_adjusted_grading"><![CDATA[Den <b>justerte vurderinga</b> er berre basert på vurderingar vi meiner er pålitelege.]]></string>
    <!-- Paragraph explaining product review highlights. First parameter is the name of the retailer (e.g. Amazon). -->
    <string name="review_quality_check_explanation_body_highlights"><![CDATA[<b>Høgdepunkt</b> er frå %s vurderingar dei siste 80 dagane som vi meiner er pålitelege.]]></string>
    <!-- Text for learn more caption presenting a link with information about review quality. First parameter is for clickable text defined in review_quality_check_info_learn_more_link. -->
    <string name="review_quality_check_info_learn_more">Les meir om %s.</string>
    <!-- Clickable text that links to review quality check SuMo page. First parameter is the Fakespot product name. -->
    <string name="review_quality_check_info_learn_more_link_2">korleis %s avgjer vurderingskvalitet</string>
    <!-- Text for title of settings section. -->
    <string name="review_quality_check_settings_title">Innstillingar</string>
    <!-- Text for label for switch preference to show recommended products from review quality check settings section. -->
    <string name="review_quality_check_settings_recommended_products">Vis annonsar i vurderingskontrolløren</string>
    <!-- Description for switch preference to show recommended products from review quality check settings section. First parameter is for clickable text defined in review_quality_check_settings_recommended_products_learn_more.-->
    <string name="review_quality_check_settings_recommended_products_description_2" tools:ignore="UnusedResources">Du vil av og til sjå reklame for relevante produkt. Vi reklamerer berre for produkt med pålitelege vurderingar. %s</string>
    <!-- Clickable text that links to review quality check recommended products support article. -->
    <string name="review_quality_check_settings_recommended_products_learn_more" tools:ignore="UnusedResources">Les meir</string>
    <!-- Text for turning sidebar off button from review quality check settings section. -->
    <string name="review_quality_check_settings_turn_off">Slå av vurderingskontrolløren</string>
    <!-- Text for title of recommended product section. This is displayed above a product image, suggested as an alternative to the product reviewed. -->
    <string name="review_quality_check_ad_title" tools:ignore="UnusedResources">Meir å vurdere</string>
    <!-- Caption for recommended product section indicating this is an ad by Fakespot. First parameter is the Fakespot product name. -->
    <string name="review_quality_check_ad_caption" tools:ignore="UnusedResources">Annonse frå %s</string>
    <!-- Caption for review quality check panel. First parameter is for clickable text defined in review_quality_check_powered_by_link. -->
    <string name="review_quality_check_powered_by_2">Vurderingskontrollør driven av %s</string>
    <!-- Clickable text that links to Fakespot.com. First parameter is the Fakespot product name. In the phrase "Fakespot by Mozilla", "by" can be localized. Does not need to stay by. -->
    <string name="review_quality_check_powered_by_link" tools:ignore="UnusedResources">%s av Mozilla</string>
    <!-- Text for title of warning card informing the user that the current analysis is outdated. -->
    <string name="review_quality_check_outdated_analysis_warning_title" tools:ignore="UnusedResources">Ny info å kontrollere</string>
    <!-- Text for button from warning card informing the user that the current analysis is outdated. Clicking this should trigger the product's re-analysis. -->
    <string name="review_quality_check_outdated_analysis_warning_action" tools:ignore="UnusedResources">Kontroller no</string>
    <!-- Title for warning card informing the user that the current product does not have enough reviews for a review analysis. -->
    <string name="review_quality_check_no_reviews_warning_title">Ikkje nok vurderingar enno</string>
    <!-- Text for body of warning card informing the user that the current product does not have enough reviews for a review analysis. -->
    <string name="review_quality_check_no_reviews_warning_body">Når dette produktet har fleire vurderingar, kan vi sjekke kvaliteten.</string>
    <!-- Title for warning card informing the user that the current product is currently not available. -->
    <string name="review_quality_check_product_availability_warning_title">Produktet er ikkje tilgjengeleg</string>
    <!-- Text for the body of warning card informing the user that the current product is currently not available. -->
    <string name="review_quality_check_product_availability_warning_body">Om du ser at dette produktet er tilbake på lager, rapporter det, så jobbar vi med å kontrollere vurderingane.</string>
    <!-- Clickable text for warning card informing the user that the current product is currently not available. Clicking this should inform the server that the product is available. -->
    <string name="review_quality_check_product_availability_warning_action_2">Rapporter at produktet er på lager</string>
    <!-- Title for warning card informing the user that the current product's analysis is still processing. The parameter is the percentage progress (0-100%) of the analysis process (e.g. 56%). -->
    <string name="review_quality_check_analysis_in_progress_warning_title_2">Kontrollerer kvaliteten på vurderinga (%s)</string>
    <!-- Text for body of warning card informing the user that the current product's analysis is still processing. -->
    <string name="review_quality_check_analysis_in_progress_warning_body">Dette vil ta omlag 60 sekund.</string>
    <!-- Title for info card displayed after the user reports a product is back in stock. -->
    <string name="review_quality_check_analysis_requested_info_title">Takk for at du rapporterer!</string>
    <!-- Text for body of info card displayed after the user reports a product is back in stock. -->
    <string name="review_quality_check_analysis_requested_info_body">Vi bør ha informasjon om vurderingane til dette produktet innan 24 timar. Sjekk igjen litt seinare.</string>
    <!-- Title for info card displayed when the user review checker while on a product that Fakespot does not analyze (e.g. gift cards, music). -->
    <string name="review_quality_check_not_analyzable_info_title">Vi klarer ikkje å kontrollere desse vurderingane</string>
    <!-- Text for body of info card displayed when the user review checker while on a product that Fakespot does not analyze (e.g. gift cards, music). -->
    <string name="review_quality_check_not_analyzable_info_body">Diverre kan vi ikkje kontrollere produktkvaliteten på enkelte produkttypar, som til dømes gåvekort, strøyme-video, musikk og spel.</string>
    <!-- Title for info card displayed when another user reported the displayed product is back in stock. -->
    <string name="review_quality_check_analysis_requested_other_user_info_title" tools:ignore="UnusedResources">Info kjem snart</string>
    <!-- Text for body of info card displayed when another user reported the displayed product is back in stock. -->
    <string name="review_quality_check_analysis_requested_other_user_info_body" tools:ignore="UnusedResources">Vi bør ha informasjon om vurderingane til dette produktet innan 24 timar. Sjekk igjen litt seinare.</string>
    <!-- Title for info card displayed to the user when analysis finished updating. -->
    <string name="review_quality_check_analysis_updated_confirmation_title" tools:ignore="UnusedResources">Analysen er oppdatert</string>
    <!-- Text for the action button from info card displayed to the user when analysis finished updating. -->
    <string name="review_quality_check_analysis_updated_confirmation_action" tools:ignore="UnusedResources">Eg forstår</string>
    <!-- Title for error card displayed to the user when an error occurred. -->
    <string name="review_quality_check_generic_error_title">Ingen informasjon tilgjengeleg akkurat no</string>
    <!-- Text for body of error card displayed to the user when an error occurred. -->
    <string name="review_quality_check_generic_error_body">Vi jobbar med å løyse problemet. Prøv på nytt, snart.</string>
    <!-- Title for error card displayed to the user when the device is disconnected from the network. -->
    <string name="review_quality_check_no_connection_title">Inga nettverkstilkopling</string>
    <!-- Text for body of error card displayed to the user when the device is disconnected from the network. -->
    <string name="review_quality_check_no_connection_body">Kontroller nettverkstilkoplinga di, og oppdater deretter sida.</string>
    <!-- Title for card displayed to the user for products whose reviews were not analyzed yet. -->
    <string name="review_quality_check_no_analysis_title">Ingen informasjon om desse vurderingane enno</string>
    <!-- Text for the body of card displayed to the user for products whose reviews were not analyzed yet. -->
    <string name="review_quality_check_no_analysis_body">For å vite om vurderingane av dette produktet er pålitelege, kontroller kvaliteten på vurderinga. Det tek berre omlag 60 sekund.</string>
    <!-- Text for button from body of card displayed to the user for products whose reviews were not analyzed yet. Clicking this should trigger a product analysis. -->
    <string name="review_quality_check_no_analysis_link">Kontroller kvaliteten på vurderinga</string>
    <!-- Headline for review quality check contextual onboarding card. -->
    <string name="review_quality_check_contextual_onboarding_title">Prøv den pålitelege guiden vår for produktvurderingar</string>
    <!-- Description for review quality check contextual onboarding card. The first and last two parameters are for retailer names (e.g. Amazon, Walmart). The second parameter is for the name of the application (e.g. Firefox). -->
    <string name="review_quality_check_contextual_onboarding_description">Sjå kor påliteleg produktvurderingar er på %1$s før du kjøper. Vurderingskontrolløren, ein eksperimentell funksjon frå %2$s, er direkte inbyggd i nettlesaren. Han fungerer på %3$s og på %4$s.</string>
    <!-- Description for review quality check contextual onboarding card. The first parameters is for retailer name (e.g. Amazon). The second parameter is for the name of the application (e.g. Firefox). -->
    <string name="review_quality_check_contextual_onboarding_description_one_vendor">Sjå kor pålitelege produktvurderinger er på %1$s før du handlar. Vurderingskontrolløren, ein eksperimentell funksjon fra %2$s, er innebygd i nettlesaren.</string>
    <!-- Paragraph presenting review quality check feature. First parameter is the Fakespot product name. Second parameter is for clickable text defined in review_quality_check_contextual_onboarding_learn_more_link. In the phrase "Fakespot by Mozilla", "by" can be localized. Does not need to stay by. -->
    <string name="review_quality_check_contextual_onboarding_learn_more">Med krafta i %1$s frå Mozilla hjelper vi deg med å unngå einsidige og ikkje-truverdige vurderingar. AI-modellen vår vert alltid forbetra for å beskytte deg når du handlar. %2$s</string>
    <!-- Clickable text from the contextual onboarding card that links to review quality check support article. -->
    <string name="review_quality_check_contextual_onboarding_learn_more_link">Les meir</string>
    <!-- Caption text to be displayed in review quality check contextual onboarding card above the opt-in button. First parameter is Firefox app name, third parameter is the Fakespot product name. Second & fourth are for clickable texts defined in review_quality_check_contextual_onboarding_privacy_policy_3 and review_quality_check_contextual_onboarding_terms_use. -->
    <string name="review_quality_check_contextual_onboarding_caption_3" moz:RemovedIn="124" tools:ignore="UnusedResources">Ved å velje «Ja, prøv det» godtek du %1$s sine %2$s og %3$s sine %4$s.</string>
    <!-- Caption text to be displayed in review quality check contextual onboarding card above the opt-in button. First parameter is Firefox app name, third parameter is the Fakespot product name. Second & fourth are for clickable texts defined in review_quality_check_contextual_onboarding_privacy_policy_3 and review_quality_check_contextual_onboarding_terms_use. -->
    <string name="review_quality_check_contextual_onboarding_caption_4">Ved å velje «Ja, prøv det» godtek du %1$s sine %2$s og %3$s sine %4$s.</string>
    <!-- Clickable text from the review quality check contextual onboarding card that links to Fakespot privacy notice. -->
    <string name="review_quality_check_contextual_onboarding_privacy_policy_3">peronvernerklæring</string>
    <!-- Clickable text from the review quality check contextual onboarding card that links to Fakespot terms of use. -->
    <string name="review_quality_check_contextual_onboarding_terms_use">brukarvilkår</string>
    <!-- Text for opt-in button from the review quality check contextual onboarding card. -->
    <string name="review_quality_check_contextual_onboarding_primary_button_text">Ja, prøv det</string>
    <!-- Text for opt-out button from the review quality check contextual onboarding card. -->
    <string name="review_quality_check_contextual_onboarding_secondary_button_text">Ikkje no</string>
    <!-- Text for the first CFR presenting the review quality check feature. -->
    <string name="review_quality_check_first_cfr_message">Finn ut om du kan stole på vurderingane av dette produktet — før du kjøper.</string>
    <!-- Text displayed in the first CFR presenting the review quality check feature that opens the review checker when clicked. -->
    <string name="review_quality_check_first_cfr_action" tools:ignore="UnusedResources">Prøv vurderingskontrolløren</string>
    <!-- Text for the second CFR presenting the review quality check feature. -->
    <string name="review_quality_check_second_cfr_message">Er desse vurderingane pålitelege? Sjekk no for å sjå ei justert vurdering.</string>
    <!-- Text displayed in the second CFR presenting the review quality check feature that opens the review checker when clicked. -->
    <string name="review_quality_check_second_cfr_action" tools:ignore="UnusedResources">Opne vurderingskontrolløren</string>
    <!-- Flag showing that the review quality check feature is work in progress. -->
    <string name="review_quality_check_beta_flag">Beta</string>
    <!-- Content description (not visible, for screen readers etc.) for opening browser menu button to open review quality check bottom sheet. -->
    <string name="review_quality_check_open_handle_content_description">Opne vurderingskontrolløren</string>
    <!-- Content description (not visible, for screen readers etc.) for closing browser menu button to open review quality check bottom sheet. -->
    <string name="review_quality_check_close_handle_content_description">Lat att vurderingskontrolløren</string>
    <!-- Content description (not visible, for screen readers etc.) for review quality check star rating. First parameter is the number of stars (1-5) representing the rating. -->
    <string name="review_quality_check_star_rating_content_description">%1$s av 5 stjerner</string>
    <!-- Text for minimize button from highlights card. When clicked the highlights card should reduce its size. -->
    <string name="review_quality_check_highlights_show_less">Vis mindre</string>
    <!-- Text for maximize button from highlights card. When clicked the highlights card should expand to its full size. -->
    <string name="review_quality_check_highlights_show_more">Vis meir</string>
    <!-- Text for highlights card quality category header. Reviews shown under this header should refer the product's quality. -->
    <string name="review_quality_check_highlights_type_quality">Kvalitet</string>
    <!-- Text for highlights card price category header. Reviews shown under this header should refer the product's price. -->
    <string name="review_quality_check_highlights_type_price">Pris</string>
    <!-- Text for highlights card shipping category header. Reviews shown under this header should refer the product's shipping. -->
    <string name="review_quality_check_highlights_type_shipping">Frakt</string>
    <!-- Text for highlights card packaging and appearance category header. Reviews shown under this header should refer the product's packaging and appearance. -->
    <string name="review_quality_check_highlights_type_packaging_appearance">Innpakking og utsjånad</string>
    <!-- Text for highlights card competitiveness category header. Reviews shown under this header should refer the product's competitiveness. -->
    <string name="review_quality_check_highlights_type_competitiveness">Konkurranseevne</string>

    <!-- Text that is surrounded by quotes. The parameter is the actual text that is in quotes. An example of that text could be: Excellent craftsmanship, and that is displayed as “Excellent craftsmanship”. The text comes from a buyer's review that the feature is highlighting"   -->
    <string name="surrounded_with_quotes">“%s”</string>

    <!-- Accessibility services actions labels. These will be appended to accessibility actions like "Double tap to.." but not by or applications but by services like Talkback. -->
    <!-- Action label for elements that can be collapsed if interacting with them. Talkback will append this to say "Double tap to collapse". -->
    <string name="a11y_action_label_collapse">slå saman</string>
    <!-- Current state for elements that can be collapsed if interacting with them. Talkback will dictate this after a state change. -->
    <string name="a11y_state_label_collapsed">samanslått</string>
    <!-- Action label for elements that can be expanded if interacting with them. Talkback will append this to say "Double tap to expand". -->
    <string name="a11y_action_label_expand">fald ut</string>
    <!-- Current state for elements that can be expanded if interacting with them. Talkback will dictate this after a state change. -->
    <string name="a11y_state_label_expanded">utvida</string>
    <!-- Action label for links to a website containing documentation about a wallpaper collection. Talkback will append this to say "Double tap to open link to learn more about this collection". -->
    <string name="a11y_action_label_wallpaper_collection_learn_more">opne lenka for å lære meir om denne samlinga</string>
    <!-- Action label for links that point to an article. Talkback will append this to say "Double tap to read the article". -->
    <string name="a11y_action_label_read_article">les artikkelen</string>
    <!-- Action label for links to the Firefox Pocket website. Talkback will append this to say "Double tap to open link to learn more". -->
    <string name="a11y_action_label_pocket_learn_more">opne lenke for å lese meir</string>
    <!-- Content description for headings announced by accessibility service. The first parameter is the text of the heading. Talkback will announce the first parameter and then speak the word "Heading" indicating to the user that this text is a heading for a section. -->
    <string name="a11y_heading">%s, overskrift</string>

    <!-- Title for dialog displayed when trying to access links present in a text. -->
    <string name="a11y_links_title">Lenker</string>

    <!-- Additional content description for text bodies that contain urls. -->
    <string name="a11y_links_available">Lenker tilgjengelege</string>

    <!-- Translations feature-->

    <!-- Translation request dialog -->
    <!-- Title for the translation dialog that allows a user to translate the webpage. -->
    <string name="translations_bottom_sheet_title">Omsetje denne sida?</string>
    <!-- Title for the translation dialog after a translation was completed successfully.
    The first parameter is the name of the language that the page was translated from, for example, "French".
    The second parameter is the name of the language that the page was translated to, for example, "English". -->
    <string name="translations_bottom_sheet_title_translation_completed">Sida er omsett frå %1$s til %2$s</string>
    <!-- Title for the translation dialog that allows a user to translate the webpage when a user uses the translation feature the first time. The first parameter is the name of the application, for example, "Fenix". -->
    <string name="translations_bottom_sheet_title_first_time">Prøv private omsettingar i %1$s</string>
    <!-- Additional information on the translation dialog that appears when a user uses the translation feature the first time. The first parameter is clickable text with a link, for example, "Learn more". -->
    <string name="translations_bottom_sheet_info_message">Av omsyn til personvernet ditt forlét aldri omsettingar eininga di. Nye språk og forbetringar kjem snart! %1$s</string>
    <!-- Text that links to additional information about the Firefox translations feature. -->
    <string name="translations_bottom_sheet_info_message_learn_more">Les meir</string>
    <!-- Label for the dropdown to select which language to translate from on the translations dialog. Usually the translate from language selected will be the same as the page language. -->
    <string name="translations_bottom_sheet_translate_from">Omset frå</string>
    <!-- Label for the dropdown to select which language to translate to on the translations dialog. Usually the translate to language selected will be the user's preferred language. -->
    <string name="translations_bottom_sheet_translate_to">Omset til</string>
    <!-- Label for the dropdown to select which language to translate from on the translations dialog when the page language is not supported. This selection is to allow the user to select another language, in case we automatically detected the page language incorrectly. -->
    <string name="translations_bottom_sheet_translate_from_unsupported_language">Prøv eit anna kjeldespråk</string>
    <!-- Button text on the translations dialog to dismiss the dialog and return to the browser. -->
    <string name="translations_bottom_sheet_negative_button">Ikkje no</string>
    <!-- Button text on the translations dialog to restore the translated website back to the original untranslated version. -->
    <string name="translations_bottom_sheet_negative_button_restore">Vis original</string>
    <!-- Accessibility announcement (not visible, for screen readers etc.) for the translations dialog after restore button was pressed that indicates the original untranslated page was loaded. -->
    <string name="translations_bottom_sheet_restore_accessibility_announcement">Original ikkje-omsett side lasta inn</string>
    <!-- Button text on the translations dialog when a translation error appears, used to dismiss the dialog and return to the browser. -->
    <string name="translations_bottom_sheet_negative_button_error">Ferdig</string>
    <!-- Button text on the translations dialog to begin a translation of the website. -->
    <string name="translations_bottom_sheet_positive_button">Omset</string>
    <!-- Button text on the translations dialog when a translation error appears. -->
    <string name="translations_bottom_sheet_positive_button_error">Prøv på nytt</string>
    <!-- Inactive button text on the translations dialog that indicates a translation is currently in progress. This button will be accompanied by a loading icon. -->
    <string name="translations_bottom_sheet_translating_in_progress">Omset</string>
    <!-- Button content description (not visible, for screen readers etc.) for the translations dialog translate button that indicates a translation is currently in progress. -->
    <string name="translations_bottom_sheet_translating_in_progress_content_description">Omsetjing i framdrift</string>

    <!-- Default dropdown option when initially selecting a language from the translations dialog language selection dropdown. -->
    <string name="translations_bottom_sheet_default_dropdown_selection">Vel eit språk</string>
    <!-- The title of the warning card informs the user that a translation could not be completed. -->
    <string name="translation_error_could_not_translate_warning_text">Det oppstod eit problem med å omsetje. Prøv på nytt.</string>
    <!-- The title of the warning card informs the user that the list of languages cannot be loaded. -->
    <string name="translation_error_could_not_load_languages_warning_text">Klarte ikkje å laste inn språk. Sjekk Internett-tilkoplinga di og prøv igjen.</string>
    <!-- The title of the warning card informs the user that a language is not supported. The first parameter is the name of the language that is not supported. -->
    <string name="translation_error_language_not_supported_warning_text">Beklagar, vi stør ikkje %1$s enno.</string>
<<<<<<< HEAD
    <!-- Button text on the warning card when a language is not supported. The link will take the user to a page to a support page about translations. -->
    <string name="translation_error_language_not_supported_learn_more" moz:removedIn="126" tools:ignore="UnusedResources">Les meir</string>
=======
>>>>>>> 9f949a8e

    <!-- Snackbar title shown if the user closes the Translation Request dialogue and a translation is in progress. -->
    <string name="translation_in_progress_snackbar">Omset…</string>


    <!-- Title for the data saving mode warning dialog used in the translation request dialog.
    This dialog will be presented when the user attempts to perform
    a translation without the necessary language files downloaded first when Android's data saver mode is enabled and the user is not using WiFi.
    The first parameter is the size in kilobytes or megabytes of the language file. -->
    <string name="translations_download_language_file_dialog_title">Last ned språk i datasparemodus (%1$s)?</string>


    <!-- Translations options dialog -->
    <!-- Title of the translation options dialog that allows a user to set their translation options for the site the user is currently on. -->
<<<<<<< HEAD
    <string name="translation_option_bottom_sheet_title" moz:removedIn="126" tools:ignore="UnusedResources">Innstillingar for omsetjing</string>
    <!-- Title of the translation options dialog that allows a user to set their translation options for the site the user is currently on. -->
=======
>>>>>>> 9f949a8e
    <string name="translation_option_bottom_sheet_title_heading">Innstillingar for omsetting</string>
    <!-- Toggle switch label that allows a user to set the setting if they would like the browser to always offer or suggest translations when available. -->
    <string name="translation_option_bottom_sheet_always_translate">Tilby alltid å omsetje</string>
    <!-- Toggle switch label that allows a user to set if they would like a given language to automatically translate or not. The first parameter is the language name, for example, "Spanish". -->
    <string name="translation_option_bottom_sheet_always_translate_in_language">Omset alltid %1$s</string>
    <!-- Toggle switch label that allows a user to set if they would like to never be offered a translation of the given language. The first parameter is the language name, for example, "Spanish". -->
    <string name="translation_option_bottom_sheet_never_translate_in_language">Omset aldri %1$s</string>
    <!-- Toggle switch label that allows a user to set the setting if they would like the browser to never translate the site the user is currently visiting. -->
    <string name="translation_option_bottom_sheet_never_translate_site">Aldri omset denne nettstaden</string>
    <!-- Toggle switch description that will appear under the "Never translate these sites" settings toggle switch to provide more information on how this setting interacts with other settings. -->
    <string name="translation_option_bottom_sheet_switch_never_translate_site_description">Overstyrer alle andre innstillingar</string>
    <!-- Toggle switch description that will appear under the "Never translate" and "Always translate" toggle switch settings to provide more information on how these  settings interacts with other settings. -->
    <string name="translation_option_bottom_sheet_switch_description">Overstyrer tilbod om å omstje</string>
    <!-- Button text for the button that will take the user to the translation settings dialog. -->
    <string name="translation_option_bottom_sheet_translation_settings">Innstillingar for omsetjing</string>
    <!-- Button text for the button that will take the user to a website to learn more about how translations works in the given app. The first parameter is the name of the application, for example, "Fenix". -->
    <string name="translation_option_bottom_sheet_about_translations">Om omsetjingar i %1$s</string>

    <!-- Content description (not visible, for screen readers etc.) for closing the translations bottom sheet. -->
    <string name="translation_option_bottom_sheet_close_content_description">Lat att omsettingsarket</string>

    <!-- The title of the warning card informs the user that an error has occurred at page settings. -->
    <string name="translation_option_bottom_sheet_error_warning_text">Nokre innstillingar er mellombels utilgjengelege.</string>

    <!-- Translation settings dialog -->
    <!-- Title of the translation settings dialog that allows a user to set their preferred translation settings. -->
    <string name="translation_settings_toolbar_title">Omsetjingar</string>

    <!-- Toggle switch label that indicates that the browser should signal or indicate when a translation is possible for any page. -->
    <string name="translation_settings_offer_to_translate">Tilby å omsetje når det er muleg</string>
    <!-- Toggle switch label that indicates that downloading files required for translating is permitted when using data saver mode in Android. -->
    <string name="translation_settings_always_download">Last alltid ned språk i datasparemodus</string>
    <!-- Section header text that begins the section of a list of different options the user may select to adjust their translation preferences. -->
    <string name="translation_settings_translation_preference">Innstillingar for omsetjing</string>
    <!-- Button text for the button that will take the user to the automatic translations settings dialog. On the automatic translations settings dialog, the user can set if translations should occur automatically for a given language. -->
    <string name="translation_settings_automatic_translation">Automatisk omsetjing</string>
    <!-- Button text for the button that will take the user to the never translate these sites dialog. On the never translate these sites dialog, the user can set if translations should never occur on certain websites. -->
    <string name="translation_settings_automatic_never_translate_sites">Omset aldri desse nettstadane</string>
    <!-- Button text for the button that will take the user to the download languages dialog. On the download languages dialog, the user can manage which languages they would like to download for translations. -->
    <string name="translation_settings_download_language">Last ned språk</string>

    <!-- Automatic translation preference screen -->
    <!-- Title of the automatic translation preference screen that will appear on the toolbar.-->
    <string name="automatic_translation_toolbar_title_preference">Automatisk omsetjing</string>

    <!-- Screen header presenting the automatic translation preference feature. It will appear under the toolbar. -->
    <string name="automatic_translation_header_preference">Vel eit språk for å handsame innstillingar for «omset alltid» og «omset aldri».</string>

    <!-- The title of the warning card informs the user that the system could not load languages for translation settings. -->
    <string name="automatic_translation_error_warning_text">Klarte ikkje å laste inn språk. Prøv igjen seinare.</string>

    <!-- Automatic translation options preference screen -->
    <!-- Preference option for offering to translate. Radio button title text.-->
    <string name="automatic_translation_option_offer_to_translate_title_preference">Tilby å omsetje (standard)</string>
    <!-- Preference option for offering to translate. Radio button summary text. The first parameter is the name of the app defined in app_name (for example: Fenix)-->
    <string name="automatic_translation_option_offer_to_translate_summary_preference">%1$s vil tilby å omsetje nettstadar på dette språket.</string>
    <!-- Preference option for always translate. Radio button title text. -->
    <string name="automatic_translation_option_always_translate_title_preference">Omset alltid</string>
    <!-- Preference option for always translate. Radio button summary text. The first parameter is the name of the app defined in app_name (for example: Fenix)-->
    <string name="automatic_translation_option_always_translate_summary_preference">%1$s vil omsetje dette språket automatisk når sida vert lasta inn.</string>
    <!-- Preference option for never translate. Radio button title text.-->
    <string name="automatic_translation_option_never_translate_title_preference">Omset aldri</string>

    <!-- Preference option for never translate. Radio button summary text. The first parameter is the name of the app defined in app_name (for example: Fenix)-->
    <string name="automatic_translation_option_never_translate_summary_preference">%1$s vil aldri tilby å omsetje nettstadar på dette språket.</string>

    <!-- Never translate site preference screen -->
    <!-- Title of the never translate site preference screen that will appear on the toolbar.-->
    <string name="never_translate_site_toolbar_title_preference">Omset aldri desse nettstadane</string>
    <!-- Screen header presenting the never translate site preference feature. It will appear under the toolbar. -->
    <string name="never_translate_site_header_preference">For å leggje til ein ny nettstad: Besøk han, og vel «Omset aldri denne nettstaden» frå omsetjingsmenyen.</string>
    <!-- Content description (not visible, for screen readers etc.): For a never-translated site list item that is selected.
             The first parameter is web site url (for example:"wikipedia.com") -->
    <string name="never_translate_site_item_list_content_description_preference">Fjern %1$s</string>
    <!-- The title of the warning card informs the user that an error has occurred at the never translate sites list. -->
    <string name="never_translate_site_error_warning_text">Klarte ikkje å laste inn nettstadar. Prøv igjen seinare.</string>
    <!-- The Delete site dialogue title will appear when the user clicks on a list item.
             The first parameter is web site url (for example:"wikipedia.com") -->
    <string name="never_translate_site_dialog_title_preference">Vil du slette %1$s?</string>
    <!-- The Delete site dialogue positive button will appear when the user clicks on a list item. The site will be deleted. -->
    <string name="never_translate_site_dialog_confirm_delete_preference">Slett</string>
    <!-- The Delete site dialogue negative button will appear when the user clicks on a list item. The dialog will be dismissed. -->
    <string name="never_translate_site_dialog_cancel_preference">Avbryt</string>

    <!-- Download languages preference screen -->
    <!-- Title of the download languages preference screen toolbar.-->
    <string name="download_languages_toolbar_title_preference">Last ned språk</string>
    <!-- Screen header presenting the download language preference feature. It will appear under the toolbar.The first parameter is "Learn More," a clickable text with a link. Talkback will append this to say "Double tap to open link to learn more". -->
    <string name="download_languages_header_preference">Last ned komplette språk for raskare omsetjingar, og for å omsetje fråkopla. %1$s</string>
    <!-- Clickable text from the screen header that links to a website. -->
    <string name="download_languages_header_learn_more_preference">Les meir</string>
    <!-- The subhead of the download language preference screen will appear above the pivot language. -->
    <string name="download_languages_available_languages_preference">Tilgjengelege språk</string>
    <!-- Text that will appear beside a core or pivot language package name to show that the language is necessary for the translation feature to function. -->
    <string name="download_languages_default_system_language_require_preference">påkravd</string>
    <!-- A text for download language preference item.
    The first parameter is the language name, for example, "Spanish".
    The second parameter is the language file size, for example, "(3.91 KB)" or, if the language package name is a pivot language, "(required)". -->
    <string name="download_languages_language_item_preference">%1$s (%2$s)</string>
    <!-- The subhead of the download language preference screen will appear above the items that were not downloaded. -->
    <string name="download_language_header_preference">Last ned språk</string>
    <!-- All languages list item. When the user presses this item, they can download all languages. -->
    <string name="download_language_all_languages_item_preference">Alle språk</string>
    <!-- All languages list item. When the user presses this item, they can delete all languages that were downloaded. -->
    <string name="download_language_all_languages_item_preference_to_delete">Slett alle språk</string>
    <!-- Content description (not visible, for screen readers etc.): For a language list item that was downloaded, the user can now delete it. -->
    <string name="download_languages_item_content_description_downloaded_state">Slett</string>
    <!-- Content description (not visible, for screen readers etc.): For a language list item, downloading is in progress. -->
    <string name="download_languages_item_content_description_in_progress_state">I framdrift</string>
    <!-- Content description (not visible, for screen readers etc.): For a language list item that was not downloaded. -->
    <string name="download_languages_item_content_description_not_downloaded_state">Last ned</string>
    <!-- Content description (not visible, for screen readers etc.): For a language list item that is selected. -->
    <string name="download_languages_item_content_description_selected_state" moz:removedIn="127" tools:ignore="UnusedResources">Valt</string>

    <!-- The title of the warning card informs the user that an error has occurred when fetching the list of languages. -->
    <string name="download_languages_fetch_error_warning_text">Klarte ikkje å laste inn språk. Prøv igjen seinare.</string>
    <!-- The title of the warning card informs the user that an error has occurred at downloading a language.
      The first parameter is the language name, for example, "Spanish". -->
    <string name="download_languages_error_warning_text"><![CDATA[Klarte ikkje å laste ned <b>%1$s</b>. Prøv på nytt.]]></string>
    <!-- The title of the warning card informs the user that an error has occurred at deleting a language.
          The first parameter is the language name, for example, "Spanish". -->
    <string name="download_languages_delete_error_warning_text"><![CDATA[Klarte ikkje å slette <b>%1$s</b>. Prøv på nytt.]]></string>

    <!-- Title for the dialog used by the translations feature to confirm deleting a language.
    The dialog will be presented when the user requests deletion of a language.
    The first parameter is the name of the language, for example, "Spanish" and the second parameter is the size in kilobytes or megabytes of the language file. -->
    <string name="delete_language_file_dialog_title">Slett %1$s (%2$s)?</string>

    <!-- Additional information for the dialog used by the translations feature to confirm deleting a language. The first parameter is the name of the application, for example, "Fenix". -->
    <string name="delete_language_file_dialog_message">Viss du slettar dette språket, vil %1$s laste ned delar av språk til snøgglageret ditt medan du omset.</string>
    <!-- Title for the dialog used by the translations feature to confirm deleting all languages file.
    The dialog will be presented when the user requests deletion of all languages file.
    The first parameter is the size in kilobytes or megabytes of the language file. -->
    <string name="delete_language_all_languages_file_dialog_title">Slette alle språk (%1$s)?</string>
    <!-- Additional information for the dialog used by the translations feature to confirm deleting all languages file. The first parameter is the name of the application, for example, "Fenix". -->
    <string name="delete_language_all_languages_file_dialog_message">Viss du slettar alle språk, vil %1$s laste ned delar av språk tilsnøgglageret ditt medan du omset.</string>
    <!-- Button text on the dialog used by the translations feature to confirm deleting a language. -->
    <string name="delete_language_file_dialog_positive_button_text">Slett</string>
    <!-- Button text on the dialog used by the translations feature to cancel deleting a language. -->
    <string name="delete_language_file_dialog_negative_button_text">Avbryt</string>

    <!-- Title for the data saving mode warning dialog used by the translations feature.
    This dialog will be presented when the user attempts to download a language or perform
    a translation without the necessary language files downloaded first when Android's data saver mode is enabled and the user is not using WiFi.
    The first parameter is the size in kilobytes or megabytes of the language file.-->
    <string name="download_language_file_dialog_title">Laste ned medan du er i datasparemodus (%1$s)?</string>
    <!-- Additional information for the data saving mode warning dialog used by the translations feature. This text explains the reason a download is required for a translation. -->
    <string name="download_language_file_dialog_message_all_languages">Vi lastar ned delvise språk til snøgglageret ditt for å halde omsettingar private.</string>
    <!-- Additional information for the data saving mode warning dialog used by the translations feature. This text explains the reason a download is required for a translation without mentioning the cache. -->
<<<<<<< HEAD
    <string name="download_language_file_dialog_message_all_languages_no_cache">Vi lastar ned delvise språk for å halde omsettingar private.</string>
=======
    <string name="download_language_file_dialog_message_all_languages_no_cache" moz:removedIn="129" tools:ignore="UnusedResources">Vi lastar ned delvise språk for å halde omsettingar private.</string>
>>>>>>> 9f949a8e
    <!-- Checkbox label text on the data saving mode warning dialog used by the translations feature. This checkbox allows users to ignore the data usage warnings. -->
    <string name="download_language_file_dialog_checkbox_text">Last alltid ned i datasparemodus</string>
    <!-- Button text on the data saving mode warning dialog used by the translations feature to allow users to confirm they wish to continue and download the language file. -->
    <string name="download_language_file_dialog_positive_button_text">Last ned</string>
    <!-- Button text on the data saving mode warning dialog used by the translations feature to allow users to confirm they wish to continue and download the language file and perform a translation. -->
    <string name="download_language_file_dialog_positive_button_text_all_languages">Last ned og omset</string>
    <!-- Button text on the data saving mode warning dialog used by the translations feature to allow users to cancel the action and not perform a download of the language file. -->
    <string name="download_language_file_dialog_negative_button_text">Avbryt</string>

    <!-- Debug drawer -->
    <!-- The user-facing title of the Debug Drawer feature. -->
    <string name="debug_drawer_title">Feilsøkingsverktøy</string>
    <!-- Content description (not visible, for screen readers etc.): Navigate back within the debug drawer. -->
    <string name="debug_drawer_back_button_content_description">Naviger tilbake</string>

    <!-- Content description (not visible, for screen readers etc.): Open debug drawer. -->
    <string name="debug_drawer_fab_content_description">Opne feilsøkingsskuffa</string>

    <!-- Debug drawer tabs tools -->
    <!-- The title of the Tab Tools feature in the Debug Drawer. -->
    <string name="debug_drawer_tab_tools_title">Faneverktøy</string>
    <!-- The title of the tab count section in Tab Tools. -->
    <string name="debug_drawer_tab_tools_tab_count_title">Antal faner</string>
    <!-- The active tab count category in the tab count section in Tab Tools. -->
    <string name="debug_drawer_tab_tools_tab_count_normal" moz:removedIn="127" tools:ignore="UnusedResources">Verksam</string>
    <!-- The active tab count category in the tab count section in Tab Tools. -->
    <string name="debug_drawer_tab_tools_tab_count_active">Aktiv</string>
    <!-- The inactive tab count category in the tab count section in Tab Tools. -->
    <string name="debug_drawer_tab_tools_tab_count_inactive">Uverksam</string>
    <!-- The private tab count category in the tab count section in Tab Tools. -->
    <string name="debug_drawer_tab_tools_tab_count_private">Privat</string>
    <!-- The total tab count category in the tab count section in Tab Tools. -->
    <string name="debug_drawer_tab_tools_tab_count_total">Totalt</string>
    <!-- The title of the tab creation tool section in Tab Tools. -->
    <string name="debug_drawer_tab_tools_tab_creation_tool_title">Verktøy for å lage faner</string>
    <!-- The label of the text field in the tab creation tool. -->
    <string name="debug_drawer_tab_tools_tab_creation_tool_text_field_label">Tal på faner som skal opprettast</string>
    <!-- The error message of the text field in the tab creation tool when the text field is empty -->
    <string name="debug_drawer_tab_tools_tab_quantity_empty_error">Text field is empty</string>
    <!-- The error message of the text field in the tab creation tool when the text field has characters other than digits -->
    <string name="debug_drawer_tab_tools_tab_quantity_non_digits_error">Skriv inn berre positive heiltall</string>
    <!-- The error message of the text field in the tab creation tool when the text field is a zero -->
    <string name="debug_drawer_tab_tools_tab_quantity_non_zero_error">Skriv inn eit tal større enn null</string>
    <!-- The error message of the text field in the tab creation tool when the text field is a
        quantity greater than the max tabs. The first parameter is the maximum number of tabs
        that can be generated in one operation.-->
    <string name="debug_drawer_tab_tools_tab_quantity_exceed_max_error">Overskreid det maksimale talet på faner (%1$s) som kan genererast i éin operasjon</string>
    <!-- The button text to add tabs to the active tab group in the tab creation tool. -->
    <string name="debug_drawer_tab_tools_tab_creation_tool_button_text_active">Legg til i verksame faner</string>
    <!-- The button text to add tabs to the inactive tab group in the tab creation tool. -->
    <string name="debug_drawer_tab_tools_tab_creation_tool_button_text_inactive">Legg til i uverksame faner</string>
    <!-- The button text to add tabs to the private tab group in the tab creation tool. -->
    <string name="debug_drawer_tab_tools_tab_creation_tool_button_text_private">Legg til i private faner</string>

    <!-- Micro survey -->

    <!-- Microsurvey -->
    <!-- Prompt view -->
    <!-- The microsurvey prompt title. Note: The word "Firefox" should NOT be translated -->
    <string name="micro_survey_prompt_title" tools:ignore="UnusedResources">Hjelp oss med å gjere Firefox betre. Det tek berre eit lite minutt.</string>
    <!-- The continue button label -->
    <string name="micro_survey_continue_button_label" tools:ignore="UnusedResources">Hald fram</string>
<<<<<<< HEAD
    <!-- The survey header -->
    <string name="micro_survey_survey_header">Ver med i denne undersøkinga</string>
=======
    <!-- Survey view -->
    <!-- The survey header -->
    <string name="micro_survey_survey_header" moz:removedIn="129" tools:ignore="UnusedResources">Ver med i denne undersøkinga</string>
    <!-- The survey header -->
    <string name="micro_survey_survey_header_2">Fullfør undersøkinga</string>
    <!-- The privacy notice link -->
    <string name="micro_survey_privacy_notice" moz:removedIn="129" tools:ignore="UnusedResources">Personvernerklæring</string>
>>>>>>> 9f949a8e
    <!-- The privacy notice link -->
    <string name="micro_survey_privacy_notice_2">Personvernerklæring</string>
    <!-- The submit button label text -->
    <string name="micro_survey_submit_button_label">Send inn</string>
    <!-- The close button label text -->
<<<<<<< HEAD
    <string name="micro_survey_close_button_label" tools:ignore="UnusedResources">Lat att</string>
=======
    <string name="micro_survey_close_button_label" moz:removedIn="128" tools:ignore="UnusedResources">Lat att</string>
    <!-- The survey completion header -->
    <string name="micro_survey_survey_header_confirmation" tools:ignore="UnusedResources">Undersøkinga er fullført</string>
>>>>>>> 9f949a8e
    <!-- The survey completion confirmation text -->
    <string name="micro_survey_feedback_confirmation">Takk for tilbakemeldinga di!</string>

    <!-- Option for likert scale -->
    <string name="likert_scale_option_1" tools:ignore="UnusedResources">Veldig fornøgd</string>
    <!-- Option for likert scale -->
    <string name="likert_scale_option_2" tools:ignore="UnusedResources">Fornøgd</string>
    <!-- Option for likert scale -->
    <string name="likert_scale_option_3" tools:ignore="UnusedResources">Nøytral</string>
    <!-- Option for likert scale -->
    <string name="likert_scale_option_4" tools:ignore="UnusedResources">Misfornøgd</string>
    <!-- Option for likert scale -->
    <string name="likert_scale_option_5" tools:ignore="UnusedResources">Veldig misfornøgd</string>

<<<<<<< HEAD
    <!-- Microsurvey accessibility -->
=======
    <!-- Option for likert scale -->
    <string name="likert_scale_option_6" tools:ignore="UnusedResources">Eg brukar henne ikkje</string>
    <!-- Text shown in prompt for homepage microsurvey. 'Firefox' intentionally hardcoded here- -->
    <string name="microsurvey_prompt_homepage_title" tools:ignore="UnusedResources">Kor nøgd er du med startsida til Firefox?</string>
    <!-- Accessibility -->
>>>>>>> 9f949a8e
    <!-- Content description (not visible, for screen readers etc.) for opening microsurvey bottom sheet. -->
    <string name="microsurvey_open_handle_content_description" tools:ignore="UnusedResources">Opne undersøking</string>
    <!-- Content description (not visible, for screen readers etc.) for closing microsurvey bottom sheet. -->
    <string name="microsurvey_close_handle_content_description" tools:ignore="UnusedResources">Lat att undersøking</string>
    <!-- Content description for "X" button that is closing microsurvey. -->
    <string name="microsurvey_close_button_content_description" tools:ignore="UnusedResources">Lat att</string>

    <!-- Debug drawer logins -->
    <!-- The title of the Logins feature in the Debug Drawer. -->
    <string name="debug_drawer_logins_title">Innloggingar</string>
    <!-- The title of the logins section in the Logins feature, where the parameter will be the site domain  -->
    <string name="debug_drawer_logins_current_domain_label">Gjeldande domene: %s</string>
    <!-- The label for a button to add a new fake login for the current domain in the Logins feature. -->
    <string name="debug_drawer_logins_add_login_button">Legg til ei falsk innlogging for dette domenet</string>
    <!-- Content description for delete button where parameter will be the username of the login -->
    <string name="debug_drawer_logins_delete_login_button_content_description">Slett innlogging med brukarnamn %s</string>
</resources><|MERGE_RESOLUTION|>--- conflicted
+++ resolved
@@ -223,11 +223,6 @@
     <string name="browser_menu_add_to_homescreen">Legg til på startskjermen</string>
     <!-- Browser menu toggle that adds a shortcut to the site on the device home screen. -->
     <string name="browser_menu_add_to_homescreen_2">Legg til på startskjermen…</string>
-<<<<<<< HEAD
-    <!-- Browser menu toggle that installs a Progressive Web App shortcut to the site on the device home screen. -->
-    <string name="browser_menu_install_on_homescreen" moz:removedIn="126" tools:ignore="UnusedResources">Installer</string>
-=======
->>>>>>> 9f949a8e
     <!-- Content description (not visible, for screen readers etc.) for the Resync tabs button -->
     <string name="resync_button_content_description">Synkroniser på nytt</string>
     <!-- Browser menu button that opens the find in page menu -->
@@ -675,11 +670,6 @@
 
     <!-- Preference for extensions -->
     <string name="preferences_extensions">Utvidingar</string>
-<<<<<<< HEAD
-    <!-- Preference for installing a local add-on -->
-    <string name="preferences_install_local_addon" moz:removedIn="126" tools:ignore="UnusedResources">Installer utviding frå fil</string>
-=======
->>>>>>> 9f949a8e
     <!-- Preference for installing a local extension -->
     <string name="preferences_install_local_extension">Installer utviding frå fil</string>
     <!-- Preference for notifications -->
@@ -701,18 +691,11 @@
     <!-- The subtitle for the allow for all sites preference toggle -->
     <string name="addons_permissions_allow_for_all_sites_subtitle" tools:ignore="UnusedResources">Viss du stolar på denne utvidinga, kan du gje henne løyve på kvar nettstad.</string>
 
-<<<<<<< HEAD
+    <!-- The text shown when an extension does not require permissions -->
+    <string name="addons_does_not_require_permissions">Denne utvidinga krev ingen løyve.</string>
+
     <!-- Add-on Preferences -->
     <!-- Preference to customize the configured AMO (addons.mozilla.org) collection -->
-    <string name="preferences_customize_amo_collection" moz:removedIn="126" tools:ignore="UnusedResources">Tilpassa tilleggssamling</string>
-    <!-- Preference to customize the configured AMO (addons.mozilla.org) collection -->
-=======
-    <!-- The text shown when an extension does not require permissions -->
-    <string name="addons_does_not_require_permissions">Denne utvidinga krev ingen løyve.</string>
-
-    <!-- Add-on Preferences -->
-    <!-- Preference to customize the configured AMO (addons.mozilla.org) collection -->
->>>>>>> 9f949a8e
     <string name="preferences_customize_extension_collection">Tilpassa utvidings-samling</string>
     <!-- Button caption to confirm the add-on collection configuration -->
     <string name="customize_addon_collection_ok">OK</string>
@@ -784,12 +767,6 @@
     <string name="wallpapers_onboarding_dialog_explore_more_button_text">Utforsk fleire bakgrunnsbilde</string>
 
     <!-- Add-ons general availability nimbus message-->
-<<<<<<< HEAD
-    <!-- Title of the Nimbus message for add-ons general availability-->
-    <string name="addon_ga_message_title" moz:removedIn="126" tools:ignore="UnusedResources">Nye utvidingar tilgjengelege no</string>
-
-=======
->>>>>>> 9f949a8e
     <!-- Title of the Nimbus message for extension general availability-->
     <string name="addon_ga_message_title_2" tools:ignore="UnusedResources">Nye utvidingar tilgjengelege no</string>
     <!-- Body of the Nimbus message for add-ons general availability. 'Firefox' intentionally hardcoded here-->
@@ -802,37 +779,18 @@
     <string name="addon_ga_message_button_2" tools:ignore="UnusedResources">Utforsk utvidingar</string>
 
     <!-- Extension process crash dialog to user -->
-<<<<<<< HEAD
-    <!-- Title of a dialog shown to the user when enough errors have occurred with addons and they need to be temporarily disabled -->
-    <string name="addon_process_crash_dialog_title" moz:removedIn="126" tools:ignore="UnusedResources">Tillegg er mellombels deaktivert</string>
     <!-- Title of the extension crash dialog shown to the user when enough errors have occurred with extensions and they need to be temporarily disabled -->
     <string name="extension_process_crash_dialog_title">Utvidinga er mellombels deaktivert</string>
-    <!-- The first parameter is the application name. This is a message shown to the user when too many errors have occurred with the addons process and they have been disabled. The user can decide if they would like to continue trying to start add-ons or if they'd rather continue without them. -->
-    <string name="addon_process_crash_dialog_message" moz:removedIn="126" tools:ignore="UnusedResources">Eitt eller fleire tillegg slutta å fungere, noko som gjorde systemet ditt ustabilt. %1$s prøvde utan hell å starte tillegget/tillegga på nytt.\n\nTillegg vil ikkje bli starta på nytt under gjeldande økt.\n\nDersom du fjernar eller deaktiverer tillegg, kan dette løyse problemet.</string>
-=======
-    <!-- Title of the extension crash dialog shown to the user when enough errors have occurred with extensions and they need to be temporarily disabled -->
-    <string name="extension_process_crash_dialog_title">Utvidinga er mellombels deaktivert</string>
->>>>>>> 9f949a8e
     <!-- This is a message shown to the user when too many errors have occurred with the extensions process and they have been disabled.
     The user can decide if they would like to continue trying to start extensions or if they'd rather continue without them.
     The first parameter is the application name. -->
     <string name="extension_process_crash_dialog_message">Ei eller flere utvidingar slutta å fungere, noko som gjorde systemet ditt ustabilt. %1$s prøvde utan hell å starte utvidinga(ne) på nytt.\n\nUtvidingane vil ikkje bli starta på nytt under gjeldande økt.\n\nViss du fjernar eller deaktiverer utvidingar, kan dette løyse problemet.</string>
-<<<<<<< HEAD
-    <!-- This will cause the add-ons to try restarting but the dialog will reappear if it is unsuccessful again -->
-    <string name="addon_process_crash_dialog_retry_button_text" moz:removedIn="126" tools:ignore="UnusedResources">Prøv å starte tillegga på nytt</string>
 
     <!-- Button text on the extension crash dialog to prompt the user to try restarting the extensions but the dialog will reappear if it is unsuccessful again -->
     <string name="extension_process_crash_dialog_retry_button_text" tools:ignore="UnusedResources">Prøv å starte utvidingar på nytt</string>
-    <!-- The user will continue with all add-ons disabled -->
-    <string name="addon_process_crash_dialog_disable_addons_button_text" moz:removedIn="126" tools:ignore="UnusedResources">Hald fram med deaktiverte tillegg</string>
-=======
-
-    <!-- Button text on the extension crash dialog to prompt the user to try restarting the extensions but the dialog will reappear if it is unsuccessful again -->
-    <string name="extension_process_crash_dialog_retry_button_text" tools:ignore="UnusedResources">Prøv å starte utvidingar på nytt</string>
 
     <!-- Button text on the extension crash dialog to prompt the user to continue with all extensions disabled. -->
     <string name="extension_process_crash_dialog_disable_extensions_button_text">Hald fram med utvidingar deaktiverte</string>
->>>>>>> 9f949a8e
 
     <!-- Button text on the extension crash dialog to prompt the user to continue with all extensions disabled. -->
     <string name="extension_process_crash_dialog_disable_extensions_button_text">Hald fram med utvidingar deaktiverte</string>
@@ -2555,11 +2513,6 @@
     <string name="translation_error_could_not_load_languages_warning_text">Klarte ikkje å laste inn språk. Sjekk Internett-tilkoplinga di og prøv igjen.</string>
     <!-- The title of the warning card informs the user that a language is not supported. The first parameter is the name of the language that is not supported. -->
     <string name="translation_error_language_not_supported_warning_text">Beklagar, vi stør ikkje %1$s enno.</string>
-<<<<<<< HEAD
-    <!-- Button text on the warning card when a language is not supported. The link will take the user to a page to a support page about translations. -->
-    <string name="translation_error_language_not_supported_learn_more" moz:removedIn="126" tools:ignore="UnusedResources">Les meir</string>
-=======
->>>>>>> 9f949a8e
 
     <!-- Snackbar title shown if the user closes the Translation Request dialogue and a translation is in progress. -->
     <string name="translation_in_progress_snackbar">Omset…</string>
@@ -2574,11 +2527,6 @@
 
     <!-- Translations options dialog -->
     <!-- Title of the translation options dialog that allows a user to set their translation options for the site the user is currently on. -->
-<<<<<<< HEAD
-    <string name="translation_option_bottom_sheet_title" moz:removedIn="126" tools:ignore="UnusedResources">Innstillingar for omsetjing</string>
-    <!-- Title of the translation options dialog that allows a user to set their translation options for the site the user is currently on. -->
-=======
->>>>>>> 9f949a8e
     <string name="translation_option_bottom_sheet_title_heading">Innstillingar for omsetting</string>
     <!-- Toggle switch label that allows a user to set the setting if they would like the browser to always offer or suggest translations when available. -->
     <string name="translation_option_bottom_sheet_always_translate">Tilby alltid å omsetje</string>
@@ -2728,11 +2676,7 @@
     <!-- Additional information for the data saving mode warning dialog used by the translations feature. This text explains the reason a download is required for a translation. -->
     <string name="download_language_file_dialog_message_all_languages">Vi lastar ned delvise språk til snøgglageret ditt for å halde omsettingar private.</string>
     <!-- Additional information for the data saving mode warning dialog used by the translations feature. This text explains the reason a download is required for a translation without mentioning the cache. -->
-<<<<<<< HEAD
-    <string name="download_language_file_dialog_message_all_languages_no_cache">Vi lastar ned delvise språk for å halde omsettingar private.</string>
-=======
     <string name="download_language_file_dialog_message_all_languages_no_cache" moz:removedIn="129" tools:ignore="UnusedResources">Vi lastar ned delvise språk for å halde omsettingar private.</string>
->>>>>>> 9f949a8e
     <!-- Checkbox label text on the data saving mode warning dialog used by the translations feature. This checkbox allows users to ignore the data usage warnings. -->
     <string name="download_language_file_dialog_checkbox_text">Last alltid ned i datasparemodus</string>
     <!-- Button text on the data saving mode warning dialog used by the translations feature to allow users to confirm they wish to continue and download the language file. -->
@@ -2795,10 +2739,6 @@
     <string name="micro_survey_prompt_title" tools:ignore="UnusedResources">Hjelp oss med å gjere Firefox betre. Det tek berre eit lite minutt.</string>
     <!-- The continue button label -->
     <string name="micro_survey_continue_button_label" tools:ignore="UnusedResources">Hald fram</string>
-<<<<<<< HEAD
-    <!-- The survey header -->
-    <string name="micro_survey_survey_header">Ver med i denne undersøkinga</string>
-=======
     <!-- Survey view -->
     <!-- The survey header -->
     <string name="micro_survey_survey_header" moz:removedIn="129" tools:ignore="UnusedResources">Ver med i denne undersøkinga</string>
@@ -2806,19 +2746,14 @@
     <string name="micro_survey_survey_header_2">Fullfør undersøkinga</string>
     <!-- The privacy notice link -->
     <string name="micro_survey_privacy_notice" moz:removedIn="129" tools:ignore="UnusedResources">Personvernerklæring</string>
->>>>>>> 9f949a8e
     <!-- The privacy notice link -->
     <string name="micro_survey_privacy_notice_2">Personvernerklæring</string>
     <!-- The submit button label text -->
     <string name="micro_survey_submit_button_label">Send inn</string>
     <!-- The close button label text -->
-<<<<<<< HEAD
-    <string name="micro_survey_close_button_label" tools:ignore="UnusedResources">Lat att</string>
-=======
     <string name="micro_survey_close_button_label" moz:removedIn="128" tools:ignore="UnusedResources">Lat att</string>
     <!-- The survey completion header -->
     <string name="micro_survey_survey_header_confirmation" tools:ignore="UnusedResources">Undersøkinga er fullført</string>
->>>>>>> 9f949a8e
     <!-- The survey completion confirmation text -->
     <string name="micro_survey_feedback_confirmation">Takk for tilbakemeldinga di!</string>
 
@@ -2833,15 +2768,11 @@
     <!-- Option for likert scale -->
     <string name="likert_scale_option_5" tools:ignore="UnusedResources">Veldig misfornøgd</string>
 
-<<<<<<< HEAD
-    <!-- Microsurvey accessibility -->
-=======
     <!-- Option for likert scale -->
     <string name="likert_scale_option_6" tools:ignore="UnusedResources">Eg brukar henne ikkje</string>
     <!-- Text shown in prompt for homepage microsurvey. 'Firefox' intentionally hardcoded here- -->
     <string name="microsurvey_prompt_homepage_title" tools:ignore="UnusedResources">Kor nøgd er du med startsida til Firefox?</string>
     <!-- Accessibility -->
->>>>>>> 9f949a8e
     <!-- Content description (not visible, for screen readers etc.) for opening microsurvey bottom sheet. -->
     <string name="microsurvey_open_handle_content_description" tools:ignore="UnusedResources">Opne undersøking</string>
     <!-- Content description (not visible, for screen readers etc.) for closing microsurvey bottom sheet. -->
