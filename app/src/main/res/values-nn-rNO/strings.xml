--- conflicted
+++ resolved
@@ -2049,15 +2049,9 @@
     <!-- Negative action of a dialog asking to delete login -->
     <string name="dialog_delete_negative">Avbryt</string>
     <!--  The saved login options menu description. -->
-<<<<<<< HEAD
-    <string name="login_options_menu">Innloggingsalternativ</string>
-    <!--  The saved password options menu description. -->
-    <string name="login_options_menu_2" tools:ignore="UnusedResources">Passordalternativ</string>
-=======
     <string name="login_options_menu" moz:RemovedIn="125" tools:ignore="UnusedResources">Innloggingsalternativ</string>
     <!--  The saved password options menu description. -->
     <string name="login_options_menu_2">Passordalternativ</string>
->>>>>>> 73c9a42a
     <!--  The editable text field for a login's web address. -->
     <string name="saved_login_hostname_description" moz:RemovedIn="125" tools:ignore="UnusedResources">Det redigerbare tekstfeltet for innloggings-nettadressa.</string>
     <!--  The editable text field for a login's username. -->
@@ -2577,19 +2571,12 @@
     <string name="debug_drawer_tab_tools_tab_count_total">Totalt</string>
     <!-- The title of the tab creation tool section in Tab Tools. -->
     <string name="debug_drawer_tab_tools_tab_creation_tool_title">Verktøy for å lage faner</string>
-<<<<<<< HEAD
-    <!-- The button text to add tabs to the active tab group in the tab creation tool. -->
-    <string name="debug_drawer_tab_tools_tab_creation_tool_button_text_active">Legg til i aktive faner</string>
-    <!-- The button text to add tabs to the inactive tab group in the tab creation tool. -->
-    <string name="debug_drawer_tab_tools_tab_creation_tool_button_text_inactive">Legg til i inaktive faner</string>
-=======
     <!-- The label of the text field in the tab creation tool. -->
     <string name="debug_drawer_tab_tools_tab_creation_tool_text_field_label">Tal på faner som skal opprettast</string>
     <!-- The button text to add tabs to the active tab group in the tab creation tool. -->
     <string name="debug_drawer_tab_tools_tab_creation_tool_button_text_active">Legg til i verksame faner</string>
     <!-- The button text to add tabs to the inactive tab group in the tab creation tool. -->
     <string name="debug_drawer_tab_tools_tab_creation_tool_button_text_inactive">Legg til i uverksame faner</string>
->>>>>>> 73c9a42a
     <!-- The button text to add tabs to the private tab group in the tab creation tool. -->
     <string name="debug_drawer_tab_tools_tab_creation_tool_button_text_private">Legg til i private faner</string>
 </resources>