<?xml version="1.0" encoding="utf-8"?>
<resources xmlns:tools="http://schemas.android.com/tools" xmlns:moz="http://mozac.org/tools">

    <!-- App name for private browsing mode. The first parameter is the name of the app defined in app_name (for example: Fenix)-->
    <string name="app_name_private_5">Privat %s</string>
    <!-- App name for private browsing mode. The first parameter is the name of the app defined in app_name (for example: Fenix)-->
    <string name="app_name_private_4">%s (privat)</string>

    <!-- Home Fragment -->
    <!-- Content description (not visible, for screen readers etc.): "Three dot" menu button. -->
    <string name="content_description_menu">Fleire innstillingar</string>
    <!-- Content description (not visible, for screen readers etc.): "Private Browsing" menu button. -->
    <string name="content_description_private_browsing_button">Slå på privat nettlesing</string>

    <!-- Content description (not visible, for screen readers etc.): "Private Browsing" menu button. -->
    <string name="content_description_disable_private_browsing_button">Slå av privat nettlesing</string>
    <!-- Placeholder text shown in the search bar before a user enters text for the default engine -->
    <string name="search_hint">Søk eller skriv inn ei adresse</string>

    <!-- Placeholder text shown in the search bar before a user enters text for a general engine -->
    <string name="search_hint_general_engine">Søk på nettet</string>
    <!-- Placeholder text shown in search bar when using history search -->
    <string name="history_search_hint">Søkjehistorikk</string>
    <!-- Placeholder text shown in search bar when using bookmarks search -->
    <string name="bookmark_search_hint">Søk i bokmerke</string>
    <!-- Placeholder text shown in search bar when using tabs search -->
    <string name="tab_search_hint">Søk i faner</string>
    <!-- Placeholder text shown in the search bar when using application search engines -->
    <string name="application_search_hint">Skriv inn søkjetekst</string>
    <!-- No Open Tabs Message Description -->
    <string name="no_open_tabs_description">Dei opne fanene dine vert viste her.</string>

    <!-- No Private Tabs Message Description -->
    <string name="no_private_tabs_description">Dei private fanene dine vil visast her.</string>

    <!-- Tab tray multi select title in app bar. The first parameter is the number of tabs selected -->
    <string name="tab_tray_multi_select_title">%1$d valde</string>
    <!-- Label of button in create collection dialog for creating a new collection  -->
    <string name="tab_tray_add_new_collection">Legg til ny samling</string>
    <!-- Label of editable text in create collection dialog for naming a new collection  -->
    <string name="tab_tray_add_new_collection_name">Namn</string>
    <!-- Label of button in save to collection dialog for selecting a current collection  -->
    <string name="tab_tray_select_collection">Vel samling</string>
    <!-- Content description for close button while in multiselect mode in tab tray -->
    <string name="tab_tray_close_multiselect_content_description">Avslutt fleirvalsmodus</string>
    <!-- Content description for save to collection button while in multiselect mode in tab tray -->
    <string name="tab_tray_collection_button_multiselect_content_description">Lagre valde faner i samlinga</string>

    <!-- Content description on checkmark while tab is selected in multiselect mode in tab tray -->
    <string name="tab_tray_multiselect_selected_content_description">Vald</string>

    <!-- Home - Bookmarks -->
    <!-- Title for the home screen section with bookmarks. -->
    <string name="home_bookmarks_title">Bokmerke</string>
    <!-- Content description for the button which navigates the user to show all of their bookmarks. -->
    <string name="home_bookmarks_show_all_content_description">Vis alle bokmerke</string>
    <!-- Text for the menu button to remove a recently saved bookmark from the user's home screen -->
    <string name="home_bookmarks_menu_item_remove">Fjern</string>

    <!-- About content. The first parameter is the name of the application. (For example: Fenix) -->
    <string name="about_content">%1$s er produsert av Mozilla.</string>

    <!-- Private Browsing -->
    <!-- Explanation for private browsing displayed to users on home view when they first enable private mode
        The first parameter is the name of the app defined in app_name (for example: Fenix) -->
    <string name="private_browsing_placeholder_description_2">%1$s fjernar søk- og nettlesarhistorikken frå private nettlesingsfaner når du lèt dei att eller avsluttar appen. Sjølv om dette ikkje gjer deg anonym for nettstadar eller internett-leverandøren din, vil det gjere det lettare
        å behalde det du gjer på nettet privat frå alle andre som brukar denne eininga.</string>
    <string name="private_browsing_common_myths">Vanlege mytar om privat nettlesing</string>

    <!-- True Private Browsing Mode -->
    <!-- Title for info card on private homescreen in True Private Browsing Mode. -->
    <string name="felt_privacy_desc_card_title">Etterlèt ingen spor på denne eininga</string>

    <!-- Explanation for private browsing displayed to users on home view when they first enable
        private mode in our new Total Private Browsing mode.
        The first parameter is the name of the app defined in app_name (for example: Firefox Nightly)
        The second parameter is the clickable link text in felt_privacy_info_card_subtitle_link_text -->
    <string name="felt_privacy_info_card_subtitle_2">%1$s slettar infokapslar, historikk og nettstad-data når du lèt att alle dei private fanene dine. %2$s</string>
    <!-- Clickable portion of the explanation for private browsing that links the user to our
        about privacy page.
        This string is used in felt_privacy_info_card_subtitle as the second parameter.-->
    <string name="felt_privacy_info_card_subtitle_link_text">Kven kan kanskje sjå aktiviteten min?</string>

    <!-- Private mode shortcut "contextual feature recommendation" (CFR) -->
    <!-- Text for the Private mode shortcut CFR message for adding a private mode shortcut to open private tabs from the Home screen -->
    <string name="private_mode_cfr_message_2">Opne neste private fane med eitt trykk.</string>
    <!-- Text for the positive button to accept adding a Private Browsing shortcut to the Home screen -->
    <string name="private_mode_cfr_pos_button_text">Legg til på startskjermen</string>
    <!-- Text for the negative button to decline adding a Private Browsing shortcut to the Home screen -->
    <string name="cfr_neg_button_text">Nei takk</string>

    <!-- Open in App "contextual feature recommendation" (CFR) -->
    <!-- Text for the info message. The first parameter is the name of the application.-->
    <string name="open_in_app_cfr_info_message_2">Du kan stille inn %1$s til å automatisk opne lenker i appar.</string>
    <!-- Text for the positive action button -->
    <string name="open_in_app_cfr_positive_button_text">Gå til Innstillingar</string>
    <!-- Text for the negative action button -->
    <string name="open_in_app_cfr_negative_button_text">Ignorer</string>

    <!-- Total cookie protection "contextual feature recommendation" (CFR) -->
    <!-- Text for the message displayed in the contextual feature recommendation popup promoting the total cookie protection feature. -->
    <string name="tcp_cfr_message">Vår kraftigaste personvernfunksjon til no isolerer sporarar på tvers av nettstadar.</string>

    <!-- Text displayed that links to website containing documentation about the "Total cookie protection" feature. -->
    <string name="tcp_cfr_learn_more">Les meir om totalt vern mot infokapslar</string>


    <!-- Private browsing erase action "contextual feature recommendation" (CFR) -->
    <!-- Text for the message displayed in the contextual feature recommendation popup promoting the erase private browsing feature. -->
    <string name="erase_action_cfr_message">Trykk her for å starte ei ny privat økt. Slett historikken din, infokapslar — alt.</string>


    <!-- Toolbar "contextual feature recommendation" (CFR) -->
    <!-- Text for the title displayed in the contextual feature recommendation popup promoting the navigation bar. -->
    <string name="navbar_cfr_title">Surf raskare med ny navigasjon</string>

    <!-- Text for the message displayed in the contextual feature recommendation popup promoting the navigation bar. -->
    <string name="navbar_cfr_message" moz:removedIn="130" tools:ignore="UnusedResources">Denne linja gøymer seg når du blar nedover for å gi ekstra visingsplass.</string>

    <!-- Text for the message displayed in the contextual feature recommendation popup promoting the navigation bar. -->
    <string name="navbar_cfr_message_2">På ein nettstad forsvinn dette feltet når du skrollar ned for ekstra nettlesarplass.</string>

    <!-- Text for the message displayed for the popup promoting the long press of navigation in the navigation bar. -->
    <string name="navbar_navigation_buttons_cfr_message">Trykk og hald ned pilene for å hoppe mellom sider i historikken til denne fana.</string>

    <!-- Tablet navigation bar "contextual feature recommendation" (CFR) -->
    <!-- Text for the title displayed in the contextual feature recommendation popup promoting the tablet navigation bar. -->
<<<<<<< HEAD
    <string name="tablet_nav_bar_cfr_title">Nytt: bakover- og framoverpiler med eitt trykk</string>
    <!-- Text for the message displayed in the contextual feature recommendation popup promoting the tablet navigation bar. -->
    <string name="tablet_nav_bar_cfr_message">Gled deg over raskare navigering som alltid er tilgjengeleg.</string>
=======
    <string name="tablet_nav_bar_cfr_title" moz:removedIn="132" tools:ignore="UnusedResources">Nytt: bakover- og framoverpiler med eitt trykk</string>
    <!-- Text for the message displayed in the contextual feature recommendation popup promoting the tablet navigation bar. -->
    <string name="tablet_nav_bar_cfr_message" moz:removedIn="132" tools:ignore="UnusedResources">Gled deg over raskare navigering som alltid er tilgjengeleg.</string>
>>>>>>> 80823484

    <!-- Text for the info dialog when camera permissions have been denied but user tries to access a camera feature. -->
    <string name="camera_permissions_needed_message">Kameratilgang er nødvendig. Gå til Android-innstillingar, trykk på løyve, og trykk på tillat.</string>
    <!-- Text for the positive action button to go to Android Settings to grant permissions. -->
    <string name="camera_permissions_needed_positive_button_text">Gå til Innstillingar</string>
    <!-- Text for the negative action button to dismiss the dialog. -->
    <string name="camera_permissions_needed_negative_button_text">Ignorer</string>

    <!-- Text for the banner message to tell users about our auto close feature. -->
    <string name="tab_tray_close_tabs_banner_message">Still inn at opne faner som ikkje har blitt viste den siste dagen, veka eller månaden skal latast att automatisk.</string>
    <!-- Text for the positive action button to go to Settings for auto close tabs. -->
    <string name="tab_tray_close_tabs_banner_positive_button_text">Vis alternativ</string>
    <!-- Text for the negative action button to dismiss the Close Tabs Banner. -->
    <string name="tab_tray_close_tabs_banner_negative_button_text">Ignorer</string>

    <!-- Text for the banner message to tell users about our inactive tabs feature. -->
    <string name="tab_tray_inactive_onboarding_message">Faner du ikkje har vist på to veker vert flytta hit.</string>
    <!-- Text for the action link to go to Settings for inactive tabs. -->
    <string name="tab_tray_inactive_onboarding_button_text">Slå av i innstillingar</string>

    <!-- Text for title for the auto-close dialog of the inactive tabs. -->
    <string name="tab_tray_inactive_auto_close_title">Late att automatisk etter ein månad?</string>
    <!-- Text for the body for the auto-close dialog of the inactive tabs.
        The first parameter is the name of the application.-->
    <string name="tab_tray_inactive_auto_close_body_2">%1$s kan late att faner du ikkje har sett den siste månaden.</string>
    <!-- Content description for close button in the auto-close dialog of the inactive tabs. -->
    <string name="tab_tray_inactive_auto_close_button_content_description">Lat att</string>


    <!-- Text for turn on auto close tabs button in the auto-close dialog of the inactive tabs. -->
    <string name="tab_tray_inactive_turn_on_auto_close_button_2">Slå på auto-attlating</string>


    <!-- Home screen icons - Long press shortcuts -->
    <!-- Shortcut action to open new tab -->
    <string name="home_screen_shortcut_open_new_tab_2">Ny fane</string>
    <!-- Shortcut action to open new private tab -->
    <string name="home_screen_shortcut_open_new_private_tab_2">Ny privat fane</string>

    <!-- Shortcut action to open Passwords screen -->
    <string name="home_screen_shortcut_passwords">Passord</string>

    <!-- Recent Tabs -->
    <!-- Header text for jumping back into the recent tab in the home screen -->
    <string name="recent_tabs_header">Hopp inn igjen</string>
    <!-- Button text for showing all the tabs in the tabs tray -->
    <string name="recent_tabs_show_all">Vis alle</string>

    <!-- Content description for the button which navigates the user to show all recent tabs in the tabs tray. -->
    <string name="recent_tabs_show_all_content_description_2">Vis alle nylege faner-knappen</string>

    <!-- Text for button in synced tab card that opens synced tabs tray -->
    <string name="recent_tabs_see_all_synced_tabs_button_text">Vis alle synkroniserte faner</string>
    <!-- Accessibility description for device icon used for recent synced tab -->
    <string name="recent_tabs_synced_device_icon_content_description">Synkronisert eining</string>
    <!-- Text for the dropdown menu to remove a recent synced tab from the homescreen -->
    <string name="recent_synced_tab_menu_item_remove">Fjern</string>
    <!-- Text for the menu button to remove a grouped highlight from the user's browsing history
         in the Recently visited section -->
    <string name="recent_tab_menu_item_remove">Fjern</string>

    <!-- History Metadata -->
    <!-- Header text for a section on the home screen that displays grouped highlights from the
         user's browsing history, such as topics they have researched or explored on the web -->
    <string name="history_metadata_header_2">Nyleg besøkte</string>
    <!-- Text for the menu button to remove a grouped highlight from the user's browsing history
         in the Recently visited section -->
    <string name="recently_visited_menu_item_remove">Fjern</string>

    <!-- Content description for the button which navigates the user to show all of their history. -->
    <string name="past_explorations_show_all_content_description_2">Vis alle tidlegare utforskningar</string>

    <!-- Browser Fragment -->
    <!-- Content description (not visible, for screen readers etc.): Navigate backward (browsing history) -->
    <string name="browser_menu_back">Tilbake</string>
    <!-- Content description (not visible, for screen readers etc.): Navigate forward (browsing history) -->
    <string name="browser_menu_forward">Fram</string>
    <!-- Content description (not visible, for screen readers etc.): Refresh current website -->
    <string name="browser_menu_refresh">Oppdater</string>
    <!-- Content description (not visible, for screen readers etc.): Stop loading current website -->
    <string name="browser_menu_stop">Stopp</string>
    <!-- Browser menu button that opens the extensions manager -->
    <string name="browser_menu_extensions">Utvidingar</string>
    <!-- Browser menu banner header text for extensions onboarding.
        The first parameter is the name of the app defined in app_name (for example: Fenix). -->
    <string name="browser_menu_extensions_banner_onboarding_header">Gjer %s til din eigen</string>
    <!-- Browser menu banner body text for extensions onboarding.
        The first parameter is the name of the app defined in app_name (for example: Fenix). -->
    <string name="browser_menu_extensions_banner_onboarding_body">Utvidingar gjer surfinga di betre, frå å endre korleis %s ser ut og fungerer, til å auke både personvern og sikkerheit.</string>
    <!-- Browser menu banner link text for learning more about extensions -->
    <string name="browser_menu_extensions_banner_learn_more">Les meir</string>
    <!-- Browser menu button that opens the extensions manager -->
    <string name="browser_menu_manage_extensions">Handsam utviding</string>
    <!-- Content description (not visible, for screen readers etc.): Section heading for recommended extensions.-->
    <string name="browser_menu_recommended_section_content_description">Tilrådde utvidingar</string>
    <!-- Content description (not visible, for screen readers etc.): Label for plus icon used to add extensions. -->
    <string name="browser_menu_extension_plus_icon_content_description">Legg til utviding</string>
    <!-- Browser menu button that opens AMO in a tab -->
    <string name="browser_menu_discover_more_extensions">Oppdag fleire utvidingar</string>
    <!-- Browser menu description that is shown when one or more extensions are disabled due to extension errors -->
    <string name="browser_menu_extensions_disabled_description">Mellombels deaktivert</string>
    <!-- Browser menu button that opens account settings -->
    <string name="browser_menu_account_settings">Kontoinformasjon</string>
    <!-- Browser menu button that sends a user to help articles -->
    <string name="browser_menu_help">Hjelp</string>
    <!-- Browser menu button that sends a to a the what's new article -->
    <string name="browser_menu_whats_new">Kva er nytt</string>
    <!-- Browser menu button that opens the settings menu -->
    <string name="browser_menu_settings">Innstillingar</string>
    <!-- Browser menu button that opens a user's library -->
    <string name="browser_menu_library">Bibliotek</string>
    <!-- Browser menu toggle that requests a desktop site -->
    <string name="browser_menu_desktop_site">Datamaskinversjon</string>
    <!-- Browser menu button that reopens a private tab as a regular tab -->
    <string name="browser_menu_open_in_regular_tab">Opne i vanlig fane</string>
    <!-- Browser menu toggle that adds a shortcut to the site on the device home screen. -->
    <string name="browser_menu_add_to_homescreen">Legg til på startskjermen</string>
    <!-- Browser menu toggle that adds a shortcut to the site on the device home screen. -->
    <string name="browser_menu_add_to_homescreen_2">Legg til på startskjermen…</string>
    <!-- Text for notifying users that Xiaomi devices require additional permissions to add to home screen -->
    <string name="browser_menu_add_to_homescreen_xiaomi">Xiaomi-einingar kan trenge ekstra løyve for å leggje til snarvegar på startskjermen. Sjekk innstillingane dine.</string>
    <!-- Content description (not visible, for screen readers etc.) for the Resync tabs button -->
    <string name="resync_button_content_description">Synkroniser på nytt</string>
    <!-- Browser menu button that opens the find in page menu -->
    <string name="browser_menu_find_in_page">Finn på sida</string>
    <!-- Browser menu button that opens the find in page menu -->
    <string name="browser_menu_find_in_page_2">Finn på sida…</string>
    <!-- Browser menu button that opens the translations dialog, which has options to translate the current browser page. -->
    <string name="browser_menu_translations">Omset sida</string>
    <!-- Browser menu button that saves the current tab to a collection -->
    <string name="browser_menu_save_to_collection">Lagre i samling…</string>
    <!-- Browser menu button that saves the current tab to a collection -->
    <string name="browser_menu_save_to_collection_2">Lagre i samling</string>
    <!-- Browser menu button that open a share menu to share the current site -->
    <string name="browser_menu_share">Del</string>
    <!-- Browser menu button that open a share menu to share the current site -->
    <string name="browser_menu_share_2">Del…</string>
    <!-- Browser menu button shown in custom tabs that opens the current tab in Fenix
        The first parameter is the name of the app defined in app_name (for example: Fenix) -->
    <string name="browser_menu_open_in_fenix">Opne i %1$s</string>
    <!-- Browser menu text shown in custom tabs to indicate this is a Fenix tab
        The first parameter is the name of the app defined in app_name (for example: Fenix) -->
    <string name="browser_menu_powered_by">DRIVEN AV %1$s</string>
    <!-- Browser menu text shown in custom tabs to indicate this is a Fenix tab
        The first parameter is the name of the app defined in app_name (for example: Fenix) -->
    <string name="browser_menu_powered_by2">Driven av %1$s</string>
    <!-- Browser menu button to put the current page in reader mode -->
    <string name="browser_menu_read">Lesevising</string>
    <!-- Browser menu button content description to close reader mode and return the user to the regular browser -->
    <string name="browser_menu_read_close">Lat att lesevising</string>
    <!-- Browser menu button to open the current page in an external app -->
    <string name="browser_menu_open_app_link">Opne i app</string>

    <!-- Browser menu button to show reader view appearance controls e.g. the used font type and size -->
    <string name="browser_menu_customize_reader_view">Tilpass lesevising</string>
    <!-- Browser menu button to show reader view appearance controls e.g. the used font type and size -->
    <string name="browser_menu_customize_reader_view_2">Tilpass lesevising</string>
    <!-- Browser menu label for adding a bookmark -->
    <string name="browser_menu_add">Legg til</string>
    <!-- Browser menu label for editing a bookmark -->
    <string name="browser_menu_edit">Rediger</string>

    <!-- Button shown on the home page that opens the Customize home settings -->
    <string name="browser_menu_customize_home_1">Tilpasse startsida</string>

    <!-- Browser menu label to sign in to sync on the device using Mozilla accounts -->
    <string name="browser_menu_sign_in">Logg inn</string>
    <!-- Browser menu caption label for the "Sign in" browser menu item described in `browser_menu_sign_in` -->
    <string name="browser_menu_sign_in_caption">Synkroniser passord, faner, og meir</string>

    <!-- Browser menu label to sign back in to sync on the device when the user's account needs to be reauthenticated -->
    <string name="browser_menu_sign_back_in_to_sync">Logg inn igjen for å synkronisere</string>
    <!-- Browser menu caption label for the "Sign back in to sync" browser menu item described in `browser_menu_sign_back_in_to_sync` when there is an error in syncing -->
    <string name="browser_menu_syncing_paused_caption">Synkronisering sett på pause</string>
    <!-- Browser menu label that creates a private tab -->
    <string name="browser_menu_new_private_tab">Ny privat fane</string>
    <!-- Browser menu label that navigates to the Password screen -->
    <string name="browser_menu_passwords">Passord</string>

    <!-- Browser menu label that navigates to the SUMO page for the Firefox for Android release notes.
         The first parameter is the name of the app defined in app_name (for example: Fenix)-->
    <string name="browser_menu_new_in_firefox">Nytt i %1$s</string>
    <!-- Browser menu label that toggles the request for the desktop site of the currently visited page -->
    <string name="browser_menu_switch_to_desktop_site">Byt til datamaskinversjon</string>
    <!-- Browser menu label that toggles the request for the mobile site of the currently visited page -->
    <string name="browser_menu_switch_to_mobile_site">Byt til mobilutgåva</string>
    <!-- Browser menu label that navigates to the page tools sub-menu -->
    <string name="browser_menu_tools">Verktøy</string>
    <!-- Content description (not visible, for screen readers etc.): Back button for all menu redesign sub-menu -->
    <string name="browser_menu_back_button_content_description">Tilbake til hovudmenyen</string>
    <!-- Browser menu description that describes the various tools related menu items inside of the tools sub-menu -->
    <string name="browser_menu_tools_description_with_translate">Lesevising, Omset, Skriv ut, Del, Opne app</string>
    <!-- Browser menu description that describes the various tools related menu items inside of the tools sub-menu -->
    <string name="browser_menu_tools_description">Lesevising, Skriv ut, Del, Opne app</string>
    <!-- Browser menu label that navigates to the save sub-menu, which contains various save related menu items such as
         bookmarking a page, saving to collection, shortcut or as a PDF, and adding to home screen -->
    <string name="browser_menu_save">Lagre</string>
    <!-- Browser menu description that describes the various save related menu items inside of the save sub-menu -->
    <string name="browser_menu_save_description">Legg til bokmerke, Snarveg, Heim, Samling, PDF</string>
    <!-- Browser menu label that bookmarks the currently visited page -->
    <string name="browser_menu_bookmark_this_page">Bokmerk denne sida</string>
    <!-- Browser menu label that navigates to the edit bookmark screen for the current bookmarked page -->
    <string name="browser_menu_edit_bookmark">Rediger bokmerke</string>
    <!-- Browser menu label that the saves the currently visited page as a PDF -->
    <string name="browser_menu_save_as_pdf">Lagre som PDF…</string>

    <!-- Browser menu label for turning ON reader view of the current visited page -->
    <string name="browser_menu_turn_on_reader_view">Slå på leservising</string>
    <!-- Browser menu label for turning OFF reader view of the current visited page -->
    <string name="browser_menu_turn_off_reader_view">Slå av leservising</string>
    <!-- Browser menu label for navigating to the translation feature, which provides language translation options the current visited page -->
    <string name="browser_menu_translate_page">Omset sida…</string>
    <!-- Browser menu label that is displayed when the current page has been translated by the translation feature.
         The first parameter is the name of the language that page was translated to (e.g. English). -->
    <string name="browser_menu_translated_to">Omset til %1$s</string>
    <!-- Browser menu label for the print feature -->
    <string name="browser_menu_print">Skriv ut…</string>

    <!-- Browser menu label for the Delete browsing data on quit feature.
        The first parameter is the name of the app defined in app_name (for example: Fenix). -->
    <string name="browser_menu_delete_browsing_data_on_quit">Avslutt %1$s</string>

<<<<<<< HEAD
=======
    <!-- Menu "contextual feature recommendation" (CFR) -->
    <!-- Text for the title in the contextual feature recommendation popup promoting the menu feature. -->
    <string name="menu_cfr_title">Nytt: straumlinjeforma meny</string>
    <!-- Text for the message in the contextual feature recommendation popup promoting the menu feature. -->
    <string name="menu_cfr_body">Finn det du treng raskare, frå privat surfing til lagring av handlingar.</string>

>>>>>>> 80823484
    <!-- Extensions management fragment -->
    <!-- Text displayed when there are no extensions to be shown -->
    <string name="extensions_management_no_extensions">Ingen utvidingar her</string>

    <!-- Browser Toolbar -->
    <!-- Content description for the Home screen button on the browser toolbar -->
    <string name="browser_toolbar_home">Startskjerm</string>

    <!-- Content description (not visible, for screen readers etc.): Erase button: Erase the browsing
         history and go back to the home screen. -->
    <string name="browser_toolbar_erase">Slett nettlesarhistorikk</string>
    <!-- Content description for the translate page toolbar button that opens the translations dialog when no translation has occurred. -->
    <string name="browser_toolbar_translate">Omset sida</string>

    <!-- Content description (not visible, for screen readers etc.) for the translate page toolbar button that opens the translations dialog when the page is translated successfully.
         The first parameter is the name of the language that is displayed in the original page. (For example: English)
         The second parameter is the name of the language which the page was translated to. (For example: French) -->
    <string name="browser_toolbar_translated_successfully">Sida er omsett frå %1$s til %2$s.</string>

    <!-- Locale Settings Fragment -->
    <!-- Content description for tick mark on selected language -->
    <string name="a11y_selected_locale_content_description">Valt språk</string>
    <!-- Text for default locale item -->
    <string name="default_locale_text">Følg språket til eininga</string>
    <!-- Placeholder text shown in the search bar before a user enters text -->
    <string name="locale_search_hint">Søk etter språk</string>

    <!-- Search Fragment -->
    <!-- Button in the search view that lets a user search by scanning a QR code -->
    <string name="search_scan_button">Skann</string>
    <!-- Button in the search view when shortcuts are displayed that takes a user to the search engine settings -->
    <string name="search_shortcuts_engine_settings">Innstillingar for søkjemotor</string>
    <!-- Button in the search view that lets a user navigate to the site in their clipboard -->
    <string name="awesomebar_clipboard_title">Fyll inn lenke frå utklippstavla</string>
    <!-- Button in the search suggestions onboarding that allows search suggestions in private sessions -->
    <string name="search_suggestions_onboarding_allow_button">Tillat</string>
    <!-- Button in the search suggestions onboarding that does not allow search suggestions in private sessions -->
    <string name="search_suggestions_onboarding_do_not_allow_button">Ikkje tillat</string>
    <!-- Search suggestion onboarding hint title text -->
    <string name="search_suggestions_onboarding_title">Tillate søkjeforslag i private økter?</string>
    <!-- Search suggestion onboarding hint description text, first parameter is the name of the app defined in app_name (for example: Fenix)-->
    <string name="search_suggestions_onboarding_text">%s deler alt du skriv i adressefeltet med standard søkjemotor.</string>

    <!-- Search engine suggestion title text. The first parameter is the name of the suggested engine-->
    <string name="search_engine_suggestions_title">Søk med %s</string>
    <!-- Search engine suggestion description text -->
    <string name="search_engine_suggestions_description">Søk direkte frå adresselinja</string>

    <!-- Menu option in the search selector menu to open the search settings -->
    <string name="search_settings_menu_item">Søkjeinnstillingar</string>

    <!-- Header text for the search selector menu -->
    <string name="search_header_menu_item_2">Søk denne gongen i:</string>

    <!-- Content description (not visible, for screen readers etc.): Search engine icon. The first parameter is the search engine name (for example: DuckDuckGo). -->
    <string name="search_engine_icon_content_description" tools:ignore="UnusedResources">%s søkjemotor</string>

    <!-- Home onboarding -->
    <!-- Onboarding home screen popup dialog, shown on top of the Jump back in section. -->
    <string name="onboarding_home_screen_jump_back_contextual_hint_2" moz:removedIn="132">Møt den personlege heimesida di. Nylege faner, bokmerke og søkjeresultat vert viste her.</string>
    <!-- Home onboarding dialog welcome screen title text. -->
    <string name="onboarding_home_welcome_title_2">Velkomen til eit meir personleg internett</string>
    <!-- Home onboarding dialog welcome screen description text. -->
    <string name="onboarding_home_welcome_description">Fleire fargar. Betre personvern. Same forplikting til menneske over forteneste.</string>
    <!-- Home onboarding dialog sign into sync screen title text. -->
    <string name="onboarding_home_sync_title_3">Det er enklare enn nokon gong å byte skjerm</string>
    <!-- Home onboarding dialog sign into sync screen description text. -->
    <string name="onboarding_home_sync_description">Hald fram der du slapp med faner frå andre einingar - no på startsida di.</string>
    <!-- Text for the button to continue the onboarding on the home onboarding dialog. -->
    <string name="onboarding_home_get_started_button">Kom i gang</string>

    <!-- Text for the button to navigate to the sync sign in screen on the home onboarding dialog. -->
    <string name="onboarding_home_sign_in_button">Logg inn</string>
    <!-- Text for the button to skip the onboarding on the home onboarding dialog. -->
    <string name="onboarding_home_skip_button">Hopp over</string>

    <!-- Onboarding home screen sync popup dialog message, shown on top of Recent Synced Tabs in the Jump back in section. -->
    <string name="sync_cfr_message">Fanene dine synkroniserer no! Hald fram der du slutta på den andre eininga.</string>
    <!-- Content description (not visible, for screen readers etc.): Close button for the home onboarding dialog -->
    <string name="onboarding_home_content_description_close_button">Lat att</string>

    <!-- Notification pre-permission dialog -->
    <!-- Enable notification pre permission dialog title
        The first parameter is the name of the app defined in app_name (for example: Fenix) -->
    <string name="onboarding_home_enable_notifications_title" moz:removedIn="124" tools:ignore="UnusedResources">Varsel hjelper deg å gjere meir med %s</string>
    <!-- Enable notification pre permission dialog description with rationale
        The first parameter is the name of the app defined in app_name (for example: Fenix) -->
    <string name="onboarding_home_enable_notifications_description" moz:removedIn="124" tools:ignore="UnusedResources">Synkroniser fanene dine mellom einingar, handsam nedlastingar, få tips om korleis du får mest muleg ut av personvernet til %s, og meir.</string>
    <!-- Text for the button to request notification permission on the device -->
    <string name="onboarding_home_enable_notifications_positive_button" moz:removedIn="124" tools:ignore="UnusedResources">Hald fram</string>
    <!-- Text for the button to not request notification permission on the device and dismiss the dialog -->
    <string name="onboarding_home_enable_notifications_negative_button" moz:removedIn="124" tools:ignore="UnusedResources">Ikkje no</string>

    <!-- Juno first user onboarding flow experiment, strings are marked unused as they are only referenced by Nimbus experiments. -->
    <!-- Description for learning more about our privacy notice. -->
    <string name="juno_onboarding_privacy_notice_text" tools:ignore="BrandUsage">Firefox personvernerklæring</string>
    <!-- Title for set firefox as default browser screen used by Nimbus experiments. -->
    <string name="juno_onboarding_default_browser_title_nimbus_2">Vi vernar deg gjerne</string>
    <!-- Title for set firefox as default browser screen used by Nimbus experiments.
        Note: The word "Firefox" should NOT be translated -->
    <string name="juno_onboarding_default_browser_title_nimbus_3" tools:ignore="BrandUsage,UnusedResources">Finn ut kvifor millionar likar Firefox</string>
    <!-- Title for set firefox as default browser screen used by Nimbus experiments. -->
    <string name="juno_onboarding_default_browser_title_nimbus_4" tools:ignore="UnusedResources">Sikker surfing med fleire val</string>
    <!-- Description for set firefox as default browser screen used by Nimbus experiments. -->
    <string name="juno_onboarding_default_browser_description_nimbus_3">Den ideelle nettlesaren vår hindrar selskap i å spore aktiviteten din i hemmelegheit på nettet.</string>
    <!-- Description for set firefox as default browser screen used by Nimbus experiments. -->
    <string name="juno_onboarding_default_browser_description_nimbus_4" tools:ignore="UnusedResources">Meir enn 100 millionar menneske beskyttar personvernet sitt ved å velje ein nettleser som er støtta av ein ideell organisasjon.</string>
    <!-- Description for set firefox as default browser screen used by Nimbus experiments. -->
    <string name="juno_onboarding_default_browser_description_nimbus_5" tools:ignore="UnusedResources">Kjende sporarar? Blokkert automatisk. Utvidingar Prøv alle 700. PDF-filer? Den innebygde lesaren vår gjer det enkelt å administrere dei.</string>
    <!-- Description for set firefox as default browser screen used by Nimbus experiments. -->
    <string name="juno_onboarding_default_browser_description_nimbus_2" moz:RemovedIn="124" tools:ignore="UnusedResources">Den ideelle nettlesaren vår hindrar selskap i å spore aktiviteten din i løynd på nettet.\n\nLes meir i personvernerklæringa vår.</string>
    <!-- Text for the link to the privacy notice webpage for set as firefox default browser screen.
    This is part of the string with the key "juno_onboarding_default_browser_description". -->
    <string name="juno_onboarding_default_browser_description_link_text" moz:RemovedIn="124" tools:ignore="UnusedResources">peronvernerklæring</string>
    <!-- Text for the button to set firefox as default browser on the device -->
    <string name="juno_onboarding_default_browser_positive_button" tools:ignore="UnusedResources">Bruk som standard nettleser</string>
    <!-- Text for the button dismiss the screen and move on with the flow -->
    <string name="juno_onboarding_default_browser_negative_button" tools:ignore="UnusedResources">Ikkje no</string>
    <!-- Title for sign in to sync screen. -->
    <string name="juno_onboarding_sign_in_title_2">Krypter dataa dine når du arbeider på tvers av einingar</string>
    <!-- Description for sign in to sync screen. Nimbus experiments do not support string placeholders.
     Note: The word "Firefox" should NOT be translated -->
    <string name="juno_onboarding_sign_in_description_2" moz:RemovedIn="130" tools:ignore="BrandUsage,UnusedResources">Når du er innlogga og synkronisert, er du tryggare. Firefox krypterer passorda, bokmerka med meir.</string>
    <!-- Description for sign in to sync screen. Nimbus experiments do not support string placeholders.
     Note: The word "Firefox" should NOT be translated -->
    <string name="juno_onboarding_sign_in_description_3" tools:ignore="BrandUsage">Firefox krypterer passorda dine, bokmerka, og meir, når du er synkronisert.</string>
    <!-- Text for the button to sign in to sync on the device -->
    <string name="juno_onboarding_sign_in_positive_button" tools:ignore="UnusedResources">Logg inn</string>
    <!-- Text for the button dismiss the screen and move on with the flow -->
    <string name="juno_onboarding_sign_in_negative_button" tools:ignore="UnusedResources">Ikkje no</string>
    <!-- Title for enable notification permission screen used by Nimbus experiments. Nimbus experiments do not support string placeholders.
        Note: The word "Firefox" should NOT be translated -->
    <string name="juno_onboarding_enable_notifications_title_nimbus_2" tools:ignore="BrandUsage">Varsel gjer deg tryggare med Firefox</string>
    <!-- Description for enable notification permission screen used by Nimbus experiments. Nimbus experiments do not support string placeholders.
       Note: The word "Firefox" should NOT be translated -->
    <string name="juno_onboarding_enable_notifications_description_nimbus_2" tools:ignore="BrandUsage">Send faner trygt mellom einingane dine og oppdag andre personvernfunksjonar i Firefox.</string>
    <!-- Text for the button to request notification permission on the device -->
    <string name="juno_onboarding_enable_notifications_positive_button" tools:ignore="UnusedResources">Slå på varsel</string>
    <!-- Text for the button dismiss the screen and move on with the flow -->
    <string name="juno_onboarding_enable_notifications_negative_button" tools:ignore="UnusedResources">Ikkje no</string>

    <!-- Title for add search widget screen used by Nimbus experiments. Nimbus experiments do not support string placeholders.
        Note: The word "Firefox" should NOT be translated -->
    <string name="juno_onboarding_add_search_widget_title" tools:ignore="BrandUsage,UnusedResources">Prøv Firefox-søkjeminiprogrammet</string>
    <!-- Description for add search widget screen used by Nimbus experiments. Nimbus experiments do not support string placeholders.
        Note: The word "Firefox" should NOT be translated -->
    <string name="juno_onboarding_add_search_widget_description" tools:ignore="BrandUsage,UnusedResources">Med Firefox på startskjermen din, har du enkel tilgang til den personvernfokuserte nettlesaren som blokkerer sporarar på fleire nettstadar.</string>
    <!-- Text for the button to add search widget on the device used by Nimbus experiments. Nimbus experiments do not support string placeholders.
        Note: The word "Firefox" should NOT be translated -->
    <string name="juno_onboarding_add_search_widget_positive_button" tools:ignore="BrandUsage,UnusedResources">Legg til Firefox-miniprogram</string>
    <!-- Text for the button to dismiss the screen and move on with the flow -->
    <string name="juno_onboarding_add_search_widget_negative_button" tools:ignore="UnusedResources">Ikkje no</string>

    <!-- Search Widget -->
    <!-- Content description for searching with a widget. The first parameter is the name of the application.-->
    <string name="search_widget_content_description_2">Opne ei ny %1$s-fane</string>
    <!-- Text preview for smaller sized widgets -->
    <string name="search_widget_text_short">Søk</string>
    <!-- Text preview for larger sized widgets -->
    <string name="search_widget_text_long">Søk på nettet</string>

    <!-- Content description (not visible, for screen readers etc.): Voice search -->
    <string name="search_widget_voice">Stemmesøk</string>

    <!-- Preferences -->
    <!-- Title for the settings page-->
    <string name="settings">Innstillingar</string>

    <!-- Preference category for general settings -->
    <string name="preferences_category_general">Generelt</string>
    <!-- Preference category for all links about Fenix -->
    <string name="preferences_category_about">Om</string>
    <!-- Preference category for settings related to changing the default search engine -->
    <string name="preferences_category_select_default_search_engine">Vel ein</string>
    <!-- Preference for settings related to managing search shortcuts for the quick search menu -->
    <string name="preferences_manage_search_shortcuts_2">Handsam alternative søkjemotorar</string>
    <!-- Summary for preference for settings related to managing search shortcuts for the quick search menu -->
    <string name="preferences_manage_search_shortcuts_summary">Rediger motorar som er synlege i søkjemenyen</string>
    <!-- Preference category for settings related to managing search shortcuts for the quick search menu -->
    <string name="preferences_category_engines_in_search_menu">Motorar synlege på søkjemenyen</string>
    <!-- Preference for settings related to changing the default search engine -->
    <string name="preferences_default_search_engine">Standardsøkjemotor</string>
    <!-- Preference for settings related to Search -->
    <string name="preferences_search">Søk</string>
    <!-- Preference for settings related to Search engines -->
    <string name="preferences_search_engines">Søkjemotorar</string>
    <!-- Preference for settings related to Search engines suggestions-->
    <string name="preferences_search_engines_suggestions">Forslag frå søkjemotorar</string>
    <!-- Preference Category for settings related to Search address bar -->
    <string name="preferences_settings_address_bar">Innstillingar for adresselinja</string>
    <!-- Preference Category for settings to Firefox Suggest -->
    <string name="preference_search_address_bar_fx_suggest" tools:ignore="BrandUsage">Adresselinje - Firefox forslag</string>
    <!-- Preference link to Learn more about Firefox Suggest -->
    <string name="preference_search_learn_about_fx_suggest" tools:ignore="BrandUsage">Les meir om Firefox forslag</string>
    <!-- Preference link to rating Fenix on the Play Store -->
    <string name="preferences_rate">Vurder på Google Play</string>
    <!-- Preference linking to about page for Fenix
        The first parameter is the name of the app defined in app_name (for example: Fenix) -->
    <string name="preferences_about">Om %1$s</string>
    <!-- Preference for settings related to changing the default browser -->
    <string name="preferences_set_as_default_browser">Vel som standardnettlesar</string>
    <!-- Preference category for advanced settings -->
    <string name="preferences_category_advanced">Avansert</string>
    <!-- Preference category for privacy and security settings -->
    <string name="preferences_category_privacy_security">Personvern og sikkerheit</string>
    <!-- Preference for advanced site permissions -->
    <string name="preferences_site_permissions">Nettstadløyve</string>
    <!-- Preference for private browsing options -->
    <string name="preferences_private_browsing_options">Privat nettlesing</string>
    <!-- Preference for opening links in a private tab-->
    <string name="preferences_open_links_in_a_private_tab">Opne lenker i ei privat fane</string>
    <!-- Preference for allowing screenshots to be taken while in a private tab-->
    <string name="preferences_allow_screenshots_in_private_mode">Tillat å ta skjermbilde i privat nettlesing</string>
    <!-- Will inform the user of the risk of activating Allow screenshots in private browsing option -->
    <string name="preferences_screenshots_in_private_mode_disclaimer">Dersom tillate, vil private faner òg vere synlege når fleire appar er opne</string>
    <!-- Preference for adding private browsing shortcut -->
    <string name="preferences_add_private_browsing_shortcut">Legg til snarveg for privat nettlesing</string>
    <!-- Preference for enabling "HTTPS-Only" mode -->
    <string name="preferences_https_only_title">Berre HTTPS-modus</string>

    <!-- Label for cookie banner section in quick settings panel. -->
    <string name="cookie_banner_blocker">Blokkering av infokapselbanner</string>
    <!-- Preference for removing cookie/consent banners from sites automatically in private mode. See reduce_cookie_banner_summary for additional context. -->
    <string name="preferences_cookie_banner_reduction_private_mode">Blokkering av infokapselbanner i privat nettlesing</string>
    <!-- Text for indicating cookie banner handling is off this site, this is shown as part of the protections panel with the tracking protection toggle -->
    <string name="reduce_cookie_banner_off_for_site">Av for denne nettstaden</string>
    <!-- Text for cancel button indicating that cookie banner reduction is not supported for the current site, this is shown as part of the cookie banner details view. -->
    <string name="cookie_banner_handling_details_site_is_not_supported_cancel_button">Avbryt</string>
    <!-- Text for request support button indicating that cookie banner reduction is not supported for the current site, this is shown as part of the cookie banner details view. -->
    <string name="cookie_banner_handling_details_site_is_not_supported_request_support_button_2">Send førespurnad</string>
    <!-- Text for title indicating that cookie banner reduction is not supported for the current site, this is shown as part of the cookie banner details view. -->
    <string name="cookie_banner_handling_details_site_is_not_supported_title_2">Be om støtte for denne nettstaden?</string>
    <!-- Label for the snackBar, after the user reports with success a website where cookie banner reducer did not work -->
    <string name="cookie_banner_handling_report_site_snack_bar_text_2">Førespurnad sendt</string>
    <!-- Text for indicating cookie banner handling is on this site, this is shown as part of the protections panel with the tracking protection toggle -->
    <string name="reduce_cookie_banner_on_for_site">På for denne nettstaden</string>

    <!-- Text for indicating that a request for unsupported site was sent to Nimbus (it's a Mozilla library for experiments), this is shown as part of the protections panel with the tracking protection toggle -->
    <string name="reduce_cookie_banner_unsupported_site_request_submitted_2">Støtteførespurnad sendt</string>
    <!-- Text for indicating cookie banner handling is currently not supported for this site, this is shown as part of the protections panel with the tracking protection toggle -->
    <string name="reduce_cookie_banner_unsupported_site">Nettstaden er for augneblinken ikkje støtta</string>
    <!-- Title text for a detail explanation indicating cookie banner handling is on this site, this is shown as part of the cookie banner panel in the toolbar. The first parameter is a shortened URL of the current site-->
    <string name="reduce_cookie_banner_details_panel_title_on_for_site_1">Vil du slå på blokkering av infokapselbanner for %1$s?</string>
    <!-- Title text for a detail explanation indicating cookie banner handling is off this site, this is shown as part of the cookie banner panel in the toolbar. The first parameter is a shortened URL of the current site-->
    <string name="reduce_cookie_banner_details_panel_title_off_for_site_1">Vil du slå av blokkering av infokapselbanner for %1$s?</string>
    <!-- Title text for a detail explanation indicating cookie banner reducer didn't work for the current site, this is shown as part of the cookie banner panel in the toolbar. The first parameter is the application name-->
    <string name="reduce_cookie_banner_details_panel_title_unsupported_site_request_2">%1$s kan ikkje automatisk avvise førespurnadar om infokapslar på denne nettstaden. Du kan sende ein førespurnad om å støtte denne nettstaden i framtida.</string>
    <!-- Long text for a detail explanation indicating what will happen if cookie banner handling is off for a site, this is shown as part of the cookie banner panel in the toolbar. The first parameter is the application name -->
    <string name="reduce_cookie_banner_details_panel_description_off_for_site_1">Slå av, og %1$s slettar infokapslar og lastar inn denne nettstaden på nytt. Dette kan logge deg ut eller tøme handlekorger.</string>
    <!-- Long text for a detail explanation indicating what will happen if cookie banner handling is on for a site, this is shown as part of the cookie banner panel in the toolbar. The first parameter is the application name -->
    <string name="reduce_cookie_banner_details_panel_description_on_for_site_3">Slå på, og %1$s vil prøve å automatisk nekte infokapselbanner på denne nettstaden.</string>

    <!--Title for the cookie banner re-engagement CFR, the placeholder is replaced with app name -->
    <string name="cookie_banner_cfr_title">%1$s nekta nettopp infokapslar for deg</string>
    <!--Message for the cookie banner re-engagement CFR -->
    <string name="cookie_banner_cfr_message">Færre distraksjonar, færre infokapslar som sporar deg på denne sida.</string>

    <!-- Description of the preference to enable "HTTPS-Only" mode. -->
    <string name="preferences_https_only_summary">Prøver automatisk å kople til nettstadar ved hjelp av HTTPS-krypteringsprotokollen for auka sikkerheit.</string>
    <!-- Summary of https only preference if https only is set to off -->
    <string name="preferences_https_only_off">Av</string>
    <!-- Summary of https only preference if https only is set to on in all tabs -->
    <string name="preferences_https_only_on_all">På i alle faner</string>
    <!-- Summary of https only preference if https only is set to on in private tabs only -->
    <string name="preferences_https_only_on_private">På i private faner</string>
    <!-- Text displayed that links to website containing documentation about "HTTPS-Only" mode -->
    <string name="preferences_http_only_learn_more">Les meir</string>
    <!-- Option for the https only setting -->
    <string name="preferences_https_only_in_all_tabs">Aktiver i alle faner</string>
    <!-- Option for the https only setting -->
    <string name="preferences_https_only_in_private_tabs">Aktiver berre i private faner</string>
    <!-- Title shown in the error page for when trying to access a http website while https only mode is enabled. -->
    <string name="errorpage_httpsonly_title">Sikker nettstad ikkje tilgjengeleg</string>
    <!-- Message shown in the error page for when trying to access a http website while https only mode is enabled. The message has two paragraphs. This is the first. -->
    <string name="errorpage_httpsonly_message_title">Mest sannsynleg støttar nettstaden rett og slett ikkje HTTPS.</string>
    <!-- Message shown in the error page for when trying to access a http website while https only mode is enabled. The message has two paragraphs. This is the second. -->
    <string name="errorpage_httpsonly_message_summary">Det er òg mogleg at ein angripar er involvert. Dersom du fortset til nettstaden, bør du ikkje skrive inn sensitiv informasjon. Dersom du fortset, vil berre HTTPS-modus bli slått av mellombels for nettstaden.</string>
    <!-- Preference for accessibility -->
    <string name="preferences_accessibility">Tilgjenge</string>
    <!-- Preference to override the Mozilla account server -->
    <string name="preferences_override_account_server">Tilpassa Mozilla-kontoserver</string>
    <!-- Preference to override the Sync token server -->
    <string name="preferences_override_sync_tokenserver">Tilpassa synkroniseringsserver</string>
    <!-- Toast shown after updating the Mozilla account/Sync server override preferences -->
    <string name="toast_override_account_sync_server_done">Mozilla-konto/synkroniseringsserver er endra. Avsluttar programmet for å kunne bruke endringane…</string>
    <!-- Preference category for account information -->
    <string name="preferences_category_account">Konto</string>

    <!-- Preference for changing where the AddressBar is positioned -->
    <string name="preferences_toolbar_2">Adresselinjeplassering</string>
    <!-- Preference for changing default theme to dark or light mode -->
    <string name="preferences_theme">Tema</string>
    <!-- Preference for customizing the home screen -->
    <string name="preferences_home_2">Startside</string>
    <!-- Preference for gestures based actions -->
    <string name="preferences_gestures">Rørsler</string>
    <!-- Preference for settings related to visual options -->
    <string name="preferences_customize">Tilpass</string>
    <!-- Preference description for banner about signing in -->
    <string name="preferences_sign_in_description_2">Logg inn for å synkronisere faner, bokmerke, passord med meir.</string>
    <!-- Preference shown instead of account display name while account profile information isn't available yet. -->
    <string name="preferences_account_default_name_2">Mozilla-konto</string>
    <!-- Preference text for account title when there was an error syncing FxA -->
    <string name="preferences_account_sync_error">Kople til igjen for å halde fram synkroniseringa</string>
    <!-- Preference for language -->
    <string name="preferences_language">Språk</string>
    <!-- Preference for translations -->
    <string name="preferences_translations">Omsettingar</string>
    <!-- Preference for data choices -->
    <string name="preferences_data_choices">Dataval</string>
    <!-- Preference for data collection -->
    <string name="preferences_data_collection">Datainnsamling</string>

    <!-- Preference for developers -->
    <string name="preferences_remote_debugging">Fjernfeilsøking via USB</string>
    <!-- Preference title for switch preference to show search suggestions -->
    <string name="preferences_show_search_suggestions">Vis søkjeforslag</string>
    <!-- Preference title for switch preference to show voice search button -->
    <string name="preferences_show_voice_search">Vis stemmesøk</string>
    <!-- Preference title for switch preference to show search suggestions also in private mode -->
    <string name="preferences_show_search_suggestions_in_private">Vis i private økter</string>
    <!-- Preference title for switch preference to show a clipboard suggestion when searching -->
    <string name="preferences_show_clipboard_suggestions">Vis utklippstavleforslag</string>
    <!-- Preference title for switch preference to suggest browsing history when searching -->
    <string name="preferences_search_browsing_history">Søk i nettlesarhistorikk</string>
    <!-- Preference title for switch preference to suggest bookmarks when searching -->
    <string name="preferences_search_bookmarks">Søk i bokmerke</string>
    <!-- Preference title for switch preference to suggest synced tabs when searching -->
    <string name="preferences_search_synced_tabs">Søk i synkroniserte faner</string>
    <!-- Preference for account settings -->
    <string name="preferences_account_settings">Kontoinnstillingar</string>
    <!-- Preference for enabling url autocomplete-->
    <string name="preferences_enable_autocomplete_urls">Autofullfør nettadresser</string>
    <!-- Preference title for switch preference to show sponsored Firefox Suggest search suggestions -->
    <string name="preferences_show_sponsored_suggestions">Forslag frå sponsorar</string>
    <!-- Summary for preference to show sponsored Firefox Suggest search suggestions.
         The first parameter is the name of the application. -->
    <string name="preferences_show_sponsored_suggestions_summary">Stø %1$s med enkelte sponsa forslag</string>
    <!-- Preference title for switch preference to show Firefox Suggest search suggestions for web content.
         The first parameter is the name of the application. -->
    <string name="preferences_show_nonsponsored_suggestions">Forslag frå %1$s</string>
    <!-- Summary for preference to show Firefox Suggest search suggestions for web content -->
    <string name="preferences_show_nonsponsored_suggestions_summary">Få forslag frå nettet relatert til søkinga di</string>
    <!-- Preference for open links in third party apps -->
    <string name="preferences_open_links_in_apps">Opne lenker i appar</string>
    <!-- Preference for open links in third party apps always open in apps option -->
    <string name="preferences_open_links_in_apps_always">Alltid</string>
    <!-- Preference for open links in third party apps ask before opening option -->
    <string name="preferences_open_links_in_apps_ask">Spør før du opnar</string>
    <!-- Preference for open links in third party apps never open in apps option -->
    <string name="preferences_open_links_in_apps_never">Aldri</string>
    <!-- Preference for open download with an external download manager app -->
    <string name="preferences_external_download_manager">Ekstern nedlastingshandsamar</string>

    <!-- Preference for enabling gecko engine logs -->
    <string name="preferences_enable_gecko_logs">Slå på Gecko-loggar</string>
    <!-- Message to indicate users that we are quitting the application to apply the changes -->
    <string name="quit_application">Avsluttar applikasjonen for å leggje til endringar…</string>

    <!-- Preference for extensions -->
    <string name="preferences_extensions">Utvidingar</string>
    <!-- Preference for installing a local extension -->
    <string name="preferences_install_local_extension">Installer utviding frå fil</string>
    <!-- Preference for notifications -->
    <string name="preferences_notifications">Varsel</string>

    <!-- Summary for notification preference indicating notifications are allowed -->
    <string name="notifications_allowed_summary">Tillate</string>
    <!-- Summary for notification preference indicating notifications are not allowed -->
    <string name="notifications_not_allowed_summary">Ikkje tillate</string>

    <!-- Add-on Permissions -->
    <!-- The title of the required permissions section from addon's permissions screen -->
    <string name="addons_permissions_heading_required" tools:ignore="UnusedResources">Påkravd</string>

    <!-- The title of the optional permissions section from addon's permissions screen -->
    <string name="addons_permissions_heading_optional" tools:ignore="UnusedResources">Valfri</string>
    <!-- The title of the origin permission option allowing a user to enable the extension to run on all sites -->
    <string name="addons_permissions_allow_for_all_sites" tools:ignore="UnusedResources">Tillat for alle nettstadar</string>
    <!-- The subtitle for the allow for all sites preference toggle -->
    <string name="addons_permissions_allow_for_all_sites_subtitle" tools:ignore="UnusedResources">Viss du stolar på denne utvidinga, kan du gje henne løyve på kvar nettstad.</string>

    <!-- The text shown when an extension does not require permissions -->
    <string name="addons_does_not_require_permissions">Denne utvidinga krev ingen løyve.</string>

    <!-- Add-on Preferences -->
    <!-- Preference to customize the configured AMO (addons.mozilla.org) collection -->
    <string name="preferences_customize_extension_collection">Tilpassa utvidings-samling</string>
    <!-- Button caption to confirm the add-on collection configuration -->
    <string name="customize_addon_collection_ok">OK</string>
    <!-- Button caption to abort the add-on collection configuration -->
    <string name="customize_addon_collection_cancel">Avbryt</string>
    <!-- Hint displayed on input field for custom collection name -->
    <string name="customize_addon_collection_hint">Samlingsnamn</string>
    <!-- Hint displayed on input field for custom collection user ID-->
    <string name="customize_addon_collection_user_hint">Samlingseigar (brukar-ID)</string>

    <!-- Toast shown after confirming the custom extension collection configuration -->
    <string name="toast_customize_extension_collection_done">Utvidingssamling endra. Avsluttar applikasjonen for å leggje til endringar…</string>

    <!-- Customize Home -->
    <!-- Header text for jumping back into the recent tab in customize the home screen -->
    <string name="customize_toggle_jump_back_in">Hopp inn igjen</string>
    <!-- Title for the customize home screen section with bookmarks. -->
    <string name="customize_toggle_bookmarks">Bokmerke</string>
    <!-- Title for the customize home screen section with recently visited. Recently visited is
    a section where users see a list of tabs that they have visited in the past few days -->
    <string name="customize_toggle_recently_visited">Nyleg besøkte</string>

    <!-- Title for the customize home screen section with Pocket. -->
    <string name="customize_toggle_pocket_2">Tankevekkjande artiklar</string>
    <!-- Summary for the customize home screen section with Pocket. The first parameter is product name Pocket -->
    <string name="customize_toggle_pocket_summary">Artiklar levert av %s</string>
    <!-- Title for the customize home screen section with sponsored Pocket stories. -->
    <string name="customize_toggle_pocket_sponsored">Sponsa historier</string>
    <!-- Title for the opening wallpaper settings screen -->
    <string name="customize_wallpapers">Bakgrunnsbilde</string>
    <!-- Title for the customize home screen section with sponsored shortcuts. -->
    <string name="customize_toggle_contile">Sponsa snarvegar</string>

    <!-- Wallpapers -->
    <!-- Content description for various wallpapers. The first parameter is the name of the wallpaper -->
    <string name="wallpapers_item_name_content_description">Bakgrunnsbildeelement: %1$s</string>
    <!-- Snackbar message for when wallpaper is selected -->
    <string name="wallpaper_updated_snackbar_message">Bakgrunnsbilde oppdatert!</string>
    <!-- Snackbar label for action to view selected wallpaper -->
    <string name="wallpaper_updated_snackbar_action">Vis</string>

    <!-- Snackbar message for when wallpaper couldn't be downloaded -->
    <string name="wallpaper_download_error_snackbar_message">Klarte ikkje å laste ned bakgrunnsbildet</string>
    <!-- Snackbar label for action to retry downloading the wallpaper -->
    <string name="wallpaper_download_error_snackbar_action">Prøv igjen</string>
    <!-- Snackbar message for when wallpaper couldn't be selected because of the disk error -->
    <string name="wallpaper_select_error_snackbar_message">Klarte ikkje å endre bakgrunnsbildet</string>
    <!-- Text displayed that links to website containing documentation about the "Limited Edition" wallpapers. -->
    <string name="wallpaper_learn_more">Les meir</string>

    <!-- Text for classic wallpapers title. The first parameter is the Firefox name. -->
    <string name="wallpaper_classic_title">Klassisk %s</string>
    <!-- Text for artist series wallpapers title. "Artist series" represents a collection of artist collaborated wallpapers. -->
    <string name="wallpaper_artist_series_title">Artist-serien</string>
    <!-- Description text for the artist series wallpapers with learn more link. The first parameter is the learn more string defined in wallpaper_learn_more. "Independent voices" is the name of the wallpaper collection -->
    <string name="wallpaper_artist_series_description_with_learn_more">Kolleksjonen uavhengige stemmer. %s</string>
    <!-- Description text for the artist series wallpapers. "Independent voices" is the name of the wallpaper collection -->
    <string name="wallpaper_artist_series_description">Kolleksjonen uavhengige stemmer.</string>
    <!-- Wallpaper onboarding dialog header text. -->
    <string name="wallpapers_onboarding_dialog_title_text">Prøv ein fargeklatt</string>
    <!-- Wallpaper onboarding dialog body text. -->
    <string name="wallpapers_onboarding_dialog_body_text">Vel det perfekte bakgrunnsbildet for deg.</string>
    <!-- Wallpaper onboarding dialog learn more button text. The button navigates to the wallpaper settings screen. -->
    <string name="wallpapers_onboarding_dialog_explore_more_button_text">Utforsk fleire bakgrunnsbilde</string>

    <!-- Add-ons general availability nimbus message-->
    <!-- Title of the Nimbus message for extension general availability-->
    <string name="addon_ga_message_title_2" tools:ignore="UnusedResources">Nye utvidingar tilgjengelege no</string>
    <!-- Body of the Nimbus message for add-ons general availability. 'Firefox' intentionally hardcoded here-->
    <string name="addon_ga_message_body" tools:ignore="BrandUsage,UnusedResources">Sjekk ut 100+ nye utvidingar som lèt deg gjere Firefox til din eigen.</string>

    <!-- Button text of the Nimbus message for extensions general availability. -->
    <string name="addon_ga_message_button_2" tools:ignore="UnusedResources">Utforsk utvidingar</string>

    <!-- Extension process crash dialog to user -->
    <!-- Title of the extension crash dialog shown to the user when enough errors have occurred with extensions and they need to be temporarily disabled -->
    <string name="extension_process_crash_dialog_title">Utvidinga er mellombels deaktivert</string>
    <!-- This is a message shown to the user when too many errors have occurred with the extensions process and they have been disabled.
    The user can decide if they would like to continue trying to start extensions or if they'd rather continue without them.
    The first parameter is the application name. -->
    <string name="extension_process_crash_dialog_message">Ei eller flere utvidingar slutta å fungere, noko som gjorde systemet ditt ustabilt. %1$s prøvde utan hell å starte utvidinga(ne) på nytt.\n\nUtvidingane vil ikkje bli starta på nytt under gjeldande økt.\n\nViss du fjernar eller deaktiverer utvidingar, kan dette løyse problemet.</string>

    <!-- Button text on the extension crash dialog to prompt the user to try restarting the extensions but the dialog will reappear if it is unsuccessful again -->
    <string name="extension_process_crash_dialog_retry_button_text" tools:ignore="UnusedResources">Prøv å starte utvidingar på nytt</string>

    <!-- Button text on the extension crash dialog to prompt the user to continue with all extensions disabled. -->
    <string name="extension_process_crash_dialog_disable_extensions_button_text">Hald fram med utvidingar deaktiverte</string>

    <!-- Account Preferences -->
    <!-- Preference for managing your account via accounts.firefox.com -->
    <string name="preferences_manage_account">Handsam kontoen</string>
    <!-- Summary of the preference for managing your account via accounts.firefox.com. -->
    <string name="preferences_manage_account_summary">Endre passord, handsam datainnsamling, eller slett kontoen din</string>
    <!-- Preference for triggering sync -->
    <string name="preferences_sync_now">Synkroniser no</string>
    <!-- Preference category for sync -->
    <string name="preferences_sync_category">Vel kva som skal synkroniserast</string>
    <!-- Preference for syncing history -->
    <string name="preferences_sync_history">Historikk</string>
    <!-- Preference for syncing bookmarks -->
    <string name="preferences_sync_bookmarks">Bokmerke</string>
    <!-- Preference for syncing passwords -->
    <string name="preferences_sync_logins_2">Passord</string>
    <!-- Preference for syncing tabs -->
    <string name="preferences_sync_tabs_2">Opne faner</string>
    <!-- Preference for signing out -->
    <string name="preferences_sign_out">Logg ut</string>
    <!-- Preference displays and allows changing current FxA device name -->
    <string name="preferences_sync_device_name">Einingsnamn</string>
    <!-- Text shown when user enters empty device name -->
    <string name="empty_device_name_error">Einingsnamn kan ikkje stå tomt.</string>
    <!-- Label indicating that sync is in progress -->
    <string name="sync_syncing_in_progress">Synkroniserer…</string>
    <!-- Label summary indicating that sync failed. The first parameter is the date stamp showing last time it succeeded -->
    <string name="sync_failed_summary">Mislykka synkronisering. Sist vellykka: %s</string>
    <!-- Label summary showing never synced -->
    <string name="sync_failed_never_synced_summary">Mislykka synkronisering. Sist synkronisert: Aldri</string>
    <!-- Label summary the date we last synced. The first parameter is date stamp showing last time synced -->
    <string name="sync_last_synced_summary">Sist synkronisert: %s</string>
    <!-- Label summary showing never synced -->
    <string name="sync_never_synced_summary">Sist synkronisert: Aldri</string>

    <!-- Text for displaying the default device name.
        The first parameter is the application name, the second is the device manufacturer name
        and the third is the device model. -->
    <string name="default_device_name_2">%1$s på %2$s %3$s</string>

    <!-- Preference for syncing payment methods -->
    <string name="preferences_sync_credit_cards_2">Betalingsmåtar</string>
    <!-- Preference for syncing addresses -->
    <string name="preferences_sync_address">Adresser</string>

    <!-- Send Tab -->
    <!-- Name of the "receive tabs" notification channel. Displayed in the "App notifications" system settings for the app -->
    <string name="fxa_received_tab_channel_name">Mottekne faner</string>
    <!-- Description of the "receive tabs" notification channel. Displayed in the "App notifications" system settings for the app -->
    <string name="fxa_received_tab_channel_description" tools:ignore="BrandUsage">Varsel for faner mottekne frå andre Firefox-einingar.</string>
    <!--  The body for these is the URL of the tab received  -->
    <string name="fxa_tab_received_notification_name">Fane motteken</string>
    <!-- %s is the device name -->
    <string name="fxa_tab_received_from_notification_name">Fane frå %s</string>

    <!-- Close Synced Tabs -->
    <!-- The title for a notification shown when the user closes tabs that are currently
    open on this device from another device that's signed in to the same Mozilla account.
    %1$s is a placeholder for the app name; %2$d is the number of tabs closed.  -->
    <string name="fxa_tabs_closed_notification_title">%1$s lét att %2$d faner</string>

    <!-- The body for a "closed synced tabs" notification. -->
    <string name="fxa_tabs_closed_text">Vis nyleg attlatne faner</string>

    <!-- Advanced Preferences -->
    <!-- Preference for tracking protection exceptions -->
    <string name="preferences_tracking_protection_exceptions">Unntak</string>

    <!-- Button in Exceptions Preference to turn on tracking protection for all sites (remove all exceptions) -->
    <string name="preferences_tracking_protection_exceptions_turn_on_for_all">Slå på for alle nettstadar</string>
    <!-- Text displayed when there are no exceptions -->
    <string name="exceptions_empty_message_description">Unntak lar deg slå av sporingsvern for utvalde nettstadar.</string>
    <!-- Text displayed when there are no exceptions, with learn more link that brings users to a tracking protection SUMO page -->
    <string name="exceptions_empty_message_learn_more_link">Les meir</string>

    <!-- Preference switch for usage and technical data collection -->
    <string name="preference_usage_data">Bruk og tekniske data</string>
    <!-- Preference description for usage and technical data collection -->
    <string name="preferences_usage_data_description">Deler data om yting, bruksmønster, maskinvare og tilpassingar i nettlesaren din med Mozilla, for å hjelpe oss å gjere %1$s betre</string>
    <!-- Preference switch for marketing data collection -->
    <string name="preferences_marketing_data">Marknadsføringsdata</string>
    <!-- Preference description for marketing data collection -->
    <string name="preferences_marketing_data_description2">Deler grunnleggjande bruksdata med Adjust, leverandøren vår av mobil marknadsføring</string>
    <!-- Preference switch title for automatically submitting crash reports -->
    <string name="preferences_automatically_submit_crashes_title">Send inn krasjrapportar automatisk</string>
    <!-- Preference switch description for automatically submitting crash reports -->
    <string name="preferences_automatically_submit_crashes_description">Deler krasjdata automatisk ved oppstart av Mozilla, etter eit krasj</string>
    <!-- Title for studies preferences -->
    <string name="preference_experiments_2">undersøking</string>
    <!-- Summary for studies preferences -->
    <string name="preference_experiments_summary_2">Tillèt Mozilla å installere og køyre undersøkingar</string>

    <!-- Turn On Sync Preferences -->
    <!-- Header of the Sync and save your data preference view -->
    <string name="preferences_sync_2">Synkroniser og lagre dataa dine</string>
    <!-- Preference for reconnecting to FxA sync -->
    <string name="preferences_sync_sign_in_to_reconnect">Logg inn for å kople til på nytt</string>
    <!-- Preference for removing FxA account -->
    <string name="preferences_sync_remove_account">Fjern kontoen</string>

    <!-- Pairing Feature strings -->
    <!-- Instructions on how to access pairing -->
    <string name="pair_instructions_2"><![CDATA[Skann QR-koden som vert vist på <b>firefox.com/pair</b>]]></string>

    <!-- Toolbar Preferences -->
    <!-- Preference for using top toolbar -->
    <string name="preference_top_toolbar">Øvst</string>
    <!-- Preference for using bottom toolbar -->
    <string name="preference_bottom_toolbar">Nedst</string>

    <!-- Theme Preferences -->
    <!-- Preference for using light theme -->
    <string name="preference_light_theme">Lyst</string>
    <!-- Preference for using dark theme -->
    <string name="preference_dark_theme">Mørkt</string>

    <!-- Preference for using using dark or light theme automatically set by battery -->
    <string name="preference_auto_battery_theme">Innstilt av straumstyring</string>
    <!-- Preference for using following device theme -->
    <string name="preference_follow_device_theme">Same som tema til eininga</string>

    <!-- Gestures Preferences-->
    <!-- Preferences for using pull to refresh in a webpage -->
    <string name="preference_gestures_website_pull_to_refresh">Trekk for å oppdatere</string>
    <!-- Preference for using the dynamic toolbar -->
    <string name="preference_gestures_dynamic_toolbar">Bla for å gøyme verktøylinja</string>

    <!-- Preference for showing the opened tabs by swiping up on the toolbar-->
    <string name="preference_gestures_swipe_toolbar_show_tabs">Sveip verktøylinja opp for å opne faner</string>

    <!-- Preference for using the dynamic toolbars -->
    <string name="preference_gestures_dynamic_toolbar_2">Rull for å gøyme adresse- og verktøylinja</string>
    <!-- Preference for switching tabs by swiping horizontally on the addressbar -->
    <string name="preference_gestures_swipe_toolbar_switch_tabs_2">Sveip adresselinja sidelengs for å byte fane</string>

    <!-- Library -->
    <!-- Option in Library to open Downloads page -->
    <string name="library_downloads">Nedlastingar</string>
    <!-- Option in library to open Bookmarks page -->
    <string name="library_bookmarks">Bokmerke</string>
    <!-- Option in library to open Desktop Bookmarks root page -->
    <string name="library_desktop_bookmarks_root">Bokmerke på PC-en</string>
    <!-- Option in library to open Desktop Bookmarks "menu" page -->
    <string name="library_desktop_bookmarks_menu">Bokmerkemeny</string>
    <!-- Option in library to open Desktop Bookmarks "toolbar" page -->
    <string name="library_desktop_bookmarks_toolbar">Bokmerkelinje</string>
    <!-- Option in library to open Desktop Bookmarks "unfiled" page -->
    <string name="library_desktop_bookmarks_unfiled">Andre bokmerke</string>
    <!-- Option in Library to open History page -->
    <string name="library_history">Historikk</string>
    <!-- Option in Library to open a new tab -->
    <string name="library_new_tab">Ny fane</string>
    <!-- Settings Page Title -->
    <string name="settings_title">Innstillingar</string>
    <!-- Content description (not visible, for screen readers etc.): "Close button for library settings" -->
    <string name="content_description_close_button">Lat att</string>

    <!-- Title to show in alert when a lot of tabs are to be opened
    %d is a placeholder for the number of tabs that will be opened -->
    <string name="open_all_warning_title">Opne %d faner?</string>
    <!-- Message to warn users that a large number of tabs will be opened
    %s will be replaced by app name. -->
    <string name="open_all_warning_message">Å opne så mange faner kan seinke %s medan sidene vert lasta. Er du sikker på at du vil halde fram?</string>
    <!-- Dialog button text for confirming open all tabs -->
    <string name="open_all_warning_confirm">Opne faner</string>
    <!-- Dialog button text for canceling open all tabs -->
    <string name="open_all_warning_cancel">Avbryt</string>

    <!-- Text to show users they have one page in the history group section of the History fragment.
    %d is a placeholder for the number of pages in the group. -->
    <string name="history_search_group_site_1">%d side</string>

    <!-- Text to show users they have multiple pages in the history group section of the History fragment.
    %d is a placeholder for the number of pages in the group. -->
    <string name="history_search_group_sites_1">%d sider</string>

    <!-- Option in library for Recently Closed Tabs -->
    <string name="library_recently_closed_tabs">Nyleg attlatne faner</string>
    <!-- Option in library to open Recently Closed Tabs page -->
    <string name="recently_closed_show_full_history">Vis all historikk</string>
    <!-- Text to show users they have multiple tabs saved in the Recently Closed Tabs section of history.
    %d is a placeholder for the number of tabs selected. -->
    <string name="recently_closed_tabs">%d faner</string>
    <!-- Text to show users they have one tab saved in the Recently Closed Tabs section of history.
    %d is a placeholder for the number of tabs selected. -->
    <string name="recently_closed_tab">%d fane</string>

    <!-- Recently closed tabs screen message when there are no recently closed tabs -->
    <string name="recently_closed_empty_message">Ingen nylege attlatne faner</string>

    <!-- Tab Management -->
    <!-- Title of preference for tabs management -->
    <string name="preferences_tabs">Faner</string>
    <!-- Title of preference that allows a user to specify the tab view -->
    <string name="preferences_tab_view">Fanevising</string>
    <!-- Option for a list tab view -->
    <string name="tab_view_list">Liste</string>
    <!-- Option for a grid tab view -->
    <string name="tab_view_grid">Rutenett</string>
    <!-- Title of preference that allows a user to auto close tabs after a specified amount of time -->
    <string name="preferences_close_tabs">Lat att faner</string>
    <!-- Option for auto closing tabs that will never auto close tabs, always allows user to manually close tabs -->
    <string name="close_tabs_manually">Manuelt</string>
    <!-- Option for auto closing tabs that will auto close tabs after one day -->
    <string name="close_tabs_after_one_day">Etter ein dag</string>
    <!-- Option for auto closing tabs that will auto close tabs after one week -->
    <string name="close_tabs_after_one_week">Etter ei veke</string>
    <!-- Option for auto closing tabs that will auto close tabs after one month -->
    <string name="close_tabs_after_one_month">Etter ein månad</string>

    <!-- Title of preference that allows a user to specify the auto-close settings for open tabs -->
    <string name="preference_auto_close_tabs" tools:ignore="UnusedResources">Lat att opne faner automatisk</string>

    <!-- Opening screen -->
    <!-- Title of a preference that allows a user to choose what screen to show after opening the app -->
    <string name="preferences_opening_screen">Opningsskjerm</string>
    <!-- Option for always opening the homepage when re-opening the app -->
    <string name="opening_screen_homepage">Startside</string>
    <!-- Option for always opening the user's last-open tab when re-opening the app -->
    <string name="opening_screen_last_tab">Siste fane</string>
    <!-- Option for always opening the homepage when re-opening the app after four hours of inactivity -->
    <string name="opening_screen_after_four_hours_of_inactivity">Startside etter fire timar inaktivitet</string>
    <!-- Summary for tabs preference when auto closing tabs setting is set to manual close-->
    <string name="close_tabs_manually_summary">Lat att manuelt</string>

    <!-- Summary for tabs preference when auto closing tabs setting is set to auto close tabs after one day-->
    <string name="close_tabs_after_one_day_summary">Lat att etter ein dag</string>
    <!-- Summary for tabs preference when auto closing tabs setting is set to auto close tabs after one week-->
    <string name="close_tabs_after_one_week_summary">Lat att etter ei veke</string>
    <!-- Summary for tabs preference when auto closing tabs setting is set to auto close tabs after one month-->
    <string name="close_tabs_after_one_month_summary">Lat att etter ein månad</string>

    <!-- Summary for homepage preference indicating always opening the homepage when re-opening the app -->
    <string name="opening_screen_homepage_summary">Opne på startsida</string>
    <!-- Summary for homepage preference indicating always opening the last-open tab when re-opening the app -->
    <string name="opening_screen_last_tab_summary">Opne siste fane</string>

    <!-- Summary for homepage preference indicating opening the homepage when re-opening the app after four hours of inactivity -->
    <string name="opening_screen_after_four_hours_of_inactivity_summary">Opne på startsida etter fire timar</string>

    <!-- Inactive tabs -->
    <!-- Category header of a preference that allows a user to enable or disable the inactive tabs feature -->
    <string name="preferences_inactive_tabs">Flytt gamle faner til uverksame</string>
    <!-- Title of inactive tabs preference -->
    <string name="preferences_inactive_tabs_title">Faner du ikkje har vist på to veker, vert flytta til den uverksame delen.</string>

    <!-- Studies -->
    <!-- Title of the remove studies button -->
    <string name="studies_remove">Fjern</string>
    <!-- Title of the active section on the studies list -->
    <string name="studies_active">Aktiv</string>
    <!-- Description for studies, it indicates why Firefox use studies. The first parameter is the name of the application. -->
    <string name="studies_description_2">%1$s kan installere og køyre studiar frå tid til annan.</string>
    <!-- Learn more link for studies, links to an article for more information about studies. -->
    <string name="studies_learn_more">Les meir</string>
    <!-- Dialog message shown after removing a study -->
    <string name="studies_restart_app">Applikasjonen vil avslutte for å setje i verk endringar</string>
    <!-- Dialog button to confirm the removing a study. -->
    <string name="studies_restart_dialog_ok">OK</string>
    <!-- Dialog button text for canceling removing a study. -->
    <string name="studies_restart_dialog_cancel">Avbryt</string>

    <!-- Toast shown after turning on/off studies preferences -->
    <string name="studies_toast_quit_application" tools:ignore="UnusedResources">Avsluttar applikasjonen for å setje i verk endringar…</string>

    <!-- Sessions -->
    <!-- Title for the list of tabs -->
    <string name="tab_header_label">Opne faner</string>
    <!-- Title for the list of tabs in the current private session -->
    <string name="tabs_header_private_tabs_title">Private faner</string>
    <!-- Title for the list of tabs in the synced tabs -->
    <string name="tabs_header_synced_tabs_title">Synkroniserte faner</string>
    <!-- Content description (not visible, for screen readers etc.): Add tab button. Adds a news tab when pressed -->
    <string name="add_tab">Legg til fane</string>
    <!-- Content description (not visible, for screen readers etc.): Add tab button. Adds a news tab when pressed -->
    <string name="add_private_tab">Legg til privat fane</string>
    <!-- Text for the new tab button to indicate adding a new private tab in the tab -->
    <string name="tab_drawer_fab_content">Privat</string>
    <!-- Text for the new tab button to indicate syncing command on the synced tabs page -->
    <string name="tab_drawer_fab_sync">Synkroniser</string>
    <!-- Text shown in the menu for sharing all tabs -->
    <string name="tab_tray_menu_item_share">Del alle faner</string>
    <!-- Text shown in the menu to view recently closed tabs -->
    <string name="tab_tray_menu_recently_closed">Nyleg attlatne faner</string>
    <!-- Text shown in the tabs tray inactive tabs section -->
    <string name="tab_tray_inactive_recently_closed" tools:ignore="UnusedResources">Nyleg attlatne</string>
    <!-- Text shown in the menu to view account settings -->
    <string name="tab_tray_menu_account_settings">Kontoinnstillingar</string>
    <!-- Text shown in the menu to view tab settings -->
    <string name="tab_tray_menu_tab_settings">Fane-innstillingar</string>
    <!-- Text shown in the menu for closing all tabs -->
    <string name="tab_tray_menu_item_close">Lat att alle faner</string>
    <!-- Text shown in the multiselect menu for bookmarking selected tabs. -->
    <string name="tab_tray_multiselect_menu_item_bookmark">Bokmerke</string>
    <!-- Text shown in the multiselect menu for closing selected tabs. -->
    <string name="tab_tray_multiselect_menu_item_close">Lat att</string>
    <!-- Content description for tabs tray multiselect share button -->
    <string name="tab_tray_multiselect_share_content_description">Del valde faner</string>
    <!-- Content description for tabs tray multiselect menu -->
    <string name="tab_tray_multiselect_menu_content_description">Meny for valde faner</string>
    <!-- Content description (not visible, for screen readers etc.): Removes tab from collection button. Removes the selected tab from collection when pressed -->
    <string name="remove_tab_from_collection">Fjern fane frå samlinga</string>
    <!-- Text for button to enter multiselect mode in tabs tray -->
    <string name="tabs_tray_select_tabs">Vel faner</string>
    <!-- Content description (not visible, for screen readers etc.): Close tab button. Closes the current session when pressed -->
    <string name="close_tab">Lat att fane</string>
    <!-- Content description (not visible, for screen readers etc.): Close tab <title> button. First parameter is tab title  -->
    <string name="close_tab_title">Lat att fane %s</string>
    <!-- Content description (not visible, for screen readers etc.): Opens the open tabs menu when pressed -->
    <string name="open_tabs_menu">Opne fanemenyen</string>

    <!-- Open tabs menu item to save tabs to collection -->
    <string name="tabs_menu_save_to_collection1">Lagre faner til samling</string>
    <!-- Text for the menu button to delete a collection -->
    <string name="collection_delete">Slett samling</string>
    <!-- Text for the menu button to rename a collection -->
    <string name="collection_rename">Byt namn på samling</string>
    <!-- Text for the button to open tabs of the selected collection -->
    <string name="collection_open_tabs">Opne faner</string>

    <!-- Hint for adding name of a collection -->
    <string name="collection_name_hint">Samlingsnamn</string>
    <!-- Text for the menu button to rename a top site -->
    <string name="rename_top_site" moz:removedIn="130" tools:ignore="UnusedResources">Byt namn</string>
    <!-- Text for the menu button to remove a top site -->
    <string name="remove_top_site">Fjern</string>

    <!-- Text for the menu button to delete a top site from history -->
    <string name="delete_from_history">Slett frå historikk</string>
    <!-- Postfix for private WebApp titles, placeholder is replaced with app name -->
    <string name="pwa_site_controls_title_private">%1$s (privatmodus)</string>

    <!-- History -->
    <!-- Text for the button to search all history -->
    <string name="history_search_1">Skriv inn søkjetekst</string>
    <!-- Text for the button to clear all history -->
    <string name="history_delete_all">Slett historikk</string>
    <!-- Text for the snackbar to confirm that multiple browsing history items has been deleted -->
    <string name="history_delete_multiple_items_snackbar">Historikk sletta</string>
    <!-- Text for the snackbar to confirm that a single browsing history item has been deleted. The first parameter is the shortened URL of the deleted history item. -->
    <string name="history_delete_single_item_snackbar">Sletta %1$s</string>
    <!-- Context description text for the button to delete a single history item -->
    <string name="history_delete_item">Slett</string>
    <!-- History multi select title in app bar
    The first parameter is the number of bookmarks selected -->
    <string name="history_multi_select_title">%1$d valde</string>
    <!-- Text for the header that groups the history for today -->
    <string name="history_today">I dag</string>
    <!-- Text for the header that groups the history for yesterday -->
    <string name="history_yesterday">I går</string>
    <!-- Text for the header that groups the history the past 7 days -->
    <string name="history_7_days">Siste 7 dagar</string>
    <!-- Text for the header that groups the history the past 30 days -->
    <string name="history_30_days">Siste 30 dagar</string>
    <!-- Text for the header that groups the history older than the last month -->
    <string name="history_older">Eldre</string>
    <!-- Text shown when no history exists -->
    <string name="history_empty_message">Ingen historikk her</string>

    <!-- Downloads -->
    <!-- Text for the snackbar to confirm that multiple downloads items have been removed -->
    <string name="download_delete_multiple_items_snackbar_1">Nedlastingar fjerna</string>
    <!-- Text for the snackbar to confirm that a single download item has been removed. The first parameter is the name of the download item. -->
    <string name="download_delete_single_item_snackbar">Fjerna %1$s</string>
    <!-- Text shown when no download exists -->
    <string name="download_empty_message_1">Ingen nedlasta filer</string>
    <!-- History multi select title in app bar
    The first parameter is the number of downloads selected -->
    <string name="download_multi_select_title">%1$d valde</string>


    <!-- Text for the button to remove a single download item -->
    <string name="download_delete_item_1">Fjern</string>


    <!-- Crashes -->
    <!-- Title text displayed on the tab crash page. This first parameter is the name of the application (For example: Fenix) -->
    <string name="tab_crash_title_2">Orsak. %1$s klarer ikkje å laste inn denne sida.</string>
    <!-- Send crash report checkbox text on the tab crash page -->
    <string name="tab_crash_send_report">Send krasjrapport til Mozilla</string>
    <!-- Close tab button text on the tab crash page -->
    <string name="tab_crash_close">Lat att fane</string>
    <!-- Restore tab button text on the tab crash page -->
    <string name="tab_crash_restore">Gjenopprett fane</string>

    <!-- Unsubmitted crash dialog title, The first parameter is the name of the app (e.g. Firefox)  -->
    <string name="unsubmitted_crash_dialog_title">%s måtte starte på nytt</string>
    <!-- Unsubmitted crash dialog checkbox label for automatically sending reports in the future -->
    <string name="unsubmitted_crash_dialog_checkbox_label">Send inn krasjrapportar automatisk</string>
    <!-- Unsubmitted crash dialog negative button to dismiss the dialog -->
    <string name="unsubmitted_crash_dialog_negative_button">Lat att</string>
    <!-- Unsubmitted crash dialog positive button to submit crash report -->
    <string name="unsubmitted_crash_dialog_positive_button">Send krasjrapport</string>

    <!-- Bookmarks -->
    <!-- Confirmation message for a dialog confirming if the user wants to delete the selected folder -->
    <string name="bookmark_delete_folder_confirmation_dialog">Er du sikker på at du vil slette denne mappa?</string>
    <!-- Confirmation message for a dialog confirming if the user wants to delete multiple items including folders. Parameter will be replaced by app name. -->
    <string name="bookmark_delete_multiple_folders_confirmation_dialog">%s vil slette dei valde elementa.</string>
    <!-- Text for the cancel button on delete bookmark dialog -->
    <string name="bookmark_delete_negative">Avbryt</string>
    <!-- Screen title for adding a bookmarks folder -->
    <string name="bookmark_add_folder">Legg til mappe</string>
    <!-- Snackbar title shown after a bookmark has been created. -->
    <string name="bookmark_saved_snackbar">Bokmerke lagra!</string>
    <!-- Snackbar title that confirms a bookmark was saved into a folder. Parameter will be replaced by the name of the folder the bookmark was saved into. -->
    <string name="bookmark_saved_in_folder_snackbar">Lagra i «%s»</string>
    <!-- Snackbar edit button shown after a bookmark has been created. -->
    <string name="edit_bookmark_snackbar_action">REDIGER</string>
    <!-- Bookmark overflow menu edit button -->
    <string name="bookmark_menu_edit_button">Rediger</string>
    <!-- Bookmark overflow menu copy button -->
    <string name="bookmark_menu_copy_button">Kopier</string>
    <!-- Bookmark overflow menu share button -->
    <string name="bookmark_menu_share_button">Del</string>
    <!-- Bookmark overflow menu open in new tab button -->
    <string name="bookmark_menu_open_in_new_tab_button">Opne i ny fane</string>
    <!-- Bookmark overflow menu open in private tab button -->
    <string name="bookmark_menu_open_in_private_tab_button">Opne i privat fane</string>
    <!-- Bookmark overflow menu open all in tabs button -->
    <string name="bookmark_menu_open_all_in_tabs_button">Opne alle i nye faner</string>
    <!-- Bookmark overflow menu open all in private tabs button -->
    <string name="bookmark_menu_open_all_in_private_tabs_button">Opne alle i private faner</string>
    <!-- Bookmark overflow menu delete button -->
    <string name="bookmark_menu_delete_button">Slett</string>
    <!--Bookmark overflow menu save button -->
    <string name="bookmark_menu_save_button">Lagre</string>

    <!-- Bookmark multi select title in app bar
     The first parameter is the number of bookmarks selected -->
    <string name="bookmarks_multi_select_title">%1$d valde</string>
    <!-- Bookmark editing screen title -->
    <string name="edit_bookmark_fragment_title">Rediger bokmerke</string>
    <!-- Bookmark folder editing screen title -->
    <string name="edit_bookmark_folder_fragment_title">Rediger mappe</string>
    <!-- Bookmark sign in button message -->
    <string name="bookmark_sign_in_button">Logg inn for å sjå synkroniserte bokmerke</string>
    <!-- Bookmark URL editing field label -->
    <string name="bookmark_url_label">URL</string>
    <!-- Bookmark FOLDER editing field label -->
    <string name="bookmark_folder_label">MAPPE</string>
    <!-- Text indicating which folder a bookmark or folder will be saved in -->
    <string name="bookmark_save_in_label">Lagre i</string>
    <!-- Bookmark NAME editing field label -->
    <string name="bookmark_name_label">NAMN</string>
    <!-- Label for a text input field for a bookmark or folder name -->
    <string name="bookmark_name_label_normal_case">Namn</string>
    <!-- Bookmark add folder screen title -->
    <string name="bookmark_add_folder_fragment_label">Legg til mappe</string>
    <!-- Bookmark select folder screen title -->
    <string name="bookmark_select_folder_fragment_label">Vel mappe</string>
    <!-- Bookmark editing error missing title -->
    <string name="bookmark_empty_title_error">Må ha ein tittel</string>
    <!-- Bookmark editing error missing or improper URL -->
    <string name="bookmark_invalid_url_error">Ugyldig URL</string>
    <!-- Bookmark screen message for empty bookmarks folder -->
    <string name="bookmarks_empty_message">Ingen bokmerke her</string>
    <!-- Bookmark snackbar message on deletion
     The first parameter is the host part of the URL of the bookmark deleted, if any -->
    <string name="bookmark_deletion_snackbar_message">Sletta %1$s</string>
    <!-- Bookmark snackbar message on deleting multiple bookmarks not including folders-->
    <string name="bookmark_deletion_multiple_snackbar_message_2">Bokmerke sletta</string>
    <!-- Bookmark snackbar message on deleting multiple bookmarks including folders-->
    <string name="bookmark_deletion_multiple_snackbar_message_3">Slettar valde mapper</string>
    <!-- Bookmark undo button for deletion snackbar action -->
    <string name="bookmark_undo_deletion">ANGRE</string>

    <!-- Text for the button to search all bookmarks -->
    <string name="bookmark_search">Skriv inn søkjeord</string>

    <!-- Content description for the bookmark navigation bar back button -->
    <string name="bookmark_navigate_back_button_content_description">Naviger tilbake</string>
    <!-- Content description for the bookmark list new folder navigation bar button -->
    <string name="bookmark_add_new_folder_button_content_description">Legg til ei ny mappe</string>
    <!-- Content description for the bookmark navigation bar close button -->
    <string name="bookmark_close_button_content_description" tools:ignore="UnusedResources" moz:removedIn="130">Lat att bokmerke</string>
    <!-- Content description for bookmark search floating action button -->
    <string name="bookmark_search_button_content_description">Søk i bokmerke</string>
    <!-- Content description for the overflow menu for a bookmark item. Paramter will a folder name or bookmark title. -->
    <string name="bookmark_item_menu_button_content_description">Elementmeny for %s</string>

    <!-- Title for the bookmark list empty state-->
    <string name="bookmark_empty_list_title">Ingen bokmerke enno</string>
    <!-- Text for the button to navigate to sync authentication -->
    <string name="bookmark_empty_list_guest_cta">Logg inn for å synkronisere</string>

    <!-- Site Permissions -->
    <!-- Button label that take the user to the Android App setting -->
    <string name="phone_feature_go_to_settings">Gå til Innstillingar</string>
    <!-- Content description (not visible, for screen readers etc.): Quick settings sheet
        to give users access to site specific information / settings. For example:
        Secure settings status and a button to modify site permissions -->
    <string name="quick_settings_sheet">Oversikt over hurtig-innstillingr</string>
    <!-- Label that indicates that this option it the recommended one -->
    <string name="phone_feature_recommended">Tilrådd</string>
    <!-- Button label for clearing all the information of site permissions-->
    <string name="clear_permissions">Fjern løyve</string>
    <!-- Text for the OK button on Clear permissions dialog -->
    <string name="clear_permissions_positive">OK</string>
    <!-- Text for the cancel button on Clear permissions dialog -->
    <string name="clear_permissions_negative">Avbryt</string>
    <!-- Button label for clearing a site permission-->
    <string name="clear_permission">Fjern løyve</string>
    <!-- Text for the OK button on Clear permission dialog -->
    <string name="clear_permission_positive">OK</string>
    <!-- Text for the cancel button on Clear permission dialog -->
    <string name="clear_permission_negative">Avbryt</string>
    <!-- Button label for clearing all the information on all sites-->
    <string name="clear_permissions_on_all_sites">Fjern løyve på alle nettstadar</string>
    <!-- Preference for altering video and audio autoplay for all websites -->
    <string name="preference_browser_feature_autoplay">Automatisk avspeling</string>
    <!-- Preference for altering the camera access for all websites -->
    <string name="preference_phone_feature_camera">Kamera</string>
    <!-- Preference for altering the microphone access for all websites -->
    <string name="preference_phone_feature_microphone">Mikrofon</string>
    <!-- Preference for altering the location access for all websites -->
    <string name="preference_phone_feature_location">Plassering</string>
    <!-- Preference for altering the notification access for all websites -->
    <string name="preference_phone_feature_notification">Varsel</string>

    <!-- Preference for altering the persistent storage access for all websites -->
    <string name="preference_phone_feature_persistent_storage">Vedvarande lagring</string>
    <!-- Preference for altering the storage access setting for all websites -->
    <string name="preference_phone_feature_cross_origin_storage_access">Infokapslar på tvers av nettstadar</string>
    <!-- Preference for altering the EME access for all websites -->
    <string name="preference_phone_feature_media_key_system_access">DRM-kontrollert innhald</string>
    <!-- Label that indicates that a permission must be asked always -->
    <string name="preference_option_phone_feature_ask_to_allow">Spør om løyve</string>
    <!-- Label that indicates that a permission must be blocked -->
    <string name="preference_option_phone_feature_blocked">Blokkert</string>
    <!-- Label that indicates that a permission must be allowed -->
    <string name="preference_option_phone_feature_allowed">Har løyve</string>
    <!--Label that indicates a permission is by the Android OS-->
    <string name="phone_feature_blocked_by_android">Blokkert av Android</string>
    <!-- Preference for showing a list of websites that the default configurations won't apply to them -->
    <string name="preference_exceptions">Unntak</string>
    <!-- Summary of tracking protection preference if tracking protection is set to off -->
    <string name="tracking_protection_off">Av</string>
    <!-- Summary of tracking protection preference if tracking protection is set to standard -->
    <string name="tracking_protection_standard">Standard</string>
    <!-- Summary of tracking protection preference if tracking protection is set to strict -->
    <string name="tracking_protection_strict">Streng</string>
    <!-- Summary of tracking protection preference if tracking protection is set to custom -->
    <string name="tracking_protection_custom">Tilpassa</string>
    <!-- Label for global setting that indicates that all video and audio autoplay is allowed -->
    <string name="preference_option_autoplay_allowed2">Tillat lyd og video</string>
    <!-- Label for site specific setting that indicates that all video and audio autoplay is allowed -->
    <string name="quick_setting_option_autoplay_allowed">Tillat lyd og video</string>
    <!-- Label that indicates that video and audio autoplay is only allowed over Wi-Fi -->
    <string name="preference_option_autoplay_allowed_wifi_only2">Blokker lyd og video berre på mobildata</string>
    <!-- Subtext that explains 'autoplay on Wi-Fi only' option -->
    <string name="preference_option_autoplay_allowed_wifi_subtext">Lyd og video vert spela av på Wi-Fi</string>
    <!-- Label for global setting that indicates that video autoplay is allowed, but audio autoplay is blocked -->
    <string name="preference_option_autoplay_block_audio2">Blokker berre lyd</string>
    <!-- Label for site specific setting that indicates that video autoplay is allowed, but audio autoplay is blocked -->
    <string name="quick_setting_option_autoplay_block_audio">Blokker berre lyd</string>
    <!-- Label for global setting that indicates that all video and audio autoplay is blocked -->
    <string name="preference_option_autoplay_blocked3">Blokker lyd og video</string>
    <!-- Label for site specific setting that indicates that all video and audio autoplay is blocked -->
    <string name="quick_setting_option_autoplay_blocked">Blokker lyd og video</string>
    <!-- Summary of delete browsing data on quit preference if it is set to on -->
    <string name="delete_browsing_data_quit_on">På</string>
    <!-- Summary of delete browsing data on quit preference if it is set to off -->
    <string name="delete_browsing_data_quit_off">Av</string>

    <!-- Summary of studies preference if it is set to on -->
    <string name="studies_on">På</string>
    <!-- Summary of studies data on quit preference if it is set to off -->
    <string name="studies_off">Av</string>

    <!-- Collections -->
    <!-- Collections header on home fragment -->
    <string name="collections_header">Samlingar</string>
    <!-- Content description (not visible, for screen readers etc.): Opens the collection menu when pressed -->
    <string name="collection_menu_button_content_description">Samlingsmeny</string>
    <!-- Label to describe what collections are to a new user without any collections -->
    <string name="no_collections_description2">Samle tinga som betyr noko for deg.\nGrupper liknande søk, nettstadar og faner for rask tilgang seinare.</string>
    <!-- Title for the "select tabs" step of the collection creator -->
    <string name="create_collection_select_tabs">Vel faner</string>
    <!-- Title for the "select collection" step of the collection creator -->
    <string name="create_collection_select_collection">Vel samling</string>
    <!-- Title for the "name collection" step of the collection creator -->
    <string name="create_collection_name_collection">Gi namn til samling</string>
    <!-- Button to add new collection for the "select collection" step of the collection creator -->
    <string name="create_collection_add_new_collection">Legg til ny samling</string>
    <!-- Button to select all tabs in the "select tabs" step of the collection creator -->
    <string name="create_collection_select_all">Merk alt</string>
    <!-- Button to deselect all tabs in the "select tabs" step of the collection creator -->
    <string name="create_collection_deselect_all">Merk ingen</string>
    <!-- Text to prompt users to select the tabs to save in the "select tabs" step of the collection creator -->
    <string name="create_collection_save_to_collection_empty">Vel faner du vil lagre</string>

    <!-- Text to show users how many tabs they have selected in the "select tabs" step of the collection creator.
     %d is a placeholder for the number of tabs selected. -->
    <string name="create_collection_save_to_collection_tabs_selected">%d faner valde</string>
    <!-- Text to show users they have one tab selected in the "select tabs" step of the collection creator.
    %d is a placeholder for the number of tabs selected. -->
    <string name="create_collection_save_to_collection_tab_selected">%d fane vald</string>
    <!-- Text shown in snackbar when multiple tabs have been saved in a collection -->
    <string name="create_collection_tabs_saved">Faner lagra!</string>
    <!-- Text shown in snackbar when one or multiple tabs have been saved in a new collection -->
    <string name="create_collection_tabs_saved_new_collection">Samling lagra!</string>
    <!-- Text shown in snackbar when one tab has been saved in a collection -->
    <string name="create_collection_tab_saved">Fane lagra!</string>
    <!-- Content description (not visible, for screen readers etc.): button to close the collection creator -->
    <string name="create_collection_close">Lat att</string>
    <!-- Button to save currently selected tabs in the "select tabs" step of the collection creator-->
    <string name="create_collection_save">Lagre</string>

    <!-- Snackbar action to view the collection the user just created or updated -->
    <string name="create_collection_view">Vis</string>

    <!-- Text for the OK button from collection dialogs -->
    <string name="create_collection_positive">OK</string>
    <!-- Text for the cancel button from collection dialogs -->
    <string name="create_collection_negative">Avbryt</string>

    <!-- Default name for a new collection in "name new collection" step of the collection creator. %d is a placeholder for the number of collections-->
    <string name="create_collection_default_name">Samling %d</string>

    <!-- Share -->
    <!-- Share screen header -->
    <string name="share_header_2">Del</string>
    <!-- Content description (not visible, for screen readers etc.):
        "Share" button. Opens the share menu when pressed. -->
    <string name="share_button_content_description">Del</string>
    <!-- Text for the Save to PDF feature in the share menu -->
    <string name="share_save_to_pdf">Lagre som PDF</string>
    <!-- Text for error message when generating a PDF file Text. -->
    <string name="unable_to_save_to_pdf_error">Klarte ikkje å generere PDF</string>
    <!-- Text for standard error snackbar dismiss button. -->
    <string name="standard_snackbar_error_dismiss">Ignorer</string>
    <!-- Text for error message when printing a page and it fails. -->
    <string name="unable_to_print_page_error">Klarte ikkje å skrive ut denne sida</string>
    <!-- Text for the print feature in the share and browser menu -->
    <string name="menu_print">Skriv ut</string>
    <!-- Sub-header in the dialog to share a link to another sync device -->
    <string name="share_device_subheader">Send til eining</string>
    <!-- Sub-header in the dialog to share a link to an app from the full list -->
    <string name="share_link_all_apps_subheader">Alle handlingar</string>
    <!-- Sub-header in the dialog to share a link to an app from the most-recent sorted list -->
    <string name="share_link_recent_apps_subheader">Nyleg brukt</string>
    <!-- Text for the copy link action in the share screen. -->
    <string name="share_copy_link_to_clipboard">Kopier til utklippstavla</string>
    <!-- Toast shown after copying link to clipboard -->
    <string name="toast_copy_link_to_clipboard">Kopier til utklippstavla</string>
    <!-- An option from the share dialog to sign into sync -->
    <string name="sync_sign_in">Logg inn på Sync</string>
     <!-- An option from the three dot menu to sync and save data -->
    <string name="sync_menu_sync_and_save_data">Synkroniser og lagre data</string>
    <!-- An option from the share dialog to send link to all other sync devices -->
    <string name="sync_send_to_all">Send til alle einingar</string>
    <!-- An option from the share dialog to reconnect to sync -->
    <string name="sync_reconnect">Kople til Sync på nytt</string>
    <!-- Text displayed when sync is offline and cannot be accessed -->
    <string name="sync_offline">Fråkopla</string>
    <!-- An option to connect additional devices -->
    <string name="sync_connect_device">Kople til ei anna eining</string>

    <!-- The dialog text shown when additional devices are not available -->
    <string name="sync_connect_device_dialog" tools:ignore="BrandUsage">For å sende ei fane, logg deg på Firefox på minst ei anna eining.</string>
    <!-- Confirmation dialog button -->
    <string name="sync_confirmation_button">Skjønar</string>
    <!-- Share error message -->
    <string name="share_error_snackbar">Kan ikke dele med denne appen</string>

    <!-- Add new device screen title -->
    <string name="sync_add_new_device_title">Send til eining</string>
    <!-- Text for the warning message on the Add new device screen -->
    <string name="sync_add_new_device_message">Ingen einingar tilkopla</string>
    <!-- Text for the button to learn about sending tabs -->
    <string name="sync_add_new_device_learn_button">Les meir om sending av faner…</string>
    <!-- Text for the button to connect another device -->
    <string name="sync_add_new_device_connect_button">Kople til ei anna eining…</string>

    <!-- Notifications -->
    <!-- Text shown in the notification that pops up to remind the user that a private browsing session is active. -->
    <string name="notification_pbm_delete_text_2">Lat att private faner</string>

    <!-- Text for option one, shown in microsurvey.-->
    <string name="microsurvey_survey_5_point_option_0" tools:ignore="UnusedResources" moz:removedIn="130">Nøytral</string>
    <!-- Text for option two, shown in microsurvey.-->
    <string name="microsurvey_survey_5_point_option_1" tools:ignore="UnusedResources" moz:removedIn="130">Veldig misfornøgd</string>
    <!-- Text for option three, shown in microsurvey.-->
    <string name="microsurvey_survey_5_point_option_2" tools:ignore="UnusedResources" moz:removedIn="130">Misfornøgd</string>
    <!-- Text for option four, shown in microsurvey.-->
    <string name="microsurvey_survey_5_point_option_3" tools:ignore="UnusedResources" moz:removedIn="130">Fornøgd</string>
    <!-- Text for option five, shown in microsurvey.-->
    <string name="microsurvey_survey_5_point_option_4" tools:ignore="UnusedResources" moz:removedIn="130">Veldig fornøgd</string>


    <!-- Text shown in the notification that pops up to remind the user that a private browsing session is active for Android 14+ -->
    <string name="notification_erase_title_android_14">Late att private faner?</string>

    <string name="notification_erase_text_android_14">Trykk eller sveip dette varselet for å late att private faner.</string>

    <!-- Name of the marketing notification channel. Displayed in the "App notifications" system settings for the app -->
    <string name="notification_marketing_channel_name">Marknadsføring</string>

    <!-- Title shown in the notification that pops up to remind the user to set fenix as default browser.
    The app name is in the text, due to limitations with localizing Nimbus experiments -->
    <string name="nimbus_notification_default_browser_title" tools:ignore="BrandUsage,UnusedResources">Firefox er rask og privat</string>
    <!-- Text shown in the notification that pops up to remind the user to set fenix as default browser.
    The app name is in the text, due to limitations with localizing Nimbus experiments -->
    <string name="nimbus_notification_default_browser_text" tools:ignore="BrandUsage,UnusedResources">Bruk Firefox som din standardnettlesar</string>
    <!-- Title shown in the notification that pops up to re-engage the user -->
    <string name="notification_re_engagement_title">Prøv privat nettlesing</string>
    <!-- Text shown in the notification that pops up to re-engage the user.
    %1$s is a placeholder that will be replaced by the app name. -->
    <string name="notification_re_engagement_text">Surf utan lagra infokapslar eller historikk med %1$s</string>

    <!-- Title A shown in the notification that pops up to re-engage the user -->
    <string name="notification_re_engagement_A_title">Surf sporlaust</string>
    <!-- Text A shown in the notification that pops up to re-engage the user.
    %1$s is a placeholder that will be replaced by the app name. -->
    <string name="notification_re_engagement_A_text">Privat nettlesing i %1$s lagrar ikkje informasjonen din.</string>
    <!-- Title B shown in the notification that pops up to re-engage the user -->
    <string name="notification_re_engagement_B_title">Start det første søket ditt</string>
    <!-- Text B shown in the notification that pops up to re-engage the user -->
    <string name="notification_re_engagement_B_text">Finn noko nær deg. Eller oppdag noko artig.</string>

    <!-- Survey -->
    <!-- Text shown in the fullscreen message that pops up to ask user to take a short survey.
    The app name is in the text, due to limitations with localizing Nimbus experiments -->
    <string name="nimbus_survey_message_text" tools:ignore="BrandUsage">Bidra til å gjere Firefox betre ved å ta ei kort spørjeundersøkjing.</string>
    <!-- Preference for taking the short survey. -->
    <string name="preferences_take_survey">Ver med på undersøkinga</string>
    <!-- Preference for not taking the short survey. -->
    <string name="preferences_not_take_survey">Nei takk</string>

    <!-- Snackbar -->
    <!-- Text shown in snackbar when user deletes a collection -->
    <string name="snackbar_collection_deleted">Samling sletta</string>
    <!-- Text shown in snackbar when user renames a collection -->
    <string name="snackbar_collection_renamed">Samlinga omdøypt</string>
    <!-- Text shown in snackbar when user closes a tab -->
    <string name="snackbar_tab_closed">Fane attlaten</string>
    <!-- Text shown in snackbar when user closes all tabs -->
    <string name="snackbar_tabs_closed">Faner attlatne</string>
    <!-- Text shown in snackbar when user closes multiple inactive tabs. %1$s will be replaced with the number of tabs closed. -->
    <string name="snackbar_num_tabs_closed">Attlatne faner: %1$s</string>
    <!-- Text shown in snackbar when user bookmarks a list of tabs -->
    <string name="snackbar_message_bookmarks_saved">Bokmerke lagra!</string>
    <!-- Text shown in snackbar when user adds a site to shortcuts -->
    <string name="snackbar_added_to_shortcuts">Lagt til i snarvegar!</string>
    <!-- Text shown in snackbar when user closes a private tab -->
    <string name="snackbar_private_tab_closed">Privat fane attlaten</string>
    <!-- Text shown in snackbar when user closes all private tabs -->
    <string name="snackbar_private_tabs_closed">Private faner attlatne</string>
    <!-- Text shown in snackbar when user erases their private browsing data -->
    <string name="snackbar_private_data_deleted">Private nettlesingsdata sletta</string>
    <!-- Text shown in snackbar to undo deleting a tab, top site or collection -->
    <string name="snackbar_deleted_undo">ANGRE</string>
    <!-- Text shown in snackbar when user removes a top site -->
    <string name="snackbar_top_site_removed">Nettstad fjerna</string>
    <!-- QR code scanner prompt which appears after scanning a code, but before navigating to it
        First parameter is the name of the app, second parameter is the URL or text scanned-->
    <string name="qr_scanner_confirmation_dialog_message">Tillat %1$s å opne %2$s</string>
    <!-- QR code scanner prompt dialog positive option to allow navigation to scanned link -->
    <string name="qr_scanner_dialog_positive">TILLAT</string>
    <!-- QR code scanner prompt dialog positive option to deny navigation to scanned link -->
    <string name="qr_scanner_dialog_negative">AVSLÅ</string>
    <!-- QR code scanner prompt dialog error message shown when a hostname does not contain http or https. -->
    <string name="qr_scanner_dialog_invalid">Nettadressa er ikkje gyldig.</string>
    <!-- QR code scanner prompt dialog positive option when there is an error -->
    <string name="qr_scanner_dialog_invalid_ok">OK</string>
    <!-- Tab collection deletion prompt dialog message. Placeholder will be replaced with the collection name -->
    <string name="tab_collection_dialog_message">Er du sikker på at du vil slette %1$s?</string>
    <!-- Tab collection deletion prompt dialog option to delete the collection -->
    <string name="tab_collection_dialog_positive">Slett</string>
    <!-- Text displayed in a notification when the user enters full screen mode -->
    <string name="full_screen_notification" moz:removedIn="130" tools:ignore="UnusedResources">Startar fullskjermmodus</string>
    <!-- Message for copying the URL via long press on the toolbar -->
    <string name="url_copied">URL kopiert</string>
    <!-- Sample text for accessibility font size -->
    <string name="accessibility_text_size_sample_text_1">Dette er eksempeltekst. Han er her for å vise korleis tekst vil visast når du aukar eller reduserer storleiken med denne innstillinga.</string>
    <!-- Summary for Accessibility Text Size Scaling Preference -->
    <string name="preference_accessibility_text_size_summary">Gjer tekst på nettstadar større eller mindre</string>
    <!-- Title for Accessibility Text Size Scaling Preference -->
    <string name="preference_accessibility_font_size_title">Skriftstorleik</string>

    <!-- Title for Accessibility Text Automatic Size Scaling Preference -->
    <string name="preference_accessibility_auto_size_2">Automatisk skriftstorleik</string>

    <!-- Summary for Accessibility Text Automatic Size Scaling Preference -->
    <string name="preference_accessibility_auto_size_summary">Skriftstorleik vil samsvare med Android-innstillingane dine. Slå av for å handsame skriftstorleik her.</string>

    <!-- Title for the Delete browsing data preference -->
    <string name="preferences_delete_browsing_data">Slett nettlesardata</string>
    <!-- Title for the tabs item in Delete browsing data -->
    <string name="preferences_delete_browsing_data_tabs_title_2">Opne faner</string>
    <!-- Subtitle for the tabs item in Delete browsing data, parameter will be replaced with the number of open tabs -->
    <string name="preferences_delete_browsing_data_tabs_subtitle">%d faner</string>
    <!-- Title for the data and history items in Delete browsing data -->
    <!-- Title for the history item in Delete browsing data -->
    <string name="preferences_delete_browsing_data_browsing_history_title">Nettlesarhistorikk</string>
    <!-- Subtitle for the data and history items in delete browsing data, parameter will be replaced with the
        number of history items the user has -->
    <string name="preferences_delete_browsing_data_browsing_data_subtitle">%d adresser</string>
    <!-- Title for the cookies and site data items in Delete browsing data -->
    <string name="preferences_delete_browsing_data_cookies_and_site_data">Infokapslar og nettstad-data</string>
    <!-- Subtitle for the cookies item in Delete browsing data -->
    <string name="preferences_delete_browsing_data_cookies_subtitle">Du blir logga ut frå dei fleste nettstadar</string>
    <!-- Title for the cached images and files item in Delete browsing data -->
    <string name="preferences_delete_browsing_data_cached_files">Hurtiglagra (cached) bilde og filer</string>
    <!-- Subtitle for the cached images and files item in Delete browsing data -->
    <string name="preferences_delete_browsing_data_cached_files_subtitle">Frigjer lagringsplass</string>
    <!-- Title for the site permissions item in Delete browsing data -->
    <string name="preferences_delete_browsing_data_site_permissions">Nettstadløyve</string>
    <!-- Title for the downloads item in Delete browsing data -->
    <string name="preferences_delete_browsing_data_downloads">Nedlastingar</string>
    <!-- Text for the button to delete browsing data -->
    <string name="preferences_delete_browsing_data_button">Slett nettlesardata</string>
    <!-- Title for the Delete browsing data on quit preference -->
    <string name="preferences_delete_browsing_data_on_quit">Slett nettlesardata når du avsluttar</string>

    <!-- Summary for the Delete browsing data on quit preference. "Quit" translation should match delete_browsing_data_on_quit_action translation. -->
    <string name="preference_summary_delete_browsing_data_on_quit_2">Slettar nettlesardata automatisk når du vel «Avslutt» frå hovudmenyen</string>
    <!-- Action item in menu for the Delete browsing data on quit feature -->
    <string name="delete_browsing_data_on_quit_action">Avslutt</string>

    <!-- Title text of a delete browsing data dialog. -->
    <string name="delete_history_prompt_title">Tidsrom for sletting</string>
    <!-- Body text of a delete browsing data dialog. -->
    <string name="delete_history_prompt_body" moz:RemovedIn="130" tools:ignore="UnusedResources">Fjernar historikk (inkludert historikk synkronisert frå andre einingar), infokapslar og andre nettlesingsdata.</string>
    <!-- Body text of a delete browsing data dialog. -->
    <string name="delete_history_prompt_body_2">Fjernar historikk (inkludert historikk synkronisert frå andre einingar)</string>
    <!-- Radio button in the delete browsing data dialog to delete history items for the last hour. -->
    <string name="delete_history_prompt_button_last_hour">Den siste timen</string>
    <!-- Radio button in the delete browsing data dialog to delete history items for today and yesterday. -->
    <string name="delete_history_prompt_button_today_and_yesterday">I dag og i går</string>
    <!-- Radio button in the delete browsing data dialog to delete all history. -->
    <string name="delete_history_prompt_button_everything">Alt</string>

    <!-- Dialog message to the user asking to delete browsing data. Parameter will be replaced by app name. -->
    <string name="delete_browsing_data_prompt_message_3">%s vil slette valde nettlesardata.</string>
    <!-- Text for the cancel button for the data deletion dialog -->
    <string name="delete_browsing_data_prompt_cancel">Avbryt</string>
    <!-- Text for the allow button for the data deletion dialog -->
    <string name="delete_browsing_data_prompt_allow">Slett</string>
    <!-- Text for the snackbar confirmation that the data was deleted -->
    <string name="preferences_delete_browsing_data_snackbar">Nettlesardata sletta</string>
    <!-- Text for the snackbar to show the user that the deletion of browsing data is in progress -->
    <string name="deleting_browsing_data_in_progress">Slettar nettlesardata…</string>

    <!-- Dialog message to the user asking to delete all history items inside the opened group. Parameter will be replaced by a history group name. -->
    <string name="delete_all_history_group_prompt_message">Slett alle nettsteder i «%s»</string>
    <!-- Text for the cancel button for the history group deletion dialog -->
    <string name="delete_history_group_prompt_cancel">Avbryt</string>
    <!-- Text for the allow button for the history group dialog -->
    <string name="delete_history_group_prompt_allow">Slett</string>
    <!-- Text for the snackbar confirmation that the history group was deleted -->
    <string name="delete_history_group_snackbar">Gruppe sletta</string>

    <!-- Onboarding -->
    <!-- text to display in the snackbar once account is signed-in -->
    <string name="onboarding_firefox_account_sync_is_on">Synkronisering er på</string>

    <!-- Onboarding theme -->
    <!-- Text shown in snackbar when multiple tabs have been sent to device -->
    <string name="sync_sent_tabs_snackbar">Faner sende!</string>
    <!-- Text shown in snackbar when one tab has been sent to device  -->
    <string name="sync_sent_tab_snackbar">Fane sendt!</string>
    <!-- Text shown in snackbar when sharing tabs failed  -->
    <string name="sync_sent_tab_error_snackbar">Klarte ikkje å sende</string>
    <!-- Text shown in snackbar for the "retry" action that the user has after sharing tabs failed -->
    <string name="sync_sent_tab_error_snackbar_action">PRØV IGJEN</string>
    <!-- Title of QR Pairing Fragment -->
    <string name="sync_scan_code">Skann QR-kode</string>
    <!-- Instructions on how to access pairing -->
    <string name="sign_in_instructions" tools:ignore="BrandUsage"><![CDATA[Opne Firefox på datamaskinea di og gå til <b>https://firefox.com/pair</b>]]></string>
    <!-- Text shown for sign in pairing when ready -->
    <string name="sign_in_ready_for_scan">Klar for å skanne</string>
    <!-- Text shown for settings option for sign with pairing -->
    <string name="sign_in_with_camera">Logg inn med kameraet ditt</string>
    <!-- Text shown for settings option for sign with email -->
    <string name="sign_in_with_email">Bruk e-post i staden</string>
    <!-- Text shown for settings option for create new account text.'Firefox' intentionally hardcoded here.-->
    <string name="sign_in_create_account_text" tools:ignore="BrandUsage"><![CDATA[Ingen konto? <u>Lag ein</u> for å synkronisere Firefox mellom einingar.]]></string>
    <!-- Text shown in confirmation dialog to sign out of account. The first parameter is the name of the app (e.g. Firefox Preview) -->
    <string name="sign_out_confirmation_message_2">%s vil stoppe synkroniseringa med kontoen din, men vil ikkje slette nettleserdataa dine på denne eiinga.</string>
    <!-- Option to continue signing out of account shown in confirmation dialog to sign out of account -->
    <string name="sign_out_disconnect">Kople frå</string>
    <!-- Option to cancel signing out shown in confirmation dialog to sign out of account -->
    <string name="sign_out_cancel">Avbryt</string>

    <!-- Error message snackbar shown after the user tried to select a default folder which cannot be altered -->
    <string name="bookmark_cannot_edit_root">Klarte ikkje å redigere standardmappe</string>

    <!-- Enhanced Tracking Protection -->
    <!-- Link displayed in enhanced tracking protection panel to access tracking protection settings -->
    <string name="etp_settings">Innstillingar for vern</string>
    <!-- Preference title for enhanced tracking protection settings -->
    <string name="preference_enhanced_tracking_protection">Utvida sporingsvern</string>
    <!-- Preference summary for enhanced tracking protection settings on/off switch -->
    <string name="preference_enhanced_tracking_protection_summary">No med totalt vern mot infokapslar, den mest kraftfulle barrieren vår til no mot sporarar på fleire nettstadar.</string>
    <!-- Description of enhanced tracking protection. The parameter is the name of the application (For example: Firefox Fenix) -->
    <string name="preference_enhanced_tracking_protection_explanation_2">%s vernar deg frå mange av dei vanlegaste sporarane som følgjer det du gjer på nettet.</string>
    <!-- Text displayed that links to website about enhanced tracking protection -->
    <string name="preference_enhanced_tracking_protection_explanation_learn_more">Les meir</string>
    <!-- Preference for enhanced tracking protection for the standard protection settings -->
    <string name="preference_enhanced_tracking_protection_standard_default_1">Standard (standard)</string>
    <!-- Preference description for enhanced tracking protection for the standard protection settings -->
    <string name="preference_enhanced_tracking_protection_standard_description_5">Sider vil normalt laste inn, men blokkerer færre sporfølgjarar.</string>
    <!--  Accessibility text for the Standard protection information icon  -->
    <string name="preference_enhanced_tracking_protection_standard_info_button">Kva er blokkert av standard sporingsvern</string>
    <!-- Preference for enhanced tracking protection for the strict protection settings -->
    <string name="preference_enhanced_tracking_protection_strict">Streng</string>
    <!-- Preference description for enhanced tracking protection for the strict protection settings -->
    <string name="preference_enhanced_tracking_protection_strict_description_4">Sterkare sporingsvern og raskare yting, men nokre nettstadar fungerer kanskje ikkje slik dei skal.</string>
    <!--  Accessibility text for the Strict protection information icon  -->
    <string name="preference_enhanced_tracking_protection_strict_info_button">Kva er blokkert av strengt sporingsvern?</string>
    <!-- Preference for enhanced tracking protection for the custom protection settings -->
    <string name="preference_enhanced_tracking_protection_custom">Tilpassa</string>
    <!-- Preference description for enhanced tracking protection for the strict protection settings -->
    <string name="preference_enhanced_tracking_protection_custom_description_2">Vel kva for sporarar og skript som skal blokkerast.</string>
    <!--  Accessibility text for the Strict protection information icon  -->
    <string name="preference_enhanced_tracking_protection_custom_info_button">Kva er blokkert av tilpassa sporingsvern</string>
    <!-- Header for categories that are being blocked by current Enhanced Tracking Protection settings -->
    <!-- Preference for enhanced tracking protection for the custom protection settings for cookies-->
    <string name="preference_enhanced_tracking_protection_custom_cookies">Infokapslar</string>
    <!-- Option for enhanced tracking protection for the custom protection settings for cookies-->
    <string name="preference_enhanced_tracking_protection_custom_cookies_1">Sporing på tvers av nettstadar og sporing via sosiale medium</string>
    <!-- Option for enhanced tracking protection for the custom protection settings for cookies-->
    <string name="preference_enhanced_tracking_protection_custom_cookies_2">Infokapslar frå ubesøkte nettstadar</string>
    <!-- Option for enhanced tracking protection for the custom protection settings for cookies-->
    <string name="preference_enhanced_tracking_protection_custom_cookies_3">Alle tredjeparts-infokapslar (kan lage feil på nettstadar)</string>
    <!-- Option for enhanced tracking protection for the custom protection settings for cookies-->
    <string name="preference_enhanced_tracking_protection_custom_cookies_4">Alle infokapslar (vil føre til feil på nettstadar)</string>
    <!-- Option for enhanced tracking protection for the custom protection settings for cookies-->
    <string name="preference_enhanced_tracking_protection_custom_cookies_5">Isoler infokapslar på tvers av nettstadar</string>
    <!-- Preference for Global Privacy Control for the custom privacy settings for Global Privacy Control. '&amp;' is replaced with the ampersand symbol: &-->
    <string name="preference_enhanced_tracking_protection_custom_global_privacy_control">Fortel nettstadar at dei ikkje skal dele eller selje data</string>
    <!-- Preference for enhanced tracking protection for the custom protection settings for tracking content -->
    <string name="preference_enhanced_tracking_protection_custom_tracking_content">Sporingsinnhald</string>
    <!-- Option for enhanced tracking protection for the custom protection settings for tracking content-->
    <string name="preference_enhanced_tracking_protection_custom_tracking_content_1">I alle faner</string>
    <!-- Option for enhanced tracking protection for the custom protection settings for tracking content-->
    <string name="preference_enhanced_tracking_protection_custom_tracking_content_2">Berre i private faner</string>
    <!-- Preference for enhanced tracking protection for the custom protection settings -->
    <string name="preference_enhanced_tracking_protection_custom_cryptominers">Kryptoutvinnarar</string>
    <!-- Preference for enhanced tracking protection for the custom protection settings -->
    <string name="preference_enhanced_tracking_protection_custom_fingerprinters" moz:RemovedIn="130" tools:ignore="UnusedResources">Nettlesaravtrykk</string>
    <!-- Preference for enhanced tracking protection for the custom protection settings -->
    <string name="preference_enhanced_tracking_protection_custom_known_fingerprinters">Kjende fineravtrykk-sporarar</string>
    <!-- Button label for navigating to the Enhanced Tracking Protection details -->
    <string name="enhanced_tracking_protection_details">Detaljar</string>
    <!-- Header for categories that are being being blocked by current Enhanced Tracking Protection settings -->
    <string name="enhanced_tracking_protection_blocked">Blokkert</string>
    <!-- Header for categories that are being not being blocked by current Enhanced Tracking Protection settings -->
    <string name="enhanced_tracking_protection_allowed">Tillatne</string>
    <!-- Category of trackers (social media trackers) that can be blocked by Enhanced Tracking Protection -->
    <string name="etp_social_media_trackers_title">Sporing via sosiale medium</string>
    <!-- Description of social media trackers that can be blocked by Enhanced Tracking Protection -->
    <string name="etp_social_media_trackers_description">Avgrenser evna sosiale nettverk har til å spore surfe-aktiviteten din rundt om på nettet.</string>
    <!-- Category of trackers (cross-site tracking cookies) that can be blocked by Enhanced Tracking Protection -->
    <string name="etp_cookies_title">Sporingsinfokapslar på tvers av nettstadar</string>
    <!-- Category of trackers (cross-site tracking cookies) that can be blocked by Enhanced Tracking Protection -->
    <string name="etp_cookies_title_2">Infokapslar på tvers av nettstadar</string>
    <!-- Description of cross-site tracking cookies that can be blocked by Enhanced Tracking Protection -->
    <string name="etp_cookies_description">Blokkerer informasjonskapslar som annonsenettverk og analyseselskap brukar for å samanstille aktiviteten din på nettet på tvers av nettstadar.</string>
    <!-- Description of cross-site tracking cookies that can be blocked by Enhanced Tracking Protection -->
    <string name="etp_cookies_description_2">Totalt vern mot infokapslar isolerer infokapslar til nettstaden du er på, så sporarar som annonsenettverk ikkje kan bruke dei til å følgje deg mellom nettstadar.</string>
    <!-- Category of trackers (cryptominers) that can be blocked by Enhanced Tracking Protection -->
    <string name="etp_cryptominers_title">Kryptoutvinnarar</string>
    <!-- Description of cryptominers that can be blocked by Enhanced Tracking Protection -->
    <string name="etp_cryptominers_description">Hindrar vondsinna skript i å få tilgang til eininga di for å utvinne digitale valutaer.</string>
    <!-- Category of trackers (fingerprinters) that can be blocked by Enhanced Tracking Protection -->
    <string name="etp_fingerprinters_title" moz:RemovedIn="130" tools:ignore="UnusedResources">Nettlesaravtrykk</string>
    <!-- Description of fingerprinters that can be blocked by Enhanced Tracking Protection -->
    <string name="etp_fingerprinters_description" moz:RemovedIn="130" tools:ignore="UnusedResources">Stoppar innsamling av unikt identifiserbare data om eininga di som kan brukast til å spore deg rundt om på nettet.</string>
    <!-- Description of fingerprinters that can be blocked by Enhanced Tracking Protection -->
    <string name="etp_known_fingerprinters_description">Stoppar innsamling av unikt identifiserbare data om eininga di som kan brukast til å spore deg rundt om på nettet.</string>
    <!-- Category of trackers (tracking content) that can be blocked by Enhanced Tracking Protection -->
    <string name="etp_tracking_content_title">Sporingsinnhald</string>
    <!-- Description of tracking content that can be blocked by Enhanced Tracking Protection -->
    <string name="etp_tracking_content_description">Stoppar innlasting av eksterne annonsar, videoar og anna innhald, då dei kan innehalde sporingskode. Kan påverke visse nettstadfunksjonar.</string>
    <!-- Enhanced Tracking Protection message that protection is currently on for this site -->
    <string name="etp_panel_on">Vern er slått PÅ for denne nettstaden</string>
    <!-- Enhanced Tracking Protection message that protection is currently off for this site -->
    <string name="etp_panel_off">Vern er slått AV for denne nettstaden</string>
    <!-- Header for exceptions list for which sites enhanced tracking protection is always off -->
    <string name="enhanced_tracking_protection_exceptions">Utvida sporingsvern er slått av for desse nettstadane</string>
    <!-- Content description (not visible, for screen readers etc.): Navigate
    back from ETP details (Ex: Tracking content) -->
    <string name="etp_back_button_content_description">Naviger tilbake</string>

    <!-- About page link text to open what's new link -->
    <string name="about_whats_new">Kva er nytt i %s</string>
    <!-- Open source licenses page title
    The first parameter is the app name -->
    <string name="open_source_licenses_title">%s | OSS-bibliotek</string>

    <!-- Category of trackers (redirect trackers) that can be blocked by Enhanced Tracking Protection -->
    <string name="etp_redirect_trackers_title">Omdirigeringssporarar</string>
    <!-- Description of redirect tracker cookies that can be blocked by Enhanced Tracking Protection -->
    <string name="etp_redirect_trackers_description">Fjernar infokapslar stilte inn av omdirigeringar til kjende sporingsnettstadar.</string>

    <!-- Preference for fingerprinting protection for the custom protection settings -->
    <string name="etp_suspected_fingerprinters_title">Mistenkte nettlesaravtrykk</string>
    <!-- Description of fingerprinters that can be blocked by fingerprinting protection -->
    <string name="etp_suspected_fingerprinters_description">Aktiverer vern mot fingeravtrykk for å stoppe mistenkte fingeravtrykksporarar.</string>
    <!-- Category of trackers (fingerprinters) that can be blocked by Enhanced Tracking Protection -->
    <string name="etp_known_fingerprinters_title">Kjende fineravtrykk-sporarar</string>
    <!-- Description of the SmartBlock Enhanced Tracking Protection feature. The * symbol is intentionally hardcoded here,
         as we use it on the UI to indicate which trackers have been partially unblocked.  -->
    <string name="preference_etp_smartblock_description">Nokre sporarar som er merkte nedanfor, er delvis blitt avblokkert på denne sida fordi du samhandla med dei *.</string>
    <!-- Text displayed that links to website about enhanced tracking protection SmartBlock -->
    <string name="preference_etp_smartblock_learn_more">Les meir</string>

    <!-- Content description (not visible, for screen readers etc.):
    Enhanced tracking protection exception preference icon for ETP settings. -->
    <string name="preference_etp_exceptions_icon_description">Ikon for unntaksinnstillingar for utvida vern mot sporing</string>

    <!-- About page link text to open support link -->
    <string name="about_support">Brukarstøtte</string>
    <!-- About page link text to list of past crashes (like about:crashes on desktop) -->
    <string name="about_crashes">Krasj</string>
    <!-- About page link text to open privacy notice link -->
    <string name="about_privacy_notice">Personvernmerknad</string>
    <!-- About page link text to open know your rights link -->
    <string name="about_know_your_rights">Kjenn rettane dine</string>
    <!-- About page link text to open licensing information link -->
    <string name="about_licensing_information">Lisensinformasjon</string>
    <!-- About page link text to open a screen with libraries that are used -->
    <string name="about_other_open_source_libraries">Bibliotek som vi brukar</string>

    <!-- Toast shown to the user when they are activating the secret dev menu
        The first parameter is number of long clicks left to enable the menu -->
    <string name="about_debug_menu_toast_progress">Feilsøkingsmeny: %1$d klikk igjen for å slå på</string>
    <string name="about_debug_menu_toast_done">Feilsøkingsmeny aktivert</string>

    <!-- Browser long press popup menu -->
    <!-- Copy the current url -->
    <string name="browser_toolbar_long_press_popup_copy">Kopier</string>
    <!-- Paste & go the text in the clipboard. '&amp;' is replaced with the ampersand symbol: & -->
    <string name="browser_toolbar_long_press_popup_paste_and_go">Lim inn og opne</string>
    <!-- Paste the text in the clipboard -->
    <string name="browser_toolbar_long_press_popup_paste">Lim inn</string>

    <!-- Snackbar message shown after an URL has been copied to clipboard. -->
    <string name="browser_toolbar_url_copied_to_clipboard_snackbar">URL kopiert til utklippstavla</string>

    <!-- Title text for the Add To Homescreen dialog -->
    <string name="add_to_homescreen_title">Legg til på startskjermen</string>
    <!-- Cancel button text for the Add to Homescreen dialog -->
    <string name="add_to_homescreen_cancel">Avbryt</string>
    <!-- Add button text for the Add to Homescreen dialog -->
    <string name="add_to_homescreen_add">Legg til</string>
    <!-- Continue to website button text for the first-time Add to Homescreen dialog -->
    <string name="add_to_homescreen_continue">Fortset til nettstaden</string>
    <!-- Placeholder text for the TextView in the Add to Homescreen dialog -->
    <string name="add_to_homescreen_text_placeholder">Namn på snarveg</string>

    <!-- Describes the add to homescreen functionality -->
    <string name="add_to_homescreen_description_2">Du kan enkelt leggje til denne nettstaden på startskjermen til eininga for å, med ein gong, få tilgang og surfe raskare med ei app-liknande oppleving.</string>

    <!-- Preference for managing the settings for logins and passwords in Fenix -->
    <string name="preferences_passwords_logins_and_passwords_2">Passord</string>
    <!-- Preference for managing the saving of logins and passwords in Fenix -->
    <string name="preferences_passwords_save_logins_2">Lagre passord</string>
    <!-- Preference option for asking to save passwords in Fenix -->
    <string name="preferences_passwords_save_logins_ask_to_save">Spør om å lagre</string>
    <!-- Preference option for never saving passwords in Fenix -->
    <string name="preferences_passwords_save_logins_never_save">Lagre aldri</string>

    <!-- Preference for autofilling saved logins in Firefox (in web content), %1$s will be replaced with the app name -->
    <string name="preferences_passwords_autofill2">Autofyll i %1$s</string>
    <!-- Description for the preference for autofilling saved logins in Firefox (in web content), %1$s will be replaced with the app name -->
    <string name="preferences_passwords_autofill_description">Fyll inn og lagre brukarnamn og passord på nettstadar mens du brukar %1$s.</string>
    <!-- Preference for autofilling logins from Fenix in other apps (e.g. autofilling the Twitter app) -->
    <string name="preferences_android_autofill">Autofyll i andre appar</string>

    <!-- Description for the preference for autofilling logins from Fenix in other apps (e.g. autofilling the Twitter app) -->
    <string name="preferences_android_autofill_description">Fyll inn brukarnamn og passord i andre appar på eininga di.</string>

    <!-- Preference option for adding a password -->
    <string name="preferences_logins_add_login_2">Legg til passord</string>

    <!-- Preference for syncing saved passwords in Fenix -->
    <string name="preferences_passwords_sync_logins_2">Synkroniser passord</string>
    <!-- Preference for syncing saved passwords in Fenix, when not signed in-->
    <string name="preferences_passwords_sync_logins_across_devices_2">Synkroniser passord på tvers av einingar</string>
    <!-- Preference to access list of saved passwords -->
    <string name="preferences_passwords_saved_logins_2">Lagra passord</string>
    <!-- Description of empty list of saved passwords. Placeholder is replaced with app name.  -->
    <string name="preferences_passwords_saved_logins_description_empty_text_2">Passorda du lagrar eller synkroniserer med %s vil bli oppførte her. Alle passorda du lagrar er krypterte.</string>
    <!-- Clickable text for opening an external link for more information about Sync. -->
    <string name="preferences_passwords_saved_logins_description_empty_learn_more_link_2">Les meir om synkronisering</string>
    <!-- Preference to access list of login exceptions that we never save logins for -->
    <string name="preferences_passwords_exceptions">Unntak</string>
    <!-- Empty description of list of login exceptions that we never save passwords for. Parameter will be replaced by app name. -->
    <string name="preferences_passwords_exceptions_description_empty_2">%s vil ikkje lagre passord for nettstadar som er oppførte her.</string>
    <!-- Description of list of login exceptions that we never save passwords for. Parameter will be replaced by app name. -->
    <string name="preferences_passwords_exceptions_description_2">%s vil ikkje lagre passord for desse nettstadane.</string>
    <!-- Text on button to remove all saved login exceptions -->
    <string name="preferences_passwords_exceptions_remove_all">Slett alle unntak</string>
    <!-- Hint for search box in passwords list -->
    <string name="preferences_passwords_saved_logins_search_2">Søk etter passord</string>
    <!-- The header for the site that a login is for -->
    <string name="preferences_passwords_saved_logins_site">Nettstad</string>
    <!-- The header for the username for a login -->
    <string name="preferences_passwords_saved_logins_username">Brukarnamn</string>
    <!-- The header for the password for a login -->
    <string name="preferences_passwords_saved_logins_password">Passord</string>

    <!-- Shown in snackbar to tell user that the password has been copied -->
    <string name="logins_password_copied">Passord kopiert til utklippstavle</string>
    <!-- Shown in snackbar to tell user that the username has been copied -->
    <string name="logins_username_copied">Brukarnamn kopiert til utklippstavle</string>
    <!-- Content Description (for screenreaders etc) read for the button to copy a password in logins-->
    <string name="saved_logins_copy_password">Kopier passord</string>
    <!-- Content Description (for screenreaders etc) read for the button to clear a password while editing a login-->
    <string name="saved_logins_clear_password">Tøm passord</string>
    <!-- Content Description (for screenreaders etc) read for the button to copy a username in logins -->
    <string name="saved_login_copy_username">Kopier brukarnamn</string>
    <!-- Content Description (for screenreaders etc) read for the button to clear a username while editing a login -->
    <string name="saved_login_clear_username">Tøm brukarnamn</string>
    <!-- Content Description (for screenreaders etc) read for the button to clear the hostname field while creating a login -->
    <string name="saved_login_clear_hostname">Tøm servarnamn</string>
    <!-- Content Description (for screenreaders etc) read for the button to open a site in logins -->
    <string name="saved_login_open_site">Opne nettstad i nettlesaren</string>
    <!-- Content Description (for screenreaders etc) read for the button to reveal a password in logins -->
    <string name="saved_login_reveal_password">Vis passord</string>
    <!-- Content Description (for screenreaders etc) read for the button to hide a password in logins -->
    <string name="saved_login_hide_password">Gøym passord</string>
    <!-- Message displayed in biometric prompt displayed for authentication before allowing users to view their passwords -->
    <string name="logins_biometric_prompt_message_2">Lås opp for å sjå dei lagra passorda dine</string>
    <!-- Title of warning dialog if users have no device authentication set up -->
    <string name="logins_warning_dialog_title_2">Sikre dei lagra passorda dine</string>
    <!-- Message of warning dialog if users have no device authentication set up -->
    <string name="logins_warning_dialog_message_2">Konfigurer ein PIN-kode, eit passord eller eit låsemønster for å beskytte dei lagra passorda dine om nokon andre skulle få tak i eininga di.</string>
    <!-- Negative button to ignore warning dialog if users have no device authentication set up -->
    <string name="logins_warning_dialog_later">Seinare</string>
    <!-- Positive button to send users to set up a pin of warning dialog if users have no device authentication set up -->
    <string name="logins_warning_dialog_set_up_now">Konfigurer no</string>
    <!-- Title of PIN verification dialog to direct users to re-enter their device credentials to access their logins -->
    <string name="logins_biometric_prompt_message_pin">Lås opp eininga di</string>

    <!-- Title for Accessibility Force Enable Zoom Preference -->
    <string name="preference_accessibility_force_enable_zoom">Zoom på alle nettstadar</string>
    <!-- Summary for Accessibility Force Enable Zoom Preference -->
    <string name="preference_accessibility_force_enable_zoom_summary">Aktiver for å tillate klyping og zooming, sjølv på nettstadar som hindrar denne gesten.</string>
    <!-- Saved logins sorting strategy menu item -by name- (if selected, it will sort saved logins alphabetically) -->
    <string name="saved_logins_sort_strategy_alphabetically">Namn (A-Å)</string>
    <!-- Saved logins sorting strategy menu item -by last used- (if selected, it will sort saved logins by last used) -->
    <string name="saved_logins_sort_strategy_last_used">Sist brukt</string>

    <!-- Content description (not visible, for screen readers etc.) -->
    <string name="saved_logins_menu_dropdown_chevron_icon_content_description_2">Sorter passord-menyen</string>

    <!-- Autofill -->
    <!-- Preference and title for managing the autofill settings -->
    <string name="preferences_autofill">Autofyll</string>
    <!-- Preference and title for managing the settings for addresses -->
    <string name="preferences_addresses">Adresser</string>
    <!-- Preference and title for managing the settings for payment methods -->
    <string name="preferences_credit_cards_2">Betalingsmåtar</string>
    <!-- Preference for saving and autofilling credit cards -->
    <string name="preferences_credit_cards_save_and_autofill_cards_2">Lagre og fyll inn betalingsmåtar</string>
    <!-- Preference summary for saving and autofilling payment method data. Parameter will be replaced by app name. -->
    <string name="preferences_credit_cards_save_and_autofill_cards_summary_2">%s krypterer alle betalingsmåtar du lagrar</string>
    <!-- Preference option for syncing credit cards across devices. This is displayed when the user is not signed into sync -->
    <string name="preferences_credit_cards_sync_cards_across_devices">Synkroniser kort på tvers av einingar</string>
    <!-- Preference option for syncing credit cards across devices. This is displayed when the user is signed into sync -->
    <string name="preferences_credit_cards_sync_cards">Synkroniser kort</string>

    <!-- Preference option for adding a card -->
    <string name="preferences_credit_cards_add_credit_card_2">Legg til kort</string>
    <!-- Preference option for managing saved cards -->
    <string name="preferences_credit_cards_manage_saved_cards_2">Handsam kort</string>
    <!-- Preference option for adding an address -->
    <string name="preferences_addresses_add_address">Legg til adresse</string>
    <!-- Preference option for managing saved addresses -->
    <string name="preferences_addresses_manage_addresses">Handsam adresser</string>

    <!-- Preference for saving and filling addresses -->
    <string name="preferences_addresses_save_and_autofill_addresses_2">Lagre og fyll ut adresser</string>

    <!-- Preference summary for saving and filling address data -->
    <string name="preferences_addresses_save_and_autofill_addresses_summary_2">Inkluderer telefonnummer og e-postadresser</string>

    <!-- Title of the "Add card" screen -->
    <string name="credit_cards_add_card">Legg til betalingskort</string>
    <!-- Title of the "Edit card" screen -->
    <string name="credit_cards_edit_card">Rediger kort</string>
    <!-- The header for the card number of a credit card -->
    <string name="credit_cards_card_number">Kortnummer</string>
    <!-- The header for the expiration date of a credit card -->
    <string name="credit_cards_expiration_date">Går ut-dato</string>
    <!-- The label for the expiration date month of a credit card to be used by a11y services-->
    <string name="credit_cards_expiration_date_month">Går ut-dato, månad</string>
    <!-- The label for the expiration date year of a credit card to be used by a11y services-->
    <string name="credit_cards_expiration_date_year">Går ut-dato, år</string>
    <!-- The header for the name on the credit card -->
    <string name="credit_cards_name_on_card">Namn på kort</string>
    <!-- The text for the "Delete card" menu item for deleting a credit card -->
    <string name="credit_cards_menu_delete_card">Slett kort</string>
    <!-- The text for the "Delete card" button for deleting a credit card -->
    <string name="credit_cards_delete_card_button">Slett kort</string>
    <!-- The text for the confirmation message of "Delete card" dialog -->
    <string name="credit_cards_delete_dialog_confirmation_2">Slette kort?</string>
    <!-- The text for the positive button on "Delete card" dialog -->
    <string name="credit_cards_delete_dialog_button">Slett</string>
    <!-- The title for the "Save" menu item for saving a credit card -->
    <string name="credit_cards_menu_save">Lagre</string>
    <!-- The text for the "Save" button for saving a credit card -->
    <string name="credit_cards_save_button">Lagre</string>
    <!-- The text for the "Cancel" button for cancelling adding, updating or deleting a credit card -->
    <string name="credit_cards_cancel_button">Avbryt</string>

    <!-- Title of the "Saved cards" screen -->
    <string name="credit_cards_saved_cards">Lagra bankkort</string>

    <!-- Error message for card number validation -->
    <string name="credit_cards_number_validation_error_message_2">Skriv inn eit gyldig kortnummer</string>
    <!-- Error message for card name on card validation -->
    <string name="credit_cards_name_on_card_validation_error_message_2">Legg til eit namn</string>
    <!-- Message displayed in biometric prompt displayed for authentication before allowing users to view their saved credit cards -->
    <string name="credit_cards_biometric_prompt_message">Lås opp for å sjå lagra betalingskort</string>
    <!-- Title of warning dialog if users have no device authentication set up -->
    <string name="credit_cards_warning_dialog_title_2">Sikre dei lagra betalingsmåtane dine</string>
    <!-- Message of warning dialog if users have no device authentication set up -->
    <string name="credit_cards_warning_dialog_message_3">Konfigurer ein PIN-kode, eit passord eller eit låsemønster for å beskytte dei lagra betalingsmåtane dine om nokon annan skulle få tak i eininga di.</string>
    <!-- Positive button to send users to set up a pin of warning dialog if users have no device authentication set up -->
    <string name="credit_cards_warning_dialog_set_up_now">Konfigurer no</string>
    <!-- Negative button to ignore warning dialog if users have no device authentication set up -->
    <string name="credit_cards_warning_dialog_later">Seinare</string>
    <!-- Title of PIN verification dialog to direct users to re-enter their device credentials to access their credit cards -->
    <string name="credit_cards_biometric_prompt_message_pin">Lås opp eininga di</string>

    <!-- Message displayed in biometric prompt for authentication, before allowing users to use their stored payment method information -->
    <string name="credit_cards_biometric_prompt_unlock_message_2">Lås opp for å bruke lagra betalingsmåtar</string>
    <!-- Title of the "Add address" screen -->
    <string name="addresses_add_address">Legg til adresse</string>
    <!-- Title of the "Edit address" screen -->
    <string name="addresses_edit_address">Rediger adresse</string>
    <!-- Title of the "Manage addresses" screen -->
    <string name="addresses_manage_addresses">Handsam adresser</string>
    <!-- The header for the name of an address. Name represents a person's full name, typically made up of a first, middle and last name, e.g. John Joe Doe. -->
    <string name="addresses_name">Namn</string>
    <!-- The header for the street address of an address -->
    <string name="addresses_street_address">Gateadresse</string>
    <!-- The header for the city of an address -->
    <string name="addresses_city">Stad</string>
    <!-- The header for the subregion of an address when "state" should be used -->
    <string name="addresses_state">Stat</string>
    <!-- The header for the subregion of an address when "province" should be used -->
    <string name="addresses_province">Fylke</string>
    <!-- The header for the zip code of an address -->
    <string name="addresses_zip">Postnummer</string>
    <!-- The header for the country or region of an address -->
    <string name="addresses_country">Land eller region</string>
    <!-- The header for the phone number of an address -->
    <string name="addresses_phone">Telefon</string>
    <!-- The header for the email of an address -->
    <string name="addresses_email">E-post</string>
    <!-- The text for the "Save" button for saving an address -->
    <string name="addresses_save_button">Lagre</string>
    <!-- The text for the "Cancel" button for cancelling adding, updating or deleting an address -->
    <string name="addresses_cancel_button">Avbryt</string>
    <!-- The text for the "Delete address" button for deleting an address -->
    <string name="addressess_delete_address_button">Slett adresse</string>
    <!-- The title for the "Delete address" confirmation dialog -->
    <string name="addressess_confirm_dialog_message_2">Slette denne adressa?</string>
    <!-- The text for the positive button on "Delete address" dialog -->
    <string name="addressess_confirm_dialog_ok_button">Slett</string>
    <!-- The text for the negative button on "Delete address" dialog -->
    <string name="addressess_confirm_dialog_cancel_button">Avbryt</string>

    <!-- The text for the "Save address" menu item for saving an address -->
    <string name="address_menu_save_address">Lagre adresser</string>

    <!-- The text for the "Delete address" menu item for deleting an address -->
    <string name="address_menu_delete_address">Slett adresser</string>

    <!-- Title of the Add search engine screen -->
    <string name="search_engine_add_custom_search_engine_title">Legg til søkjemotor</string>
    <!-- Content description (not visible, for screen readers etc.): Title for the button that navigates to add new engine screen -->
    <string name="search_engine_add_custom_search_engine_button_content_description">Legg til ny s;kjemotor</string>
    <!-- Title of the Edit search engine screen -->
    <string name="search_engine_edit_custom_search_engine_title">Rediger søkjemotor</string>
    <!-- Text for the menu button to edit a search engine -->
    <string name="search_engine_edit">Rediger</string>
    <!-- Text for the menu button to delete a search engine -->
    <string name="search_engine_delete">Slett</string>

    <!-- Label for the TextField in which user enters custom search engine name -->
    <string name="search_add_custom_engine_name_label">Namn</string>
    <!-- Placeholder text shown in the Search Engine Name text field before a user enters text -->
    <string name="search_add_custom_engine_name_hint_2">Søkjemotornamn</string>
    <!-- Label for the TextField in which user enters custom search engine URL -->
    <string name="search_add_custom_engine_url_label">Søkjestreng-URL</string>
    <!-- Placeholder text shown in the Search String TextField before a user enters text -->
    <string name="search_add_custom_engine_search_string_hint_2">URL å bruke for søk</string>
    <!-- Description text for the Search String TextField. The %s is part of the string -->
    <string name="search_add_custom_engine_search_string_example" formatted="false">Byt ut spørjinga med «%s». Eksempel:\nhttps://www.google.com/search?q=%s</string>

    <!-- Accessibility description for the form in which details about the custom search engine are entered -->
    <string name="search_add_custom_engine_form_description">Detaljar om tilpassa søkjeteneste</string>

    <!-- Label for the TextField in which user enters custom search engine suggestion URL -->
    <string name="search_add_custom_engine_suggest_url_label">Søkjeforslag-API (valfritt)</string>
    <!-- Placeholder text shown in the Search Suggestion String TextField before a user enters text -->
    <string name="search_add_custom_engine_suggest_string_hint">Søkjeforslag-API nettadresse</string>
    <!-- Description text for the Search Suggestion String TextField. The %s is part of the string -->
    <string name="search_add_custom_engine_suggest_string_example_2" formatted="false">Erstatt spørjinga med «%s». Eksempel:\nhttps://suggestqueries.google.com/complete/search?client=firefox&amp;q=%s</string>
    <!-- The text for the "Save" button for saving a custom search engine -->
    <string name="search_custom_engine_save_button">Lagre</string>

    <!-- Text shown when a user leaves the name field empty -->
    <string name="search_add_custom_engine_error_empty_name">Skriv inn namn på søkjemotor</string>

    <!-- Text shown when a user leaves the search string field empty -->
    <string name="search_add_custom_engine_error_empty_search_string">Skriv inn ein søkjestreng</string>
    <!-- Text shown when a user leaves out the required template string -->
    <string name="search_add_custom_engine_error_missing_template">Kontroller at søkjestrengen passar med eksempelformatet</string>
    <!-- Text shown when we aren't able to validate the custom search query. The first parameter is the url of the custom search engine -->
    <string name="search_add_custom_engine_error_cannot_reach">Feil ved tilkopling til «%s»</string>
    <!-- Text shown when a user creates a new search engine -->
    <string name="search_add_custom_engine_success_message">%s vart oppretta</string>
    <!-- Text shown when a user successfully edits a custom search engine -->
    <string name="search_edit_custom_engine_success_message">%s vart lagra</string>
    <!-- Text shown when a user successfully deletes a custom search engine -->
    <string name="search_delete_search_engine_success_message">%s vart sletta</string>

    <!-- Heading for the instructions to allow a permission -->
    <string name="phone_feature_blocked_intro">For å tillate det:</string>

    <!-- First step for the allowing a permission -->
    <string name="phone_feature_blocked_step_settings">1. Gå til Android-innstillingar</string>
    <!-- Second step for the allowing a permission -->
    <string name="phone_feature_blocked_step_permissions"><![CDATA[2. Trykk på <b>Løyve</b>]]></string>
    <!-- Third step for the allowing a permission (Fore example: Camera) -->
    <string name="phone_feature_blocked_step_feature"><![CDATA[3. Slå <b>%1$s</b> PÅ]]></string>

    <!-- Label that indicates a site is using a secure connection -->
    <string name="quick_settings_sheet_secure_connection_2">Tilkoplinga er trygg</string>
    <!-- Label that indicates a site is using a insecure connection -->
    <string name="quick_settings_sheet_insecure_connection_2">Tilkoplinga er ikkje trygg</string>
    <!-- Label to clear site data -->
    <string name="clear_site_data">Slett infokapslar og nettstaddata</string>
    <!-- Confirmation message for a dialog confirming if the user wants to delete all data for current site -->
    <string name="confirm_clear_site_data"><![CDATA[Er du sikker på at du vil fjerne alle infokapslar og data på nettstaden <b>%s</b>?]]></string>
    <!-- Confirmation message for a dialog confirming if the user wants to delete all the permissions for all sites-->
    <string name="confirm_clear_permissions_on_all_sites">Er du sikker på at du vil fjerne alle løyve på alle nettstadar?</string>
    <!-- Confirmation message for a dialog confirming if the user wants to delete all the permissions for a site-->
    <string name="confirm_clear_permissions_site">Er du sikker på at du vil fjerne alle løyve for denne nettstaden?</string>
    <!-- Confirmation message for a dialog confirming if the user wants to set default value a permission for a site-->
    <string name="confirm_clear_permission_site">Er du sikker på at du vil fjerne dette løyvet for denne nettstaden?</string>
    <!-- label shown when there are not site exceptions to show in the site exception settings -->
    <string name="no_site_exceptions">Ingen unntak frå nettstaden</string>
    <!-- Bookmark deletion confirmation -->
    <string name="bookmark_deletion_confirmation">Er du sikker på at du vil slette dette bokmerket?</string>
    <!-- Browser menu button that adds a shortcut to the home fragment -->
    <string name="browser_menu_add_to_shortcuts">Legg til i snarvegar</string>
    <!-- Browser menu button that removes a shortcut from the home fragment -->
    <string name="browser_menu_remove_from_shortcuts">Fjern frå snarvegar</string>
    <!-- text shown before the issuer name to indicate who its verified by, parameter is the name of
     the certificate authority that verified the ticket-->
    <string name="certificate_info_verified_by">Stadfesta av: %1$s</string>
    <!-- Login overflow menu delete button -->
    <string name="login_menu_delete_button">Slett</string>
    <!-- Login overflow menu edit button -->
    <string name="login_menu_edit_button">Rediger</string>
    <!-- Message in delete confirmation dialog for password -->
    <string name="login_deletion_confirmation_2">Er du sikker på at du ønskjer å slette dette passordet?</string>
    <!-- Positive action of a dialog asking to delete  -->
    <string name="dialog_delete_positive">Slett</string>
    <!-- Negative action of a dialog asking to delete login -->
    <string name="dialog_delete_negative">Avbryt</string>
    <!--  The saved password options menu description. -->
    <string name="login_options_menu_2">Passordalternativ</string>
    <!--  The editable text field for a website address. -->
    <string name="saved_login_hostname_description_3">Det redigerbare tekstfeltet for nettstadadressa.</string>
    <!--  The editable text field for a username. -->
    <string name="saved_login_username_description_3">Det redigerbare tekstfeltet for brukarnamnet.</string>
    <!--  The editable text field for a login's password. -->
    <string name="saved_login_password_description_2">Det redigerbare tekstfeltet for passordet.</string>
    <!--  The button description to save changes to an edited password. -->
    <string name="save_changes_to_login_2">Lagre endringar.</string>
    <!--  The page title for editing a saved password. -->
    <string name="edit_2">Rediger passord</string>
    <!--  The page title for adding new password. -->
    <string name="add_login_2">Legg til passord</string>
    <!--  Error text displayed underneath the password field when it is in an error case. -->
    <string name="saved_login_password_required_2">Skriv inn passord</string>
    <!--  The error message in add login view when username field is blank. -->
    <string name="saved_login_username_required_2">Skriv inn eit brukarnamn</string>
    <!--  The error message in add login view when hostname field is blank. -->
    <string name="saved_login_hostname_required" tools:ignore="UnusedResources">Vertsnamn påkravd</string>
    <!--  The error message in add login view when hostname field is blank. -->
    <string name="saved_login_hostname_required_2" tools:ignore="UnusedResources">Skriv inn ei nettadresse</string>
    <!-- Voice search button content description  -->
    <string name="voice_search_content_description">Stemmesøk</string>
    <!-- Voice search prompt description displayed after the user presses the voice search button -->
    <string name="voice_search_explainer">Snakk no</string>

    <!--  The error message in edit login view when a duplicate username exists. -->
    <string name="saved_login_duplicate">Ei innlogging med dette brukarnamnet finst allereie</string>

    <!-- This is the hint text that is shown inline on the hostname field of the create new login page. 'https://www.example.com' intentionally hardcoded here -->
    <string name="add_login_hostname_hint_text">https://www.example.com</string>

    <!-- This is an error message shown below the hostname field of the add login page when a hostname does not contain http or https. -->
    <string name="add_login_hostname_invalid_text_3">Nettadressa må innehalde &quot;https://&quot; eller &quot;http://&quot;</string>
    <!-- This is an error message shown below the hostname field of the add login page when a hostname is invalid. -->
    <string name="add_login_hostname_invalid_text_2">Gyldig servernamn påkravd</string>

    <!-- Synced Tabs -->
    <!-- Text displayed to ask user to connect another device as no devices found with account -->
    <string name="synced_tabs_connect_another_device">Kople til ei anna eining.</string>
    <!-- Text displayed asking user to re-authenticate -->
    <string name="synced_tabs_reauth">Godkjenn på nytt.</string>
    <!-- Text displayed when user has disabled tab syncing in Firefox Sync Account -->
    <string name="synced_tabs_enable_tab_syncing">Slå på fane-synkronisering.</string>
    <!-- Text displayed when user has no tabs that have been synced -->
    <string name="synced_tabs_no_tabs" tools:ignore="BrandUsage">Du har ingen faner opne i Firefox på andre einingar.</string>
    <!-- Text displayed in the synced tabs screen when a user is not signed in to Firefox Sync describing Synced Tabs -->
    <string name="synced_tabs_sign_in_message">Vis ei liste over faner frå andre einingar.</string>
    <!-- Text displayed on a button in the synced tabs screen to link users to sign in when a user is not signed in to Firefox Sync -->
    <string name="synced_tabs_sign_in_button">Logg inn for å synkronisere</string>

    <!-- The text displayed when a synced device has no tabs to show in the list of Synced Tabs. -->
    <string name="synced_tabs_no_open_tabs">Ingen opne faner</string>

    <!-- Content description for expanding a group of synced tabs. -->
    <string name="synced_tabs_expand_group">Utvid gruppa med synkroniserte faner</string>
    <!-- Content description for collapsing a group of synced tabs. -->
    <string name="synced_tabs_collapse_group">Skjul gruppa med synkroniserte faner</string>

    <!-- Top Sites -->
    <!-- Title text displayed in the dialog when shortcuts limit is reached. -->
    <string name="shortcut_max_limit_title">Grensa for antal snarvegar er nådd</string>
    <!-- Content description text displayed in the dialog when shortcut limit is reached. -->
    <string name="shortcut_max_limit_content">For å leggje til ein ny snarveg, må du fjerne ein annan. Trykk og hald på nettstaden, og vel fjern.</string>
    <!-- Confirmation dialog button text when top sites limit is reached. -->
    <string name="top_sites_max_limit_confirmation_button">OK, eg forstår det</string>

    <!-- Label for the preference to show the shortcuts for the most visited top sites on the homepage -->
    <string name="top_sites_toggle_top_recent_sites_4">Snarvegar</string>
    <!-- Title text displayed in the rename top site dialog. -->
    <string name="top_sites_rename_dialog_title">Namn</string>

    <!-- Hint for renaming title of a shortcut -->
    <string name="shortcut_name_hint">Namn på snarveg</string>
    <!-- Hint for editing URL of a shortcut. -->
    <string name="shortcut_url_hint">Snarveg-URL</string>
    <!-- Button caption to confirm the renaming of the top site. -->
    <string name="top_sites_rename_dialog_ok" moz:removedIn="130" tools:ignore="UnusedResources">OK</string>
    <!-- Dialog button text for canceling the rename top site prompt. -->
    <string name="top_sites_rename_dialog_cancel">Avbryt</string>

    <!-- Text for the menu button to open the homepage settings. -->
    <string name="top_sites_menu_settings">Innstillingar</string>
    <!-- Text for the menu button to navigate to sponsors and privacy support articles. '&amp;' is replaced with the ampersand symbol: & -->
    <string name="top_sites_menu_sponsor_privacy">Våre sponsorar og ditt personvern</string>
    <!-- Label text displayed for a sponsored top site. -->
    <string name="top_sites_sponsored_label">Sponsa</string>

    <!-- Text for the menu item to edit a top site. -->
    <string name="top_sites_edit_top_site">Rediger</string>
    <!-- Text for the dialog title to edit a top site. -->
    <string name="top_sites_edit_dialog_title">Rediger snarveg</string>
    <!-- Button caption to confirm the edit of the top site. -->
    <string name="top_sites_edit_dialog_save">Lagre</string>
    <!-- Error message when the user entered an invalid URL -->
    <string name="top_sites_edit_dialog_url_error">Skriv inn ei gyldig nettadresse</string>

    <!-- Label for the URL edit field in the edit top site dialog. -->
    <string name="top_sites_edit_dialog_url_title">URL</string>

    <!-- Inactive tabs in the tabs tray -->
    <!-- Title text displayed in the tabs tray when a tab has been unused for 14 days. -->
    <string name="inactive_tabs_title">Uverksame faner</string>
    <!-- Content description for closing all inactive tabs -->
    <string name="inactive_tabs_delete_all">Lat att alle inaktive faner</string>

    <!-- Content description for expanding the inactive tabs section. -->
    <string name="inactive_tabs_expand_content_description">Utvid uverksame faner</string>

    <!-- Content description for collapsing the inactive tabs section. -->
    <string name="inactive_tabs_collapse_content_description">Fald saman uverksame faner</string>

    <!-- Inactive tabs auto-close message in the tabs tray -->
    <!-- The header text of the auto-close message when the user is asked if they want to turn on the auto-closing of inactive tabs. -->
    <string name="inactive_tabs_auto_close_message_header" tools:ignore="UnusedResources">Late att automatisk etter ein måned?</string>

    <!-- A description below the header to notify the user what the inactive tabs auto-close feature is. -->
    <string name="inactive_tabs_auto_close_message_description" tools:ignore="BrandUsage,UnusedResources">Firefox kan late att faner du ikkje har sett den siste månaden.</string>
    <!-- A call to action below the description to allow the user to turn on the auto closing of inactive tabs. -->
    <string name="inactive_tabs_auto_close_message_action" tools:ignore="UnusedResources">SLÅ PÅ AUTO-ATTLATING</string>
    <!-- Text for the snackbar to confirm auto-close is enabled for inactive tabs -->
    <string name="inactive_tabs_auto_close_message_snackbar">Automatisk attlating aktivert</string>

    <!-- Awesome bar suggestion's headers -->
    <!-- Search suggestions title for Firefox Suggest. -->
    <string name="firefox_suggest_header" tools:ignore="BrandUsage">Firefox-forslag</string>

    <!-- Title for search suggestions when Google is the default search suggestion engine. -->
    <string name="google_search_engine_suggestion_header">Søk med Google</string>
    <!-- Title for search suggestions when the default search suggestion engine is anything other than Google. The first parameter is default search engine name. -->
    <string name="other_default_search_engine_suggestion_header">Søk med %s</string>

    <!-- Default browser experiment -->
    <!-- Default browser card title -->
    <string name="default_browser_experiment_card_title">Endre standardnettlesar</string>
    <!-- Default browser card text -->
    <string name="default_browser_experiment_card_text" tools:ignore="BrandUsage">Vel at lenker frå nettstadar, e-postmeldingar og meldingar skal opnast automatisk i Firefox.</string>

    <!-- Content description for close button in collection placeholder. -->
    <string name="remove_home_collection_placeholder_content_description">Fjern</string>

    <!-- Content description radio buttons with a link to more information -->
    <string name="radio_preference_info_content_description">Trykk her for meir informasjon</string>

    <!-- Content description for the action bar "up" button -->
    <string name="action_bar_up_description" moz:removedIn="124" tools:ignore="UnusedResources">Naviger opp</string>

    <!-- Content description for privacy content close button -->
    <string name="privacy_content_close_button_content_description">Lat att</string>

    <!-- Pocket recommended stories -->
    <!-- Header text for a section on the home screen. -->
    <string name="pocket_stories_header_1">Tankevekkjande artiklar</string>
    <!-- Header text for a section on the home screen. -->
    <string name="pocket_stories_categories_header">Artiklar etter emne</string>
    <!-- Text of a button allowing users to access an external url for more Pocket recommendations. -->
    <string name="pocket_stories_placeholder_text">Oppdag meir</string>
    <!-- Title of an app feature. Smaller than a heading. The first parameter is product name Pocket -->
    <string name="pocket_stories_feature_title_2">Driven av %s.</string>
    <!-- Caption for describing a certain feature. The placeholder is for a clickable text (eg: Learn more) which will load an url in a new tab when clicked.  -->
    <string name="pocket_stories_feature_caption" tools:ignore="BrandUsage">Del av Firefox-familien. %s</string>
    <!-- Clickable text for opening an external link for more information about Pocket. -->
    <string name="pocket_stories_feature_learn_more">Les meir</string>

    <!-- Text indicating that the Pocket story that also displays this text is a sponsored story by other 3rd party entity. -->
    <string name="pocket_stories_sponsor_indication">Sponsa</string>

    <!-- Snackbar message for enrolling in a Nimbus experiment from the secret settings when Studies preference is Off.-->
    <string name="experiments_snackbar">Aktiver telemetri for å sende data.</string>
    <!-- Snackbar button text to navigate to telemetry settings.-->
    <string name="experiments_snackbar_button">Gå til innstillingar</string>

    <!-- Review quality check feature-->
    <!-- Name for the review quality check feature used as title for the panel. -->
    <string name="review_quality_check_feature_name_2">Vurderingskontrollør</string>
    <!-- Summary for grades A and B for review quality check adjusted grading. -->
    <string name="review_quality_check_grade_a_b_description">Pålitelege vurderingar</string>
    <!-- Summary for grade C for review quality check adjusted grading. -->
    <string name="review_quality_check_grade_c_description">Blanding av pålitelege og upålitelege vurderingar</string>
    <!-- Summary for grades D and F for review quality check adjusted grading. -->
    <string name="review_quality_check_grade_d_f_description">Upålitelege vurderingar</string>
    <!-- Text for title presenting the reliability of a product's reviews. -->
    <string name="review_quality_check_grade_title">Kor pålitelege er vurderingane?</string>
    <!-- Title for when the rating has been updated by the review checker -->
    <string name="review_quality_check_adjusted_rating_title">Juster vurdering</string>
    <!-- Description for a product's adjusted star rating. The text presents that the product's reviews which were evaluated as unreliable were removed from the adjusted rating. -->
    <string name="review_quality_check_adjusted_rating_description_2">Basert på pålitelege vurderingar</string>
    <!-- Title for list of highlights from a product's review emphasizing a product's important traits. -->
    <string name="review_quality_check_highlights_title">Høgdepunkt frå nylege vurderingar</string>
    <!-- Title for section explaining how we analyze the reliability of a product's reviews. -->
    <string name="review_quality_check_explanation_title">Korleis vi bestemmer kvaliteten på ei vurdering</string>
    <!-- Paragraph explaining how we analyze the reliability of a product's reviews. First parameter is the Fakespot product name. In the phrase "Fakespot by Mozilla", "by" can be localized. Does not need to stay by. -->
    <string name="review_quality_check_explanation_body_reliability">Vi nyttar AI-teknologi frå %s frå Mozilla for å kontrollere pålitelegheita av produktvurderingar. Dette vil berre hjelpe deg med å fastsetje vurderingskvaliteten, ikkje produktkvaliteten. </string>
    <!-- Paragraph explaining the grading system we use to classify the reliability of a product's reviews. -->
    <string name="review_quality_check_info_review_grade_header"><![CDATA[Vi gir vurderingane til kvart produkt ein <b>bokstavkarakter</b> frå A til F.]]></string>
    <!-- Description explaining grades A and B for review quality check adjusted grading. -->
    <string name="review_quality_check_info_grade_info_AB">Pålitelege vurderingar. Vi meinar at vureringane truleg kjem frå ekte kundar som har lagt att ærlege, upartiske vurderingar.</string>
    <!-- Description explaining grade C for review quality check adjusted grading. -->
    <string name="review_quality_check_info_grade_info_C">Vi meinar at det finst ei blanding av pålitelege og upålitelege vurderingar.</string>
    <!-- Description explaining grades D and F for review quality check adjusted grading. -->
    <string name="review_quality_check_info_grade_info_DF">Upålitelege vurderingar. Vi meinar at vurderingane sannsynlegvis er falske, eller frå partiske kritikarar.</string>
    <!-- Paragraph explaining how a product's adjusted grading is calculated. -->
    <string name="review_quality_check_explanation_body_adjusted_grading"><![CDATA[Den <b>justerte vurderinga</b> er berre basert på vurderingar vi meiner er pålitelege.]]></string>
    <!-- Paragraph explaining product review highlights. First parameter is the name of the retailer (e.g. Amazon). -->
    <string name="review_quality_check_explanation_body_highlights"><![CDATA[<b>Høgdepunkt</b> er frå %s vurderingar dei siste 80 dagane som vi meiner er pålitelege.]]></string>
    <!-- Text for learn more caption presenting a link with information about review quality. First parameter is for clickable text defined in review_quality_check_info_learn_more_link. -->
    <string name="review_quality_check_info_learn_more">Les meir om %s.</string>
    <!-- Clickable text that links to review quality check SuMo page. First parameter is the Fakespot product name. -->
    <string name="review_quality_check_info_learn_more_link_2">korleis %s avgjer vurderingskvalitet</string>
    <!-- Text for title of settings section. -->
    <string name="review_quality_check_settings_title">Innstillingar</string>
    <!-- Text for label for switch preference to show recommended products from review quality check settings section. -->
    <string name="review_quality_check_settings_recommended_products">Vis annonsar i vurderingskontrolløren</string>
    <!-- Description for switch preference to show recommended products from review quality check settings section. First parameter is for clickable text defined in review_quality_check_settings_recommended_products_learn_more.-->
    <string name="review_quality_check_settings_recommended_products_description_2" tools:ignore="UnusedResources">Du vil av og til sjå reklame for relevante produkt. Vi reklamerer berre for produkt med pålitelege vurderingar. %s</string>
    <!-- Clickable text that links to review quality check recommended products support article. -->
    <string name="review_quality_check_settings_recommended_products_learn_more" tools:ignore="UnusedResources">Les meir</string>
    <!-- Text for turning sidebar off button from review quality check settings section. -->
    <string name="review_quality_check_settings_turn_off">Slå av vurderingskontrolløren</string>
    <!-- Text for title of recommended product section. This is displayed above a product image, suggested as an alternative to the product reviewed. -->
    <string name="review_quality_check_ad_title" tools:ignore="UnusedResources">Meir å vurdere</string>
    <!-- Caption for recommended product section indicating this is an ad by Fakespot. First parameter is the Fakespot product name. -->
    <string name="review_quality_check_ad_caption" tools:ignore="UnusedResources">Annonse frå %s</string>
    <!-- Caption for review quality check panel. First parameter is for clickable text defined in review_quality_check_powered_by_link. -->
    <string name="review_quality_check_powered_by_2">Vurderingskontrollør driven av %s</string>
    <!-- Clickable text that links to Fakespot.com. First parameter is the Fakespot product name. In the phrase "Fakespot by Mozilla", "by" can be localized. Does not need to stay by. -->
    <string name="review_quality_check_powered_by_link" tools:ignore="UnusedResources">%s av Mozilla</string>
    <!-- Text for title of warning card informing the user that the current analysis is outdated. -->
    <string name="review_quality_check_outdated_analysis_warning_title" tools:ignore="UnusedResources">Ny info å kontrollere</string>
    <!-- Text for button from warning card informing the user that the current analysis is outdated. Clicking this should trigger the product's re-analysis. -->
    <string name="review_quality_check_outdated_analysis_warning_action" tools:ignore="UnusedResources">Kontroller no</string>
    <!-- Title for warning card informing the user that the current product does not have enough reviews for a review analysis. -->
    <string name="review_quality_check_no_reviews_warning_title">Ikkje nok vurderingar enno</string>
    <!-- Text for body of warning card informing the user that the current product does not have enough reviews for a review analysis. -->
    <string name="review_quality_check_no_reviews_warning_body">Når dette produktet har fleire vurderingar, kan vi sjekke kvaliteten.</string>
    <!-- Title for warning card informing the user that the current product is currently not available. -->
    <string name="review_quality_check_product_availability_warning_title">Produktet er ikkje tilgjengeleg</string>
    <!-- Text for the body of warning card informing the user that the current product is currently not available. -->
    <string name="review_quality_check_product_availability_warning_body">Om du ser at dette produktet er tilbake på lager, rapporter det, så jobbar vi med å kontrollere vurderingane.</string>
    <!-- Clickable text for warning card informing the user that the current product is currently not available. Clicking this should inform the server that the product is available. -->
    <string name="review_quality_check_product_availability_warning_action_2">Rapporter at produktet er på lager</string>
    <!-- Title for warning card informing the user that the current product's analysis is still processing. The parameter is the percentage progress (0-100%) of the analysis process (e.g. 56%). -->
    <string name="review_quality_check_analysis_in_progress_warning_title_2">Kontrollerer kvaliteten på vurderinga (%s)</string>
    <!-- Text for body of warning card informing the user that the current product's analysis is still processing. -->
    <string name="review_quality_check_analysis_in_progress_warning_body">Dette vil ta omlag 60 sekund.</string>
    <!-- Title for info card displayed after the user reports a product is back in stock. -->
    <string name="review_quality_check_analysis_requested_info_title">Takk for at du rapporterer!</string>
    <!-- Text for body of info card displayed after the user reports a product is back in stock. -->
    <string name="review_quality_check_analysis_requested_info_body">Vi bør ha informasjon om vurderingane til dette produktet innan 24 timar. Sjekk igjen litt seinare.</string>
    <!-- Title for info card displayed when the user review checker while on a product that Fakespot does not analyze (e.g. gift cards, music). -->
    <string name="review_quality_check_not_analyzable_info_title">Vi klarer ikkje å kontrollere desse vurderingane</string>
    <!-- Text for body of info card displayed when the user review checker while on a product that Fakespot does not analyze (e.g. gift cards, music). -->
    <string name="review_quality_check_not_analyzable_info_body">Diverre kan vi ikkje kontrollere produktkvaliteten på enkelte produkttypar, som til dømes gåvekort, strøyme-video, musikk og spel.</string>
    <!-- Title for info card displayed when another user reported the displayed product is back in stock. -->
    <string name="review_quality_check_analysis_requested_other_user_info_title" tools:ignore="UnusedResources">Info kjem snart</string>
    <!-- Text for body of info card displayed when another user reported the displayed product is back in stock. -->
    <string name="review_quality_check_analysis_requested_other_user_info_body" tools:ignore="UnusedResources">Vi bør ha informasjon om vurderingane til dette produktet innan 24 timar. Sjekk igjen litt seinare.</string>
    <!-- Title for info card displayed to the user when analysis finished updating. -->
    <string name="review_quality_check_analysis_updated_confirmation_title" tools:ignore="UnusedResources">Analysen er oppdatert</string>
    <!-- Text for the action button from info card displayed to the user when analysis finished updating. -->
    <string name="review_quality_check_analysis_updated_confirmation_action" tools:ignore="UnusedResources">Eg forstår</string>
    <!-- Title for error card displayed to the user when an error occurred. -->
    <string name="review_quality_check_generic_error_title">Ingen informasjon tilgjengeleg akkurat no</string>
    <!-- Text for body of error card displayed to the user when an error occurred. -->
    <string name="review_quality_check_generic_error_body">Vi jobbar med å løyse problemet. Prøv på nytt, snart.</string>
    <!-- Title for error card displayed to the user when the device is disconnected from the network. -->
    <string name="review_quality_check_no_connection_title">Inga nettverkstilkopling</string>
    <!-- Text for body of error card displayed to the user when the device is disconnected from the network. -->
    <string name="review_quality_check_no_connection_body">Kontroller nettverkstilkoplinga di, og oppdater deretter sida.</string>
    <!-- Title for card displayed to the user for products whose reviews were not analyzed yet. -->
    <string name="review_quality_check_no_analysis_title">Ingen informasjon om desse vurderingane enno</string>
    <!-- Text for the body of card displayed to the user for products whose reviews were not analyzed yet. -->
    <string name="review_quality_check_no_analysis_body">For å vite om vurderingane av dette produktet er pålitelege, kontroller kvaliteten på vurderinga. Det tek berre omlag 60 sekund.</string>
    <!-- Text for button from body of card displayed to the user for products whose reviews were not analyzed yet. Clicking this should trigger a product analysis. -->
    <string name="review_quality_check_no_analysis_link">Kontroller kvaliteten på vurderinga</string>
    <!-- Headline for review quality check contextual onboarding card. -->
    <string name="review_quality_check_contextual_onboarding_title">Prøv den pålitelege guiden vår for produktvurderingar</string>
    <!-- Description for review quality check contextual onboarding card. The first and last two parameters are for retailer names (e.g. Amazon, Walmart). The second parameter is for the name of the application (e.g. Firefox). -->
    <string name="review_quality_check_contextual_onboarding_description">Sjå kor påliteleg produktvurderingar er på %1$s før du kjøper. Vurderingskontrolløren, ein eksperimentell funksjon frå %2$s, er direkte inbyggd i nettlesaren. Han fungerer på %3$s og på %4$s.</string>
    <!-- Description for review quality check contextual onboarding card. The first parameters is for retailer name (e.g. Amazon). The second parameter is for the name of the application (e.g. Firefox). -->
    <string name="review_quality_check_contextual_onboarding_description_one_vendor">Sjå kor pålitelege produktvurderinger er på %1$s før du handlar. Vurderingskontrolløren, ein eksperimentell funksjon fra %2$s, er innebygd i nettlesaren.</string>
    <!-- Paragraph presenting review quality check feature. First parameter is the Fakespot product name. Second parameter is for clickable text defined in review_quality_check_contextual_onboarding_learn_more_link. In the phrase "Fakespot by Mozilla", "by" can be localized. Does not need to stay by. -->
    <string name="review_quality_check_contextual_onboarding_learn_more">Med krafta i %1$s frå Mozilla hjelper vi deg med å unngå einsidige og ikkje-truverdige vurderingar. AI-modellen vår vert alltid forbetra for å beskytte deg når du handlar. %2$s</string>
    <!-- Clickable text from the contextual onboarding card that links to review quality check support article. -->
    <string name="review_quality_check_contextual_onboarding_learn_more_link">Les meir</string>
    <!-- Caption text to be displayed in review quality check contextual onboarding card above the opt-in button. First parameter is Firefox app name, third parameter is the Fakespot product name. Second & fourth are for clickable texts defined in review_quality_check_contextual_onboarding_privacy_policy_3 and review_quality_check_contextual_onboarding_terms_use. -->
    <string name="review_quality_check_contextual_onboarding_caption_3" moz:RemovedIn="124" tools:ignore="UnusedResources">Ved å velje «Ja, prøv det» godtek du %1$s sine %2$s og %3$s sine %4$s.</string>
    <!-- Caption text to be displayed in review quality check contextual onboarding card above the opt-in button. First parameter is Firefox app name, third parameter is the Fakespot product name. Second & fourth are for clickable texts defined in review_quality_check_contextual_onboarding_privacy_policy_3 and review_quality_check_contextual_onboarding_terms_use. -->
    <string name="review_quality_check_contextual_onboarding_caption_4">Ved å velje «Ja, prøv det» godtek du %1$s sine %2$s og %3$s sine %4$s.</string>
    <!-- Clickable text from the review quality check contextual onboarding card that links to Fakespot privacy notice. -->
    <string name="review_quality_check_contextual_onboarding_privacy_policy_3">peronvernerklæring</string>
    <!-- Clickable text from the review quality check contextual onboarding card that links to Fakespot terms of use. -->
    <string name="review_quality_check_contextual_onboarding_terms_use">brukarvilkår</string>
    <!-- Text for opt-in button from the review quality check contextual onboarding card. -->
    <string name="review_quality_check_contextual_onboarding_primary_button_text">Ja, prøv det</string>
    <!-- Text for opt-out button from the review quality check contextual onboarding card. -->
    <string name="review_quality_check_contextual_onboarding_secondary_button_text">Ikkje no</string>
    <!-- Text for the first CFR presenting the review quality check feature. -->
    <string name="review_quality_check_first_cfr_message">Finn ut om du kan stole på vurderingane av dette produktet — før du kjøper.</string>
    <!-- Text displayed in the first CFR presenting the review quality check feature that opens the review checker when clicked. -->
    <string name="review_quality_check_first_cfr_action" tools:ignore="UnusedResources">Prøv vurderingskontrolløren</string>
    <!-- Text for the second CFR presenting the review quality check feature. -->
    <string name="review_quality_check_second_cfr_message">Er desse vurderingane pålitelege? Sjekk no for å sjå ei justert vurdering.</string>
    <!-- Text displayed in the second CFR presenting the review quality check feature that opens the review checker when clicked. -->
    <string name="review_quality_check_second_cfr_action" tools:ignore="UnusedResources">Opne vurderingskontrolløren</string>
    <!-- Flag showing that the review quality check feature is work in progress. -->
    <string name="review_quality_check_beta_flag" moz:removedIn="130" tools:ignore="UnusedResources">Beta</string>
    <!-- Content description (not visible, for screen readers etc.) for opening browser menu button to open review quality check bottom sheet. -->
    <string name="review_quality_check_open_handle_content_description">Opne vurderingskontrolløren</string>
    <!-- Content description (not visible, for screen readers etc.) for closing browser menu button to open review quality check bottom sheet. -->
    <string name="review_quality_check_close_handle_content_description">Lat att vurderingskontrolløren</string>
    <!-- Content description (not visible, for screen readers etc.) for review quality check star rating. First parameter is the number of stars (1-5) representing the rating. -->
    <string name="review_quality_check_star_rating_content_description">%1$s av 5 stjerner</string>
    <!-- Text for minimize button from highlights card. When clicked the highlights card should reduce its size. -->
    <string name="review_quality_check_highlights_show_less">Vis mindre</string>
    <!-- Text for maximize button from highlights card. When clicked the highlights card should expand to its full size. -->
    <string name="review_quality_check_highlights_show_more">Vis meir</string>
    <!-- Text for highlights card quality category header. Reviews shown under this header should refer the product's quality. -->
    <string name="review_quality_check_highlights_type_quality">Kvalitet</string>
    <!-- Text for highlights card price category header. Reviews shown under this header should refer the product's price. -->
    <string name="review_quality_check_highlights_type_price">Pris</string>
    <!-- Text for highlights card shipping category header. Reviews shown under this header should refer the product's shipping. -->
    <string name="review_quality_check_highlights_type_shipping">Frakt</string>
    <!-- Text for highlights card packaging and appearance category header. Reviews shown under this header should refer the product's packaging and appearance. -->
    <string name="review_quality_check_highlights_type_packaging_appearance">Innpakking og utsjånad</string>
    <!-- Text for highlights card competitiveness category header. Reviews shown under this header should refer the product's competitiveness. -->
    <string name="review_quality_check_highlights_type_competitiveness">Konkurranseevne</string>

    <!-- Text that is surrounded by quotes. The parameter is the actual text that is in quotes. An example of that text could be: Excellent craftsmanship, and that is displayed as “Excellent craftsmanship”. The text comes from a buyer's review that the feature is highlighting"   -->
    <string name="surrounded_with_quotes">“%s”</string>

    <!-- Accessibility services actions labels. These will be appended to accessibility actions like "Double tap to.." but not by or applications but by services like Talkback. -->
    <!-- Action label for elements that can be collapsed if interacting with them. Talkback will append this to say "Double tap to collapse". -->
    <string name="a11y_action_label_collapse">slå saman</string>
    <!-- Current state for elements that can be collapsed if interacting with them. Talkback will dictate this after a state change. -->
    <string name="a11y_state_label_collapsed">samanslått</string>
    <!-- Action label for elements that can be expanded if interacting with them. Talkback will append this to say "Double tap to expand". -->
    <string name="a11y_action_label_expand">fald ut</string>
    <!-- Current state for elements that can be expanded if interacting with them. Talkback will dictate this after a state change. -->
    <string name="a11y_state_label_expanded">utvida</string>
    <!-- Action label for links to a website containing documentation about a wallpaper collection. Talkback will append this to say "Double tap to open link to learn more about this collection". -->
    <string name="a11y_action_label_wallpaper_collection_learn_more">opne lenka for å lære meir om denne samlinga</string>
    <!-- Action label for links that point to an article. Talkback will append this to say "Double tap to read the article". -->
    <string name="a11y_action_label_read_article">les artikkelen</string>
    <!-- Action label for links to the Firefox Pocket website. Talkback will append this to say "Double tap to open link to learn more". -->
    <string name="a11y_action_label_pocket_learn_more">opne lenke for å lese meir</string>
    <!-- Content description for headings announced by accessibility service. The first parameter is the text of the heading. Talkback will announce the first parameter and then speak the word "Heading" indicating to the user that this text is a heading for a section. -->
    <string name="a11y_heading">%s, overskrift</string>

    <!-- Title for dialog displayed when trying to access links present in a text. -->
    <string name="a11y_links_title">Lenker</string>

    <!-- Additional content description for text bodies that contain urls. -->
    <string name="a11y_links_available">Lenker tilgjengelege</string>

    <!-- Translations feature-->

    <!-- Translation request dialog -->
    <!-- Title for the translation dialog that allows a user to translate the webpage. -->
    <string name="translations_bottom_sheet_title">Omsetje denne sida?</string>
    <!-- Title for the translation dialog after a translation was completed successfully.
    The first parameter is the name of the language that the page was translated from, for example, "French".
    The second parameter is the name of the language that the page was translated to, for example, "English". -->
    <string name="translations_bottom_sheet_title_translation_completed">Sida er omsett frå %1$s til %2$s</string>
    <!-- Title for the translation dialog that allows a user to translate the webpage when a user uses the translation feature the first time. The first parameter is the name of the application, for example, "Fenix". -->
    <string name="translations_bottom_sheet_title_first_time">Prøv private omsettingar i %1$s</string>
    <!-- Additional information on the translation dialog that appears when a user uses the translation feature the first time. The first parameter is clickable text with a link, for example, "Learn more". -->
    <string name="translations_bottom_sheet_info_message">Av omsyn til personvernet ditt forlét aldri omsettingar eininga di. Nye språk og forbetringar kjem snart! %1$s</string>
    <!-- Text that links to additional information about the Firefox translations feature. -->
    <string name="translations_bottom_sheet_info_message_learn_more">Les meir</string>
    <!-- Label for the dropdown to select which language to translate from on the translations dialog. Usually the translate from language selected will be the same as the page language. -->
    <string name="translations_bottom_sheet_translate_from">Omset frå</string>
    <!-- Label for the dropdown to select which language to translate to on the translations dialog. Usually the translate to language selected will be the user's preferred language. -->
    <string name="translations_bottom_sheet_translate_to">Omset til</string>
    <!-- Label for the dropdown to select which language to translate from on the translations dialog when the page language is not supported. This selection is to allow the user to select another language, in case we automatically detected the page language incorrectly. -->
    <string name="translations_bottom_sheet_translate_from_unsupported_language">Prøv eit anna kjeldespråk</string>
    <!-- Button text on the translations dialog to dismiss the dialog and return to the browser. -->
    <string name="translations_bottom_sheet_negative_button">Ikkje no</string>
    <!-- Button text on the translations dialog to restore the translated website back to the original untranslated version. -->
    <string name="translations_bottom_sheet_negative_button_restore">Vis original</string>
    <!-- Accessibility announcement (not visible, for screen readers etc.) for the translations dialog after restore button was pressed that indicates the original untranslated page was loaded. -->
    <string name="translations_bottom_sheet_restore_accessibility_announcement">Original ikkje-omsett side lasta inn</string>
    <!-- Button text on the translations dialog when a translation error appears, used to dismiss the dialog and return to the browser. -->
    <string name="translations_bottom_sheet_negative_button_error">Ferdig</string>
    <!-- Button text on the translations dialog to begin a translation of the website. -->
    <string name="translations_bottom_sheet_positive_button">Omset</string>
    <!-- Button text on the translations dialog when a translation error appears. -->
    <string name="translations_bottom_sheet_positive_button_error">Prøv på nytt</string>
    <!-- Inactive button text on the translations dialog that indicates a translation is currently in progress. This button will be accompanied by a loading icon. -->
    <string name="translations_bottom_sheet_translating_in_progress">Omset</string>
    <!-- Button content description (not visible, for screen readers etc.) for the translations dialog translate button that indicates a translation is currently in progress. -->
    <string name="translations_bottom_sheet_translating_in_progress_content_description">Omsetjing i framdrift</string>

    <!-- Default dropdown option when initially selecting a language from the translations dialog language selection dropdown. -->
    <string name="translations_bottom_sheet_default_dropdown_selection">Vel eit språk</string>
    <!-- The title of the warning card informs the user that a translation could not be completed. -->
    <string name="translation_error_could_not_translate_warning_text">Det oppstod eit problem med å omsetje. Prøv på nytt.</string>
    <!-- The title of the warning card informs the user that the list of languages cannot be loaded. -->
    <string name="translation_error_could_not_load_languages_warning_text">Klarte ikkje å laste inn språk. Sjekk Internett-tilkoplinga di og prøv igjen.</string>
    <!-- The title of the warning card informs the user that a language is not supported. The first parameter is the name of the language that is not supported. -->
    <string name="translation_error_language_not_supported_warning_text">Beklagar, vi stør ikkje %1$s enno.</string>

    <!-- Snackbar title shown if the user closes the Translation Request dialogue and a translation is in progress. -->
    <string name="translation_in_progress_snackbar">Omset…</string>


    <!-- Title for the data saving mode warning dialog used in the translation request dialog.
    This dialog will be presented when the user attempts to perform
    a translation without the necessary language files downloaded first when Android's data saver mode is enabled and the user is not using WiFi.
    The first parameter is the size in kilobytes or megabytes of the language file. -->
    <string name="translations_download_language_file_dialog_title">Last ned språk i datasparemodus (%1$s)?</string>


    <!-- Translations options dialog -->
    <!-- Title of the translation options dialog that allows a user to set their translation options for the site the user is currently on. -->
    <string name="translation_option_bottom_sheet_title_heading">Innstillingar for omsetting</string>
    <!-- Toggle switch label that allows a user to set the setting if they would like the browser to always offer or suggest translations when available. -->
    <string name="translation_option_bottom_sheet_always_translate">Tilby alltid å omsetje</string>
    <!-- Toggle switch label that allows a user to set if they would like a given language to automatically translate or not. The first parameter is the language name, for example, "Spanish". -->
    <string name="translation_option_bottom_sheet_always_translate_in_language">Omset alltid %1$s</string>
    <!-- Toggle switch label that allows a user to set if they would like to never be offered a translation of the given language. The first parameter is the language name, for example, "Spanish". -->
    <string name="translation_option_bottom_sheet_never_translate_in_language">Omset aldri %1$s</string>
    <!-- Toggle switch label that allows a user to set the setting if they would like the browser to never translate the site the user is currently visiting. -->
    <string name="translation_option_bottom_sheet_never_translate_site">Aldri omset denne nettstaden</string>
    <!-- Toggle switch description that will appear under the "Never translate these sites" settings toggle switch to provide more information on how this setting interacts with other settings. -->
    <string name="translation_option_bottom_sheet_switch_never_translate_site_description">Overstyrer alle andre innstillingar</string>
    <!-- Toggle switch description that will appear under the "Never translate" and "Always translate" toggle switch settings to provide more information on how these  settings interacts with other settings. -->
    <string name="translation_option_bottom_sheet_switch_description">Overstyrer tilbod om å omstje</string>
    <!-- Button text for the button that will take the user to the translation settings dialog. -->
    <string name="translation_option_bottom_sheet_translation_settings">Innstillingar for omsetjing</string>
    <!-- Button text for the button that will take the user to a website to learn more about how translations works in the given app. The first parameter is the name of the application, for example, "Fenix". -->
    <string name="translation_option_bottom_sheet_about_translations">Om omsetjingar i %1$s</string>

    <!-- Content description (not visible, for screen readers etc.) for closing the translations bottom sheet. -->
    <string name="translation_option_bottom_sheet_close_content_description">Lat att omsettingsarket</string>

    <!-- The title of the warning card informs the user that an error has occurred at page settings. -->
    <string name="translation_option_bottom_sheet_error_warning_text">Nokre innstillingar er mellombels utilgjengelege.</string>

    <!-- Translation settings dialog -->
    <!-- Title of the translation settings dialog that allows a user to set their preferred translation settings. -->
    <string name="translation_settings_toolbar_title">Omsetjingar</string>

    <!-- Toggle switch label that indicates that the browser should signal or indicate when a translation is possible for any page. -->
    <string name="translation_settings_offer_to_translate">Tilby å omsetje når det er muleg</string>
    <!-- Toggle switch label that indicates that downloading files required for translating is permitted when using data saver mode in Android. -->
    <string name="translation_settings_always_download">Last alltid ned språk i datasparemodus</string>
    <!-- Section header text that begins the section of a list of different options the user may select to adjust their translation preferences. -->
    <string name="translation_settings_translation_preference">Innstillingar for omsetjing</string>
    <!-- Button text for the button that will take the user to the automatic translations settings dialog. On the automatic translations settings dialog, the user can set if translations should occur automatically for a given language. -->
    <string name="translation_settings_automatic_translation">Automatisk omsetjing</string>
    <!-- Button text for the button that will take the user to the never translate these sites dialog. On the never translate these sites dialog, the user can set if translations should never occur on certain websites. -->
    <string name="translation_settings_automatic_never_translate_sites">Omset aldri desse nettstadane</string>
    <!-- Button text for the button that will take the user to the download languages dialog. On the download languages dialog, the user can manage which languages they would like to download for translations. -->
    <string name="translation_settings_download_language">Last ned språk</string>

    <!-- Automatic translation preference screen -->
    <!-- Title of the automatic translation preference screen that will appear on the toolbar.-->
    <string name="automatic_translation_toolbar_title_preference">Automatisk omsetjing</string>

    <!-- Screen header presenting the automatic translation preference feature. It will appear under the toolbar. -->
    <string name="automatic_translation_header_preference">Vel eit språk for å handsame innstillingar for «omset alltid» og «omset aldri».</string>

    <!-- The title of the warning card informs the user that the system could not load languages for translation settings. -->
    <string name="automatic_translation_error_warning_text">Klarte ikkje å laste inn språk. Prøv igjen seinare.</string>

    <!-- Automatic translation options preference screen -->
    <!-- Preference option for offering to translate. Radio button title text.-->
    <string name="automatic_translation_option_offer_to_translate_title_preference">Tilby å omsetje (standard)</string>
    <!-- Preference option for offering to translate. Radio button summary text. The first parameter is the name of the app defined in app_name (for example: Fenix)-->
    <string name="automatic_translation_option_offer_to_translate_summary_preference">%1$s vil tilby å omsetje nettstadar på dette språket.</string>
    <!-- Preference option for always translate. Radio button title text. -->
    <string name="automatic_translation_option_always_translate_title_preference">Omset alltid</string>
    <!-- Preference option for always translate. Radio button summary text. The first parameter is the name of the app defined in app_name (for example: Fenix)-->
    <string name="automatic_translation_option_always_translate_summary_preference">%1$s vil omsetje dette språket automatisk når sida vert lasta inn.</string>
    <!-- Preference option for never translate. Radio button title text.-->
    <string name="automatic_translation_option_never_translate_title_preference">Omset aldri</string>

    <!-- Preference option for never translate. Radio button summary text. The first parameter is the name of the app defined in app_name (for example: Fenix)-->
    <string name="automatic_translation_option_never_translate_summary_preference">%1$s vil aldri tilby å omsetje nettstadar på dette språket.</string>

    <!-- Never translate site preference screen -->
    <!-- Title of the never translate site preference screen that will appear on the toolbar.-->
    <string name="never_translate_site_toolbar_title_preference">Omset aldri desse nettstadane</string>
    <!-- Screen header presenting the never translate site preference feature. It will appear under the toolbar. -->
    <string name="never_translate_site_header_preference">For å leggje til ein ny nettstad: Besøk han, og vel «Omset aldri denne nettstaden» frå omsetjingsmenyen.</string>
    <!-- Content description (not visible, for screen readers etc.): For a never-translated site list item that is selected.
             The first parameter is web site url (for example:"wikipedia.com") -->
    <string name="never_translate_site_item_list_content_description_preference">Fjern %1$s</string>
    <!-- The title of the warning card informs the user that an error has occurred at the never translate sites list. -->
    <string name="never_translate_site_error_warning_text">Klarte ikkje å laste inn nettstadar. Prøv igjen seinare.</string>
    <!-- The Delete site dialogue title will appear when the user clicks on a list item.
             The first parameter is web site url (for example:"wikipedia.com") -->
    <string name="never_translate_site_dialog_title_preference">Vil du slette %1$s?</string>
    <!-- The Delete site dialogue positive button will appear when the user clicks on a list item. The site will be deleted. -->
    <string name="never_translate_site_dialog_confirm_delete_preference">Slett</string>
    <!-- The Delete site dialogue negative button will appear when the user clicks on a list item. The dialog will be dismissed. -->
    <string name="never_translate_site_dialog_cancel_preference">Avbryt</string>

    <!-- Download languages preference screen -->
    <!-- Title of the download languages preference screen toolbar.-->
    <string name="download_languages_toolbar_title_preference" moz:removedIn="130" tools:ignore="UnusedResources">Last ned språk</string>
    <!-- Title of the toolbar for the translation feature screen where users may download different languages for translation. -->
    <string name="download_languages_translations_toolbar_title_preference">Last ned språk</string>
    <!-- Screen header presenting the download language preference feature. It will appear under the toolbar.The first parameter is "Learn More," a clickable text with a link. Talkback will append this to say "Double tap to open link to learn more". -->
    <string name="download_languages_header_preference">Last ned komplette språk for raskare omsetjingar, og for å omsetje fråkopla. %1$s</string>
    <!-- Clickable text from the screen header that links to a website. -->
    <string name="download_languages_header_learn_more_preference">Les meir</string>
    <!-- The subhead of the download language preference screen will appear above the pivot language. -->
    <string name="download_languages_available_languages_preference">Tilgjengelege språk</string>
    <!-- Text that will appear beside a core or pivot language package name to show that the language is necessary for the translation feature to function. -->
    <string name="download_languages_default_system_language_require_preference">påkravd</string>
    <!-- A text for download language preference item.
    The first parameter is the language name, for example, "Spanish".
    The second parameter is the language file size, for example, "(3.91 KB)" or, if the language package name is a pivot language, "(required)". -->
    <string name="download_languages_language_item_preference">%1$s (%2$s)</string>
    <!-- The subhead of the download language preference screen will appear above the items that were not downloaded. -->
    <string name="download_language_header_preference">Last ned språk</string>
    <!-- All languages list item. When the user presses this item, they can download all languages. -->
    <string name="download_language_all_languages_item_preference">Alle språk</string>
    <!-- All languages list item. When the user presses this item, they can delete all languages that were downloaded. -->
    <string name="download_language_all_languages_item_preference_to_delete">Slett alle språk</string>
    <!-- Content description (not visible, for screen readers etc.): For a language list item that was downloaded, the user can now delete it. -->
    <string name="download_languages_item_content_description_downloaded_state">Slett</string>
    <!-- Content description (not visible, for screen readers etc.): For a language list item, deleting is in progress. -->
    <string name="download_languages_item_content_description_delete_in_progress_state">I framdrift</string>
    <!-- Content description (not visible, for screen readers etc.): For a language list item, downloading is in progress.
    The first parameter is the language name, for example, "Spanish".
    The second parameter is the language file size, for example, "(3.91 KB)". -->
    <string name="download_languages_item_content_description_download_in_progress_state">Stopp nedlastinga av %1$s (%2$s)</string>
    <!-- Content description (not visible, for screen readers etc.): For a language list item that was not downloaded. -->
    <string name="download_languages_item_content_description_not_downloaded_state">Last ned</string>

    <!-- The title of the warning card informs the user that an error has occurred when fetching the list of languages. -->
    <string name="download_languages_fetch_error_warning_text">Klarte ikkje å laste inn språk. Prøv igjen seinare.</string>
    <!-- The title of the warning card informs the user that an error has occurred at downloading a language.
      The first parameter is the language name, for example, "Spanish". -->
    <string name="download_languages_error_warning_text"><![CDATA[Klarte ikkje å laste ned <b>%1$s</b>. Prøv på nytt.]]></string>
    <!-- The title of the warning card informs the user that an error has occurred at deleting a language.
          The first parameter is the language name, for example, "Spanish". -->
    <string name="download_languages_delete_error_warning_text"><![CDATA[Klarte ikkje å slette <b>%1$s</b>. Prøv på nytt.]]></string>

    <!-- Title for the dialog used by the translations feature to confirm deleting a language.
    The dialog will be presented when the user requests deletion of a language.
    The first parameter is the name of the language, for example, "Spanish" and the second parameter is the size in kilobytes or megabytes of the language file. -->
    <string name="delete_language_file_dialog_title">Slett %1$s (%2$s)?</string>

    <!-- Additional information for the dialog used by the translations feature to confirm deleting a language. The first parameter is the name of the application, for example, "Fenix". -->
    <string name="delete_language_file_dialog_message">Viss du slettar dette språket, vil %1$s laste ned delar av språk til snøgglageret ditt medan du omset.</string>
    <!-- Title for the dialog used by the translations feature to confirm deleting all languages file.
    The dialog will be presented when the user requests deletion of all languages file.
    The first parameter is the size in kilobytes or megabytes of the language file. -->
    <string name="delete_language_all_languages_file_dialog_title">Slette alle språk (%1$s)?</string>
    <!-- Additional information for the dialog used by the translations feature to confirm deleting all languages file. The first parameter is the name of the application, for example, "Fenix". -->
    <string name="delete_language_all_languages_file_dialog_message">Viss du slettar alle språk, vil %1$s laste ned delar av språk tilsnøgglageret ditt medan du omset.</string>
    <!-- Button text on the dialog used by the translations feature to confirm deleting a language. -->
    <string name="delete_language_file_dialog_positive_button_text">Slett</string>
    <!-- Button text on the dialog used by the translations feature to cancel deleting a language. -->
    <string name="delete_language_file_dialog_negative_button_text">Avbryt</string>

    <!-- Title for the dialog used by the translations feature to confirm canceling a download in progress for a language file.
    The first parameter is the name of the language, for example, "Spanish". -->
    <string name="cancel_download_language_file_dialog_title" moz:removedIn="130" tools:ignore="UnusedResources">Avbryte nedlastinga av %1$s?</string>
    <!-- Button text on the dialog used by the translations feature confirms canceling a download in progress for a language file. -->
    <string name="cancel_download_language_file_dialog_positive_button_text" moz:removedIn="130" tools:ignore="UnusedResources">Ja</string>
    <!-- Button text on the dialog used by the translations feature to dismiss the dialog. -->
    <string name="cancel_download_language_file_negative_button_text" moz:removedIn="130" tools:ignore="UnusedResources">Nei</string>

    <!-- Title for the data saving mode warning dialog used by the translations feature.
    This dialog will be presented when the user attempts to download a language or perform
    a translation without the necessary language files downloaded first when Android's data saver mode is enabled and the user is not using WiFi.
    The first parameter is the size in kilobytes or megabytes of the language file.-->
    <string name="download_language_file_dialog_title">Laste ned medan du er i datasparemodus (%1$s)?</string>
    <!-- Additional information for the data saving mode warning dialog used by the translations feature. This text explains the reason a download is required for a translation. -->
    <string name="download_language_file_dialog_message_all_languages">Vi lastar ned delvise språk til snøgglageret ditt for å halde omsettingar private.</string>
    <!-- Checkbox label text on the data saving mode warning dialog used by the translations feature. This checkbox allows users to ignore the data usage warnings. -->
    <string name="download_language_file_dialog_checkbox_text">Last alltid ned i datasparemodus</string>
    <!-- Button text on the data saving mode warning dialog used by the translations feature to allow users to confirm they wish to continue and download the language file. -->
    <string name="download_language_file_dialog_positive_button_text">Last ned</string>
    <!-- Button text on the data saving mode warning dialog used by the translations feature to allow users to confirm they wish to continue and download the language file and perform a translation. -->
    <string name="download_language_file_dialog_positive_button_text_all_languages">Last ned og omset</string>
    <!-- Button text on the data saving mode warning dialog used by the translations feature to allow users to cancel the action and not perform a download of the language file. -->
    <string name="download_language_file_dialog_negative_button_text">Avbryt</string>

    <!-- Debug drawer -->
    <!-- The user-facing title of the Debug Drawer feature. -->
    <string name="debug_drawer_title">Feilsøkingsverktøy</string>
    <!-- Content description (not visible, for screen readers etc.): Navigate back within the debug drawer. -->
    <string name="debug_drawer_back_button_content_description">Naviger tilbake</string>

    <!-- Content description (not visible, for screen readers etc.): Open debug drawer. -->
    <string name="debug_drawer_fab_content_description">Opne feilsøkingsskuffa</string>

    <!-- Debug drawer tabs tools -->
    <!-- The title of the Tab Tools feature in the Debug Drawer. -->
    <string name="debug_drawer_tab_tools_title">Faneverktøy</string>
    <!-- The title of the tab count section in Tab Tools. -->
    <string name="debug_drawer_tab_tools_tab_count_title">Antal faner</string>
    <!-- The active tab count category in the tab count section in Tab Tools. -->
    <string name="debug_drawer_tab_tools_tab_count_active">Aktiv</string>
    <!-- The inactive tab count category in the tab count section in Tab Tools. -->
    <string name="debug_drawer_tab_tools_tab_count_inactive">Uverksam</string>
    <!-- The private tab count category in the tab count section in Tab Tools. -->
    <string name="debug_drawer_tab_tools_tab_count_private">Privat</string>
    <!-- The total tab count category in the tab count section in Tab Tools. -->
    <string name="debug_drawer_tab_tools_tab_count_total">Totalt</string>
    <!-- The title of the tab creation tool section in Tab Tools. -->
    <string name="debug_drawer_tab_tools_tab_creation_tool_title">Verktøy for å lage faner</string>
    <!-- The label of the text field in the tab creation tool. -->
    <string name="debug_drawer_tab_tools_tab_creation_tool_text_field_label">Tal på faner som skal opprettast</string>
    <!-- The error message of the text field in the tab creation tool when the text field is empty -->
    <string name="debug_drawer_tab_tools_tab_quantity_empty_error">Text field is empty</string>
    <!-- The error message of the text field in the tab creation tool when the text field has characters other than digits -->
    <string name="debug_drawer_tab_tools_tab_quantity_non_digits_error">Skriv inn berre positive heiltall</string>
    <!-- The error message of the text field in the tab creation tool when the text field is a zero -->
    <string name="debug_drawer_tab_tools_tab_quantity_non_zero_error">Skriv inn eit tal større enn null</string>
    <!-- The error message of the text field in the tab creation tool when the text field is a
        quantity greater than the max tabs. The first parameter is the maximum number of tabs
        that can be generated in one operation.-->
    <string name="debug_drawer_tab_tools_tab_quantity_exceed_max_error">Overskreid det maksimale talet på faner (%1$s) som kan genererast i éin operasjon</string>
    <!-- The button text to add tabs to the active tab group in the tab creation tool. -->
    <string name="debug_drawer_tab_tools_tab_creation_tool_button_text_active">Legg til i verksame faner</string>
    <!-- The button text to add tabs to the inactive tab group in the tab creation tool. -->
    <string name="debug_drawer_tab_tools_tab_creation_tool_button_text_inactive">Legg til i uverksame faner</string>
    <!-- The button text to add tabs to the private tab group in the tab creation tool. -->
    <string name="debug_drawer_tab_tools_tab_creation_tool_button_text_private">Legg til i private faner</string>

    <!-- Micro survey -->

    <!-- Microsurvey -->
    <!-- Prompt view -->
    <!-- The microsurvey prompt title. Note: The word "Firefox" should NOT be translated -->
    <string name="micro_survey_prompt_title" tools:ignore="BrandUsage,UnusedResources">Hjelp oss med å gjere Firefox betre. Det tek berre eit lite minutt.</string>
    <!-- The continue button label -->
    <string name="micro_survey_continue_button_label" tools:ignore="UnusedResources">Hald fram</string>
    <!-- Survey view -->
    <!-- The survey header -->
    <string name="micro_survey_survey_header_2">Fullfør undersøkinga</string>
    <!-- The privacy notice link -->
    <string name="micro_survey_privacy_notice_2">Personvernerklæring</string>
    <!-- The submit button label text -->
    <string name="micro_survey_submit_button_label">Send inn</string>
    <!-- The survey completion header -->
    <string name="micro_survey_survey_header_confirmation" tools:ignore="UnusedResources">Undersøkinga er fullført</string>
    <!-- The survey completion confirmation text -->
    <string name="micro_survey_feedback_confirmation">Takk for tilbakemeldinga di!</string>

    <!-- Option for likert scale -->
    <string name="likert_scale_option_1" tools:ignore="UnusedResources">Veldig fornøgd</string>
    <!-- Option for likert scale -->
    <string name="likert_scale_option_2" tools:ignore="UnusedResources">Fornøgd</string>
    <!-- Option for likert scale -->
    <string name="likert_scale_option_3" tools:ignore="UnusedResources">Nøytral</string>
    <!-- Option for likert scale -->
    <string name="likert_scale_option_4" tools:ignore="UnusedResources">Misfornøgd</string>
    <!-- Option for likert scale -->
    <string name="likert_scale_option_5" tools:ignore="UnusedResources">Veldig misfornøgd</string>

    <!-- Option for likert scale -->
    <string name="likert_scale_option_6" tools:ignore="UnusedResources">Eg brukar henne ikkje</string>
    <!-- Option for likert scale. Note: The word "Firefox" should NOT be translated. -->
    <string name="likert_scale_option_7" tools:ignore="BrandUsage,UnusedResources">Eg brukar ikkje søk på Firefox</string>
    <!-- Option for likert scale -->
    <string name="likert_scale_option_8" tools:ignore="UnusedResources">Eg brukar ikkje sync</string>
    <!-- Text shown in prompt for homepage microsurvey. Note: The word "Firefox" should NOT be translated. -->
    <string name="microsurvey_prompt_homepage_title" tools:ignore="BrandUsage,UnusedResources" moz:removedIn="130">Kor nøgd er du med startsida til Firefox?</string>
    <!-- Text shown in prompt for printing microsurvey. "sec" It's an abbreviation for "second". Note: The word "Firefox" should NOT be translated. -->
    <string name="microsurvey_prompt_printing_title" tools:ignore="BrandUsage,UnusedResources">Bidra til å gjere utskrifter i Firefox betre. Det tek berre eit sekund</string>
    <!-- Text shown in prompt for search microsurvey. Note: The word "Firefox" should NOT be translated. -->
    <string name="microsurvey_prompt_search_title" tools:ignore="BrandUsage,UnusedResources">Hjelp oss med å gjere Firefox betre. Det tek berre eit lite minutt</string>
    <!-- Text shown in prompt for sync microsurvey. Note: The word "Firefox" should NOT be translated. -->
    <string name="microsurvey_prompt_sync_title" tools:ignore="BrandUsage,UnusedResources">Hjelp oss med å gjere sync i Firefox betre. Det tek berre eit lite minutt</string>
    <!-- Text shown in the survey title for printing microsurvey. Note: The word "Firefox" should NOT be translated. -->
    <string name="microsurvey_survey_printing_title" tools:ignore="BrandUsage,UnusedResources">Kor fornøgd er du med utskrifter i Firefox?</string>
    <!-- Text shown in the survey title for homepage microsurvey. Note: The word "Firefox" should NOT be translated. -->
    <string name="microsurvey_homepage_title" tools:ignore="BrandUsage,UnusedResources">Kor fornøgd er du med startsida til Firefox?</string>
    <!-- Text shown in the survey title for search experience microsurvey. Note: The word "Firefox" should NOT be translated. -->
    <string name="microsurvey_search_title" tools:ignore="BrandUsage,UnusedResources">Kor fornøgd er du med søkjeopplevinga i Firefox?</string>
    <!-- Text shown in the survey title for sync experience microsurvey. Note: The word "Firefox" should NOT be translated. -->
    <string name="microsurvey_sync_title" tools:ignore="BrandUsage,UnusedResources">Kor fornøgd er du med synkroniseringa i Firefox?</string>
    <!-- Accessibility -->
    <!-- Content description for the survey application icon. Note: The word "Firefox" should NOT be translated.  -->
    <string name="microsurvey_app_icon_content_description" tools:ignore="BrandUsage">Firefox-logo</string>
    <!-- Content description for the survey feature icon. -->
    <string name="microsurvey_feature_icon_content_description">Ikon for undersøkingsfunksjon</string>
    <!-- Content description (not visible, for screen readers etc.) for opening microsurvey bottom sheet. -->
    <string name="microsurvey_open_handle_content_description" tools:ignore="UnusedResources" moz:removedIn="130">Opne undersøking</string>
    <!-- Content description (not visible, for screen readers etc.) for closing microsurvey bottom sheet. -->
    <string name="microsurvey_close_handle_content_description">Lat att undersøking</string>
    <!-- Content description for "X" button that is closing microsurvey. -->
    <string name="microsurvey_close_button_content_description">Lat att</string>

    <!-- Debug drawer logins -->
    <!-- The title of the Logins feature in the Debug Drawer. -->
    <string name="debug_drawer_logins_title">Innloggingar</string>
    <!-- The title of the logins section in the Logins feature, where the parameter will be the site domain  -->
    <string name="debug_drawer_logins_current_domain_label">Gjeldande domene: %s</string>
    <!-- The label for a button to add a new fake login for the current domain in the Logins feature. -->
    <string name="debug_drawer_logins_add_login_button">Legg til ei falsk innlogging for dette domenet</string>
    <!-- Content description for delete button where parameter will be the username of the login -->
    <string name="debug_drawer_logins_delete_login_button_content_description">Slett innlogging med brukarnamn %s</string>

    <!-- Debug drawer "contextual feature recommendation" (CFR) tools -->
    <!-- The title of the CFR Tools feature in the Debug Drawer -->
    <string name="debug_drawer_cfr_tools_title">CFR-verktøy</string>
    <!-- The title of the reset CFR section in CFR Tools -->
    <string name="debug_drawer_cfr_tools_reset_cfr_title">Tilbakestill CFR</string>

    <!-- Messages explaining how to exit fullscreen mode -->
    <!-- Message shown to explain how to exit fullscreen mode when gesture navigation is enabled -->
    <string name="exit_fullscreen_with_gesture" moz:removedIn="132" tools:ignore="UnusedResources">For å avslute fullskjerm, drag frå toppen, og så til venstre</string>
    <!-- Message shown to explain how to exit fullscreen mode when using back button navigation -->
    <string name="exit_fullscreen_with_back_button" moz:removedIn="132" tools:ignore="UnusedResources">For å avslute fullskjerm, drag frå toppen, og trykk tilbake</string>

    <!-- Message shown to explain how to exit fullscreen mode when gesture navigation is enabled. -->
    <!-- Localisation note: this text should be as short as possible, max 68 chars -->
    <string name="exit_fullscreen_with_gesture_short">Drag frå toppen, og så til venstre for å avslutte</string>
    <!-- Message shown to explain how to exit fullscreen mode when using back button navigation. -->
    <!-- Localisation note: this text should be as short as possible, max 68 chars -->
    <string name="exit_fullscreen_with_back_button_short">Drag frå toppen, og trykk tilbake</string>

    <!-- Beta Label Component !-->
    <!-- Text shown as a label or tag to indicate a feature or area is still undergoing active development. Note that here "Beta" should not be translated, as it is used as an icon styled element. -->
    <string name="beta_feature">BETA</string>
</resources><|MERGE_RESOLUTION|>--- conflicted
+++ resolved
@@ -125,15 +125,9 @@
 
     <!-- Tablet navigation bar "contextual feature recommendation" (CFR) -->
     <!-- Text for the title displayed in the contextual feature recommendation popup promoting the tablet navigation bar. -->
-<<<<<<< HEAD
-    <string name="tablet_nav_bar_cfr_title">Nytt: bakover- og framoverpiler med eitt trykk</string>
-    <!-- Text for the message displayed in the contextual feature recommendation popup promoting the tablet navigation bar. -->
-    <string name="tablet_nav_bar_cfr_message">Gled deg over raskare navigering som alltid er tilgjengeleg.</string>
-=======
     <string name="tablet_nav_bar_cfr_title" moz:removedIn="132" tools:ignore="UnusedResources">Nytt: bakover- og framoverpiler med eitt trykk</string>
     <!-- Text for the message displayed in the contextual feature recommendation popup promoting the tablet navigation bar. -->
     <string name="tablet_nav_bar_cfr_message" moz:removedIn="132" tools:ignore="UnusedResources">Gled deg over raskare navigering som alltid er tilgjengeleg.</string>
->>>>>>> 80823484
 
     <!-- Text for the info dialog when camera permissions have been denied but user tries to access a camera feature. -->
     <string name="camera_permissions_needed_message">Kameratilgang er nødvendig. Gå til Android-innstillingar, trykk på løyve, og trykk på tillat.</string>
@@ -356,15 +350,12 @@
         The first parameter is the name of the app defined in app_name (for example: Fenix). -->
     <string name="browser_menu_delete_browsing_data_on_quit">Avslutt %1$s</string>
 
-<<<<<<< HEAD
-=======
     <!-- Menu "contextual feature recommendation" (CFR) -->
     <!-- Text for the title in the contextual feature recommendation popup promoting the menu feature. -->
     <string name="menu_cfr_title">Nytt: straumlinjeforma meny</string>
     <!-- Text for the message in the contextual feature recommendation popup promoting the menu feature. -->
     <string name="menu_cfr_body">Finn det du treng raskare, frå privat surfing til lagring av handlingar.</string>
 
->>>>>>> 80823484
     <!-- Extensions management fragment -->
     <!-- Text displayed when there are no extensions to be shown -->
     <string name="extensions_management_no_extensions">Ingen utvidingar her</string>
