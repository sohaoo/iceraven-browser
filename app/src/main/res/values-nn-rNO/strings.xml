--- conflicted
+++ resolved
@@ -278,19 +278,14 @@
     <!-- Browser menu caption label for the "Sign in" browser menu item described in `browser_menu_sign_in` -->
     <string name="browser_menu_sign_in_caption">Synkroniser passord, faner, og meir</string>
 
-<<<<<<< HEAD
-=======
     <!-- Browser menu label to sign back in to sync on the device when the user's account needs to be reauthenticated -->
     <string name="browser_menu_sign_back_in_to_sync">Logg inn igjen for å synkronisere</string>
     <!-- Browser menu caption label for the "Sign back in to sync" browser menu item described in `browser_menu_sign_back_in_to_sync` when there is an error in syncing -->
     <string name="browser_menu_syncing_paused_caption">Synkronisering sett på pause</string>
->>>>>>> 7fda8002
     <!-- Browser menu label that creates a private tab -->
     <string name="browser_menu_new_private_tab">Ny privat fane</string>
     <!-- Browser menu label that navigates to the Password screen -->
     <string name="browser_menu_passwords">Passord</string>
-<<<<<<< HEAD
-=======
 
     <!-- Browser menu label that navigates to the SUMO page for the Firefox for Android release notes.
          The first parameter is the name of the app defined in app_name (for example: Fenix)-->
@@ -320,7 +315,6 @@
     <string name="browser_menu_translated_to">Omset til %1$s</string>
     <!-- Browser menu label for the print feature -->
     <string name="browser_menu_print">Skriv ut…</string>
->>>>>>> 7fda8002
 
     <!-- Extensions management fragment -->
     <!-- Text displayed when there are no extensions to be shown -->
@@ -701,8 +695,6 @@
     <!-- The title of the required permissions section from addon's permissions screen -->
     <string name="addons_permissions_heading_required" tools:ignore="UnusedResources">Påkravd</string>
 
-<<<<<<< HEAD
-=======
     <!-- The title of the optional permissions section from addon's permissions screen -->
     <string name="addons_permissions_heading_optional" tools:ignore="UnusedResources">Valfri</string>
     <!-- The title of the origin permission option allowing a user to enable the extension to run on all sites -->
@@ -710,7 +702,6 @@
     <!-- The subtitle for the allow for all sites preference toggle -->
     <string name="addons_permissions_allow_for_all_sites_subtitle" tools:ignore="UnusedResources">Viss du stolar på denne utvidinga, kan du gje henne løyve på kvar nettstad.</string>
 
->>>>>>> 7fda8002
     <!-- Add-on Preferences -->
     <!-- Preference to customize the configured AMO (addons.mozilla.org) collection -->
     <string name="preferences_customize_amo_collection" moz:removedIn="126" tools:ignore="UnusedResources">Tilpassa tilleggssamling</string>
@@ -2537,11 +2528,8 @@
     <!-- Translations options dialog -->
     <!-- Title of the translation options dialog that allows a user to set their translation options for the site the user is currently on. -->
     <string name="translation_option_bottom_sheet_title" moz:removedIn="126" tools:ignore="UnusedResources">Innstillingar for omsetjing</string>
-<<<<<<< HEAD
-=======
     <!-- Title of the translation options dialog that allows a user to set their translation options for the site the user is currently on. -->
     <string name="translation_option_bottom_sheet_title_heading">Innstillingar for omsetting</string>
->>>>>>> 7fda8002
     <!-- Toggle switch label that allows a user to set the setting if they would like the browser to always offer or suggest translations when available. -->
     <string name="translation_option_bottom_sheet_always_translate">Tilby alltid å omsetje</string>
     <!-- Toggle switch label that allows a user to set if they would like a given language to automatically translate or not. The first parameter is the language name, for example, "Spanish". -->
@@ -2695,12 +2683,9 @@
     <!-- Content description (not visible, for screen readers etc.): Navigate back within the debug drawer. -->
     <string name="debug_drawer_back_button_content_description">Naviger tilbake</string>
 
-<<<<<<< HEAD
-=======
     <!-- Content description (not visible, for screen readers etc.): Open debug drawer. -->
     <string name="debug_drawer_fab_content_description">Opne feilsøkingsskuffa</string>
 
->>>>>>> 7fda8002
     <!-- Debug drawer tabs tools -->
     <!-- The title of the Tab Tools feature in the Debug Drawer. -->
     <string name="debug_drawer_tab_tools_title">Faneverktøy</string>
@@ -2741,16 +2726,6 @@
 
     <!-- The continue button label -->
     <string name="micro_survey_continue_button_label" tools:ignore="UnusedResources">Hald fram</string>
-<<<<<<< HEAD
-    <!-- The privacy notice link -->
-    <string name="micro_survey_privacy_notice">Personvernerklæring</string>
-    <!-- The submit button label text -->
-    <string name="micro_survey_submit_button_label" tools:ignore="UnusedResources">Send inn</string>
-    <!-- The close button label text -->
-    <string name="micro_survey_close_button_label">Lat att</string>
-    <!-- The survey completion confirmation text -->
-    <string name="micro_survey_feedback_confirmation" tools:ignore="UnusedResources">Takk for tilbakemeldinga di!</string>
-=======
     <!-- The survey header -->
     <string name="micro_survey_survey_header">Ver med i denne undersøkinga</string>
     <!-- The privacy notice link -->
@@ -2780,19 +2755,14 @@
     <string name="microsurvey_close_handle_content_description" tools:ignore="UnusedResources">Lat att undersøking</string>
     <!-- Content description for "X" button that is closing microsurvey. -->
     <string name="microsurvey_close_button_content_description" tools:ignore="UnusedResources">Lat att</string>
->>>>>>> 7fda8002
 
     <!-- Debug drawer logins -->
     <!-- The title of the Logins feature in the Debug Drawer. -->
     <string name="debug_drawer_logins_title">Innloggingar</string>
-<<<<<<< HEAD
-    </resources>
-=======
     <!-- The title of the logins section in the Logins feature, where the parameter will be the site domain  -->
     <string name="debug_drawer_logins_current_domain_label">Gjeldande domene: %s</string>
     <!-- The label for a button to add a new fake login for the current domain in the Logins feature. -->
     <string name="debug_drawer_logins_add_login_button">Legg til ei falsk innlogging for dette domenet</string>
     <!-- Content description for delete button where parameter will be the username of the login -->
     <string name="debug_drawer_logins_delete_login_button_content_description">Slett innlogging med brukarnamn %s</string>
-</resources>
->>>>>>> 7fda8002
+</resources>