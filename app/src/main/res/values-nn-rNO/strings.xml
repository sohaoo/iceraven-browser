--- conflicted
+++ resolved
@@ -117,8 +117,6 @@
     <!-- Text for the message displayed in the contextual feature recommendation popup promoting the navigation bar. -->
     <string name="navbar_cfr_message" moz:removedIn="130" tools:ignore="UnusedResources">Denne linja gøymer seg når du blar nedover for å gi ekstra visingsplass.</string>
 
-<<<<<<< HEAD
-=======
     <!-- Text for the message displayed in the contextual feature recommendation popup promoting the navigation bar. -->
     <string name="navbar_cfr_message_2">På ein nettstad forsvinn dette feltet når du skrollar ned for ekstra nettlesarplass.</string>
 
@@ -131,7 +129,6 @@
     <!-- Text for the message displayed in the contextual feature recommendation popup promoting the tablet navigation bar. -->
     <string name="tablet_nav_bar_cfr_message">Gled deg over raskare navigering som alltid er tilgjengeleg.</string>
 
->>>>>>> c4245b98
     <!-- Text for the info dialog when camera permissions have been denied but user tries to access a camera feature. -->
     <string name="camera_permissions_needed_message">Kameratilgang er nødvendig. Gå til Android-innstillingar, trykk på løyve, og trykk på tillat.</string>
     <!-- Text for the positive action button to go to Android Settings to grant permissions. -->
@@ -1797,11 +1794,8 @@
 
     <!-- Preference for fingerprinting protection for the custom protection settings -->
     <string name="etp_suspected_fingerprinters_title">Mistenkte nettlesaravtrykk</string>
-<<<<<<< HEAD
-=======
     <!-- Description of fingerprinters that can be blocked by fingerprinting protection -->
     <string name="etp_suspected_fingerprinters_description">Aktiverer vern mot fingeravtrykk for å stoppe mistenkte fingeravtrykksporarar.</string>
->>>>>>> c4245b98
     <!-- Category of trackers (fingerprinters) that can be blocked by Enhanced Tracking Protection -->
     <string name="etp_known_fingerprinters_title">Kjende fineravtrykk-sporarar</string>
     <!-- Description of the SmartBlock Enhanced Tracking Protection feature. The * symbol is intentionally hardcoded here,
@@ -2736,19 +2730,11 @@
 
     <!-- Title for the dialog used by the translations feature to confirm canceling a download in progress for a language file.
     The first parameter is the name of the language, for example, "Spanish". -->
-<<<<<<< HEAD
-    <string name="cancel_download_language_file_dialog_title">Avbryte nedlastinga av %1$s?</string>
-    <!-- Button text on the dialog used by the translations feature confirms canceling a download in progress for a language file. -->
-    <string name="cancel_download_language_file_dialog_positive_button_text">Ja</string>
-    <!-- Button text on the dialog used by the translations feature to dismiss the dialog. -->
-    <string name="cancel_download_language_file_negative_button_text">Nei</string>
-=======
     <string name="cancel_download_language_file_dialog_title" moz:removedIn="130" tools:ignore="UnusedResources">Avbryte nedlastinga av %1$s?</string>
     <!-- Button text on the dialog used by the translations feature confirms canceling a download in progress for a language file. -->
     <string name="cancel_download_language_file_dialog_positive_button_text" moz:removedIn="130" tools:ignore="UnusedResources">Ja</string>
     <!-- Button text on the dialog used by the translations feature to dismiss the dialog. -->
     <string name="cancel_download_language_file_negative_button_text" moz:removedIn="130" tools:ignore="UnusedResources">Nei</string>
->>>>>>> c4245b98
 
     <!-- Title for the data saving mode warning dialog used by the translations feature.
     This dialog will be presented when the user attempts to download a language or perform
@@ -2884,9 +2870,6 @@
     <!-- The title of the reset CFR section in CFR Tools -->
     <string name="debug_drawer_cfr_tools_reset_cfr_title">Tilbakestill CFR</string>
 
-<<<<<<< HEAD
-    </resources>
-=======
     <!-- Messages explaining how to exit fullscreen mode -->
     <!-- Message shown to explain how to exit fullscreen mode when gesture navigation is enabled -->
     <string name="exit_fullscreen_with_gesture">For å avslute fullskjerm, drag frå toppen, og så til venstre</string>
@@ -2896,5 +2879,4 @@
     <!-- Beta Label Component !-->
     <!-- Text shown as a label or tag to indicate a feature or area is still undergoing active development. Note that here "Beta" should not be translated, as it is used as an icon styled element. -->
     <string name="beta_feature">BETA</string>
-</resources>
->>>>>>> c4245b98
+</resources>