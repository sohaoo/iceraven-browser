--- conflicted
+++ resolved
@@ -428,13 +428,9 @@
     <string name="reduce_cookie_banner_on_for_site">På for denne nettstaden</string>
 
     <!-- Text for indicating that a request for unsupported site was sent to Nimbus (it's a Mozilla library for experiments), this is shown as part of the protections panel with the tracking protection toggle -->
-<<<<<<< HEAD
-    <string name="reduce_cookie_banner_unsupported_site_request_submitted">Førespurnad om støtte av nettstad er sendt inn</string>
-=======
     <string name="reduce_cookie_banner_unsupported_site_request_submitted" moz:RemovedIn="114" tools:ignore="UnusedResources">Førespurnad om støtte av nettstad er sendt inn</string>
     <!-- Text for indicating that a request for unsupported site was sent to Nimbus (it's a Mozilla library for experiments), this is shown as part of the protections panel with the tracking protection toggle -->
     <string name="reduce_cookie_banner_unsupported_site_request_submitted_2">Støtteførespurnad sendt</string>
->>>>>>> fa51e99d
     <!-- Text for indicating cookie banner handling is currently not supported for this site, this is shown as part of the protections panel with the tracking protection toggle -->
     <string name="reduce_cookie_banner_unsupported_site">Nettstaden er for augneblinken ikkje støtta</string>
     <!-- Title text for a detail explanation indicating cookie banner handling is on this site, this is shown as part of the cookie banner panel in the toolbar. The first parameter is a shortened URL of the current site-->
@@ -442,24 +438,15 @@
     <!-- Title text for a detail explanation indicating cookie banner handling is off this site, this is shown as part of the cookie banner panel in the toolbar. The first parameter is a shortened URL of the current site-->
     <string name="reduce_cookie_banner_details_panel_title_off_for_site">Vil du deaktivere reduksjon av infokapselbanner for %1$s?</string>
     <!-- Title text for a detail explanation indicating cookie banner reducer didn't work for the current site, this is shown as part of the cookie banner panel in the toolbar.-->
-<<<<<<< HEAD
-    <string name="reduce_cookie_banner_details_panel_title_unsupported_site_request">Denne nettstaden er for tida ikkje støtta av Redusering av infokapselbanner. Vil du at teamet vårt vurderer denne nettsida og legg til støtte i framtida?</string>
-=======
     <string name="reduce_cookie_banner_details_panel_title_unsupported_site_request" moz:RemovedIn="114" tools:ignore="UnusedResources">Denne nettstaden er for tida ikkje støtta av Redusering av infokapselbanner. Vil du at teamet vårt vurderer denne nettsida og legg til støtte i framtida?</string>
     <!-- Title text for a detail explanation indicating cookie banner reducer didn't work for the current site, this is shown as part of the cookie banner panel in the toolbar. The first parameter is the application name-->
     <string name="reduce_cookie_banner_details_panel_title_unsupported_site_request_2">%1$s kan ikkje automatisk avvise førespurnadar om infokapslar på denne nettstaden. Du kan sende ein førespurnad om å støtte denne nettstaden i framtida.</string>
->>>>>>> fa51e99d
     <!-- Long text for a detail explanation indicating what will happen if cookie banner handling is off for a site, this is shown as part of the cookie banner panel in the toolbar. The first parameter is the application name -->
     <string name="reduce_cookie_banner_details_panel_description_off_for_site">%1$s vill slette infokapslar og oppdatere sida. Sletting av alle infokapslar kan føre til at du blir logga ut eller at handlekorger vert tømde.</string>
     <!-- Long text for a detail explanation indicating what will happen if cookie banner handling is on for a site, this is shown as part of the cookie banner panel in the toolbar. The first parameter is the application name -->
     <string name="reduce_cookie_banner_details_panel_description_on_for_site_2">%1$s prøver å automatisk avvise alle infokapselførespurnadar på støtta nettstadar.</string>
     <!-- Title text for the cookie banner re-engagement dialog. The first parameter is the application name. -->
     <string name="reduce_cookie_banner_dialog_title">Tilate %1$s å avvise infokapselbanner?</string>
-<<<<<<< HEAD
-    <!-- Body text for the dialog use on the control branch of the experiment to determine which context users engaged the most.The first parameter is the application name -->
-    <string name="reduce_cookie_banner_control_experiment_dialog_body_2" moz:RemovedIn="112" tools:ignore="UnusedResources">Vil du tillate %1$s å automatisk avvise førespurnadar om infokapslar når det er muleg?</string>
-=======
->>>>>>> fa51e99d
     <!-- Body text for the cookie banner re-engagement dialog use. The first parameter is the application name. -->
     <string name="reduce_cookie_banner_dialog_body">%1$s kan automatisk avvise fleire førespurnadar om infokapselbanner.</string>
     <!-- Remind me later text button for the onboarding dialog -->
