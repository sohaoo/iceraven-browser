--- conflicted
+++ resolved
@@ -224,14 +224,9 @@
     <string name="browser_menu_manage_extensions">Extensies beheren</string>
     <!-- Content description (not visible, for screen readers etc.): Section heading for recommended extensions.-->
     <string name="browser_menu_recommended_section_content_description">Aanbevolen extensies</string>
-<<<<<<< HEAD
-    <!-- Content description (not visible, for screen readers etc.): Label for plus icon used to add extensions. -->
-    <string name="browser_menu_extension_plus_icon_content_description">Extensie toevoegen</string>
-=======
     <!-- Content description (not visible, for screen readers etc.): Label for plus icon used to add extension.
       The first parameter is the name of the extension (for example: ClearURLs). -->
     <string name="browser_menu_extension_plus_icon_content_description_2">%1$s toevoegen</string>
->>>>>>> a07f670f
     <!-- Browser menu button that opens AMO in a tab -->
     <string name="browser_menu_discover_more_extensions">Meer extensies ontdekken</string>
     <!-- Browser menu description that is shown when one or more extensions are disabled due to extension errors -->
@@ -328,8 +323,6 @@
     <string name="browser_menu_tools">Hulpmiddelen</string>
     <!-- Content description (not visible, for screen readers etc.): Back button for all menu redesign sub-menu -->
     <string name="browser_menu_back_button_content_description">Terug naar hoofdmenu</string>
-<<<<<<< HEAD
-=======
     <!-- Content description (not visible, for screen readers etc.) for bottom sheet handlebar main menu. -->
     <string name="browser_main_menu_handlebar_content_description">Hoofdmenuwerkblad sluiten</string>
     <!-- Content description (not visible, for screen readers etc.) for bottom sheet handlebar extensions menu. -->
@@ -340,7 +333,6 @@
     <string name="browser_tools_menu_handlebar_content_description">Menublad Extra sluiten</string>
     <!-- Content description (not visible, for screen readers etc.) for bottom sheet handlebar custom tab menu. -->
     <string name="browser_custom_tab_menu_handlebar_content_description">Menublad Tabblad aanpassen sluiten</string>
->>>>>>> a07f670f
     <!-- Browser menu description that describes the various tools related menu items inside of the tools sub-menu -->
     <string name="browser_menu_tools_description_with_translate">Lezerweergave, Vertalen, Afdrukken, Delen, App openen</string>
     <!-- Browser menu description that describes the various tools related menu items inside of the tools sub-menu -->
@@ -2867,11 +2859,6 @@
     <string name="likert_scale_option_7" tools:ignore="BrandUsage,UnusedResources">Ik gebruik de zoekfunctie in Firefox niet</string>
     <!-- Option for likert scale -->
     <string name="likert_scale_option_8" tools:ignore="UnusedResources">Ik gebruik geen synchronisatie</string>
-<<<<<<< HEAD
-    <!-- Text shown in prompt for homepage microsurvey. Note: The word "Firefox" should NOT be translated. -->
-    <string name="microsurvey_prompt_homepage_title" tools:ignore="BrandUsage,UnusedResources" moz:removedIn="130">Hoe tevreden bent u met uw Firefox Startpagina-ervaring?</string>
-=======
->>>>>>> a07f670f
     <!-- Text shown in prompt for printing microsurvey. "sec" It's an abbreviation for "second". Note: The word "Firefox" should NOT be translated. -->
     <string name="microsurvey_prompt_printing_title" tools:ignore="BrandUsage,UnusedResources">Help afdrukken in Firefox beter te maken. Het duurt maar even</string>
     <!-- Text shown in prompt for search microsurvey. Note: The word "Firefox" should NOT be translated. -->
