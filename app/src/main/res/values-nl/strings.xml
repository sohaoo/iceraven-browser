--- conflicted
+++ resolved
@@ -299,8 +299,6 @@
     <!-- Browser menu label that navigates to the save sub-menu, which contains various save related menu items such as
          bookmarking a page, saving to collection, shortcut or as a PDF, and adding to home screen -->
     <string name="browser_menu_save">Opslaan</string>
-<<<<<<< HEAD
-=======
 
     <!-- Browser menu label that bookmarks the currently visited page -->
     <string name="browser_menu_bookmark_this_page">Bladwijzer voor deze pagina maken</string>
@@ -319,7 +317,6 @@
     <string name="browser_menu_translated_to">Vertaald naar %1$s</string>
     <!-- Browser menu label for the print feature -->
     <string name="browser_menu_print">Afdrukken…</string>
->>>>>>> 7fda8002
 
     <!-- Extensions management fragment -->
     <!-- Text displayed when there are no extensions to be shown -->
@@ -625,13 +622,9 @@
     <!-- Preference for language -->
     <string name="preferences_language">Taal</string>
     <!-- Preference for translation -->
-<<<<<<< HEAD
-    <string name="preferences_translation">Vertaling</string>
-=======
     <string name="preferences_translation" moz:removedIn="127" tools:ignore="UnusedResources">Vertaling</string>
     <!-- Preference for translations -->
     <string name="preferences_translations">Vertalingen</string>
->>>>>>> 7fda8002
     <!-- Preference for data choices -->
     <string name="preferences_data_choices">Gegevenskeuzes</string>
     <!-- Preference for data collection -->
@@ -705,13 +698,6 @@
     <string name="addons_permissions_heading_required" tools:ignore="UnusedResources">Vereist</string>
     <!-- The title of the optional permissions section from addon's permissions screen -->
     <string name="addons_permissions_heading_optional" tools:ignore="UnusedResources">Optioneel</string>
-<<<<<<< HEAD
-    <!-- The title of the section with websites that have permissions granted from addon's permissions screen -->
-    <string name="addons_permissions_heading_read_and_change_website_data" tools:ignore="UnusedResources">Websitegegevens lezen en wijzigen</string>
-    <!-- The description of the icon that can delete one of the websites displayed  -->
-    <string name="addons_permissions_icon_description_delete_website" tools:ignore="UnusedResources">Website verwijderen</string>
-=======
->>>>>>> 7fda8002
     <!-- The title of the origin permission option allowing a user to enable the extension to run on all sites -->
     <string name="addons_permissions_allow_for_all_sites" tools:ignore="UnusedResources">Toestaan voor alle websites</string>
     <!-- The subtitle for the allow for all sites preference toggle -->
@@ -2551,12 +2537,9 @@
     <!-- Content description (not visible, for screen readers etc.) for closing the translations bottom sheet. -->
     <string name="translation_option_bottom_sheet_close_content_description">Blad Vertalingen sluiten</string>
 
-<<<<<<< HEAD
-=======
     <!-- The title of the warning card informs the user that an error has occurred at page settings. -->
     <string name="translation_option_bottom_sheet_error_warning_text">Sommige instellingen zijn tijdelijk niet beschikbaar.</string>
 
->>>>>>> 7fda8002
     <!-- Translation settings dialog -->
     <!-- Title of the translation settings dialog that allows a user to set their preferred translation settings. -->
     <string name="translation_settings_toolbar_title">Vertalingen</string>
@@ -2684,12 +2667,9 @@
     <!-- Content description (not visible, for screen readers etc.): Navigate back within the debug drawer. -->
     <string name="debug_drawer_back_button_content_description">Terug bladeren</string>
 
-<<<<<<< HEAD
-=======
     <!-- Content description (not visible, for screen readers etc.): Open debug drawer. -->
     <string name="debug_drawer_fab_content_description">Debuglade openen</string>
 
->>>>>>> 7fda8002
     <!-- Debug drawer tabs tools -->
     <!-- The title of the Tab Tools feature in the Debug Drawer. -->
     <string name="debug_drawer_tab_tools_title">Tabbladhulpmiddelen</string>
@@ -2735,19 +2715,11 @@
     <!-- The privacy notice link -->
     <string name="micro_survey_privacy_notice">Privacyverklaring</string>
     <!-- The submit button label text -->
-<<<<<<< HEAD
-    <string name="micro_survey_submit_button_label" tools:ignore="UnusedResources">Indienen</string>
-    <!-- The close button label text -->
-    <string name="micro_survey_close_button_label">Sluiten</string>
-    <!-- The survey completion confirmation text -->
-    <string name="micro_survey_feedback_confirmation" tools:ignore="UnusedResources">Bedankt voor uw feedback!</string>
-=======
     <string name="micro_survey_submit_button_label">Indienen</string>
     <!-- The close button label text -->
     <string name="micro_survey_close_button_label" tools:ignore="UnusedResources">Sluiten</string>
     <!-- The survey completion confirmation text -->
     <string name="micro_survey_feedback_confirmation">Bedankt voor uw feedback!</string>
->>>>>>> 7fda8002
     <!-- Option for likert scale -->
     <string name="likert_scale_option_1" tools:ignore="UnusedResources">Zeer tevreden</string>
     <!-- Option for likert scale -->
@@ -2759,8 +2731,6 @@
     <!-- Option for likert scale -->
     <string name="likert_scale_option_5" tools:ignore="UnusedResources">Zeer ontevreden</string>
 
-<<<<<<< HEAD
-=======
     <!-- Microsurvey accessibility -->
     <!-- Content description (not visible, for screen readers etc.) for opening microsurvey bottom sheet. -->
     <string name="microsurvey_open_handle_content_description" tools:ignore="UnusedResources">Enquête openen</string>
@@ -2769,7 +2739,6 @@
     <!-- Content description for "X" button that is closing microsurvey. -->
     <string name="microsurvey_close_button_content_description" tools:ignore="UnusedResources">Sluiten</string>
 
->>>>>>> 7fda8002
     <!-- Debug drawer logins -->
     <!-- The title of the Logins feature in the Debug Drawer. -->
     <string name="debug_drawer_logins_title">Aanmeldingen</string>
