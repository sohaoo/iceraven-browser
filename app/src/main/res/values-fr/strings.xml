--- conflicted
+++ resolved
@@ -222,14 +222,9 @@
     <string name="browser_menu_manage_extensions">Gérer les extensions</string>
     <!-- Content description (not visible, for screen readers etc.): Section heading for recommended extensions.-->
     <string name="browser_menu_recommended_section_content_description">Extensions recommandées</string>
-<<<<<<< HEAD
-    <!-- Content description (not visible, for screen readers etc.): Label for plus icon used to add extensions. -->
-    <string name="browser_menu_extension_plus_icon_content_description">Ajouter l’extension</string>
-=======
     <!-- Content description (not visible, for screen readers etc.): Label for plus icon used to add extension.
       The first parameter is the name of the extension (for example: ClearURLs). -->
     <string name="browser_menu_extension_plus_icon_content_description_2">Ajouter %1$s</string>
->>>>>>> a07f670f
     <!-- Browser menu button that opens AMO in a tab -->
     <string name="browser_menu_discover_more_extensions">Découvrir d’autres extensions</string>
     <!-- Browser menu description that is shown when one or more extensions are disabled due to extension errors -->
@@ -2878,11 +2873,6 @@
     <string name="likert_scale_option_7" tools:ignore="BrandUsage,UnusedResources">Je n’utilise pas la recherche avec Firefox</string>
     <!-- Option for likert scale -->
     <string name="likert_scale_option_8" tools:ignore="UnusedResources">Je n’utilise pas la synchronisation</string>
-<<<<<<< HEAD
-    <!-- Text shown in prompt for homepage microsurvey. Note: The word "Firefox" should NOT be translated. -->
-    <string name="microsurvey_prompt_homepage_title" tools:ignore="BrandUsage,UnusedResources" moz:removedIn="130">Êtes-vous satisfait·e de votre page d’accueil Firefox ?</string>
-=======
->>>>>>> a07f670f
     <!-- Text shown in prompt for printing microsurvey. "sec" It's an abbreviation for "second". Note: The word "Firefox" should NOT be translated. -->
     <string name="microsurvey_prompt_printing_title" tools:ignore="BrandUsage,UnusedResources">Aidez-nous à améliorer l’impression dans Firefox. Cela ne prend qu’un instant</string>
     <!-- Text shown in prompt for search microsurvey. Note: The word "Firefox" should NOT be translated. -->
