<?xml version="1.0" encoding="utf-8"?>
<resources xmlns:tools="http://schemas.android.com/tools" xmlns:moz="http://mozac.org/tools">


    <!-- App name for private browsing mode. The first parameter is the name of the app defined in app_name (for example: Fenix)-->
    <string name="app_name_private_5">%s privé</string>
    <!-- App name for private browsing mode. The first parameter is the name of the app defined in app_name (for example: Fenix)-->
    <string name="app_name_private_4">%s (nav. privée)</string>

    <!-- Home Fragment -->
    <!-- Content description (not visible, for screen readers etc.): "Three dot" menu button. -->
    <string name="content_description_menu">Plus d’options</string>
    <!-- Content description (not visible, for screen readers etc.): "Private Browsing" menu button. -->
    <string name="content_description_private_browsing_button">Activer la navigation privée</string>
    <!-- Content description (not visible, for screen readers etc.): "Private Browsing" menu button. -->
    <string name="content_description_disable_private_browsing_button">Désactiver la navigation privée</string>
    <!-- Placeholder text shown in the search bar before a user enters text for the default engine -->
    <string name="search_hint">Recherche ou adresse</string>

    <!-- Placeholder text shown in the search bar before a user enters text for a general engine -->
    <string name="search_hint_general_engine">Rechercher sur le Web</string>
    <!-- Placeholder text shown in search bar when using history search -->
    <string name="history_search_hint">Rechercher dans l’historique</string>
    <!-- Placeholder text shown in search bar when using bookmarks search -->
    <string name="bookmark_search_hint">Rechercher dans les marque-pages</string>
    <!-- Placeholder text shown in search bar when using tabs search -->
    <string name="tab_search_hint">Rechercher dans les onglets</string>
    <!-- Placeholder text shown in the search bar when using application search engines -->
    <string name="application_search_hint">Saisissez les termes à rechercher</string>
    <!-- No Open Tabs Message Description -->
    <string name="no_open_tabs_description">Vos onglets ouverts seront affichés ici.</string>

    <!-- No Private Tabs Message Description -->
    <string name="no_private_tabs_description">Les onglets privés sont affichés ici.</string>

    <!-- Tab tray multi select title in app bar. The first parameter is the number of tabs selected -->
    <string name="tab_tray_multi_select_title">%1$d sélectionnés</string>
    <!-- Label of button in create collection dialog for creating a new collection  -->
    <string name="tab_tray_add_new_collection">Créer une nouvelle collection</string>
    <!-- Label of editable text in create collection dialog for naming a new collection  -->
    <string name="tab_tray_add_new_collection_name">Nom</string>
    <!-- Label of button in save to collection dialog for selecting a current collection  -->
    <string name="tab_tray_select_collection">Sélectionner une collection</string>
    <!-- Content description for close button while in multiselect mode in tab tray -->
    <string name="tab_tray_close_multiselect_content_description">Quitter le mode de sélection multiple</string>
    <!-- Content description for save to collection button while in multiselect mode in tab tray -->
    <string name="tab_tray_collection_button_multiselect_content_description">Enregistrer les onglets sélectionnés dans une collection</string>
    <!-- Content description on checkmark while tab is selected in multiselect mode in tab tray -->
    <string name="tab_tray_multiselect_selected_content_description">Sélectionné</string>

    <!-- Home - Bookmarks -->
    <!-- Title for the home screen section with bookmarks. -->
    <string name="home_bookmarks_title">Marque-pages</string>
    <!-- Content description for the button which navigates the user to show all of their bookmarks. -->
    <string name="home_bookmarks_show_all_content_description">Afficher tous les marque-pages</string>
    <!-- Text for the menu button to remove a recently saved bookmark from the user's home screen -->
    <string name="home_bookmarks_menu_item_remove">Supprimer</string>

    <!-- About content. The first parameter is the name of the application. (For example: Fenix) -->
    <string name="about_content">%1$s est réalisé par Mozilla.</string>

    <!-- Private Browsing -->
    <!-- Explanation for private browsing displayed to users on home view when they first enable private mode
        The first parameter is the name of the app defined in app_name (for example: Fenix) -->
    <string name="private_browsing_placeholder_description_2">%1$s efface vos historiques de recherche et de navigation des onglets privés lorsque vous les fermez ou quittez l’application. Bien que cela ne vous rende pas anonyme sur les sites web ni pour votre fournisseur d’accès à Internet, cela vous permet de garder confidentielle votre activité en ligne pour toutes les autres personnes qui utiliseraient votre appareil.</string>
    <string name="private_browsing_common_myths">Principales idées reçues sur la navigation privée</string>

    <!-- True Private Browsing Mode -->
    <!-- Title for info card on private homescreen in True Private Browsing Mode. -->
    <string name="felt_privacy_desc_card_title">Ne laissez aucune trace sur cet appareil</string>

    <!-- Explanation for private browsing displayed to users on home view when they first enable
        private mode in our new Total Private Browsing mode.
        The first parameter is the name of the app defined in app_name (for example: Firefox Nightly)
        The second parameter is the clickable link text in felt_privacy_info_card_subtitle_link_text -->
    <string name="felt_privacy_info_card_subtitle_2">%1$s efface cookies, historique de navigation et données de sites lorsque vous fermez tous les onglets de navigation privée. %2$s</string>
    <!-- Clickable portion of the explanation for private browsing that links the user to our
        about privacy page.
        This string is used in felt_privacy_info_card_subtitle as the second parameter.-->
    <string name="felt_privacy_info_card_subtitle_link_text">Qui peut voir mon activité ?</string>

    <!-- Private mode shortcut "contextual feature recommendation" (CFR) -->
    <!-- Text for the Private mode shortcut CFR message for adding a private mode shortcut to open private tabs from the Home screen -->
    <string name="private_mode_cfr_message_2">Lancez votre prochain onglet privé d’un seul doigt.</string>
    <!-- Text for the positive button to accept adding a Private Browsing shortcut to the Home screen -->
    <string name="private_mode_cfr_pos_button_text">Ajouter à l’écran d’accueil</string>
    <!-- Text for the negative button to decline adding a Private Browsing shortcut to the Home screen -->
    <string name="cfr_neg_button_text">Non merci</string>

    <!-- Open in App "contextual feature recommendation" (CFR) -->
    <!-- Text for the info message. The first parameter is the name of the application.-->
    <string name="open_in_app_cfr_info_message_2">Vous pouvez configurer %1$s pour ouvrir automatiquement les liens dans des applications.</string>
    <!-- Text for the positive action button -->
    <string name="open_in_app_cfr_positive_button_text">Ouvrir les paramètres</string>

    <!-- Text for the negative action button -->
    <string name="open_in_app_cfr_negative_button_text">Ignorer</string>

    <!-- Total cookie protection "contextual feature recommendation" (CFR) -->
    <!-- Text for the message displayed in the contextual feature recommendation popup promoting the total cookie protection feature. -->
    <string name="tcp_cfr_message">Notre fonctionnalité de confidentialité la plus puissante à ce jour isole les traqueurs intersites.</string>
    <!-- Text displayed that links to website containing documentation about the "Total cookie protection" feature. -->
    <string name="tcp_cfr_learn_more">En savoir plus sur la protection totale contre les cookies</string>


    <!-- Private browsing erase action "contextual feature recommendation" (CFR) -->
    <!-- Text for the message displayed in the contextual feature recommendation popup promoting the erase private browsing feature. -->
    <string name="erase_action_cfr_message">Appuyez ici pour lancer une nouvelle session de navigation privée. Supprimez historique, cookies — tout.</string>


    <!-- Toolbar "contextual feature recommendation" (CFR) -->
    <!-- Text for the title displayed in the contextual feature recommendation popup promoting the navigation bar. -->
    <string name="navbar_cfr_title">Gagnez du temps avec le nouveau système de navigation</string>
    <!-- Text for the message displayed in the contextual feature recommendation popup promoting the navigation bar. -->
    <string name="navbar_cfr_message" moz:removedIn="130" tools:ignore="UnusedResources">Cette barre se replie lorsque vous faites défiler vers le bas pour gagner de l’espace supplémentaire.</string>

    <!-- Text for the message displayed in the contextual feature recommendation popup promoting the navigation bar. -->
    <string name="navbar_cfr_message_2">Sur un site web, cette barre se replie lorsque vous faites défiler vers le bas pour gagner de l’espace supplémentaire.</string>

    <!-- Text for the message displayed for the popup promoting the long press of navigation in the navigation bar. -->
    <string name="navbar_navigation_buttons_cfr_message">Effectuez un appui long sur une des flèches pour naviguer dans les pages de l’historique de cet onglet.</string>

<<<<<<< HEAD
    <!-- Text for the message displayed in the contextual feature recommendation popup promoting the tablet navigation bar. -->
    <string name="tablet_nav_bar_cfr_message">Une navigation plus rapide et toujours à portée de main.</string>
=======
    <!-- Tablet navigation bar "contextual feature recommendation" (CFR) -->
    <!-- Text for the title displayed in the contextual feature recommendation popup promoting the tablet navigation bar. -->
    <string name="tablet_nav_bar_cfr_title" moz:removedIn="132" tools:ignore="UnusedResources">Nouveau : flèches de navigation d’un appui</string>
    <!-- Text for the message displayed in the contextual feature recommendation popup promoting the tablet navigation bar. -->
    <string name="tablet_nav_bar_cfr_message" moz:removedIn="132" tools:ignore="UnusedResources">Une navigation plus rapide et toujours à portée de main.</string>
>>>>>>> 80823484

    <!-- Text for the info dialog when camera permissions have been denied but user tries to access a camera feature. -->
    <string name="camera_permissions_needed_message">Accès à la caméra nécessaire. Accédez aux paramètres Android, appuyez sur Autorisations, puis sur Autoriser.</string>
    <!-- Text for the positive action button to go to Android Settings to grant permissions. -->
    <string name="camera_permissions_needed_positive_button_text">Ouvrir les paramètres</string>
    <!-- Text for the negative action button to dismiss the dialog. -->
    <string name="camera_permissions_needed_negative_button_text">Ignorer</string>

    <!-- Text for the banner message to tell users about our auto close feature. -->
    <string name="tab_tray_close_tabs_banner_message">Configurez les onglets ouverts pour qu’ils se ferment automatiquement lorsqu’ils n’ont pas été vus depuis les derniers jours, semaines ou mois.</string>
    <!-- Text for the positive action button to go to Settings for auto close tabs. -->
    <string name="tab_tray_close_tabs_banner_positive_button_text">Afficher les options</string>
    <!-- Text for the negative action button to dismiss the Close Tabs Banner. -->
    <string name="tab_tray_close_tabs_banner_negative_button_text">Ignorer</string>

    <!-- Text for the banner message to tell users about our inactive tabs feature. -->
    <string name="tab_tray_inactive_onboarding_message">Les onglets que vous n’avez pas consultés depuis deux semaines sont déplacés ici.</string>
    <!-- Text for the action link to go to Settings for inactive tabs. -->
    <string name="tab_tray_inactive_onboarding_button_text">Désactiver dans les paramètres</string>

    <!-- Text for title for the auto-close dialog of the inactive tabs. -->
    <string name="tab_tray_inactive_auto_close_title">Fermeture automatique après un mois ?</string>
    <!-- Text for the body for the auto-close dialog of the inactive tabs.
        The first parameter is the name of the application.-->
    <string name="tab_tray_inactive_auto_close_body_2">%1$s peut fermer les onglets que vous n’avez pas consultés au cours du mois dernier.</string>
    <!-- Content description for close button in the auto-close dialog of the inactive tabs. -->
    <string name="tab_tray_inactive_auto_close_button_content_description">Fermer</string>

    <!-- Text for turn on auto close tabs button in the auto-close dialog of the inactive tabs. -->
    <string name="tab_tray_inactive_turn_on_auto_close_button_2">Activer la fermeture automatique</string>


    <!-- Home screen icons - Long press shortcuts -->
    <!-- Shortcut action to open new tab -->
    <string name="home_screen_shortcut_open_new_tab_2">Nouvel onglet</string>
    <!-- Shortcut action to open new private tab -->
    <string name="home_screen_shortcut_open_new_private_tab_2">Nouvel onglet nav. privée</string>

    <!-- Shortcut action to open Passwords screen -->
    <string name="home_screen_shortcut_passwords">Mots de passe</string>

    <!-- Recent Tabs -->
    <!-- Header text for jumping back into the recent tab in the home screen -->
    <string name="recent_tabs_header">Revenir à cet onglet</string>
    <!-- Button text for showing all the tabs in the tabs tray -->
    <string name="recent_tabs_show_all">Tout afficher</string>

    <!-- Content description for the button which navigates the user to show all recent tabs in the tabs tray. -->
    <string name="recent_tabs_show_all_content_description_2">Afficher le bouton des onglets récents</string>

    <!-- Text for button in synced tab card that opens synced tabs tray -->
    <string name="recent_tabs_see_all_synced_tabs_button_text">Voir tous les onglets synchronisés</string>
    <!-- Accessibility description for device icon used for recent synced tab -->
    <string name="recent_tabs_synced_device_icon_content_description">Appareil synchronisé</string>
    <!-- Text for the dropdown menu to remove a recent synced tab from the homescreen -->
    <string name="recent_synced_tab_menu_item_remove">Supprimer</string>
    <!-- Text for the menu button to remove a grouped highlight from the user's browsing history
         in the Recently visited section -->
    <string name="recent_tab_menu_item_remove">Supprimer</string>

    <!-- History Metadata -->
    <!-- Header text for a section on the home screen that displays grouped highlights from the
         user's browsing history, such as topics they have researched or explored on the web -->
    <string name="history_metadata_header_2">Visités récemment</string>
    <!-- Text for the menu button to remove a grouped highlight from the user's browsing history
         in the Recently visited section -->
    <string name="recently_visited_menu_item_remove">Supprimer</string>

    <!-- Content description for the button which navigates the user to show all of their history. -->
    <string name="past_explorations_show_all_content_description_2">Afficher toutes les navigations passées</string>

    <!-- Browser Fragment -->
    <!-- Content description (not visible, for screen readers etc.): Navigate backward (browsing history) -->
    <string name="browser_menu_back">Page précédente</string>
    <!-- Content description (not visible, for screen readers etc.): Navigate forward (browsing history) -->
    <string name="browser_menu_forward">Page suivante</string>
    <!-- Content description (not visible, for screen readers etc.): Refresh current website -->
    <string name="browser_menu_refresh">Actualiser</string>
    <!-- Content description (not visible, for screen readers etc.): Stop loading current website -->
    <string name="browser_menu_stop">Arrêter</string>
    <!-- Browser menu button that opens the extensions manager -->
    <string name="browser_menu_extensions">Extensions</string>
    <!-- Browser menu banner header text for extensions onboarding.
        The first parameter is the name of the app defined in app_name (for example: Fenix). -->
    <string name="browser_menu_extensions_banner_onboarding_header">Adaptez %s à votre style</string>
    <!-- Browser menu banner body text for extensions onboarding.
        The first parameter is the name of the app defined in app_name (for example: Fenix). -->
    <string name="browser_menu_extensions_banner_onboarding_body">Les extensions améliorent la navigation, que ce soit en modifiant l’apparence ou le comportement de %s ou encore en renforçant la confidentialité et la sécurité.</string>
    <!-- Browser menu banner link text for learning more about extensions -->
    <string name="browser_menu_extensions_banner_learn_more">En savoir plus</string>
    <!-- Browser menu button that opens the extensions manager -->
    <string name="browser_menu_manage_extensions">Gérer les extensions</string>
    <!-- Content description (not visible, for screen readers etc.): Section heading for recommended extensions.-->
    <string name="browser_menu_recommended_section_content_description">Extensions recommandées</string>
    <!-- Content description (not visible, for screen readers etc.): Label for plus icon used to add extensions. -->
    <string name="browser_menu_extension_plus_icon_content_description">Ajouter l’extension</string>
    <!-- Browser menu button that opens AMO in a tab -->
    <string name="browser_menu_discover_more_extensions">Découvrir d’autres extensions</string>
    <!-- Browser menu description that is shown when one or more extensions are disabled due to extension errors -->
    <string name="browser_menu_extensions_disabled_description">Désactivé temporairement</string>
    <!-- Browser menu button that opens account settings -->
    <string name="browser_menu_account_settings">Informations du compte</string>
    <!-- Browser menu button that sends a user to help articles -->
    <string name="browser_menu_help">Aide</string>
    <!-- Browser menu button that sends a to a the what's new article -->
    <string name="browser_menu_whats_new">Nouveautés</string>
    <!-- Browser menu button that opens the settings menu -->
    <string name="browser_menu_settings">Paramètres</string>
    <!-- Browser menu button that opens a user's library -->
    <string name="browser_menu_library">Bibliothèque</string>
    <!-- Browser menu toggle that requests a desktop site -->
    <string name="browser_menu_desktop_site">Version ordinateur</string>
    <!-- Browser menu button that reopens a private tab as a regular tab -->
    <string name="browser_menu_open_in_regular_tab">Ouvrir dans un onglet classique</string>
    <!-- Browser menu toggle that adds a shortcut to the site on the device home screen. -->
    <string name="browser_menu_add_to_homescreen">Ajouter à l’écran d’accueil</string>
    <!-- Browser menu toggle that adds a shortcut to the site on the device home screen. -->
    <string name="browser_menu_add_to_homescreen_2">Ajouter à l’écran d’accueil…</string>
    <!-- Text for notifying users that Xiaomi devices require additional permissions to add to home screen -->
    <string name="browser_menu_add_to_homescreen_xiaomi">Les appareils Xiaomi peuvent demander des autorisations supplémentaires pour ajouter des raccourcis sur l’écran d’accueil. Veuillez vérifier vos paramètres.</string>
    <!-- Content description (not visible, for screen readers etc.) for the Resync tabs button -->
    <string name="resync_button_content_description">Resynchroniser</string>
    <!-- Browser menu button that opens the find in page menu -->
    <string name="browser_menu_find_in_page">Rechercher dans la page</string>
    <!-- Browser menu button that opens the find in page menu -->
    <string name="browser_menu_find_in_page_2">Rechercher dans la page…</string>
    <!-- Browser menu button that opens the translations dialog, which has options to translate the current browser page. -->
    <string name="browser_menu_translations">Traduire la page</string>
    <!-- Browser menu button that saves the current tab to a collection -->
    <string name="browser_menu_save_to_collection">Enregistrer dans une collection…</string>
    <!-- Browser menu button that saves the current tab to a collection -->
    <string name="browser_menu_save_to_collection_2">Enregistrer dans une collection</string>
    <!-- Browser menu button that open a share menu to share the current site -->
    <string name="browser_menu_share">Partager</string>
    <!-- Browser menu button that open a share menu to share the current site -->
    <string name="browser_menu_share_2">Partager…</string>
    <!-- Browser menu button shown in custom tabs that opens the current tab in Fenix
        The first parameter is the name of the app defined in app_name (for example: Fenix) -->
    <string name="browser_menu_open_in_fenix">Ouvrir avec %1$s</string>

    <!-- Browser menu text shown in custom tabs to indicate this is a Fenix tab
        The first parameter is the name of the app defined in app_name (for example: Fenix) -->
    <string name="browser_menu_powered_by">FONCTIONNE GRÂCE À %1$s</string>

    <!-- Browser menu text shown in custom tabs to indicate this is a Fenix tab
        The first parameter is the name of the app defined in app_name (for example: Fenix) -->
    <string name="browser_menu_powered_by2">Fonctionne grâce à %1$s</string>
    <!-- Browser menu button to put the current page in reader mode -->
    <string name="browser_menu_read">Mode lecture</string>
    <!-- Browser menu button content description to close reader mode and return the user to the regular browser -->
    <string name="browser_menu_read_close">Quitter le mode lecture</string>
    <!-- Browser menu button to open the current page in an external app -->
    <string name="browser_menu_open_app_link">Ouvrir dans une application</string>

    <!-- Browser menu button to show reader view appearance controls e.g. the used font type and size -->
    <string name="browser_menu_customize_reader_view">Personnaliser le mode lecture</string>
    <!-- Browser menu button to show reader view appearance controls e.g. the used font type and size -->
    <string name="browser_menu_customize_reader_view_2">Personnaliser le mode lecture</string>
    <!-- Browser menu label for adding a bookmark -->
    <string name="browser_menu_add">Ajouter</string>
    <!-- Browser menu label for editing a bookmark -->
    <string name="browser_menu_edit">Modifier</string>

    <!-- Button shown on the home page that opens the Customize home settings -->
    <string name="browser_menu_customize_home_1">Personnaliser la page d’accueil</string>

    <!-- Browser menu label to sign in to sync on the device using Mozilla accounts -->
    <string name="browser_menu_sign_in">Connexion</string>
    <!-- Browser menu caption label for the "Sign in" browser menu item described in `browser_menu_sign_in` -->
    <string name="browser_menu_sign_in_caption">Synchronisez vos mots de passe, vos onglets et plus encore</string>

    <!-- Browser menu label to sign back in to sync on the device when the user's account needs to be reauthenticated -->
    <string name="browser_menu_sign_back_in_to_sync">Reconnectez-vous pour lancer la synchronisation</string>
    <!-- Browser menu caption label for the "Sign back in to sync" browser menu item described in `browser_menu_sign_back_in_to_sync` when there is an error in syncing -->
    <string name="browser_menu_syncing_paused_caption">Synchronisation mise en pause</string>
    <!-- Browser menu label that creates a private tab -->
    <string name="browser_menu_new_private_tab">Nouvel onglet privé</string>
    <!-- Browser menu label that navigates to the Password screen -->
    <string name="browser_menu_passwords">Mots de passe</string>

    <!-- Browser menu label that navigates to the SUMO page for the Firefox for Android release notes.
         The first parameter is the name of the app defined in app_name (for example: Fenix)-->
    <string name="browser_menu_new_in_firefox">Nouveautés dans %1$s</string>

    <!-- Browser menu label that toggles the request for the desktop site of the currently visited page -->
    <string name="browser_menu_switch_to_desktop_site">Passer en version pour ordinateur</string>
    <!-- Browser menu label that toggles the request for the mobile site of the currently visited page -->
    <string name="browser_menu_switch_to_mobile_site">Passer en version mobile</string>
    <!-- Browser menu label that navigates to the page tools sub-menu -->
    <string name="browser_menu_tools">Outils</string>
    <!-- Content description (not visible, for screen readers etc.): Back button for all menu redesign sub-menu -->
    <string name="browser_menu_back_button_content_description">Retour au menu principal</string>
    <!-- Browser menu description that describes the various tools related menu items inside of the tools sub-menu -->
    <string name="browser_menu_tools_description_with_translate">Mode lecture, traduire, imprimer, partager, ouvrir dans une application</string>
    <!-- Browser menu description that describes the various tools related menu items inside of the tools sub-menu -->
    <string name="browser_menu_tools_description">Mode lecture, imprimer, partager, ouvrir dans une application</string>
    <!-- Browser menu label that navigates to the save sub-menu, which contains various save related menu items such as
         bookmarking a page, saving to collection, shortcut or as a PDF, and adding to home screen -->
    <string name="browser_menu_save">Enregistrer</string>

    <!-- Browser menu description that describes the various save related menu items inside of the save sub-menu -->
    <string name="browser_menu_save_description">Ajouter aux marque-pages, raccourcis, accueil, collection, PDF</string>
    <!-- Browser menu label that bookmarks the currently visited page -->
    <string name="browser_menu_bookmark_this_page">Marquer cette page</string>
    <!-- Browser menu label that navigates to the edit bookmark screen for the current bookmarked page -->
    <string name="browser_menu_edit_bookmark">Modifier le marque-page</string>
    <!-- Browser menu label that the saves the currently visited page as a PDF -->
    <string name="browser_menu_save_as_pdf">Enregistrer en PDF…</string>
    <!-- Browser menu label for turning ON reader view of the current visited page -->
    <string name="browser_menu_turn_on_reader_view">Passer en mode lecture</string>
    <!-- Browser menu label for turning OFF reader view of the current visited page -->
    <string name="browser_menu_turn_off_reader_view">Quitter le mode lecture</string>
    <!-- Browser menu label for navigating to the translation feature, which provides language translation options the current visited page -->
    <string name="browser_menu_translate_page">Traduire la page…</string>
    <!-- Browser menu label that is displayed when the current page has been translated by the translation feature.
         The first parameter is the name of the language that page was translated to (e.g. English). -->
    <string name="browser_menu_translated_to">Traduit en %1$s</string>
    <!-- Browser menu label for the print feature -->
    <string name="browser_menu_print">Imprimer…</string>

    <!-- Browser menu label for the Delete browsing data on quit feature.
        The first parameter is the name of the app defined in app_name (for example: Fenix). -->
    <string name="browser_menu_delete_browsing_data_on_quit">Quitter %1$s</string>

<<<<<<< HEAD
=======
    <!-- Menu "contextual feature recommendation" (CFR) -->
    <!-- Text for the title in the contextual feature recommendation popup promoting the menu feature. -->
    <string name="menu_cfr_title">Nouveau : menu simplifié</string>

    <!-- Text for the message in the contextual feature recommendation popup promoting the menu feature. -->
    <string name="menu_cfr_body">Trouvez plus vite ce dont vous avez besoin, de la navigation privée aux actions d’enregistrement.</string>

>>>>>>> 80823484
    <!-- Extensions management fragment -->
    <!-- Text displayed when there are no extensions to be shown -->
    <string name="extensions_management_no_extensions">Aucune extension disponible</string>

    <!-- Browser Toolbar -->
    <!-- Content description for the Home screen button on the browser toolbar -->
    <string name="browser_toolbar_home">Écran d’accueil</string>

    <!-- Content description (not visible, for screen readers etc.): Erase button: Erase the browsing
         history and go back to the home screen. -->
    <string name="browser_toolbar_erase">Effacer l’historique de navigation</string>
    <!-- Content description for the translate page toolbar button that opens the translations dialog when no translation has occurred. -->
    <string name="browser_toolbar_translate">Traduire la page</string>

    <!-- Content description (not visible, for screen readers etc.) for the translate page toolbar button that opens the translations dialog when the page is translated successfully.
         The first parameter is the name of the language that is displayed in the original page. (For example: English)
         The second parameter is the name of the language which the page was translated to. (For example: French) -->
    <string name="browser_toolbar_translated_successfully">Page traduite en %2$s, l’originale est en %1$s.</string>

    <!-- Locale Settings Fragment -->
    <!-- Content description for tick mark on selected language -->
    <string name="a11y_selected_locale_content_description">Langue sélectionnée</string>
    <!-- Text for default locale item -->
    <string name="default_locale_text">Utiliser la langue de l’appareil</string>
    <!-- Placeholder text shown in the search bar before a user enters text -->
    <string name="locale_search_hint">Rechercher une langue</string>

    <!-- Search Fragment -->
    <!-- Button in the search view that lets a user search by scanning a QR code -->
    <string name="search_scan_button">Scanner</string>
    <!-- Button in the search view when shortcuts are displayed that takes a user to the search engine settings -->
    <string name="search_shortcuts_engine_settings">Paramètres du moteur de recherche</string>
    <!-- Button in the search view that lets a user navigate to the site in their clipboard -->
    <string name="awesomebar_clipboard_title">Remplir depuis le presse-papiers</string>

    <!-- Button in the search suggestions onboarding that allows search suggestions in private sessions -->
    <string name="search_suggestions_onboarding_allow_button">Autoriser</string>
    <!-- Button in the search suggestions onboarding that does not allow search suggestions in private sessions -->
    <string name="search_suggestions_onboarding_do_not_allow_button">Ne pas autoriser</string>
    <!-- Search suggestion onboarding hint title text -->
    <string name="search_suggestions_onboarding_title">Autoriser les suggestions de recherche dans les sessions privées ?</string>
    <!-- Search suggestion onboarding hint description text, first parameter is the name of the app defined in app_name (for example: Fenix)-->
    <string name="search_suggestions_onboarding_text">%s enverra tout ce que vous saisirez dans la barre d’adresse à votre moteur de recherche par défaut.</string>

    <!-- Search engine suggestion title text. The first parameter is the name of the suggested engine-->
    <string name="search_engine_suggestions_title">Recherche %s</string>
    <!-- Search engine suggestion description text -->
    <string name="search_engine_suggestions_description">Recherchez directement depuis la barre d’adresse</string>

    <!-- Menu option in the search selector menu to open the search settings -->
    <string name="search_settings_menu_item">Paramètres de recherche</string>

    <!-- Header text for the search selector menu -->
    <string name="search_header_menu_item_2">Pour cette recherche :</string>

    <!-- Content description (not visible, for screen readers etc.): Search engine icon. The first parameter is the search engine name (for example: DuckDuckGo). -->
    <string name="search_engine_icon_content_description" tools:ignore="UnusedResources">Moteur de recherche %s</string>

    <!-- Home onboarding -->
    <!-- Onboarding home screen popup dialog, shown on top of the Jump back in section. -->
    <string name="onboarding_home_screen_jump_back_contextual_hint_2" moz:removedIn="132">Découvrez votre page d’accueil personnalisée. Onglets récents, marque-pages et résultats de recherche y apparaissent.</string>
    <!-- Home onboarding dialog welcome screen title text. -->
    <string name="onboarding_home_welcome_title_2">Bienvenue sur un Internet plus personnel</string>
    <!-- Home onboarding dialog welcome screen description text. -->
    <string name="onboarding_home_welcome_description">Plus de couleurs. Une confidentialité améliorée. Mais toujours le même engagement pour les gens plutôt que pour les profits.</string>
    <!-- Home onboarding dialog sign into sync screen title text. -->
    <string name="onboarding_home_sync_title_3">Passer d’un écran à l’autre est plus facile que jamais</string>
    <!-- Home onboarding dialog sign into sync screen description text. -->
    <string name="onboarding_home_sync_description">Reprenez là où vous en étiez avec des onglets d’autres appareils qui figurent désormais sur votre page d’accueil.</string>
    <!-- Text for the button to continue the onboarding on the home onboarding dialog. -->
    <string name="onboarding_home_get_started_button">Lancez-vous</string>
    <!-- Text for the button to navigate to the sync sign in screen on the home onboarding dialog. -->
    <string name="onboarding_home_sign_in_button">Connexion</string>
    <!-- Text for the button to skip the onboarding on the home onboarding dialog. -->
    <string name="onboarding_home_skip_button">Ignorer</string>

    <!-- Onboarding home screen sync popup dialog message, shown on top of Recent Synced Tabs in the Jump back in section. -->
    <string name="sync_cfr_message">Vos onglets sont synchronisés ! Reprenez là vous en étiez sur votre autre appareil.</string>

    <!-- Content description (not visible, for screen readers etc.): Close button for the home onboarding dialog -->
    <string name="onboarding_home_content_description_close_button">Fermer</string>

    <!-- Notification pre-permission dialog -->
    <!-- Enable notification pre permission dialog title
        The first parameter is the name of the app defined in app_name (for example: Fenix) -->
    <string name="onboarding_home_enable_notifications_title" moz:removedIn="124" tools:ignore="UnusedResources">Les notifications vous aident à en faire plus avec %s</string>
    <!-- Enable notification pre permission dialog description with rationale
        The first parameter is the name of the app defined in app_name (for example: Fenix) -->
    <string name="onboarding_home_enable_notifications_description" moz:removedIn="124" tools:ignore="UnusedResources">Synchronisez les onglets entre vos appareils, gérez les téléchargements, obtenez des conseils pour tirer le meilleur parti de la protection de la vie privée de %s, et bien plus.</string>
    <!-- Text for the button to request notification permission on the device -->
    <string name="onboarding_home_enable_notifications_positive_button" moz:removedIn="124" tools:ignore="UnusedResources">Continuer</string>
    <!-- Text for the button to not request notification permission on the device and dismiss the dialog -->
    <string name="onboarding_home_enable_notifications_negative_button" moz:removedIn="124" tools:ignore="UnusedResources">Plus tard</string>

    <!-- Juno first user onboarding flow experiment, strings are marked unused as they are only referenced by Nimbus experiments. -->
    <!-- Description for learning more about our privacy notice. -->
    <string name="juno_onboarding_privacy_notice_text" tools:ignore="BrandUsage">Politique de confidentialité de Firefox</string>
    <!-- Title for set firefox as default browser screen used by Nimbus experiments. -->
    <string name="juno_onboarding_default_browser_title_nimbus_2">Votre protection compte pour nous</string>
    <!-- Title for set firefox as default browser screen used by Nimbus experiments.
        Note: The word "Firefox" should NOT be translated -->
    <string name="juno_onboarding_default_browser_title_nimbus_3" tools:ignore="BrandUsage,UnusedResources">Découvrez pourquoi des millions de personnes aiment Firefox</string>
    <!-- Title for set firefox as default browser screen used by Nimbus experiments. -->
    <string name="juno_onboarding_default_browser_title_nimbus_4" tools:ignore="UnusedResources">La navigation sécurisée avec plus de choix</string>
    <!-- Description for set firefox as default browser screen used by Nimbus experiments. -->
    <string name="juno_onboarding_default_browser_description_nimbus_3">Notre navigateur soutenu par une organisation à but non lucratif empêche les entreprises de vous suivre secrètement sur le Web.</string>
    <!-- Description for set firefox as default browser screen used by Nimbus experiments. -->
    <string name="juno_onboarding_default_browser_description_nimbus_4" tools:ignore="UnusedResources">Plus de 100 millions de personnes protègent leur vie privée en choisissant un navigateur soutenu par une organisation à but non lucratif.</string>
    <!-- Description for set firefox as default browser screen used by Nimbus experiments. -->
    <string name="juno_onboarding_default_browser_description_nimbus_5" tools:ignore="UnusedResources">Les traqueurs connus ? Automatiquement bloqués. Des extensions ? Essayez les 700. Des fichiers PDF ? Notre lecteur intégré en facilite la gestion.</string>
    <!-- Description for set firefox as default browser screen used by Nimbus experiments. -->
    <string name="juno_onboarding_default_browser_description_nimbus_2" moz:RemovedIn="124" tools:ignore="UnusedResources">Notre navigateur soutenu par une organisation à but non lucratif empêche les entreprises de vous suivre secrètement sur le Web.\n\nPour en savoir plus, consultez notre politique de confidentialité.</string>
    <!-- Text for the link to the privacy notice webpage for set as firefox default browser screen.
    This is part of the string with the key "juno_onboarding_default_browser_description". -->
    <string name="juno_onboarding_default_browser_description_link_text" moz:RemovedIn="124" tools:ignore="UnusedResources">politique de confidentialité</string>
    <!-- Text for the button to set firefox as default browser on the device -->
    <string name="juno_onboarding_default_browser_positive_button" tools:ignore="UnusedResources">Définir comme navigateur par défaut</string>
    <!-- Text for the button dismiss the screen and move on with the flow -->
    <string name="juno_onboarding_default_browser_negative_button" tools:ignore="UnusedResources">Plus tard</string>
    <!-- Title for sign in to sync screen. -->
    <string name="juno_onboarding_sign_in_title_2">Protégez-vous grâce au chiffrement lorsque vous passez d’un appareil à un autre</string>
    <!-- Description for sign in to sync screen. Nimbus experiments do not support string placeholders.
     Note: The word "Firefox" should NOT be translated -->
    <string name="juno_onboarding_sign_in_description_2" moz:RemovedIn="130" tools:ignore="BrandUsage,UnusedResources">Lorsque vous vous connectez et activez la synchronisation, votre sécurité est renforcée. Firefox chiffre vos mots de passe, vos marque-pages et bien d’autres choses.</string>
    <!-- Description for sign in to sync screen. Nimbus experiments do not support string placeholders.
     Note: The word "Firefox" should NOT be translated -->
    <string name="juno_onboarding_sign_in_description_3" tools:ignore="BrandUsage">Firefox chiffre vos mots de passe, vos marque-pages et plus encore lorsque vous utilisez la synchronisation.</string>
    <!-- Text for the button to sign in to sync on the device -->
    <string name="juno_onboarding_sign_in_positive_button" tools:ignore="UnusedResources">Connexion</string>
    <!-- Text for the button dismiss the screen and move on with the flow -->
    <string name="juno_onboarding_sign_in_negative_button" tools:ignore="UnusedResources">Plus tard</string>
    <!-- Title for enable notification permission screen used by Nimbus experiments. Nimbus experiments do not support string placeholders.
        Note: The word "Firefox" should NOT be translated -->
    <string name="juno_onboarding_enable_notifications_title_nimbus_2" tools:ignore="BrandUsage">Les notifications vous aident à rester en sécurité avec Firefox</string>
    <!-- Description for enable notification permission screen used by Nimbus experiments. Nimbus experiments do not support string placeholders.
       Note: The word "Firefox" should NOT be translated -->
    <string name="juno_onboarding_enable_notifications_description_nimbus_2" tools:ignore="BrandUsage">Envoyez des onglets d’un appareil à un autre en toute sécurité et découvrez d’autres fonctionnalités de protection de la vie privée de Firefox.</string>
    <!-- Text for the button to request notification permission on the device -->
    <string name="juno_onboarding_enable_notifications_positive_button" tools:ignore="UnusedResources">Activer les notifications</string>
    <!-- Text for the button dismiss the screen and move on with the flow -->
    <string name="juno_onboarding_enable_notifications_negative_button" tools:ignore="UnusedResources">Plus tard</string>

    <!-- Title for add search widget screen used by Nimbus experiments. Nimbus experiments do not support string placeholders.
        Note: The word "Firefox" should NOT be translated -->
    <string name="juno_onboarding_add_search_widget_title" tools:ignore="BrandUsage,UnusedResources">Essayez le widget de recherche de Firefox</string>

    <!-- Description for add search widget screen used by Nimbus experiments. Nimbus experiments do not support string placeholders.
        Note: The word "Firefox" should NOT be translated -->
    <string name="juno_onboarding_add_search_widget_description" tools:ignore="BrandUsage,UnusedResources">Mettez Firefox sur votre écran d’accueil pour un accès facile au navigateur axé sur le respect de la vie privée qui bloque les traqueurs intersites.</string>
    <!-- Text for the button to add search widget on the device used by Nimbus experiments. Nimbus experiments do not support string placeholders.
        Note: The word "Firefox" should NOT be translated -->
    <string name="juno_onboarding_add_search_widget_positive_button" tools:ignore="BrandUsage,UnusedResources">Ajouter le widget Firefox</string>
    <!-- Text for the button to dismiss the screen and move on with the flow -->
    <string name="juno_onboarding_add_search_widget_negative_button" tools:ignore="UnusedResources">Plus tard</string>

    <!-- Search Widget -->
    <!-- Content description for searching with a widget. The first parameter is the name of the application.-->
    <string name="search_widget_content_description_2">Ouvrir un nouvel onglet %1$s</string>
    <!-- Text preview for smaller sized widgets -->
    <string name="search_widget_text_short">Rechercher</string>
    <!-- Text preview for larger sized widgets -->
    <string name="search_widget_text_long">Rechercher sur le Web</string>

    <!-- Content description (not visible, for screen readers etc.): Voice search -->
    <string name="search_widget_voice">Recherche vocale</string>

    <!-- Preferences -->
    <!-- Title for the settings page-->
    <string name="settings">Paramètres</string>

    <!-- Preference category for general settings -->
    <string name="preferences_category_general">Général</string>
    <!-- Preference category for all links about Fenix -->
    <string name="preferences_category_about">À propos</string>
    <!-- Preference category for settings related to changing the default search engine -->
    <string name="preferences_category_select_default_search_engine">Sélectionnez une des options</string>
    <!-- Preference for settings related to managing search shortcuts for the quick search menu -->
    <string name="preferences_manage_search_shortcuts_2">Gérer les autres moteurs de recherche</string>
    <!-- Summary for preference for settings related to managing search shortcuts for the quick search menu -->
    <string name="preferences_manage_search_shortcuts_summary">Modifier les moteurs visibles dans le menu de recherche</string>
    <!-- Preference category for settings related to managing search shortcuts for the quick search menu -->
    <string name="preferences_category_engines_in_search_menu">Moteurs visibles dans le menu de recherche</string>
    <!-- Preference for settings related to changing the default search engine -->
    <string name="preferences_default_search_engine">Moteur de recherche par défaut</string>
    <!-- Preference for settings related to Search -->
    <string name="preferences_search">Recherche</string>
    <!-- Preference for settings related to Search engines -->
    <string name="preferences_search_engines">Moteurs de recherche</string>
    <!-- Preference for settings related to Search engines suggestions-->
    <string name="preferences_search_engines_suggestions">Suggestions des moteurs de recherche</string>
    <!-- Preference Category for settings related to Search address bar -->
    <string name="preferences_settings_address_bar">Préférences pour la barre d’adresse</string>
    <!-- Preference Category for settings to Firefox Suggest -->
    <string name="preference_search_address_bar_fx_suggest" tools:ignore="BrandUsage">Barre d’adresse - Firefox suggère</string>
    <!-- Preference link to Learn more about Firefox Suggest -->
    <string name="preference_search_learn_about_fx_suggest" tools:ignore="BrandUsage">En savoir plus sur Firefox suggère</string>
    <!-- Preference link to rating Fenix on the Play Store -->
    <string name="preferences_rate">Attribuer une note sur Google Play</string>
    <!-- Preference linking to about page for Fenix
        The first parameter is the name of the app defined in app_name (for example: Fenix) -->
    <string name="preferences_about">À propos de %1$s</string>
    <!-- Preference for settings related to changing the default browser -->
    <string name="preferences_set_as_default_browser">Définir comme navigateur par défaut</string>
    <!-- Preference category for advanced settings -->
    <string name="preferences_category_advanced">Avancés</string>
    <!-- Preference category for privacy and security settings -->
    <string name="preferences_category_privacy_security">Vie privée et sécurité</string>
    <!-- Preference for advanced site permissions -->
    <string name="preferences_site_permissions">Autorisations de site</string>
    <!-- Preference for private browsing options -->
    <string name="preferences_private_browsing_options">Navigation privée</string>
    <!-- Preference for opening links in a private tab-->
    <string name="preferences_open_links_in_a_private_tab">Ouvrir les liens dans un onglet privé</string>
    <!-- Preference for allowing screenshots to be taken while in a private tab-->
    <string name="preferences_allow_screenshots_in_private_mode">Autoriser les captures d’écran pendant la navigation privée</string>
    <!-- Will inform the user of the risk of activating Allow screenshots in private browsing option -->
    <string name="preferences_screenshots_in_private_mode_disclaimer">Si autorisé, les onglets privés seront également visibles lorsque plusieurs applications sont ouvertes</string>
    <!-- Preference for adding private browsing shortcut -->
    <string name="preferences_add_private_browsing_shortcut">Ajouter un raccourci pour la navigation privée</string>
    <!-- Preference for enabling "HTTPS-Only" mode -->
    <string name="preferences_https_only_title">Mode HTTPS uniquement</string>

    <!-- Label for cookie banner section in quick settings panel. -->
    <string name="cookie_banner_blocker">Bloqueur de bannières de cookies</string>
    <!-- Preference for removing cookie/consent banners from sites automatically in private mode. See reduce_cookie_banner_summary for additional context. -->
    <string name="preferences_cookie_banner_reduction_private_mode">Bloqueur de bannières de cookies en navigation privée</string>

    <!-- Text for indicating cookie banner handling is off this site, this is shown as part of the protections panel with the tracking protection toggle -->
    <string name="reduce_cookie_banner_off_for_site">Désactivée pour ce site</string>
    <!-- Text for cancel button indicating that cookie banner reduction is not supported for the current site, this is shown as part of the cookie banner details view. -->
    <string name="cookie_banner_handling_details_site_is_not_supported_cancel_button">Annuler</string>
    <!-- Text for request support button indicating that cookie banner reduction is not supported for the current site, this is shown as part of the cookie banner details view. -->
    <string name="cookie_banner_handling_details_site_is_not_supported_request_support_button_2">Envoyer la demande</string>
    <!-- Text for title indicating that cookie banner reduction is not supported for the current site, this is shown as part of the cookie banner details view. -->
    <string name="cookie_banner_handling_details_site_is_not_supported_title_2">Demander la prise en charge de ce site ?</string>
    <!-- Label for the snackBar, after the user reports with success a website where cookie banner reducer did not work -->
    <string name="cookie_banner_handling_report_site_snack_bar_text_2">Demande envoyée</string>
    <!-- Text for indicating cookie banner handling is on this site, this is shown as part of the protections panel with the tracking protection toggle -->
    <string name="reduce_cookie_banner_on_for_site">Activée pour ce site</string>
    <!-- Text for indicating that a request for unsupported site was sent to Nimbus (it's a Mozilla library for experiments), this is shown as part of the protections panel with the tracking protection toggle -->
    <string name="reduce_cookie_banner_unsupported_site_request_submitted_2">Demande de prise en charge envoyée</string>
    <!-- Text for indicating cookie banner handling is currently not supported for this site, this is shown as part of the protections panel with the tracking protection toggle -->
    <string name="reduce_cookie_banner_unsupported_site">Site actuellement non pris en charge</string>
    <!-- Title text for a detail explanation indicating cookie banner handling is on this site, this is shown as part of the cookie banner panel in the toolbar. The first parameter is a shortened URL of the current site-->
    <string name="reduce_cookie_banner_details_panel_title_on_for_site_1">Activer le bloqueur de bannières de cookies pour %1$s ?</string>
    <!-- Title text for a detail explanation indicating cookie banner handling is off this site, this is shown as part of the cookie banner panel in the toolbar. The first parameter is a shortened URL of the current site-->
    <string name="reduce_cookie_banner_details_panel_title_off_for_site_1">Désactiver le bloqueur de bannières de cookies pour %1$s ?</string>
    <!-- Title text for a detail explanation indicating cookie banner reducer didn't work for the current site, this is shown as part of the cookie banner panel in the toolbar. The first parameter is the application name-->
    <string name="reduce_cookie_banner_details_panel_title_unsupported_site_request_2">%1$s ne peut pas refuser automatiquement les demandes de dépôt de cookies sur ce site. Vous pouvez envoyer une demande afin que ce site soit pris en charge ultérieurement.</string>

    <!-- Long text for a detail explanation indicating what will happen if cookie banner handling is off for a site, this is shown as part of the cookie banner panel in the toolbar. The first parameter is the application name -->
    <string name="reduce_cookie_banner_details_panel_description_off_for_site_1">Désactivez-le et %1$s effacera les cookies puis rechargera le site. Ces actions peuvent vous déconnecter ou vider votre panier.</string>
    <!-- Long text for a detail explanation indicating what will happen if cookie banner handling is on for a site, this is shown as part of the cookie banner panel in the toolbar. The first parameter is the application name -->
    <string name="reduce_cookie_banner_details_panel_description_on_for_site_3">Activez-le et %1$s tentera de refuser automatiquement les bannières de cookies sur ce site.</string>

    <!--Title for the cookie banner re-engagement CFR, the placeholder is replaced with app name -->
    <string name="cookie_banner_cfr_title">%1$s a refusé les cookies pour vous</string>
    <!--Message for the cookie banner re-engagement CFR -->
    <string name="cookie_banner_cfr_message">Moins de distractions, moins de cookies qui vous pistent sur ce site.</string>

    <!-- Description of the preference to enable "HTTPS-Only" mode. -->
    <string name="preferences_https_only_summary">Essayer de se connecter automatiquement aux sites en utilisant le protocole de chiffrement HTTPS pour une sécurité accrue.</string>
    <!-- Summary of https only preference if https only is set to off -->
    <string name="preferences_https_only_off">Désactivé</string>
    <!-- Summary of https only preference if https only is set to on in all tabs -->
    <string name="preferences_https_only_on_all">Activé dans tous les onglets</string>
    <!-- Summary of https only preference if https only is set to on in private tabs only -->
    <string name="preferences_https_only_on_private">Activé dans les onglets privés</string>
    <!-- Text displayed that links to website containing documentation about "HTTPS-Only" mode -->
    <string name="preferences_http_only_learn_more">En savoir plus</string>
    <!-- Option for the https only setting -->
    <string name="preferences_https_only_in_all_tabs">Activer dans tous les onglets</string>
    <!-- Option for the https only setting -->
    <string name="preferences_https_only_in_private_tabs">Activer uniquement dans les onglets privés</string>
    <!-- Title shown in the error page for when trying to access a http website while https only mode is enabled. -->
    <string name="errorpage_httpsonly_title">Site sécurisé non disponible</string>
    <!-- Message shown in the error page for when trying to access a http website while https only mode is enabled. The message has two paragraphs. This is the first. -->
    <string name="errorpage_httpsonly_message_title">Très probablement, le site web ne prend tout simplement pas en charge HTTPS.</string>
    <!-- Message shown in the error page for when trying to access a http website while https only mode is enabled. The message has two paragraphs. This is the second. -->
    <string name="errorpage_httpsonly_message_summary">Il est cependant aussi possible qu’il s’agisse d’une attaque. Si vous poursuiviez vers ce site web, vous ne devriez saisir aucune donnée sensible. Si vous continuez, le mode HTTPS uniquement sera désactivé temporairement pour ce site.</string>
    <!-- Preference for accessibility -->
    <string name="preferences_accessibility">Accessibilité</string>
    <!-- Preference to override the Mozilla account server -->
    <string name="preferences_override_account_server">Serveur de compte Mozilla personnalisé</string>
    <!-- Preference to override the Sync token server -->
    <string name="preferences_override_sync_tokenserver">Serveur de synchronisation personnalisé</string>
    <!-- Toast shown after updating the Mozilla account/Sync server override preferences -->
    <string name="toast_override_account_sync_server_done">Serveur pour la synchronisation ou le compte Mozilla modifié. Fermeture de l’application pour appliquer les modifications…</string>
    <!-- Preference category for account information -->
    <string name="preferences_category_account">Compte</string>
    <!-- Preference for changing where the AddressBar is positioned -->
    <string name="preferences_toolbar_2">Emplacement de la barre d’adresse</string>
    <!-- Preference for changing default theme to dark or light mode -->
    <string name="preferences_theme">Thème</string>
    <!-- Preference for customizing the home screen -->
    <string name="preferences_home_2">Page d’accueil</string>
    <!-- Preference for gestures based actions -->
    <string name="preferences_gestures">Mouvements</string>
    <!-- Preference for settings related to visual options -->
    <string name="preferences_customize">Personnaliser</string>
    <!-- Preference description for banner about signing in -->
    <string name="preferences_sign_in_description_2">Connectez-vous pour synchroniser onglets, marque-pages, mots de passe et bien plus.</string>
    <!-- Preference shown instead of account display name while account profile information isn't available yet. -->
    <string name="preferences_account_default_name_2">Compte Mozilla</string>
    <!-- Preference text for account title when there was an error syncing FxA -->
    <string name="preferences_account_sync_error">Reconnectez-vous pour reprendre la synchronisation</string>
    <!-- Preference for language -->
    <string name="preferences_language">Langues</string>
    <!-- Preference for translations -->
    <string name="preferences_translations">Traductions</string>
    <!-- Preference for data choices -->
    <string name="preferences_data_choices">Choix de données</string>
    <!-- Preference for data collection -->
    <string name="preferences_data_collection">Collecte de données</string>
    <!-- Preference for developers -->
    <string name="preferences_remote_debugging">Débogage distant par USB</string>
    <!-- Preference title for switch preference to show search suggestions -->
    <string name="preferences_show_search_suggestions">Afficher les suggestions de recherche</string>
    <!-- Preference title for switch preference to show voice search button -->
    <string name="preferences_show_voice_search">Afficher la recherche vocale</string>
    <!-- Preference title for switch preference to show search suggestions also in private mode -->
    <string name="preferences_show_search_suggestions_in_private">Afficher au cours des sessions de navigation privée</string>
    <!-- Preference title for switch preference to show a clipboard suggestion when searching -->
    <string name="preferences_show_clipboard_suggestions">Afficher les suggestions du presse-papiers</string>
    <!-- Preference title for switch preference to suggest browsing history when searching -->
    <string name="preferences_search_browsing_history">Rechercher dans l’historique de navigation</string>
    <!-- Preference title for switch preference to suggest bookmarks when searching -->
    <string name="preferences_search_bookmarks">Rechercher dans les marque-pages</string>
    <!-- Preference title for switch preference to suggest synced tabs when searching -->
    <string name="preferences_search_synced_tabs">Rechercher dans les onglets synchronisés</string>
    <!-- Preference for account settings -->
    <string name="preferences_account_settings">Paramètres du compte</string>

    <!-- Preference for enabling url autocomplete-->
    <string name="preferences_enable_autocomplete_urls">Compléter automatiquement les URL</string>
    <!-- Preference title for switch preference to show sponsored Firefox Suggest search suggestions -->
    <string name="preferences_show_sponsored_suggestions">Suggestions de sponsors</string>
    <!-- Summary for preference to show sponsored Firefox Suggest search suggestions.
         The first parameter is the name of the application. -->
    <string name="preferences_show_sponsored_suggestions_summary">Soutenir %1$s en affichant de temps en temps des suggestions sponsorisées</string>
    <!-- Preference title for switch preference to show Firefox Suggest search suggestions for web content.
         The first parameter is the name of the application. -->
    <string name="preferences_show_nonsponsored_suggestions">Suggestions de %1$s</string>
    <!-- Summary for preference to show Firefox Suggest search suggestions for web content -->
    <string name="preferences_show_nonsponsored_suggestions_summary">Obtenir des suggestions du Web en rapport avec votre recherche</string>
    <!-- Preference for open links in third party apps -->
    <string name="preferences_open_links_in_apps">Ouvrir les liens dans des applications</string>

    <!-- Preference for open links in third party apps always open in apps option -->
    <string name="preferences_open_links_in_apps_always">Toujours</string>
    <!-- Preference for open links in third party apps ask before opening option -->
    <string name="preferences_open_links_in_apps_ask">Demander avant d’ouvrir</string>
    <!-- Preference for open links in third party apps never open in apps option -->
    <string name="preferences_open_links_in_apps_never">Jamais</string>
    <!-- Preference for open download with an external download manager app -->
    <string name="preferences_external_download_manager">Gestionnaire de téléchargement externe</string>
    <!-- Preference for enabling gecko engine logs -->
    <string name="preferences_enable_gecko_logs">Activer les journaux de Gecko</string>
    <!-- Message to indicate users that we are quitting the application to apply the changes -->
    <string name="quit_application">Fermeture de l’application pour appliquer les modifications…</string>

    <!-- Preference for extensions -->
    <string name="preferences_extensions">Extensions</string>
    <!-- Preference for installing a local extension -->
    <string name="preferences_install_local_extension">Installer une extension depuis un fichier</string>
    <!-- Preference for notifications -->
    <string name="preferences_notifications">Notifications</string>

    <!-- Summary for notification preference indicating notifications are allowed -->
    <string name="notifications_allowed_summary">Autorisées</string>
    <!-- Summary for notification preference indicating notifications are not allowed -->
    <string name="notifications_not_allowed_summary">Non autorisées</string>

    <!-- Add-on Permissions -->
    <!-- The title of the required permissions section from addon's permissions screen -->
    <string name="addons_permissions_heading_required" tools:ignore="UnusedResources">Obligatoire</string>
    <!-- The title of the optional permissions section from addon's permissions screen -->
    <string name="addons_permissions_heading_optional" tools:ignore="UnusedResources">Facultatif</string>
    <!-- The title of the origin permission option allowing a user to enable the extension to run on all sites -->
    <string name="addons_permissions_allow_for_all_sites" tools:ignore="UnusedResources">Autoriser pour tous les sites</string>

    <!-- The subtitle for the allow for all sites preference toggle -->
    <string name="addons_permissions_allow_for_all_sites_subtitle" tools:ignore="UnusedResources">Si vous faites confiance à cette extension, vous pouvez lui accorder une permission pour n’importe quel site web.</string>

    <!-- The text shown when an extension does not require permissions -->
    <string name="addons_does_not_require_permissions">Cette extension ne nécessite aucune autorisation.</string>

    <!-- Add-on Preferences -->
    <!-- Preference to customize the configured AMO (addons.mozilla.org) collection -->
    <string name="preferences_customize_extension_collection">Collection d’extensions personnalisée</string>
    <!-- Button caption to confirm the add-on collection configuration -->
    <string name="customize_addon_collection_ok">OK</string>
    <!-- Button caption to abort the add-on collection configuration -->
    <string name="customize_addon_collection_cancel">Annuler</string>
    <!-- Hint displayed on input field for custom collection name -->
    <string name="customize_addon_collection_hint">Nom de la collection</string>
    <!-- Hint displayed on input field for custom collection user ID-->
    <string name="customize_addon_collection_user_hint">Propriétaire de la collection (identifiant utilisateur)</string>

    <!-- Toast shown after confirming the custom extension collection configuration -->
    <string name="toast_customize_extension_collection_done">Collection d’extensions modifiée. Fermeture de l’application pour appliquer les modifications…</string>

    <!-- Customize Home -->
    <!-- Header text for jumping back into the recent tab in customize the home screen -->
    <string name="customize_toggle_jump_back_in">Revenir à cet onglet</string>
    <!-- Title for the customize home screen section with bookmarks. -->
    <string name="customize_toggle_bookmarks">Marque-pages</string>
    <!-- Title for the customize home screen section with recently visited. Recently visited is
    a section where users see a list of tabs that they have visited in the past few days -->
    <string name="customize_toggle_recently_visited">Visités récemment</string>

    <!-- Title for the customize home screen section with Pocket. -->
    <string name="customize_toggle_pocket_2">Des articles qui font réfléchir</string>
    <!-- Summary for the customize home screen section with Pocket. The first parameter is product name Pocket -->
    <string name="customize_toggle_pocket_summary">Articles mis en avant par %s</string>
    <!-- Title for the customize home screen section with sponsored Pocket stories. -->
    <string name="customize_toggle_pocket_sponsored">Articles sponsorisés</string>
    <!-- Title for the opening wallpaper settings screen -->
    <string name="customize_wallpapers">Fonds d’écran</string>
    <!-- Title for the customize home screen section with sponsored shortcuts. -->
    <string name="customize_toggle_contile">Raccourcis sponsorisés</string>

    <!-- Wallpapers -->
    <!-- Content description for various wallpapers. The first parameter is the name of the wallpaper -->
    <string name="wallpapers_item_name_content_description">Fond d’écran : %1$s</string>
    <!-- Snackbar message for when wallpaper is selected -->
    <string name="wallpaper_updated_snackbar_message">Fond d’écran mis à jour !</string>
    <!-- Snackbar label for action to view selected wallpaper -->
    <string name="wallpaper_updated_snackbar_action">Afficher</string>
    <!-- Snackbar message for when wallpaper couldn't be downloaded -->
    <string name="wallpaper_download_error_snackbar_message">Impossible de télécharger le fond d’écran</string>
    <!-- Snackbar label for action to retry downloading the wallpaper -->
    <string name="wallpaper_download_error_snackbar_action">Réessayer</string>
    <!-- Snackbar message for when wallpaper couldn't be selected because of the disk error -->
    <string name="wallpaper_select_error_snackbar_message">Impossible de changer le fond d’écran</string>
    <!-- Text displayed that links to website containing documentation about the "Limited Edition" wallpapers. -->
    <string name="wallpaper_learn_more">En savoir plus</string>

    <!-- Text for classic wallpapers title. The first parameter is the Firefox name. -->
    <string name="wallpaper_classic_title">%s classique</string>
    <!-- Text for artist series wallpapers title. "Artist series" represents a collection of artist collaborated wallpapers. -->
    <string name="wallpaper_artist_series_title">Série d’artiste</string>
    <!-- Description text for the artist series wallpapers with learn more link. The first parameter is the learn more string defined in wallpaper_learn_more. "Independent voices" is the name of the wallpaper collection -->
    <string name="wallpaper_artist_series_description_with_learn_more">La collection « Voix indépendantes ». %s</string>
    <!-- Description text for the artist series wallpapers. "Independent voices" is the name of the wallpaper collection -->
    <string name="wallpaper_artist_series_description">La collection « Voix indépendantes ».</string>
    <!-- Wallpaper onboarding dialog header text. -->
    <string name="wallpapers_onboarding_dialog_title_text">Essayez une touche de couleur</string>
    <!-- Wallpaper onboarding dialog body text. -->
    <string name="wallpapers_onboarding_dialog_body_text">Choisissez un fond d’écran qui vous parle.</string>
    <!-- Wallpaper onboarding dialog learn more button text. The button navigates to the wallpaper settings screen. -->
    <string name="wallpapers_onboarding_dialog_explore_more_button_text">Explorez plus de fonds d’écran</string>

    <!-- Add-ons general availability nimbus message-->
    <!-- Title of the Nimbus message for extension general availability-->
    <string name="addon_ga_message_title_2" tools:ignore="UnusedResources">Nouvelles extensions disponibles</string>
    <!-- Body of the Nimbus message for add-ons general availability. 'Firefox' intentionally hardcoded here-->
    <string name="addon_ga_message_body" tools:ignore="BrandUsage,UnusedResources">Découvrez plus de 100 nouvelles extensions qui vous permettent de personnaliser Firefox.</string>

    <!-- Button text of the Nimbus message for extensions general availability. -->
    <string name="addon_ga_message_button_2" tools:ignore="UnusedResources">Parcourir les extensions</string>

    <!-- Extension process crash dialog to user -->
    <!-- Title of the extension crash dialog shown to the user when enough errors have occurred with extensions and they need to be temporarily disabled -->
    <string name="extension_process_crash_dialog_title">Les extensions sont temporairement désactivées</string>
    <!-- This is a message shown to the user when too many errors have occurred with the extensions process and they have been disabled.
    The user can decide if they would like to continue trying to start extensions or if they'd rather continue without them.
    The first parameter is the application name. -->
    <string name="extension_process_crash_dialog_message">Une extension, ou plusieurs, a cessé de fonctionner entraînant l’instabilité de votre système. %1$s a tenté de la (ou les) redémarrer sans succès.\n\nCes extensions ne seront pas redémarrées pendant la session actuelle.\n\nSupprimer ou désactiver les extensions peut résoudre le problème.</string>
    <!-- Button text on the extension crash dialog to prompt the user to try restarting the extensions but the dialog will reappear if it is unsuccessful again -->
    <string name="extension_process_crash_dialog_retry_button_text" tools:ignore="UnusedResources">Essayer de redémarrer les extensions</string>

    <!-- Button text on the extension crash dialog to prompt the user to continue with all extensions disabled. -->
    <string name="extension_process_crash_dialog_disable_extensions_button_text">Continuer avec les extensions désactivées</string>

    <!-- Account Preferences -->
    <!-- Preference for managing your account via accounts.firefox.com -->
    <string name="preferences_manage_account">Gérer le compte</string>
    <!-- Summary of the preference for managing your account via accounts.firefox.com. -->
    <string name="preferences_manage_account_summary">Changer votre mot de passe, gérer la collecte de données ou supprimer votre compte</string>
    <!-- Preference for triggering sync -->
    <string name="preferences_sync_now">Synchroniser maintenant</string>
    <!-- Preference category for sync -->
    <string name="preferences_sync_category">Choisir les informations à synchroniser</string>
    <!-- Preference for syncing history -->
    <string name="preferences_sync_history">Historique</string>
    <!-- Preference for syncing bookmarks -->
    <string name="preferences_sync_bookmarks">Marque-pages</string>
    <!-- Preference for syncing passwords -->
    <string name="preferences_sync_logins_2">Mots de passe</string>
    <!-- Preference for syncing tabs -->
    <string name="preferences_sync_tabs_2">Onglets ouverts</string>
    <!-- Preference for signing out -->
    <string name="preferences_sign_out">Déconnexion</string>
    <!-- Preference displays and allows changing current FxA device name -->
    <string name="preferences_sync_device_name">Nom de l’appareil</string>
    <!-- Text shown when user enters empty device name -->
    <string name="empty_device_name_error">Le nom de l’appareil ne peut pas être vide.</string>
    <!-- Label indicating that sync is in progress -->
    <string name="sync_syncing_in_progress">Synchronisation…</string>
    <!-- Label summary indicating that sync failed. The first parameter is the date stamp showing last time it succeeded -->
    <string name="sync_failed_summary">La synchronisation a échoué. Dernier succès : %s</string>
    <!-- Label summary showing never synced -->
    <string name="sync_failed_never_synced_summary">La synchronisation a échoué. Dernier succès : jamais</string>
    <!-- Label summary the date we last synced. The first parameter is date stamp showing last time synced -->
    <string name="sync_last_synced_summary">Dernière synchronisation : %s</string>
    <!-- Label summary showing never synced -->
    <string name="sync_never_synced_summary">Dernière synchronisation : jamais</string>

    <!-- Text for displaying the default device name.
        The first parameter is the application name, the second is the device manufacturer name
        and the third is the device model. -->
    <string name="default_device_name_2">%1$s sur %2$s %3$s</string>

    <!-- Preference for syncing payment methods -->
    <string name="preferences_sync_credit_cards_2">Moyens de paiement</string>
    <!-- Preference for syncing addresses -->
    <string name="preferences_sync_address">Adresses</string>

    <!-- Send Tab -->
    <!-- Name of the "receive tabs" notification channel. Displayed in the "App notifications" system settings for the app -->
    <string name="fxa_received_tab_channel_name">Onglets reçus</string>

    <!-- Description of the "receive tabs" notification channel. Displayed in the "App notifications" system settings for the app -->
    <string name="fxa_received_tab_channel_description" tools:ignore="BrandUsage">Notifications d’onglets reçus depuis Firefox sur d’autres appareils.</string>

    <!--  The body for these is the URL of the tab received  -->
    <string name="fxa_tab_received_notification_name">Onglet reçu</string>
    <!-- %s is the device name -->
    <string name="fxa_tab_received_from_notification_name">Onglet provenant de %s</string>

    <!-- Close Synced Tabs -->
    <!-- The title for a notification shown when the user closes tabs that are currently
    open on this device from another device that's signed in to the same Mozilla account.
    %1$s is a placeholder for the app name; %2$d is the number of tabs closed.  -->
    <string name="fxa_tabs_closed_notification_title">%2$d onglets fermés sur %1$s</string>
    <!-- The body for a "closed synced tabs" notification. -->
    <string name="fxa_tabs_closed_text">Afficher les onglets récemment fermés</string>

    <!-- Advanced Preferences -->
    <!-- Preference for tracking protection exceptions -->
    <string name="preferences_tracking_protection_exceptions">Exceptions</string>

    <!-- Button in Exceptions Preference to turn on tracking protection for all sites (remove all exceptions) -->
    <string name="preferences_tracking_protection_exceptions_turn_on_for_all">Activer pour tous les sites</string>

    <!-- Text displayed when there are no exceptions -->
    <string name="exceptions_empty_message_description">Les exceptions vous permettent de désactiver la protection contre le pistage pour certains sites.</string>
    <!-- Text displayed when there are no exceptions, with learn more link that brings users to a tracking protection SUMO page -->
    <string name="exceptions_empty_message_learn_more_link">En savoir plus</string>

    <!-- Preference switch for usage and technical data collection -->
    <string name="preference_usage_data">Données techniques et d’utilisation</string>
    <!-- Preference description for usage and technical data collection -->
    <string name="preferences_usage_data_description">Partage les données de performance, d’utilisation, de matériel et de personnalisation de votre navigateur avec Mozilla pour nous aider à améliorer %1$s</string>
    <!-- Preference switch for marketing data collection -->
    <string name="preferences_marketing_data">Données marketing</string>
    <!-- Preference description for marketing data collection -->
    <string name="preferences_marketing_data_description2">Partage des données d’utilisation de base avec Adjust, notre fournisseur de marketing mobile</string>
    <!-- Preference switch title for automatically submitting crash reports -->
    <string name="preferences_automatically_submit_crashes_title">Envoyer automatiquement les rapports de plantage</string>
    <!-- Preference switch description for automatically submitting crash reports -->
    <string name="preferences_automatically_submit_crashes_description">Partage automatiquement au démarrage les données de plantage avec Mozilla après des plantages</string>
    <!-- Title for studies preferences -->
    <string name="preference_experiments_2">Études</string>
    <!-- Summary for studies preferences -->
    <string name="preference_experiments_summary_2">Autoriser Mozilla à installer et exécuter des études</string>

    <!-- Turn On Sync Preferences -->
    <!-- Header of the Sync and save your data preference view -->
    <string name="preferences_sync_2">Synchroniser et enregistrer vos données</string>
    <!-- Preference for reconnecting to FxA sync -->
    <string name="preferences_sync_sign_in_to_reconnect">S’identifier pour se reconnecter</string>
    <!-- Preference for removing FxA account -->
    <string name="preferences_sync_remove_account">Supprimer le compte</string>

    <!-- Pairing Feature strings -->
    <!-- Instructions on how to access pairing -->
    <string name="pair_instructions_2"><![CDATA[Scannez le code QR affiché sur <b>firefox.com/pair</b>]]></string>

    <!-- Toolbar Preferences -->
    <!-- Preference for using top toolbar -->
    <string name="preference_top_toolbar">En haut</string>
    <!-- Preference for using bottom toolbar -->
    <string name="preference_bottom_toolbar">En bas</string>

    <!-- Theme Preferences -->
    <!-- Preference for using light theme -->
    <string name="preference_light_theme">Clair</string>
    <!-- Preference for using dark theme -->
    <string name="preference_dark_theme">Sombre</string>
    <!-- Preference for using using dark or light theme automatically set by battery -->
    <string name="preference_auto_battery_theme">Défini par l’économie d’énergie de la batterie</string>
    <!-- Preference for using following device theme -->
    <string name="preference_follow_device_theme">Suivre le thème de l’appareil</string>

    <!-- Gestures Preferences-->
    <!-- Preferences for using pull to refresh in a webpage -->
    <string name="preference_gestures_website_pull_to_refresh">Tirer pour actualiser</string>
    <!-- Preference for using the dynamic toolbar -->
    <string name="preference_gestures_dynamic_toolbar">Masquer la barre d’outils au défilement</string>

    <!-- Preference for showing the opened tabs by swiping up on the toolbar-->
    <string name="preference_gestures_swipe_toolbar_show_tabs">Ouvrir des onglets en glissant la barre d’outils vers le haut</string>

    <!-- Preference for using the dynamic toolbars -->
    <string name="preference_gestures_dynamic_toolbar_2">Faites défiler pour masquer la barre d’adresse et la barre d’outils</string>
    <!-- Preference for switching tabs by swiping horizontally on the addressbar -->
    <string name="preference_gestures_swipe_toolbar_switch_tabs_2">Changer d’onglet en faisant glisser la barre d’adresse latéralement</string>

    <!-- Library -->
    <!-- Option in Library to open Downloads page -->
    <string name="library_downloads">Téléchargements</string>
    <!-- Option in library to open Bookmarks page -->
    <string name="library_bookmarks">Marque-pages</string>
    <!-- Option in library to open Desktop Bookmarks root page -->
    <string name="library_desktop_bookmarks_root">Marque-pages ordinateur</string>
    <!-- Option in library to open Desktop Bookmarks "menu" page -->
    <string name="library_desktop_bookmarks_menu">Menu des marque-pages</string>
    <!-- Option in library to open Desktop Bookmarks "toolbar" page -->
    <string name="library_desktop_bookmarks_toolbar">Barre personnelle</string>
    <!-- Option in library to open Desktop Bookmarks "unfiled" page -->
    <string name="library_desktop_bookmarks_unfiled">Autres marque-pages</string>
    <!-- Option in Library to open History page -->
    <string name="library_history">Historique</string>
    <!-- Option in Library to open a new tab -->
    <string name="library_new_tab">Nouvel onglet</string>
    <!-- Settings Page Title -->
    <string name="settings_title">Paramètres</string>
    <!-- Content description (not visible, for screen readers etc.): "Close button for library settings" -->
    <string name="content_description_close_button">Fermer</string>

    <!-- Title to show in alert when a lot of tabs are to be opened
    %d is a placeholder for the number of tabs that will be opened -->
    <string name="open_all_warning_title">Ouvrir %d onglets ?</string>
    <!-- Message to warn users that a large number of tabs will be opened
    %s will be replaced by app name. -->
    <string name="open_all_warning_message">Ouvrir autant d’onglets pourrait ralentir %s lors du chargement des pages. Voulez-vous vraiment continuer ?</string>
    <!-- Dialog button text for confirming open all tabs -->
    <string name="open_all_warning_confirm">Ouvrir les onglets</string>
    <!-- Dialog button text for canceling open all tabs -->
    <string name="open_all_warning_cancel">Annuler</string>

    <!-- Text to show users they have one page in the history group section of the History fragment.
    %d is a placeholder for the number of pages in the group. -->
    <string name="history_search_group_site_1">%d page</string>

    <!-- Text to show users they have multiple pages in the history group section of the History fragment.
    %d is a placeholder for the number of pages in the group. -->
    <string name="history_search_group_sites_1">%d pages</string>

    <!-- Option in library for Recently Closed Tabs -->
    <string name="library_recently_closed_tabs">Onglets récemment fermés</string>
    <!-- Option in library to open Recently Closed Tabs page -->
    <string name="recently_closed_show_full_history">Afficher l’historique complet</string>
    <!-- Text to show users they have multiple tabs saved in the Recently Closed Tabs section of history.
    %d is a placeholder for the number of tabs selected. -->
    <string name="recently_closed_tabs">%d onglets</string>
    <!-- Text to show users they have one tab saved in the Recently Closed Tabs section of history.
    %d is a placeholder for the number of tabs selected. -->
    <string name="recently_closed_tab">%d onglet</string>
    <!-- Recently closed tabs screen message when there are no recently closed tabs -->
    <string name="recently_closed_empty_message">Aucun onglet récemment fermé ici</string>

    <!-- Tab Management -->
    <!-- Title of preference for tabs management -->
    <string name="preferences_tabs">Onglets</string>
    <!-- Title of preference that allows a user to specify the tab view -->
    <string name="preferences_tab_view">Affichage des onglets</string>
    <!-- Option for a list tab view -->
    <string name="tab_view_list">Liste</string>
    <!-- Option for a grid tab view -->
    <string name="tab_view_grid">Grille</string>
    <!-- Title of preference that allows a user to auto close tabs after a specified amount of time -->
    <string name="preferences_close_tabs">Fermer les onglets</string>
    <!-- Option for auto closing tabs that will never auto close tabs, always allows user to manually close tabs -->
    <string name="close_tabs_manually">Manuellement</string>
    <!-- Option for auto closing tabs that will auto close tabs after one day -->
    <string name="close_tabs_after_one_day">Après un jour</string>
    <!-- Option for auto closing tabs that will auto close tabs after one week -->
    <string name="close_tabs_after_one_week">Après une semaine</string>
    <!-- Option for auto closing tabs that will auto close tabs after one month -->
    <string name="close_tabs_after_one_month">Après un mois</string>

    <!-- Title of preference that allows a user to specify the auto-close settings for open tabs -->
    <string name="preference_auto_close_tabs" tools:ignore="UnusedResources">Fermeture automatique des onglets ouverts</string>

    <!-- Opening screen -->
    <!-- Title of a preference that allows a user to choose what screen to show after opening the app -->
    <string name="preferences_opening_screen">Écran à l’ouverture</string>
    <!-- Option for always opening the homepage when re-opening the app -->
    <string name="opening_screen_homepage">Page d’accueil</string>
    <!-- Option for always opening the user's last-open tab when re-opening the app -->
    <string name="opening_screen_last_tab">Dernier onglet</string>
    <!-- Option for always opening the homepage when re-opening the app after four hours of inactivity -->
    <string name="opening_screen_after_four_hours_of_inactivity">Page d’accueil après quatre heures d’inactivité</string>
    <!-- Summary for tabs preference when auto closing tabs setting is set to manual close-->
    <string name="close_tabs_manually_summary">Fermeture manuelle</string>
    <!-- Summary for tabs preference when auto closing tabs setting is set to auto close tabs after one day-->
    <string name="close_tabs_after_one_day_summary">Fermeture après un jour</string>
    <!-- Summary for tabs preference when auto closing tabs setting is set to auto close tabs after one week-->
    <string name="close_tabs_after_one_week_summary">Fermeture après une semaine</string>
    <!-- Summary for tabs preference when auto closing tabs setting is set to auto close tabs after one month-->
    <string name="close_tabs_after_one_month_summary">Fermeture après un mois</string>

    <!-- Summary for homepage preference indicating always opening the homepage when re-opening the app -->
    <string name="opening_screen_homepage_summary">Ouvrir la page d’accueil</string>
    <!-- Summary for homepage preference indicating always opening the last-open tab when re-opening the app -->
    <string name="opening_screen_last_tab_summary">Ouvrir le dernier onglet</string>
    <!-- Summary for homepage preference indicating opening the homepage when re-opening the app after four hours of inactivity -->
    <string name="opening_screen_after_four_hours_of_inactivity_summary">Ouvrir la page d’accueil après quatre heures</string>

    <!-- Inactive tabs -->
    <!-- Category header of a preference that allows a user to enable or disable the inactive tabs feature -->
    <string name="preferences_inactive_tabs">Déplacer les onglets inactifs</string>
    <!-- Title of inactive tabs preference -->
    <string name="preferences_inactive_tabs_title">Les onglets que vous n’avez pas consultés depuis deux semaines sont déplacés vers la section « Onglets inactifs ».</string>

    <!-- Studies -->
    <!-- Title of the remove studies button -->
    <string name="studies_remove">Supprimer</string>
    <!-- Title of the active section on the studies list -->
    <string name="studies_active">Activées</string>
    <!-- Description for studies, it indicates why Firefox use studies. The first parameter is the name of the application. -->
    <string name="studies_description_2">%1$s peut installer et lancer des études de temps en temps.</string>
    <!-- Learn more link for studies, links to an article for more information about studies. -->
    <string name="studies_learn_more">En savoir plus</string>

    <!-- Dialog message shown after removing a study -->
    <string name="studies_restart_app">L’application se fermera pour appliquer les modifications</string>
    <!-- Dialog button to confirm the removing a study. -->
    <string name="studies_restart_dialog_ok">OK</string>
    <!-- Dialog button text for canceling removing a study. -->
    <string name="studies_restart_dialog_cancel">Annuler</string>

    <!-- Toast shown after turning on/off studies preferences -->
    <string name="studies_toast_quit_application" tools:ignore="UnusedResources">Fermeture de l’application pour appliquer les modifications…</string>

    <!-- Sessions -->
    <!-- Title for the list of tabs -->
    <string name="tab_header_label">Onglets ouverts</string>
    <!-- Title for the list of tabs in the current private session -->
    <string name="tabs_header_private_tabs_title">Onglets privés</string>
    <!-- Title for the list of tabs in the synced tabs -->
    <string name="tabs_header_synced_tabs_title">Onglets synchronisés</string>
    <!-- Content description (not visible, for screen readers etc.): Add tab button. Adds a news tab when pressed -->
    <string name="add_tab">Ajouter un onglet</string>
    <!-- Content description (not visible, for screen readers etc.): Add tab button. Adds a news tab when pressed -->
    <string name="add_private_tab">Ouvrir un nouvel onglet privé</string>
    <!-- Text for the new tab button to indicate adding a new private tab in the tab -->
    <string name="tab_drawer_fab_content">Onglet privé</string>
    <!-- Text for the new tab button to indicate syncing command on the synced tabs page -->
    <string name="tab_drawer_fab_sync">Synchronisation</string>
    <!-- Text shown in the menu for sharing all tabs -->
    <string name="tab_tray_menu_item_share">Partager tous les onglets</string>
    <!-- Text shown in the menu to view recently closed tabs -->
    <string name="tab_tray_menu_recently_closed">Onglets récemment fermés</string>
    <!-- Text shown in the tabs tray inactive tabs section -->
    <string name="tab_tray_inactive_recently_closed" tools:ignore="UnusedResources">Récemment fermés</string>
    <!-- Text shown in the menu to view account settings -->
    <string name="tab_tray_menu_account_settings">Paramètres du compte</string>
    <!-- Text shown in the menu to view tab settings -->
    <string name="tab_tray_menu_tab_settings">Paramètres des onglets</string>
    <!-- Text shown in the menu for closing all tabs -->
    <string name="tab_tray_menu_item_close">Fermer tous les onglets</string>
    <!-- Text shown in the multiselect menu for bookmarking selected tabs. -->
    <string name="tab_tray_multiselect_menu_item_bookmark">Marquer ces onglets</string>
    <!-- Text shown in the multiselect menu for closing selected tabs. -->
    <string name="tab_tray_multiselect_menu_item_close">Fermer ces onglets</string>
    <!-- Content description for tabs tray multiselect share button -->
    <string name="tab_tray_multiselect_share_content_description">Partager les onglets sélectionnés</string>
    <!-- Content description for tabs tray multiselect menu -->
    <string name="tab_tray_multiselect_menu_content_description">Menu des onglets sélectionnés</string>
    <!-- Content description (not visible, for screen readers etc.): Removes tab from collection button. Removes the selected tab from collection when pressed -->
    <string name="remove_tab_from_collection">Supprimer l’onglet de la collection</string>
    <!-- Text for button to enter multiselect mode in tabs tray -->
    <string name="tabs_tray_select_tabs">Sélectionner des onglets</string>
    <!-- Content description (not visible, for screen readers etc.): Close tab button. Closes the current session when pressed -->
    <string name="close_tab">Fermer l’onglet</string>
    <!-- Content description (not visible, for screen readers etc.): Close tab <title> button. First parameter is tab title  -->
    <string name="close_tab_title">Fermer l’onglet %s</string>
    <!-- Content description (not visible, for screen readers etc.): Opens the open tabs menu when pressed -->
    <string name="open_tabs_menu">Ouvrir le menu des onglets</string>
    <!-- Open tabs menu item to save tabs to collection -->
    <string name="tabs_menu_save_to_collection1">Enregistrer les onglets dans une collection</string>
    <!-- Text for the menu button to delete a collection -->
    <string name="collection_delete">Supprimer la collection</string>
    <!-- Text for the menu button to rename a collection -->
    <string name="collection_rename">Renommer la collection</string>
    <!-- Text for the button to open tabs of the selected collection -->
    <string name="collection_open_tabs">Ouvrir les onglets</string>


    <!-- Hint for adding name of a collection -->
    <string name="collection_name_hint">Nom de la collection</string>
    <!-- Text for the menu button to rename a top site -->
    <string name="rename_top_site" moz:removedIn="130" tools:ignore="UnusedResources">Renommer</string>
    <!-- Text for the menu button to remove a top site -->
    <string name="remove_top_site">Supprimer</string>

    <!-- Text for the menu button to delete a top site from history -->
    <string name="delete_from_history">Supprimer de l’historique</string>
    <!-- Postfix for private WebApp titles, placeholder is replaced with app name -->
    <string name="pwa_site_controls_title_private">%1$s (navigation privée)</string>

    <!-- History -->
    <!-- Text for the button to search all history -->
    <string name="history_search_1">Termes à rechercher</string>
    <!-- Text for the button to clear all history -->
    <string name="history_delete_all">Effacer l’historique</string>
    <!-- Text for the snackbar to confirm that multiple browsing history items has been deleted -->
    <string name="history_delete_multiple_items_snackbar">Historique supprimé</string>
    <!-- Text for the snackbar to confirm that a single browsing history item has been deleted. The first parameter is the shortened URL of the deleted history item. -->
    <string name="history_delete_single_item_snackbar">%1$s supprimé</string>
    <!-- Context description text for the button to delete a single history item -->
    <string name="history_delete_item">Supprimer</string>
    <!-- History multi select title in app bar
    The first parameter is the number of bookmarks selected -->
    <string name="history_multi_select_title">%1$d sélectionné(s)</string>
    <!-- Text for the header that groups the history for today -->
    <string name="history_today">Aujourd’hui</string>
    <!-- Text for the header that groups the history for yesterday -->
    <string name="history_yesterday">Hier</string>
    <!-- Text for the header that groups the history the past 7 days -->
    <string name="history_7_days">Les 7 derniers jours</string>
    <!-- Text for the header that groups the history the past 30 days -->
    <string name="history_30_days">Les 30 derniers jours</string>
    <!-- Text for the header that groups the history older than the last month -->
    <string name="history_older">Avant le mois dernier</string>

    <!-- Text shown when no history exists -->
    <string name="history_empty_message">Pas d’historique</string>

    <!-- Downloads -->
    <!-- Text for the snackbar to confirm that multiple downloads items have been removed -->
    <string name="download_delete_multiple_items_snackbar_1">Téléchargements supprimés</string>
    <!-- Text for the snackbar to confirm that a single download item has been removed. The first parameter is the name of the download item. -->
    <string name="download_delete_single_item_snackbar">%1$s a été supprimé </string>
    <!-- Text shown when no download exists -->
    <string name="download_empty_message_1">Aucun fichier téléchargé</string>
    <!-- History multi select title in app bar
    The first parameter is the number of downloads selected -->
    <string name="download_multi_select_title">%1$d sélectionné(s)</string>


    <!-- Text for the button to remove a single download item -->
    <string name="download_delete_item_1">Supprimer</string>


    <!-- Crashes -->
    <!-- Title text displayed on the tab crash page. This first parameter is the name of the application (For example: Fenix) -->
    <string name="tab_crash_title_2">%1$s n’a pas pu charger cette page.</string>

    <!-- Send crash report checkbox text on the tab crash page -->
    <string name="tab_crash_send_report">Envoyer un rapport de plantage à Mozilla</string>
    <!-- Close tab button text on the tab crash page -->
    <string name="tab_crash_close">Fermer l’onglet</string>
    <!-- Restore tab button text on the tab crash page -->
    <string name="tab_crash_restore">Restaurer l’onglet</string>

    <!-- Unsubmitted crash dialog title, The first parameter is the name of the app (e.g. Firefox)  -->
    <string name="unsubmitted_crash_dialog_title">%s a dû redémarrer</string>
    <!-- Unsubmitted crash dialog checkbox label for automatically sending reports in the future -->
    <string name="unsubmitted_crash_dialog_checkbox_label">Envoyer automatiquement les rapports de plantage</string>
    <!-- Unsubmitted crash dialog negative button to dismiss the dialog -->
    <string name="unsubmitted_crash_dialog_negative_button">Fermer</string>
    <!-- Unsubmitted crash dialog positive button to submit crash report -->
    <string name="unsubmitted_crash_dialog_positive_button">Envoyer le rapport de plantage</string>

    <!-- Bookmarks -->
    <!-- Confirmation message for a dialog confirming if the user wants to delete the selected folder -->
    <string name="bookmark_delete_folder_confirmation_dialog">Voulez-vous vraiment supprimer ce dossier ?</string>
    <!-- Confirmation message for a dialog confirming if the user wants to delete multiple items including folders. Parameter will be replaced by app name. -->
    <string name="bookmark_delete_multiple_folders_confirmation_dialog">%s supprimera les éléments sélectionnés.</string>
    <!-- Text for the cancel button on delete bookmark dialog -->
    <string name="bookmark_delete_negative">Annuler</string>
    <!-- Screen title for adding a bookmarks folder -->
    <string name="bookmark_add_folder">Ajouter un dossier</string>
    <!-- Snackbar title shown after a bookmark has been created. -->
    <string name="bookmark_saved_snackbar">Marque-page ajouté</string>
    <!-- Snackbar title that confirms a bookmark was saved into a folder. Parameter will be replaced by the name of the folder the bookmark was saved into. -->
    <string name="bookmark_saved_in_folder_snackbar">Enregistré dans « %s »</string>
    <!-- Snackbar edit button shown after a bookmark has been created. -->
    <string name="edit_bookmark_snackbar_action">MODIFIER</string>

    <!-- Bookmark overflow menu edit button -->
    <string name="bookmark_menu_edit_button">Modifier</string>
    <!-- Bookmark overflow menu copy button -->
    <string name="bookmark_menu_copy_button">Copier</string>
    <!-- Bookmark overflow menu share button -->
    <string name="bookmark_menu_share_button">Partager</string>
    <!-- Bookmark overflow menu open in new tab button -->
    <string name="bookmark_menu_open_in_new_tab_button">Ouvrir dans un nouvel onglet</string>
    <!-- Bookmark overflow menu open in private tab button -->
    <string name="bookmark_menu_open_in_private_tab_button">Ouvrir dans un onglet privé</string>
    <!-- Bookmark overflow menu open all in tabs button -->
    <string name="bookmark_menu_open_all_in_tabs_button">Tout ouvrir dans de nouveaux onglets</string>
    <!-- Bookmark overflow menu open all in private tabs button -->
    <string name="bookmark_menu_open_all_in_private_tabs_button">Tout ouvrir dans des onglets privés</string>
    <!-- Bookmark overflow menu delete button -->
    <string name="bookmark_menu_delete_button">Supprimer</string>
    <!--Bookmark overflow menu save button -->
    <string name="bookmark_menu_save_button">Enregistrer</string>
    <!-- Bookmark multi select title in app bar
     The first parameter is the number of bookmarks selected -->
    <string name="bookmarks_multi_select_title">%1$d sélectionné(s)</string>
    <!-- Bookmark editing screen title -->
    <string name="edit_bookmark_fragment_title">Modifier le marque-page</string>
    <!-- Bookmark folder editing screen title -->
    <string name="edit_bookmark_folder_fragment_title">Modifier le dossier</string>
    <!-- Bookmark sign in button message -->
    <string name="bookmark_sign_in_button">Connectez-vous pour voir les marque-pages synchronisés</string>
    <!-- Bookmark URL editing field label -->
    <string name="bookmark_url_label">URL</string>
    <!-- Bookmark FOLDER editing field label -->
    <string name="bookmark_folder_label">DOSSIER</string>
    <!-- Text indicating which folder a bookmark or folder will be saved in -->
    <string name="bookmark_save_in_label">Enregistrer dans</string>
    <!-- Bookmark NAME editing field label -->
    <string name="bookmark_name_label">NOM</string>
    <!-- Label for a text input field for a bookmark or folder name -->
    <string name="bookmark_name_label_normal_case">Nom</string>
    <!-- Bookmark add folder screen title -->
    <string name="bookmark_add_folder_fragment_label">Ajouter un dossier</string>
    <!-- Bookmark select folder screen title -->
    <string name="bookmark_select_folder_fragment_label">Sélectionner un dossier</string>
    <!-- Bookmark editing error missing title -->
    <string name="bookmark_empty_title_error">Un titre est nécessaire</string>
    <!-- Bookmark editing error missing or improper URL -->
    <string name="bookmark_invalid_url_error">Adresse invalide</string>
    <!-- Bookmark screen message for empty bookmarks folder -->
    <string name="bookmarks_empty_message">Ne contient aucun marque-page</string>
    <!-- Bookmark snackbar message on deletion
     The first parameter is the host part of the URL of the bookmark deleted, if any -->
    <string name="bookmark_deletion_snackbar_message">%1$s supprimé</string>
    <!-- Bookmark snackbar message on deleting multiple bookmarks not including folders-->
    <string name="bookmark_deletion_multiple_snackbar_message_2">Marque-pages supprimés</string>
    <!-- Bookmark snackbar message on deleting multiple bookmarks including folders-->
    <string name="bookmark_deletion_multiple_snackbar_message_3">Suppression des dossiers sélectionnés</string>
    <!-- Bookmark undo button for deletion snackbar action -->
    <string name="bookmark_undo_deletion">ANNULER</string>

    <!-- Text for the button to search all bookmarks -->
    <string name="bookmark_search">Saisissez les termes à rechercher</string>

    <!-- Content description for the bookmark navigation bar back button -->
    <string name="bookmark_navigate_back_button_content_description">Remonter</string>
    <!-- Content description for the bookmark list new folder navigation bar button -->
    <string name="bookmark_add_new_folder_button_content_description">Ajouter un dossier</string>
    <!-- Content description for the bookmark navigation bar close button -->
    <string name="bookmark_close_button_content_description">Fermer les marque-pages</string>
    <!-- Content description for bookmark search floating action button -->
    <string name="bookmark_search_button_content_description">Rechercher dans les marque-pages</string>
    <!-- Content description for the overflow menu for a bookmark item. Paramter will a folder name or bookmark title. -->
    <string name="bookmark_item_menu_button_content_description">Menu du marque-page %s</string>

    <!-- Site Permissions -->
    <!-- Button label that take the user to the Android App setting -->
    <string name="phone_feature_go_to_settings">Se rendre dans les paramètres</string>

    <!-- Content description (not visible, for screen readers etc.): Quick settings sheet
        to give users access to site specific information / settings. For example:
        Secure settings status and a button to modify site permissions -->
    <string name="quick_settings_sheet">Panneau d’accès rapide aux paramètres</string>
    <!-- Label that indicates that this option it the recommended one -->
    <string name="phone_feature_recommended">Recommandé</string>
    <!-- Button label for clearing all the information of site permissions-->
    <string name="clear_permissions">Révoquer les autorisations</string>
    <!-- Text for the OK button on Clear permissions dialog -->
    <string name="clear_permissions_positive">OK</string>
    <!-- Text for the cancel button on Clear permissions dialog -->
    <string name="clear_permissions_negative">Annuler</string>
    <!-- Button label for clearing a site permission-->
    <string name="clear_permission">Révoquer l’autorisation</string>
    <!-- Text for the OK button on Clear permission dialog -->
    <string name="clear_permission_positive">OK</string>
    <!-- Text for the cancel button on Clear permission dialog -->
    <string name="clear_permission_negative">Annuler</string>
    <!-- Button label for clearing all the information on all sites-->
    <string name="clear_permissions_on_all_sites">Révoquer les autorisations pour tous les sites</string>
    <!-- Preference for altering video and audio autoplay for all websites -->
    <string name="preference_browser_feature_autoplay">Lire automatiquement des éléments multimédias</string>
    <!-- Preference for altering the camera access for all websites -->
    <string name="preference_phone_feature_camera">Appareil photo</string>
    <!-- Preference for altering the microphone access for all websites -->
    <string name="preference_phone_feature_microphone">Microphone</string>
    <!-- Preference for altering the location access for all websites -->
    <string name="preference_phone_feature_location">Localisation</string>
    <!-- Preference for altering the notification access for all websites -->
    <string name="preference_phone_feature_notification">Notifications</string>
    <!-- Preference for altering the persistent storage access for all websites -->
    <string name="preference_phone_feature_persistent_storage">Stockage persistant</string>
    <!-- Preference for altering the storage access setting for all websites -->
    <string name="preference_phone_feature_cross_origin_storage_access">Cookies intersites</string>
    <!-- Preference for altering the EME access for all websites -->
    <string name="preference_phone_feature_media_key_system_access">Contenu protégé par des DRM</string>
    <!-- Label that indicates that a permission must be asked always -->
    <string name="preference_option_phone_feature_ask_to_allow">Demander pour autoriser</string>
    <!-- Label that indicates that a permission must be blocked -->
    <string name="preference_option_phone_feature_blocked">Bloqué</string>
    <!-- Label that indicates that a permission must be allowed -->
    <string name="preference_option_phone_feature_allowed">Autorisé</string>
    <!--Label that indicates a permission is by the Android OS-->
    <string name="phone_feature_blocked_by_android">Bloqué par Android</string>
    <!-- Preference for showing a list of websites that the default configurations won't apply to them -->
    <string name="preference_exceptions">Exceptions</string>
    <!-- Summary of tracking protection preference if tracking protection is set to off -->
    <string name="tracking_protection_off">Désactivée</string>

    <!-- Summary of tracking protection preference if tracking protection is set to standard -->
    <string name="tracking_protection_standard">Standard</string>
    <!-- Summary of tracking protection preference if tracking protection is set to strict -->
    <string name="tracking_protection_strict">Stricte</string>
    <!-- Summary of tracking protection preference if tracking protection is set to custom -->
    <string name="tracking_protection_custom">Personnalisée</string>
    <!-- Label for global setting that indicates that all video and audio autoplay is allowed -->
    <string name="preference_option_autoplay_allowed2">Autoriser l’audio et la vidéo</string>
    <!-- Label for site specific setting that indicates that all video and audio autoplay is allowed -->
    <string name="quick_setting_option_autoplay_allowed">Autoriser l’audio et la vidéo</string>
    <!-- Label that indicates that video and audio autoplay is only allowed over Wi-Fi -->
    <string name="preference_option_autoplay_allowed_wifi_only2">Bloquer l’audio et la vidéo depuis les données mobiles uniquement</string>
    <!-- Subtext that explains 'autoplay on Wi-Fi only' option -->
    <string name="preference_option_autoplay_allowed_wifi_subtext">L’audio et la vidéo seront lus avec une connexion Wi-Fi</string>
    <!-- Label for global setting that indicates that video autoplay is allowed, but audio autoplay is blocked -->
    <string name="preference_option_autoplay_block_audio2">Bloquer l’audio uniquement</string>
    <!-- Label for site specific setting that indicates that video autoplay is allowed, but audio autoplay is blocked -->
    <string name="quick_setting_option_autoplay_block_audio">Bloquer l’audio uniquement</string>
    <!-- Label for global setting that indicates that all video and audio autoplay is blocked -->
    <string name="preference_option_autoplay_blocked3">Bloquer l’audio et la vidéo</string>
    <!-- Label for site specific setting that indicates that all video and audio autoplay is blocked -->
    <string name="quick_setting_option_autoplay_blocked">Bloquer l’audio et la vidéo</string>
    <!-- Summary of delete browsing data on quit preference if it is set to on -->
    <string name="delete_browsing_data_quit_on">Activé</string>
    <!-- Summary of delete browsing data on quit preference if it is set to off -->
    <string name="delete_browsing_data_quit_off">Désactivé</string>

    <!-- Summary of studies preference if it is set to on -->
    <string name="studies_on">Activé</string>
    <!-- Summary of studies data on quit preference if it is set to off -->
    <string name="studies_off">Désactivé</string>

    <!-- Collections -->
    <!-- Collections header on home fragment -->
    <string name="collections_header">Collections</string>
    <!-- Content description (not visible, for screen readers etc.): Opens the collection menu when pressed -->
    <string name="collection_menu_button_content_description">Menu de la collection</string>

    <!-- Label to describe what collections are to a new user without any collections -->
    <string name="no_collections_description2">Rassemblez ce qui compte pour vous.\nCollectez des recherches, des sites et des onglets similaires pour un accès rapide plus tard.</string>
    <!-- Title for the "select tabs" step of the collection creator -->
    <string name="create_collection_select_tabs">Sélectionner des onglets</string>

    <!-- Title for the "select collection" step of the collection creator -->
    <string name="create_collection_select_collection">Sélectionner la collection</string>

    <!-- Title for the "name collection" step of the collection creator -->
    <string name="create_collection_name_collection">Nommer la collection</string>

    <!-- Button to add new collection for the "select collection" step of the collection creator -->
    <string name="create_collection_add_new_collection">Ajouter une nouvelle collection</string>

    <!-- Button to select all tabs in the "select tabs" step of the collection creator -->
    <string name="create_collection_select_all">Tout sélectionner</string>

    <!-- Button to deselect all tabs in the "select tabs" step of the collection creator -->
    <string name="create_collection_deselect_all">Tout désélectionner</string>
    <!-- Text to prompt users to select the tabs to save in the "select tabs" step of the collection creator -->
    <string name="create_collection_save_to_collection_empty">Sélectionnez les onglets à enregistrer</string>

    <!-- Text to show users how many tabs they have selected in the "select tabs" step of the collection creator.
     %d is a placeholder for the number of tabs selected. -->
    <string name="create_collection_save_to_collection_tabs_selected">%d onglets sélectionnés</string>

    <!-- Text to show users they have one tab selected in the "select tabs" step of the collection creator.
    %d is a placeholder for the number of tabs selected. -->
    <string name="create_collection_save_to_collection_tab_selected">%d onglet sélectionné</string>

    <!-- Text shown in snackbar when multiple tabs have been saved in a collection -->
    <string name="create_collection_tabs_saved">Onglets enregistrés !</string>

    <!-- Text shown in snackbar when one or multiple tabs have been saved in a new collection -->
    <string name="create_collection_tabs_saved_new_collection">Collection enregistrée !</string>
    <!-- Text shown in snackbar when one tab has been saved in a collection -->
    <string name="create_collection_tab_saved">Onglet enregistré !</string>

    <!-- Content description (not visible, for screen readers etc.): button to close the collection creator -->
    <string name="create_collection_close">Fermer</string>

    <!-- Button to save currently selected tabs in the "select tabs" step of the collection creator-->
    <string name="create_collection_save">Enregistrer</string>

    <!-- Snackbar action to view the collection the user just created or updated -->
    <string name="create_collection_view">Afficher</string>

    <!-- Text for the OK button from collection dialogs -->
    <string name="create_collection_positive">OK</string>
    <!-- Text for the cancel button from collection dialogs -->
    <string name="create_collection_negative">Annuler</string>

    <!-- Default name for a new collection in "name new collection" step of the collection creator. %d is a placeholder for the number of collections-->
    <string name="create_collection_default_name">Collection %d</string>

    <!-- Share -->
    <!-- Share screen header -->
    <string name="share_header_2">Partager</string>
    <!-- Content description (not visible, for screen readers etc.):
        "Share" button. Opens the share menu when pressed. -->
    <string name="share_button_content_description">Partager</string>
    <!-- Text for the Save to PDF feature in the share menu -->
    <string name="share_save_to_pdf">Enregistrer en PDF</string>
    <!-- Text for error message when generating a PDF file Text. -->
    <string name="unable_to_save_to_pdf_error">Impossible de générer le PDF</string>
    <!-- Text for standard error snackbar dismiss button. -->
    <string name="standard_snackbar_error_dismiss">Fermer</string>
    <!-- Text for error message when printing a page and it fails. -->
    <string name="unable_to_print_page_error">Impression de la page impossible</string>
    <!-- Text for the print feature in the share and browser menu -->
    <string name="menu_print">Imprimer</string>
    <!-- Sub-header in the dialog to share a link to another sync device -->
    <string name="share_device_subheader">Envoyer à l’appareil</string>
    <!-- Sub-header in the dialog to share a link to an app from the full list -->
    <string name="share_link_all_apps_subheader">Toutes les actions</string>
    <!-- Sub-header in the dialog to share a link to an app from the most-recent sorted list -->
    <string name="share_link_recent_apps_subheader">Récemment utilisés</string>
    <!-- Text for the copy link action in the share screen. -->
    <string name="share_copy_link_to_clipboard">Copier dans le presse-papiers</string>
    <!-- Toast shown after copying link to clipboard -->
    <string name="toast_copy_link_to_clipboard">Copié dans le presse-papiers</string>
    <!-- An option from the share dialog to sign into sync -->
    <string name="sync_sign_in">Se connecter à Sync</string>
     <!-- An option from the three dot menu to sync and save data -->
    <string name="sync_menu_sync_and_save_data">Synchroniser et enregistrer les données</string>
    <!-- An option from the share dialog to send link to all other sync devices -->
    <string name="sync_send_to_all">Envoyer à tous les appareils</string>
    <!-- An option from the share dialog to reconnect to sync -->
    <string name="sync_reconnect">Se reconnecter à Sync</string>
    <!-- Text displayed when sync is offline and cannot be accessed -->
    <string name="sync_offline">Hors connexion</string>
    <!-- An option to connect additional devices -->
    <string name="sync_connect_device">Connecter un autre appareil</string>
    <!-- The dialog text shown when additional devices are not available -->
    <string name="sync_connect_device_dialog" tools:ignore="BrandUsage">Pour envoyer un onglet, connectez-vous à votre compte Firefox sur au moins un autre appareil.</string>
    <!-- Confirmation dialog button -->
    <string name="sync_confirmation_button">J’ai compris</string>

    <!-- Share error message -->
    <string name="share_error_snackbar">Impossible de partager cette application</string>

    <!-- Add new device screen title -->
    <string name="sync_add_new_device_title">Envoyer à un appareil</string>
    <!-- Text for the warning message on the Add new device screen -->
    <string name="sync_add_new_device_message">Aucun appareil connecté</string>
    <!-- Text for the button to learn about sending tabs -->
    <string name="sync_add_new_device_learn_button">En savoir plus sur l’envoi d’onglets…</string>
    <!-- Text for the button to connect another device -->
    <string name="sync_add_new_device_connect_button">Connecter un autre appareil…</string>

    <!-- Notifications -->
    <!-- Text shown in the notification that pops up to remind the user that a private browsing session is active. -->
    <string name="notification_pbm_delete_text_2">Fermer les onglets privés</string>

    <!-- Text for option one, shown in microsurvey.-->
    <string name="microsurvey_survey_5_point_option_0" tools:ignore="UnusedResources" moz:removedIn="130">Indifférent·e</string>
    <!-- Text for option two, shown in microsurvey.-->
    <string name="microsurvey_survey_5_point_option_1" tools:ignore="UnusedResources" moz:removedIn="130">Très insatisfait·e</string>
    <!-- Text for option three, shown in microsurvey.-->
    <string name="microsurvey_survey_5_point_option_2" tools:ignore="UnusedResources" moz:removedIn="130">Insatisfait·e</string>
    <!-- Text for option four, shown in microsurvey.-->
    <string name="microsurvey_survey_5_point_option_3" tools:ignore="UnusedResources" moz:removedIn="130">Satisfait·e</string>
    <!-- Text for option five, shown in microsurvey.-->
    <string name="microsurvey_survey_5_point_option_4" tools:ignore="UnusedResources" moz:removedIn="130">Très satisfait·e</string>


    <!-- Text shown in the notification that pops up to remind the user that a private browsing session is active for Android 14+ -->
    <string name="notification_erase_title_android_14">Fermer les onglets privés ?</string>

    <string name="notification_erase_text_android_14">Appuyez sur cette notification ou faites-la glisser pour fermer les onglets privés.</string>

    <!-- Name of the marketing notification channel. Displayed in the "App notifications" system settings for the app -->
    <string name="notification_marketing_channel_name">Marketing</string>

    <!-- Title shown in the notification that pops up to remind the user to set fenix as default browser.
    The app name is in the text, due to limitations with localizing Nimbus experiments -->
    <string name="nimbus_notification_default_browser_title" tools:ignore="BrandUsage,UnusedResources">Firefox est rapide et privé</string>
    <!-- Text shown in the notification that pops up to remind the user to set fenix as default browser.
    The app name is in the text, due to limitations with localizing Nimbus experiments -->
    <string name="nimbus_notification_default_browser_text" tools:ignore="BrandUsage,UnusedResources">Faites de Firefox votre navigateur par défaut</string>
    <!-- Title shown in the notification that pops up to re-engage the user -->
    <string name="notification_re_engagement_title">Essayez la navigation privée</string>
    <!-- Text shown in the notification that pops up to re-engage the user.
    %1$s is a placeholder that will be replaced by the app name. -->
    <string name="notification_re_engagement_text">Naviguez sans enregistrer ni cookies ni historique dans %1$s</string>

    <!-- Title A shown in the notification that pops up to re-engage the user -->
    <string name="notification_re_engagement_A_title">Naviguez sans laisser de traces</string>
    <!-- Text A shown in the notification that pops up to re-engage the user.
    %1$s is a placeholder that will be replaced by the app name. -->
    <string name="notification_re_engagement_A_text">En navigation privée avec %1$s, aucune de vos informations n’est enregistrée.</string>
    <!-- Title B shown in the notification that pops up to re-engage the user -->
    <string name="notification_re_engagement_B_title">Effectuez votre première recherche</string>
    <!-- Text B shown in the notification that pops up to re-engage the user -->
    <string name="notification_re_engagement_B_text">Trouvez quelque chose à proximité. Ou découvrez quelque chose d’amusant.</string>

    <!-- Survey -->
    <!-- Text shown in the fullscreen message that pops up to ask user to take a short survey.
    The app name is in the text, due to limitations with localizing Nimbus experiments -->
    <string name="nimbus_survey_message_text" tools:ignore="BrandUsage">Aidez-nous à améliorer Firefox en répondant à un court sondage.</string>
    <!-- Preference for taking the short survey. -->
    <string name="preferences_take_survey">Participer au sondage</string>
    <!-- Preference for not taking the short survey. -->
    <string name="preferences_not_take_survey">Non merci</string>

    <!-- Snackbar -->
    <!-- Text shown in snackbar when user deletes a collection -->
    <string name="snackbar_collection_deleted">Collection supprimée</string>

    <!-- Text shown in snackbar when user renames a collection -->
    <string name="snackbar_collection_renamed">Collection renommée</string>

    <!-- Text shown in snackbar when user closes a tab -->
    <string name="snackbar_tab_closed">Onglet fermé</string>
    <!-- Text shown in snackbar when user closes all tabs -->
    <string name="snackbar_tabs_closed">Onglets fermés</string>
    <!-- Text shown in snackbar when user closes multiple inactive tabs. %1$s will be replaced with the number of tabs closed. -->
    <string name="snackbar_num_tabs_closed">Onglets fermés : %1$s</string>
    <!-- Text shown in snackbar when user bookmarks a list of tabs -->
    <string name="snackbar_message_bookmarks_saved">Marque-pages enregistrés !</string>
    <!-- Text shown in snackbar when user adds a site to shortcuts -->
    <string name="snackbar_added_to_shortcuts">Ajouté aux raccourcis !</string>
    <!-- Text shown in snackbar when user closes a private tab -->
    <string name="snackbar_private_tab_closed">Onglet privé fermé</string>
    <!-- Text shown in snackbar when user closes all private tabs -->
    <string name="snackbar_private_tabs_closed">Onglets privés fermés</string>
    <!-- Text shown in snackbar when user erases their private browsing data -->
    <string name="snackbar_private_data_deleted">Données de navigation privée supprimées</string>
    <!-- Text shown in snackbar to undo deleting a tab, top site or collection -->
    <string name="snackbar_deleted_undo">ANNULER</string>

    <!-- Text shown in snackbar when user removes a top site -->
    <string name="snackbar_top_site_removed">Site supprimé</string>
    <!-- QR code scanner prompt which appears after scanning a code, but before navigating to it
        First parameter is the name of the app, second parameter is the URL or text scanned-->
    <string name="qr_scanner_confirmation_dialog_message">Autoriser %1$s à ouvrir %2$s</string>
    <!-- QR code scanner prompt dialog positive option to allow navigation to scanned link -->
    <string name="qr_scanner_dialog_positive">AUTORISER</string>
    <!-- QR code scanner prompt dialog positive option to deny navigation to scanned link -->
    <string name="qr_scanner_dialog_negative">REFUSER</string>
    <!-- QR code scanner prompt dialog error message shown when a hostname does not contain http or https. -->
    <string name="qr_scanner_dialog_invalid">Adresse web non valide.</string>
    <!-- QR code scanner prompt dialog positive option when there is an error -->
    <string name="qr_scanner_dialog_invalid_ok">OK</string>
    <!-- Tab collection deletion prompt dialog message. Placeholder will be replaced with the collection name -->
    <string name="tab_collection_dialog_message">Voulez-vous vraiment supprimer %1$s ?</string>
    <!-- Tab collection deletion prompt dialog option to delete the collection -->
    <string name="tab_collection_dialog_positive">Supprimer</string>
    <!-- Text displayed in a notification when the user enters full screen mode -->
    <string name="full_screen_notification" moz:removedIn="130" tools:ignore="UnusedResources">Mode plein écran activé</string>

    <!-- Message for copying the URL via long press on the toolbar -->
    <string name="url_copied">Adresse web copiée</string>


    <!-- Sample text for accessibility font size -->
    <string name="accessibility_text_size_sample_text_1">Ceci est un exemple de texte. Il vous montre comment le texte apparaîtra lorsque vous augmentez ou diminuez sa taille avec ce paramètre.</string>
    <!-- Summary for Accessibility Text Size Scaling Preference -->
    <string name="preference_accessibility_text_size_summary">Agrandir ou réduire la taille du texte des sites web</string>
    <!-- Title for Accessibility Text Size Scaling Preference -->
    <string name="preference_accessibility_font_size_title">Taille de police</string>

    <!-- Title for Accessibility Text Automatic Size Scaling Preference -->
    <string name="preference_accessibility_auto_size_2">Dimensionnement automatique des polices</string>
    <!-- Summary for Accessibility Text Automatic Size Scaling Preference -->
    <string name="preference_accessibility_auto_size_summary">La taille de la police correspondra à vos paramètres Android. Désactivez cette option pour gérer la taille de la police.</string>

    <!-- Title for the Delete browsing data preference -->
    <string name="preferences_delete_browsing_data">Supprimer les données de navigation</string>
    <!-- Title for the tabs item in Delete browsing data -->
    <string name="preferences_delete_browsing_data_tabs_title_2">Onglets ouverts</string>
    <!-- Subtitle for the tabs item in Delete browsing data, parameter will be replaced with the number of open tabs -->
    <string name="preferences_delete_browsing_data_tabs_subtitle">%d onglets</string>
    <!-- Title for the data and history items in Delete browsing data -->
    <!-- Title for the history item in Delete browsing data -->
    <string name="preferences_delete_browsing_data_browsing_history_title">Historique de navigation</string>
    <!-- Subtitle for the data and history items in delete browsing data, parameter will be replaced with the
        number of history items the user has -->
    <string name="preferences_delete_browsing_data_browsing_data_subtitle">%d adresses web</string>
    <!-- Title for the cookies and site data items in Delete browsing data -->
    <string name="preferences_delete_browsing_data_cookies_and_site_data">Cookies et données de sites</string>
    <!-- Subtitle for the cookies item in Delete browsing data -->
    <string name="preferences_delete_browsing_data_cookies_subtitle">Vous serez déconnecté·e de la plupart des sites</string>
    <!-- Title for the cached images and files item in Delete browsing data -->
    <string name="preferences_delete_browsing_data_cached_files">Images et fichiers mis en cache</string>
    <!-- Subtitle for the cached images and files item in Delete browsing data -->
    <string name="preferences_delete_browsing_data_cached_files_subtitle">Libère de l’espace de stockage</string>
    <!-- Title for the site permissions item in Delete browsing data -->
    <string name="preferences_delete_browsing_data_site_permissions">Permissions des sites</string>
    <!-- Title for the downloads item in Delete browsing data -->
    <string name="preferences_delete_browsing_data_downloads">Téléchargements</string>
    <!-- Text for the button to delete browsing data -->
    <string name="preferences_delete_browsing_data_button">Supprimer les données de navigation</string>

    <!-- Title for the Delete browsing data on quit preference -->
    <string name="preferences_delete_browsing_data_on_quit">Supprimer les données de navigation en quittant</string>
    <!-- Summary for the Delete browsing data on quit preference. "Quit" translation should match delete_browsing_data_on_quit_action translation. -->
    <string name="preference_summary_delete_browsing_data_on_quit_2">Supprime automatiquement les données de navigation lorsque vous sélectionnez « Quitter » dans le menu principal</string>
    <!-- Action item in menu for the Delete browsing data on quit feature -->
    <string name="delete_browsing_data_on_quit_action">Quitter</string>

    <!-- Title text of a delete browsing data dialog. -->
    <string name="delete_history_prompt_title">Intervalle à supprimer</string>
    <!-- Body text of a delete browsing data dialog. -->
    <string name="delete_history_prompt_body" moz:RemovedIn="130" tools:ignore="UnusedResources">Supprime l’historique (y compris l’historique synchronisé depuis d’autres appareils), les cookies et d’autres données de navigation.</string>
    <!-- Body text of a delete browsing data dialog. -->
    <string name="delete_history_prompt_body_2">Supprime l’historique (y compris l’historique synchronisé depuis d’autres appareils)</string>
    <!-- Radio button in the delete browsing data dialog to delete history items for the last hour. -->
    <string name="delete_history_prompt_button_last_hour">La dernière heure</string>
    <!-- Radio button in the delete browsing data dialog to delete history items for today and yesterday. -->
    <string name="delete_history_prompt_button_today_and_yesterday">Aujourd’hui et hier</string>
    <!-- Radio button in the delete browsing data dialog to delete all history. -->
    <string name="delete_history_prompt_button_everything">Tout</string>

    <!-- Dialog message to the user asking to delete browsing data. Parameter will be replaced by app name. -->
    <string name="delete_browsing_data_prompt_message_3">%s supprimera les données de navigation sélectionnées.</string>
    <!-- Text for the cancel button for the data deletion dialog -->
    <string name="delete_browsing_data_prompt_cancel">Annuler</string>
    <!-- Text for the allow button for the data deletion dialog -->
    <string name="delete_browsing_data_prompt_allow">Supprimer</string>
    <!-- Text for the snackbar confirmation that the data was deleted -->
    <string name="preferences_delete_browsing_data_snackbar">Données de navigation supprimées</string>

    <!-- Text for the snackbar to show the user that the deletion of browsing data is in progress -->
    <string name="deleting_browsing_data_in_progress">Suppression des données de navigation…</string>

    <!-- Dialog message to the user asking to delete all history items inside the opened group. Parameter will be replaced by a history group name. -->
    <string name="delete_all_history_group_prompt_message">Supprimer tous les sites dans « %s »</string>
    <!-- Text for the cancel button for the history group deletion dialog -->
    <string name="delete_history_group_prompt_cancel">Annuler</string>
    <!-- Text for the allow button for the history group dialog -->
    <string name="delete_history_group_prompt_allow">Supprimer</string>
    <!-- Text for the snackbar confirmation that the history group was deleted -->
    <string name="delete_history_group_snackbar">Groupe supprimé</string>

    <!-- Onboarding -->
    <!-- text to display in the snackbar once account is signed-in -->
    <string name="onboarding_firefox_account_sync_is_on">Synchronisation activée</string>

    <!-- Onboarding theme -->
    <!-- Text shown in snackbar when multiple tabs have been sent to device -->
    <string name="sync_sent_tabs_snackbar">Onglets envoyés !</string>
    <!-- Text shown in snackbar when one tab has been sent to device  -->
    <string name="sync_sent_tab_snackbar">Onglet envoyé !</string>
    <!-- Text shown in snackbar when sharing tabs failed  -->
    <string name="sync_sent_tab_error_snackbar">Envoi impossible</string>
    <!-- Text shown in snackbar for the "retry" action that the user has after sharing tabs failed -->
    <string name="sync_sent_tab_error_snackbar_action">RÉESSAYER</string>
    <!-- Title of QR Pairing Fragment -->
    <string name="sync_scan_code">Scanner le code</string>
    <!-- Instructions on how to access pairing -->
    <string name="sign_in_instructions" tools:ignore="BrandUsage"><![CDATA[Sur votre ordinateur, ouvrez Firefox et accédez à <b>https://firefox.com/pair</b>]]></string>
    <!-- Text shown for sign in pairing when ready -->
    <string name="sign_in_ready_for_scan">Prêt·e à scanner</string>
    <!-- Text shown for settings option for sign with pairing -->
    <string name="sign_in_with_camera">Connectez-vous avec votre appareil photo</string>
    <!-- Text shown for settings option for sign with email -->
    <string name="sign_in_with_email">Utiliser plutôt une adresse e-mail</string>
    <!-- Text shown for settings option for create new account text.'Firefox' intentionally hardcoded here.-->
    <string name="sign_in_create_account_text" tools:ignore="BrandUsage"><![CDATA[Vous n’avez pas de compte ? <u>Créez-en un</u> pour synchroniser Firefox entre vos appareils.]]></string>
    <!-- Text shown in confirmation dialog to sign out of account. The first parameter is the name of the app (e.g. Firefox Preview) -->
    <string name="sign_out_confirmation_message_2">%s ne se synchronisera plus avec votre compte, mais ne supprimera aucune donnée de navigation sur cet appareil.</string>
    <!-- Option to continue signing out of account shown in confirmation dialog to sign out of account -->
    <string name="sign_out_disconnect">Se déconnecter</string>
    <!-- Option to cancel signing out shown in confirmation dialog to sign out of account -->
    <string name="sign_out_cancel">Annuler</string>
    <!-- Error message snackbar shown after the user tried to select a default folder which cannot be altered -->
    <string name="bookmark_cannot_edit_root">Impossible de modifier les dossiers par défaut</string>

    <!-- Enhanced Tracking Protection -->
    <!-- Link displayed in enhanced tracking protection panel to access tracking protection settings -->
    <string name="etp_settings">Paramètres de protection</string>
    <!-- Preference title for enhanced tracking protection settings -->
    <string name="preference_enhanced_tracking_protection">Protection renforcée contre le pistage</string>
    <!-- Preference summary for enhanced tracking protection settings on/off switch -->
    <string name="preference_enhanced_tracking_protection_summary">Maintenant avec la protection totale contre les cookies, notre plus puissante barrière contre les traqueurs intersites à ce jour.</string>
    <!-- Description of enhanced tracking protection. The parameter is the name of the application (For example: Firefox Fenix) -->
    <string name="preference_enhanced_tracking_protection_explanation_2">%s vous protège de la plupart des traqueurs les plus courants qui pistent vos activités en ligne.</string>
    <!-- Text displayed that links to website about enhanced tracking protection -->
    <string name="preference_enhanced_tracking_protection_explanation_learn_more">En savoir plus</string>
    <!-- Preference for enhanced tracking protection for the standard protection settings -->
    <string name="preference_enhanced_tracking_protection_standard_default_1">Standard (par défaut)</string>
    <!-- Preference description for enhanced tracking protection for the standard protection settings -->
    <string name="preference_enhanced_tracking_protection_standard_description_5">Les pages se chargeront normalement, mais bloqueront moins de traqueurs.</string>
    <!--  Accessibility text for the Standard protection information icon  -->
    <string name="preference_enhanced_tracking_protection_standard_info_button">Ce qui est bloqué par la protection standard contre le pistage</string>
    <!-- Preference for enhanced tracking protection for the strict protection settings -->
    <string name="preference_enhanced_tracking_protection_strict">Stricte</string>
    <!-- Preference description for enhanced tracking protection for the strict protection settings -->
    <string name="preference_enhanced_tracking_protection_strict_description_4">Une protection renforcée contre le pistage et de meilleures performances, mais certains sites peuvent ne pas fonctionner correctement.</string>
    <!--  Accessibility text for the Strict protection information icon  -->
    <string name="preference_enhanced_tracking_protection_strict_info_button">Ce qui est bloqué par la protection stricte contre le pistage</string>
    <!-- Preference for enhanced tracking protection for the custom protection settings -->
    <string name="preference_enhanced_tracking_protection_custom">Personnalisée</string>
    <!-- Preference description for enhanced tracking protection for the strict protection settings -->
    <string name="preference_enhanced_tracking_protection_custom_description_2">Choisissez les traqueurs et les scripts à bloquer.</string>
    <!--  Accessibility text for the Strict protection information icon  -->
    <string name="preference_enhanced_tracking_protection_custom_info_button">Ce qui est bloqué par la protection personnalisée contre le pistage</string>
    <!-- Header for categories that are being blocked by current Enhanced Tracking Protection settings -->
    <!-- Preference for enhanced tracking protection for the custom protection settings for cookies-->
    <string name="preference_enhanced_tracking_protection_custom_cookies">Cookies</string>
    <!-- Option for enhanced tracking protection for the custom protection settings for cookies-->
    <string name="preference_enhanced_tracking_protection_custom_cookies_1">Traqueurs intersites et de réseaux sociaux</string>
    <!-- Option for enhanced tracking protection for the custom protection settings for cookies-->
    <string name="preference_enhanced_tracking_protection_custom_cookies_2">Cookies de sites non visités</string>
    <!-- Option for enhanced tracking protection for the custom protection settings for cookies-->
    <string name="preference_enhanced_tracking_protection_custom_cookies_3">Tous les cookies tiers (peut empêcher certains sites de fonctionner)</string>
    <!-- Option for enhanced tracking protection for the custom protection settings for cookies-->
    <string name="preference_enhanced_tracking_protection_custom_cookies_4">Tous les cookies (empêchera des sites de fonctionner)</string>
    <!-- Option for enhanced tracking protection for the custom protection settings for cookies-->
    <string name="preference_enhanced_tracking_protection_custom_cookies_5">Isoler les cookies intersites</string>
    <!-- Preference for Global Privacy Control for the custom privacy settings for Global Privacy Control. '&amp;' is replaced with the ampersand symbol: &-->
    <string name="preference_enhanced_tracking_protection_custom_global_privacy_control">Demander aux sites web de ne pas vendre ni partager mes données</string>
    <!-- Preference for enhanced tracking protection for the custom protection settings for tracking content -->
    <string name="preference_enhanced_tracking_protection_custom_tracking_content">Contenu utilisé pour le pistage</string>
    <!-- Option for enhanced tracking protection for the custom protection settings for tracking content-->
    <string name="preference_enhanced_tracking_protection_custom_tracking_content_1">Dans tous les onglets</string>
    <!-- Option for enhanced tracking protection for the custom protection settings for tracking content-->
    <string name="preference_enhanced_tracking_protection_custom_tracking_content_2">Uniquement dans les onglets privés</string>
    <!-- Preference for enhanced tracking protection for the custom protection settings -->
    <string name="preference_enhanced_tracking_protection_custom_cryptominers">Mineurs de cryptomonnaies</string>
    <!-- Preference for enhanced tracking protection for the custom protection settings -->
    <string name="preference_enhanced_tracking_protection_custom_fingerprinters" moz:RemovedIn="130" tools:ignore="UnusedResources">Détecteurs d’empreinte numérique</string>
    <!-- Preference for enhanced tracking protection for the custom protection settings -->
    <string name="preference_enhanced_tracking_protection_custom_known_fingerprinters">Détecteurs d’empreinte numérique connus</string>
    <!-- Button label for navigating to the Enhanced Tracking Protection details -->
    <string name="enhanced_tracking_protection_details">Détails</string>
    <!-- Header for categories that are being being blocked by current Enhanced Tracking Protection settings -->
    <string name="enhanced_tracking_protection_blocked">Bloqués</string>
    <!-- Header for categories that are being not being blocked by current Enhanced Tracking Protection settings -->
    <string name="enhanced_tracking_protection_allowed">Autorisés</string>
    <!-- Category of trackers (social media trackers) that can be blocked by Enhanced Tracking Protection -->
    <string name="etp_social_media_trackers_title">Traqueurs de réseaux sociaux</string>
    <!-- Description of social media trackers that can be blocked by Enhanced Tracking Protection -->
    <string name="etp_social_media_trackers_description">Limite la capacité des réseaux sociaux à pister votre activité de navigation sur le Web.</string>
    <!-- Category of trackers (cross-site tracking cookies) that can be blocked by Enhanced Tracking Protection -->
    <string name="etp_cookies_title">Cookies de pistage intersites</string>
    <!-- Category of trackers (cross-site tracking cookies) that can be blocked by Enhanced Tracking Protection -->
    <string name="etp_cookies_title_2">Cookies intersites</string>
    <!-- Description of cross-site tracking cookies that can be blocked by Enhanced Tracking Protection -->
    <string name="etp_cookies_description">Bloque les cookies que les réseaux publicitaires et les sociétés d’analyse des données utilisent pour compiler vos données de navigation sur de nombreux sites.</string>
    <!-- Description of cross-site tracking cookies that can be blocked by Enhanced Tracking Protection -->
    <string name="etp_cookies_description_2">La protection totale contre les cookies isole les cookies au site sur lequel vous vous trouvez et les traqueurs publicitaires ne peuvent donc pas s’en servir pour vous pister de site en site.</string>
    <!-- Category of trackers (cryptominers) that can be blocked by Enhanced Tracking Protection -->
    <string name="etp_cryptominers_title">Mineurs de cryptomonnaies</string>
    <!-- Description of cryptominers that can be blocked by Enhanced Tracking Protection -->
    <string name="etp_cryptominers_description">Empêche les scripts malveillants d’accéder à votre appareil pour « extraire » de l’argent numérique.</string>
    <!-- Category of trackers (fingerprinters) that can be blocked by Enhanced Tracking Protection -->
    <string name="etp_fingerprinters_title" moz:RemovedIn="130" tools:ignore="UnusedResources">Détecteurs d’empreinte numérique</string>
    <!-- Description of fingerprinters that can be blocked by Enhanced Tracking Protection -->
    <string name="etp_fingerprinters_description" moz:RemovedIn="130" tools:ignore="UnusedResources">Empêche la collecte de données identifiables de manière unique sur votre appareil et qui peuvent être utilisées à des fins de pistage.</string>
    <!-- Description of fingerprinters that can be blocked by Enhanced Tracking Protection -->
    <string name="etp_known_fingerprinters_description">Empêche la collecte de données identifiables de manière unique sur votre appareil et qui peuvent être utilisées à des fins de pistage.</string>
    <!-- Category of trackers (tracking content) that can be blocked by Enhanced Tracking Protection -->
    <string name="etp_tracking_content_title">Contenu utilisé pour le pistage</string>
    <!-- Description of tracking content that can be blocked by Enhanced Tracking Protection -->
    <string name="etp_tracking_content_description">Empêche le chargement des publicités, vidéos et autres contenus d’origine externe au site et contenant du code de pistage. Peut affecter certaines fonctionnalités du site.</string>
    <!-- Enhanced Tracking Protection message that protection is currently on for this site -->
    <string name="etp_panel_on">Les protections sont activées pour ce site</string>
    <!-- Enhanced Tracking Protection message that protection is currently off for this site -->
    <string name="etp_panel_off">Les protections sont désactivées pour ce site</string>
    <!-- Header for exceptions list for which sites enhanced tracking protection is always off -->
    <string name="enhanced_tracking_protection_exceptions">La protection renforcée contre le pistage est désactivée pour ces sites web</string>
    <!-- Content description (not visible, for screen readers etc.): Navigate
    back from ETP details (Ex: Tracking content) -->
    <string name="etp_back_button_content_description">Précédent</string>
    <!-- About page link text to open what's new link -->
    <string name="about_whats_new">Nouveautés dans %s</string>
    <!-- Open source licenses page title
    The first parameter is the app name -->
    <string name="open_source_licenses_title">%s | Bibliothèques open source</string>

    <!-- Category of trackers (redirect trackers) that can be blocked by Enhanced Tracking Protection -->
    <string name="etp_redirect_trackers_title">Traqueurs par redirection</string>
    <!-- Description of redirect tracker cookies that can be blocked by Enhanced Tracking Protection -->
    <string name="etp_redirect_trackers_description">Efface les cookies définis par redirection vers des sites web connus pour le pistage.</string>

    <!-- Preference for fingerprinting protection for the custom protection settings -->
    <string name="etp_suspected_fingerprinters_title">Détecteurs d’empreinte numérique suspectés</string>
    <!-- Description of fingerprinters that can be blocked by fingerprinting protection -->
    <string name="etp_suspected_fingerprinters_description">Activer la protection contre les empreintes numériques pour bloquer les détecteurs d’empreintes numériques suspectés.</string>
    <!-- Category of trackers (fingerprinters) that can be blocked by Enhanced Tracking Protection -->
    <string name="etp_known_fingerprinters_title">Détecteurs d’empreinte numérique connus</string>
    <!-- Description of the SmartBlock Enhanced Tracking Protection feature. The * symbol is intentionally hardcoded here,
         as we use it on the UI to indicate which trackers have been partially unblocked.  -->
    <string name="preference_etp_smartblock_description">Certains traqueurs repérés ci-dessous ont été partiellement débloqués sur cette page car vous avez interagi avec eux *.</string>
    <!-- Text displayed that links to website about enhanced tracking protection SmartBlock -->
    <string name="preference_etp_smartblock_learn_more">En savoir plus</string>

    <!-- Content description (not visible, for screen readers etc.):
    Enhanced tracking protection exception preference icon for ETP settings. -->
    <string name="preference_etp_exceptions_icon_description">Icône de préférence d’exception à la protection renforcée contre le pistage</string>

    <!-- About page link text to open support link -->
    <string name="about_support">Assistance</string>
    <!-- About page link text to list of past crashes (like about:crashes on desktop) -->
    <string name="about_crashes">Plantages</string>
    <!-- About page link text to open privacy notice link -->
    <string name="about_privacy_notice">Politique de confidentialité</string>
    <!-- About page link text to open know your rights link -->
    <string name="about_know_your_rights">Vos droits</string>
    <!-- About page link text to open licensing information link -->
    <string name="about_licensing_information">Informations de licence</string>
    <!-- About page link text to open a screen with libraries that are used -->
    <string name="about_other_open_source_libraries">Bibliothèques utilisées</string>

    <!-- Toast shown to the user when they are activating the secret dev menu
        The first parameter is number of long clicks left to enable the menu -->
    <string name="about_debug_menu_toast_progress">Menu de débogage : encore %1$d clic·s restant·s pour l’activation</string>
    <string name="about_debug_menu_toast_done">Menu de débogage activé</string>

    <!-- Browser long press popup menu -->
    <!-- Copy the current url -->
    <string name="browser_toolbar_long_press_popup_copy">Copier</string>
    <!-- Paste & go the text in the clipboard. '&amp;' is replaced with the ampersand symbol: & -->
    <string name="browser_toolbar_long_press_popup_paste_and_go">Coller et ouvrir</string>
    <!-- Paste the text in the clipboard -->
    <string name="browser_toolbar_long_press_popup_paste">Coller</string>

    <!-- Snackbar message shown after an URL has been copied to clipboard. -->
    <string name="browser_toolbar_url_copied_to_clipboard_snackbar">Adresse copiée dans le presse-papiers</string>

    <!-- Title text for the Add To Homescreen dialog -->
    <string name="add_to_homescreen_title">Ajouter à l’écran d’accueil</string>
    <!-- Cancel button text for the Add to Homescreen dialog -->
    <string name="add_to_homescreen_cancel">Annuler</string>
    <!-- Add button text for the Add to Homescreen dialog -->
    <string name="add_to_homescreen_add">Ajouter</string>
    <!-- Continue to website button text for the first-time Add to Homescreen dialog -->
    <string name="add_to_homescreen_continue">Continuer vers le site web</string>
    <!-- Placeholder text for the TextView in the Add to Homescreen dialog -->
    <string name="add_to_homescreen_text_placeholder">Nom du raccourci</string>

    <!-- Describes the add to homescreen functionality -->
    <string name="add_to_homescreen_description_2">Vous pouvez facilement ajouter ce site à l’écran d’accueil de votre appareil pour y avoir accès directement et naviguer plus rapidement, comme si vous utilisiez une application.</string>

    <!-- Preference for managing the settings for logins and passwords in Fenix -->
    <string name="preferences_passwords_logins_and_passwords_2">Mots de passe</string>
    <!-- Preference for managing the saving of logins and passwords in Fenix -->
    <string name="preferences_passwords_save_logins_2">Enregistrer les mots de passe</string>
    <!-- Preference option for asking to save passwords in Fenix -->
    <string name="preferences_passwords_save_logins_ask_to_save">Demander pour enregistrer</string>
    <!-- Preference option for never saving passwords in Fenix -->
    <string name="preferences_passwords_save_logins_never_save">Ne jamais enregistrer</string>

    <!-- Preference for autofilling saved logins in Firefox (in web content), %1$s will be replaced with the app name -->
    <string name="preferences_passwords_autofill2">Remplissage automatique dans %1$s</string>
    <!-- Description for the preference for autofilling saved logins in Firefox (in web content), %1$s will be replaced with the app name -->
    <string name="preferences_passwords_autofill_description">Remplir et enregistrer les noms d’utilisateur et les mots de passe dans les sites web tout en utilisant %1$s.</string>
    <!-- Preference for autofilling logins from Fenix in other apps (e.g. autofilling the Twitter app) -->
    <string name="preferences_android_autofill">Remplissage automatique dans d’autres applications</string>
    <!-- Description for the preference for autofilling logins from Fenix in other apps (e.g. autofilling the Twitter app) -->
    <string name="preferences_android_autofill_description">Remplit les noms d’utilisateur et les mots de passe dans d’autres applications sur votre appareil.</string>

    <!-- Preference option for adding a password -->
    <string name="preferences_logins_add_login_2">Ajouter un mot de passe</string>

    <!-- Preference for syncing saved passwords in Fenix -->
    <string name="preferences_passwords_sync_logins_2">Synchroniser les mots de passe</string>
    <!-- Preference for syncing saved passwords in Fenix, when not signed in-->
    <string name="preferences_passwords_sync_logins_across_devices_2">Synchronisez les mots de passe entre vos appareils</string>
    <!-- Preference to access list of saved passwords -->
    <string name="preferences_passwords_saved_logins_2">Mots de passe enregistrés</string>
    <!-- Description of empty list of saved passwords. Placeholder is replaced with app name.  -->
    <string name="preferences_passwords_saved_logins_description_empty_text_2">Les mots de passe que vous enregistrez ou synchronisez avec %s seront répertoriés ici. Tous les mots de passe que vous enregistrez sont chiffrés.</string>
    <!-- Clickable text for opening an external link for more information about Sync. -->
    <string name="preferences_passwords_saved_logins_description_empty_learn_more_link_2">En savoir plus sur la synchronisation</string>
    <!-- Preference to access list of login exceptions that we never save logins for -->
    <string name="preferences_passwords_exceptions">Exceptions</string>
    <!-- Empty description of list of login exceptions that we never save passwords for. Parameter will be replaced by app name. -->
    <string name="preferences_passwords_exceptions_description_empty_2">%s n’enregistrera pas les mots de passe pour les sites listés ici.</string>
    <!-- Description of list of login exceptions that we never save passwords for. Parameter will be replaced by app name. -->
    <string name="preferences_passwords_exceptions_description_2">%s n’enregistrera pas les mots de passe pour ces sites.</string>
    <!-- Text on button to remove all saved login exceptions -->
    <string name="preferences_passwords_exceptions_remove_all">Supprimer toutes les exceptions</string>
    <!-- Hint for search box in passwords list -->
    <string name="preferences_passwords_saved_logins_search_2">Rechercher des mots de passe</string>
    <!-- The header for the site that a login is for -->
    <string name="preferences_passwords_saved_logins_site">Site</string>
    <!-- The header for the username for a login -->
    <string name="preferences_passwords_saved_logins_username">Nom d’utilisateur</string>
    <!-- The header for the password for a login -->
    <string name="preferences_passwords_saved_logins_password">Mot de passe</string>
    <!-- Shown in snackbar to tell user that the password has been copied -->
    <string name="logins_password_copied">Mot de passe copié dans le presse-papiers</string>
    <!-- Shown in snackbar to tell user that the username has been copied -->
    <string name="logins_username_copied">Nom d’utilisateur copié dans le presse-papiers</string>
    <!-- Content Description (for screenreaders etc) read for the button to copy a password in logins-->
    <string name="saved_logins_copy_password">Copier le mot de passe</string>
    <!-- Content Description (for screenreaders etc) read for the button to clear a password while editing a login-->
    <string name="saved_logins_clear_password">Effacer le mot de passe</string>
    <!-- Content Description (for screenreaders etc) read for the button to copy a username in logins -->
    <string name="saved_login_copy_username">Copier le nom d’utilisateur</string>
    <!-- Content Description (for screenreaders etc) read for the button to clear a username while editing a login -->
    <string name="saved_login_clear_username">Effacer le nom d’utilisateur</string>
    <!-- Content Description (for screenreaders etc) read for the button to clear the hostname field while creating a login -->
    <string name="saved_login_clear_hostname">Effacer le nom d’hôte</string>
    <!-- Content Description (for screenreaders etc) read for the button to open a site in logins -->
    <string name="saved_login_open_site">Ouvrir le site dans le navigateur</string>
    <!-- Content Description (for screenreaders etc) read for the button to reveal a password in logins -->
    <string name="saved_login_reveal_password">Afficher le mot de passe</string>
    <!-- Content Description (for screenreaders etc) read for the button to hide a password in logins -->
    <string name="saved_login_hide_password">Masquer le mot de passe</string>
    <!-- Message displayed in biometric prompt displayed for authentication before allowing users to view their passwords -->
    <string name="logins_biometric_prompt_message_2">Déverrouillez pour afficher vos mots de passe enregistrés</string>
    <!-- Title of warning dialog if users have no device authentication set up -->
    <string name="logins_warning_dialog_title_2">Sécurisez les mots de passe enregistrés</string>
    <!-- Message of warning dialog if users have no device authentication set up -->
    <string name="logins_warning_dialog_message_2">Configurez un schéma de verrouillage, un code PIN ou un mot de passe pour protéger vos mots de passe enregistrés si jamais quelqu’un accède à votre appareil.</string>
    <!-- Negative button to ignore warning dialog if users have no device authentication set up -->
    <string name="logins_warning_dialog_later">Plus tard</string>
    <!-- Positive button to send users to set up a pin of warning dialog if users have no device authentication set up -->
    <string name="logins_warning_dialog_set_up_now">Configurer maintenant</string>
    <!-- Title of PIN verification dialog to direct users to re-enter their device credentials to access their logins -->
    <string name="logins_biometric_prompt_message_pin">Déverrouillez votre appareil</string>
    <!-- Title for Accessibility Force Enable Zoom Preference -->
    <string name="preference_accessibility_force_enable_zoom">Zoom pour tous les sites</string>
    <!-- Summary for Accessibility Force Enable Zoom Preference -->
    <string name="preference_accessibility_force_enable_zoom_summary">Activer pour permettre de zoomer avec deux doigts même sur les sites web qui empêchent ce geste.</string>

    <!-- Saved logins sorting strategy menu item -by name- (if selected, it will sort saved logins alphabetically) -->
    <string name="saved_logins_sort_strategy_alphabetically">Nom (A-Z)</string>
    <!-- Saved logins sorting strategy menu item -by last used- (if selected, it will sort saved logins by last used) -->
    <string name="saved_logins_sort_strategy_last_used">Dernière utilisation</string>

    <!-- Content description (not visible, for screen readers etc.) -->
    <string name="saved_logins_menu_dropdown_chevron_icon_content_description_2">Menu de tri des mots de passe</string>

    <!-- Autofill -->
    <!-- Preference and title for managing the autofill settings -->
    <string name="preferences_autofill">Remplissage automatique</string>
    <!-- Preference and title for managing the settings for addresses -->
    <string name="preferences_addresses">Adresses</string>
    <!-- Preference and title for managing the settings for payment methods -->
    <string name="preferences_credit_cards_2">Moyens de paiement</string>
    <!-- Preference for saving and autofilling credit cards -->
    <string name="preferences_credit_cards_save_and_autofill_cards_2">Enregistrer et renseigner les moyens de paiement</string>
    <!-- Preference summary for saving and autofilling payment method data. Parameter will be replaced by app name. -->
    <string name="preferences_credit_cards_save_and_autofill_cards_summary_2">%s chiffre tous les moyens de paiement que vous enregistrez</string>
    <!-- Preference option for syncing credit cards across devices. This is displayed when the user is not signed into sync -->
    <string name="preferences_credit_cards_sync_cards_across_devices">Synchroniser les cartes entre vos appareils</string>
    <!-- Preference option for syncing credit cards across devices. This is displayed when the user is signed into sync -->
    <string name="preferences_credit_cards_sync_cards">Synchroniser les cartes</string>

    <!-- Preference option for adding a card -->
    <string name="preferences_credit_cards_add_credit_card_2">Ajouter une carte</string>
    <!-- Preference option for managing saved cards -->
    <string name="preferences_credit_cards_manage_saved_cards_2">Gérer les cartes</string>
    <!-- Preference option for adding an address -->
    <string name="preferences_addresses_add_address">Ajouter une adresse</string>
    <!-- Preference option for managing saved addresses -->
    <string name="preferences_addresses_manage_addresses">Gérer les adresses</string>
    <!-- Preference for saving and filling addresses -->
    <string name="preferences_addresses_save_and_autofill_addresses_2">Enregistrer et remplir automatiquement les adresses</string>

    <!-- Preference summary for saving and filling address data -->
    <string name="preferences_addresses_save_and_autofill_addresses_summary_2">Y compris les numéros de téléphone et les adresses e-mail</string>

    <!-- Title of the "Add card" screen -->
    <string name="credit_cards_add_card">Ajouter une carte</string>
    <!-- Title of the "Edit card" screen -->
    <string name="credit_cards_edit_card">Modifier la carte</string>
    <!-- The header for the card number of a credit card -->
    <string name="credit_cards_card_number">Numéro de carte</string>
    <!-- The header for the expiration date of a credit card -->
    <string name="credit_cards_expiration_date">Date d’expiration</string>
    <!-- The label for the expiration date month of a credit card to be used by a11y services-->
    <string name="credit_cards_expiration_date_month">Mois d’expiration</string>
    <!-- The label for the expiration date year of a credit card to be used by a11y services-->
    <string name="credit_cards_expiration_date_year">Année d’expiration</string>
    <!-- The header for the name on the credit card -->
    <string name="credit_cards_name_on_card">Nom du titulaire</string>
    <!-- The text for the "Delete card" menu item for deleting a credit card -->
    <string name="credit_cards_menu_delete_card">Supprimer cette carte</string>
    <!-- The text for the "Delete card" button for deleting a credit card -->
    <string name="credit_cards_delete_card_button">Supprimer la carte</string>
    <!-- The text for the confirmation message of "Delete card" dialog -->
    <string name="credit_cards_delete_dialog_confirmation_2">Supprimer la carte ?</string>
    <!-- The text for the positive button on "Delete card" dialog -->
    <string name="credit_cards_delete_dialog_button">Supprimer</string>
    <!-- The title for the "Save" menu item for saving a credit card -->
    <string name="credit_cards_menu_save">Enregistrer</string>
    <!-- The text for the "Save" button for saving a credit card -->
    <string name="credit_cards_save_button">Enregistrer</string>
    <!-- The text for the "Cancel" button for cancelling adding, updating or deleting a credit card -->
    <string name="credit_cards_cancel_button">Annuler</string>

    <!-- Title of the "Saved cards" screen -->
    <string name="credit_cards_saved_cards">Cartes enregistrées</string>

    <!-- Error message for card number validation -->
    <string name="credit_cards_number_validation_error_message_2">Saisissez un numéro de carte valide</string>
    <!-- Error message for card name on card validation -->
    <string name="credit_cards_name_on_card_validation_error_message_2">Ajouter un nom</string>
    <!-- Message displayed in biometric prompt displayed for authentication before allowing users to view their saved credit cards -->
    <string name="credit_cards_biometric_prompt_message">Déverrouillez pour afficher vos cartes enregistrées</string>
    <!-- Title of warning dialog if users have no device authentication set up -->
    <string name="credit_cards_warning_dialog_title_2">Sécurisez vos moyens de paiement enregistrés</string>
    <!-- Message of warning dialog if users have no device authentication set up -->
    <string name="credit_cards_warning_dialog_message_3">Configurez un schéma de verrouillage, un code PIN ou un mot de passe pour protéger vos moyens de paiement enregistrés si jamais quelqu’un accède à votre appareil.</string>
    <!-- Positive button to send users to set up a pin of warning dialog if users have no device authentication set up -->
    <string name="credit_cards_warning_dialog_set_up_now">Configurer maintenant</string>
    <!-- Negative button to ignore warning dialog if users have no device authentication set up -->
    <string name="credit_cards_warning_dialog_later">Plus tard</string>
    <!-- Title of PIN verification dialog to direct users to re-enter their device credentials to access their credit cards -->
    <string name="credit_cards_biometric_prompt_message_pin">Déverrouillez votre appareil</string>

    <!-- Message displayed in biometric prompt for authentication, before allowing users to use their stored payment method information -->
    <string name="credit_cards_biometric_prompt_unlock_message_2">Déverrouillez pour utiliser des moyens de paiement enregistrés</string>
    <!-- Title of the "Add address" screen -->
    <string name="addresses_add_address">Ajouter une adresse</string>
    <!-- Title of the "Edit address" screen -->
    <string name="addresses_edit_address">Modifier l’adresse</string>
    <!-- Title of the "Manage addresses" screen -->
    <string name="addresses_manage_addresses">Gérer les adresses</string>
    <!-- The header for the name of an address. Name represents a person's full name, typically made up of a first, middle and last name, e.g. John Joe Doe. -->
    <string name="addresses_name">Nom complet</string>
    <!-- The header for the street address of an address -->
    <string name="addresses_street_address">Adresse postale</string>
    <!-- The header for the city of an address -->
    <string name="addresses_city">Ville</string>
    <!-- The header for the subregion of an address when "state" should be used -->
    <string name="addresses_state">État</string>
    <!-- The header for the subregion of an address when "province" should be used -->
    <string name="addresses_province">Province</string>
    <!-- The header for the zip code of an address -->
    <string name="addresses_zip">Code postal</string>
    <!-- The header for the country or region of an address -->
    <string name="addresses_country">Pays ou région</string>
    <!-- The header for the phone number of an address -->
    <string name="addresses_phone">Téléphone</string>
    <!-- The header for the email of an address -->
    <string name="addresses_email">Adresse e-mail</string>
    <!-- The text for the "Save" button for saving an address -->
    <string name="addresses_save_button">Enregistrer</string>
    <!-- The text for the "Cancel" button for cancelling adding, updating or deleting an address -->
    <string name="addresses_cancel_button">Annuler</string>
    <!-- The text for the "Delete address" button for deleting an address -->
    <string name="addressess_delete_address_button">Supprimer l’adresse</string>

    <!-- The title for the "Delete address" confirmation dialog -->
    <string name="addressess_confirm_dialog_message_2">Supprimer cette adresse ?</string>
    <!-- The text for the positive button on "Delete address" dialog -->
    <string name="addressess_confirm_dialog_ok_button">Supprimer</string>
    <!-- The text for the negative button on "Delete address" dialog -->
    <string name="addressess_confirm_dialog_cancel_button">Annuler</string>
    <!-- The text for the "Save address" menu item for saving an address -->
    <string name="address_menu_save_address">Enregistrer l’adresse</string>
    <!-- The text for the "Delete address" menu item for deleting an address -->
    <string name="address_menu_delete_address">Supprimer l’adresse</string>

    <!-- Title of the Add search engine screen -->
    <string name="search_engine_add_custom_search_engine_title">Ajouter un moteur de recherche</string>
    <!-- Content description (not visible, for screen readers etc.): Title for the button that navigates to add new engine screen -->
    <string name="search_engine_add_custom_search_engine_button_content_description">Ajouter un nouveau moteur de recherche</string>
    <!-- Title of the Edit search engine screen -->
    <string name="search_engine_edit_custom_search_engine_title">Modifier le moteur de recherche</string>
    <!-- Text for the menu button to edit a search engine -->
    <string name="search_engine_edit">Modifier</string>
    <!-- Text for the menu button to delete a search engine -->
    <string name="search_engine_delete">Supprimer</string>

    <!-- Label for the TextField in which user enters custom search engine name -->
    <string name="search_add_custom_engine_name_label">Nom</string>
    <!-- Placeholder text shown in the Search Engine Name text field before a user enters text -->
    <string name="search_add_custom_engine_name_hint_2">Nom du moteur de recherche</string>
    <!-- Label for the TextField in which user enters custom search engine URL -->
    <string name="search_add_custom_engine_url_label">URL de la chaîne de recherche</string>
    <!-- Placeholder text shown in the Search String TextField before a user enters text -->
    <string name="search_add_custom_engine_search_string_hint_2">URL à utiliser pour les recherches</string>
    <!-- Description text for the Search String TextField. The %s is part of the string -->
    <string name="search_add_custom_engine_search_string_example" formatted="false">Remplacer les termes de la recherche par « %s ». Par exemple :\nhttps://www.google.com/search?q=%s</string>

    <!-- Accessibility description for the form in which details about the custom search engine are entered -->
    <string name="search_add_custom_engine_form_description">Détails du moteur de recherche personnalisé</string>

    <!-- Label for the TextField in which user enters custom search engine suggestion URL -->
    <string name="search_add_custom_engine_suggest_url_label">API de suggestions de recherche (facultatif)</string>
    <!-- Placeholder text shown in the Search Suggestion String TextField before a user enters text -->
    <string name="search_add_custom_engine_suggest_string_hint">URL de l’API de suggestions de recherche</string>
    <!-- Description text for the Search Suggestion String TextField. The %s is part of the string -->
    <string name="search_add_custom_engine_suggest_string_example_2" formatted="false">Remplacez la requête par « %s ». Exemple :\nhttps://suggestqueries.google.com/complete/search?client=firefox&amp;q=%s</string>
    <!-- The text for the "Save" button for saving a custom search engine -->
    <string name="search_custom_engine_save_button">Enregistrer</string>

    <!-- Text shown when a user leaves the name field empty -->
    <string name="search_add_custom_engine_error_empty_name">Saisissez le nom du moteur de recherche</string>
    <!-- Text shown when a user leaves the search string field empty -->
    <string name="search_add_custom_engine_error_empty_search_string">Saisissez la chaîne de recherche</string>
    <!-- Text shown when a user leaves out the required template string -->
    <string name="search_add_custom_engine_error_missing_template">Vérifiez que la chaîne de recherche suit le format de l’exemple</string>
    <!-- Text shown when we aren't able to validate the custom search query. The first parameter is the url of the custom search engine -->
    <string name="search_add_custom_engine_error_cannot_reach">Erreur de connexion à « %s »</string>
    <!-- Text shown when a user creates a new search engine -->
    <string name="search_add_custom_engine_success_message">%s : création effectuée</string>
    <!-- Text shown when a user successfully edits a custom search engine -->
    <string name="search_edit_custom_engine_success_message">%s : enregistrement effectué</string>
    <!-- Text shown when a user successfully deletes a custom search engine -->
    <string name="search_delete_search_engine_success_message">%s : suppression effectuée</string>

    <!-- Heading for the instructions to allow a permission -->
    <string name="phone_feature_blocked_intro">Pour l’autoriser :</string>
    <!-- First step for the allowing a permission -->
    <string name="phone_feature_blocked_step_settings">1. Accédez aux paramètres Android</string>
    <!-- Second step for the allowing a permission -->
    <string name="phone_feature_blocked_step_permissions"><![CDATA[2. Appuyez sur <b>Autorisations</b>]]></string>
    <!-- Third step for the allowing a permission (Fore example: Camera) -->
    <string name="phone_feature_blocked_step_feature"><![CDATA[3. Activez <b>%1$s</b>]]></string>

    <!-- Label that indicates a site is using a secure connection -->
    <string name="quick_settings_sheet_secure_connection_2">Connexion sécurisée</string>
    <!-- Label that indicates a site is using a insecure connection -->
    <string name="quick_settings_sheet_insecure_connection_2">Connexion non sécurisée</string>
    <!-- Label to clear site data -->
    <string name="clear_site_data">Effacer les cookies et les données de sites</string>
    <!-- Confirmation message for a dialog confirming if the user wants to delete all data for current site -->
    <string name="confirm_clear_site_data"><![CDATA[Voulez-vous vraiment supprimer tous les cookies et toutes les données du site <b>%s</b> ?]]></string>
    <!-- Confirmation message for a dialog confirming if the user wants to delete all the permissions for all sites-->
    <string name="confirm_clear_permissions_on_all_sites">Voulez-vous vraiment supprimer toutes les autorisations pour tous les sites ?</string>
    <!-- Confirmation message for a dialog confirming if the user wants to delete all the permissions for a site-->
    <string name="confirm_clear_permissions_site">Voulez-vous vraiment supprimer toutes les autorisations pour ce site ?</string>
    <!-- Confirmation message for a dialog confirming if the user wants to set default value a permission for a site-->
    <string name="confirm_clear_permission_site">Voulez-vous vraiment supprimer cette autorisation pour ce site ?</string>
    <!-- label shown when there are not site exceptions to show in the site exception settings -->
    <string name="no_site_exceptions">Aucune exception de site</string>
    <!-- Bookmark deletion confirmation -->
    <string name="bookmark_deletion_confirmation">Voulez-vous vraiment supprimer ce marque-page ?</string>
    <!-- Browser menu button that adds a shortcut to the home fragment -->
    <string name="browser_menu_add_to_shortcuts">Ajouter aux raccourcis</string>
    <!-- Browser menu button that removes a shortcut from the home fragment -->
    <string name="browser_menu_remove_from_shortcuts">Supprimer des raccourcis</string>
    <!-- text shown before the issuer name to indicate who its verified by, parameter is the name of
     the certificate authority that verified the ticket-->
    <string name="certificate_info_verified_by">Vérifié par : %1$s</string>
    <!-- Login overflow menu delete button -->
    <string name="login_menu_delete_button">Supprimer</string>
    <!-- Login overflow menu edit button -->
    <string name="login_menu_edit_button">Modifier</string>
    <!-- Message in delete confirmation dialog for password -->
    <string name="login_deletion_confirmation_2">Voulez-vous vraiment supprimer ce mot de passe ?</string>
    <!-- Positive action of a dialog asking to delete  -->
    <string name="dialog_delete_positive">Supprimer</string>
    <!-- Negative action of a dialog asking to delete login -->
    <string name="dialog_delete_negative">Annuler</string>
    <!--  The saved password options menu description. -->
    <string name="login_options_menu_2">Options de mot de passe</string>
    <!--  The editable text field for a website address. -->
    <string name="saved_login_hostname_description_3">Le champ de texte modifiable pour l’adresse du site web.</string>
    <!--  The editable text field for a username. -->
    <string name="saved_login_username_description_3">Le champ de texte modifiable pour le nom d’utilisateur.</string>
    <!--  The editable text field for a login's password. -->
    <string name="saved_login_password_description_2">Le champ de texte modifiable pour le mot de passe.</string>
    <!--  The button description to save changes to an edited password. -->
    <string name="save_changes_to_login_2">Enregistrer les modifications.</string>
    <!--  The page title for editing a saved password. -->
    <string name="edit_2">Modifier le mot de passe</string>
    <!--  The page title for adding new password. -->
    <string name="add_login_2">Ajouter un mot de passe</string>
    <!--  Error text displayed underneath the password field when it is in an error case. -->
    <string name="saved_login_password_required_2">Saisissez un mot de passe</string>
    <!--  The error message in add login view when username field is blank. -->
    <string name="saved_login_username_required_2">Saisissez un nom d’utilisateur</string>
    <!--  The error message in add login view when hostname field is blank. -->
    <string name="saved_login_hostname_required" tools:ignore="UnusedResources">Le nom d’hôte est requis</string>
    <!--  The error message in add login view when hostname field is blank. -->
    <string name="saved_login_hostname_required_2" tools:ignore="UnusedResources">Saisissez une adresse web</string>
    <!-- Voice search button content description  -->
    <string name="voice_search_content_description">Recherche vocale</string>
    <!-- Voice search prompt description displayed after the user presses the voice search button -->
    <string name="voice_search_explainer">Vous pouvez parler</string>

    <!--  The error message in edit login view when a duplicate username exists. -->
    <string name="saved_login_duplicate">Un identifiant avec ce nom d’utilisateur existe déjà</string>

    <!-- This is the hint text that is shown inline on the hostname field of the create new login page. 'https://www.example.com' intentionally hardcoded here -->
    <string name="add_login_hostname_hint_text">https://www.example.com</string>
    <!-- This is an error message shown below the hostname field of the add login page when a hostname does not contain http or https. -->
    <string name="add_login_hostname_invalid_text_3">L’adresse web doit contenir « https:// » ou « http:// ».</string>
    <!-- This is an error message shown below the hostname field of the add login page when a hostname is invalid. -->
    <string name="add_login_hostname_invalid_text_2">Un nom d’hôte valide est requis</string>

    <!-- Synced Tabs -->
    <!-- Text displayed to ask user to connect another device as no devices found with account -->
    <string name="synced_tabs_connect_another_device">Connectez un autre appareil.</string>
    <!-- Text displayed asking user to re-authenticate -->
    <string name="synced_tabs_reauth">Veuillez vous authentifier à nouveau.</string>
    <!-- Text displayed when user has disabled tab syncing in Firefox Sync Account -->
    <string name="synced_tabs_enable_tab_syncing">Veuillez activer la synchronisation des onglets.</string>
    <!-- Text displayed when user has no tabs that have been synced -->
    <string name="synced_tabs_no_tabs" tools:ignore="BrandUsage">Vous n’avez aucun onglet ouvert dans Firefox sur vos autres appareils.</string>
    <!-- Text displayed in the synced tabs screen when a user is not signed in to Firefox Sync describing Synced Tabs -->
    <string name="synced_tabs_sign_in_message">Affichez la liste des onglets de vos autres appareils.</string>
    <!-- Text displayed on a button in the synced tabs screen to link users to sign in when a user is not signed in to Firefox Sync -->
    <string name="synced_tabs_sign_in_button">Se connecter pour synchroniser</string>

    <!-- The text displayed when a synced device has no tabs to show in the list of Synced Tabs. -->
    <string name="synced_tabs_no_open_tabs">Aucun onglet ouvert</string>

    <!-- Content description for expanding a group of synced tabs. -->
    <string name="synced_tabs_expand_group">Développer le groupe d’onglets synchronisés</string>
    <!-- Content description for collapsing a group of synced tabs. -->
    <string name="synced_tabs_collapse_group">Réduire le groupe d’onglets synchronisés</string>

    <!-- Top Sites -->
    <!-- Title text displayed in the dialog when shortcuts limit is reached. -->
    <string name="shortcut_max_limit_title">Nombre maximal de raccourcis atteint</string>
    <!-- Content description text displayed in the dialog when shortcut limit is reached. -->
    <string name="shortcut_max_limit_content">Pour ajouter un nouveau raccourci, supprimez-en un autre. Faites un appui long sur le site et sélectionnez supprimer.</string>
    <!-- Confirmation dialog button text when top sites limit is reached. -->
    <string name="top_sites_max_limit_confirmation_button">J’ai compris</string>

    <!-- Label for the preference to show the shortcuts for the most visited top sites on the homepage -->
    <string name="top_sites_toggle_top_recent_sites_4">Raccourcis</string>
    <!-- Title text displayed in the rename top site dialog. -->
    <string name="top_sites_rename_dialog_title">Nom</string>
    <!-- Hint for renaming title of a shortcut -->
    <string name="shortcut_name_hint">Nom du raccourci</string>
    <!-- Hint for editing URL of a shortcut. -->
    <string name="shortcut_url_hint">Adresse du raccourci</string>
    <!-- Button caption to confirm the renaming of the top site. -->
    <string name="top_sites_rename_dialog_ok" moz:removedIn="130" tools:ignore="UnusedResources">OK</string>
    <!-- Dialog button text for canceling the rename top site prompt. -->
    <string name="top_sites_rename_dialog_cancel">Annuler</string>

    <!-- Text for the menu button to open the homepage settings. -->
    <string name="top_sites_menu_settings">Paramètres</string>
    <!-- Text for the menu button to navigate to sponsors and privacy support articles. '&amp;' is replaced with the ampersand symbol: & -->
    <string name="top_sites_menu_sponsor_privacy">Nos sponsors et votre vie privée</string>
    <!-- Label text displayed for a sponsored top site. -->
    <string name="top_sites_sponsored_label">Sponsorisé</string>

    <!-- Text for the menu item to edit a top site. -->
    <string name="top_sites_edit_top_site">Modifier</string>
    <!-- Text for the dialog title to edit a top site. -->
    <string name="top_sites_edit_dialog_title">Modifier le raccourci</string>
    <!-- Button caption to confirm the edit of the top site. -->
    <string name="top_sites_edit_dialog_save">Enregistrer</string>
    <!-- Error message when the user entered an invalid URL -->
    <string name="top_sites_edit_dialog_url_error">Saisissez une adresse valide</string>
    <!-- Label for the URL edit field in the edit top site dialog. -->
    <string name="top_sites_edit_dialog_url_title">Adresse</string>

    <!-- Inactive tabs in the tabs tray -->
    <!-- Title text displayed in the tabs tray when a tab has been unused for 14 days. -->
    <string name="inactive_tabs_title">Onglets inactifs</string>
    <!-- Content description for closing all inactive tabs -->
    <string name="inactive_tabs_delete_all">Fermer tous les onglets inactifs</string>

    <!-- Content description for expanding the inactive tabs section. -->
    <string name="inactive_tabs_expand_content_description">Développer les onglets inactifs</string>
    <!-- Content description for collapsing the inactive tabs section. -->
    <string name="inactive_tabs_collapse_content_description">Réduire les onglets inactifs</string>

    <!-- Inactive tabs auto-close message in the tabs tray -->
    <!-- The header text of the auto-close message when the user is asked if they want to turn on the auto-closing of inactive tabs. -->
    <string name="inactive_tabs_auto_close_message_header" tools:ignore="UnusedResources">Fermeture automatique après un mois ?</string>
    <!-- A description below the header to notify the user what the inactive tabs auto-close feature is. -->
    <string name="inactive_tabs_auto_close_message_description" tools:ignore="BrandUsage,UnusedResources">Firefox peut fermer les onglets que vous n’avez pas consultés au cours du mois dernier.</string>

    <!-- A call to action below the description to allow the user to turn on the auto closing of inactive tabs. -->
    <string name="inactive_tabs_auto_close_message_action" tools:ignore="UnusedResources">ACTIVER LA FERMETURE AUTOMATIQUE</string>

    <!-- Text for the snackbar to confirm auto-close is enabled for inactive tabs -->
    <string name="inactive_tabs_auto_close_message_snackbar">Fermeture automatique activée</string>

    <!-- Awesome bar suggestion's headers -->
    <!-- Search suggestions title for Firefox Suggest. -->
    <string name="firefox_suggest_header" tools:ignore="BrandUsage">Firefox suggère</string>

    <!-- Title for search suggestions when Google is the default search suggestion engine. -->
    <string name="google_search_engine_suggestion_header">Recherche Google</string>
    <!-- Title for search suggestions when the default search suggestion engine is anything other than Google. The first parameter is default search engine name. -->
    <string name="other_default_search_engine_suggestion_header">Recherche %s</string>

    <!-- Default browser experiment -->
    <!-- Default browser card title -->
    <string name="default_browser_experiment_card_title">Changez de navigateur par défaut</string>
    <!-- Default browser card text -->
    <string name="default_browser_experiment_card_text" tools:ignore="BrandUsage">Faites en sorte que les liens des sites web, des e-mails et des messages s’ouvrent automatiquement dans Firefox.</string>

    <!-- Content description for close button in collection placeholder. -->
    <string name="remove_home_collection_placeholder_content_description">Supprimer</string>

    <!-- Content description radio buttons with a link to more information -->
    <string name="radio_preference_info_content_description">Cliquez pour plus de précisions</string>

    <!-- Content description for the action bar "up" button -->
    <string name="action_bar_up_description" moz:removedIn="124" tools:ignore="UnusedResources">Remonter</string>

    <!-- Content description for privacy content close button -->
    <string name="privacy_content_close_button_content_description">Fermer</string>

    <!-- Pocket recommended stories -->
    <!-- Header text for a section on the home screen. -->
    <string name="pocket_stories_header_1">Des articles qui font réfléchir</string>
    <!-- Header text for a section on the home screen. -->
    <string name="pocket_stories_categories_header">Articles par sujet</string>
    <!-- Text of a button allowing users to access an external url for more Pocket recommendations. -->
    <string name="pocket_stories_placeholder_text">En découvrir davantage</string>
    <!-- Title of an app feature. Smaller than a heading. The first parameter is product name Pocket -->
    <string name="pocket_stories_feature_title_2">Mis en avant par %s.</string>
    <!-- Caption for describing a certain feature. The placeholder is for a clickable text (eg: Learn more) which will load an url in a new tab when clicked.  -->
    <string name="pocket_stories_feature_caption" tools:ignore="BrandUsage">Membre de la famille Firefox. %s</string>
    <!-- Clickable text for opening an external link for more information about Pocket. -->
    <string name="pocket_stories_feature_learn_more">En savoir plus</string>

    <!-- Text indicating that the Pocket story that also displays this text is a sponsored story by other 3rd party entity. -->
    <string name="pocket_stories_sponsor_indication">Sponsorisé</string>

    <!-- Snackbar message for enrolling in a Nimbus experiment from the secret settings when Studies preference is Off.-->
    <string name="experiments_snackbar">Activez la télémétrie pour envoyer des données.</string>
    <!-- Snackbar button text to navigate to telemetry settings.-->
    <string name="experiments_snackbar_button">Ouvrir les paramètres</string>

    <!-- Review quality check feature-->
    <!-- Name for the review quality check feature used as title for the panel. -->
    <string name="review_quality_check_feature_name_2">Vérificateur d’avis</string>
    <!-- Summary for grades A and B for review quality check adjusted grading. -->
    <string name="review_quality_check_grade_a_b_description">Avis fiables</string>
    <!-- Summary for grade C for review quality check adjusted grading. -->
    <string name="review_quality_check_grade_c_description">Mélange d’avis fiables et non fiables</string>
    <!-- Summary for grades D and F for review quality check adjusted grading. -->
    <string name="review_quality_check_grade_d_f_description">Avis non fiables</string>
    <!-- Text for title presenting the reliability of a product's reviews. -->
    <string name="review_quality_check_grade_title">Quelle est la fiabilité de ces avis ?</string>
    <!-- Title for when the rating has been updated by the review checker -->
    <string name="review_quality_check_adjusted_rating_title">Évaluation corrigée</string>
    <!-- Description for a product's adjusted star rating. The text presents that the product's reviews which were evaluated as unreliable were removed from the adjusted rating. -->
    <string name="review_quality_check_adjusted_rating_description_2">Sur la base d’avis fiables</string>
    <!-- Title for list of highlights from a product's review emphasizing a product's important traits. -->
    <string name="review_quality_check_highlights_title">Points essentiels des avis récents</string>
    <!-- Title for section explaining how we analyze the reliability of a product's reviews. -->
    <string name="review_quality_check_explanation_title">Comment nous déterminons la qualité d’un avis</string>
    <!-- Paragraph explaining how we analyze the reliability of a product's reviews. First parameter is the Fakespot product name. In the phrase "Fakespot by Mozilla", "by" can be localized. Does not need to stay by. -->
    <string name="review_quality_check_explanation_body_reliability">Nous utilisons la technologie d’intelligence artificielle %s par Mozilla pour vérifier la fiabilité des avis sur des produits. Ce qui vous aide seulement à évaluer la qualité des avis, mais non la qualité des produits.</string>
    <!-- Paragraph explaining the grading system we use to classify the reliability of a product's reviews. -->
    <string name="review_quality_check_info_review_grade_header"><![CDATA[Nous attribuons une <b>notation alphabétique</b> aux avis sur chaque produit, allant de A à F.]]></string>
    <!-- Description explaining grades A and B for review quality check adjusted grading. -->
    <string name="review_quality_check_info_grade_info_AB">Avis fiables. Nous pensons que les avis proviennent probablement de véritables client·e·s qui ont laissé des avis sincères et objectifs.</string>
    <!-- Description explaining grade C for review quality check adjusted grading. -->
    <string name="review_quality_check_info_grade_info_C">Nous pensons que les avis regroupent des avis fiables et non fiables.</string>
    <!-- Description explaining grades D and F for review quality check adjusted grading. -->
    <string name="review_quality_check_info_grade_info_DF">Avis non fiables. Nous pensons que les avis sont probablement contrefaits ou proviennent d’utilisateurs partiaux.</string>
    <!-- Paragraph explaining how a product's adjusted grading is calculated. -->
    <string name="review_quality_check_explanation_body_adjusted_grading"><![CDATA[L’<b>évaluation corrigée</b> se fonde uniquement sur les avis que nous considérons fiables.]]></string>
    <!-- Paragraph explaining product review highlights. First parameter is the name of the retailer (e.g. Amazon). -->
    <string name="review_quality_check_explanation_body_highlights"><![CDATA[Les <b>points essentiels</b> proviennent des avis laissés sur %s au cours des 80 derniers jours que nous estimons fiables.]]></string>
    <!-- Text for learn more caption presenting a link with information about review quality. First parameter is for clickable text defined in review_quality_check_info_learn_more_link. -->
    <string name="review_quality_check_info_learn_more">En savoir plus sur %s.</string>
    <!-- Clickable text that links to review quality check SuMo page. First parameter is the Fakespot product name. -->
    <string name="review_quality_check_info_learn_more_link_2">la façon dont %s détermine la qualité d’un avis</string>
    <!-- Text for title of settings section. -->
    <string name="review_quality_check_settings_title">Paramètres</string>
    <!-- Text for label for switch preference to show recommended products from review quality check settings section. -->
    <string name="review_quality_check_settings_recommended_products">Afficher des publicités dans le vérificateur d’avis</string>
    <!-- Description for switch preference to show recommended products from review quality check settings section. First parameter is for clickable text defined in review_quality_check_settings_recommended_products_learn_more.-->
    <string name="review_quality_check_settings_recommended_products_description_2" tools:ignore="UnusedResources">Vous verrez à l’occasion des publicités pour des produits pertinents.  Nous  faisons uniquement la promotion de produits dont les avis sont fiables. %s</string>
    <!-- Clickable text that links to review quality check recommended products support article. -->
    <string name="review_quality_check_settings_recommended_products_learn_more" tools:ignore="UnusedResources">En savoir plus</string>
    <!-- Text for turning sidebar off button from review quality check settings section. -->
    <string name="review_quality_check_settings_turn_off">Désactiver le vérificateur d’avis</string>
    <!-- Text for title of recommended product section. This is displayed above a product image, suggested as an alternative to the product reviewed. -->
    <string name="review_quality_check_ad_title" tools:ignore="UnusedResources">Produits alternatifs</string>
    <!-- Caption for recommended product section indicating this is an ad by Fakespot. First parameter is the Fakespot product name. -->
    <string name="review_quality_check_ad_caption" tools:ignore="UnusedResources">Publicité de %s</string>
    <!-- Caption for review quality check panel. First parameter is for clickable text defined in review_quality_check_powered_by_link. -->
    <string name="review_quality_check_powered_by_2">Le vérificateur d’avis fonctionne grâce à %s</string>
    <!-- Clickable text that links to Fakespot.com. First parameter is the Fakespot product name. In the phrase "Fakespot by Mozilla", "by" can be localized. Does not need to stay by. -->
    <string name="review_quality_check_powered_by_link" tools:ignore="UnusedResources">%s par Mozilla</string>
    <!-- Text for title of warning card informing the user that the current analysis is outdated. -->
    <string name="review_quality_check_outdated_analysis_warning_title" tools:ignore="UnusedResources">Nouvelles informations à évaluer</string>
    <!-- Text for button from warning card informing the user that the current analysis is outdated. Clicking this should trigger the product's re-analysis. -->
    <string name="review_quality_check_outdated_analysis_warning_action" tools:ignore="UnusedResources">Vérifier maintenant</string>
    <!-- Title for warning card informing the user that the current product does not have enough reviews for a review analysis. -->
    <string name="review_quality_check_no_reviews_warning_title">Pas encore assez d’avis</string>
    <!-- Text for body of warning card informing the user that the current product does not have enough reviews for a review analysis. -->
    <string name="review_quality_check_no_reviews_warning_body">Quand ce produit aura reçu suffisamment d’avis, leur qualité pourra être évaluée.</string>
    <!-- Title for warning card informing the user that the current product is currently not available. -->
    <string name="review_quality_check_product_availability_warning_title">Le produit n’est pas disponible</string>

    <!-- Text for the body of warning card informing the user that the current product is currently not available. -->
    <string name="review_quality_check_product_availability_warning_body">Si vous constatez le retour de ce produit en stock, signalez-le et nous travaillerons à évaluer les avis.</string>
    <!-- Clickable text for warning card informing the user that the current product is currently not available. Clicking this should inform the server that the product is available. -->
    <string name="review_quality_check_product_availability_warning_action_2">Signaler que le produit est en stock</string>
    <!-- Title for warning card informing the user that the current product's analysis is still processing. The parameter is the percentage progress (0-100%) of the analysis process (e.g. 56%). -->
    <string name="review_quality_check_analysis_in_progress_warning_title_2">Évaluation de la qualité des avis (%s)</string>
    <!-- Text for body of warning card informing the user that the current product's analysis is still processing. -->
    <string name="review_quality_check_analysis_in_progress_warning_body">L’opération peut prendre environ 60 secondes.</string>
    <!-- Title for info card displayed after the user reports a product is back in stock. -->
    <string name="review_quality_check_analysis_requested_info_title">Merci de nous l’avoir signalé !</string>
    <!-- Text for body of info card displayed after the user reports a product is back in stock. -->
    <string name="review_quality_check_analysis_requested_info_body">Nous devrions avoir des informations au sujet des avis sur ce produit d’ici 24 heures. Revenez plus tard.</string>
    <!-- Title for info card displayed when the user review checker while on a product that Fakespot does not analyze (e.g. gift cards, music). -->
    <string name="review_quality_check_not_analyzable_info_title">Nous ne pouvons pas vérifier ces avis</string>
    <!-- Text for body of info card displayed when the user review checker while on a product that Fakespot does not analyze (e.g. gift cards, music). -->
    <string name="review_quality_check_not_analyzable_info_body">Malheureusement, nous ne pouvons pas vérifier la qualité des avis pour certains types de produits. Par exemple, les cartes cadeaux, le streaming vidéo, la musique et les jeux.</string>
    <!-- Title for info card displayed when another user reported the displayed product is back in stock. -->
    <string name="review_quality_check_analysis_requested_other_user_info_title" tools:ignore="UnusedResources">Plus d’informations prochainement</string>
    <!-- Text for body of info card displayed when another user reported the displayed product is back in stock. -->
    <string name="review_quality_check_analysis_requested_other_user_info_body" tools:ignore="UnusedResources">Nous devrions avoir des informations au sujet des avis sur ce produit d’ici 24 heures. Revenez plus tard.</string>
    <!-- Title for info card displayed to the user when analysis finished updating. -->
    <string name="review_quality_check_analysis_updated_confirmation_title" tools:ignore="UnusedResources">L’analyse est à jour</string>
    <!-- Text for the action button from info card displayed to the user when analysis finished updating. -->
    <string name="review_quality_check_analysis_updated_confirmation_action" tools:ignore="UnusedResources">J’ai compris</string>
    <!-- Title for error card displayed to the user when an error occurred. -->
    <string name="review_quality_check_generic_error_title">Aucune information disponible actuellement</string>
    <!-- Text for body of error card displayed to the user when an error occurred. -->
    <string name="review_quality_check_generic_error_body">Nous travaillons à résoudre ce problème. Veuillez réessayer ultérieurement.</string>
    <!-- Title for error card displayed to the user when the device is disconnected from the network. -->
    <string name="review_quality_check_no_connection_title">Aucune connexion réseau</string>
    <!-- Text for body of error card displayed to the user when the device is disconnected from the network. -->
    <string name="review_quality_check_no_connection_body">Vérifiez votre connexion réseau puis essayez d’actualiser la page.</string>
    <!-- Title for card displayed to the user for products whose reviews were not analyzed yet. -->
    <string name="review_quality_check_no_analysis_title">Aucune information sur ces avis pour le moment</string>
    <!-- Text for the body of card displayed to the user for products whose reviews were not analyzed yet. -->
    <string name="review_quality_check_no_analysis_body">Pour savoir si les avis sur ce produit sont dignes de confiance, vérifiez leur qualité. Cela ne prend que 60 secondes.</string>
    <!-- Text for button from body of card displayed to the user for products whose reviews were not analyzed yet. Clicking this should trigger a product analysis. -->
    <string name="review_quality_check_no_analysis_link">Évaluer la qualité des avis</string>
    <!-- Headline for review quality check contextual onboarding card. -->
    <string name="review_quality_check_contextual_onboarding_title">Essayez notre guide de confiance pour les avis de produits</string>
    <!-- Description for review quality check contextual onboarding card. The first and last two parameters are for retailer names (e.g. Amazon, Walmart). The second parameter is for the name of the application (e.g. Firefox). -->
    <string name="review_quality_check_contextual_onboarding_description">Regardez quelle fiabilité accorder aux avis de produits sur %1$s avant d’acheter. Le vérificateur d’avis, une fonctionnalité expérimentale de %2$s, est intégré au navigateur. Il fonctionne aussi pour %3$s et %4$s.</string>
    <!-- Description for review quality check contextual onboarding card. The first parameters is for retailer name (e.g. Amazon). The second parameter is for the name of the application (e.g. Firefox). -->
    <string name="review_quality_check_contextual_onboarding_description_one_vendor">Regardez quelle fiabilité accorder aux avis de produits sur %1$s avant d’acheter. Le vérificateur d’avis, une fonctionnalité expérimentale de %2$s, est intégré au navigateur.</string>
    <!-- Paragraph presenting review quality check feature. First parameter is the Fakespot product name. Second parameter is for clickable text defined in review_quality_check_contextual_onboarding_learn_more_link. In the phrase "Fakespot by Mozilla", "by" can be localized. Does not need to stay by. -->
    <string name="review_quality_check_contextual_onboarding_learn_more">En utilisant la puissance de %1$s par Mozilla, nous vous aidons à éviter les avis partiaux et mensongers. Notre modèle d’intelligence artificielle s’améliore en permanence pour vous protéger pendant vos achats. %2$s</string>
    <!-- Clickable text from the contextual onboarding card that links to review quality check support article. -->
    <string name="review_quality_check_contextual_onboarding_learn_more_link">En savoir plus</string>
    <!-- Caption text to be displayed in review quality check contextual onboarding card above the opt-in button. First parameter is Firefox app name, third parameter is the Fakespot product name. Second & fourth are for clickable texts defined in review_quality_check_contextual_onboarding_privacy_policy_3 and review_quality_check_contextual_onboarding_terms_use. -->
    <string name="review_quality_check_contextual_onboarding_caption_3" moz:RemovedIn="124" tools:ignore="UnusedResources">En sélectionnant « Oui, l’essayer », vous acceptez la %2$s de %1$s et la %4$s de %3$s.</string>
    <!-- Caption text to be displayed in review quality check contextual onboarding card above the opt-in button. First parameter is Firefox app name, third parameter is the Fakespot product name. Second & fourth are for clickable texts defined in review_quality_check_contextual_onboarding_privacy_policy_3 and review_quality_check_contextual_onboarding_terms_use. -->
    <string name="review_quality_check_contextual_onboarding_caption_4">En sélectionnant « Oui, l’essayer », vous acceptez la %2$s de %1$s et la %4$s de %3$s.</string>
    <!-- Clickable text from the review quality check contextual onboarding card that links to Fakespot privacy notice. -->
    <string name="review_quality_check_contextual_onboarding_privacy_policy_3">politique de confidentialité</string>
    <!-- Clickable text from the review quality check contextual onboarding card that links to Fakespot terms of use. -->
    <string name="review_quality_check_contextual_onboarding_terms_use">conditions d’utilisation</string>
    <!-- Text for opt-in button from the review quality check contextual onboarding card. -->
    <string name="review_quality_check_contextual_onboarding_primary_button_text">Oui, l’essayer</string>
    <!-- Text for opt-out button from the review quality check contextual onboarding card. -->
    <string name="review_quality_check_contextual_onboarding_secondary_button_text">Pas maintenant</string>
    <!-- Text for the first CFR presenting the review quality check feature. -->
    <string name="review_quality_check_first_cfr_message">Vérifiez si vous pouvez vous fier aux avis sur ce produit, avant l’achat.</string>
    <!-- Text displayed in the first CFR presenting the review quality check feature that opens the review checker when clicked. -->
    <string name="review_quality_check_first_cfr_action" tools:ignore="UnusedResources">Essayer le vérificateur d’avis</string>
    <!-- Text for the second CFR presenting the review quality check feature. -->
    <string name="review_quality_check_second_cfr_message">Ces avis sont-ils fiables ? Vérifiez-le maintenant pour voir une évaluation corrigée.</string>
    <!-- Text displayed in the second CFR presenting the review quality check feature that opens the review checker when clicked. -->
    <string name="review_quality_check_second_cfr_action" tools:ignore="UnusedResources">Ouvrir le vérificateur d’avis</string>
    <!-- Flag showing that the review quality check feature is work in progress. -->
    <string name="review_quality_check_beta_flag" moz:removedIn="130" tools:ignore="UnusedResources">Beta</string>
    <!-- Content description (not visible, for screen readers etc.) for opening browser menu button to open review quality check bottom sheet. -->
    <string name="review_quality_check_open_handle_content_description">Ouvrir le vérificateur d’avis</string>
    <!-- Content description (not visible, for screen readers etc.) for closing browser menu button to open review quality check bottom sheet. -->
    <string name="review_quality_check_close_handle_content_description">Fermer le vérificateur d’avis</string>
    <!-- Content description (not visible, for screen readers etc.) for review quality check star rating. First parameter is the number of stars (1-5) representing the rating. -->
    <string name="review_quality_check_star_rating_content_description">%1$s étoiles sur 5</string>
    <!-- Text for minimize button from highlights card. When clicked the highlights card should reduce its size. -->
    <string name="review_quality_check_highlights_show_less">Moins de détails</string>
    <!-- Text for maximize button from highlights card. When clicked the highlights card should expand to its full size. -->
    <string name="review_quality_check_highlights_show_more">Plus de détails</string>
    <!-- Text for highlights card quality category header. Reviews shown under this header should refer the product's quality. -->
    <string name="review_quality_check_highlights_type_quality">Qualité</string>
    <!-- Text for highlights card price category header. Reviews shown under this header should refer the product's price. -->
    <string name="review_quality_check_highlights_type_price">Prix</string>
    <!-- Text for highlights card shipping category header. Reviews shown under this header should refer the product's shipping. -->
    <string name="review_quality_check_highlights_type_shipping">Expédition</string>
    <!-- Text for highlights card packaging and appearance category header. Reviews shown under this header should refer the product's packaging and appearance. -->
    <string name="review_quality_check_highlights_type_packaging_appearance">Emballage et apparence</string>

    <!-- Text for highlights card competitiveness category header. Reviews shown under this header should refer the product's competitiveness. -->
    <string name="review_quality_check_highlights_type_competitiveness">Compétitivité</string>

    <!-- Text that is surrounded by quotes. The parameter is the actual text that is in quotes. An example of that text could be: Excellent craftsmanship, and that is displayed as “Excellent craftsmanship”. The text comes from a buyer's review that the feature is highlighting"   -->
    <string name="surrounded_with_quotes">« %s »</string>

    <!-- Accessibility services actions labels. These will be appended to accessibility actions like "Double tap to.." but not by or applications but by services like Talkback. -->
    <!-- Action label for elements that can be collapsed if interacting with them. Talkback will append this to say "Double tap to collapse". -->
    <string name="a11y_action_label_collapse">réduire</string>
    <!-- Current state for elements that can be collapsed if interacting with them. Talkback will dictate this after a state change. -->
    <string name="a11y_state_label_collapsed">réduit</string>
    <!-- Action label for elements that can be expanded if interacting with them. Talkback will append this to say "Double tap to expand". -->
    <string name="a11y_action_label_expand">développer</string>
    <!-- Current state for elements that can be expanded if interacting with them. Talkback will dictate this after a state change. -->
    <string name="a11y_state_label_expanded">développé</string>
    <!-- Action label for links to a website containing documentation about a wallpaper collection. Talkback will append this to say "Double tap to open link to learn more about this collection". -->
    <string name="a11y_action_label_wallpaper_collection_learn_more">ouvrir le lien pour en savoir plus sur cette collection</string>
    <!-- Action label for links that point to an article. Talkback will append this to say "Double tap to read the article". -->
    <string name="a11y_action_label_read_article">lire l’article</string>
    <!-- Action label for links to the Firefox Pocket website. Talkback will append this to say "Double tap to open link to learn more". -->
    <string name="a11y_action_label_pocket_learn_more">ouvrir le lien pour en savoir plus</string>
    <!-- Content description for headings announced by accessibility service. The first parameter is the text of the heading. Talkback will announce the first parameter and then speak the word "Heading" indicating to the user that this text is a heading for a section. -->
    <string name="a11y_heading">%s, titre</string>

    <!-- Title for dialog displayed when trying to access links present in a text. -->
    <string name="a11y_links_title">Liens</string>
    <!-- Additional content description for text bodies that contain urls. -->
    <string name="a11y_links_available">Liens disponibles</string>

    <!-- Translations feature-->

    <!-- Translation request dialog -->
    <!-- Title for the translation dialog that allows a user to translate the webpage. -->
    <string name="translations_bottom_sheet_title">Traduire cette page ?</string>
    <!-- Title for the translation dialog after a translation was completed successfully.
    The first parameter is the name of the language that the page was translated from, for example, "French".
    The second parameter is the name of the language that the page was translated to, for example, "English". -->
    <string name="translations_bottom_sheet_title_translation_completed">Page traduite en %2$s, l’originale est en %1$s</string>
    <!-- Title for the translation dialog that allows a user to translate the webpage when a user uses the translation feature the first time. The first parameter is the name of the application, for example, "Fenix". -->
    <string name="translations_bottom_sheet_title_first_time">Essayer les traductions privées de %1$s</string>
    <!-- Additional information on the translation dialog that appears when a user uses the translation feature the first time. The first parameter is clickable text with a link, for example, "Learn more". -->
    <string name="translations_bottom_sheet_info_message">Afin de respecter votre vie privée, les traductions ne quittent jamais votre appareil. De nouvelles langues et des améliorations seront bientôt disponibles ! %1$s</string>
    <!-- Text that links to additional information about the Firefox translations feature. -->
    <string name="translations_bottom_sheet_info_message_learn_more">En savoir plus</string>
    <!-- Label for the dropdown to select which language to translate from on the translations dialog. Usually the translate from language selected will be the same as the page language. -->
    <string name="translations_bottom_sheet_translate_from">Langue source :</string>
    <!-- Label for the dropdown to select which language to translate to on the translations dialog. Usually the translate to language selected will be the user's preferred language. -->
    <string name="translations_bottom_sheet_translate_to">Langue cible :</string>
    <!-- Label for the dropdown to select which language to translate from on the translations dialog when the page language is not supported. This selection is to allow the user to select another language, in case we automatically detected the page language incorrectly. -->
    <string name="translations_bottom_sheet_translate_from_unsupported_language">Essayer une autre langue source</string>
    <!-- Button text on the translations dialog to dismiss the dialog and return to the browser. -->
    <string name="translations_bottom_sheet_negative_button">Plus tard</string>
    <!-- Button text on the translations dialog to restore the translated website back to the original untranslated version. -->
    <string name="translations_bottom_sheet_negative_button_restore">Afficher la page d’origine</string>
    <!-- Accessibility announcement (not visible, for screen readers etc.) for the translations dialog after restore button was pressed that indicates the original untranslated page was loaded. -->
    <string name="translations_bottom_sheet_restore_accessibility_announcement">Page originale non traduite chargée</string>
    <!-- Button text on the translations dialog when a translation error appears, used to dismiss the dialog and return to the browser. -->
    <string name="translations_bottom_sheet_negative_button_error">Terminé</string>
    <!-- Button text on the translations dialog to begin a translation of the website. -->
    <string name="translations_bottom_sheet_positive_button">Traduire</string>
    <!-- Button text on the translations dialog when a translation error appears. -->
    <string name="translations_bottom_sheet_positive_button_error">Veuillez réessayer</string>
    <!-- Inactive button text on the translations dialog that indicates a translation is currently in progress. This button will be accompanied by a loading icon. -->
    <string name="translations_bottom_sheet_translating_in_progress">Traduction</string>
    <!-- Button content description (not visible, for screen readers etc.) for the translations dialog translate button that indicates a translation is currently in progress. -->
    <string name="translations_bottom_sheet_translating_in_progress_content_description">Traduction en cours</string>

    <!-- Default dropdown option when initially selecting a language from the translations dialog language selection dropdown. -->
    <string name="translations_bottom_sheet_default_dropdown_selection">Choisissez une langue</string>
    <!-- The title of the warning card informs the user that a translation could not be completed. -->
    <string name="translation_error_could_not_translate_warning_text">Un problème s’est produit lors de la traduction. Veuillez réessayer.</string>
    <!-- The title of the warning card informs the user that the list of languages cannot be loaded. -->
    <string name="translation_error_could_not_load_languages_warning_text">Impossible de charger les langues. Veuillez vérifier votre connexion Internet puis réessayer.</string>
    <!-- The title of the warning card informs the user that a language is not supported. The first parameter is the name of the language that is not supported. -->
    <string name="translation_error_language_not_supported_warning_text">Désolé, nous ne prenons pas encore en charge cette langue : %1$s.</string>

    <!-- Snackbar title shown if the user closes the Translation Request dialogue and a translation is in progress. -->
    <string name="translation_in_progress_snackbar">Traduction…</string>

    <!-- Title for the data saving mode warning dialog used in the translation request dialog.
    This dialog will be presented when the user attempts to perform
    a translation without the necessary language files downloaded first when Android's data saver mode is enabled and the user is not using WiFi.
    The first parameter is the size in kilobytes or megabytes of the language file. -->
    <string name="translations_download_language_file_dialog_title">Télécharger la langue en mode d’économie de données (%1$s) ?</string>


    <!-- Translations options dialog -->
    <!-- Title of the translation options dialog that allows a user to set their translation options for the site the user is currently on. -->
    <string name="translation_option_bottom_sheet_title_heading">Options de traduction</string>
    <!-- Toggle switch label that allows a user to set the setting if they would like the browser to always offer or suggest translations when available. -->
    <string name="translation_option_bottom_sheet_always_translate">Toujours proposer de traduire</string>

    <!-- Toggle switch label that allows a user to set if they would like a given language to automatically translate or not. The first parameter is the language name, for example, "Spanish". -->
    <string name="translation_option_bottom_sheet_always_translate_in_language">Toujours traduire les pages en %1$s</string>
    <!-- Toggle switch label that allows a user to set if they would like to never be offered a translation of the given language. The first parameter is the language name, for example, "Spanish". -->
    <string name="translation_option_bottom_sheet_never_translate_in_language">Ne jamais traduire les pages en %1$s</string>
    <!-- Toggle switch label that allows a user to set the setting if they would like the browser to never translate the site the user is currently visiting. -->
    <string name="translation_option_bottom_sheet_never_translate_site">Ne jamais traduire ce site</string>
    <!-- Toggle switch description that will appear under the "Never translate these sites" settings toggle switch to provide more information on how this setting interacts with other settings. -->
    <string name="translation_option_bottom_sheet_switch_never_translate_site_description">Remplace tous les autres paramètres</string>
    <!-- Toggle switch description that will appear under the "Never translate" and "Always translate" toggle switch settings to provide more information on how these  settings interacts with other settings. -->
    <string name="translation_option_bottom_sheet_switch_description">Remplace les propositions de traduction</string>
    <!-- Button text for the button that will take the user to the translation settings dialog. -->
    <string name="translation_option_bottom_sheet_translation_settings">Paramètres de traduction</string>
    <!-- Button text for the button that will take the user to a website to learn more about how translations works in the given app. The first parameter is the name of the application, for example, "Fenix". -->
    <string name="translation_option_bottom_sheet_about_translations">À propos des traductions dans %1$s</string>

    <!-- Content description (not visible, for screen readers etc.) for closing the translations bottom sheet. -->
    <string name="translation_option_bottom_sheet_close_content_description">Fermer l’onglet Traductions</string>

    <!-- The title of the warning card informs the user that an error has occurred at page settings. -->
    <string name="translation_option_bottom_sheet_error_warning_text">Certains paramètres sont temporairement indisponibles.</string>

    <!-- Translation settings dialog -->
    <!-- Title of the translation settings dialog that allows a user to set their preferred translation settings. -->
    <string name="translation_settings_toolbar_title">Traductions</string>
    <!-- Toggle switch label that indicates that the browser should signal or indicate when a translation is possible for any page. -->
    <string name="translation_settings_offer_to_translate">Proposer de traduire lorsque cela est possible</string>
    <!-- Toggle switch label that indicates that downloading files required for translating is permitted when using data saver mode in Android. -->
    <string name="translation_settings_always_download">Toujours télécharger les langues en mode d’économie de données</string>
    <!-- Section header text that begins the section of a list of different options the user may select to adjust their translation preferences. -->
    <string name="translation_settings_translation_preference">Préférences de traduction</string>
    <!-- Button text for the button that will take the user to the automatic translations settings dialog. On the automatic translations settings dialog, the user can set if translations should occur automatically for a given language. -->
    <string name="translation_settings_automatic_translation">Traduction automatique</string>
    <!-- Button text for the button that will take the user to the never translate these sites dialog. On the never translate these sites dialog, the user can set if translations should never occur on certain websites. -->
    <string name="translation_settings_automatic_never_translate_sites">Ne jamais traduire ces sites</string>
    <!-- Button text for the button that will take the user to the download languages dialog. On the download languages dialog, the user can manage which languages they would like to download for translations. -->
    <string name="translation_settings_download_language">Télécharger des langues</string>

    <!-- Automatic translation preference screen -->
    <!-- Title of the automatic translation preference screen that will appear on the toolbar.-->
    <string name="automatic_translation_toolbar_title_preference">Traduction automatique</string>

    <!-- Screen header presenting the automatic translation preference feature. It will appear under the toolbar. -->
    <string name="automatic_translation_header_preference">Sélectionnez une langue pour gérer les préférences « Toujours traduire » et « Ne jamais traduire ».</string>

    <!-- The title of the warning card informs the user that the system could not load languages for translation settings. -->
    <string name="automatic_translation_error_warning_text">Impossible de charger les langues. Veuillez réessayer plus tard.</string>

    <!-- Automatic translation options preference screen -->
    <!-- Preference option for offering to translate. Radio button title text.-->
    <string name="automatic_translation_option_offer_to_translate_title_preference">Proposer de traduire (par défaut)</string>
    <!-- Preference option for offering to translate. Radio button summary text. The first parameter is the name of the app defined in app_name (for example: Fenix)-->
    <string name="automatic_translation_option_offer_to_translate_summary_preference">%1$s proposera de traduire les sites dans cette langue.</string>
    <!-- Preference option for always translate. Radio button title text. -->
    <string name="automatic_translation_option_always_translate_title_preference">Toujours traduire</string>
    <!-- Preference option for always translate. Radio button summary text. The first parameter is the name of the app defined in app_name (for example: Fenix)-->
    <string name="automatic_translation_option_always_translate_summary_preference">%1$s traduira automatiquement la page dans cette langue à son chargement.</string>
    <!-- Preference option for never translate. Radio button title text.-->
    <string name="automatic_translation_option_never_translate_title_preference">Ne jamais traduire</string>
    <!-- Preference option for never translate. Radio button summary text. The first parameter is the name of the app defined in app_name (for example: Fenix)-->
    <string name="automatic_translation_option_never_translate_summary_preference">%1$s ne proposera jamais de traduire les sites dans cette langue.</string>

    <!-- Never translate site preference screen -->
    <!-- Title of the never translate site preference screen that will appear on the toolbar.-->
    <string name="never_translate_site_toolbar_title_preference">Ne jamais traduire ces sites</string>
    <!-- Screen header presenting the never translate site preference feature. It will appear under the toolbar. -->
    <string name="never_translate_site_header_preference">Pour ajouter un nouveau site : visitez-le et sélectionnez « Ne jamais traduire ce site » dans le menu des traductions.</string>
    <!-- Content description (not visible, for screen readers etc.): For a never-translated site list item that is selected.
             The first parameter is web site url (for example:"wikipedia.com") -->
    <string name="never_translate_site_item_list_content_description_preference">Supprimer %1$s</string>
    <!-- The title of the warning card informs the user that an error has occurred at the never translate sites list. -->
    <string name="never_translate_site_error_warning_text">Impossible de charger des sites. Veuillez réessayer plus tard.</string>
    <!-- The Delete site dialogue title will appear when the user clicks on a list item.
             The first parameter is web site url (for example:"wikipedia.com") -->
    <string name="never_translate_site_dialog_title_preference">Supprimer %1$s ?</string>
    <!-- The Delete site dialogue positive button will appear when the user clicks on a list item. The site will be deleted. -->
    <string name="never_translate_site_dialog_confirm_delete_preference">Supprimer</string>
    <!-- The Delete site dialogue negative button will appear when the user clicks on a list item. The dialog will be dismissed. -->
    <string name="never_translate_site_dialog_cancel_preference">Annuler</string>

    <!-- Download languages preference screen -->
    <!-- Title of the download languages preference screen toolbar.-->
    <string name="download_languages_toolbar_title_preference" moz:removedIn="130" tools:ignore="UnusedResources">Télécharger des langues</string>
    <!-- Title of the toolbar for the translation feature screen where users may download different languages for translation. -->
    <string name="download_languages_translations_toolbar_title_preference">Télécharger des langues</string>
    <!-- Screen header presenting the download language preference feature. It will appear under the toolbar.The first parameter is "Learn More," a clickable text with a link. Talkback will append this to say "Double tap to open link to learn more". -->
    <string name="download_languages_header_preference">Téléchargez des langues complètes pour bénéficier de traductions plus rapides et pour traduire hors connexion. %1$s</string>
    <!-- Clickable text from the screen header that links to a website. -->
    <string name="download_languages_header_learn_more_preference">En savoir plus</string>
    <!-- The subhead of the download language preference screen will appear above the pivot language. -->
    <string name="download_languages_available_languages_preference">Langues disponibles</string>
    <!-- Text that will appear beside a core or pivot language package name to show that the language is necessary for the translation feature to function. -->
    <string name="download_languages_default_system_language_require_preference">requis</string>
    <!-- A text for download language preference item.
    The first parameter is the language name, for example, "Spanish".
    The second parameter is the language file size, for example, "(3.91 KB)" or, if the language package name is a pivot language, "(required)". -->
    <string name="download_languages_language_item_preference">%1$s (%2$s)</string>
    <!-- The subhead of the download language preference screen will appear above the items that were not downloaded. -->
    <string name="download_language_header_preference">Télécharger des langues</string>
    <!-- All languages list item. When the user presses this item, they can download all languages. -->
    <string name="download_language_all_languages_item_preference">Toutes les langues</string>
    <!-- All languages list item. When the user presses this item, they can delete all languages that were downloaded. -->
    <string name="download_language_all_languages_item_preference_to_delete">Supprimer toutes les langues</string>
    <!-- Content description (not visible, for screen readers etc.): For a language list item that was downloaded, the user can now delete it. -->
    <string name="download_languages_item_content_description_downloaded_state">Supprimer</string>
    <!-- Content description (not visible, for screen readers etc.): For a language list item, deleting is in progress. -->
    <string name="download_languages_item_content_description_delete_in_progress_state">En cours</string>
    <!-- Content description (not visible, for screen readers etc.): For a language list item, downloading is in progress.
    The first parameter is the language name, for example, "Spanish".
    The second parameter is the language file size, for example, "(3.91 KB)". -->
    <string name="download_languages_item_content_description_download_in_progress_state">Interrompre le téléchargement : %1$s (%2$s)</string>
    <!-- Content description (not visible, for screen readers etc.): For a language list item that was not downloaded. -->
    <string name="download_languages_item_content_description_not_downloaded_state">Télécharger</string>

    <!-- The title of the warning card informs the user that an error has occurred when fetching the list of languages. -->
    <string name="download_languages_fetch_error_warning_text">Impossible de charger les langues. Veuillez réessayer plus tard.</string>
    <!-- The title of the warning card informs the user that an error has occurred at downloading a language.
      The first parameter is the language name, for example, "Spanish". -->
    <string name="download_languages_error_warning_text"><![CDATA[Impossible de télécharger <b>%1$s</b>. Veuillez réessayer.]]></string>
    <!-- The title of the warning card informs the user that an error has occurred at deleting a language.
          The first parameter is the language name, for example, "Spanish". -->
    <string name="download_languages_delete_error_warning_text"><![CDATA[Impossible de supprimer <b>%1$s</b>. Veuillez réessayer.]]></string>

    <!-- Title for the dialog used by the translations feature to confirm deleting a language.
    The dialog will be presented when the user requests deletion of a language.
    The first parameter is the name of the language, for example, "Spanish" and the second parameter is the size in kilobytes or megabytes of the language file. -->
    <string name="delete_language_file_dialog_title">Supprimer %1$s (%2$s) ?</string>
    <!-- Additional information for the dialog used by the translations feature to confirm deleting a language. The first parameter is the name of the application, for example, "Fenix". -->
    <string name="delete_language_file_dialog_message">Si vous supprimez cette langue, %1$s la téléchargera partiellement dans votre cache au fur et à mesure de vos demandes de traduction.</string>
    <!-- Title for the dialog used by the translations feature to confirm deleting all languages file.
    The dialog will be presented when the user requests deletion of all languages file.
    The first parameter is the size in kilobytes or megabytes of the language file. -->
    <string name="delete_language_all_languages_file_dialog_title">Supprimer toutes les langues (%1$s) ?</string>
    <!-- Additional information for the dialog used by the translations feature to confirm deleting all languages file. The first parameter is the name of the application, for example, "Fenix". -->
    <string name="delete_language_all_languages_file_dialog_message">Si vous supprimez toutes les langues, %1$s téléchargera des langues partielles dans votre cache au fur et à mesure de vos demandes de traduction.</string>
    <!-- Button text on the dialog used by the translations feature to confirm deleting a language. -->
    <string name="delete_language_file_dialog_positive_button_text">Supprimer</string>
    <!-- Button text on the dialog used by the translations feature to cancel deleting a language. -->
    <string name="delete_language_file_dialog_negative_button_text">Annuler</string>

    <!-- Title for the dialog used by the translations feature to confirm canceling a download in progress for a language file.
    The first parameter is the name of the language, for example, "Spanish". -->
    <string name="cancel_download_language_file_dialog_title" moz:removedIn="130" tools:ignore="UnusedResources">Annuler le téléchargement de cette langue : %1$s ?</string>
    <!-- Button text on the dialog used by the translations feature confirms canceling a download in progress for a language file. -->
    <string name="cancel_download_language_file_dialog_positive_button_text" moz:removedIn="130" tools:ignore="UnusedResources">Oui</string>
    <!-- Button text on the dialog used by the translations feature to dismiss the dialog. -->
    <string name="cancel_download_language_file_negative_button_text" moz:removedIn="130" tools:ignore="UnusedResources">Non</string>

    <!-- Title for the data saving mode warning dialog used by the translations feature.
    This dialog will be presented when the user attempts to download a language or perform
    a translation without the necessary language files downloaded first when Android's data saver mode is enabled and the user is not using WiFi.
    The first parameter is the size in kilobytes or megabytes of the language file.-->
    <string name="download_language_file_dialog_title">Télécharger en mode d’économie de données (%1$s) ?</string>
    <!-- Additional information for the data saving mode warning dialog used by the translations feature. This text explains the reason a download is required for a translation. -->
    <string name="download_language_file_dialog_message_all_languages">Nous téléchargeons partiellement des langues dans votre cache pour que les traductions restent privées.</string>
    <!-- Checkbox label text on the data saving mode warning dialog used by the translations feature. This checkbox allows users to ignore the data usage warnings. -->
    <string name="download_language_file_dialog_checkbox_text">Toujours télécharger en mode d’économie de données</string>
    <!-- Button text on the data saving mode warning dialog used by the translations feature to allow users to confirm they wish to continue and download the language file. -->
    <string name="download_language_file_dialog_positive_button_text">Télécharger</string>
    <!-- Button text on the data saving mode warning dialog used by the translations feature to allow users to confirm they wish to continue and download the language file and perform a translation. -->
    <string name="download_language_file_dialog_positive_button_text_all_languages">Télécharger et traduire</string>
    <!-- Button text on the data saving mode warning dialog used by the translations feature to allow users to cancel the action and not perform a download of the language file. -->
    <string name="download_language_file_dialog_negative_button_text">Annuler</string>

    <!-- Debug drawer -->
    <!-- The user-facing title of the Debug Drawer feature. -->
    <string name="debug_drawer_title">Outils de débogage</string>
    <!-- Content description (not visible, for screen readers etc.): Navigate back within the debug drawer. -->
    <string name="debug_drawer_back_button_content_description">Revenir</string>

    <!-- Content description (not visible, for screen readers etc.): Open debug drawer. -->
    <string name="debug_drawer_fab_content_description">Ouvrir le panneau de débogage</string>

    <!-- Debug drawer tabs tools -->
    <!-- The title of the Tab Tools feature in the Debug Drawer. -->
    <string name="debug_drawer_tab_tools_title">Outils d’onglets</string>
    <!-- The title of the tab count section in Tab Tools. -->
    <string name="debug_drawer_tab_tools_tab_count_title">Nombre d’onglets</string>
    <!-- The active tab count category in the tab count section in Tab Tools. -->
    <string name="debug_drawer_tab_tools_tab_count_active">Actif</string>
    <!-- The inactive tab count category in the tab count section in Tab Tools. -->
    <string name="debug_drawer_tab_tools_tab_count_inactive">Inactifs</string>
    <!-- The private tab count category in the tab count section in Tab Tools. -->
    <string name="debug_drawer_tab_tools_tab_count_private">Privés</string>
    <!-- The total tab count category in the tab count section in Tab Tools. -->
    <string name="debug_drawer_tab_tools_tab_count_total">Total</string>
    <!-- The title of the tab creation tool section in Tab Tools. -->
    <string name="debug_drawer_tab_tools_tab_creation_tool_title">Outil de création d’onglets</string>
    <!-- The label of the text field in the tab creation tool. -->
    <string name="debug_drawer_tab_tools_tab_creation_tool_text_field_label">Nombre d’onglets à créer</string>
    <!-- The error message of the text field in the tab creation tool when the text field is empty -->
    <string name="debug_drawer_tab_tools_tab_quantity_empty_error">Le champ de texte est vide</string>
    <!-- The error message of the text field in the tab creation tool when the text field has characters other than digits -->
    <string name="debug_drawer_tab_tools_tab_quantity_non_digits_error">Saisissez uniquement des nombres entiers positifs</string>
    <!-- The error message of the text field in the tab creation tool when the text field is a zero -->
    <string name="debug_drawer_tab_tools_tab_quantity_non_zero_error">Saisissez un nombre supérieur à zéro</string>
    <!-- The error message of the text field in the tab creation tool when the text field is a
        quantity greater than the max tabs. The first parameter is the maximum number of tabs
        that can be generated in one operation.-->
    <string name="debug_drawer_tab_tools_tab_quantity_exceed_max_error">Vous avez dépassé le nombre maximal d’onglets (%1$s) qui peuvent être générés en une seule opération</string>
    <!-- The button text to add tabs to the active tab group in the tab creation tool. -->
    <string name="debug_drawer_tab_tools_tab_creation_tool_button_text_active">Ajouter aux onglets actifs</string>
    <!-- The button text to add tabs to the inactive tab group in the tab creation tool. -->
    <string name="debug_drawer_tab_tools_tab_creation_tool_button_text_inactive">Ajouter aux onglets inactifs</string>
    <!-- The button text to add tabs to the private tab group in the tab creation tool. -->
    <string name="debug_drawer_tab_tools_tab_creation_tool_button_text_private">Ajouter aux onglets privés</string>

    <!-- Micro survey -->

    <!-- Microsurvey -->
    <!-- Prompt view -->
    <!-- The microsurvey prompt title. Note: The word "Firefox" should NOT be translated -->
    <string name="micro_survey_prompt_title" tools:ignore="BrandUsage,UnusedResources">Aidez-nous à améliorer Firefox. Cela ne prend qu’une minute.</string>
    <!-- The continue button label -->
    <string name="micro_survey_continue_button_label" tools:ignore="UnusedResources">Continuer</string>
    <!-- Survey view -->
    <!-- The survey header -->
    <string name="micro_survey_survey_header_2">Merci de répondre au sondage</string>
    <!-- The privacy notice link -->
    <string name="micro_survey_privacy_notice_2">Politique de confidentialité</string>
    <!-- The submit button label text -->
    <string name="micro_survey_submit_button_label">Envoyer</string>
    <!-- The survey completion header -->
    <string name="micro_survey_survey_header_confirmation" tools:ignore="UnusedResources">Sondage terminé</string>
    <!-- The survey completion confirmation text -->
    <string name="micro_survey_feedback_confirmation">Merci de votre retour !</string>
    <!-- Option for likert scale -->
    <string name="likert_scale_option_1" tools:ignore="UnusedResources">Très satisfait·e</string>
    <!-- Option for likert scale -->
    <string name="likert_scale_option_2" tools:ignore="UnusedResources">Satisfait·e</string>
    <!-- Option for likert scale -->
    <string name="likert_scale_option_3" tools:ignore="UnusedResources">Indifférent·e</string>
    <!-- Option for likert scale -->
    <string name="likert_scale_option_4" tools:ignore="UnusedResources">Insatisfait·e</string>
    <!-- Option for likert scale -->
    <string name="likert_scale_option_5" tools:ignore="UnusedResources">Très insatisfait·e</string>

    <!-- Option for likert scale -->
    <string name="likert_scale_option_6" tools:ignore="UnusedResources">Je ne l’utilise pas</string>
    <!-- Option for likert scale. Note: The word "Firefox" should NOT be translated. -->
    <string name="likert_scale_option_7" tools:ignore="BrandUsage,UnusedResources">Je n’utilise pas la recherche avec Firefox</string>
    <!-- Option for likert scale -->
    <string name="likert_scale_option_8" tools:ignore="UnusedResources">Je n’utilise pas la synchronisation</string>
    <!-- Text shown in prompt for homepage microsurvey. Note: The word "Firefox" should NOT be translated. -->
    <string name="microsurvey_prompt_homepage_title" tools:ignore="BrandUsage,UnusedResources" moz:removedIn="130">Êtes-vous satisfait·e de votre page d’accueil Firefox ?</string>
    <!-- Text shown in prompt for printing microsurvey. "sec" It's an abbreviation for "second". Note: The word "Firefox" should NOT be translated. -->
    <string name="microsurvey_prompt_printing_title" tools:ignore="BrandUsage,UnusedResources">Aidez-nous à améliorer l’impression dans Firefox. Cela ne prend qu’un instant</string>
    <!-- Text shown in prompt for search microsurvey. Note: The word "Firefox" should NOT be translated. -->
    <string name="microsurvey_prompt_search_title" tools:ignore="BrandUsage,UnusedResources">Aidez-nous à améliorer la recherche dans Firefox. Cela ne prend qu’une minute</string>
    <!-- Text shown in prompt for sync microsurvey. Note: The word "Firefox" should NOT be translated. -->
    <string name="microsurvey_prompt_sync_title" tools:ignore="BrandUsage,UnusedResources">Aidez-nous à améliorer la synchronisation de Firefox. Cela ne prend qu’une minute</string>
    <!-- Text shown in the survey title for printing microsurvey. Note: The word "Firefox" should NOT be translated. -->
    <string name="microsurvey_survey_printing_title" tools:ignore="BrandUsage,UnusedResources">Êtes-vous satisfait·e de l’impression avec Firefox ?</string>
    <!-- Text shown in the survey title for homepage microsurvey. Note: The word "Firefox" should NOT be translated. -->
    <string name="microsurvey_homepage_title" tools:ignore="BrandUsage,UnusedResources">Quel est votre degré de satisfaction avec votre page d’accueil de Firefox ?</string>
    <!-- Text shown in the survey title for search experience microsurvey. Note: The word "Firefox" should NOT be translated. -->
    <string name="microsurvey_search_title" tools:ignore="BrandUsage,UnusedResources">Êtes-vous satisfait·e de la recherche avec Firefox ?</string>
    <!-- Text shown in the survey title for sync experience microsurvey. Note: The word "Firefox" should NOT be translated. -->
    <string name="microsurvey_sync_title" tools:ignore="BrandUsage,UnusedResources">Êtes-vous satisfait·e de la synchronisation de Firefox ?</string>
    <!-- Accessibility -->
    <!-- Content description for the survey application icon. Note: The word "Firefox" should NOT be translated.  -->
    <string name="microsurvey_app_icon_content_description" tools:ignore="BrandUsage">Logo Firefox</string>
    <!-- Content description for the survey feature icon. -->
    <string name="microsurvey_feature_icon_content_description">Icône de fonctionnalité de sondage</string>
    <!-- Content description (not visible, for screen readers etc.) for opening microsurvey bottom sheet. -->
    <string name="microsurvey_open_handle_content_description" tools:ignore="UnusedResources" moz:removedIn="130">Ouvrir le sondage</string>
    <!-- Content description (not visible, for screen readers etc.) for closing microsurvey bottom sheet. -->
    <string name="microsurvey_close_handle_content_description">Fermer le sondage</string>
    <!-- Content description for "X" button that is closing microsurvey. -->
    <string name="microsurvey_close_button_content_description">Fermer</string>

    <!-- Debug drawer logins -->
    <!-- The title of the Logins feature in the Debug Drawer. -->
    <string name="debug_drawer_logins_title">Identifiants</string>
    <!-- The title of the logins section in the Logins feature, where the parameter will be the site domain  -->
    <string name="debug_drawer_logins_current_domain_label">Domaine actuel : %s</string>
    <!-- The label for a button to add a new fake login for the current domain in the Logins feature. -->
    <string name="debug_drawer_logins_add_login_button">Ajouter un faux identifiant pour ce domaine</string>
    <!-- Content description for delete button where parameter will be the username of the login -->
    <string name="debug_drawer_logins_delete_login_button_content_description">Supprimer l’identifiant avec le nom d’utilisateur %s</string>

    <!-- Debug drawer "contextual feature recommendation" (CFR) tools -->
    <!-- The title of the CFR Tools feature in the Debug Drawer -->
    <string name="debug_drawer_cfr_tools_title">Outils CFR</string>
    <!-- The title of the reset CFR section in CFR Tools -->
    <string name="debug_drawer_cfr_tools_reset_cfr_title">Réinitialiser les CFR</string>

    <!-- Messages explaining how to exit fullscreen mode -->
    <!-- Message shown to explain how to exit fullscreen mode when gesture navigation is enabled -->
    <string name="exit_fullscreen_with_gesture" moz:removedIn="132" tools:ignore="UnusedResources">Pour quitter le mode plein écran, balayez depuis le haut et utilisez le geste de retour</string>

    <!-- Message shown to explain how to exit fullscreen mode when using back button navigation -->
    <string name="exit_fullscreen_with_back_button" moz:removedIn="132" tools:ignore="UnusedResources">Pour quitter le mode plein écran, balayez depuis le haut et appuyez sur le bouton retour</string>

    <!-- Message shown to explain how to exit fullscreen mode when gesture navigation is enabled. -->
    <!-- Localisation note: this text should be as short as possible, max 68 chars -->
    <string name="exit_fullscreen_with_gesture_short">Balayez depuis le haut et utilisez le geste de retour pour quitter</string>
    <!-- Message shown to explain how to exit fullscreen mode when using back button navigation. -->
    <!-- Localisation note: this text should be as short as possible, max 68 chars -->
    <string name="exit_fullscreen_with_back_button_short">Balayez depuis le haut et appuyez sur le bouton retour pour quitter</string>

    <!-- Beta Label Component !-->
    <!-- Text shown as a label or tag to indicate a feature or area is still undergoing active development. Note that here "Beta" should not be translated, as it is used as an icon styled element. -->
    <string name="beta_feature">BETA</string>
</resources><|MERGE_RESOLUTION|>--- conflicted
+++ resolved
@@ -120,16 +120,11 @@
     <!-- Text for the message displayed for the popup promoting the long press of navigation in the navigation bar. -->
     <string name="navbar_navigation_buttons_cfr_message">Effectuez un appui long sur une des flèches pour naviguer dans les pages de l’historique de cet onglet.</string>
 
-<<<<<<< HEAD
-    <!-- Text for the message displayed in the contextual feature recommendation popup promoting the tablet navigation bar. -->
-    <string name="tablet_nav_bar_cfr_message">Une navigation plus rapide et toujours à portée de main.</string>
-=======
     <!-- Tablet navigation bar "contextual feature recommendation" (CFR) -->
     <!-- Text for the title displayed in the contextual feature recommendation popup promoting the tablet navigation bar. -->
     <string name="tablet_nav_bar_cfr_title" moz:removedIn="132" tools:ignore="UnusedResources">Nouveau : flèches de navigation d’un appui</string>
     <!-- Text for the message displayed in the contextual feature recommendation popup promoting the tablet navigation bar. -->
     <string name="tablet_nav_bar_cfr_message" moz:removedIn="132" tools:ignore="UnusedResources">Une navigation plus rapide et toujours à portée de main.</string>
->>>>>>> 80823484
 
     <!-- Text for the info dialog when camera permissions have been denied but user tries to access a camera feature. -->
     <string name="camera_permissions_needed_message">Accès à la caméra nécessaire. Accédez aux paramètres Android, appuyez sur Autorisations, puis sur Autoriser.</string>
@@ -354,8 +349,6 @@
         The first parameter is the name of the app defined in app_name (for example: Fenix). -->
     <string name="browser_menu_delete_browsing_data_on_quit">Quitter %1$s</string>
 
-<<<<<<< HEAD
-=======
     <!-- Menu "contextual feature recommendation" (CFR) -->
     <!-- Text for the title in the contextual feature recommendation popup promoting the menu feature. -->
     <string name="menu_cfr_title">Nouveau : menu simplifié</string>
@@ -363,7 +356,6 @@
     <!-- Text for the message in the contextual feature recommendation popup promoting the menu feature. -->
     <string name="menu_cfr_body">Trouvez plus vite ce dont vous avez besoin, de la navigation privée aux actions d’enregistrement.</string>
 
->>>>>>> 80823484
     <!-- Extensions management fragment -->
     <!-- Text displayed when there are no extensions to be shown -->
     <string name="extensions_management_no_extensions">Aucune extension disponible</string>
