<?xml version="1.0" encoding="utf-8"?>
<resources xmlns:tools="http://schemas.android.com/tools" xmlns:moz="http://mozac.org/tools">


    <!-- App name for private browsing mode. The first parameter is the name of the app defined in app_name (for example: Fenix)-->
    <string name="app_name_private_5">%s privé</string>
    <!-- App name for private browsing mode. The first parameter is the name of the app defined in app_name (for example: Fenix)-->
    <string name="app_name_private_4">%s (nav. privée)</string>

    <!-- Home Fragment -->
    <!-- Content description (not visible, for screen readers etc.): "Three dot" menu button. -->
    <string name="content_description_menu">Plus d’options</string>
    <!-- Content description (not visible, for screen readers etc.): "Private Browsing" menu button. -->
    <string name="content_description_private_browsing_button">Activer la navigation privée</string>
    <!-- Content description (not visible, for screen readers etc.): "Private Browsing" menu button. -->
    <string name="content_description_disable_private_browsing_button">Désactiver la navigation privée</string>
    <!-- Placeholder text shown in the search bar before a user enters text for the default engine -->
    <string name="search_hint">Recherche ou adresse</string>

    <!-- Placeholder text shown in the search bar before a user enters text for a general engine -->
    <string name="search_hint_general_engine">Rechercher sur le Web</string>
    <!-- Placeholder text shown in search bar when using history search -->
    <string name="history_search_hint">Rechercher dans l’historique</string>
    <!-- Placeholder text shown in search bar when using bookmarks search -->
    <string name="bookmark_search_hint">Rechercher dans les marque-pages</string>
    <!-- Placeholder text shown in search bar when using tabs search -->
    <string name="tab_search_hint">Rechercher dans les onglets</string>
    <!-- Placeholder text shown in the search bar when using application search engines -->
    <string name="application_search_hint">Saisissez les termes à rechercher</string>
    <!-- No Open Tabs Message Description -->
    <string name="no_open_tabs_description">Vos onglets ouverts seront affichés ici.</string>

    <!-- No Private Tabs Message Description -->
    <string name="no_private_tabs_description">Les onglets privés sont affichés ici.</string>

    <!-- Tab tray multi select title in app bar. The first parameter is the number of tabs selected -->
    <string name="tab_tray_multi_select_title">%1$d sélectionnés</string>
    <!-- Label of button in create collection dialog for creating a new collection  -->
    <string name="tab_tray_add_new_collection">Créer une nouvelle collection</string>
    <!-- Label of editable text in create collection dialog for naming a new collection  -->
    <string name="tab_tray_add_new_collection_name">Nom</string>
    <!-- Label of button in save to collection dialog for selecting a current collection  -->
    <string name="tab_tray_select_collection">Sélectionner une collection</string>
    <!-- Content description for close button while in multiselect mode in tab tray -->
    <string name="tab_tray_close_multiselect_content_description">Quitter le mode de sélection multiple</string>
    <!-- Content description for save to collection button while in multiselect mode in tab tray -->
    <string name="tab_tray_collection_button_multiselect_content_description">Enregistrer les onglets sélectionnés dans une collection</string>
    <!-- Content description on checkmark while tab is selected in multiselect mode in tab tray -->
    <string name="tab_tray_multiselect_selected_content_description">Sélectionné</string>

    <!-- Home - Recently saved bookmarks -->
    <!-- Title for the home screen section with recently saved bookmarks. -->
    <string name="recently_saved_title">Récemment enregistrés</string>
    <!-- Content description for the button which navigates the user to show all of their saved bookmarks. -->
    <string name="recently_saved_show_all_content_description_2">Afficher tous les marque-pages enregistrés</string>

    <!-- Text for the menu button to remove a recently saved bookmark from the user's home screen -->
    <string name="recently_saved_menu_item_remove">Supprimer</string>

    <!-- About content. The first parameter is the name of the application. (For example: Fenix) -->
    <string name="about_content">%1$s est réalisé par Mozilla.</string>

    <!-- Private Browsing -->
    <!-- Explanation for private browsing displayed to users on home view when they first enable private mode
        The first parameter is the name of the app defined in app_name (for example: Fenix) -->
    <string name="private_browsing_placeholder_description_2">%1$s efface vos historiques de recherche et de navigation des onglets privés lorsque vous les fermez ou quittez l’application. Bien que cela ne vous rende pas anonyme sur les sites web ni pour votre fournisseur d’accès à Internet, cela vous permet de garder confidentielle votre activité en ligne pour toutes les autres personnes qui utiliseraient votre appareil.</string>
    <string name="private_browsing_common_myths">Principales idées reçues sur la navigation privée</string>

    <!-- True Private Browsing Mode -->
    <!-- Title for info card on private homescreen in True Private Browsing Mode. -->
    <string name="felt_privacy_desc_card_title">Ne laissez aucune trace sur cet appareil</string>

    <!-- Explanation for private browsing displayed to users on home view when they first enable
        private mode in our new Total Private Browsing mode.
        The first parameter is the name of the app defined in app_name (for example: Firefox Nightly)
        The second parameter is the clickable link text in felt_privacy_info_card_subtitle_link_text -->
    <string name="felt_privacy_info_card_subtitle" moz:removedIn="120" tools:ignore="UnusedResources">%1$s efface cookies, historique de navigation et données de sites lorsque vous fermez toutes les fenêtres de navigation privée. %2$s</string>
    <!-- Explanation for private browsing displayed to users on home view when they first enable
        private mode in our new Total Private Browsing mode.
        The first parameter is the name of the app defined in app_name (for example: Firefox Nightly)
        The second parameter is the clickable link text in felt_privacy_info_card_subtitle_link_text -->
    <string name="felt_privacy_info_card_subtitle_2">%1$s efface cookies, historique de navigation et données de sites lorsque vous fermez tous les onglets de navigation privée. %2$s</string>
    <!-- Clickable portion of the explanation for private browsing that links the user to our
        about privacy page.
        This string is used in felt_privacy_info_card_subtitle as the second parameter.-->
    <string name="felt_privacy_info_card_subtitle_link_text">Qui peut voir mon activité ?</string>

    <!-- Private mode shortcut "contextual feature recommendation" (CFR) -->
    <!-- Text for the Private mode shortcut CFR message for adding a private mode shortcut to open private tabs from the Home screen -->
    <string name="private_mode_cfr_message_2">Lancez votre prochain onglet privé d’un seul doigt.</string>
    <!-- Text for the positive button to accept adding a Private Browsing shortcut to the Home screen -->
    <string name="private_mode_cfr_pos_button_text">Ajouter à l’écran d’accueil</string>
    <!-- Text for the negative button to decline adding a Private Browsing shortcut to the Home screen -->
    <string name="cfr_neg_button_text">Non merci</string>

    <!-- Open in App "contextual feature recommendation" (CFR) -->
    <!-- Text for the info message. The first parameter is the name of the application.-->
    <string name="open_in_app_cfr_info_message_2">Vous pouvez configurer %1$s pour ouvrir automatiquement les liens dans des applications.</string>
    <!-- Text for the positive action button -->
    <string name="open_in_app_cfr_positive_button_text">Ouvrir les paramètres</string>

    <!-- Text for the negative action button -->
    <string name="open_in_app_cfr_negative_button_text">Ignorer</string>

    <!-- Total cookie protection "contextual feature recommendation" (CFR) -->
    <!-- Text for the message displayed in the contextual feature recommendation popup promoting the total cookie protection feature. -->
    <string name="tcp_cfr_message">Notre fonctionnalité de confidentialité la plus puissante à ce jour isole les traqueurs intersites.</string>
    <!-- Text displayed that links to website containing documentation about the "Total cookie protection" feature. -->
    <string name="tcp_cfr_learn_more">En savoir plus sur la protection totale contre les cookies</string>


    <!-- Private browsing erase action "contextual feature recommendation" (CFR) -->
    <!-- Text for the message displayed in the contextual feature recommendation popup promoting the erase private browsing feature. -->
    <string name="erase_action_cfr_message">Appuyez ici pour lancer une nouvelle session de navigation privée. Supprimez historique, cookies — tout.</string>


    <!-- Text for the info dialog when camera permissions have been denied but user tries to access a camera feature. -->
    <string name="camera_permissions_needed_message">Accès à la caméra nécessaire. Accédez aux paramètres Android, appuyez sur Autorisations, puis sur Autoriser.</string>
    <!-- Text for the positive action button to go to Android Settings to grant permissions. -->
    <string name="camera_permissions_needed_positive_button_text">Ouvrir les paramètres</string>
    <!-- Text for the negative action button to dismiss the dialog. -->
    <string name="camera_permissions_needed_negative_button_text">Ignorer</string>

    <!-- Text for the banner message to tell users about our auto close feature. -->
    <string name="tab_tray_close_tabs_banner_message">Configurez les onglets ouverts pour qu’ils se ferment automatiquement lorsqu’ils n’ont pas été vus depuis les derniers jours, semaines ou mois.</string>
    <!-- Text for the positive action button to go to Settings for auto close tabs. -->
    <string name="tab_tray_close_tabs_banner_positive_button_text">Afficher les options</string>
    <!-- Text for the negative action button to dismiss the Close Tabs Banner. -->
    <string name="tab_tray_close_tabs_banner_negative_button_text">Ignorer</string>

    <!-- Text for the banner message to tell users about our inactive tabs feature. -->
    <string name="tab_tray_inactive_onboarding_message">Les onglets que vous n’avez pas consultés depuis deux semaines sont déplacés ici.</string>
    <!-- Text for the action link to go to Settings for inactive tabs. -->
    <string name="tab_tray_inactive_onboarding_button_text">Désactiver dans les paramètres</string>

    <!-- Text for title for the auto-close dialog of the inactive tabs. -->
    <string name="tab_tray_inactive_auto_close_title">Fermeture automatique après un mois ?</string>
    <!-- Text for the body for the auto-close dialog of the inactive tabs.
        The first parameter is the name of the application.-->
    <string name="tab_tray_inactive_auto_close_body_2">%1$s peut fermer les onglets que vous n’avez pas consultés au cours du mois dernier.</string>
    <!-- Content description for close button in the auto-close dialog of the inactive tabs. -->
    <string name="tab_tray_inactive_auto_close_button_content_description">Fermer</string>

    <!-- Text for turn on auto close tabs button in the auto-close dialog of the inactive tabs. -->
    <string name="tab_tray_inactive_turn_on_auto_close_button_2">Activer la fermeture automatique</string>


    <!-- Home screen icons - Long press shortcuts -->
    <!-- Shortcut action to open new tab -->
    <string name="home_screen_shortcut_open_new_tab_2">Nouvel onglet</string>
    <!-- Shortcut action to open new private tab -->
    <string name="home_screen_shortcut_open_new_private_tab_2">Nouvel onglet nav. privée</string>

    <!-- Shortcut action to open Passwords screens -->
    <string name="home_screen_shortcut_open_password_screen">Raccourci pour les mots de passe</string>

    <!-- Recent Tabs -->
    <!-- Header text for jumping back into the recent tab in the home screen -->
    <string name="recent_tabs_header">Revenir à cet onglet</string>
    <!-- Button text for showing all the tabs in the tabs tray -->
    <string name="recent_tabs_show_all">Tout afficher</string>

    <!-- Content description for the button which navigates the user to show all recent tabs in the tabs tray. -->
    <string name="recent_tabs_show_all_content_description_2">Afficher le bouton des onglets récents</string>

    <!-- Text for button in synced tab card that opens synced tabs tray -->
    <string name="recent_tabs_see_all_synced_tabs_button_text">Voir tous les onglets synchronisés</string>
    <!-- Accessibility description for device icon used for recent synced tab -->
    <string name="recent_tabs_synced_device_icon_content_description">Appareil synchronisé</string>
    <!-- Text for the dropdown menu to remove a recent synced tab from the homescreen -->
    <string name="recent_synced_tab_menu_item_remove">Supprimer</string>
    <!-- Text for the menu button to remove a grouped highlight from the user's browsing history
         in the Recently visited section -->
    <string name="recent_tab_menu_item_remove">Supprimer</string>

    <!-- History Metadata -->
    <!-- Header text for a section on the home screen that displays grouped highlights from the
         user's browsing history, such as topics they have researched or explored on the web -->
    <string name="history_metadata_header_2">Visités récemment</string>
    <!-- Text for the menu button to remove a grouped highlight from the user's browsing history
         in the Recently visited section -->
    <string name="recently_visited_menu_item_remove">Supprimer</string>

    <!-- Content description for the button which navigates the user to show all of their history. -->
    <string name="past_explorations_show_all_content_description_2">Afficher toutes les navigations passées</string>

    <!-- Browser Fragment -->
    <!-- Content description (not visible, for screen readers etc.): Navigate backward (browsing history) -->
    <string name="browser_menu_back">Page précédente</string>
    <!-- Content description (not visible, for screen readers etc.): Navigate forward (browsing history) -->
    <string name="browser_menu_forward">Page suivante</string>
    <!-- Content description (not visible, for screen readers etc.): Refresh current website -->
    <string name="browser_menu_refresh">Actualiser</string>
    <!-- Content description (not visible, for screen readers etc.): Stop loading current website -->
    <string name="browser_menu_stop">Arrêter</string>
    <!-- Browser menu button that opens the addon manager -->
    <string name="browser_menu_add_ons">Modules complémentaires</string>
    <!-- Browser menu button that opens account settings -->
    <string name="browser_menu_account_settings">Informations du compte</string>
    <!-- Text displayed when there are no add-ons to be shown -->
    <string name="no_add_ons">Aucun module ici</string>
    <!-- Browser menu button that sends a user to help articles -->
    <string name="browser_menu_help">Aide</string>
    <!-- Browser menu button that sends a to a the what's new article -->
    <string name="browser_menu_whats_new">Nouveautés</string>
    <!-- Browser menu button that opens the settings menu -->
    <string name="browser_menu_settings">Paramètres</string>
    <!-- Browser menu button that opens a user's library -->
    <string name="browser_menu_library">Bibliothèque</string>
    <!-- Browser menu toggle that requests a desktop site -->
    <string name="browser_menu_desktop_site">Version ordinateur</string>
    <!-- Browser menu button that reopens a private tab as a regular tab -->
    <string name="browser_menu_open_in_regular_tab">Ouvrir dans un onglet classique</string>
    <!-- Browser menu toggle that adds a shortcut to the site on the device home screen. -->
    <string name="browser_menu_add_to_homescreen">Ajouter à l’écran d’accueil</string>
    <!-- Browser menu toggle that installs a Progressive Web App shortcut to the site on the device home screen. -->
    <string name="browser_menu_install_on_homescreen">Installer</string>
    <!-- Content description (not visible, for screen readers etc.) for the Resync tabs button -->
    <string name="resync_button_content_description">Resynchroniser</string>
    <!-- Browser menu button that opens the find in page menu -->
    <string name="browser_menu_find_in_page">Rechercher dans la page</string>
    <!-- Browser menu button that saves the current tab to a collection -->
    <string name="browser_menu_save_to_collection_2">Enregistrer dans une collection</string>
    <!-- Browser menu button that open a share menu to share the current site -->
    <string name="browser_menu_share">Partager</string>
    <!-- Browser menu button shown in custom tabs that opens the current tab in Fenix
        The first parameter is the name of the app defined in app_name (for example: Fenix) -->
    <string name="browser_menu_open_in_fenix">Ouvrir avec %1$s</string>

    <!-- Browser menu text shown in custom tabs to indicate this is a Fenix tab
        The first parameter is the name of the app defined in app_name (for example: Fenix) -->
    <string name="browser_menu_powered_by">FONCTIONNE GRÂCE À %1$s</string>

    <!-- Browser menu text shown in custom tabs to indicate this is a Fenix tab
        The first parameter is the name of the app defined in app_name (for example: Fenix) -->
    <string name="browser_menu_powered_by2">Fonctionne grâce à %1$s</string>
    <!-- Browser menu button to put the current page in reader mode -->
    <string name="browser_menu_read">Mode lecture</string>
    <!-- Browser menu button content description to close reader mode and return the user to the regular browser -->
    <string name="browser_menu_read_close">Quitter le mode lecture</string>
    <!-- Browser menu button to open the current page in an external app -->
    <string name="browser_menu_open_app_link">Ouvrir dans une application</string>

    <!-- Browser menu button to show reader view appearance controls e.g. the used font type and size -->
    <string name="browser_menu_customize_reader_view">Personnaliser le mode lecture</string>
    <!-- Browser menu label for adding a bookmark -->
    <string name="browser_menu_add">Ajouter</string>
    <!-- Browser menu label for editing a bookmark -->
    <string name="browser_menu_edit">Modifier</string>

    <!-- Button shown on the home page that opens the Customize home settings -->
    <string name="browser_menu_customize_home_1">Personnaliser la page d’accueil</string>
    <!-- Browser Toolbar -->
    <!-- Content description for the Home screen button on the browser toolbar -->
    <string name="browser_toolbar_home">Écran d’accueil</string>

    <!-- Content description (not visible, for screen readers etc.): Erase button: Erase the browsing
         history and go back to the home screen. -->
    <string name="browser_toolbar_erase">Effacer l’historique de navigation</string>
    <!-- Locale Settings Fragment -->
    <!-- Content description for tick mark on selected language -->
    <string name="a11y_selected_locale_content_description">Langue sélectionnée</string>
    <!-- Text for default locale item -->
    <string name="default_locale_text">Utiliser la langue de l’appareil</string>
    <!-- Placeholder text shown in the search bar before a user enters text -->
    <string name="locale_search_hint">Rechercher une langue</string>

    <!-- Search Fragment -->
    <!-- Button in the search view that lets a user search by scanning a QR code -->
    <string name="search_scan_button">Scanner</string>
    <!-- Button in the search view that lets a user change their search engine -->
    <string name="search_engine_button" moz:RemovedIn="121" tools:ignore="UnusedResources">Moteur de recherche</string>
    <!-- Button in the search view when shortcuts are displayed that takes a user to the search engine settings -->
    <string name="search_shortcuts_engine_settings">Paramètres du moteur de recherche</string>
    <!-- Button in the search view that lets a user navigate to the site in their clipboard -->
    <string name="awesomebar_clipboard_title">Remplir depuis le presse-papiers</string>

    <!-- Button in the search suggestions onboarding that allows search suggestions in private sessions -->
    <string name="search_suggestions_onboarding_allow_button">Autoriser</string>
    <!-- Button in the search suggestions onboarding that does not allow search suggestions in private sessions -->
    <string name="search_suggestions_onboarding_do_not_allow_button">Ne pas autoriser</string>
    <!-- Search suggestion onboarding hint title text -->
    <string name="search_suggestions_onboarding_title">Autoriser les suggestions de recherche dans les sessions privées ?</string>
    <!-- Search suggestion onboarding hint description text, first parameter is the name of the app defined in app_name (for example: Fenix)-->
    <string name="search_suggestions_onboarding_text">%s enverra tout ce que vous saisirez dans la barre d’adresse à votre moteur de recherche par défaut.</string>

    <!-- Search engine suggestion title text. The first parameter is the name of the suggested engine-->
    <string name="search_engine_suggestions_title">Recherche %s</string>
    <!-- Search engine suggestion description text -->
    <string name="search_engine_suggestions_description">Recherchez directement depuis la barre d’adresse</string>

    <!-- Menu option in the search selector menu to open the search settings -->
    <string name="search_settings_menu_item">Paramètres de recherche</string>

    <!-- Header text for the search selector menu -->
    <string name="search_header_menu_item_2">Pour cette recherche :</string>

    <!-- Content description (not visible, for screen readers etc.): Search engine icon. The first parameter is the search engine name (for example: DuckDuckGo). -->
    <string name="search_engine_icon_content_description" tools:ignore="UnusedResources">Moteur de recherche %s</string>

    <!-- Home onboarding -->
    <!-- Onboarding home screen popup dialog, shown on top of the Jump back in section. -->
    <string name="onboarding_home_screen_jump_back_contextual_hint_2">Découvrez votre page d’accueil personnalisée. Onglets récents, marque-pages et résultats de recherche y apparaissent.</string>
    <!-- Home onboarding dialog welcome screen title text. -->
    <string name="onboarding_home_welcome_title_2">Bienvenue sur un Internet plus personnel</string>
    <!-- Home onboarding dialog welcome screen description text. -->
    <string name="onboarding_home_welcome_description">Plus de couleurs. Une confidentialité améliorée. Mais toujours le même engagement pour les gens plutôt que pour les profits.</string>
    <!-- Home onboarding dialog sign into sync screen title text. -->
    <string name="onboarding_home_sync_title_3">Passer d’un écran à l’autre est plus facile que jamais</string>
    <!-- Home onboarding dialog sign into sync screen description text. -->
    <string name="onboarding_home_sync_description">Reprenez là où vous en étiez avec des onglets d’autres appareils qui figurent désormais sur votre page d’accueil.</string>
    <!-- Text for the button to continue the onboarding on the home onboarding dialog. -->
    <string name="onboarding_home_get_started_button">Lancez-vous</string>
    <!-- Text for the button to navigate to the sync sign in screen on the home onboarding dialog. -->
    <string name="onboarding_home_sign_in_button">Connexion</string>
    <!-- Text for the button to skip the onboarding on the home onboarding dialog. -->
    <string name="onboarding_home_skip_button">Ignorer</string>

    <!-- Onboarding home screen sync popup dialog message, shown on top of Recent Synced Tabs in the Jump back in section. -->
    <string name="sync_cfr_message">Vos onglets sont synchronisés ! Reprenez là vous en étiez sur votre autre appareil.</string>

    <!-- Content description (not visible, for screen readers etc.): Close button for the home onboarding dialog -->
    <string name="onboarding_home_content_description_close_button">Fermer</string>

    <!-- Notification pre-permission dialog -->
    <!-- Enable notification pre permission dialog title
        The first parameter is the name of the app defined in app_name (for example: Fenix) -->
    <string name="onboarding_home_enable_notifications_title">Les notifications vous aident à en faire plus avec %s</string>
    <!-- Enable notification pre permission dialog description with rationale
        The first parameter is the name of the app defined in app_name (for example: Fenix) -->
    <string name="onboarding_home_enable_notifications_description">Synchronisez les onglets entre vos appareils, gérez les téléchargements, obtenez des conseils pour tirer le meilleur parti de la protection de la vie privée de %s, et bien plus.</string>
    <!-- Text for the button to request notification permission on the device -->
    <string name="onboarding_home_enable_notifications_positive_button">Continuer</string>
    <!-- Text for the button to not request notification permission on the device and dismiss the dialog -->
    <string name="onboarding_home_enable_notifications_negative_button">Plus tard</string>

    <!-- Juno first user onboarding flow experiment, strings are marked unused as they are only referenced by Nimbus experiments. -->
    <!-- Title for set firefox as default browser screen used by Nimbus experiments. Nimbus experiments do not support string placeholders.
        Note: The word "Firefox" should NOT be translated -->
    <string name="juno_onboarding_default_browser_title_nimbus" moz:removedIn="120" tools:ignore="UnusedResources">Faites de Firefox votre navigateur par défaut</string>
    <!-- Title for set firefox as default browser screen used by Nimbus experiments. -->
    <string name="juno_onboarding_default_browser_title_nimbus_2">Votre protection compte pour nous</string>
    <!-- Description for set firefox as default browser screen used by Nimbus experiments. Nimbus experiments do not support string placeholders.
        Note: The word "Firefox" should NOT be translated -->
    <string name="juno_onboarding_default_browser_description_nimbus" moz:removedIn="120" tools:ignore="UnusedResources">Firefox fait passer les gens avant l’argent et défend votre vie privée en bloquant les traqueurs intersites.\n\nApprenez-en davantage dans notre politique de confidentialité.</string>
    <!-- Description for set firefox as default browser screen used by Nimbus experiments. -->
    <string name="juno_onboarding_default_browser_description_nimbus_2">Notre navigateur soutenu par une organisation à but non lucratif empêche les entreprises de vous suivre secrètement sur le Web.\n\nPour en savoir plus, consultez notre politique de confidentialité.</string>
    <!-- Text for the link to the privacy notice webpage for set as firefox default browser screen.
    This is part of the string with the key "juno_onboarding_default_browser_description". -->
    <string name="juno_onboarding_default_browser_description_link_text" tools:ignore="UnusedResources">politique de confidentialité</string>
    <!-- Text for the button to set firefox as default browser on the device -->
    <string name="juno_onboarding_default_browser_positive_button" tools:ignore="UnusedResources">Définir comme navigateur par défaut</string>
    <!-- Text for the button dismiss the screen and move on with the flow -->
    <string name="juno_onboarding_default_browser_negative_button" tools:ignore="UnusedResources">Plus tard</string>
    <!-- Title for sign in to sync screen. -->
    <string name="juno_onboarding_sign_in_title" moz:removedIn="120" tools:ignore="UnusedResources">Passez du téléphone à l’ordinateur portable et vice-versa</string>
    <!-- Title for sign in to sync screen. -->
    <string name="juno_onboarding_sign_in_title_2">Protégez-vous grâce au chiffrement lorsque vous passez d’un appareil à un autre</string>
    <!-- Description for sign in to sync screen. -->
    <string name="juno_onboarding_sign_in_description" moz:removedIn="120" tools:ignore="UnusedResources">Récupérez les onglets et mots de passe depuis vos autres appareils pour reprendre là où vous en étiez.</string>
    <!-- Description for sign in to sync screen. Nimbus experiments do not support string placeholders.
     Note: The word "Firefox" should NOT be translated -->
    <string name="juno_onboarding_sign_in_description_2">Lorsque vous vous connectez et activez la synchronisation, votre sécurité est renforcée. Firefox chiffre vos mots de passe, vos marque-pages et bien d’autres choses.</string>
    <!-- Text for the button to sign in to sync on the device -->
    <string name="juno_onboarding_sign_in_positive_button" tools:ignore="UnusedResources">Connexion</string>
    <!-- Text for the button dismiss the screen and move on with the flow -->
    <string name="juno_onboarding_sign_in_negative_button" tools:ignore="UnusedResources">Plus tard</string>
    <!-- Title for enable notification permission screen used by Nimbus experiments. Nimbus experiments do not support string placeholders.
        Note: The word "Firefox" should NOT be translated -->
    <string name="juno_onboarding_enable_notifications_title_nimbus" moz:removedIn="120" tools:ignore="UnusedResources">Les notifications vous aident à en faire plus avec Firefox</string>
    <!-- Title for enable notification permission screen used by Nimbus experiments. Nimbus experiments do not support string placeholders.
        Note: The word "Firefox" should NOT be translated -->
    <string name="juno_onboarding_enable_notifications_title_nimbus_2">Les notifications vous aident à rester en sécurité avec Firefox</string>
<<<<<<< HEAD
    <!-- Description for enable notification permission screen used by Nimbus experiments. Nimbus experiments do not support string placeholders.
       Note: The word "Firefox" should NOT be translated -->
    <string name="juno_onboarding_enable_notifications_description_nimbus" moz:removedIn="120" tools:ignore="UnusedResources">Partagez des onglets entre vos appareils, gérez les téléchargements et obtenez des conseils pour tirer le meilleur parti de Firefox.</string>
    <!-- Description for enable notification permission screen used by Nimbus experiments. Nimbus experiments do not support string placeholders.
       Note: The word "Firefox" should NOT be translated -->
=======
    <!-- Description for enable notification permission screen used by Nimbus experiments. Nimbus experiments do not support string placeholders.
       Note: The word "Firefox" should NOT be translated -->
    <string name="juno_onboarding_enable_notifications_description_nimbus" moz:removedIn="120" tools:ignore="UnusedResources">Partagez des onglets entre vos appareils, gérez les téléchargements et obtenez des conseils pour tirer le meilleur parti de Firefox.</string>
    <!-- Description for enable notification permission screen used by Nimbus experiments. Nimbus experiments do not support string placeholders.
       Note: The word "Firefox" should NOT be translated -->
>>>>>>> d602c86b
    <string name="juno_onboarding_enable_notifications_description_nimbus_2">Envoyez des onglets d’un appareil à un autre en toute sécurité et découvrez d’autres fonctionnalités de protection de la vie privée de Firefox.</string>
    <!-- Text for the button to request notification permission on the device -->
    <string name="juno_onboarding_enable_notifications_positive_button" tools:ignore="UnusedResources">Activer les notifications</string>
    <!-- Text for the button dismiss the screen and move on with the flow -->
    <string name="juno_onboarding_enable_notifications_negative_button" tools:ignore="UnusedResources">Plus tard</string>

    <!-- Title for add search widget screen used by Nimbus experiments. Nimbus experiments do not support string placeholders.
        Note: The word "Firefox" should NOT be translated -->
    <string name="juno_onboarding_add_search_widget_title" tools:ignore="UnusedResources">Essayez le widget de recherche de Firefox</string>

    <!-- Description for add search widget screen used by Nimbus experiments. Nimbus experiments do not support string placeholders.
        Note: The word "Firefox" should NOT be translated -->
    <string name="juno_onboarding_add_search_widget_description" tools:ignore="UnusedResources">Mettez Firefox sur votre écran d’accueil pour un accès facile au navigateur axé sur le respect de la vie privée qui bloque les traqueurs intersites.</string>
    <!-- Text for the button to add search widget on the device used by Nimbus experiments. Nimbus experiments do not support string placeholders.
        Note: The word "Firefox" should NOT be translated -->
    <string name="juno_onboarding_add_search_widget_positive_button" tools:ignore="UnusedResources">Ajouter le widget Firefox</string>
    <!-- Text for the button to dismiss the screen and move on with the flow -->
    <string name="juno_onboarding_add_search_widget_negative_button" tools:ignore="UnusedResources">Plus tard</string>

    <!-- Search Widget -->
    <!-- Content description for searching with a widget. The first parameter is the name of the application.-->
    <string name="search_widget_content_description_2">Ouvrir un nouvel onglet %1$s</string>
    <!-- Text preview for smaller sized widgets -->
    <string name="search_widget_text_short">Rechercher</string>
    <!-- Text preview for larger sized widgets -->
    <string name="search_widget_text_long">Rechercher sur le Web</string>

    <!-- Content description (not visible, for screen readers etc.): Voice search -->
    <string name="search_widget_voice">Recherche vocale</string>

    <!-- Preferences -->
    <!-- Title for the settings page-->
    <string name="settings">Paramètres</string>

    <!-- Preference category for general settings -->
    <string name="preferences_category_general">Général</string>
    <!-- Preference category for all links about Fenix -->
    <string name="preferences_category_about">À propos</string>
    <!-- Preference category for settings related to changing the default search engine -->
    <string name="preferences_category_select_default_search_engine">Sélectionnez une des options</string>
    <!-- Preference for settings related to managing search shortcuts for the quick search menu -->
    <string name="preferences_manage_search_shortcuts" moz:removedIn="120" tools:ignore="UnusedResources">Gérer les raccourcis de recherche</string>
    <!-- Preference for settings related to managing search shortcuts for the quick search menu -->
    <string name="preferences_manage_search_shortcuts_2">Gérer les autres moteurs de recherche</string>
    <!-- Summary for preference for settings related to managing search shortcuts for the quick search menu -->
    <string name="preferences_manage_search_shortcuts_summary">Modifier les moteurs visibles dans le menu de recherche</string>
    <!-- Preference category for settings related to managing search shortcuts for the quick search menu -->
    <string name="preferences_category_engines_in_search_menu">Moteurs visibles dans le menu de recherche</string>
    <!-- Preference for settings related to changing the default search engine -->
    <string name="preferences_default_search_engine">Moteur de recherche par défaut</string>
    <!-- Preference for settings related to Search -->
    <string name="preferences_search">Recherche</string>
    <!-- Preference for settings related to Search engines -->
    <string name="preferences_search_engines">Moteurs de recherche</string>
    <!-- Preference for settings related to Search engines suggestions-->
    <string name="preferences_search_engines_suggestions">Suggestions des moteurs de recherche</string>
    <!-- Preference for settings related to Search address bar -->
    <string name="preferences_search_address_bar" moz:removedIn="120" tools:ignore="UnusedResources">Barre d’adresse</string>
    <!-- Preference Category for settings related to Search address bar -->
    <string name="preferences_settings_address_bar">Préférences pour la barre d’adresse</string>
    <!-- Preference Category for settings to Firefox Suggest -->
    <string name="preference_search_address_bar_fx_suggest">Barre d’adresse - Firefox suggère</string>
    <!-- Preference link to Learn more about Firefox Suggest -->
    <string name="preference_search_learn_about_fx_suggest">En savoir plus sur Firefox suggère</string>
    <!-- Preference link to rating Fenix on the Play Store -->
    <string name="preferences_rate">Attribuer une note sur Google Play</string>
    <!-- Preference linking to about page for Fenix
        The first parameter is the name of the app defined in app_name (for example: Fenix) -->
    <string name="preferences_about">À propos de %1$s</string>
    <!-- Preference for settings related to changing the default browser -->
    <string name="preferences_set_as_default_browser">Définir comme navigateur par défaut</string>
    <!-- Preference category for advanced settings -->
    <string name="preferences_category_advanced">Avancés</string>
    <!-- Preference category for privacy and security settings -->
    <string name="preferences_category_privacy_security">Vie privée et sécurité</string>
    <!-- Preference for advanced site permissions -->
    <string name="preferences_site_permissions">Autorisations de site</string>
    <!-- Preference for private browsing options -->
    <string name="preferences_private_browsing_options">Navigation privée</string>
    <!-- Preference for opening links in a private tab-->
    <string name="preferences_open_links_in_a_private_tab">Ouvrir les liens dans un onglet privé</string>
    <!-- Preference for allowing screenshots to be taken while in a private tab-->
    <string name="preferences_allow_screenshots_in_private_mode">Autoriser les captures d’écran pendant la navigation privée</string>
    <!-- Will inform the user of the risk of activating Allow screenshots in private browsing option -->
    <string name="preferences_screenshots_in_private_mode_disclaimer">Si autorisé, les onglets privés seront également visibles lorsque plusieurs applications sont ouvertes</string>
    <!-- Preference for adding private browsing shortcut -->
    <string name="preferences_add_private_browsing_shortcut">Ajouter un raccourci pour la navigation privée</string>
    <!-- Preference for enabling "HTTPS-Only" mode -->
    <string name="preferences_https_only_title">Mode HTTPS uniquement</string>

    <!-- Preference for removing cookie/consent banners from sites automatically. See reduce_cookie_banner_summary for additional context. -->
    <string name="preferences_cookie_banner_reduction" moz:RemovedIn="121" tools:ignore="UnusedResources">Réduction des bannières de cookies</string>
    <!-- Label for cookie banner section in quick settings panel. -->
    <string name="cookie_banner_blocker">Bloqueur de bannières de cookies</string>
    <!-- Preference for removing cookie/consent banners from sites automatically in private mode. See reduce_cookie_banner_summary for additional context. -->
    <string name="preferences_cookie_banner_reduction_private_mode">Bloqueur de bannières de cookies en navigation privée</string>
    <!-- Preference for rejecting or removing as many cookie/consent banners as possible on sites. See reduce_cookie_banner_summary for additional context. -->
    <string name="reduce_cookie_banner_option" moz:RemovedIn="121" tools:ignore="UnusedResources">Réduire les bannières de cookies</string>
    <!-- Summary of cookie banner handling preference if the setting disabled is set to off -->
    <string name="reduce_cookie_banner_option_off" moz:RemovedIn="121" tools:ignore="UnusedResources">Désactivée</string>
    <!-- Summary of cookie banner handling preference if the setting enabled is set to on -->
    <string name="reduce_cookie_banner_option_on" moz:RemovedIn="121" tools:ignore="UnusedResources">Activée</string>

    <!-- Summary for the preference for rejecting all cookies whenever possible. The first parameter is the application name -->
    <string name="reduce_cookie_banner_summary_1" moz:RemovedIn="121" tools:ignore="UnusedResources">%1$s essaie automatiquement de refuser les demandes de dépôt de cookies quand une bannière de cookies s’affiche.</string>
    <!-- Text for indicating cookie banner handling is off this site, this is shown as part of the protections panel with the tracking protection toggle -->
    <string name="reduce_cookie_banner_off_for_site">Désactivée pour ce site</string>
    <!-- Text for cancel button indicating that cookie banner reduction is not supported for the current site, this is shown as part of the cookie banner details view. -->
    <string name="cookie_banner_handling_details_site_is_not_supported_cancel_button">Annuler</string>
    <!-- Text for request support button indicating that cookie banner reduction is not supported for the current site, this is shown as part of the cookie banner details view. -->
    <string name="cookie_banner_handling_details_site_is_not_supported_request_support_button_2">Envoyer la demande</string>
    <!-- Text for title indicating that cookie banner reduction is not supported for the current site, this is shown as part of the cookie banner details view. -->
    <string name="cookie_banner_handling_details_site_is_not_supported_title_2">Demander la prise en charge de ce site ?</string>
    <!-- Label for the snackBar, after the user reports with success a website where cookie banner reducer did not work -->
    <string name="cookie_banner_handling_report_site_snack_bar_text_2">Demande envoyée</string>
    <!-- Text for indicating cookie banner handling is on this site, this is shown as part of the protections panel with the tracking protection toggle -->
    <string name="reduce_cookie_banner_on_for_site">Activée pour ce site</string>
    <!-- Text for indicating that a request for unsupported site was sent to Nimbus (it's a Mozilla library for experiments), this is shown as part of the protections panel with the tracking protection toggle -->
    <string name="reduce_cookie_banner_unsupported_site_request_submitted_2">Demande de prise en charge envoyée</string>
    <!-- Text for indicating cookie banner handling is currently not supported for this site, this is shown as part of the protections panel with the tracking protection toggle -->
    <string name="reduce_cookie_banner_unsupported_site">Site actuellement non pris en charge</string>
    <!-- Title text for a detail explanation indicating cookie banner handling is on this site, this is shown as part of the cookie banner panel in the toolbar. The first parameter is a shortened URL of the current site-->
    <string name="reduce_cookie_banner_details_panel_title_on_for_site" moz:RemovedIn="121" tools:ignore="UnusedResources">Activer la réduction des bannières de cookies pour %1$s ?</string>
    <!-- Title text for a detail explanation indicating cookie banner handling is on this site, this is shown as part of the cookie banner panel in the toolbar. The first parameter is a shortened URL of the current site-->
    <string name="reduce_cookie_banner_details_panel_title_on_for_site_1">Activer le bloqueur de bannières de cookies pour %1$s ?</string>
<<<<<<< HEAD
    <!-- Title text for a detail explanation indicating cookie banner handling is off this site, this is shown as part of the cookie banner panel in the toolbar. The first parameter is a shortened URL of the current site-->
    <string name="reduce_cookie_banner_details_panel_title_off_for_site" moz:RemovedIn="121" tools:ignore="UnusedResources">Désactiver la réduction des bannières de cookies pour %1$s ?</string>
    <!-- Title text for a detail explanation indicating cookie banner handling is off this site, this is shown as part of the cookie banner panel in the toolbar. The first parameter is a shortened URL of the current site-->
=======
    <!-- Title text for a detail explanation indicating cookie banner handling is off this site, this is shown as part of the cookie banner panel in the toolbar. The first parameter is a shortened URL of the current site-->
    <string name="reduce_cookie_banner_details_panel_title_off_for_site" moz:RemovedIn="121" tools:ignore="UnusedResources">Désactiver la réduction des bannières de cookies pour %1$s ?</string>
    <!-- Title text for a detail explanation indicating cookie banner handling is off this site, this is shown as part of the cookie banner panel in the toolbar. The first parameter is a shortened URL of the current site-->
>>>>>>> d602c86b
    <string name="reduce_cookie_banner_details_panel_title_off_for_site_1">Désactiver le bloqueur de bannières de cookies pour %1$s ?</string>
    <!-- Title text for a detail explanation indicating cookie banner reducer didn't work for the current site, this is shown as part of the cookie banner panel in the toolbar. The first parameter is the application name-->
    <string name="reduce_cookie_banner_details_panel_title_unsupported_site_request_2">%1$s ne peut pas refuser automatiquement les demandes de dépôt de cookies sur ce site. Vous pouvez envoyer une demande afin que ce site soit pris en charge ultérieurement.</string>
    <!-- Long text for a detail explanation indicating what will happen if cookie banner handling is off for a site, this is shown as part of the cookie banner panel in the toolbar. The first parameter is the application name -->
    <string name="reduce_cookie_banner_details_panel_description_off_for_site" moz:RemovedIn="121" tools:ignore="UnusedResources">%1$s effacera les cookies de ce site et actualisera la page. La suppression de tous les cookies peut vous déconnecter ou vider les paniers d’achats.</string>

    <!-- Long text for a detail explanation indicating what will happen if cookie banner handling is off for a site, this is shown as part of the cookie banner panel in the toolbar. The first parameter is the application name -->
    <string name="reduce_cookie_banner_details_panel_description_off_for_site_1">Désactivez-le et %1$s effacera les cookies puis rechargera le site. Ces actions peuvent vous déconnecter ou vider votre panier.</string>
    <!-- Long text for a detail explanation indicating what will happen if cookie banner handling is on for a site, this is shown as part of the cookie banner panel in the toolbar. The first parameter is the application name -->
    <string name="reduce_cookie_banner_details_panel_description_on_for_site_2" moz:RemovedIn="121" tools:ignore="UnusedResources">%1$s peut essayer de refuser automatiquement les demandes de dépôt de cookies sur les sites compatibles.</string>
    <!-- Long text for a detail explanation indicating what will happen if cookie banner handling is on for a site, this is shown as part of the cookie banner panel in the toolbar. The first parameter is the application name -->
<<<<<<< HEAD
    <string name="reduce_cookie_banner_details_panel_description_on_for_site_2" moz:RemovedIn="121" tools:ignore="UnusedResources">%1$s peut essayer de refuser automatiquement les demandes de dépôt de cookies sur les sites compatibles.</string>
=======
    <string name="reduce_cookie_banner_details_panel_description_on_for_site_3">Activez-le et %1$s tentera de refuser automatiquement les bannières de cookies sur ce site.</string>
>>>>>>> d602c86b
    <!-- Title text for the cookie banner re-engagement dialog. The first parameter is the application name. -->
    <string name="reduce_cookie_banner_dialog_title" moz:RemovedIn="121" tools:ignore="UnusedResources">Autoriser %1$s à refuser les bannières de cookies ?</string>
    <!-- Body text for the cookie banner re-engagement dialog use. The first parameter is the application name. -->
    <string name="reduce_cookie_banner_dialog_body" moz:RemovedIn="121" tools:ignore="UnusedResources">%1$s peut refuser automatiquement les demandes de dépôt de cookies.</string>
    <!-- Remind me later text button for the onboarding dialog -->
    <string name="reduce_cookie_banner_dialog_not_now_button" moz:RemovedIn="121" tools:ignore="UnusedResources">Plus tard</string>
    <!-- Snack text for the cookie banner dialog, after user hit the dismiss banner button -->
    <string name="reduce_cookie_banner_dialog_snackbar_text" moz:RemovedIn="121" tools:ignore="UnusedResources">Vous verrez moins de demandes de cookies</string>

    <!-- Change setting text button, for the cookie banner re-engagement dialog -->
    <string name="reduce_cookie_banner_dialog_change_setting_button" moz:RemovedIn="121" tools:ignore="UnusedResources">Autoriser</string>
<<<<<<< HEAD
=======

    <!--Title for the cookie banner re-engagement CFR, the placeholder is replaced with app name -->
    <string name="cookie_banner_cfr_title">%1$s a refusé les cookies pour vous</string>
    <!--Message for the cookie banner re-engagement CFR -->
    <string name="cookie_banner_cfr_message">Moins de distractions, moins de cookies qui vous pistent sur ce site.</string>
>>>>>>> d602c86b

    <!-- Description of the preference to enable "HTTPS-Only" mode. -->
    <string name="preferences_https_only_summary">Essayer de se connecter automatiquement aux sites en utilisant le protocole de chiffrement HTTPS pour une sécurité accrue.</string>
    <!-- Summary of https only preference if https only is set to off -->
    <string name="preferences_https_only_off">Désactivé</string>
    <!-- Summary of https only preference if https only is set to on in all tabs -->
    <string name="preferences_https_only_on_all">Activé dans tous les onglets</string>
    <!-- Summary of https only preference if https only is set to on in private tabs only -->
    <string name="preferences_https_only_on_private">Activé dans les onglets privés</string>
    <!-- Text displayed that links to website containing documentation about "HTTPS-Only" mode -->
    <string name="preferences_http_only_learn_more">En savoir plus</string>
    <!-- Option for the https only setting -->
    <string name="preferences_https_only_in_all_tabs">Activer dans tous les onglets</string>
    <!-- Option for the https only setting -->
    <string name="preferences_https_only_in_private_tabs">Activer uniquement dans les onglets privés</string>
    <!-- Title shown in the error page for when trying to access a http website while https only mode is enabled. -->
    <string name="errorpage_httpsonly_title">Site sécurisé non disponible</string>
    <!-- Message shown in the error page for when trying to access a http website while https only mode is enabled. The message has two paragraphs. This is the first. -->
    <string name="errorpage_httpsonly_message_title">Très probablement, le site web ne prend tout simplement pas en charge HTTPS.</string>
    <!-- Message shown in the error page for when trying to access a http website while https only mode is enabled. The message has two paragraphs. This is the second. -->
    <string name="errorpage_httpsonly_message_summary">Il est cependant aussi possible qu’il s’agisse d’une attaque. Si vous poursuiviez vers ce site web, vous ne devriez saisir aucune donnée sensible. Si vous continuez, le mode HTTPS uniquement sera désactivé temporairement pour ce site.</string>
    <!-- Preference for accessibility -->
    <string name="preferences_accessibility">Accessibilité</string>
    <!-- Preference to override the Firefox Account server -->
    <string name="preferences_override_fxa_server" moz:RemovedIn="120" tools:ignore="UnusedResources">Serveur de compte Firefox personnalisé</string>
    <!-- Preference to override the Mozilla account server -->
    <string name="preferences_override_account_server">Serveur de compte Mozilla personnalisé</string>
    <!-- Preference to override the Sync token server -->
    <string name="preferences_override_sync_tokenserver">Serveur de synchronisation personnalisé</string>
    <!-- Toast shown after updating the FxA/Sync server override preferences -->
    <string name="toast_override_fxa_sync_server_done" moz:RemovedIn="120" tools:ignore="UnusedResources">Serveur de synchronisation/de compte Firefox modifié. Fermeture de l’application pour appliquer les modifications…</string>
    <!-- Toast shown after updating the Mozilla account/Sync server override preferences -->
    <string name="toast_override_account_sync_server_done">Serveur pour la synchronisation ou le compte Mozilla modifié. Fermeture de l’application pour appliquer les modifications…</string>
    <!-- Preference category for account information -->
    <string name="preferences_category_account">Compte</string>
    <!-- Preference for changing where the toolbar is positioned -->
    <string name="preferences_toolbar">Barre d’outils</string>
    <!-- Preference for changing default theme to dark or light mode -->
    <string name="preferences_theme">Thème</string>
    <!-- Preference for customizing the home screen -->
    <string name="preferences_home_2">Page d’accueil</string>
    <!-- Preference for gestures based actions -->
    <string name="preferences_gestures">Mouvements</string>
    <!-- Preference for settings related to visual options -->
    <string name="preferences_customize">Personnaliser</string>
    <!-- Preference description for banner about signing in -->
    <string name="preferences_sign_in_description_2">Connectez-vous pour synchroniser onglets, marque-pages, mots de passe et bien plus.</string>
    <!-- Preference shown instead of account display name while account profile information isn't available yet. -->
    <string name="preferences_account_default_name" moz:RemovedIn="120" tools:ignore="UnusedResources">Compte Firefox</string>
    <!-- Preference shown instead of account display name while account profile information isn't available yet. -->
    <string name="preferences_account_default_name_2">Compte Mozilla</string>
    <!-- Preference text for account title when there was an error syncing FxA -->
    <string name="preferences_account_sync_error">Reconnectez-vous pour reprendre la synchronisation</string>
    <!-- Preference for language -->
    <string name="preferences_language">Langues</string>
    <!-- Preference for data choices -->
    <string name="preferences_data_choices">Choix de données</string>
    <!-- Preference for data collection -->
    <string name="preferences_data_collection">Collecte de données</string>
    <!-- Preference for developers -->
    <string name="preferences_remote_debugging">Débogage distant par USB</string>
    <!-- Preference title for switch preference to show search engines -->
    <string name="preferences_show_search_engines" moz:RemovedIn="120" tools:ignore="UnusedResources">Afficher les moteurs de recherche</string>
    <!-- Preference title for switch preference to show search suggestions -->
    <string name="preferences_show_search_suggestions">Afficher les suggestions de recherche</string>
    <!-- Preference title for switch preference to show voice search button -->
    <string name="preferences_show_voice_search">Afficher la recherche vocale</string>
    <!-- Preference title for switch preference to show search suggestions also in private mode -->
    <string name="preferences_show_search_suggestions_in_private">Afficher au cours des sessions de navigation privée</string>
    <!-- Preference title for switch preference to show a clipboard suggestion when searching -->
    <string name="preferences_show_clipboard_suggestions">Afficher les suggestions du presse-papiers</string>
    <!-- Preference title for switch preference to suggest browsing history when searching -->
    <string name="preferences_search_browsing_history">Rechercher dans l’historique de navigation</string>
    <!-- Preference title for switch preference to suggest bookmarks when searching -->
    <string name="preferences_search_bookmarks">Rechercher dans les marque-pages</string>
    <!-- Preference title for switch preference to suggest synced tabs when searching -->
    <string name="preferences_search_synced_tabs">Rechercher dans les onglets synchronisés</string>
    <!-- Preference for account settings -->
    <string name="preferences_account_settings">Paramètres du compte</string>

    <!-- Preference for enabling url autocomplete-->
    <string name="preferences_enable_autocomplete_urls">Compléter automatiquement les URL</string>
    <!-- Preference title for switch preference to show sponsored Firefox Suggest search suggestions -->
    <string name="preferences_show_sponsored_suggestions">Suggestions de sponsors</string>
    <!-- Summary for preference to show sponsored Firefox Suggest search suggestions.
         The first parameter is the name of the application. -->
    <string name="preferences_show_sponsored_suggestions_summary">Soutenir %1$s en affichant de temps en temps des suggestions sponsorisées</string>
    <!-- Preference title for switch preference to show Firefox Suggest search suggestions for web content.
         The first parameter is the name of the application. -->
    <string name="preferences_show_nonsponsored_suggestions">Suggestions de %1$s</string>
    <!-- Summary for preference to show Firefox Suggest search suggestions for web content -->
    <string name="preferences_show_nonsponsored_suggestions_summary">Obtenir des suggestions du Web en rapport avec votre recherche</string>
    <!-- Preference for open links in third party apps -->
    <string name="preferences_open_links_in_apps">Ouvrir les liens dans des applications</string>

    <!-- Preference for open links in third party apps always open in apps option -->
    <string name="preferences_open_links_in_apps_always">Toujours</string>
    <!-- Preference for open links in third party apps ask before opening option -->
    <string name="preferences_open_links_in_apps_ask">Demander avant d’ouvrir</string>
    <!-- Preference for open links in third party apps never open in apps option -->
    <string name="preferences_open_links_in_apps_never">Jamais</string>
    <!-- Preference for open download with an external download manager app -->
    <string name="preferences_external_download_manager">Gestionnaire de téléchargement externe</string>
    <!-- Preference for enabling gecko engine logs -->
    <string name="preferences_enable_gecko_logs">Activer les journaux de Gecko</string>
    <!-- Message to indicate users that we are quitting the application to apply the changes -->
    <string name="quit_application">Fermeture de l’application pour appliquer les modifications…</string>

    <!-- Preference for add_ons -->
    <string name="preferences_addons">Modules complémentaires</string>

    <!-- Preference for installing a local add-on -->
    <string name="preferences_install_local_addon">Installer un module depuis un fichier</string>
    <!-- Preference for notifications -->
    <string name="preferences_notifications">Notifications</string>

    <!-- Summary for notification preference indicating notifications are allowed -->
    <string name="notifications_allowed_summary">Autorisées</string>
    <!-- Summary for notification preference indicating notifications are not allowed -->
    <string name="notifications_not_allowed_summary">Non autorisées</string>

    <!-- Add-on Preferences -->
    <!-- Preference to customize the configured AMO (addons.mozilla.org) collection -->
    <string name="preferences_customize_amo_collection">Collection de modules personnalisée</string>
    <!-- Button caption to confirm the add-on collection configuration -->
    <string name="customize_addon_collection_ok">OK</string>
    <!-- Button caption to abort the add-on collection configuration -->
    <string name="customize_addon_collection_cancel">Annuler</string>
    <!-- Hint displayed on input field for custom collection name -->
    <string name="customize_addon_collection_hint">Nom de la collection</string>
    <!-- Hint displayed on input field for custom collection user ID-->
    <string name="customize_addon_collection_user_hint">Propriétaire de la collection (identifiant utilisateur)</string>
    <!-- Toast shown after confirming the custom add-on collection configuration -->
    <string name="toast_customize_addon_collection_done">Collection de modules complémentaires modifiée. Fermeture de l’application pour appliquer les modifications…</string>

    <!-- Customize Home -->
    <!-- Header text for jumping back into the recent tab in customize the home screen -->
    <string name="customize_toggle_jump_back_in">Revenir à cet onglet</string>
    <!-- Title for the customize home screen section with recently saved bookmarks. -->
    <string name="customize_toggle_recent_bookmarks">Marque-pages récents</string>
    <!-- Title for the customize home screen section with recently visited. Recently visited is
    a section where users see a list of tabs that they have visited in the past few days -->
    <string name="customize_toggle_recently_visited">Visités récemment</string>

    <!-- Title for the customize home screen section with Pocket. -->
    <string name="customize_toggle_pocket_2">Des articles qui font réfléchir</string>
    <!-- Summary for the customize home screen section with Pocket. The first parameter is product name Pocket -->
    <string name="customize_toggle_pocket_summary">Articles mis en avant par %s</string>
    <!-- Title for the customize home screen section with sponsored Pocket stories. -->
    <string name="customize_toggle_pocket_sponsored">Articles sponsorisés</string>
    <!-- Title for the opening wallpaper settings screen -->
    <string name="customize_wallpapers">Fonds d’écran</string>
    <!-- Title for the customize home screen section with sponsored shortcuts. -->
    <string name="customize_toggle_contile">Raccourcis sponsorisés</string>

    <!-- Wallpapers -->
    <!-- Content description for various wallpapers. The first parameter is the name of the wallpaper -->
    <string name="wallpapers_item_name_content_description">Fond d’écran : %1$s</string>
    <!-- Snackbar message for when wallpaper is selected -->
    <string name="wallpaper_updated_snackbar_message">Fond d’écran mis à jour !</string>
    <!-- Snackbar label for action to view selected wallpaper -->
    <string name="wallpaper_updated_snackbar_action">Afficher</string>
    <!-- Snackbar message for when wallpaper couldn't be downloaded -->
    <string name="wallpaper_download_error_snackbar_message">Impossible de télécharger le fond d’écran</string>
    <!-- Snackbar label for action to retry downloading the wallpaper -->
    <string name="wallpaper_download_error_snackbar_action">Réessayer</string>
    <!-- Snackbar message for when wallpaper couldn't be selected because of the disk error -->
    <string name="wallpaper_select_error_snackbar_message">Impossible de changer le fond d’écran</string>
    <!-- Text displayed that links to website containing documentation about the "Limited Edition" wallpapers. -->
    <string name="wallpaper_learn_more">En savoir plus</string>

    <!-- Text for classic wallpapers title. The first parameter is the Firefox name. -->
    <string name="wallpaper_classic_title">%s classique</string>
    <!-- Text for artist series wallpapers title. "Artist series" represents a collection of artist collaborated wallpapers. -->
    <string name="wallpaper_artist_series_title">Série d’artiste</string>
    <!-- Description text for the artist series wallpapers with learn more link. The first parameter is the learn more string defined in wallpaper_learn_more. "Independent voices" is the name of the wallpaper collection -->
    <string name="wallpaper_artist_series_description_with_learn_more">La collection « Voix indépendantes ». %s</string>
    <!-- Description text for the artist series wallpapers. "Independent voices" is the name of the wallpaper collection -->
    <string name="wallpaper_artist_series_description">La collection « Voix indépendantes ».</string>
    <!-- Wallpaper onboarding dialog header text. -->
    <string name="wallpapers_onboarding_dialog_title_text">Essayez une touche de couleur</string>
    <!-- Wallpaper onboarding dialog body text. -->
    <string name="wallpapers_onboarding_dialog_body_text">Choisissez un fond d’écran qui vous parle.</string>
    <!-- Wallpaper onboarding dialog learn more button text. The button navigates to the wallpaper settings screen. -->
    <string name="wallpapers_onboarding_dialog_explore_more_button_text">Explorez plus de fonds d’écran</string>

    <!-- Add-ons general availability nimbus message-->
    <!-- Title of the Nimbus message for add-ons general availability-->
    <string name="addon_ga_message_title" tools:ignore="UnusedResources">Nouveaux modules complémentaires disponibles</string>
    <!-- Body of the Nimbus message for add-ons general availability. 'Firefox' intentionally hardcoded here-->
    <string name="addon_ga_message_body" tools:ignore="UnusedResources">Découvrez plus de 100 nouvelles extensions qui vous permettent de personnaliser Firefox.</string>
    <!-- Button text of the Nimbus message for add-ons general availability. -->
    <string name="addon_ga_message_button" tools:ignore="UnusedResources">Parcourir les modules complémentaires</string>

    <!-- Add-on Installation from AMO-->
    <!-- Error displayed when user attempts to install an add-on from AMO (addons.mozilla.org) that is not supported -->
    <string name="addon_not_supported_error" moz:removedIn="120" tools:ignore="UnusedResources">Ce module complémentaire n’est pas pris en charge</string>
    <!-- Error displayed when user attempts to install an add-on from AMO (addons.mozilla.org) that is already installed -->
    <string name="addon_already_installed" moz:removedIn="120" tools:ignore="UnusedResources">Ce module complémentaire est déjà installé</string>

    <!-- Add-on process crash dialog to user -->
    <!-- Title of a dialog shown to the user when enough errors have occurred with addons and they need to be temporarily disabled -->
    <string name="addon_process_crash_dialog_title" tools:ignore="UnusedResources">Modules complémentaires temporairement désactivés</string>
    <!-- The first parameter is the application name. This is a message shown to the user when too many errors have occurred with the addons process and they have been disabled. The user can decide if they would like to continue trying to start add-ons or if they'd rather continue without them. -->
    <string name="addon_process_crash_dialog_message" tools:ignore="UnusedResources">Un module complémentaire, ou plusieurs, a cessé de fonctionner entraînant l’instabilité de votre système. %1$s a tenté de le (ou les) redémarrer sans succès.\n\nCes modules complémentaires ne seront pas redémarrés pendant la session actuelle.\n\nSupprimer ou désactiver les modules complémentaires peut résoudre le problème.</string>
    <!-- This will cause the add-ons to try restarting but the dialog will reappear if it is unsuccessful again -->
    <string name="addon_process_crash_dialog_retry_button_text" tools:ignore="UnusedResources">Essayer de redémarrer les modules</string>
    <!-- The user will continue with all add-ons disabled -->
    <string name="addon_process_crash_dialog_disable_addons_button_text" tools:ignore="UnusedResources">Continuer avec les modules désactivés</string>

    <!-- Account Preferences -->
    <!-- Preference for managing your account via accounts.firefox.com -->
    <string name="preferences_manage_account">Gérer le compte</string>
    <!-- Summary of the preference for managing your account via accounts.firefox.com. -->
    <string name="preferences_manage_account_summary">Changer votre mot de passe, gérer la collecte de données ou supprimer votre compte</string>
    <!-- Preference for triggering sync -->
    <string name="preferences_sync_now">Synchroniser maintenant</string>
    <!-- Preference category for sync -->
    <string name="preferences_sync_category">Choisir les informations à synchroniser</string>
    <!-- Preference for syncing history -->
    <string name="preferences_sync_history">Historique</string>
    <!-- Preference for syncing bookmarks -->
    <string name="preferences_sync_bookmarks">Marque-pages</string>
    <!-- Preference for syncing logins -->
    <string name="preferences_sync_logins">Identifiants</string>
    <!-- Preference for syncing tabs -->
    <string name="preferences_sync_tabs_2">Onglets ouverts</string>
    <!-- Preference for signing out -->
    <string name="preferences_sign_out">Déconnexion</string>
    <!-- Preference displays and allows changing current FxA device name -->
    <string name="preferences_sync_device_name">Nom de l’appareil</string>
    <!-- Text shown when user enters empty device name -->
    <string name="empty_device_name_error">Le nom de l’appareil ne peut pas être vide.</string>
    <!-- Label indicating that sync is in progress -->
    <string name="sync_syncing_in_progress">Synchronisation…</string>
    <!-- Label summary indicating that sync failed. The first parameter is the date stamp showing last time it succeeded -->
    <string name="sync_failed_summary">La synchronisation a échoué. Dernier succès : %s</string>
    <!-- Label summary showing never synced -->
    <string name="sync_failed_never_synced_summary">La synchronisation a échoué. Dernier succès : jamais</string>
    <!-- Label summary the date we last synced. The first parameter is date stamp showing last time synced -->
    <string name="sync_last_synced_summary">Dernière synchronisation : %s</string>
    <!-- Label summary showing never synced -->
    <string name="sync_never_synced_summary">Dernière synchronisation : jamais</string>

    <!-- Text for displaying the default device name.
        The first parameter is the application name, the second is the device manufacturer name
        and the third is the device model. -->
    <string name="default_device_name_2">%1$s sur %2$s %3$s</string>

    <!-- Preference for syncing credit cards -->
    <string name="preferences_sync_credit_cards">Cartes bancaires</string>
    <!-- Preference for syncing addresses -->
    <string name="preferences_sync_address">Adresses</string>

    <!-- Send Tab -->
    <!-- Name of the "receive tabs" notification channel. Displayed in the "App notifications" system settings for the app -->
    <string name="fxa_received_tab_channel_name">Onglets reçus</string>

    <!-- Description of the "receive tabs" notification channel. Displayed in the "App notifications" system settings for the app -->
    <string name="fxa_received_tab_channel_description">Notifications d’onglets reçus depuis Firefox sur d’autres appareils.</string>

    <!--  The body for these is the URL of the tab received  -->
    <string name="fxa_tab_received_notification_name">Onglet reçu</string>
    <!-- %s is the device name -->
    <string name="fxa_tab_received_from_notification_name">Onglet provenant de %s</string>

    <!-- Advanced Preferences -->
    <!-- Preference for tracking protection exceptions -->
    <string name="preferences_tracking_protection_exceptions">Exceptions</string>

    <!-- Button in Exceptions Preference to turn on tracking protection for all sites (remove all exceptions) -->
    <string name="preferences_tracking_protection_exceptions_turn_on_for_all">Activer pour tous les sites</string>

    <!-- Text displayed when there are no exceptions -->
    <string name="exceptions_empty_message_description">Les exceptions vous permettent de désactiver la protection contre le pistage pour certains sites.</string>
    <!-- Text displayed when there are no exceptions, with learn more link that brings users to a tracking protection SUMO page -->
    <string name="exceptions_empty_message_learn_more_link">En savoir plus</string>

    <!-- Preference switch for usage and technical data collection -->
    <string name="preference_usage_data">Données techniques et d’utilisation</string>
    <!-- Preference description for usage and technical data collection -->
    <string name="preferences_usage_data_description">Partage les données de performance, d’utilisation, de matériel et de personnalisation de votre navigateur avec Mozilla pour nous aider à améliorer %1$s</string>
    <!-- Preference switch for marketing data collection -->
    <string name="preferences_marketing_data">Données marketing</string>
    <!-- Preference description for marketing data collection -->
    <string name="preferences_marketing_data_description2">Partage des données d’utilisation de base avec Adjust, notre fournisseur de marketing mobile</string>
    <!-- Title for studies preferences -->
    <string name="preference_experiments_2">Études</string>
    <!-- Summary for studies preferences -->
    <string name="preference_experiments_summary_2">Autoriser Mozilla à installer et exécuter des études</string>

    <!-- Turn On Sync Preferences -->
    <!-- Header of the Sync and save your data preference view -->
    <string name="preferences_sync_2">Synchroniser et enregistrer vos données</string>
    <!-- Preference for reconnecting to FxA sync -->
    <string name="preferences_sync_sign_in_to_reconnect">S’identifier pour se reconnecter</string>
    <!-- Preference for removing FxA account -->
    <string name="preferences_sync_remove_account">Supprimer le compte</string>

    <!-- Pairing Feature strings -->
    <!-- Instructions on how to access pairing -->
    <string name="pair_instructions_2"><![CDATA[Scannez le code QR affiché sur <b>firefox.com/pair</b>]]></string>

    <!-- Toolbar Preferences -->
    <!-- Preference for using top toolbar -->
    <string name="preference_top_toolbar">En haut</string>
    <!-- Preference for using bottom toolbar -->
    <string name="preference_bottom_toolbar">En bas</string>

    <!-- Theme Preferences -->
    <!-- Preference for using light theme -->
    <string name="preference_light_theme">Clair</string>
    <!-- Preference for using dark theme -->
    <string name="preference_dark_theme">Sombre</string>
    <!-- Preference for using using dark or light theme automatically set by battery -->
    <string name="preference_auto_battery_theme">Défini par l’économie d’énergie de la batterie</string>
    <!-- Preference for using following device theme -->
    <string name="preference_follow_device_theme">Suivre le thème de l’appareil</string>

    <!-- Gestures Preferences-->
    <!-- Preferences for using pull to refresh in a webpage -->
    <string name="preference_gestures_website_pull_to_refresh">Tirer pour actualiser</string>
    <!-- Preference for using the dynamic toolbar -->
    <string name="preference_gestures_dynamic_toolbar">Masquer la barre d’outils au défilement</string>

    <!-- Preference for switching tabs by swiping horizontally on the toolbar -->
    <string name="preference_gestures_swipe_toolbar_switch_tabs">Changer d’onglet en glissant la barre d’outils latéralement</string>
    <!-- Preference for showing the opened tabs by swiping up on the toolbar-->
    <string name="preference_gestures_swipe_toolbar_show_tabs">Ouvrir des onglets en glissant la barre d’outils vers le haut</string>

    <!-- Library -->
    <!-- Option in Library to open Downloads page -->
    <string name="library_downloads">Téléchargements</string>
    <!-- Option in library to open Bookmarks page -->
    <string name="library_bookmarks">Marque-pages</string>
    <!-- Option in library to open Desktop Bookmarks root page -->
    <string name="library_desktop_bookmarks_root">Marque-pages ordinateur</string>
    <!-- Option in library to open Desktop Bookmarks "menu" page -->
    <string name="library_desktop_bookmarks_menu">Menu des marque-pages</string>
    <!-- Option in library to open Desktop Bookmarks "toolbar" page -->
    <string name="library_desktop_bookmarks_toolbar">Barre personnelle</string>
    <!-- Option in library to open Desktop Bookmarks "unfiled" page -->
    <string name="library_desktop_bookmarks_unfiled">Autres marque-pages</string>
    <!-- Option in Library to open History page -->
    <string name="library_history">Historique</string>
    <!-- Option in Library to open a new tab -->
    <string name="library_new_tab">Nouvel onglet</string>
    <!-- Settings Page Title -->
    <string name="settings_title">Paramètres</string>
    <!-- Content description (not visible, for screen readers etc.): "Close button for library settings" -->
    <string name="content_description_close_button">Fermer</string>

    <!-- Title to show in alert when a lot of tabs are to be opened
    %d is a placeholder for the number of tabs that will be opened -->
    <string name="open_all_warning_title">Ouvrir %d onglets ?</string>
    <!-- Message to warn users that a large number of tabs will be opened
    %s will be replaced by app name. -->
    <string name="open_all_warning_message">Ouvrir autant d’onglets pourrait ralentir %s lors du chargement des pages. Voulez-vous vraiment continuer ?</string>
    <!-- Dialog button text for confirming open all tabs -->
    <string name="open_all_warning_confirm">Ouvrir les onglets</string>
    <!-- Dialog button text for canceling open all tabs -->
    <string name="open_all_warning_cancel">Annuler</string>

    <!-- Text to show users they have one page in the history group section of the History fragment.
    %d is a placeholder for the number of pages in the group. -->
    <string name="history_search_group_site_1">%d page</string>

    <!-- Text to show users they have multiple pages in the history group section of the History fragment.
    %d is a placeholder for the number of pages in the group. -->
    <string name="history_search_group_sites_1">%d pages</string>

    <!-- Option in library for Recently Closed Tabs -->
    <string name="library_recently_closed_tabs">Onglets récemment fermés</string>
    <!-- Option in library to open Recently Closed Tabs page -->
    <string name="recently_closed_show_full_history">Afficher l’historique complet</string>
    <!-- Text to show users they have multiple tabs saved in the Recently Closed Tabs section of history.
    %d is a placeholder for the number of tabs selected. -->
    <string name="recently_closed_tabs">%d onglets</string>
    <!-- Text to show users they have one tab saved in the Recently Closed Tabs section of history.
    %d is a placeholder for the number of tabs selected. -->
    <string name="recently_closed_tab">%d onglet</string>
    <!-- Recently closed tabs screen message when there are no recently closed tabs -->
    <string name="recently_closed_empty_message">Aucun onglet récemment fermé ici</string>

    <!-- Tab Management -->
    <!-- Title of preference for tabs management -->
    <string name="preferences_tabs">Onglets</string>
    <!-- Title of preference that allows a user to specify the tab view -->
    <string name="preferences_tab_view">Affichage des onglets</string>
    <!-- Option for a list tab view -->
    <string name="tab_view_list">Liste</string>
    <!-- Option for a grid tab view -->
    <string name="tab_view_grid">Grille</string>
    <!-- Title of preference that allows a user to auto close tabs after a specified amount of time -->
    <string name="preferences_close_tabs">Fermer les onglets</string>
    <!-- Option for auto closing tabs that will never auto close tabs, always allows user to manually close tabs -->
    <string name="close_tabs_manually">Manuellement</string>
    <!-- Option for auto closing tabs that will auto close tabs after one day -->
    <string name="close_tabs_after_one_day">Après un jour</string>
    <!-- Option for auto closing tabs that will auto close tabs after one week -->
    <string name="close_tabs_after_one_week">Après une semaine</string>
    <!-- Option for auto closing tabs that will auto close tabs after one month -->
    <string name="close_tabs_after_one_month">Après un mois</string>

    <!-- Title of preference that allows a user to specify the auto-close settings for open tabs -->
    <string name="preference_auto_close_tabs" tools:ignore="UnusedResources">Fermeture automatique des onglets ouverts</string>

    <!-- Opening screen -->
    <!-- Title of a preference that allows a user to choose what screen to show after opening the app -->
    <string name="preferences_opening_screen">Écran à l’ouverture</string>
    <!-- Option for always opening the homepage when re-opening the app -->
    <string name="opening_screen_homepage">Page d’accueil</string>
    <!-- Option for always opening the user's last-open tab when re-opening the app -->
    <string name="opening_screen_last_tab">Dernier onglet</string>
    <!-- Option for always opening the homepage when re-opening the app after four hours of inactivity -->
    <string name="opening_screen_after_four_hours_of_inactivity">Page d’accueil après quatre heures d’inactivité</string>
    <!-- Summary for tabs preference when auto closing tabs setting is set to manual close-->
    <string name="close_tabs_manually_summary">Fermeture manuelle</string>
    <!-- Summary for tabs preference when auto closing tabs setting is set to auto close tabs after one day-->
    <string name="close_tabs_after_one_day_summary">Fermeture après un jour</string>
    <!-- Summary for tabs preference when auto closing tabs setting is set to auto close tabs after one week-->
    <string name="close_tabs_after_one_week_summary">Fermeture après une semaine</string>
    <!-- Summary for tabs preference when auto closing tabs setting is set to auto close tabs after one month-->
    <string name="close_tabs_after_one_month_summary">Fermeture après un mois</string>

    <!-- Summary for homepage preference indicating always opening the homepage when re-opening the app -->
    <string name="opening_screen_homepage_summary">Ouvrir la page d’accueil</string>
    <!-- Summary for homepage preference indicating always opening the last-open tab when re-opening the app -->
    <string name="opening_screen_last_tab_summary">Ouvrir le dernier onglet</string>
    <!-- Summary for homepage preference indicating opening the homepage when re-opening the app after four hours of inactivity -->
    <string name="opening_screen_after_four_hours_of_inactivity_summary">Ouvrir la page d’accueil après quatre heures</string>

    <!-- Inactive tabs -->
    <!-- Category header of a preference that allows a user to enable or disable the inactive tabs feature -->
    <string name="preferences_inactive_tabs">Déplacer les onglets inactifs</string>
    <!-- Title of inactive tabs preference -->
    <string name="preferences_inactive_tabs_title">Les onglets que vous n’avez pas consultés depuis deux semaines sont déplacés vers la section « Onglets inactifs ».</string>

    <!-- Studies -->
    <!-- Title of the remove studies button -->
    <string name="studies_remove">Supprimer</string>
    <!-- Title of the active section on the studies list -->
    <string name="studies_active">Activées</string>
    <!-- Description for studies, it indicates why Firefox use studies. The first parameter is the name of the application. -->
    <string name="studies_description_2">%1$s peut installer et lancer des études de temps en temps.</string>
    <!-- Learn more link for studies, links to an article for more information about studies. -->
    <string name="studies_learn_more">En savoir plus</string>

    <!-- Dialog message shown after removing a study -->
    <string name="studies_restart_app">L’application se fermera pour appliquer les modifications</string>
    <!-- Dialog button to confirm the removing a study. -->
    <string name="studies_restart_dialog_ok">OK</string>
    <!-- Dialog button text for canceling removing a study. -->
    <string name="studies_restart_dialog_cancel">Annuler</string>

    <!-- Toast shown after turning on/off studies preferences -->
    <string name="studies_toast_quit_application" tools:ignore="UnusedResources">Fermeture de l’application pour appliquer les modifications…</string>

    <!-- Sessions -->
    <!-- Title for the list of tabs -->
    <string name="tab_header_label">Onglets ouverts</string>
    <!-- Title for the list of tabs in the current private session -->
    <string name="tabs_header_private_tabs_title">Onglets privés</string>
    <!-- Title for the list of tabs in the synced tabs -->
    <string name="tabs_header_synced_tabs_title">Onglets synchronisés</string>
    <!-- Content description (not visible, for screen readers etc.): Add tab button. Adds a news tab when pressed -->
    <string name="add_tab">Ajouter un onglet</string>
    <!-- Content description (not visible, for screen readers etc.): Add tab button. Adds a news tab when pressed -->
    <string name="add_private_tab">Ouvrir un nouvel onglet privé</string>
    <!-- Text for the new tab button to indicate adding a new private tab in the tab -->
    <string name="tab_drawer_fab_content">Onglet privé</string>
    <!-- Text for the new tab button to indicate syncing command on the synced tabs page -->
    <string name="tab_drawer_fab_sync">Synchronisation</string>
    <!-- Text shown in the menu for sharing all tabs -->
    <string name="tab_tray_menu_item_share">Partager tous les onglets</string>
    <!-- Text shown in the menu to view recently closed tabs -->
    <string name="tab_tray_menu_recently_closed">Onglets récemment fermés</string>
    <!-- Text shown in the tabs tray inactive tabs section -->
    <string name="tab_tray_inactive_recently_closed" tools:ignore="UnusedResources">Récemment fermés</string>
    <!-- Text shown in the menu to view account settings -->
    <string name="tab_tray_menu_account_settings">Paramètres du compte</string>
    <!-- Text shown in the menu to view tab settings -->
    <string name="tab_tray_menu_tab_settings">Paramètres des onglets</string>
    <!-- Text shown in the menu for closing all tabs -->
    <string name="tab_tray_menu_item_close">Fermer tous les onglets</string>
    <!-- Text shown in the multiselect menu for bookmarking selected tabs. -->
    <string name="tab_tray_multiselect_menu_item_bookmark">Marquer ces onglets</string>
    <!-- Text shown in the multiselect menu for closing selected tabs. -->
    <string name="tab_tray_multiselect_menu_item_close">Fermer ces onglets</string>
    <!-- Content description for tabs tray multiselect share button -->
    <string name="tab_tray_multiselect_share_content_description">Partager les onglets sélectionnés</string>
    <!-- Content description for tabs tray multiselect menu -->
    <string name="tab_tray_multiselect_menu_content_description">Menu des onglets sélectionnés</string>
    <!-- Content description (not visible, for screen readers etc.): Removes tab from collection button. Removes the selected tab from collection when pressed -->
    <string name="remove_tab_from_collection">Supprimer l’onglet de la collection</string>
    <!-- Text for button to enter multiselect mode in tabs tray -->
    <string name="tabs_tray_select_tabs">Sélectionner des onglets</string>
    <!-- Content description (not visible, for screen readers etc.): Close tab button. Closes the current session when pressed -->
    <string name="close_tab">Fermer l’onglet</string>
    <!-- Content description (not visible, for screen readers etc.): Close tab <title> button. First parameter is tab title  -->
    <string name="close_tab_title">Fermer l’onglet %s</string>
    <!-- Content description (not visible, for screen readers etc.): Opens the open tabs menu when pressed -->
    <string name="open_tabs_menu">Ouvrir le menu des onglets</string>
    <!-- Open tabs menu item to save tabs to collection -->
    <string name="tabs_menu_save_to_collection1">Enregistrer les onglets dans une collection</string>
    <!-- Text for the menu button to delete a collection -->
    <string name="collection_delete">Supprimer la collection</string>
    <!-- Text for the menu button to rename a collection -->
    <string name="collection_rename">Renommer la collection</string>
    <!-- Text for the button to open tabs of the selected collection -->
    <string name="collection_open_tabs">Ouvrir les onglets</string>


    <!-- Hint for adding name of a collection -->
    <string name="collection_name_hint">Nom de la collection</string>
    <!-- Text for the menu button to rename a top site -->
    <string name="rename_top_site">Renommer</string>
    <!-- Text for the menu button to remove a top site -->
    <string name="remove_top_site">Supprimer</string>

    <!-- Text for the menu button to delete a top site from history -->
    <string name="delete_from_history">Supprimer de l’historique</string>
    <!-- Postfix for private WebApp titles, placeholder is replaced with app name -->
    <string name="pwa_site_controls_title_private">%1$s (navigation privée)</string>

    <!-- History -->
    <!-- Text for the button to search all history -->
    <string name="history_search_1">Termes à rechercher</string>
    <!-- Text for the button to clear all history -->
    <string name="history_delete_all">Effacer l’historique</string>
    <!-- Text for the snackbar to confirm that multiple browsing history items has been deleted -->
    <string name="history_delete_multiple_items_snackbar">Historique supprimé</string>
    <!-- Text for the snackbar to confirm that a single browsing history item has been deleted. The first parameter is the shortened URL of the deleted history item. -->
    <string name="history_delete_single_item_snackbar">%1$s supprimé</string>
    <!-- Context description text for the button to delete a single history item -->
    <string name="history_delete_item">Supprimer</string>
    <!-- History multi select title in app bar
    The first parameter is the number of bookmarks selected -->
    <string name="history_multi_select_title">%1$d sélectionné(s)</string>
    <!-- Text for the header that groups the history for today -->
    <string name="history_today">Aujourd’hui</string>
    <!-- Text for the header that groups the history for yesterday -->
    <string name="history_yesterday">Hier</string>
    <!-- Text for the header that groups the history the past 7 days -->
    <string name="history_7_days">Les 7 derniers jours</string>
    <!-- Text for the header that groups the history the past 30 days -->
    <string name="history_30_days">Les 30 derniers jours</string>
    <!-- Text for the header that groups the history older than the last month -->
    <string name="history_older">Avant le mois dernier</string>

    <!-- Text shown when no history exists -->
    <string name="history_empty_message">Pas d’historique</string>

    <!-- Downloads -->
    <!-- Text for the snackbar to confirm that multiple downloads items have been removed -->
    <string name="download_delete_multiple_items_snackbar_1">Téléchargements supprimés</string>
    <!-- Text for the snackbar to confirm that a single download item has been removed. The first parameter is the name of the download item. -->
    <string name="download_delete_single_item_snackbar">%1$s a été supprimé </string>
    <!-- Text shown when no download exists -->
    <string name="download_empty_message_1">Aucun fichier téléchargé</string>
    <!-- History multi select title in app bar
    The first parameter is the number of downloads selected -->
    <string name="download_multi_select_title">%1$d sélectionné(s)</string>


    <!-- Text for the button to remove a single download item -->
    <string name="download_delete_item_1">Supprimer</string>


    <!-- Crashes -->
    <!-- Title text displayed on the tab crash page. This first parameter is the name of the application (For example: Fenix) -->
    <string name="tab_crash_title_2">%1$s n’a pas pu charger cette page.</string>

    <!-- Send crash report checkbox text on the tab crash page -->
    <string name="tab_crash_send_report">Envoyer un rapport de plantage à Mozilla</string>
    <!-- Close tab button text on the tab crash page -->
    <string name="tab_crash_close">Fermer l’onglet</string>
    <!-- Restore tab button text on the tab crash page -->
    <string name="tab_crash_restore">Restaurer l’onglet</string>

    <!-- Bookmarks -->
    <!-- Confirmation message for a dialog confirming if the user wants to delete the selected folder -->
    <string name="bookmark_delete_folder_confirmation_dialog">Voulez-vous vraiment supprimer ce dossier ?</string>
    <!-- Confirmation message for a dialog confirming if the user wants to delete multiple items including folders. Parameter will be replaced by app name. -->
    <string name="bookmark_delete_multiple_folders_confirmation_dialog">%s supprimera les éléments sélectionnés.</string>
    <!-- Text for the cancel button on delete bookmark dialog -->
    <string name="bookmark_delete_negative">Annuler</string>
    <!-- Screen title for adding a bookmarks folder -->
    <string name="bookmark_add_folder">Ajouter un dossier</string>
    <!-- Snackbar title shown after a bookmark has been created. -->
    <string name="bookmark_saved_snackbar">Marque-page ajouté</string>
    <!-- Snackbar edit button shown after a bookmark has been created. -->
    <string name="edit_bookmark_snackbar_action">MODIFIER</string>

    <!-- Bookmark overflow menu edit button -->
    <string name="bookmark_menu_edit_button">Modifier</string>
    <!-- Bookmark overflow menu copy button -->
    <string name="bookmark_menu_copy_button">Copier</string>
    <!-- Bookmark overflow menu share button -->
    <string name="bookmark_menu_share_button">Partager</string>
    <!-- Bookmark overflow menu open in new tab button -->
    <string name="bookmark_menu_open_in_new_tab_button">Ouvrir dans un nouvel onglet</string>
    <!-- Bookmark overflow menu open in private tab button -->
    <string name="bookmark_menu_open_in_private_tab_button">Ouvrir dans un onglet privé</string>
    <!-- Bookmark overflow menu open all in tabs button -->
    <string name="bookmark_menu_open_all_in_tabs_button">Tout ouvrir dans de nouveaux onglets</string>
    <!-- Bookmark overflow menu open all in private tabs button -->
    <string name="bookmark_menu_open_all_in_private_tabs_button">Tout ouvrir dans des onglets privés</string>
    <!-- Bookmark overflow menu delete button -->
    <string name="bookmark_menu_delete_button">Supprimer</string>
    <!--Bookmark overflow menu save button -->
    <string name="bookmark_menu_save_button">Enregistrer</string>
    <!-- Bookmark multi select title in app bar
     The first parameter is the number of bookmarks selected -->
    <string name="bookmarks_multi_select_title">%1$d sélectionné(s)</string>
    <!-- Bookmark editing screen title -->
    <string name="edit_bookmark_fragment_title">Modifier le marque-page</string>
    <!-- Bookmark folder editing screen title -->
    <string name="edit_bookmark_folder_fragment_title">Modifier le dossier</string>
    <!-- Bookmark sign in button message -->
    <string name="bookmark_sign_in_button">Connectez-vous pour voir les marque-pages synchronisés</string>
    <!-- Bookmark URL editing field label -->
    <string name="bookmark_url_label">URL</string>
    <!-- Bookmark FOLDER editing field label -->
    <string name="bookmark_folder_label">DOSSIER</string>
    <!-- Bookmark NAME editing field label -->
    <string name="bookmark_name_label">NOM</string>
    <!-- Bookmark add folder screen title -->
    <string name="bookmark_add_folder_fragment_label">Ajouter un dossier</string>
    <!-- Bookmark select folder screen title -->
    <string name="bookmark_select_folder_fragment_label">Sélectionner un dossier</string>
    <!-- Bookmark editing error missing title -->
    <string name="bookmark_empty_title_error">Un titre est nécessaire</string>
    <!-- Bookmark editing error missing or improper URL -->
    <string name="bookmark_invalid_url_error">Adresse invalide</string>
    <!-- Bookmark screen message for empty bookmarks folder -->
    <string name="bookmarks_empty_message">Ne contient aucun marque-page</string>
    <!-- Bookmark snackbar message on deletion
     The first parameter is the host part of the URL of the bookmark deleted, if any -->
    <string name="bookmark_deletion_snackbar_message">%1$s supprimé</string>
    <!-- Bookmark snackbar message on deleting multiple bookmarks not including folders-->
    <string name="bookmark_deletion_multiple_snackbar_message_2">Marque-pages supprimés</string>
    <!-- Bookmark snackbar message on deleting multiple bookmarks including folders-->
    <string name="bookmark_deletion_multiple_snackbar_message_3">Suppression des dossiers sélectionnés</string>
    <!-- Bookmark undo button for deletion snackbar action -->
    <string name="bookmark_undo_deletion">ANNULER</string>

    <!-- Text for the button to search all bookmarks -->
    <string name="bookmark_search">Saisissez les termes à rechercher</string>

    <!-- Site Permissions -->
    <!-- Button label that take the user to the Android App setting -->
    <string name="phone_feature_go_to_settings">Se rendre dans les paramètres</string>

    <!-- Content description (not visible, for screen readers etc.): Quick settings sheet
        to give users access to site specific information / settings. For example:
        Secure settings status and a button to modify site permissions -->
    <string name="quick_settings_sheet">Panneau d’accès rapide aux paramètres</string>
    <!-- Label that indicates that this option it the recommended one -->
    <string name="phone_feature_recommended">Recommandé</string>
    <!-- Button label for clearing all the information of site permissions-->
    <string name="clear_permissions">Révoquer les autorisations</string>
    <!-- Text for the OK button on Clear permissions dialog -->
    <string name="clear_permissions_positive">OK</string>
    <!-- Text for the cancel button on Clear permissions dialog -->
    <string name="clear_permissions_negative">Annuler</string>
    <!-- Button label for clearing a site permission-->
    <string name="clear_permission">Révoquer l’autorisation</string>
    <!-- Text for the OK button on Clear permission dialog -->
    <string name="clear_permission_positive">OK</string>
    <!-- Text for the cancel button on Clear permission dialog -->
    <string name="clear_permission_negative">Annuler</string>
    <!-- Button label for clearing all the information on all sites-->
    <string name="clear_permissions_on_all_sites">Révoquer les autorisations pour tous les sites</string>
    <!-- Preference for altering video and audio autoplay for all websites -->
    <string name="preference_browser_feature_autoplay">Lire automatiquement des éléments multimédias</string>
    <!-- Preference for altering the camera access for all websites -->
    <string name="preference_phone_feature_camera">Appareil photo</string>
    <!-- Preference for altering the microphone access for all websites -->
    <string name="preference_phone_feature_microphone">Microphone</string>
    <!-- Preference for altering the location access for all websites -->
    <string name="preference_phone_feature_location">Localisation</string>
    <!-- Preference for altering the notification access for all websites -->
    <string name="preference_phone_feature_notification">Notifications</string>
    <!-- Preference for altering the persistent storage access for all websites -->
    <string name="preference_phone_feature_persistent_storage">Stockage persistant</string>
    <!-- Preference for altering the storage access setting for all websites -->
    <string name="preference_phone_feature_cross_origin_storage_access">Cookies intersites</string>
    <!-- Preference for altering the EME access for all websites -->
    <string name="preference_phone_feature_media_key_system_access">Contenu protégé par des DRM</string>
    <!-- Label that indicates that a permission must be asked always -->
    <string name="preference_option_phone_feature_ask_to_allow">Demander pour autoriser</string>
    <!-- Label that indicates that a permission must be blocked -->
    <string name="preference_option_phone_feature_blocked">Bloqué</string>
    <!-- Label that indicates that a permission must be allowed -->
    <string name="preference_option_phone_feature_allowed">Autorisé</string>
    <!--Label that indicates a permission is by the Android OS-->
    <string name="phone_feature_blocked_by_android">Bloqué par Android</string>
    <!-- Preference for showing a list of websites that the default configurations won't apply to them -->
    <string name="preference_exceptions">Exceptions</string>
    <!-- Summary of tracking protection preference if tracking protection is set to off -->
    <string name="tracking_protection_off">Désactivée</string>

    <!-- Summary of tracking protection preference if tracking protection is set to standard -->
    <string name="tracking_protection_standard">Standard</string>
    <!-- Summary of tracking protection preference if tracking protection is set to strict -->
    <string name="tracking_protection_strict">Stricte</string>
    <!-- Summary of tracking protection preference if tracking protection is set to custom -->
    <string name="tracking_protection_custom">Personnalisée</string>
    <!-- Label for global setting that indicates that all video and audio autoplay is allowed -->
    <string name="preference_option_autoplay_allowed2">Autoriser l’audio et la vidéo</string>
    <!-- Label for site specific setting that indicates that all video and audio autoplay is allowed -->
    <string name="quick_setting_option_autoplay_allowed">Autoriser l’audio et la vidéo</string>
    <!-- Label that indicates that video and audio autoplay is only allowed over Wi-Fi -->
    <string name="preference_option_autoplay_allowed_wifi_only2">Bloquer l’audio et la vidéo depuis les données mobiles uniquement</string>
    <!-- Subtext that explains 'autoplay on Wi-Fi only' option -->
    <string name="preference_option_autoplay_allowed_wifi_subtext">L’audio et la vidéo seront lus avec une connexion Wi-Fi</string>
    <!-- Label for global setting that indicates that video autoplay is allowed, but audio autoplay is blocked -->
    <string name="preference_option_autoplay_block_audio2">Bloquer l’audio uniquement</string>
    <!-- Label for site specific setting that indicates that video autoplay is allowed, but audio autoplay is blocked -->
    <string name="quick_setting_option_autoplay_block_audio">Bloquer l’audio uniquement</string>
    <!-- Label for global setting that indicates that all video and audio autoplay is blocked -->
    <string name="preference_option_autoplay_blocked3">Bloquer l’audio et la vidéo</string>
    <!-- Label for site specific setting that indicates that all video and audio autoplay is blocked -->
    <string name="quick_setting_option_autoplay_blocked">Bloquer l’audio et la vidéo</string>
    <!-- Summary of delete browsing data on quit preference if it is set to on -->
    <string name="delete_browsing_data_quit_on">Activé</string>
    <!-- Summary of delete browsing data on quit preference if it is set to off -->
    <string name="delete_browsing_data_quit_off">Désactivé</string>

    <!-- Summary of studies preference if it is set to on -->
    <string name="studies_on">Activé</string>
    <!-- Summary of studies data on quit preference if it is set to off -->
    <string name="studies_off">Désactivé</string>

    <!-- Collections -->
    <!-- Collections header on home fragment -->
    <string name="collections_header">Collections</string>
    <!-- Content description (not visible, for screen readers etc.): Opens the collection menu when pressed -->
    <string name="collection_menu_button_content_description">Menu de la collection</string>

    <!-- Label to describe what collections are to a new user without any collections -->
    <string name="no_collections_description2">Rassemblez ce qui compte pour vous.\nCollectez des recherches, des sites et des onglets similaires pour un accès rapide plus tard.</string>
    <!-- Title for the "select tabs" step of the collection creator -->
    <string name="create_collection_select_tabs">Sélectionner des onglets</string>

    <!-- Title for the "select collection" step of the collection creator -->
    <string name="create_collection_select_collection">Sélectionner la collection</string>

    <!-- Title for the "name collection" step of the collection creator -->
    <string name="create_collection_name_collection">Nommer la collection</string>

    <!-- Button to add new collection for the "select collection" step of the collection creator -->
    <string name="create_collection_add_new_collection">Ajouter une nouvelle collection</string>

    <!-- Button to select all tabs in the "select tabs" step of the collection creator -->
    <string name="create_collection_select_all">Tout sélectionner</string>

    <!-- Button to deselect all tabs in the "select tabs" step of the collection creator -->
    <string name="create_collection_deselect_all">Tout désélectionner</string>
    <!-- Text to prompt users to select the tabs to save in the "select tabs" step of the collection creator -->
    <string name="create_collection_save_to_collection_empty">Sélectionnez les onglets à enregistrer</string>

    <!-- Text to show users how many tabs they have selected in the "select tabs" step of the collection creator.
     %d is a placeholder for the number of tabs selected. -->
    <string name="create_collection_save_to_collection_tabs_selected">%d onglets sélectionnés</string>

    <!-- Text to show users they have one tab selected in the "select tabs" step of the collection creator.
    %d is a placeholder for the number of tabs selected. -->
    <string name="create_collection_save_to_collection_tab_selected">%d onglet sélectionné</string>

    <!-- Text shown in snackbar when multiple tabs have been saved in a collection -->
    <string name="create_collection_tabs_saved">Onglets enregistrés !</string>

    <!-- Text shown in snackbar when one or multiple tabs have been saved in a new collection -->
    <string name="create_collection_tabs_saved_new_collection">Collection enregistrée !</string>
    <!-- Text shown in snackbar when one tab has been saved in a collection -->
    <string name="create_collection_tab_saved">Onglet enregistré !</string>

    <!-- Content description (not visible, for screen readers etc.): button to close the collection creator -->
    <string name="create_collection_close">Fermer</string>

    <!-- Button to save currently selected tabs in the "select tabs" step of the collection creator-->
    <string name="create_collection_save">Enregistrer</string>

    <!-- Snackbar action to view the collection the user just created or updated -->
    <string name="create_collection_view">Afficher</string>

    <!-- Text for the OK button from collection dialogs -->
    <string name="create_collection_positive">OK</string>
    <!-- Text for the cancel button from collection dialogs -->
    <string name="create_collection_negative">Annuler</string>

    <!-- Default name for a new collection in "name new collection" step of the collection creator. %d is a placeholder for the number of collections-->
    <string name="create_collection_default_name">Collection %d</string>

    <!-- Share -->
    <!-- Share screen header -->
    <string name="share_header_2">Partager</string>
    <!-- Content description (not visible, for screen readers etc.):
        "Share" button. Opens the share menu when pressed. -->
    <string name="share_button_content_description">Partager</string>
    <!-- Text for the Save to PDF feature in the share menu -->
    <string name="share_save_to_pdf">Enregistrer en PDF</string>
    <!-- Text for error message when generating a PDF file Text. -->
    <string name="unable_to_save_to_pdf_error">Impossible de générer le PDF</string>
    <!-- Text for standard error snackbar dismiss button. -->
    <string name="standard_snackbar_error_dismiss">Fermer</string>
    <!-- Text for error message when printing a page and it fails. -->
    <string name="unable_to_print_error" moz:removedIn="121" tools:ignore="UnusedResources">Impression impossible</string>
    <!-- Text for error message when printing a page and it fails. -->
    <string name="unable_to_print_page_error">Impression de la page impossible</string>
    <!-- Text for the print feature in the share and browser menu -->
    <string name="menu_print">Imprimer</string>
    <!-- Sub-header in the dialog to share a link to another sync device -->
    <string name="share_device_subheader">Envoyer à l’appareil</string>
    <!-- Sub-header in the dialog to share a link to an app from the full list -->
    <string name="share_link_all_apps_subheader">Toutes les actions</string>
    <!-- Sub-header in the dialog to share a link to an app from the most-recent sorted list -->
    <string name="share_link_recent_apps_subheader">Récemment utilisés</string>
    <!-- Text for the copy link action in the share screen. -->
    <string name="share_copy_link_to_clipboard">Copier dans le presse-papiers</string>
    <!-- Toast shown after copying link to clipboard -->
    <string name="toast_copy_link_to_clipboard">Copié dans le presse-papiers</string>
    <!-- An option from the share dialog to sign into sync -->
    <string name="sync_sign_in">Se connecter à Sync</string>
     <!-- An option from the three dot menu to sync and save data -->
    <string name="sync_menu_sync_and_save_data">Synchroniser et enregistrer les données</string>
    <!-- An option from the share dialog to send link to all other sync devices -->
    <string name="sync_send_to_all">Envoyer à tous les appareils</string>
    <!-- An option from the share dialog to reconnect to sync -->
    <string name="sync_reconnect">Se reconnecter à Sync</string>
    <!-- Text displayed when sync is offline and cannot be accessed -->
    <string name="sync_offline">Hors connexion</string>
    <!-- An option to connect additional devices -->
    <string name="sync_connect_device">Connecter un autre appareil</string>
    <!-- The dialog text shown when additional devices are not available -->
    <string name="sync_connect_device_dialog">Pour envoyer un onglet, connectez-vous à votre compte Firefox sur au moins un autre appareil.</string>
    <!-- Confirmation dialog button -->
    <string name="sync_confirmation_button">J’ai compris</string>

    <!-- Share error message -->
    <string name="share_error_snackbar">Impossible de partager cette application</string>

    <!-- Add new device screen title -->
    <string name="sync_add_new_device_title">Envoyer à un appareil</string>
    <!-- Text for the warning message on the Add new device screen -->
    <string name="sync_add_new_device_message">Aucun appareil connecté</string>
    <!-- Text for the button to learn about sending tabs -->
    <string name="sync_add_new_device_learn_button">En savoir plus sur l’envoi d’onglets…</string>
    <!-- Text for the button to connect another device -->
    <string name="sync_add_new_device_connect_button">Connecter un autre appareil…</string>

    <!-- Notifications -->
    <!-- Text shown in the notification that pops up to remind the user that a private browsing session is active. -->
    <string name="notification_pbm_delete_text_2">Fermer les onglets privés</string>
    <!-- Name of the marketing notification channel. Displayed in the "App notifications" system settings for the app -->
    <string name="notification_marketing_channel_name">Marketing</string>

    <!-- Title shown in the notification that pops up to remind the user to set fenix as default browser.
    The app name is in the text, due to limitations with localizing Nimbus experiments -->
    <string name="nimbus_notification_default_browser_title" tools:ignore="UnusedResources">Firefox est rapide et privé</string>
    <!-- Text shown in the notification that pops up to remind the user to set fenix as default browser.
    The app name is in the text, due to limitations with localizing Nimbus experiments -->
    <string name="nimbus_notification_default_browser_text" tools:ignore="UnusedResources">Faites de Firefox votre navigateur par défaut</string>
    <!-- Title shown in the notification that pops up to re-engage the user -->
    <string name="notification_re_engagement_title">Essayez la navigation privée</string>
    <!-- Text shown in the notification that pops up to re-engage the user.
    %1$s is a placeholder that will be replaced by the app name. -->
    <string name="notification_re_engagement_text">Naviguez sans enregistrer ni cookies ni historique dans %1$s</string>

    <!-- Title A shown in the notification that pops up to re-engage the user -->
    <string name="notification_re_engagement_A_title">Naviguez sans laisser de traces</string>
    <!-- Text A shown in the notification that pops up to re-engage the user.
    %1$s is a placeholder that will be replaced by the app name. -->
    <string name="notification_re_engagement_A_text">En navigation privée avec %1$s, aucune de vos informations n’est enregistrée.</string>
    <!-- Title B shown in the notification that pops up to re-engage the user -->
    <string name="notification_re_engagement_B_title">Effectuez votre première recherche</string>
    <!-- Text B shown in the notification that pops up to re-engage the user -->
    <string name="notification_re_engagement_B_text">Trouvez quelque chose à proximité. Ou découvrez quelque chose d’amusant.</string>

    <!-- Survey -->
    <!-- Text shown in the fullscreen message that pops up to ask user to take a short survey.
    The app name is in the text, due to limitations with localizing Nimbus experiments -->
    <string name="nimbus_survey_message_text">Aidez-nous à améliorer Firefox en répondant à un court sondage.</string>
    <!-- Preference for taking the short survey. -->
    <string name="preferences_take_survey">Participer au sondage</string>
    <!-- Preference for not taking the short survey. -->
    <string name="preferences_not_take_survey">Non merci</string>

    <!-- Snackbar -->
    <!-- Text shown in snackbar when user deletes a collection -->
    <string name="snackbar_collection_deleted">Collection supprimée</string>

    <!-- Text shown in snackbar when user renames a collection -->
    <string name="snackbar_collection_renamed">Collection renommée</string>

    <!-- Text shown in snackbar when user closes a tab -->
    <string name="snackbar_tab_closed">Onglet fermé</string>
    <!-- Text shown in snackbar when user closes all tabs -->
    <string name="snackbar_tabs_closed">Onglets fermés</string>
    <!-- Text shown in snackbar when user bookmarks a list of tabs -->
    <string name="snackbar_message_bookmarks_saved">Marque-pages enregistrés !</string>
    <!-- Text shown in snackbar when user adds a site to shortcuts -->
    <string name="snackbar_added_to_shortcuts">Ajouté aux raccourcis !</string>
    <!-- Text shown in snackbar when user closes a private tab -->
    <string name="snackbar_private_tab_closed">Onglet privé fermé</string>
    <!-- Text shown in snackbar when user closes all private tabs -->
    <string name="snackbar_private_tabs_closed">Onglets privés fermés</string>
    <!-- Text shown in snackbar when user erases their private browsing data -->
    <string name="snackbar_private_data_deleted">Données de navigation privée supprimées</string>
    <!-- Text shown in snackbar to undo deleting a tab, top site or collection -->
    <string name="snackbar_deleted_undo">ANNULER</string>

    <!-- Text shown in snackbar when user removes a top site -->
    <string name="snackbar_top_site_removed">Site supprimé</string>
    <!-- QR code scanner prompt which appears after scanning a code, but before navigating to it
        First parameter is the name of the app, second parameter is the URL or text scanned-->
    <string name="qr_scanner_confirmation_dialog_message">Autoriser %1$s à ouvrir %2$s</string>
    <!-- QR code scanner prompt dialog positive option to allow navigation to scanned link -->
    <string name="qr_scanner_dialog_positive">AUTORISER</string>
    <!-- QR code scanner prompt dialog positive option to deny navigation to scanned link -->
    <string name="qr_scanner_dialog_negative">REFUSER</string>
    <!-- QR code scanner prompt dialog error message shown when a hostname does not contain http or https. -->
    <string name="qr_scanner_dialog_invalid">Adresse web non valide.</string>
    <!-- QR code scanner prompt dialog positive option when there is an error -->
    <string name="qr_scanner_dialog_invalid_ok">OK</string>
    <!-- Tab collection deletion prompt dialog message. Placeholder will be replaced with the collection name -->
    <string name="tab_collection_dialog_message">Voulez-vous vraiment supprimer %1$s ?</string>
    <!-- Collection and tab deletion prompt dialog message. This will show when the last tab from a collection is deleted -->
    <string name="delete_tab_and_collection_dialog_message">La suppression de cet onglet supprimera toute la collection. Vous pouvez créer de nouvelles collections à tout moment.</string>
    <!-- Collection and tab deletion prompt dialog title. Placeholder will be replaced with the collection name. This will show when the last tab from a collection is deleted -->
    <string name="delete_tab_and_collection_dialog_title">Supprimer %1$s ?</string>
    <!-- Tab collection deletion prompt dialog option to delete the collection -->
    <string name="tab_collection_dialog_positive">Supprimer</string>
    <!-- Text displayed in a notification when the user enters full screen mode -->
    <string name="full_screen_notification">Mode plein écran activé</string>

    <!-- Message for copying the URL via long press on the toolbar -->
    <string name="url_copied">Adresse web copiée</string>


    <!-- Sample text for accessibility font size -->
    <string name="accessibility_text_size_sample_text_1">Ceci est un exemple de texte. Il vous montre comment le texte apparaîtra lorsque vous augmentez ou diminuez sa taille avec ce paramètre.</string>
    <!-- Summary for Accessibility Text Size Scaling Preference -->
    <string name="preference_accessibility_text_size_summary">Agrandir ou réduire la taille du texte des sites web</string>
    <!-- Title for Accessibility Text Size Scaling Preference -->
    <string name="preference_accessibility_font_size_title">Taille de police</string>

    <!-- Title for Accessibility Text Automatic Size Scaling Preference -->
    <string name="preference_accessibility_auto_size_2">Dimensionnement automatique des polices</string>
    <!-- Summary for Accessibility Text Automatic Size Scaling Preference -->
    <string name="preference_accessibility_auto_size_summary">La taille de la police correspondra à vos paramètres Android. Désactivez cette option pour gérer la taille de la police.</string>

    <!-- Title for the Delete browsing data preference -->
    <string name="preferences_delete_browsing_data">Supprimer les données de navigation</string>
    <!-- Title for the tabs item in Delete browsing data -->
    <string name="preferences_delete_browsing_data_tabs_title_2">Onglets ouverts</string>
    <!-- Subtitle for the tabs item in Delete browsing data, parameter will be replaced with the number of open tabs -->
    <string name="preferences_delete_browsing_data_tabs_subtitle">%d onglets</string>
    <!-- Title for the data and history items in Delete browsing data -->
    <!-- Title for the history item in Delete browsing data -->
    <string name="preferences_delete_browsing_data_browsing_history_title">Historique de navigation</string>
    <!-- Subtitle for the data and history items in delete browsing data, parameter will be replaced with the
        number of history items the user has -->
    <string name="preferences_delete_browsing_data_browsing_data_subtitle">%d adresses web</string>
    <!-- Title for the cookies and site data items in Delete browsing data -->
    <string name="preferences_delete_browsing_data_cookies_and_site_data">Cookies et données de sites</string>
    <!-- Subtitle for the cookies item in Delete browsing data -->
    <string name="preferences_delete_browsing_data_cookies_subtitle">Vous serez déconnecté·e de la plupart des sites</string>
    <!-- Title for the cached images and files item in Delete browsing data -->
    <string name="preferences_delete_browsing_data_cached_files">Images et fichiers mis en cache</string>
    <!-- Subtitle for the cached images and files item in Delete browsing data -->
    <string name="preferences_delete_browsing_data_cached_files_subtitle">Libère de l’espace de stockage</string>
    <!-- Title for the site permissions item in Delete browsing data -->
    <string name="preferences_delete_browsing_data_site_permissions">Permissions des sites</string>
    <!-- Title for the downloads item in Delete browsing data -->
    <string name="preferences_delete_browsing_data_downloads">Téléchargements</string>
    <!-- Text for the button to delete browsing data -->
    <string name="preferences_delete_browsing_data_button">Supprimer les données de navigation</string>

    <!-- Title for the Delete browsing data on quit preference -->
    <string name="preferences_delete_browsing_data_on_quit">Supprimer les données de navigation en quittant</string>
    <!-- Summary for the Delete browsing data on quit preference. "Quit" translation should match delete_browsing_data_on_quit_action translation. -->
    <string name="preference_summary_delete_browsing_data_on_quit_2">Supprime automatiquement les données de navigation lorsque vous sélectionnez « Quitter » dans le menu principal</string>
    <!-- Action item in menu for the Delete browsing data on quit feature -->
    <string name="delete_browsing_data_on_quit_action">Quitter</string>

    <!-- Title text of a delete browsing data dialog. -->
    <string name="delete_history_prompt_title">Intervalle à supprimer</string>
    <!-- Body text of a delete browsing data dialog. -->
    <string name="delete_history_prompt_body" moz:RemovedIn="130" tools:ignore="UnusedResources">Supprime l’historique (y compris l’historique synchronisé depuis d’autres appareils), les cookies et d’autres données de navigation.</string>
    <!-- Body text of a delete browsing data dialog. -->
    <string name="delete_history_prompt_body_2">Supprime l’historique (y compris l’historique synchronisé depuis d’autres appareils)</string>
    <!-- Radio button in the delete browsing data dialog to delete history items for the last hour. -->
    <string name="delete_history_prompt_button_last_hour">La dernière heure</string>
    <!-- Radio button in the delete browsing data dialog to delete history items for today and yesterday. -->
    <string name="delete_history_prompt_button_today_and_yesterday">Aujourd’hui et hier</string>
    <!-- Radio button in the delete browsing data dialog to delete all history. -->
    <string name="delete_history_prompt_button_everything">Tout</string>

    <!-- Dialog message to the user asking to delete browsing data. Parameter will be replaced by app name. -->
    <string name="delete_browsing_data_prompt_message_3">%s supprimera les données de navigation sélectionnées.</string>
    <!-- Text for the cancel button for the data deletion dialog -->
    <string name="delete_browsing_data_prompt_cancel">Annuler</string>
    <!-- Text for the allow button for the data deletion dialog -->
    <string name="delete_browsing_data_prompt_allow">Supprimer</string>
    <!-- Text for the snackbar confirmation that the data was deleted -->
    <string name="preferences_delete_browsing_data_snackbar">Données de navigation supprimées</string>

    <!-- Text for the snackbar to show the user that the deletion of browsing data is in progress -->
    <string name="deleting_browsing_data_in_progress">Suppression des données de navigation…</string>

    <!-- Dialog message to the user asking to delete all history items inside the opened group. Parameter will be replaced by a history group name. -->
    <string name="delete_all_history_group_prompt_message">Supprimer tous les sites dans « %s »</string>
    <!-- Text for the cancel button for the history group deletion dialog -->
    <string name="delete_history_group_prompt_cancel">Annuler</string>
    <!-- Text for the allow button for the history group dialog -->
    <string name="delete_history_group_prompt_allow">Supprimer</string>
    <!-- Text for the snackbar confirmation that the history group was deleted -->
    <string name="delete_history_group_snackbar">Groupe supprimé</string>

    <!-- Onboarding -->
    <!-- text to display in the snackbar once account is signed-in -->
    <string name="onboarding_firefox_account_sync_is_on">Synchronisation activée</string>

    <!-- Onboarding theme -->
    <!-- Text shown in snackbar when multiple tabs have been sent to device -->
    <string name="sync_sent_tabs_snackbar">Onglets envoyés !</string>
    <!-- Text shown in snackbar when one tab has been sent to device  -->
    <string name="sync_sent_tab_snackbar">Onglet envoyé !</string>
    <!-- Text shown in snackbar when sharing tabs failed  -->
    <string name="sync_sent_tab_error_snackbar">Envoi impossible</string>
    <!-- Text shown in snackbar for the "retry" action that the user has after sharing tabs failed -->
    <string name="sync_sent_tab_error_snackbar_action">RÉESSAYER</string>
    <!-- Title of QR Pairing Fragment -->
    <string name="sync_scan_code">Scanner le code</string>
    <!-- Instructions on how to access pairing -->
    <string name="sign_in_instructions"><![CDATA[Sur votre ordinateur, ouvrez Firefox et accédez à <b>https://firefox.com/pair</b>]]></string>
    <!-- Text shown for sign in pairing when ready -->
    <string name="sign_in_ready_for_scan">Prêt·e à scanner</string>
    <!-- Text shown for settings option for sign with pairing -->
    <string name="sign_in_with_camera">Connectez-vous avec votre appareil photo</string>
    <!-- Text shown for settings option for sign with email -->
    <string name="sign_in_with_email">Utiliser plutôt une adresse e-mail</string>
    <!-- Text shown for settings option for create new account text.'Firefox' intentionally hardcoded here.-->
    <string name="sign_in_create_account_text"><![CDATA[Vous n’avez pas de compte ? <u>Créez-en un</u> pour synchroniser Firefox entre vos appareils.]]></string>
    <!-- Text shown in confirmation dialog to sign out of account. The first parameter is the name of the app (e.g. Firefox Preview) -->
    <string name="sign_out_confirmation_message_2">%s ne se synchronisera plus avec votre compte, mais ne supprimera aucune donnée de navigation sur cet appareil.</string>
    <!-- Option to continue signing out of account shown in confirmation dialog to sign out of account -->
    <string name="sign_out_disconnect">Se déconnecter</string>
    <!-- Option to cancel signing out shown in confirmation dialog to sign out of account -->
    <string name="sign_out_cancel">Annuler</string>
    <!-- Error message snackbar shown after the user tried to select a default folder which cannot be altered -->
    <string name="bookmark_cannot_edit_root">Impossible de modifier les dossiers par défaut</string>

    <!-- Enhanced Tracking Protection -->
    <!-- Link displayed in enhanced tracking protection panel to access tracking protection settings -->
    <string name="etp_settings">Paramètres de protection</string>
    <!-- Preference title for enhanced tracking protection settings -->
    <string name="preference_enhanced_tracking_protection">Protection renforcée contre le pistage</string>
    <!-- Preference summary for enhanced tracking protection settings on/off switch -->
    <string name="preference_enhanced_tracking_protection_summary">Maintenant avec la protection totale contre les cookies, notre plus puissante barrière contre les traqueurs intersites à ce jour.</string>
    <!-- Description of enhanced tracking protection. The parameter is the name of the application (For example: Firefox Fenix) -->
    <string name="preference_enhanced_tracking_protection_explanation_2">%s vous protège de la plupart des traqueurs les plus courants qui pistent vos activités en ligne.</string>
    <!-- Text displayed that links to website about enhanced tracking protection -->
    <string name="preference_enhanced_tracking_protection_explanation_learn_more">En savoir plus</string>
    <!-- Preference for enhanced tracking protection for the standard protection settings -->
    <string name="preference_enhanced_tracking_protection_standard_default_1">Standard (par défaut)</string>
    <!-- Preference description for enhanced tracking protection for the standard protection settings -->
    <string name="preference_enhanced_tracking_protection_standard_description_5">Les pages se chargeront normalement, mais bloqueront moins de traqueurs.</string>
    <!--  Accessibility text for the Standard protection information icon  -->
    <string name="preference_enhanced_tracking_protection_standard_info_button">Ce qui est bloqué par la protection standard contre le pistage</string>
    <!-- Preference for enhanced tracking protection for the strict protection settings -->
    <string name="preference_enhanced_tracking_protection_strict">Stricte</string>
    <!-- Preference description for enhanced tracking protection for the strict protection settings -->
    <string name="preference_enhanced_tracking_protection_strict_description_4">Une protection renforcée contre le pistage et de meilleures performances, mais certains sites peuvent ne pas fonctionner correctement.</string>
    <!--  Accessibility text for the Strict protection information icon  -->
    <string name="preference_enhanced_tracking_protection_strict_info_button">Ce qui est bloqué par la protection stricte contre le pistage</string>
    <!-- Preference for enhanced tracking protection for the custom protection settings -->
    <string name="preference_enhanced_tracking_protection_custom">Personnalisée</string>
    <!-- Preference description for enhanced tracking protection for the strict protection settings -->
    <string name="preference_enhanced_tracking_protection_custom_description_2">Choisissez les traqueurs et les scripts à bloquer.</string>
    <!--  Accessibility text for the Strict protection information icon  -->
    <string name="preference_enhanced_tracking_protection_custom_info_button">Ce qui est bloqué par la protection personnalisée contre le pistage</string>
    <!-- Header for categories that are being blocked by current Enhanced Tracking Protection settings -->
    <!-- Preference for enhanced tracking protection for the custom protection settings for cookies-->
    <string name="preference_enhanced_tracking_protection_custom_cookies">Cookies</string>
    <!-- Option for enhanced tracking protection for the custom protection settings for cookies-->
    <string name="preference_enhanced_tracking_protection_custom_cookies_1">Traqueurs intersites et de réseaux sociaux</string>
    <!-- Option for enhanced tracking protection for the custom protection settings for cookies-->
    <string name="preference_enhanced_tracking_protection_custom_cookies_2">Cookies de sites non visités</string>
    <!-- Option for enhanced tracking protection for the custom protection settings for cookies-->
    <string name="preference_enhanced_tracking_protection_custom_cookies_3">Tous les cookies tiers (peut empêcher certains sites de fonctionner)</string>
    <!-- Option for enhanced tracking protection for the custom protection settings for cookies-->
    <string name="preference_enhanced_tracking_protection_custom_cookies_4">Tous les cookies (empêchera des sites de fonctionner)</string>
    <!-- Option for enhanced tracking protection for the custom protection settings for cookies-->
    <string name="preference_enhanced_tracking_protection_custom_cookies_5">Isoler les cookies intersites</string>
    <!-- Preference for enhanced tracking protection for the custom protection settings for tracking content -->
    <string name="preference_enhanced_tracking_protection_custom_tracking_content">Contenu utilisé pour le pistage</string>
    <!-- Option for enhanced tracking protection for the custom protection settings for tracking content-->
    <string name="preference_enhanced_tracking_protection_custom_tracking_content_1">Dans tous les onglets</string>
    <!-- Option for enhanced tracking protection for the custom protection settings for tracking content-->
    <string name="preference_enhanced_tracking_protection_custom_tracking_content_2">Uniquement dans les onglets privés</string>
    <!-- Preference for enhanced tracking protection for the custom protection settings -->
    <string name="preference_enhanced_tracking_protection_custom_cryptominers">Mineurs de cryptomonnaies</string>
    <!-- Preference for enhanced tracking protection for the custom protection settings -->
    <string name="preference_enhanced_tracking_protection_custom_fingerprinters">Détecteurs d’empreinte numérique</string>
    <!-- Button label for navigating to the Enhanced Tracking Protection details -->
    <string name="enhanced_tracking_protection_details">Détails</string>
    <!-- Header for categories that are being being blocked by current Enhanced Tracking Protection settings -->
    <string name="enhanced_tracking_protection_blocked">Bloqués</string>
    <!-- Header for categories that are being not being blocked by current Enhanced Tracking Protection settings -->
    <string name="enhanced_tracking_protection_allowed">Autorisés</string>
    <!-- Category of trackers (social media trackers) that can be blocked by Enhanced Tracking Protection -->
    <string name="etp_social_media_trackers_title">Traqueurs de réseaux sociaux</string>
    <!-- Description of social media trackers that can be blocked by Enhanced Tracking Protection -->
    <string name="etp_social_media_trackers_description">Limite la capacité des réseaux sociaux à pister votre activité de navigation sur le Web.</string>
    <!-- Category of trackers (cross-site tracking cookies) that can be blocked by Enhanced Tracking Protection -->
    <string name="etp_cookies_title">Cookies de pistage intersites</string>
    <!-- Category of trackers (cross-site tracking cookies) that can be blocked by Enhanced Tracking Protection -->
    <string name="etp_cookies_title_2">Cookies intersites</string>
    <!-- Description of cross-site tracking cookies that can be blocked by Enhanced Tracking Protection -->
    <string name="etp_cookies_description">Bloque les cookies que les réseaux publicitaires et les sociétés d’analyse des données utilisent pour compiler vos données de navigation sur de nombreux sites.</string>
    <!-- Description of cross-site tracking cookies that can be blocked by Enhanced Tracking Protection -->
    <string name="etp_cookies_description_2">La protection totale contre les cookies isole les cookies au site sur lequel vous vous trouvez et les traqueurs publicitaires ne peuvent donc pas s’en servir pour vous pister de site en site.</string>
    <!-- Category of trackers (cryptominers) that can be blocked by Enhanced Tracking Protection -->
    <string name="etp_cryptominers_title">Mineurs de cryptomonnaies</string>
    <!-- Description of cryptominers that can be blocked by Enhanced Tracking Protection -->
    <string name="etp_cryptominers_description">Empêche les scripts malveillants d’accéder à votre appareil pour « extraire » de l’argent numérique.</string>
    <!-- Category of trackers (fingerprinters) that can be blocked by Enhanced Tracking Protection -->
    <string name="etp_fingerprinters_title">Détecteurs d’empreinte numérique</string>
    <!-- Description of fingerprinters that can be blocked by Enhanced Tracking Protection -->
    <string name="etp_fingerprinters_description">Empêche la collecte de données identifiables de manière unique sur votre appareil et qui peuvent être utilisées à des fins de pistage.</string>
    <!-- Category of trackers (tracking content) that can be blocked by Enhanced Tracking Protection -->
    <string name="etp_tracking_content_title">Contenu utilisé pour le pistage</string>
    <!-- Description of tracking content that can be blocked by Enhanced Tracking Protection -->
    <string name="etp_tracking_content_description">Empêche le chargement des publicités, vidéos et autres contenus d’origine externe au site et contenant du code de pistage. Peut affecter certaines fonctionnalités du site.</string>
    <!-- Enhanced Tracking Protection message that protection is currently on for this site -->
    <string name="etp_panel_on">Les protections sont activées pour ce site</string>
    <!-- Enhanced Tracking Protection message that protection is currently off for this site -->
    <string name="etp_panel_off">Les protections sont désactivées pour ce site</string>
    <!-- Header for exceptions list for which sites enhanced tracking protection is always off -->
    <string name="enhanced_tracking_protection_exceptions">La protection renforcée contre le pistage est désactivée pour ces sites web</string>
    <!-- Content description (not visible, for screen readers etc.): Navigate
    back from ETP details (Ex: Tracking content) -->
    <string name="etp_back_button_content_description">Précédent</string>
    <!-- About page link text to open what's new link -->
    <string name="about_whats_new">Nouveautés dans %s</string>
    <!-- Open source licenses page title
    The first parameter is the app name -->
    <string name="open_source_licenses_title">%s | Bibliothèques open source</string>

    <!-- Category of trackers (redirect trackers) that can be blocked by Enhanced Tracking Protection -->
    <string name="etp_redirect_trackers_title">Traqueurs par redirection</string>
    <!-- Description of redirect tracker cookies that can be blocked by Enhanced Tracking Protection -->
    <string name="etp_redirect_trackers_description">Efface les cookies définis par redirection vers des sites web connus pour le pistage.</string>

    <!-- Description of the SmartBlock Enhanced Tracking Protection feature. The * symbol is intentionally hardcoded here,
         as we use it on the UI to indicate which trackers have been partially unblocked.  -->
    <string name="preference_etp_smartblock_description">Certains traqueurs repérés ci-dessous ont été partiellement débloqués sur cette page car vous avez interagi avec eux *.</string>
    <!-- Text displayed that links to website about enhanced tracking protection SmartBlock -->
    <string name="preference_etp_smartblock_learn_more">En savoir plus</string>

    <!-- Content description (not visible, for screen readers etc.):
    Enhanced tracking protection exception preference icon for ETP settings. -->
    <string name="preference_etp_exceptions_icon_description">Icône de préférence d’exception à la protection renforcée contre le pistage</string>

    <!-- About page link text to open support link -->
    <string name="about_support">Assistance</string>
    <!-- About page link text to list of past crashes (like about:crashes on desktop) -->
    <string name="about_crashes">Plantages</string>
    <!-- About page link text to open privacy notice link -->
    <string name="about_privacy_notice">Politique de confidentialité</string>
    <!-- About page link text to open know your rights link -->
    <string name="about_know_your_rights">Vos droits</string>
    <!-- About page link text to open licensing information link -->
    <string name="about_licensing_information">Informations de licence</string>
    <!-- About page link text to open a screen with libraries that are used -->
    <string name="about_other_open_source_libraries">Bibliothèques utilisées</string>

    <!-- Toast shown to the user when they are activating the secret dev menu
        The first parameter is number of long clicks left to enable the menu -->
    <string name="about_debug_menu_toast_progress">Menu de débogage : encore %1$d clic·s restant·s pour l’activation</string>
    <string name="about_debug_menu_toast_done">Menu de débogage activé</string>

    <!-- Browser long press popup menu -->
    <!-- Copy the current url -->
    <string name="browser_toolbar_long_press_popup_copy">Copier</string>
    <!-- Paste & go the text in the clipboard. '&amp;' is replaced with the ampersand symbol: & -->
    <string name="browser_toolbar_long_press_popup_paste_and_go">Coller et ouvrir</string>
    <!-- Paste the text in the clipboard -->
    <string name="browser_toolbar_long_press_popup_paste">Coller</string>

    <!-- Snackbar message shown after an URL has been copied to clipboard. -->
    <string name="browser_toolbar_url_copied_to_clipboard_snackbar">Adresse copiée dans le presse-papiers</string>

    <!-- Title text for the Add To Homescreen dialog -->
    <string name="add_to_homescreen_title">Ajouter à l’écran d’accueil</string>
    <!-- Cancel button text for the Add to Homescreen dialog -->
    <string name="add_to_homescreen_cancel">Annuler</string>
    <!-- Add button text for the Add to Homescreen dialog -->
    <string name="add_to_homescreen_add">Ajouter</string>
    <!-- Continue to website button text for the first-time Add to Homescreen dialog -->
    <string name="add_to_homescreen_continue">Continuer vers le site web</string>
    <!-- Placeholder text for the TextView in the Add to Homescreen dialog -->
    <string name="add_to_homescreen_text_placeholder">Nom du raccourci</string>

    <!-- Describes the add to homescreen functionality -->
    <string name="add_to_homescreen_description_2">Vous pouvez facilement ajouter ce site à l’écran d’accueil de votre appareil pour y avoir accès directement et naviguer plus rapidement, comme si vous utilisiez une application.</string>

    <!-- Preference for managing the settings for logins and passwords in Fenix -->
    <string name="preferences_passwords_logins_and_passwords">Identifiants et mots de passe</string>
    <!-- Preference for managing the saving of logins and passwords in Fenix -->
    <string name="preferences_passwords_save_logins">Enregistrer les identifiants et les mots de passe</string>
    <!-- Preference option for asking to save passwords in Fenix -->
    <string name="preferences_passwords_save_logins_ask_to_save">Demander pour enregistrer</string>
    <!-- Preference option for never saving passwords in Fenix -->
    <string name="preferences_passwords_save_logins_never_save">Ne jamais enregistrer</string>

    <!-- Preference for autofilling saved logins in Firefox (in web content), %1$s will be replaced with the app name -->
    <string name="preferences_passwords_autofill2">Remplissage automatique dans %1$s</string>
    <!-- Description for the preference for autofilling saved logins in Firefox (in web content), %1$s will be replaced with the app name -->
    <string name="preferences_passwords_autofill_description">Remplir et enregistrer les noms d’utilisateur et les mots de passe dans les sites web tout en utilisant %1$s.</string>
    <!-- Preference for autofilling logins from Fenix in other apps (e.g. autofilling the Twitter app) -->
    <string name="preferences_android_autofill">Remplissage automatique dans d’autres applications</string>
    <!-- Description for the preference for autofilling logins from Fenix in other apps (e.g. autofilling the Twitter app) -->
    <string name="preferences_android_autofill_description">Remplit les noms d’utilisateur et les mots de passe dans d’autres applications sur votre appareil.</string>

    <!-- Preference option for adding a login -->
    <string name="preferences_logins_add_login">Ajouter un identifiant</string>

    <!-- Preference for syncing saved logins in Fenix -->
    <string name="preferences_passwords_sync_logins">Synchroniser les identifiants</string>
    <!-- Preference for syncing saved logins in Fenix, when not signed in-->
    <string name="preferences_passwords_sync_logins_across_devices">Synchroniser les identifiants entre vos appareils</string>
    <!-- Preference to access list of saved logins -->
    <string name="preferences_passwords_saved_logins">Identifiants enregistrés</string>
    <!-- Description of empty list of saved passwords. Placeholder is replaced with app name.  -->
    <string name="preferences_passwords_saved_logins_description_empty_text">Les identifiants que vous enregistrez ou synchronisez avec %s s’afficheront ici.</string>
    <!-- Preference to access list of saved logins -->
    <string name="preferences_passwords_saved_logins_description_empty_learn_more_link">En savoir plus sur Sync.</string>
    <!-- Preference to access list of login exceptions that we never save logins for -->
    <string name="preferences_passwords_exceptions">Exceptions</string>
    <!-- Empty description of list of login exceptions that we never save logins for -->
    <string name="preferences_passwords_exceptions_description_empty">Les identifiants et les mots de passe qui ne sont pas enregistrés seront affichés ici.</string>
    <!-- Description of list of login exceptions that we never save logins for -->
    <string name="preferences_passwords_exceptions_description">Les identifiants et les mots de passe ne seront pas enregistrés pour ces sites.</string>
    <!-- Text on button to remove all saved login exceptions -->
    <string name="preferences_passwords_exceptions_remove_all">Supprimer toutes les exceptions</string>
    <!-- Hint for search box in logins list -->
    <string name="preferences_passwords_saved_logins_search">Rechercher des identifiants</string>
    <!-- The header for the site that a login is for -->
    <string name="preferences_passwords_saved_logins_site">Site</string>
    <!-- The header for the username for a login -->
    <string name="preferences_passwords_saved_logins_username">Nom d’utilisateur</string>
    <!-- The header for the password for a login -->
    <string name="preferences_passwords_saved_logins_password">Mot de passe</string>
    <!-- Shown in snackbar to tell user that the password has been copied -->
    <string name="logins_password_copied">Mot de passe copié dans le presse-papiers</string>
    <!-- Shown in snackbar to tell user that the username has been copied -->
    <string name="logins_username_copied">Nom d’utilisateur copié dans le presse-papiers</string>
    <!-- Content Description (for screenreaders etc) read for the button to copy a password in logins-->
    <string name="saved_logins_copy_password">Copier le mot de passe</string>
    <!-- Content Description (for screenreaders etc) read for the button to clear a password while editing a login-->
    <string name="saved_logins_clear_password">Effacer le mot de passe</string>
    <!-- Content Description (for screenreaders etc) read for the button to copy a username in logins -->
    <string name="saved_login_copy_username">Copier le nom d’utilisateur</string>
    <!-- Content Description (for screenreaders etc) read for the button to clear a username while editing a login -->
    <string name="saved_login_clear_username">Effacer le nom d’utilisateur</string>
    <!-- Content Description (for screenreaders etc) read for the button to clear the hostname field while creating a login -->
    <string name="saved_login_clear_hostname">Effacer le nom d’hôte</string>
    <!-- Content Description (for screenreaders etc) read for the button to open a site in logins -->
    <string name="saved_login_open_site">Ouvrir le site dans le navigateur</string>
    <!-- Content Description (for screenreaders etc) read for the button to reveal a password in logins -->
    <string name="saved_login_reveal_password">Afficher le mot de passe</string>
    <!-- Content Description (for screenreaders etc) read for the button to hide a password in logins -->
    <string name="saved_login_hide_password">Masquer le mot de passe</string>
    <!-- Message displayed in biometric prompt displayed for authentication before allowing users to view their logins -->
    <string name="logins_biometric_prompt_message">Déverrouillez pour afficher vos identifiants enregistrés</string>
    <!-- Title of warning dialog if users have no device authentication set up -->
    <string name="logins_warning_dialog_title">Protégez vos identifiants et mots de passe</string>
    <!-- Message of warning dialog if users have no device authentication set up -->
    <string name="logins_warning_dialog_message">Configurez un schéma de verrouillage, un code PIN ou un mot de passe pour protéger vos identifiants de connexion et mots de passe enregistrés pour le cas où quelqu’un accède à votre appareil.</string>
    <!-- Negative button to ignore warning dialog if users have no device authentication set up -->
    <string name="logins_warning_dialog_later">Plus tard</string>
    <!-- Positive button to send users to set up a pin of warning dialog if users have no device authentication set up -->
    <string name="logins_warning_dialog_set_up_now">Configurer maintenant</string>
    <!-- Title of PIN verification dialog to direct users to re-enter their device credentials to access their logins -->
    <string name="logins_biometric_prompt_message_pin">Déverrouillez votre appareil</string>
    <!-- Title for Accessibility Force Enable Zoom Preference -->
    <string name="preference_accessibility_force_enable_zoom">Zoom pour tous les sites</string>
    <!-- Summary for Accessibility Force Enable Zoom Preference -->
    <string name="preference_accessibility_force_enable_zoom_summary">Activer pour permettre de zoomer avec deux doigts même sur les sites web qui empêchent ce geste.</string>

    <!-- Saved logins sorting strategy menu item -by name- (if selected, it will sort saved logins alphabetically) -->
    <string name="saved_logins_sort_strategy_alphabetically">Nom (A-Z)</string>
    <!-- Saved logins sorting strategy menu item -by last used- (if selected, it will sort saved logins by last used) -->
    <string name="saved_logins_sort_strategy_last_used">Dernière utilisation</string>
    <!-- Content description (not visible, for screen readers etc.): Sort saved logins dropdown menu chevron icon -->
    <string name="saved_logins_menu_dropdown_chevron_icon_content_description">Menu de tri des identifiants</string>

    <!-- Autofill -->
    <!-- Preference and title for managing the autofill settings -->
    <string name="preferences_autofill">Remplissage automatique</string>
    <!-- Preference and title for managing the settings for addresses -->
    <string name="preferences_addresses">Adresses</string>
    <!-- Preference and title for managing the settings for credit cards -->
    <string name="preferences_credit_cards">Cartes bancaires</string>
    <!-- Preference for saving and autofilling credit cards -->
    <string name="preferences_credit_cards_save_and_autofill_cards">Enregistrer et remplir automatiquement les cartes</string>
    <!-- Preference summary for saving and autofilling credit card data -->
    <string name="preferences_credit_cards_save_and_autofill_cards_summary">Les données sont chiffrées</string>
    <!-- Preference option for syncing credit cards across devices. This is displayed when the user is not signed into sync -->
    <string name="preferences_credit_cards_sync_cards_across_devices">Synchroniser les cartes entre vos appareils</string>
    <!-- Preference option for syncing credit cards across devices. This is displayed when the user is signed into sync -->
    <string name="preferences_credit_cards_sync_cards">Synchroniser les cartes</string>
    <!-- Preference option for adding a credit card -->
    <string name="preferences_credit_cards_add_credit_card">Ajouter une carte bancaire</string>

    <!-- Preference option for managing saved credit cards -->
    <string name="preferences_credit_cards_manage_saved_cards">Gérer les cartes enregistrées</string>
    <!-- Preference option for adding an address -->
    <string name="preferences_addresses_add_address">Ajouter une adresse</string>
    <!-- Preference option for managing saved addresses -->
    <string name="preferences_addresses_manage_addresses">Gérer les adresses</string>
    <!-- Preference for saving and autofilling addresses -->
    <string name="preferences_addresses_save_and_autofill_addresses">Enregistrer et remplir automatiquement les adresses</string>
    <!-- Preference summary for saving and autofilling address data -->
    <string name="preferences_addresses_save_and_autofill_addresses_summary">Cela comprend des informations telles que des numéros, des adresses e-mail et des adresses d’expédition</string>

    <!-- Title of the "Add card" screen -->
    <string name="credit_cards_add_card">Ajouter une carte</string>
    <!-- Title of the "Edit card" screen -->
    <string name="credit_cards_edit_card">Modifier la carte</string>
    <!-- The header for the card number of a credit card -->
    <string name="credit_cards_card_number">Numéro de carte</string>
    <!-- The header for the expiration date of a credit card -->
    <string name="credit_cards_expiration_date">Date d’expiration</string>
    <!-- The label for the expiration date month of a credit card to be used by a11y services-->
    <string name="credit_cards_expiration_date_month">Mois d’expiration</string>
    <!-- The label for the expiration date year of a credit card to be used by a11y services-->
    <string name="credit_cards_expiration_date_year">Année d’expiration</string>
    <!-- The header for the name on the credit card -->
    <string name="credit_cards_name_on_card">Nom du titulaire</string>
    <!-- The text for the "Delete card" menu item for deleting a credit card -->
    <string name="credit_cards_menu_delete_card">Supprimer cette carte</string>
    <!-- The text for the "Delete card" button for deleting a credit card -->
    <string name="credit_cards_delete_card_button">Supprimer la carte</string>
    <!-- The text for the confirmation message of "Delete card" dialog -->
    <string name="credit_cards_delete_dialog_confirmation">Voulez-vous vraiment supprimer cette carte bancaire ?</string>
    <!-- The text for the positive button on "Delete card" dialog -->
    <string name="credit_cards_delete_dialog_button">Supprimer</string>
    <!-- The title for the "Save" menu item for saving a credit card -->
    <string name="credit_cards_menu_save">Enregistrer</string>
    <!-- The text for the "Save" button for saving a credit card -->
    <string name="credit_cards_save_button">Enregistrer</string>
    <!-- The text for the "Cancel" button for cancelling adding, updating or deleting a credit card -->
    <string name="credit_cards_cancel_button">Annuler</string>

    <!-- Title of the "Saved cards" screen -->
    <string name="credit_cards_saved_cards">Cartes enregistrées</string>

    <!-- Error message for credit card number validation -->
    <string name="credit_cards_number_validation_error_message">Veuillez saisir un numéro de carte bancaire valide</string>

    <!-- Error message for credit card name on card validation -->
    <string name="credit_cards_name_on_card_validation_error_message">Veuillez compléter ce champ</string>
    <!-- Message displayed in biometric prompt displayed for authentication before allowing users to view their saved credit cards -->
    <string name="credit_cards_biometric_prompt_message">Déverrouillez pour afficher vos cartes enregistrées</string>
    <!-- Title of warning dialog if users have no device authentication set up -->
    <string name="credit_cards_warning_dialog_title">Protégez vos cartes bancaires</string>
    <!-- Message of warning dialog if users have no device authentication set up -->
    <string name="credit_cards_warning_dialog_message">Configurez un schéma de verrouillage, un code PIN ou un mot de passe pour protéger vos cartes bancaires enregistrées si jamais quelqu’un accède à votre appareil.</string>
    <!-- Positive button to send users to set up a pin of warning dialog if users have no device authentication set up -->
    <string name="credit_cards_warning_dialog_set_up_now">Configurer maintenant</string>
    <!-- Negative button to ignore warning dialog if users have no device authentication set up -->
    <string name="credit_cards_warning_dialog_later">Plus tard</string>
    <!-- Title of PIN verification dialog to direct users to re-enter their device credentials to access their credit cards -->
    <string name="credit_cards_biometric_prompt_message_pin">Déverrouillez votre appareil</string>
    <!-- Message displayed in biometric prompt for authentication, before allowing users to use their stored credit card information -->
    <string name="credit_cards_biometric_prompt_unlock_message">Déverrouillez pour utiliser les informations de cartes bancaires enregistrées</string>

    <!-- Title of the "Add address" screen -->
    <string name="addresses_add_address">Ajouter une adresse</string>
    <!-- Title of the "Edit address" screen -->
    <string name="addresses_edit_address">Modifier l’adresse</string>
    <!-- Title of the "Manage addresses" screen -->
    <string name="addresses_manage_addresses">Gérer les adresses</string>
    <!-- The header for the first name of an address -->
    <string name="addresses_first_name">Prénom</string>
    <!-- The header for the middle name of an address -->
    <string name="addresses_middle_name">Deuxième prénom</string>
    <!-- The header for the last name of an address -->
    <string name="addresses_last_name">Nom de famille</string>
    <!-- The header for the street address of an address -->
    <string name="addresses_street_address">Adresse postale</string>
    <!-- The header for the city of an address -->
    <string name="addresses_city">Ville</string>
    <!-- The header for the subregion of an address when "state" should be used -->
    <string name="addresses_state">État</string>
    <!-- The header for the subregion of an address when "province" should be used -->
    <string name="addresses_province">Province</string>
    <!-- The header for the zip code of an address -->
    <string name="addresses_zip">Code postal</string>
    <!-- The header for the country or region of an address -->
    <string name="addresses_country">Pays ou région</string>
    <!-- The header for the phone number of an address -->
    <string name="addresses_phone">Téléphone</string>
    <!-- The header for the email of an address -->
    <string name="addresses_email">Adresse e-mail</string>
    <!-- The text for the "Save" button for saving an address -->
    <string name="addresses_save_button">Enregistrer</string>
    <!-- The text for the "Cancel" button for cancelling adding, updating or deleting an address -->
    <string name="addresses_cancel_button">Annuler</string>
    <!-- The text for the "Delete address" button for deleting an address -->
    <string name="addressess_delete_address_button">Supprimer l’adresse</string>

    <!-- The title for the "Delete address" confirmation dialog -->
    <string name="addressess_confirm_dialog_message">Voulez-vous vraiment supprimer cette adresse ?</string>
    <!-- The text for the positive button on "Delete address" dialog -->
    <string name="addressess_confirm_dialog_ok_button">Supprimer</string>
    <!-- The text for the negative button on "Delete address" dialog -->
    <string name="addressess_confirm_dialog_cancel_button">Annuler</string>
    <!-- The text for the "Save address" menu item for saving an address -->
    <string name="address_menu_save_address">Enregistrer l’adresse</string>
    <!-- The text for the "Delete address" menu item for deleting an address -->
    <string name="address_menu_delete_address">Supprimer l’adresse</string>

    <!-- Title of the Add search engine screen -->
    <string name="search_engine_add_custom_search_engine_title">Ajouter un moteur de recherche</string>
    <!-- Content description (not visible, for screen readers etc.): Title for the button that navigates to add new engine screen -->
    <string name="search_engine_add_custom_search_engine_button_content_description">Ajouter un nouveau moteur de recherche</string>
    <!-- Title of the Edit search engine screen -->
    <string name="search_engine_edit_custom_search_engine_title">Modifier le moteur de recherche</string>
    <!-- Content description (not visible, for screen readers etc.): Title for the button to add a search engine in the action bar -->
    <string name="search_engine_add_button_content_description" moz:RemovedIn="120" tools:ignore="UnusedResources">Ajouter</string>
    <!-- Content description (not visible, for screen readers etc.): Title for the button to save a search engine in the action bar -->
    <string name="search_engine_add_custom_search_engine_edit_button_content_description" moz:RemovedIn="120" tools:ignore="UnusedResources">Enregistrer</string>
    <!-- Text for the menu button to edit a search engine -->
    <string name="search_engine_edit">Modifier</string>
    <!-- Text for the menu button to delete a search engine -->
    <string name="search_engine_delete">Supprimer</string>

    <!-- Text for the button to create a custom search engine on the Add search engine screen -->
    <string name="search_add_custom_engine_label_other" moz:RemovedIn="120" tools:ignore="UnusedResources">Autre</string>
    <!-- Label for the TextField in which user enters custom search engine name -->
    <string name="search_add_custom_engine_name_label">Nom</string>
    <!-- Placeholder text shown in the Search Engine Name TextField before a user enters text -->
    <string name="search_add_custom_engine_name_hint" moz:RemovedIn="120" tools:ignore="UnusedResources">Nom</string>
    <!-- Placeholder text shown in the Search Engine Name text field before a user enters text -->
    <string name="search_add_custom_engine_name_hint_2">Nom du moteur de recherche</string>
    <!-- Label for the TextField in which user enters custom search engine URL -->
    <string name="search_add_custom_engine_url_label">URL de la chaîne de recherche</string>
    <!-- Placeholder text shown in the Search String TextField before a user enters text -->
    <string name="search_add_custom_engine_search_string_hint" moz:RemovedIn="120" tools:ignore="UnusedResources">Chaîne de recherche à utiliser</string>
    <!-- Placeholder text shown in the Search String TextField before a user enters text -->
    <string name="search_add_custom_engine_search_string_hint_2">URL à utiliser pour les recherches</string>
    <!-- Description text for the Search String TextField. The %s is part of the string -->
    <string name="search_add_custom_engine_search_string_example" formatted="false">Remplacer les termes de la recherche par « %s ». Par exemple :\nhttps://www.google.com/search?q=%s</string>

    <!-- Accessibility description for the form in which details about the custom search engine are entered -->
    <string name="search_add_custom_engine_form_description">Détails du moteur de recherche personnalisé</string>

    <!-- Label for the TextField in which user enters custom search engine suggestion URL -->
    <string name="search_add_custom_engine_suggest_url_label">API de suggestions de recherche (facultatif)</string>
    <!-- Placeholder text shown in the Search Suggestion String TextField before a user enters text -->
    <string name="search_add_custom_engine_suggest_string_hint">URL de l’API de suggestions de recherche</string>
    <!-- Description text for the Search Suggestion String TextField. The %s is part of the string -->
    <string name="search_add_custom_engine_suggest_string_example_2" formatted="false">Remplacez la requête par « %s ». Exemple :\nhttps://suggestqueries.google.com/complete/search?client=firefox&amp;q=%s</string>
    <!-- The text for the "Save" button for saving a custom search engine -->
    <string name="search_custom_engine_save_button">Enregistrer</string>

    <!-- Text shown when a user leaves the name field empty -->
    <string name="search_add_custom_engine_error_empty_name">Saisissez le nom du moteur de recherche</string>
    <!-- Text shown when a user leaves the search string field empty -->
    <string name="search_add_custom_engine_error_empty_search_string">Saisissez la chaîne de recherche</string>
    <!-- Text shown when a user leaves out the required template string -->
    <string name="search_add_custom_engine_error_missing_template">Vérifiez que la chaîne de recherche suit le format de l’exemple</string>
    <!-- Text shown when we aren't able to validate the custom search query. The first parameter is the url of the custom search engine -->
    <string name="search_add_custom_engine_error_cannot_reach">Erreur de connexion à « %s »</string>
    <!-- Text shown when a user creates a new search engine -->
    <string name="search_add_custom_engine_success_message">%s : création effectuée</string>
    <!-- Text shown when a user successfully edits a custom search engine -->
    <string name="search_edit_custom_engine_success_message">%s : enregistrement effectué</string>
    <!-- Text shown when a user successfully deletes a custom search engine -->
    <string name="search_delete_search_engine_success_message">%s : suppression effectuée</string>

    <!-- Heading for the instructions to allow a permission -->
    <string name="phone_feature_blocked_intro">Pour l’autoriser :</string>
    <!-- First step for the allowing a permission -->
    <string name="phone_feature_blocked_step_settings">1. Accédez aux paramètres Android</string>
    <!-- Second step for the allowing a permission -->
    <string name="phone_feature_blocked_step_permissions"><![CDATA[2. Appuyez sur <b>Autorisations</b>]]></string>
    <!-- Third step for the allowing a permission (Fore example: Camera) -->
    <string name="phone_feature_blocked_step_feature"><![CDATA[3. Activez <b>%1$s</b>]]></string>

    <!-- Label that indicates a site is using a secure connection -->
    <string name="quick_settings_sheet_secure_connection_2">Connexion sécurisée</string>
    <!-- Label that indicates a site is using a insecure connection -->
    <string name="quick_settings_sheet_insecure_connection_2">Connexion non sécurisée</string>
    <!-- Label to clear site data -->
    <string name="clear_site_data">Effacer les cookies et les données de sites</string>
    <!-- Confirmation message for a dialog confirming if the user wants to delete all data for current site -->
    <string name="confirm_clear_site_data"><![CDATA[Voulez-vous vraiment supprimer tous les cookies et toutes les données du site <b>%s</b> ?]]></string>
    <!-- Confirmation message for a dialog confirming if the user wants to delete all the permissions for all sites-->
    <string name="confirm_clear_permissions_on_all_sites">Voulez-vous vraiment supprimer toutes les autorisations pour tous les sites ?</string>
    <!-- Confirmation message for a dialog confirming if the user wants to delete all the permissions for a site-->
    <string name="confirm_clear_permissions_site">Voulez-vous vraiment supprimer toutes les autorisations pour ce site ?</string>
    <!-- Confirmation message for a dialog confirming if the user wants to set default value a permission for a site-->
    <string name="confirm_clear_permission_site">Voulez-vous vraiment supprimer cette autorisation pour ce site ?</string>
    <!-- label shown when there are not site exceptions to show in the site exception settings -->
    <string name="no_site_exceptions">Aucune exception de site</string>
    <!-- Bookmark deletion confirmation -->
    <string name="bookmark_deletion_confirmation">Voulez-vous vraiment supprimer ce marque-page ?</string>
    <!-- Browser menu button that adds a shortcut to the home fragment -->
    <string name="browser_menu_add_to_shortcuts">Ajouter aux raccourcis</string>
    <!-- Browser menu button that removes a shortcut from the home fragment -->
    <string name="browser_menu_remove_from_shortcuts">Supprimer des raccourcis</string>
    <!-- text shown before the issuer name to indicate who its verified by, parameter is the name of
     the certificate authority that verified the ticket-->
    <string name="certificate_info_verified_by">Vérifié par : %1$s</string>
    <!-- Login overflow menu delete button -->
    <string name="login_menu_delete_button">Supprimer</string>
    <!-- Login overflow menu edit button -->
    <string name="login_menu_edit_button">Modifier</string>
    <!-- Message in delete confirmation dialog for logins -->
    <string name="login_deletion_confirmation">Voulez-vous vraiment supprimer cet identifiant ?</string>
    <!-- Positive action of a dialog asking to delete  -->
    <string name="dialog_delete_positive">Supprimer</string>
    <!-- Negative action of a dialog asking to delete login -->
    <string name="dialog_delete_negative">Annuler</string>
    <!--  The saved login options menu description. -->
    <string name="login_options_menu">Options de l’identifiant</string>
    <!--  The editable text field for a login's web address. -->
    <string name="saved_login_hostname_description">Le champ de texte modifiable pour l’adresse web de l’identifiant.</string>
    <!--  The editable text field for a login's username. -->
    <string name="saved_login_username_description">Le champ de texte modifiable pour le nom d’utilisateur de l’identifiant.</string>
    <!--  The editable text field for a login's password. -->
    <string name="saved_login_password_description">Le champ de texte modifiable pour le mot de passe de l’identifiant.</string>
    <!--  The button description to save changes to an edited login. -->
    <string name="save_changes_to_login">Enregistrez les modifications de l’identifiant.</string>
    <!--  The page title for editing a saved login. -->
    <string name="edit">Modifier</string>
    <!--  The page title for adding new login. -->
    <string name="add_login">Ajouter un nouvel identifiant</string>
    <!--  The error message in add/edit login view when password field is blank. -->
    <string name="saved_login_password_required">Mot de passe requis</string>
    <!--  The error message in add login view when username field is blank. -->
    <string name="saved_login_username_required">Le nom d’utilisateur doit être renseigné.</string>
    <!--  The error message in add login view when hostname field is blank. -->
    <string name="saved_login_hostname_required" tools:ignore="UnusedResources">Le nom d’hôte est requis</string>
    <!-- Voice search button content description  -->
    <string name="voice_search_content_description">Recherche vocale</string>
    <!-- Voice search prompt description displayed after the user presses the voice search button -->
    <string name="voice_search_explainer">Vous pouvez parler</string>

    <!--  The error message in edit login view when a duplicate username exists. -->
    <string name="saved_login_duplicate">Un identifiant avec ce nom d’utilisateur existe déjà</string>

    <!-- This is the hint text that is shown inline on the hostname field of the create new login page. 'https://www.example.com' intentionally hardcoded here -->
    <string name="add_login_hostname_hint_text">https://www.example.com</string>
    <!-- This is an error message shown below the hostname field of the add login page when a hostname does not contain http or https. -->
    <string name="add_login_hostname_invalid_text_3">L’adresse web doit contenir « https:// » ou « http:// ».</string>
    <!-- This is an error message shown below the hostname field of the add login page when a hostname is invalid. -->
    <string name="add_login_hostname_invalid_text_2">Un nom d’hôte valide est requis</string>

    <!-- Synced Tabs -->
    <!-- Text displayed to ask user to connect another device as no devices found with account -->
    <string name="synced_tabs_connect_another_device">Connectez un autre appareil.</string>
    <!-- Text displayed asking user to re-authenticate -->
    <string name="synced_tabs_reauth">Veuillez vous authentifier à nouveau.</string>
    <!-- Text displayed when user has disabled tab syncing in Firefox Sync Account -->
    <string name="synced_tabs_enable_tab_syncing">Veuillez activer la synchronisation des onglets.</string>
    <!-- Text displayed when user has no tabs that have been synced -->
    <string name="synced_tabs_no_tabs">Vous n’avez aucun onglet ouvert dans Firefox sur vos autres appareils.</string>
    <!-- Text displayed in the synced tabs screen when a user is not signed in to Firefox Sync describing Synced Tabs -->
    <string name="synced_tabs_sign_in_message">Affichez la liste des onglets de vos autres appareils.</string>
    <!-- Text displayed on a button in the synced tabs screen to link users to sign in when a user is not signed in to Firefox Sync -->
    <string name="synced_tabs_sign_in_button">Se connecter pour synchroniser</string>

    <!-- The text displayed when a synced device has no tabs to show in the list of Synced Tabs. -->
    <string name="synced_tabs_no_open_tabs">Aucun onglet ouvert</string>

    <!-- Content description for expanding a group of synced tabs. -->
    <string name="synced_tabs_expand_group">Développer le groupe d’onglets synchronisés</string>
    <!-- Content description for collapsing a group of synced tabs. -->
    <string name="synced_tabs_collapse_group">Réduire le groupe d’onglets synchronisés</string>

    <!-- Top Sites -->
    <!-- Title text displayed in the dialog when shortcuts limit is reached. -->
    <string name="shortcut_max_limit_title">Nombre maximal de raccourcis atteint</string>
    <!-- Content description text displayed in the dialog when shortcut limit is reached. -->
    <string name="shortcut_max_limit_content">Pour ajouter un nouveau raccourci, supprimez-en un autre. Faites un appui long sur le site et sélectionnez supprimer.</string>
    <!-- Confirmation dialog button text when top sites limit is reached. -->
    <string name="top_sites_max_limit_confirmation_button">J’ai compris</string>

    <!-- Label for the preference to show the shortcuts for the most visited top sites on the homepage -->
    <string name="top_sites_toggle_top_recent_sites_4">Raccourcis</string>
    <!-- Title text displayed in the rename top site dialog. -->
    <string name="top_sites_rename_dialog_title">Nom</string>
    <!-- Hint for renaming title of a shortcut -->
    <string name="shortcut_name_hint">Nom du raccourci</string>
    <!-- Button caption to confirm the renaming of the top site. -->
    <string name="top_sites_rename_dialog_ok">OK</string>
    <!-- Dialog button text for canceling the rename top site prompt. -->
    <string name="top_sites_rename_dialog_cancel">Annuler</string>

    <!-- Text for the menu button to open the homepage settings. -->
    <string name="top_sites_menu_settings">Paramètres</string>
    <!-- Text for the menu button to navigate to sponsors and privacy support articles. '&amp;' is replaced with the ampersand symbol: & -->
    <string name="top_sites_menu_sponsor_privacy">Nos sponsors et votre vie privée</string>
    <!-- Label text displayed for a sponsored top site. -->
    <string name="top_sites_sponsored_label">Sponsorisé</string>

    <!-- Inactive tabs in the tabs tray -->
    <!-- Title text displayed in the tabs tray when a tab has been unused for 14 days. -->
    <string name="inactive_tabs_title">Onglets inactifs</string>
    <!-- Content description for closing all inactive tabs -->
    <string name="inactive_tabs_delete_all">Fermer tous les onglets inactifs</string>

    <!-- Content description for expanding the inactive tabs section. -->
    <string name="inactive_tabs_expand_content_description">Développer les onglets inactifs</string>
    <!-- Content description for collapsing the inactive tabs section. -->
    <string name="inactive_tabs_collapse_content_description">Réduire les onglets inactifs</string>

    <!-- Inactive tabs auto-close message in the tabs tray -->
    <!-- The header text of the auto-close message when the user is asked if they want to turn on the auto-closing of inactive tabs. -->
    <string name="inactive_tabs_auto_close_message_header" tools:ignore="UnusedResources">Fermeture automatique après un mois ?</string>
    <!-- A description below the header to notify the user what the inactive tabs auto-close feature is. -->
    <string name="inactive_tabs_auto_close_message_description" tools:ignore="UnusedResources">Firefox peut fermer les onglets que vous n’avez pas consultés au cours du mois dernier.</string>

    <!-- A call to action below the description to allow the user to turn on the auto closing of inactive tabs. -->
    <string name="inactive_tabs_auto_close_message_action" tools:ignore="UnusedResources">ACTIVER LA FERMETURE AUTOMATIQUE</string>

    <!-- Text for the snackbar to confirm auto-close is enabled for inactive tabs -->
    <string name="inactive_tabs_auto_close_message_snackbar">Fermeture automatique activée</string>

    <!-- Awesome bar suggestion's headers -->
    <!-- Search suggestions title for Firefox Suggest. -->
    <string name="firefox_suggest_header">Firefox suggère</string>

    <!-- Title for search suggestions when Google is the default search suggestion engine. -->
    <string name="google_search_engine_suggestion_header">Recherche Google</string>
    <!-- Title for search suggestions when the default search suggestion engine is anything other than Google. The first parameter is default search engine name. -->
    <string name="other_default_search_engine_suggestion_header">Recherche %s</string>

    <!-- Default browser experiment -->
    <string name="default_browser_experiment_card_text">Faites en sorte que les liens des sites web, des e-mails et des messages s’ouvrent automatiquement dans Firefox.</string>

    <!-- Content description for close button in collection placeholder. -->
    <string name="remove_home_collection_placeholder_content_description">Supprimer</string>

    <!-- Content description radio buttons with a link to more information -->
    <string name="radio_preference_info_content_description">Cliquez pour plus de précisions</string>

    <!-- Content description for the action bar "up" button -->
    <string name="action_bar_up_description">Remonter</string>

    <!-- Content description for privacy content close button -->
    <string name="privacy_content_close_button_content_description">Fermer</string>

    <!-- Pocket recommended stories -->
    <!-- Header text for a section on the home screen. -->
    <string name="pocket_stories_header_1">Des articles qui font réfléchir</string>
    <!-- Header text for a section on the home screen. -->
    <string name="pocket_stories_categories_header">Articles par sujet</string>
    <!-- Text of a button allowing users to access an external url for more Pocket recommendations. -->
    <string name="pocket_stories_placeholder_text">En découvrir davantage</string>
    <!-- Title of an app feature. Smaller than a heading. The first parameter is product name Pocket -->
    <string name="pocket_stories_feature_title_2">Mis en avant par %s.</string>
    <!-- Caption for describing a certain feature. The placeholder is for a clickable text (eg: Learn more) which will load an url in a new tab when clicked.  -->
    <string name="pocket_stories_feature_caption">Membre de la famille Firefox. %s</string>
    <!-- Clickable text for opening an external link for more information about Pocket. -->
    <string name="pocket_stories_feature_learn_more">En savoir plus</string>

    <!-- Text indicating that the Pocket story that also displays this text is a sponsored story by other 3rd party entity. -->
    <string name="pocket_stories_sponsor_indication">Sponsorisé</string>

    <!-- Snackbar message for enrolling in a Nimbus experiment from the secret settings when Studies preference is Off.-->
    <string name="experiments_snackbar">Activez la télémétrie pour envoyer des données.</string>
    <!-- Snackbar button text to navigate to telemetry settings.-->
    <string name="experiments_snackbar_button">Ouvrir les paramètres</string>

    <!-- Review quality check feature-->
    <!-- Name for the review quality check feature used as title for the panel. -->
    <string name="review_quality_check_feature_name" moz:RemovedIn="120" tools:ignore="UnusedResources">Vérificateur d’avis</string>
    <!-- Name for the review quality check feature used as title for the panel. -->
    <string name="review_quality_check_feature_name_2">Vérificateur d’avis</string>
    <!-- Summary for grades A and B for review quality check adjusted grading. -->
    <string name="review_quality_check_grade_a_b_description">Avis fiables</string>
    <!-- Summary for grade C for review quality check adjusted grading. -->
    <string name="review_quality_check_grade_c_description">Mélange d’avis fiables et non fiables</string>
    <!-- Summary for grades D and F for review quality check adjusted grading. -->
    <string name="review_quality_check_grade_d_f_description">Avis non fiables</string>
    <!-- Text for title presenting the reliability of a product's reviews. -->
    <string name="review_quality_check_grade_title">Quelle est la fiabilité de ces avis ?</string>
    <!-- Title for when the rating has been updated by the review checker -->
    <string name="review_quality_check_adjusted_rating_title">Évaluation corrigée</string>
    <!-- Description for a product's adjusted star rating. The text presents that the product's reviews which were evaluated as unreliable were removed from the adjusted rating. -->
    <string name="review_quality_check_adjusted_rating_description">Avis non fiables supprimés</string>
    <!-- Title for list of highlights from a product's review emphasizing a product's important traits. -->
    <string name="review_quality_check_highlights_title">Points essentiels des avis récents</string>
    <!-- Title for section explaining how we analyze the reliability of a product's reviews. -->
    <string name="review_quality_check_explanation_title">Comment nous déterminons la qualité d’un avis</string>
    <!-- Paragraph explaining how we analyze the reliability of a product's reviews. First parameter is the Fakespot product name. In the phrase "Fakespot by Mozilla", "by" can be localized. Does not need to stay by. -->
    <string name="review_quality_check_explanation_body_reliability">Nous utilisons la technologie d’intelligence artificielle %s par Mozilla pour vérifier la fiabilité des avis sur des produits. Ce qui vous aide seulement à évaluer la qualité des avis, mais non la qualité des produits.</string>
    <!-- Paragraph explaining the grading system we use to classify the reliability of a product's reviews. -->
    <string name="review_quality_check_info_review_grade_header"><![CDATA[Nous attribuons une <b>notation alphabétique</b> aux avis sur chaque produit, allant de A à F.]]></string>
    <!-- Description explaining grades A and B for review quality check adjusted grading. -->
    <string name="review_quality_check_info_grade_info_AB">Avis fiables. Nous pensons que les avis proviennent probablement de véritables client·e·s qui ont laissé des avis sincères et objectifs.</string>
    <!-- Description explaining grades A and B for review quality check adjusted grading. -->
    <string name="review_quality_check_info_grade_info_AB_2" moz:RemovedIn="120" tools:ignore="UnusedResources">Nous pensons que ces avis sont fiables.</string>
    <!-- Description explaining grade C for review quality check adjusted grading. -->
    <string name="review_quality_check_info_grade_info_C">Nous pensons que les avis regroupent des avis fiables et non fiables.</string>
    <!-- Description explaining grades D and F for review quality check adjusted grading. -->
    <string name="review_quality_check_info_grade_info_DF">Avis non fiables. Nous pensons que les avis sont probablement contrefaits ou proviennent d’utilisateurs partiaux.</string>
    <!-- Description explaining grades D and F for review quality check adjusted grading. -->
    <string name="review_quality_check_info_grade_info_DF_2" moz:RemovedIn="120" tools:ignore="UnusedResources">Nous pensons que ces avis ne sont pas fiables.</string>
    <!-- Paragraph explaining how a product's adjusted grading is calculated. -->
    <string name="review_quality_check_explanation_body_adjusted_grading"><![CDATA[L’<b>évaluation corrigée</b> se fonde uniquement sur les avis que nous considérons fiables.]]></string>
    <!-- Paragraph explaining product review highlights. First parameter is the name of the retailer (e.g. Amazon). -->
    <string name="review_quality_check_explanation_body_highlights"><![CDATA[Les <b>points essentiels</b> proviennent des avis laissés sur %s au cours des 80 derniers jours que nous estimons fiables.]]></string>
    <!-- Text for learn more caption presenting a link with information about review quality. First parameter is for clickable text defined in review_quality_check_info_learn_more_link. -->
    <string name="review_quality_check_info_learn_more">En savoir plus sur %s.</string>
    <!-- Clickable text that links to review quality check SuMo page. First parameter is the Fakespot product name. In the phrase "Fakespot by Mozilla", "by" can be localized. Does not need to stay by. -->
    <string name="review_quality_check_info_learn_more_link" moz:RemovedIn="121" tools:ignore="UnusedResources">la façon dont %s par Mozilla détermine la qualité d’un avis</string>
    <!-- Clickable text that links to review quality check SuMo page. First parameter is the Fakespot product name. -->
    <string name="review_quality_check_info_learn_more_link_2">la façon dont %s détermine la qualité d’un avis</string>
    <!-- Text for title of settings section. -->
    <string name="review_quality_check_settings_title">Paramètres</string>
    <!-- Text for label for switch preference to show recommended products from review quality check settings section. -->
    <string name="review_quality_check_settings_recommended_products">Afficher des publicités dans le vérificateur d’avis</string>
    <!-- Description for switch preference to show recommended products from review quality check settings section. First parameter is for clickable text defined in review_quality_check_settings_recommended_products_learn_more.-->
    <string name="review_quality_check_settings_recommended_products_description" moz:RemovedIn="120" tools:ignore="UnusedResources">Vous verrez à l’occasion des publicités pour des produits pertinents. Ces produits doivent disposer d’avis qui répondent à nos critères de qualité. %s</string>
    <!-- Description for switch preference to show recommended products from review quality check settings section. First parameter is for clickable text defined in review_quality_check_settings_recommended_products_learn_more.-->
    <string name="review_quality_check_settings_recommended_products_description_2" tools:ignore="UnusedResources">Vous verrez à l’occasion des publicités pour des produits pertinents.  Nous  faisons uniquement la promotion de produits dont les avis sont fiables. %s</string>
    <!-- Clickable text that links to review quality check recommended products support article. -->
    <string name="review_quality_check_settings_recommended_products_learn_more" tools:ignore="UnusedResources">En savoir plus</string>
    <!-- Text for turning sidebar off button from review quality check settings section. -->
    <string name="review_quality_check_settings_turn_off">Désactiver le vérificateur d’avis</string>
    <!-- Text for title of recommended product section. This is displayed above a product image, suggested as an alternative to the product reviewed. -->
    <string name="review_quality_check_ad_title" tools:ignore="UnusedResources">Produits alternatifs</string>
    <!-- Caption for recommended product section indicating this is an ad by Fakespot. First parameter is the Fakespot product name. -->
    <string name="review_quality_check_ad_caption" tools:ignore="UnusedResources">Publicité de %s</string>
    <!-- Caption for review quality check panel. First parameter is for clickable text defined in review_quality_check_powered_by_link. -->
    <string name="review_quality_check_powered_by_2">Le vérificateur d’avis fonctionne grâce à %s</string>
    <!-- Clickable text that links to Fakespot.com. First parameter is the Fakespot product name. In the phrase "Fakespot by Mozilla", "by" can be localized. Does not need to stay by. -->
    <string name="review_quality_check_powered_by_link" tools:ignore="UnusedResources">%s par Mozilla</string>
    <!-- Text for title of warning card informing the user that the current analysis is outdated. -->
    <string name="review_quality_check_outdated_analysis_warning_title" tools:ignore="UnusedResources">Nouvelles informations à évaluer</string>
    <!-- Text for button from warning card informing the user that the current analysis is outdated. Clicking this should trigger the product's re-analysis. -->
    <string name="review_quality_check_outdated_analysis_warning_action" tools:ignore="UnusedResources">Vérifier maintenant</string>
    <!-- Title for warning card informing the user that the current product does not have enough reviews for a review analysis. -->
    <string name="review_quality_check_no_reviews_warning_title">Pas encore assez d’avis</string>
    <!-- Text for body of warning card informing the user that the current product does not have enough reviews for a review analysis. -->
    <string name="review_quality_check_no_reviews_warning_body">Quand ce produit aura reçu suffisamment d’avis, leur qualité pourra être évaluée.</string>
    <!-- Title for warning card informing the user that the current product is currently not available. -->
    <string name="review_quality_check_product_availability_warning_title" tools:ignore="UnusedResources">Le produit n’est pas disponible</string>

    <!-- Text for the body of warning card informing the user that the current product is currently not available. -->
    <string name="review_quality_check_product_availability_warning_body" tools:ignore="UnusedResources">Si vous constatez le retour de ce produit en stock, signalez-le et nous travaillerons à évaluer les avis.</string>
    <!-- Clickable text for warning card informing the user that the current product is currently not available. Clicking this should inform the server that the product is available. -->
    <string name="review_quality_check_product_availability_warning_action" moz:RemovedIn="120" tools:ignore="UnusedResources">Signaler que ce produit est de retour en stock</string>
    <!-- Clickable text for warning card informing the user that the current product is currently not available. Clicking this should inform the server that the product is available. -->
    <string name="review_quality_check_product_availability_warning_action_2" tools:ignore="UnusedResources">Signaler que le produit est en stock</string>
    <!-- Title for warning card informing the user that the current product's re-analysis is still processing. -->
    <string name="review_quality_check_reanalysis_in_progress_warning_title">Évaluation de la qualité des avis</string>
    <!-- Title for warning card informing the user that the current product's analysis is still processing. -->
    <string name="review_quality_check_analysis_in_progress_warning_title">Évaluation de la qualité des avis</string>
    <!-- Text for body of warning card informing the user that the current product's analysis is still processing. -->
    <string name="review_quality_check_analysis_in_progress_warning_body">L’opération peut prendre environ 60 secondes.</string>
    <!-- Title for info card displayed after the user reports a product is back in stock. -->
    <string name="review_quality_check_analysis_requested_info_title" tools:ignore="UnusedResources">Merci de nous l’avoir signalé !</string>
    <!-- Text for body of info card displayed after the user reports a product is back in stock. -->
    <string name="review_quality_check_analysis_requested_info_body" tools:ignore="UnusedResources">Nous devrions avoir des informations au sujet des avis sur ce produit d’ici 24 heures. Revenez plus tard.</string>
    <!-- Title for info card displayed when the user review checker while on a product that Fakespot does not analyze (e.g. gift cards, music). -->
    <string name="review_quality_check_not_analyzable_info_title">Nous ne pouvons pas vérifier ces avis</string>
    <!-- Text for body of info card displayed when the user review checker while on a product that Fakespot does not analyze (e.g. gift cards, music). -->
    <string name="review_quality_check_not_analyzable_info_body">Malheureusement, nous ne pouvons pas vérifier la qualité des avis pour certains types de produits. Par exemple, les cartes cadeaux, le streaming vidéo, la musique et les jeux.</string>
    <!-- Title for info card displayed when another user reported the displayed product is back in stock. -->
    <string name="review_quality_check_analysis_requested_other_user_info_title" tools:ignore="UnusedResources">Plus d’informations prochainement</string>
    <!-- Text for body of info card displayed when another user reported the displayed product is back in stock. -->
    <string name="review_quality_check_analysis_requested_other_user_info_body" tools:ignore="UnusedResources">Nous devrions avoir des informations au sujet des avis sur ce produit d’ici 24 heures. Revenez plus tard.</string>
    <!-- Title for info card displayed to the user when analysis finished updating. -->
    <string name="review_quality_check_analysis_updated_confirmation_title" tools:ignore="UnusedResources">L’analyse est à jour</string>
    <!-- Text for the action button from info card displayed to the user when analysis finished updating. -->
    <string name="review_quality_check_analysis_updated_confirmation_action" tools:ignore="UnusedResources">J’ai compris</string>
    <!-- Title for error card displayed to the user when an error occurred. -->
    <string name="review_quality_check_generic_error_title">Aucune information disponible actuellement</string>
    <!-- Text for body of error card displayed to the user when an error occurred. -->
    <string name="review_quality_check_generic_error_body">Nous travaillons à résoudre ce problème. Veuillez réessayer ultérieurement.</string>
    <!-- Title for error card displayed to the user when the device is disconnected from the network. -->
    <string name="review_quality_check_no_connection_title">Aucune connexion réseau</string>
    <!-- Text for body of error card displayed to the user when the device is disconnected from the network. -->
    <string name="review_quality_check_no_connection_body">Vérifiez votre connexion réseau puis essayez d’actualiser la page.</string>
    <!-- Title for card displayed to the user for products whose reviews were not analyzed yet. -->
    <string name="review_quality_check_no_analysis_title">Aucune information sur ces avis pour le moment</string>
    <!-- Text for the body of card displayed to the user for products whose reviews were not analyzed yet. -->
    <string name="review_quality_check_no_analysis_body">Pour savoir si les avis sur ce produit sont dignes de confiance, vérifiez leur qualité. Cela ne prend que 60 secondes.</string>
    <!-- Text for button from body of card displayed to the user for products whose reviews were not analyzed yet. Clicking this should trigger a product analysis. -->
    <string name="review_quality_check_no_analysis_link">Évaluer la qualité des avis</string>
    <!-- Headline for review quality check contextual onboarding card. -->
    <string name="review_quality_check_contextual_onboarding_title">Essayez notre guide de confiance pour les avis de produits</string>
    <!-- Description for review quality check contextual onboarding card. The first and last two parameters are for retailer names (e.g. Amazon, Walmart). The second parameter is for the name of the application (e.g. Firefox). -->
    <string name="review_quality_check_contextual_onboarding_description">Regardez quelle fiabilité accorder aux avis de produits sur %1$s avant d’acheter. Le vérificateur d’avis, une fonctionnalité expérimentale de %2$s, est intégré au navigateur. Il fonctionne aussi pour %3$s et %4$s.</string>
    <!-- Description for review quality check contextual onboarding card. The first parameters is for retailer name (e.g. Amazon). The second parameter is for the name of the application (e.g. Firefox). -->
    <string name="review_quality_check_contextual_onboarding_description_one_vendor">Regardez quelle fiabilité accorder aux avis de produits sur %1$s avant d’acheter. Le vérificateur d’avis, une fonctionnalité expérimentale de %2$s, est intégré au navigateur.</string>
    <!-- Paragraph presenting review quality check feature. First parameter is the Fakespot product name. Second parameter is for clickable text defined in review_quality_check_contextual_onboarding_learn_more_link. In the phrase "Fakespot by Mozilla", "by" can be localized. Does not need to stay by. -->
    <string name="review_quality_check_contextual_onboarding_learn_more">En utilisant la puissance de %1$s par Mozilla, nous vous aidons à éviter les avis partiaux et mensongers. Notre modèle d’intelligence artificielle s’améliore en permanence pour vous protéger pendant vos achats. %2$s</string>
    <!-- Clickable text from the contextual onboarding card that links to review quality check support article. -->
    <string name="review_quality_check_contextual_onboarding_learn_more_link">En savoir plus</string>
    <!-- Caption text to be displayed in review quality check contextual onboarding card above the opt-in button. First parameter is the Fakespot product name. Following parameters are for clickable texts defined in review_quality_check_contextual_onboarding_privacy_policy and review_quality_check_contextual_onboarding_terms_use. In the phrase "Fakespot by Mozilla", "by" can be localized. Does not need to stay by. -->
    <string name="review_quality_check_contextual_onboarding_caption" moz:RemovedIn="121" tools:ignore="UnusedResources">En sélectionnant « Oui, l’essayer », vous acceptez la %2$s et les %3$s de %1$s par Mozilla.</string>
    <!-- Caption text to be displayed in review quality check contextual onboarding card above the opt-in button. Parameter is the Fakespot product name. After the colon, what appears are two links, each on their own line. The first link is to a Privacy policy (review_quality_check_contextual_onboarding_privacy_policy_2). The second link is to Terms of use (review_quality_check_contextual_onboarding_terms_use_2). -->
    <string name="review_quality_check_contextual_onboarding_caption_2">En sélectionnant « Oui, l’essayer » vous acceptez les éléments suivants de %1$s :</string>
    <!-- Clickable text from the review quality check contextual onboarding card that links to Fakespot privacy policy. -->
    <string name="review_quality_check_contextual_onboarding_privacy_policy" moz:RemovedIn="121" tools:ignore="UnusedResources">politique de confidentialité</string>
    <!-- Clickable text from the review quality check contextual onboarding card that links to Fakespot privacy policy. -->
    <string name="review_quality_check_contextual_onboarding_privacy_policy_2">Politique de confidentialité</string>
    <!-- Clickable text from the review quality check contextual onboarding card that links to Fakespot terms of use. -->
    <string name="review_quality_check_contextual_onboarding_terms_use" moz:RemovedIn="121" tools:ignore="UnusedResources">conditions d’utilisation</string>
    <!-- Clickable text from the review quality check contextual onboarding card that links to Fakespot terms of use. -->
    <string name="review_quality_check_contextual_onboarding_terms_use_2">Conditions d’utilisation</string>
    <!-- Text for opt-in button from the review quality check contextual onboarding card. -->
    <string name="review_quality_check_contextual_onboarding_primary_button_text">Oui, l’essayer</string>
    <!-- Text for opt-out button from the review quality check contextual onboarding card. -->
    <string name="review_quality_check_contextual_onboarding_secondary_button_text">Pas maintenant</string>
    <!-- Text for the first CFR presenting the review quality check feature. -->
    <string name="review_quality_check_first_cfr_message">Vérifiez si vous pouvez vous fier aux avis sur ce produit, avant l’achat.</string>
    <!-- Text displayed in the first CFR presenting the review quality check feature that opens the review checker when clicked. -->
    <string name="review_quality_check_first_cfr_action" tools:ignore="UnusedResources">Essayer le vérificateur d’avis</string>
    <!-- Text for the second CFR presenting the review quality check feature. -->
    <string name="review_quality_check_second_cfr_message">Ces avis sont-ils fiables ? Vérifiez-le maintenant pour voir une évaluation corrigée.</string>
    <!-- Text displayed in the second CFR presenting the review quality check feature that opens the review checker when clicked. -->
    <string name="review_quality_check_second_cfr_action" tools:ignore="UnusedResources">Ouvrir le vérificateur d’avis</string>
    <!-- Flag showing that the review quality check feature is work in progress. -->
    <string name="review_quality_check_beta_flag">Bêta</string>
    <!-- Content description (not visible, for screen readers etc.) for opening browser menu button to open review quality check bottom sheet. -->
    <string name="review_quality_check_open_handle_content_description">Ouvrir le vérificateur d’avis</string>
    <!-- Content description (not visible, for screen readers etc.) for closing browser menu button to open review quality check bottom sheet. -->
    <string name="review_quality_check_close_handle_content_description">Fermer le vérificateur d’avis</string>
    <!-- Content description (not visible, for screen readers etc.) for review quality check star rating. First parameter is the number of stars (1-5) representing the rating. -->
    <string name="review_quality_check_star_rating_content_description">%1$s étoiles sur 5</string>
    <!-- Text for minimize button from highlights card. When clicked the highlights card should reduce its size. -->
    <string name="review_quality_check_highlights_show_less">Moins de détails</string>
    <!-- Text for maximize button from highlights card. When clicked the highlights card should expand to its full size. -->
    <string name="review_quality_check_highlights_show_more">Plus de détails</string>
    <!-- Text for highlights card quality category header. Reviews shown under this header should refer the product's quality. -->
    <string name="review_quality_check_highlights_type_quality">Qualité</string>
    <!-- Text for highlights card price category header. Reviews shown under this header should refer the product's price. -->
    <string name="review_quality_check_highlights_type_price">Prix</string>
    <!-- Text for highlights card shipping category header. Reviews shown under this header should refer the product's shipping. -->
    <string name="review_quality_check_highlights_type_shipping">Expédition</string>
    <!-- Text for highlights card packaging and appearance category header. Reviews shown under this header should refer the product's packaging and appearance. -->
    <string name="review_quality_check_highlights_type_packaging_appearance">Emballage et apparence</string>

    <!-- Text for highlights card competitiveness category header. Reviews shown under this header should refer the product's competitiveness. -->
    <string name="review_quality_check_highlights_type_competitiveness">Compétitivité</string>

    <!-- Accessibility services actions labels. These will be appended to accessibility actions like "Double tap to.." but not by or applications but by services like Talkback. -->
    <!-- Action label for elements that can be collapsed if interacting with them. Talkback will append this to say "Double tap to collapse". -->
    <string name="a11y_action_label_collapse">réduire</string>
    <!-- Current state for elements that can be collapsed if interacting with them. Talkback will dictate this after a state change. -->
    <string name="a11y_state_label_collapsed">réduit</string>
    <!-- Action label for elements that can be expanded if interacting with them. Talkback will append this to say "Double tap to expand". -->
    <string name="a11y_action_label_expand">développer</string>
    <!-- Current state for elements that can be expanded if interacting with them. Talkback will dictate this after a state change. -->
    <string name="a11y_state_label_expanded">développé</string>
    <!-- Action label for links to a website containing documentation about a wallpaper collection. Talkback will append this to say "Double tap to open link to learn more about this collection". -->
    <string name="a11y_action_label_wallpaper_collection_learn_more">ouvrir le lien pour en savoir plus sur cette collection</string>
    <!-- Action label for links that point to an article. Talkback will append this to say "Double tap to read the article". -->
    <string name="a11y_action_label_read_article">lire l’article</string>
    <!-- Action label for links to the Firefox Pocket website. Talkback will append this to say "Double tap to open link to learn more". -->
    <string name="a11y_action_label_pocket_learn_more">ouvrir le lien pour en savoir plus</string>
    <!-- Content description for headings announced by accessibility service. The first parameter is the text of the heading. Talkback will announce the first parameter and then speak the word "Heading" indicating to the user that this text is a heading for a section. -->
    <string name="a11y_heading">%s, titre</string>
</resources><|MERGE_RESOLUTION|>--- conflicted
+++ resolved
@@ -371,19 +371,11 @@
     <!-- Title for enable notification permission screen used by Nimbus experiments. Nimbus experiments do not support string placeholders.
         Note: The word "Firefox" should NOT be translated -->
     <string name="juno_onboarding_enable_notifications_title_nimbus_2">Les notifications vous aident à rester en sécurité avec Firefox</string>
-<<<<<<< HEAD
     <!-- Description for enable notification permission screen used by Nimbus experiments. Nimbus experiments do not support string placeholders.
        Note: The word "Firefox" should NOT be translated -->
     <string name="juno_onboarding_enable_notifications_description_nimbus" moz:removedIn="120" tools:ignore="UnusedResources">Partagez des onglets entre vos appareils, gérez les téléchargements et obtenez des conseils pour tirer le meilleur parti de Firefox.</string>
     <!-- Description for enable notification permission screen used by Nimbus experiments. Nimbus experiments do not support string placeholders.
        Note: The word "Firefox" should NOT be translated -->
-=======
-    <!-- Description for enable notification permission screen used by Nimbus experiments. Nimbus experiments do not support string placeholders.
-       Note: The word "Firefox" should NOT be translated -->
-    <string name="juno_onboarding_enable_notifications_description_nimbus" moz:removedIn="120" tools:ignore="UnusedResources">Partagez des onglets entre vos appareils, gérez les téléchargements et obtenez des conseils pour tirer le meilleur parti de Firefox.</string>
-    <!-- Description for enable notification permission screen used by Nimbus experiments. Nimbus experiments do not support string placeholders.
-       Note: The word "Firefox" should NOT be translated -->
->>>>>>> d602c86b
     <string name="juno_onboarding_enable_notifications_description_nimbus_2">Envoyez des onglets d’un appareil à un autre en toute sécurité et découvrez d’autres fonctionnalités de protection de la vie privée de Firefox.</string>
     <!-- Text for the button to request notification permission on the device -->
     <string name="juno_onboarding_enable_notifications_positive_button" tools:ignore="UnusedResources">Activer les notifications</string>
@@ -509,15 +501,9 @@
     <string name="reduce_cookie_banner_details_panel_title_on_for_site" moz:RemovedIn="121" tools:ignore="UnusedResources">Activer la réduction des bannières de cookies pour %1$s ?</string>
     <!-- Title text for a detail explanation indicating cookie banner handling is on this site, this is shown as part of the cookie banner panel in the toolbar. The first parameter is a shortened URL of the current site-->
     <string name="reduce_cookie_banner_details_panel_title_on_for_site_1">Activer le bloqueur de bannières de cookies pour %1$s ?</string>
-<<<<<<< HEAD
     <!-- Title text for a detail explanation indicating cookie banner handling is off this site, this is shown as part of the cookie banner panel in the toolbar. The first parameter is a shortened URL of the current site-->
     <string name="reduce_cookie_banner_details_panel_title_off_for_site" moz:RemovedIn="121" tools:ignore="UnusedResources">Désactiver la réduction des bannières de cookies pour %1$s ?</string>
     <!-- Title text for a detail explanation indicating cookie banner handling is off this site, this is shown as part of the cookie banner panel in the toolbar. The first parameter is a shortened URL of the current site-->
-=======
-    <!-- Title text for a detail explanation indicating cookie banner handling is off this site, this is shown as part of the cookie banner panel in the toolbar. The first parameter is a shortened URL of the current site-->
-    <string name="reduce_cookie_banner_details_panel_title_off_for_site" moz:RemovedIn="121" tools:ignore="UnusedResources">Désactiver la réduction des bannières de cookies pour %1$s ?</string>
-    <!-- Title text for a detail explanation indicating cookie banner handling is off this site, this is shown as part of the cookie banner panel in the toolbar. The first parameter is a shortened URL of the current site-->
->>>>>>> d602c86b
     <string name="reduce_cookie_banner_details_panel_title_off_for_site_1">Désactiver le bloqueur de bannières de cookies pour %1$s ?</string>
     <!-- Title text for a detail explanation indicating cookie banner reducer didn't work for the current site, this is shown as part of the cookie banner panel in the toolbar. The first parameter is the application name-->
     <string name="reduce_cookie_banner_details_panel_title_unsupported_site_request_2">%1$s ne peut pas refuser automatiquement les demandes de dépôt de cookies sur ce site. Vous pouvez envoyer une demande afin que ce site soit pris en charge ultérieurement.</string>
@@ -529,11 +515,7 @@
     <!-- Long text for a detail explanation indicating what will happen if cookie banner handling is on for a site, this is shown as part of the cookie banner panel in the toolbar. The first parameter is the application name -->
     <string name="reduce_cookie_banner_details_panel_description_on_for_site_2" moz:RemovedIn="121" tools:ignore="UnusedResources">%1$s peut essayer de refuser automatiquement les demandes de dépôt de cookies sur les sites compatibles.</string>
     <!-- Long text for a detail explanation indicating what will happen if cookie banner handling is on for a site, this is shown as part of the cookie banner panel in the toolbar. The first parameter is the application name -->
-<<<<<<< HEAD
-    <string name="reduce_cookie_banner_details_panel_description_on_for_site_2" moz:RemovedIn="121" tools:ignore="UnusedResources">%1$s peut essayer de refuser automatiquement les demandes de dépôt de cookies sur les sites compatibles.</string>
-=======
     <string name="reduce_cookie_banner_details_panel_description_on_for_site_3">Activez-le et %1$s tentera de refuser automatiquement les bannières de cookies sur ce site.</string>
->>>>>>> d602c86b
     <!-- Title text for the cookie banner re-engagement dialog. The first parameter is the application name. -->
     <string name="reduce_cookie_banner_dialog_title" moz:RemovedIn="121" tools:ignore="UnusedResources">Autoriser %1$s à refuser les bannières de cookies ?</string>
     <!-- Body text for the cookie banner re-engagement dialog use. The first parameter is the application name. -->
@@ -545,14 +527,11 @@
 
     <!-- Change setting text button, for the cookie banner re-engagement dialog -->
     <string name="reduce_cookie_banner_dialog_change_setting_button" moz:RemovedIn="121" tools:ignore="UnusedResources">Autoriser</string>
-<<<<<<< HEAD
-=======
 
     <!--Title for the cookie banner re-engagement CFR, the placeholder is replaced with app name -->
     <string name="cookie_banner_cfr_title">%1$s a refusé les cookies pour vous</string>
     <!--Message for the cookie banner re-engagement CFR -->
     <string name="cookie_banner_cfr_message">Moins de distractions, moins de cookies qui vous pistent sur ce site.</string>
->>>>>>> d602c86b
 
     <!-- Description of the preference to enable "HTTPS-Only" mode. -->
     <string name="preferences_https_only_summary">Essayer de se connecter automatiquement aux sites en utilisant le protocole de chiffrement HTTPS pour une sécurité accrue.</string>
