<?xml version="1.0" encoding="utf-8"?>
<resources xmlns:tools="http://schemas.android.com/tools" xmlns:moz="http://mozac.org/tools">


    <!-- App name for private browsing mode. The first parameter is the name of the app defined in app_name (for example: Fenix)-->
    <string name="app_name_private_5">%s privé</string>
    <!-- App name for private browsing mode. The first parameter is the name of the app defined in app_name (for example: Fenix)-->
    <string name="app_name_private_4">%s (nav. privée)</string>

    <!-- Home Fragment -->
    <!-- Content description (not visible, for screen readers etc.): "Three dot" menu button. -->
    <string name="content_description_menu">Plus d’options</string>
    <!-- Content description (not visible, for screen readers etc.): "Private Browsing" menu button. -->
    <string name="content_description_private_browsing_button">Activer la navigation privée</string>
    <!-- Content description (not visible, for screen readers etc.): "Private Browsing" menu button. -->
    <string name="content_description_disable_private_browsing_button">Désactiver la navigation privée</string>
    <!-- Placeholder text shown in the search bar before a user enters text for the default engine -->
    <string name="search_hint">Recherche ou adresse</string>

    <!-- Placeholder text shown in the search bar before a user enters text for a general engine -->
    <string name="search_hint_general_engine">Rechercher sur le Web</string>
    <!-- Placeholder text shown in search bar when using history search -->
    <string name="history_search_hint">Rechercher dans l’historique</string>
    <!-- Placeholder text shown in search bar when using bookmarks search -->
    <string name="bookmark_search_hint">Rechercher dans les marque-pages</string>
    <!-- Placeholder text shown in search bar when using tabs search -->
    <string name="tab_search_hint">Rechercher dans les onglets</string>
    <!-- Placeholder text shown in the search bar when using application search engines -->
    <string name="application_search_hint">Saisissez les termes à rechercher</string>
    <!-- No Open Tabs Message Description -->
    <string name="no_open_tabs_description">Vos onglets ouverts seront affichés ici.</string>

    <!-- No Private Tabs Message Description -->
    <string name="no_private_tabs_description">Les onglets privés sont affichés ici.</string>

    <!-- Tab tray multi select title in app bar. The first parameter is the number of tabs selected -->
    <string name="tab_tray_multi_select_title">%1$d sélectionnés</string>
    <!-- Label of button in create collection dialog for creating a new collection  -->
    <string name="tab_tray_add_new_collection">Créer une nouvelle collection</string>
    <!-- Label of editable text in create collection dialog for naming a new collection  -->
    <string name="tab_tray_add_new_collection_name">Nom</string>
    <!-- Label of button in save to collection dialog for selecting a current collection  -->
    <string name="tab_tray_select_collection">Sélectionner une collection</string>
    <!-- Content description for close button while in multiselect mode in tab tray -->
    <string name="tab_tray_close_multiselect_content_description">Quitter le mode de sélection multiple</string>
    <!-- Content description for save to collection button while in multiselect mode in tab tray -->
    <string name="tab_tray_collection_button_multiselect_content_description">Enregistrer les onglets sélectionnés dans une collection</string>
    <!-- Content description on checkmark while tab is selected in multiselect mode in tab tray -->
    <string name="tab_tray_multiselect_selected_content_description">Sélectionné</string>

    <!-- Home - Recently saved bookmarks -->
    <!-- Title for the home screen section with recently saved bookmarks. -->
    <string name="recently_saved_title">Récemment enregistrés</string>
    <!-- Content description for the button which navigates the user to show all of their saved bookmarks. -->
    <string name="recently_saved_show_all_content_description_2">Afficher tous les marque-pages enregistrés</string>

    <!-- Text for the menu button to remove a recently saved bookmark from the user's home screen -->
    <string name="recently_saved_menu_item_remove">Supprimer</string>

    <!-- About content. The first parameter is the name of the application. (For example: Fenix) -->
    <string name="about_content">%1$s est réalisé par Mozilla.</string>

    <!-- Private Browsing -->
    <!-- Explanation for private browsing displayed to users on home view when they first enable private mode
        The first parameter is the name of the app defined in app_name (for example: Fenix) -->
    <string name="private_browsing_placeholder_description_2">%1$s efface vos historiques de recherche et de navigation des onglets privés lorsque vous les fermez ou quittez l’application. Bien que cela ne vous rende pas anonyme sur les sites web ni pour votre fournisseur d’accès à Internet, cela vous permet de garder confidentielle votre activité en ligne pour toutes les autres personnes qui utiliseraient votre appareil.</string>
    <string name="private_browsing_common_myths">Principales idées reçues sur la navigation privée</string>

    <!-- True Private Browsing Mode -->
    <!-- Title for info card on private homescreen in True Private Browsing Mode. -->
    <string name="felt_privacy_desc_card_title">Ne laissez aucune trace sur cet appareil</string>

    <!-- Explanation for private browsing displayed to users on home view when they first enable
        private mode in our new Total Private Browsing mode.
        The first parameter is the name of the app defined in app_name (for example: Firefox Nightly)
        The second parameter is the clickable link text in felt_privacy_info_card_subtitle_link_text -->
    <string name="felt_privacy_info_card_subtitle_2">%1$s efface cookies, historique de navigation et données de sites lorsque vous fermez tous les onglets de navigation privée. %2$s</string>
    <!-- Clickable portion of the explanation for private browsing that links the user to our
        about privacy page.
        This string is used in felt_privacy_info_card_subtitle as the second parameter.-->
    <string name="felt_privacy_info_card_subtitle_link_text">Qui peut voir mon activité ?</string>

    <!-- Private mode shortcut "contextual feature recommendation" (CFR) -->
    <!-- Text for the Private mode shortcut CFR message for adding a private mode shortcut to open private tabs from the Home screen -->
    <string name="private_mode_cfr_message_2">Lancez votre prochain onglet privé d’un seul doigt.</string>
    <!-- Text for the positive button to accept adding a Private Browsing shortcut to the Home screen -->
    <string name="private_mode_cfr_pos_button_text">Ajouter à l’écran d’accueil</string>
    <!-- Text for the negative button to decline adding a Private Browsing shortcut to the Home screen -->
    <string name="cfr_neg_button_text">Non merci</string>

    <!-- Open in App "contextual feature recommendation" (CFR) -->
    <!-- Text for the info message. The first parameter is the name of the application.-->
    <string name="open_in_app_cfr_info_message_2">Vous pouvez configurer %1$s pour ouvrir automatiquement les liens dans des applications.</string>
    <!-- Text for the positive action button -->
    <string name="open_in_app_cfr_positive_button_text">Ouvrir les paramètres</string>

    <!-- Text for the negative action button -->
    <string name="open_in_app_cfr_negative_button_text">Ignorer</string>

    <!-- Total cookie protection "contextual feature recommendation" (CFR) -->
    <!-- Text for the message displayed in the contextual feature recommendation popup promoting the total cookie protection feature. -->
    <string name="tcp_cfr_message">Notre fonctionnalité de confidentialité la plus puissante à ce jour isole les traqueurs intersites.</string>
    <!-- Text displayed that links to website containing documentation about the "Total cookie protection" feature. -->
    <string name="tcp_cfr_learn_more">En savoir plus sur la protection totale contre les cookies</string>


    <!-- Private browsing erase action "contextual feature recommendation" (CFR) -->
    <!-- Text for the message displayed in the contextual feature recommendation popup promoting the erase private browsing feature. -->
    <string name="erase_action_cfr_message">Appuyez ici pour lancer une nouvelle session de navigation privée. Supprimez historique, cookies — tout.</string>


    <!-- Text for the info dialog when camera permissions have been denied but user tries to access a camera feature. -->
    <string name="camera_permissions_needed_message">Accès à la caméra nécessaire. Accédez aux paramètres Android, appuyez sur Autorisations, puis sur Autoriser.</string>
    <!-- Text for the positive action button to go to Android Settings to grant permissions. -->
    <string name="camera_permissions_needed_positive_button_text">Ouvrir les paramètres</string>
    <!-- Text for the negative action button to dismiss the dialog. -->
    <string name="camera_permissions_needed_negative_button_text">Ignorer</string>

    <!-- Text for the banner message to tell users about our auto close feature. -->
    <string name="tab_tray_close_tabs_banner_message">Configurez les onglets ouverts pour qu’ils se ferment automatiquement lorsqu’ils n’ont pas été vus depuis les derniers jours, semaines ou mois.</string>
    <!-- Text for the positive action button to go to Settings for auto close tabs. -->
    <string name="tab_tray_close_tabs_banner_positive_button_text">Afficher les options</string>
    <!-- Text for the negative action button to dismiss the Close Tabs Banner. -->
    <string name="tab_tray_close_tabs_banner_negative_button_text">Ignorer</string>

    <!-- Text for the banner message to tell users about our inactive tabs feature. -->
    <string name="tab_tray_inactive_onboarding_message">Les onglets que vous n’avez pas consultés depuis deux semaines sont déplacés ici.</string>
    <!-- Text for the action link to go to Settings for inactive tabs. -->
    <string name="tab_tray_inactive_onboarding_button_text">Désactiver dans les paramètres</string>

    <!-- Text for title for the auto-close dialog of the inactive tabs. -->
    <string name="tab_tray_inactive_auto_close_title">Fermeture automatique après un mois ?</string>
    <!-- Text for the body for the auto-close dialog of the inactive tabs.
        The first parameter is the name of the application.-->
    <string name="tab_tray_inactive_auto_close_body_2">%1$s peut fermer les onglets que vous n’avez pas consultés au cours du mois dernier.</string>
    <!-- Content description for close button in the auto-close dialog of the inactive tabs. -->
    <string name="tab_tray_inactive_auto_close_button_content_description">Fermer</string>

    <!-- Text for turn on auto close tabs button in the auto-close dialog of the inactive tabs. -->
    <string name="tab_tray_inactive_turn_on_auto_close_button_2">Activer la fermeture automatique</string>


    <!-- Home screen icons - Long press shortcuts -->
    <!-- Shortcut action to open new tab -->
    <string name="home_screen_shortcut_open_new_tab_2">Nouvel onglet</string>
    <!-- Shortcut action to open new private tab -->
    <string name="home_screen_shortcut_open_new_private_tab_2">Nouvel onglet nav. privée</string>

    <!-- Shortcut action to open Passwords screens -->
    <string name="home_screen_shortcut_open_password_screen">Raccourci pour les mots de passe</string>

    <!-- Recent Tabs -->
    <!-- Header text for jumping back into the recent tab in the home screen -->
    <string name="recent_tabs_header">Revenir à cet onglet</string>
    <!-- Button text for showing all the tabs in the tabs tray -->
    <string name="recent_tabs_show_all">Tout afficher</string>

    <!-- Content description for the button which navigates the user to show all recent tabs in the tabs tray. -->
    <string name="recent_tabs_show_all_content_description_2">Afficher le bouton des onglets récents</string>

    <!-- Text for button in synced tab card that opens synced tabs tray -->
    <string name="recent_tabs_see_all_synced_tabs_button_text">Voir tous les onglets synchronisés</string>
    <!-- Accessibility description for device icon used for recent synced tab -->
    <string name="recent_tabs_synced_device_icon_content_description">Appareil synchronisé</string>
    <!-- Text for the dropdown menu to remove a recent synced tab from the homescreen -->
    <string name="recent_synced_tab_menu_item_remove">Supprimer</string>
    <!-- Text for the menu button to remove a grouped highlight from the user's browsing history
         in the Recently visited section -->
    <string name="recent_tab_menu_item_remove">Supprimer</string>

    <!-- History Metadata -->
    <!-- Header text for a section on the home screen that displays grouped highlights from the
         user's browsing history, such as topics they have researched or explored on the web -->
    <string name="history_metadata_header_2">Visités récemment</string>
    <!-- Text for the menu button to remove a grouped highlight from the user's browsing history
         in the Recently visited section -->
    <string name="recently_visited_menu_item_remove">Supprimer</string>

    <!-- Content description for the button which navigates the user to show all of their history. -->
    <string name="past_explorations_show_all_content_description_2">Afficher toutes les navigations passées</string>

    <!-- Browser Fragment -->
    <!-- Content description (not visible, for screen readers etc.): Navigate backward (browsing history) -->
    <string name="browser_menu_back">Page précédente</string>
    <!-- Content description (not visible, for screen readers etc.): Navigate forward (browsing history) -->
    <string name="browser_menu_forward">Page suivante</string>
    <!-- Content description (not visible, for screen readers etc.): Refresh current website -->
    <string name="browser_menu_refresh">Actualiser</string>
    <!-- Content description (not visible, for screen readers etc.): Stop loading current website -->
    <string name="browser_menu_stop">Arrêter</string>
    <!-- Browser menu button that opens the addon manager -->
    <string name="browser_menu_add_ons" moz:removedIn="126" tools:ignore="UnusedResources">Modules complémentaires</string>
    <!-- Browser menu button that opens the extensions manager -->
    <string name="browser_menu_extensions">Extensions</string>
    <!-- Browser menu button that opens account settings -->
    <string name="browser_menu_account_settings">Informations du compte</string>
    <!-- Text displayed when there are no add-ons to be shown -->
    <string name="no_add_ons" moz:removedIn="126" tools:ignore="UnusedResources">Aucun module ici</string>
    <!-- Browser menu button that sends a user to help articles -->
    <string name="browser_menu_help">Aide</string>
    <!-- Browser menu button that sends a to a the what's new article -->
    <string name="browser_menu_whats_new">Nouveautés</string>
    <!-- Browser menu button that opens the settings menu -->
    <string name="browser_menu_settings">Paramètres</string>
    <!-- Browser menu button that opens a user's library -->
    <string name="browser_menu_library">Bibliothèque</string>
    <!-- Browser menu toggle that requests a desktop site -->
    <string name="browser_menu_desktop_site">Version ordinateur</string>
    <!-- Browser menu button that reopens a private tab as a regular tab -->
    <string name="browser_menu_open_in_regular_tab">Ouvrir dans un onglet classique</string>
    <!-- Browser menu toggle that adds a shortcut to the site on the device home screen. -->
    <string name="browser_menu_add_to_homescreen">Ajouter à l’écran d’accueil</string>
    <!-- Browser menu toggle that installs a Progressive Web App shortcut to the site on the device home screen. -->
    <string name="browser_menu_install_on_homescreen" moz:removedIn="126" tools:ignore="UnusedResources">Installer</string>
    <!-- Content description (not visible, for screen readers etc.) for the Resync tabs button -->
    <string name="resync_button_content_description">Resynchroniser</string>
    <!-- Browser menu button that opens the find in page menu -->
    <string name="browser_menu_find_in_page">Rechercher dans la page</string>
    <!-- Browser menu button that opens the translations dialog, which has options to translate the current browser page. -->
    <string name="browser_menu_translations">Traduire la page</string>
    <!-- Browser menu button that saves the current tab to a collection -->
    <string name="browser_menu_save_to_collection_2">Enregistrer dans une collection</string>
    <!-- Browser menu button that open a share menu to share the current site -->
    <string name="browser_menu_share">Partager</string>
    <!-- Browser menu button shown in custom tabs that opens the current tab in Fenix
        The first parameter is the name of the app defined in app_name (for example: Fenix) -->
    <string name="browser_menu_open_in_fenix">Ouvrir avec %1$s</string>

    <!-- Browser menu text shown in custom tabs to indicate this is a Fenix tab
        The first parameter is the name of the app defined in app_name (for example: Fenix) -->
    <string name="browser_menu_powered_by">FONCTIONNE GRÂCE À %1$s</string>

    <!-- Browser menu text shown in custom tabs to indicate this is a Fenix tab
        The first parameter is the name of the app defined in app_name (for example: Fenix) -->
    <string name="browser_menu_powered_by2">Fonctionne grâce à %1$s</string>
    <!-- Browser menu button to put the current page in reader mode -->
    <string name="browser_menu_read">Mode lecture</string>
    <!-- Browser menu button content description to close reader mode and return the user to the regular browser -->
    <string name="browser_menu_read_close">Quitter le mode lecture</string>
    <!-- Browser menu button to open the current page in an external app -->
    <string name="browser_menu_open_app_link">Ouvrir dans une application</string>

    <!-- Browser menu button to show reader view appearance controls e.g. the used font type and size -->
    <string name="browser_menu_customize_reader_view">Personnaliser le mode lecture</string>
    <!-- Browser menu label for adding a bookmark -->
    <string name="browser_menu_add">Ajouter</string>
    <!-- Browser menu label for editing a bookmark -->
    <string name="browser_menu_edit">Modifier</string>

    <!-- Button shown on the home page that opens the Customize home settings -->
    <string name="browser_menu_customize_home_1">Personnaliser la page d’accueil</string>

    <!-- Browser menu label to sign in to sync on the device using Mozilla accounts -->
    <string name="browser_menu_sign_in" tools:ignore="UnusedResources">Connexion</string>
    <!-- Browser menu caption label for the "Sign in" browser menu item described in browser_menu_sign_in -->
    <string name="browser_menu_sign_in_caption" tools:ignore="UnusedResources">Synchronisez vos mots de passe, vos onglets et plus encore</string>

    <!-- Extensions management fragment -->
    <!-- Text displayed when there are no extensions to be shown -->
    <string name="extensions_management_no_extensions">Aucune extension disponible</string>

    <!-- Browser Toolbar -->
    <!-- Content description for the Home screen button on the browser toolbar -->
    <string name="browser_toolbar_home">Écran d’accueil</string>

    <!-- Content description (not visible, for screen readers etc.): Erase button: Erase the browsing
         history and go back to the home screen. -->
    <string name="browser_toolbar_erase">Effacer l’historique de navigation</string>
    <!-- Content description for the translate page toolbar button that opens the translations dialog when no translation has occurred. -->
    <string name="browser_toolbar_translate">Traduire la page</string>

    <!-- Content description (not visible, for screen readers etc.) for the translate page toolbar button that opens the translations dialog when the page is translated successfully.
         The first parameter is the name of the language that is displayed in the original page. (For example: English)
         The second parameter is the name of the language which the page was translated to. (For example: French) -->
    <string name="browser_toolbar_translated_successfully">Page traduite en %2$s, l’originale est en %1$s.</string>

    <!-- Locale Settings Fragment -->
    <!-- Content description for tick mark on selected language -->
    <string name="a11y_selected_locale_content_description">Langue sélectionnée</string>
    <!-- Text for default locale item -->
    <string name="default_locale_text">Utiliser la langue de l’appareil</string>
    <!-- Placeholder text shown in the search bar before a user enters text -->
    <string name="locale_search_hint">Rechercher une langue</string>

    <!-- Search Fragment -->
    <!-- Button in the search view that lets a user search by scanning a QR code -->
    <string name="search_scan_button">Scanner</string>
    <!-- Button in the search view when shortcuts are displayed that takes a user to the search engine settings -->
    <string name="search_shortcuts_engine_settings">Paramètres du moteur de recherche</string>
    <!-- Button in the search view that lets a user navigate to the site in their clipboard -->
    <string name="awesomebar_clipboard_title">Remplir depuis le presse-papiers</string>

    <!-- Button in the search suggestions onboarding that allows search suggestions in private sessions -->
    <string name="search_suggestions_onboarding_allow_button">Autoriser</string>
    <!-- Button in the search suggestions onboarding that does not allow search suggestions in private sessions -->
    <string name="search_suggestions_onboarding_do_not_allow_button">Ne pas autoriser</string>
    <!-- Search suggestion onboarding hint title text -->
    <string name="search_suggestions_onboarding_title">Autoriser les suggestions de recherche dans les sessions privées ?</string>
    <!-- Search suggestion onboarding hint description text, first parameter is the name of the app defined in app_name (for example: Fenix)-->
    <string name="search_suggestions_onboarding_text">%s enverra tout ce que vous saisirez dans la barre d’adresse à votre moteur de recherche par défaut.</string>

    <!-- Search engine suggestion title text. The first parameter is the name of the suggested engine-->
    <string name="search_engine_suggestions_title">Recherche %s</string>
    <!-- Search engine suggestion description text -->
    <string name="search_engine_suggestions_description">Recherchez directement depuis la barre d’adresse</string>

    <!-- Menu option in the search selector menu to open the search settings -->
    <string name="search_settings_menu_item">Paramètres de recherche</string>

    <!-- Header text for the search selector menu -->
    <string name="search_header_menu_item_2">Pour cette recherche :</string>

    <!-- Content description (not visible, for screen readers etc.): Search engine icon. The first parameter is the search engine name (for example: DuckDuckGo). -->
    <string name="search_engine_icon_content_description" tools:ignore="UnusedResources">Moteur de recherche %s</string>

    <!-- Home onboarding -->
    <!-- Onboarding home screen popup dialog, shown on top of the Jump back in section. -->
    <string name="onboarding_home_screen_jump_back_contextual_hint_2">Découvrez votre page d’accueil personnalisée. Onglets récents, marque-pages et résultats de recherche y apparaissent.</string>
    <!-- Home onboarding dialog welcome screen title text. -->
    <string name="onboarding_home_welcome_title_2">Bienvenue sur un Internet plus personnel</string>
    <!-- Home onboarding dialog welcome screen description text. -->
    <string name="onboarding_home_welcome_description">Plus de couleurs. Une confidentialité améliorée. Mais toujours le même engagement pour les gens plutôt que pour les profits.</string>
    <!-- Home onboarding dialog sign into sync screen title text. -->
    <string name="onboarding_home_sync_title_3">Passer d’un écran à l’autre est plus facile que jamais</string>
    <!-- Home onboarding dialog sign into sync screen description text. -->
    <string name="onboarding_home_sync_description">Reprenez là où vous en étiez avec des onglets d’autres appareils qui figurent désormais sur votre page d’accueil.</string>
    <!-- Text for the button to continue the onboarding on the home onboarding dialog. -->
    <string name="onboarding_home_get_started_button">Lancez-vous</string>
    <!-- Text for the button to navigate to the sync sign in screen on the home onboarding dialog. -->
    <string name="onboarding_home_sign_in_button">Connexion</string>
    <!-- Text for the button to skip the onboarding on the home onboarding dialog. -->
    <string name="onboarding_home_skip_button">Ignorer</string>

    <!-- Onboarding home screen sync popup dialog message, shown on top of Recent Synced Tabs in the Jump back in section. -->
    <string name="sync_cfr_message">Vos onglets sont synchronisés ! Reprenez là vous en étiez sur votre autre appareil.</string>

    <!-- Content description (not visible, for screen readers etc.): Close button for the home onboarding dialog -->
    <string name="onboarding_home_content_description_close_button">Fermer</string>

    <!-- Notification pre-permission dialog -->
    <!-- Enable notification pre permission dialog title
        The first parameter is the name of the app defined in app_name (for example: Fenix) -->
    <string name="onboarding_home_enable_notifications_title" moz:removedIn="124" tools:ignore="UnusedResources">Les notifications vous aident à en faire plus avec %s</string>
    <!-- Enable notification pre permission dialog description with rationale
        The first parameter is the name of the app defined in app_name (for example: Fenix) -->
    <string name="onboarding_home_enable_notifications_description" moz:removedIn="124" tools:ignore="UnusedResources">Synchronisez les onglets entre vos appareils, gérez les téléchargements, obtenez des conseils pour tirer le meilleur parti de la protection de la vie privée de %s, et bien plus.</string>
    <!-- Text for the button to request notification permission on the device -->
    <string name="onboarding_home_enable_notifications_positive_button" moz:removedIn="124" tools:ignore="UnusedResources">Continuer</string>
    <!-- Text for the button to not request notification permission on the device and dismiss the dialog -->
    <string name="onboarding_home_enable_notifications_negative_button" moz:removedIn="124" tools:ignore="UnusedResources">Plus tard</string>

    <!-- Juno first user onboarding flow experiment, strings are marked unused as they are only referenced by Nimbus experiments. -->
    <!-- Description for learning more about our privacy notice. -->
    <string name="juno_onboarding_privacy_notice_text">Politique de confidentialité de Firefox</string>
    <!-- Description for learning more about our privacy notice. -->
    <string name="juno_onboarding_privacy_notice_text_2" moz:removedIn="125" tools:ignore="UnusedResources">En savoir plus dans notre politique de confidentialité</string>
    <!-- Title for set firefox as default browser screen used by Nimbus experiments. -->
    <string name="juno_onboarding_default_browser_title_nimbus_2">Votre protection compte pour nous</string>
    <!-- Title for set firefox as default browser screen used by Nimbus experiments.
        Note: The word "Firefox" should NOT be translated -->
    <string name="juno_onboarding_default_browser_title_nimbus_3" tools:ignore="UnusedResources">Découvrez pourquoi des millions de personnes aiment Firefox</string>
    <!-- Title for set firefox as default browser screen used by Nimbus experiments. -->
    <string name="juno_onboarding_default_browser_title_nimbus_4" tools:ignore="UnusedResources">La navigation sécurisée avec plus de choix</string>
    <!-- Description for set firefox as default browser screen used by Nimbus experiments. -->
    <string name="juno_onboarding_default_browser_description_nimbus_3">Notre navigateur soutenu par une organisation à but non lucratif empêche les entreprises de vous suivre secrètement sur le Web.</string>
    <!-- Description for set firefox as default browser screen used by Nimbus experiments. -->
    <string name="juno_onboarding_default_browser_description_nimbus_4" tools:ignore="UnusedResources">Plus de 100 millions de personnes protègent leur vie privée en choisissant un navigateur soutenu par une organisation à but non lucratif.</string>
    <!-- Description for set firefox as default browser screen used by Nimbus experiments. -->
    <string name="juno_onboarding_default_browser_description_nimbus_5" tools:ignore="UnusedResources">Les traqueurs connus ? Automatiquement bloqués. Des extensions ? Essayez les 700. Des fichiers PDF ? Notre lecteur intégré en facilite la gestion.</string>
    <!-- Description for set firefox as default browser screen used by Nimbus experiments. -->
    <string name="juno_onboarding_default_browser_description_nimbus_2" moz:RemovedIn="124" tools:ignore="UnusedResources">Notre navigateur soutenu par une organisation à but non lucratif empêche les entreprises de vous suivre secrètement sur le Web.\n\nPour en savoir plus, consultez notre politique de confidentialité.</string>
    <!-- Text for the link to the privacy notice webpage for set as firefox default browser screen.
    This is part of the string with the key "juno_onboarding_default_browser_description". -->
    <string name="juno_onboarding_default_browser_description_link_text" moz:RemovedIn="124" tools:ignore="UnusedResources">politique de confidentialité</string>
    <!-- Text for the button to set firefox as default browser on the device -->
    <string name="juno_onboarding_default_browser_positive_button" tools:ignore="UnusedResources">Définir comme navigateur par défaut</string>
    <!-- Text for the button dismiss the screen and move on with the flow -->
    <string name="juno_onboarding_default_browser_negative_button" tools:ignore="UnusedResources">Plus tard</string>
    <!-- Title for sign in to sync screen. -->
    <string name="juno_onboarding_sign_in_title_2">Protégez-vous grâce au chiffrement lorsque vous passez d’un appareil à un autre</string>
    <!-- Description for sign in to sync screen. Nimbus experiments do not support string placeholders.
     Note: The word "Firefox" should NOT be translated -->
    <string name="juno_onboarding_sign_in_description_2">Lorsque vous vous connectez et activez la synchronisation, votre sécurité est renforcée. Firefox chiffre vos mots de passe, vos marque-pages et bien d’autres choses.</string>
    <!-- Text for the button to sign in to sync on the device -->
    <string name="juno_onboarding_sign_in_positive_button" tools:ignore="UnusedResources">Connexion</string>
    <!-- Text for the button dismiss the screen and move on with the flow -->
    <string name="juno_onboarding_sign_in_negative_button" tools:ignore="UnusedResources">Plus tard</string>
    <!-- Title for enable notification permission screen used by Nimbus experiments. Nimbus experiments do not support string placeholders.
        Note: The word "Firefox" should NOT be translated -->
    <string name="juno_onboarding_enable_notifications_title_nimbus_2">Les notifications vous aident à rester en sécurité avec Firefox</string>
    <!-- Description for enable notification permission screen used by Nimbus experiments. Nimbus experiments do not support string placeholders.
       Note: The word "Firefox" should NOT be translated -->
    <string name="juno_onboarding_enable_notifications_description_nimbus_2">Envoyez des onglets d’un appareil à un autre en toute sécurité et découvrez d’autres fonctionnalités de protection de la vie privée de Firefox.</string>
    <!-- Text for the button to request notification permission on the device -->
    <string name="juno_onboarding_enable_notifications_positive_button" tools:ignore="UnusedResources">Activer les notifications</string>
    <!-- Text for the button dismiss the screen and move on with the flow -->
    <string name="juno_onboarding_enable_notifications_negative_button" tools:ignore="UnusedResources">Plus tard</string>

    <!-- Title for add search widget screen used by Nimbus experiments. Nimbus experiments do not support string placeholders.
        Note: The word "Firefox" should NOT be translated -->
    <string name="juno_onboarding_add_search_widget_title" tools:ignore="UnusedResources">Essayez le widget de recherche de Firefox</string>

    <!-- Description for add search widget screen used by Nimbus experiments. Nimbus experiments do not support string placeholders.
        Note: The word "Firefox" should NOT be translated -->
    <string name="juno_onboarding_add_search_widget_description" tools:ignore="UnusedResources">Mettez Firefox sur votre écran d’accueil pour un accès facile au navigateur axé sur le respect de la vie privée qui bloque les traqueurs intersites.</string>
    <!-- Text for the button to add search widget on the device used by Nimbus experiments. Nimbus experiments do not support string placeholders.
        Note: The word "Firefox" should NOT be translated -->
    <string name="juno_onboarding_add_search_widget_positive_button" tools:ignore="UnusedResources">Ajouter le widget Firefox</string>
    <!-- Text for the button to dismiss the screen and move on with the flow -->
    <string name="juno_onboarding_add_search_widget_negative_button" tools:ignore="UnusedResources">Plus tard</string>

    <!-- Search Widget -->
    <!-- Content description for searching with a widget. The first parameter is the name of the application.-->
    <string name="search_widget_content_description_2">Ouvrir un nouvel onglet %1$s</string>
    <!-- Text preview for smaller sized widgets -->
    <string name="search_widget_text_short">Rechercher</string>
    <!-- Text preview for larger sized widgets -->
    <string name="search_widget_text_long">Rechercher sur le Web</string>

    <!-- Content description (not visible, for screen readers etc.): Voice search -->
    <string name="search_widget_voice">Recherche vocale</string>

    <!-- Preferences -->
    <!-- Title for the settings page-->
    <string name="settings">Paramètres</string>

    <!-- Preference category for general settings -->
    <string name="preferences_category_general">Général</string>
    <!-- Preference category for all links about Fenix -->
    <string name="preferences_category_about">À propos</string>
    <!-- Preference category for settings related to changing the default search engine -->
    <string name="preferences_category_select_default_search_engine">Sélectionnez une des options</string>
    <!-- Preference for settings related to managing search shortcuts for the quick search menu -->
    <string name="preferences_manage_search_shortcuts_2">Gérer les autres moteurs de recherche</string>
    <!-- Summary for preference for settings related to managing search shortcuts for the quick search menu -->
    <string name="preferences_manage_search_shortcuts_summary">Modifier les moteurs visibles dans le menu de recherche</string>
    <!-- Preference category for settings related to managing search shortcuts for the quick search menu -->
    <string name="preferences_category_engines_in_search_menu">Moteurs visibles dans le menu de recherche</string>
    <!-- Preference for settings related to changing the default search engine -->
    <string name="preferences_default_search_engine">Moteur de recherche par défaut</string>
    <!-- Preference for settings related to Search -->
    <string name="preferences_search">Recherche</string>
    <!-- Preference for settings related to Search engines -->
    <string name="preferences_search_engines">Moteurs de recherche</string>
    <!-- Preference for settings related to Search engines suggestions-->
    <string name="preferences_search_engines_suggestions">Suggestions des moteurs de recherche</string>
    <!-- Preference Category for settings related to Search address bar -->
    <string name="preferences_settings_address_bar">Préférences pour la barre d’adresse</string>
    <!-- Preference Category for settings to Firefox Suggest -->
    <string name="preference_search_address_bar_fx_suggest">Barre d’adresse - Firefox suggère</string>
    <!-- Preference link to Learn more about Firefox Suggest -->
    <string name="preference_search_learn_about_fx_suggest">En savoir plus sur Firefox suggère</string>
    <!-- Preference link to rating Fenix on the Play Store -->
    <string name="preferences_rate">Attribuer une note sur Google Play</string>
    <!-- Preference linking to about page for Fenix
        The first parameter is the name of the app defined in app_name (for example: Fenix) -->
    <string name="preferences_about">À propos de %1$s</string>
    <!-- Preference for settings related to changing the default browser -->
    <string name="preferences_set_as_default_browser">Définir comme navigateur par défaut</string>
    <!-- Preference category for advanced settings -->
    <string name="preferences_category_advanced">Avancés</string>
    <!-- Preference category for privacy and security settings -->
    <string name="preferences_category_privacy_security">Vie privée et sécurité</string>
    <!-- Preference for advanced site permissions -->
    <string name="preferences_site_permissions">Autorisations de site</string>
    <!-- Preference for private browsing options -->
    <string name="preferences_private_browsing_options">Navigation privée</string>
    <!-- Preference for opening links in a private tab-->
    <string name="preferences_open_links_in_a_private_tab">Ouvrir les liens dans un onglet privé</string>
    <!-- Preference for allowing screenshots to be taken while in a private tab-->
    <string name="preferences_allow_screenshots_in_private_mode">Autoriser les captures d’écran pendant la navigation privée</string>
    <!-- Will inform the user of the risk of activating Allow screenshots in private browsing option -->
    <string name="preferences_screenshots_in_private_mode_disclaimer">Si autorisé, les onglets privés seront également visibles lorsque plusieurs applications sont ouvertes</string>
    <!-- Preference for adding private browsing shortcut -->
    <string name="preferences_add_private_browsing_shortcut">Ajouter un raccourci pour la navigation privée</string>
    <!-- Preference for enabling "HTTPS-Only" mode -->
    <string name="preferences_https_only_title">Mode HTTPS uniquement</string>

    <!-- Label for cookie banner section in quick settings panel. -->
    <string name="cookie_banner_blocker">Bloqueur de bannières de cookies</string>
    <!-- Preference for removing cookie/consent banners from sites automatically in private mode. See reduce_cookie_banner_summary for additional context. -->
    <string name="preferences_cookie_banner_reduction_private_mode">Bloqueur de bannières de cookies en navigation privée</string>

    <!-- Text for indicating cookie banner handling is off this site, this is shown as part of the protections panel with the tracking protection toggle -->
    <string name="reduce_cookie_banner_off_for_site">Désactivée pour ce site</string>
    <!-- Text for cancel button indicating that cookie banner reduction is not supported for the current site, this is shown as part of the cookie banner details view. -->
    <string name="cookie_banner_handling_details_site_is_not_supported_cancel_button">Annuler</string>
    <!-- Text for request support button indicating that cookie banner reduction is not supported for the current site, this is shown as part of the cookie banner details view. -->
    <string name="cookie_banner_handling_details_site_is_not_supported_request_support_button_2">Envoyer la demande</string>
    <!-- Text for title indicating that cookie banner reduction is not supported for the current site, this is shown as part of the cookie banner details view. -->
    <string name="cookie_banner_handling_details_site_is_not_supported_title_2">Demander la prise en charge de ce site ?</string>
    <!-- Label for the snackBar, after the user reports with success a website where cookie banner reducer did not work -->
    <string name="cookie_banner_handling_report_site_snack_bar_text_2">Demande envoyée</string>
    <!-- Text for indicating cookie banner handling is on this site, this is shown as part of the protections panel with the tracking protection toggle -->
    <string name="reduce_cookie_banner_on_for_site">Activée pour ce site</string>
    <!-- Text for indicating that a request for unsupported site was sent to Nimbus (it's a Mozilla library for experiments), this is shown as part of the protections panel with the tracking protection toggle -->
    <string name="reduce_cookie_banner_unsupported_site_request_submitted_2">Demande de prise en charge envoyée</string>
    <!-- Text for indicating cookie banner handling is currently not supported for this site, this is shown as part of the protections panel with the tracking protection toggle -->
    <string name="reduce_cookie_banner_unsupported_site">Site actuellement non pris en charge</string>
    <!-- Title text for a detail explanation indicating cookie banner handling is on this site, this is shown as part of the cookie banner panel in the toolbar. The first parameter is a shortened URL of the current site-->
    <string name="reduce_cookie_banner_details_panel_title_on_for_site_1">Activer le bloqueur de bannières de cookies pour %1$s ?</string>
    <!-- Title text for a detail explanation indicating cookie banner handling is off this site, this is shown as part of the cookie banner panel in the toolbar. The first parameter is a shortened URL of the current site-->
    <string name="reduce_cookie_banner_details_panel_title_off_for_site_1">Désactiver le bloqueur de bannières de cookies pour %1$s ?</string>
    <!-- Title text for a detail explanation indicating cookie banner reducer didn't work for the current site, this is shown as part of the cookie banner panel in the toolbar. The first parameter is the application name-->
    <string name="reduce_cookie_banner_details_panel_title_unsupported_site_request_2">%1$s ne peut pas refuser automatiquement les demandes de dépôt de cookies sur ce site. Vous pouvez envoyer une demande afin que ce site soit pris en charge ultérieurement.</string>

    <!-- Long text for a detail explanation indicating what will happen if cookie banner handling is off for a site, this is shown as part of the cookie banner panel in the toolbar. The first parameter is the application name -->
    <string name="reduce_cookie_banner_details_panel_description_off_for_site_1">Désactivez-le et %1$s effacera les cookies puis rechargera le site. Ces actions peuvent vous déconnecter ou vider votre panier.</string>
    <!-- Long text for a detail explanation indicating what will happen if cookie banner handling is on for a site, this is shown as part of the cookie banner panel in the toolbar. The first parameter is the application name -->
    <string name="reduce_cookie_banner_details_panel_description_on_for_site_3">Activez-le et %1$s tentera de refuser automatiquement les bannières de cookies sur ce site.</string>

    <!--Title for the cookie banner re-engagement CFR, the placeholder is replaced with app name -->
    <string name="cookie_banner_cfr_title">%1$s a refusé les cookies pour vous</string>
    <!--Message for the cookie banner re-engagement CFR -->
    <string name="cookie_banner_cfr_message">Moins de distractions, moins de cookies qui vous pistent sur ce site.</string>

    <!-- Description of the preference to enable "HTTPS-Only" mode. -->
    <string name="preferences_https_only_summary">Essayer de se connecter automatiquement aux sites en utilisant le protocole de chiffrement HTTPS pour une sécurité accrue.</string>
    <!-- Summary of https only preference if https only is set to off -->
    <string name="preferences_https_only_off">Désactivé</string>
    <!-- Summary of https only preference if https only is set to on in all tabs -->
    <string name="preferences_https_only_on_all">Activé dans tous les onglets</string>
    <!-- Summary of https only preference if https only is set to on in private tabs only -->
    <string name="preferences_https_only_on_private">Activé dans les onglets privés</string>
    <!-- Text displayed that links to website containing documentation about "HTTPS-Only" mode -->
    <string name="preferences_http_only_learn_more">En savoir plus</string>
    <!-- Option for the https only setting -->
    <string name="preferences_https_only_in_all_tabs">Activer dans tous les onglets</string>
    <!-- Option for the https only setting -->
    <string name="preferences_https_only_in_private_tabs">Activer uniquement dans les onglets privés</string>
    <!-- Title shown in the error page for when trying to access a http website while https only mode is enabled. -->
    <string name="errorpage_httpsonly_title">Site sécurisé non disponible</string>
    <!-- Message shown in the error page for when trying to access a http website while https only mode is enabled. The message has two paragraphs. This is the first. -->
    <string name="errorpage_httpsonly_message_title">Très probablement, le site web ne prend tout simplement pas en charge HTTPS.</string>
    <!-- Message shown in the error page for when trying to access a http website while https only mode is enabled. The message has two paragraphs. This is the second. -->
    <string name="errorpage_httpsonly_message_summary">Il est cependant aussi possible qu’il s’agisse d’une attaque. Si vous poursuiviez vers ce site web, vous ne devriez saisir aucune donnée sensible. Si vous continuez, le mode HTTPS uniquement sera désactivé temporairement pour ce site.</string>
    <!-- Preference for accessibility -->
    <string name="preferences_accessibility">Accessibilité</string>
    <!-- Preference to override the Mozilla account server -->
    <string name="preferences_override_account_server">Serveur de compte Mozilla personnalisé</string>
    <!-- Preference to override the Sync token server -->
    <string name="preferences_override_sync_tokenserver">Serveur de synchronisation personnalisé</string>
    <!-- Toast shown after updating the Mozilla account/Sync server override preferences -->
    <string name="toast_override_account_sync_server_done">Serveur pour la synchronisation ou le compte Mozilla modifié. Fermeture de l’application pour appliquer les modifications…</string>
    <!-- Preference category for account information -->
    <string name="preferences_category_account">Compte</string>
    <!-- Preference for changing where the toolbar is positioned -->
    <string name="preferences_toolbar">Barre d’outils</string>
    <!-- Preference for changing default theme to dark or light mode -->
    <string name="preferences_theme">Thème</string>
    <!-- Preference for customizing the home screen -->
    <string name="preferences_home_2">Page d’accueil</string>
    <!-- Preference for gestures based actions -->
    <string name="preferences_gestures">Mouvements</string>
    <!-- Preference for settings related to visual options -->
    <string name="preferences_customize">Personnaliser</string>
    <!-- Preference description for banner about signing in -->
    <string name="preferences_sign_in_description_2">Connectez-vous pour synchroniser onglets, marque-pages, mots de passe et bien plus.</string>
    <!-- Preference shown instead of account display name while account profile information isn't available yet. -->
    <string name="preferences_account_default_name_2">Compte Mozilla</string>
    <!-- Preference text for account title when there was an error syncing FxA -->
    <string name="preferences_account_sync_error">Reconnectez-vous pour reprendre la synchronisation</string>
    <!-- Preference for language -->
    <string name="preferences_language">Langues</string>
    <!-- Preference for data choices -->
    <string name="preferences_data_choices">Choix de données</string>
    <!-- Preference for data collection -->
    <string name="preferences_data_collection">Collecte de données</string>
    <!-- Preference for developers -->
    <string name="preferences_remote_debugging">Débogage distant par USB</string>
    <!-- Preference title for switch preference to show search suggestions -->
    <string name="preferences_show_search_suggestions">Afficher les suggestions de recherche</string>
    <!-- Preference title for switch preference to show voice search button -->
    <string name="preferences_show_voice_search">Afficher la recherche vocale</string>
    <!-- Preference title for switch preference to show search suggestions also in private mode -->
    <string name="preferences_show_search_suggestions_in_private">Afficher au cours des sessions de navigation privée</string>
    <!-- Preference title for switch preference to show a clipboard suggestion when searching -->
    <string name="preferences_show_clipboard_suggestions">Afficher les suggestions du presse-papiers</string>
    <!-- Preference title for switch preference to suggest browsing history when searching -->
    <string name="preferences_search_browsing_history">Rechercher dans l’historique de navigation</string>
    <!-- Preference title for switch preference to suggest bookmarks when searching -->
    <string name="preferences_search_bookmarks">Rechercher dans les marque-pages</string>
    <!-- Preference title for switch preference to suggest synced tabs when searching -->
    <string name="preferences_search_synced_tabs">Rechercher dans les onglets synchronisés</string>
    <!-- Preference for account settings -->
    <string name="preferences_account_settings">Paramètres du compte</string>

    <!-- Preference for enabling url autocomplete-->
    <string name="preferences_enable_autocomplete_urls">Compléter automatiquement les URL</string>
    <!-- Preference title for switch preference to show sponsored Firefox Suggest search suggestions -->
    <string name="preferences_show_sponsored_suggestions">Suggestions de sponsors</string>
    <!-- Summary for preference to show sponsored Firefox Suggest search suggestions.
         The first parameter is the name of the application. -->
    <string name="preferences_show_sponsored_suggestions_summary">Soutenir %1$s en affichant de temps en temps des suggestions sponsorisées</string>
    <!-- Preference title for switch preference to show Firefox Suggest search suggestions for web content.
         The first parameter is the name of the application. -->
    <string name="preferences_show_nonsponsored_suggestions">Suggestions de %1$s</string>
    <!-- Summary for preference to show Firefox Suggest search suggestions for web content -->
    <string name="preferences_show_nonsponsored_suggestions_summary">Obtenir des suggestions du Web en rapport avec votre recherche</string>
    <!-- Preference for open links in third party apps -->
    <string name="preferences_open_links_in_apps">Ouvrir les liens dans des applications</string>

    <!-- Preference for open links in third party apps always open in apps option -->
    <string name="preferences_open_links_in_apps_always">Toujours</string>
    <!-- Preference for open links in third party apps ask before opening option -->
    <string name="preferences_open_links_in_apps_ask">Demander avant d’ouvrir</string>
    <!-- Preference for open links in third party apps never open in apps option -->
    <string name="preferences_open_links_in_apps_never">Jamais</string>
    <!-- Preference for open download with an external download manager app -->
    <string name="preferences_external_download_manager">Gestionnaire de téléchargement externe</string>
    <!-- Preference for enabling gecko engine logs -->
    <string name="preferences_enable_gecko_logs">Activer les journaux de Gecko</string>
    <!-- Message to indicate users that we are quitting the application to apply the changes -->
    <string name="quit_application">Fermeture de l’application pour appliquer les modifications…</string>

    <!-- Preference for add_ons -->
    <string name="preferences_addons" moz:removedIn="126" tools:ignore="UnusedResources">Modules complémentaires</string>

    <!-- Preference for extensions -->
    <string name="preferences_extensions">Extensions</string>
    <!-- Preference for installing a local add-on -->
    <string name="preferences_install_local_addon" moz:removedIn="126" tools:ignore="UnusedResources">Installer un module depuis un fichier</string>
    <!-- Preference for installing a local extension -->
    <string name="preferences_install_local_extension">Installer une extension depuis un fichier</string>
    <!-- Preference for notifications -->
    <string name="preferences_notifications">Notifications</string>

    <!-- Summary for notification preference indicating notifications are allowed -->
    <string name="notifications_allowed_summary">Autorisées</string>
    <!-- Summary for notification preference indicating notifications are not allowed -->
    <string name="notifications_not_allowed_summary">Non autorisées</string>

    <!-- Add-on Preferences -->
    <!-- Preference to customize the configured AMO (addons.mozilla.org) collection -->
    <string name="preferences_customize_amo_collection" moz:removedIn="126" tools:ignore="UnusedResources">Collection de modules personnalisée</string>
    <!-- Preference to customize the configured AMO (addons.mozilla.org) collection -->
    <string name="preferences_customize_extension_collection">Collection d’extensions personnalisée</string>
    <!-- Button caption to confirm the add-on collection configuration -->
    <string name="customize_addon_collection_ok">OK</string>
    <!-- Button caption to abort the add-on collection configuration -->
    <string name="customize_addon_collection_cancel">Annuler</string>
    <!-- Hint displayed on input field for custom collection name -->
    <string name="customize_addon_collection_hint">Nom de la collection</string>
    <!-- Hint displayed on input field for custom collection user ID-->
    <string name="customize_addon_collection_user_hint">Propriétaire de la collection (identifiant utilisateur)</string>
    <!-- Toast shown after confirming the custom add-on collection configuration -->
    <string name="toast_customize_addon_collection_done" moz:removedIn="126" tools:ignore="UnusedResources">Collection de modules complémentaires modifiée. Fermeture de l’application pour appliquer les modifications…</string>

    <!-- Toast shown after confirming the custom extension collection configuration -->
    <string name="toast_customize_extension_collection_done">Collection d’extensions modifiée. Fermeture de l’application pour appliquer les modifications…</string>

    <!-- Customize Home -->
    <!-- Header text for jumping back into the recent tab in customize the home screen -->
    <string name="customize_toggle_jump_back_in">Revenir à cet onglet</string>
    <!-- Title for the customize home screen section with recently saved bookmarks. -->
    <string name="customize_toggle_recent_bookmarks">Marque-pages récents</string>
    <!-- Title for the customize home screen section with recently visited. Recently visited is
    a section where users see a list of tabs that they have visited in the past few days -->
    <string name="customize_toggle_recently_visited">Visités récemment</string>

    <!-- Title for the customize home screen section with Pocket. -->
    <string name="customize_toggle_pocket_2">Des articles qui font réfléchir</string>
    <!-- Summary for the customize home screen section with Pocket. The first parameter is product name Pocket -->
    <string name="customize_toggle_pocket_summary">Articles mis en avant par %s</string>
    <!-- Title for the customize home screen section with sponsored Pocket stories. -->
    <string name="customize_toggle_pocket_sponsored">Articles sponsorisés</string>
    <!-- Title for the opening wallpaper settings screen -->
    <string name="customize_wallpapers">Fonds d’écran</string>
    <!-- Title for the customize home screen section with sponsored shortcuts. -->
    <string name="customize_toggle_contile">Raccourcis sponsorisés</string>

    <!-- Wallpapers -->
    <!-- Content description for various wallpapers. The first parameter is the name of the wallpaper -->
    <string name="wallpapers_item_name_content_description">Fond d’écran : %1$s</string>
    <!-- Snackbar message for when wallpaper is selected -->
    <string name="wallpaper_updated_snackbar_message">Fond d’écran mis à jour !</string>
    <!-- Snackbar label for action to view selected wallpaper -->
    <string name="wallpaper_updated_snackbar_action">Afficher</string>
    <!-- Snackbar message for when wallpaper couldn't be downloaded -->
    <string name="wallpaper_download_error_snackbar_message">Impossible de télécharger le fond d’écran</string>
    <!-- Snackbar label for action to retry downloading the wallpaper -->
    <string name="wallpaper_download_error_snackbar_action">Réessayer</string>
    <!-- Snackbar message for when wallpaper couldn't be selected because of the disk error -->
    <string name="wallpaper_select_error_snackbar_message">Impossible de changer le fond d’écran</string>
    <!-- Text displayed that links to website containing documentation about the "Limited Edition" wallpapers. -->
    <string name="wallpaper_learn_more">En savoir plus</string>

    <!-- Text for classic wallpapers title. The first parameter is the Firefox name. -->
    <string name="wallpaper_classic_title">%s classique</string>
    <!-- Text for artist series wallpapers title. "Artist series" represents a collection of artist collaborated wallpapers. -->
    <string name="wallpaper_artist_series_title">Série d’artiste</string>
    <!-- Description text for the artist series wallpapers with learn more link. The first parameter is the learn more string defined in wallpaper_learn_more. "Independent voices" is the name of the wallpaper collection -->
    <string name="wallpaper_artist_series_description_with_learn_more">La collection « Voix indépendantes ». %s</string>
    <!-- Description text for the artist series wallpapers. "Independent voices" is the name of the wallpaper collection -->
    <string name="wallpaper_artist_series_description">La collection « Voix indépendantes ».</string>
    <!-- Wallpaper onboarding dialog header text. -->
    <string name="wallpapers_onboarding_dialog_title_text">Essayez une touche de couleur</string>
    <!-- Wallpaper onboarding dialog body text. -->
    <string name="wallpapers_onboarding_dialog_body_text">Choisissez un fond d’écran qui vous parle.</string>
    <!-- Wallpaper onboarding dialog learn more button text. The button navigates to the wallpaper settings screen. -->
    <string name="wallpapers_onboarding_dialog_explore_more_button_text">Explorez plus de fonds d’écran</string>

    <!-- Add-ons general availability nimbus message-->
    <!-- Title of the Nimbus message for add-ons general availability-->
    <string name="addon_ga_message_title" moz:removedIn="126" tools:ignore="UnusedResources">Nouveaux modules complémentaires disponibles</string>
    <!-- Title of the Nimbus message for extension general availability-->
    <string name="addon_ga_message_title_2" tools:ignore="UnusedResources">Nouvelles extensions disponibles</string>
    <!-- Body of the Nimbus message for add-ons general availability. 'Firefox' intentionally hardcoded here-->
    <string name="addon_ga_message_body" tools:ignore="UnusedResources">Découvrez plus de 100 nouvelles extensions qui vous permettent de personnaliser Firefox.</string>
    <!-- Button text of the Nimbus message for add-ons general availability. -->
    <string name="addon_ga_message_button" moz:removedIn="126" tools:ignore="UnusedResources">Parcourir les modules complémentaires</string>

    <!-- Button text of the Nimbus message for extensions general availability. -->
    <string name="addon_ga_message_button_2" tools:ignore="UnusedResources">Parcourir les extensions</string>

    <!-- Extension process crash dialog to user -->
    <!-- Title of a dialog shown to the user when enough errors have occurred with addons and they need to be temporarily disabled -->
    <string name="addon_process_crash_dialog_title" moz:removedIn="126" tools:ignore="UnusedResources">Modules complémentaires temporairement désactivés</string>
    <!-- Title of the extension crash dialog shown to the user when enough errors have occurred with extensions and they need to be temporarily disabled -->
    <string name="extension_process_crash_dialog_title">Les extensions sont temporairement désactivées</string>
    <!-- The first parameter is the application name. This is a message shown to the user when too many errors have occurred with the addons process and they have been disabled. The user can decide if they would like to continue trying to start add-ons or if they'd rather continue without them. -->
    <string name="addon_process_crash_dialog_message" moz:removedIn="126" tools:ignore="UnusedResources">Un module complémentaire, ou plusieurs, a cessé de fonctionner entraînant l’instabilité de votre système. %1$s a tenté de le (ou les) redémarrer sans succès.\n\nCes modules complémentaires ne seront pas redémarrés pendant la session actuelle.\n\nSupprimer ou désactiver les modules complémentaires peut résoudre le problème.</string>
    <!-- This is a message shown to the user when too many errors have occurred with the extensions process and they have been disabled.
    The user can decide if they would like to continue trying to start extensions or if they'd rather continue without them.
    The first parameter is the application name. -->
    <string name="extension_process_crash_dialog_message">Une extension, ou plusieurs, a cessé de fonctionner entraînant l’instabilité de votre système. %1$s a tenté de la (ou les) redémarrer sans succès.\n\nCes extensions ne seront pas redémarrées pendant la session actuelle.\n\nSupprimer ou désactiver les extensions peut résoudre le problème.</string>
    <!-- This will cause the add-ons to try restarting but the dialog will reappear if it is unsuccessful again -->
    <string name="addon_process_crash_dialog_retry_button_text" moz:removedIn="126" tools:ignore="UnusedResources">Essayer de redémarrer les modules</string>
    <!-- Button text on the extension crash dialog to prompt the user to try restarting the extensions but the dialog will reappear if it is unsuccessful again -->
    <string name="extension_process_crash_dialog_retry_button_text" tools:ignore="UnusedResources">Essayer de redémarrer les extensions</string>
    <!-- The user will continue with all add-ons disabled -->
    <string name="addon_process_crash_dialog_disable_addons_button_text" moz:removedIn="126" tools:ignore="UnusedResources">Continuer avec les modules désactivés</string>

    <!-- Button text on the extension crash dialog to prompt the user to continue with all extensions disabled. -->
    <string name="extension_process_crash_dialog_disable_extensions_button_text">Continuer avec les extensions désactivées</string>

    <!-- Account Preferences -->
    <!-- Preference for managing your account via accounts.firefox.com -->
    <string name="preferences_manage_account">Gérer le compte</string>
    <!-- Summary of the preference for managing your account via accounts.firefox.com. -->
    <string name="preferences_manage_account_summary">Changer votre mot de passe, gérer la collecte de données ou supprimer votre compte</string>
    <!-- Preference for triggering sync -->
    <string name="preferences_sync_now">Synchroniser maintenant</string>
    <!-- Preference category for sync -->
    <string name="preferences_sync_category">Choisir les informations à synchroniser</string>
    <!-- Preference for syncing history -->
    <string name="preferences_sync_history">Historique</string>
    <!-- Preference for syncing bookmarks -->
    <string name="preferences_sync_bookmarks">Marque-pages</string>
    <!-- Preference for syncing logins -->
    <string name="preferences_sync_logins" moz:RemovedIn="125" tools:ignore="UnusedResources">Identifiants</string>
    <!-- Preference for syncing passwords -->
    <string name="preferences_sync_logins_2">Mots de passe</string>
    <!-- Preference for syncing tabs -->
    <string name="preferences_sync_tabs_2">Onglets ouverts</string>
    <!-- Preference for signing out -->
    <string name="preferences_sign_out">Déconnexion</string>
    <!-- Preference displays and allows changing current FxA device name -->
    <string name="preferences_sync_device_name">Nom de l’appareil</string>
    <!-- Text shown when user enters empty device name -->
    <string name="empty_device_name_error">Le nom de l’appareil ne peut pas être vide.</string>
    <!-- Label indicating that sync is in progress -->
    <string name="sync_syncing_in_progress">Synchronisation…</string>
    <!-- Label summary indicating that sync failed. The first parameter is the date stamp showing last time it succeeded -->
    <string name="sync_failed_summary">La synchronisation a échoué. Dernier succès : %s</string>
    <!-- Label summary showing never synced -->
    <string name="sync_failed_never_synced_summary">La synchronisation a échoué. Dernier succès : jamais</string>
    <!-- Label summary the date we last synced. The first parameter is date stamp showing last time synced -->
    <string name="sync_last_synced_summary">Dernière synchronisation : %s</string>
    <!-- Label summary showing never synced -->
    <string name="sync_never_synced_summary">Dernière synchronisation : jamais</string>

    <!-- Text for displaying the default device name.
        The first parameter is the application name, the second is the device manufacturer name
        and the third is the device model. -->
    <string name="default_device_name_2">%1$s sur %2$s %3$s</string>

    <!-- Preference for syncing credit cards -->
    <string name="preferences_sync_credit_cards" moz:RemovedIn="125" tools:ignore="UnusedResources">Cartes bancaires</string>
    <!-- Preference for syncing payment methods -->
    <string name="preferences_sync_credit_cards_2">Moyens de paiement</string>
    <!-- Preference for syncing addresses -->
    <string name="preferences_sync_address">Adresses</string>

    <!-- Send Tab -->
    <!-- Name of the "receive tabs" notification channel. Displayed in the "App notifications" system settings for the app -->
    <string name="fxa_received_tab_channel_name">Onglets reçus</string>

    <!-- Description of the "receive tabs" notification channel. Displayed in the "App notifications" system settings for the app -->
    <string name="fxa_received_tab_channel_description">Notifications d’onglets reçus depuis Firefox sur d’autres appareils.</string>

    <!--  The body for these is the URL of the tab received  -->
    <string name="fxa_tab_received_notification_name">Onglet reçu</string>
    <!-- %s is the device name -->
    <string name="fxa_tab_received_from_notification_name">Onglet provenant de %s</string>

    <!-- Advanced Preferences -->
    <!-- Preference for tracking protection exceptions -->
    <string name="preferences_tracking_protection_exceptions">Exceptions</string>

    <!-- Button in Exceptions Preference to turn on tracking protection for all sites (remove all exceptions) -->
    <string name="preferences_tracking_protection_exceptions_turn_on_for_all">Activer pour tous les sites</string>

    <!-- Text displayed when there are no exceptions -->
    <string name="exceptions_empty_message_description">Les exceptions vous permettent de désactiver la protection contre le pistage pour certains sites.</string>
    <!-- Text displayed when there are no exceptions, with learn more link that brings users to a tracking protection SUMO page -->
    <string name="exceptions_empty_message_learn_more_link">En savoir plus</string>

    <!-- Preference switch for usage and technical data collection -->
    <string name="preference_usage_data">Données techniques et d’utilisation</string>
    <!-- Preference description for usage and technical data collection -->
    <string name="preferences_usage_data_description">Partage les données de performance, d’utilisation, de matériel et de personnalisation de votre navigateur avec Mozilla pour nous aider à améliorer %1$s</string>
    <!-- Preference switch for marketing data collection -->
    <string name="preferences_marketing_data">Données marketing</string>
    <!-- Preference description for marketing data collection -->
    <string name="preferences_marketing_data_description2">Partage des données d’utilisation de base avec Adjust, notre fournisseur de marketing mobile</string>
    <!-- Title for studies preferences -->
    <string name="preference_experiments_2">Études</string>
    <!-- Summary for studies preferences -->
    <string name="preference_experiments_summary_2">Autoriser Mozilla à installer et exécuter des études</string>

    <!-- Turn On Sync Preferences -->
    <!-- Header of the Sync and save your data preference view -->
    <string name="preferences_sync_2">Synchroniser et enregistrer vos données</string>
    <!-- Preference for reconnecting to FxA sync -->
    <string name="preferences_sync_sign_in_to_reconnect">S’identifier pour se reconnecter</string>
    <!-- Preference for removing FxA account -->
    <string name="preferences_sync_remove_account">Supprimer le compte</string>

    <!-- Pairing Feature strings -->
    <!-- Instructions on how to access pairing -->
    <string name="pair_instructions_2"><![CDATA[Scannez le code QR affiché sur <b>firefox.com/pair</b>]]></string>

    <!-- Toolbar Preferences -->
    <!-- Preference for using top toolbar -->
    <string name="preference_top_toolbar">En haut</string>
    <!-- Preference for using bottom toolbar -->
    <string name="preference_bottom_toolbar">En bas</string>

    <!-- Theme Preferences -->
    <!-- Preference for using light theme -->
    <string name="preference_light_theme">Clair</string>
    <!-- Preference for using dark theme -->
    <string name="preference_dark_theme">Sombre</string>
    <!-- Preference for using using dark or light theme automatically set by battery -->
    <string name="preference_auto_battery_theme">Défini par l’économie d’énergie de la batterie</string>
    <!-- Preference for using following device theme -->
    <string name="preference_follow_device_theme">Suivre le thème de l’appareil</string>

    <!-- Gestures Preferences-->
    <!-- Preferences for using pull to refresh in a webpage -->
    <string name="preference_gestures_website_pull_to_refresh">Tirer pour actualiser</string>
    <!-- Preference for using the dynamic toolbar -->
    <string name="preference_gestures_dynamic_toolbar">Masquer la barre d’outils au défilement</string>

    <!-- Preference for switching tabs by swiping horizontally on the toolbar -->
    <string name="preference_gestures_swipe_toolbar_switch_tabs">Changer d’onglet en glissant la barre d’outils latéralement</string>
    <!-- Preference for showing the opened tabs by swiping up on the toolbar-->
    <string name="preference_gestures_swipe_toolbar_show_tabs">Ouvrir des onglets en glissant la barre d’outils vers le haut</string>

    <!-- Library -->
    <!-- Option in Library to open Downloads page -->
    <string name="library_downloads">Téléchargements</string>
    <!-- Option in library to open Bookmarks page -->
    <string name="library_bookmarks">Marque-pages</string>
    <!-- Option in library to open Desktop Bookmarks root page -->
    <string name="library_desktop_bookmarks_root">Marque-pages ordinateur</string>
    <!-- Option in library to open Desktop Bookmarks "menu" page -->
    <string name="library_desktop_bookmarks_menu">Menu des marque-pages</string>
    <!-- Option in library to open Desktop Bookmarks "toolbar" page -->
    <string name="library_desktop_bookmarks_toolbar">Barre personnelle</string>
    <!-- Option in library to open Desktop Bookmarks "unfiled" page -->
    <string name="library_desktop_bookmarks_unfiled">Autres marque-pages</string>
    <!-- Option in Library to open History page -->
    <string name="library_history">Historique</string>
    <!-- Option in Library to open a new tab -->
    <string name="library_new_tab">Nouvel onglet</string>
    <!-- Settings Page Title -->
    <string name="settings_title">Paramètres</string>
    <!-- Content description (not visible, for screen readers etc.): "Close button for library settings" -->
    <string name="content_description_close_button">Fermer</string>

    <!-- Title to show in alert when a lot of tabs are to be opened
    %d is a placeholder for the number of tabs that will be opened -->
    <string name="open_all_warning_title">Ouvrir %d onglets ?</string>
    <!-- Message to warn users that a large number of tabs will be opened
    %s will be replaced by app name. -->
    <string name="open_all_warning_message">Ouvrir autant d’onglets pourrait ralentir %s lors du chargement des pages. Voulez-vous vraiment continuer ?</string>
    <!-- Dialog button text for confirming open all tabs -->
    <string name="open_all_warning_confirm">Ouvrir les onglets</string>
    <!-- Dialog button text for canceling open all tabs -->
    <string name="open_all_warning_cancel">Annuler</string>

    <!-- Text to show users they have one page in the history group section of the History fragment.
    %d is a placeholder for the number of pages in the group. -->
    <string name="history_search_group_site_1">%d page</string>

    <!-- Text to show users they have multiple pages in the history group section of the History fragment.
    %d is a placeholder for the number of pages in the group. -->
    <string name="history_search_group_sites_1">%d pages</string>

    <!-- Option in library for Recently Closed Tabs -->
    <string name="library_recently_closed_tabs">Onglets récemment fermés</string>
    <!-- Option in library to open Recently Closed Tabs page -->
    <string name="recently_closed_show_full_history">Afficher l’historique complet</string>
    <!-- Text to show users they have multiple tabs saved in the Recently Closed Tabs section of history.
    %d is a placeholder for the number of tabs selected. -->
    <string name="recently_closed_tabs">%d onglets</string>
    <!-- Text to show users they have one tab saved in the Recently Closed Tabs section of history.
    %d is a placeholder for the number of tabs selected. -->
    <string name="recently_closed_tab">%d onglet</string>
    <!-- Recently closed tabs screen message when there are no recently closed tabs -->
    <string name="recently_closed_empty_message">Aucun onglet récemment fermé ici</string>

    <!-- Tab Management -->
    <!-- Title of preference for tabs management -->
    <string name="preferences_tabs">Onglets</string>
    <!-- Title of preference that allows a user to specify the tab view -->
    <string name="preferences_tab_view">Affichage des onglets</string>
    <!-- Option for a list tab view -->
    <string name="tab_view_list">Liste</string>
    <!-- Option for a grid tab view -->
    <string name="tab_view_grid">Grille</string>
    <!-- Title of preference that allows a user to auto close tabs after a specified amount of time -->
    <string name="preferences_close_tabs">Fermer les onglets</string>
    <!-- Option for auto closing tabs that will never auto close tabs, always allows user to manually close tabs -->
    <string name="close_tabs_manually">Manuellement</string>
    <!-- Option for auto closing tabs that will auto close tabs after one day -->
    <string name="close_tabs_after_one_day">Après un jour</string>
    <!-- Option for auto closing tabs that will auto close tabs after one week -->
    <string name="close_tabs_after_one_week">Après une semaine</string>
    <!-- Option for auto closing tabs that will auto close tabs after one month -->
    <string name="close_tabs_after_one_month">Après un mois</string>

    <!-- Title of preference that allows a user to specify the auto-close settings for open tabs -->
    <string name="preference_auto_close_tabs" tools:ignore="UnusedResources">Fermeture automatique des onglets ouverts</string>

    <!-- Opening screen -->
    <!-- Title of a preference that allows a user to choose what screen to show after opening the app -->
    <string name="preferences_opening_screen">Écran à l’ouverture</string>
    <!-- Option for always opening the homepage when re-opening the app -->
    <string name="opening_screen_homepage">Page d’accueil</string>
    <!-- Option for always opening the user's last-open tab when re-opening the app -->
    <string name="opening_screen_last_tab">Dernier onglet</string>
    <!-- Option for always opening the homepage when re-opening the app after four hours of inactivity -->
    <string name="opening_screen_after_four_hours_of_inactivity">Page d’accueil après quatre heures d’inactivité</string>
    <!-- Summary for tabs preference when auto closing tabs setting is set to manual close-->
    <string name="close_tabs_manually_summary">Fermeture manuelle</string>
    <!-- Summary for tabs preference when auto closing tabs setting is set to auto close tabs after one day-->
    <string name="close_tabs_after_one_day_summary">Fermeture après un jour</string>
    <!-- Summary for tabs preference when auto closing tabs setting is set to auto close tabs after one week-->
    <string name="close_tabs_after_one_week_summary">Fermeture après une semaine</string>
    <!-- Summary for tabs preference when auto closing tabs setting is set to auto close tabs after one month-->
    <string name="close_tabs_after_one_month_summary">Fermeture après un mois</string>

    <!-- Summary for homepage preference indicating always opening the homepage when re-opening the app -->
    <string name="opening_screen_homepage_summary">Ouvrir la page d’accueil</string>
    <!-- Summary for homepage preference indicating always opening the last-open tab when re-opening the app -->
    <string name="opening_screen_last_tab_summary">Ouvrir le dernier onglet</string>
    <!-- Summary for homepage preference indicating opening the homepage when re-opening the app after four hours of inactivity -->
    <string name="opening_screen_after_four_hours_of_inactivity_summary">Ouvrir la page d’accueil après quatre heures</string>

    <!-- Inactive tabs -->
    <!-- Category header of a preference that allows a user to enable or disable the inactive tabs feature -->
    <string name="preferences_inactive_tabs">Déplacer les onglets inactifs</string>
    <!-- Title of inactive tabs preference -->
    <string name="preferences_inactive_tabs_title">Les onglets que vous n’avez pas consultés depuis deux semaines sont déplacés vers la section « Onglets inactifs ».</string>

    <!-- Studies -->
    <!-- Title of the remove studies button -->
    <string name="studies_remove">Supprimer</string>
    <!-- Title of the active section on the studies list -->
    <string name="studies_active">Activées</string>
    <!-- Description for studies, it indicates why Firefox use studies. The first parameter is the name of the application. -->
    <string name="studies_description_2">%1$s peut installer et lancer des études de temps en temps.</string>
    <!-- Learn more link for studies, links to an article for more information about studies. -->
    <string name="studies_learn_more">En savoir plus</string>

    <!-- Dialog message shown after removing a study -->
    <string name="studies_restart_app">L’application se fermera pour appliquer les modifications</string>
    <!-- Dialog button to confirm the removing a study. -->
    <string name="studies_restart_dialog_ok">OK</string>
    <!-- Dialog button text for canceling removing a study. -->
    <string name="studies_restart_dialog_cancel">Annuler</string>

    <!-- Toast shown after turning on/off studies preferences -->
    <string name="studies_toast_quit_application" tools:ignore="UnusedResources">Fermeture de l’application pour appliquer les modifications…</string>

    <!-- Sessions -->
    <!-- Title for the list of tabs -->
    <string name="tab_header_label">Onglets ouverts</string>
    <!-- Title for the list of tabs in the current private session -->
    <string name="tabs_header_private_tabs_title">Onglets privés</string>
    <!-- Title for the list of tabs in the synced tabs -->
    <string name="tabs_header_synced_tabs_title">Onglets synchronisés</string>
    <!-- Content description (not visible, for screen readers etc.): Add tab button. Adds a news tab when pressed -->
    <string name="add_tab">Ajouter un onglet</string>
    <!-- Content description (not visible, for screen readers etc.): Add tab button. Adds a news tab when pressed -->
    <string name="add_private_tab">Ouvrir un nouvel onglet privé</string>
    <!-- Text for the new tab button to indicate adding a new private tab in the tab -->
    <string name="tab_drawer_fab_content">Onglet privé</string>
    <!-- Text for the new tab button to indicate syncing command on the synced tabs page -->
    <string name="tab_drawer_fab_sync">Synchronisation</string>
    <!-- Text shown in the menu for sharing all tabs -->
    <string name="tab_tray_menu_item_share">Partager tous les onglets</string>
    <!-- Text shown in the menu to view recently closed tabs -->
    <string name="tab_tray_menu_recently_closed">Onglets récemment fermés</string>
    <!-- Text shown in the tabs tray inactive tabs section -->
    <string name="tab_tray_inactive_recently_closed" tools:ignore="UnusedResources">Récemment fermés</string>
    <!-- Text shown in the menu to view account settings -->
    <string name="tab_tray_menu_account_settings">Paramètres du compte</string>
    <!-- Text shown in the menu to view tab settings -->
    <string name="tab_tray_menu_tab_settings">Paramètres des onglets</string>
    <!-- Text shown in the menu for closing all tabs -->
    <string name="tab_tray_menu_item_close">Fermer tous les onglets</string>
    <!-- Text shown in the multiselect menu for bookmarking selected tabs. -->
    <string name="tab_tray_multiselect_menu_item_bookmark">Marquer ces onglets</string>
    <!-- Text shown in the multiselect menu for closing selected tabs. -->
    <string name="tab_tray_multiselect_menu_item_close">Fermer ces onglets</string>
    <!-- Content description for tabs tray multiselect share button -->
    <string name="tab_tray_multiselect_share_content_description">Partager les onglets sélectionnés</string>
    <!-- Content description for tabs tray multiselect menu -->
    <string name="tab_tray_multiselect_menu_content_description">Menu des onglets sélectionnés</string>
    <!-- Content description (not visible, for screen readers etc.): Removes tab from collection button. Removes the selected tab from collection when pressed -->
    <string name="remove_tab_from_collection">Supprimer l’onglet de la collection</string>
    <!-- Text for button to enter multiselect mode in tabs tray -->
    <string name="tabs_tray_select_tabs">Sélectionner des onglets</string>
    <!-- Content description (not visible, for screen readers etc.): Close tab button. Closes the current session when pressed -->
    <string name="close_tab">Fermer l’onglet</string>
    <!-- Content description (not visible, for screen readers etc.): Close tab <title> button. First parameter is tab title  -->
    <string name="close_tab_title">Fermer l’onglet %s</string>
    <!-- Content description (not visible, for screen readers etc.): Opens the open tabs menu when pressed -->
    <string name="open_tabs_menu">Ouvrir le menu des onglets</string>
    <!-- Open tabs menu item to save tabs to collection -->
    <string name="tabs_menu_save_to_collection1">Enregistrer les onglets dans une collection</string>
    <!-- Text for the menu button to delete a collection -->
    <string name="collection_delete">Supprimer la collection</string>
    <!-- Text for the menu button to rename a collection -->
    <string name="collection_rename">Renommer la collection</string>
    <!-- Text for the button to open tabs of the selected collection -->
    <string name="collection_open_tabs">Ouvrir les onglets</string>


    <!-- Hint for adding name of a collection -->
    <string name="collection_name_hint">Nom de la collection</string>
    <!-- Text for the menu button to rename a top site -->
    <string name="rename_top_site">Renommer</string>
    <!-- Text for the menu button to remove a top site -->
    <string name="remove_top_site">Supprimer</string>

    <!-- Text for the menu button to delete a top site from history -->
    <string name="delete_from_history">Supprimer de l’historique</string>
    <!-- Postfix for private WebApp titles, placeholder is replaced with app name -->
    <string name="pwa_site_controls_title_private">%1$s (navigation privée)</string>

    <!-- History -->
    <!-- Text for the button to search all history -->
    <string name="history_search_1">Termes à rechercher</string>
    <!-- Text for the button to clear all history -->
    <string name="history_delete_all">Effacer l’historique</string>
    <!-- Text for the snackbar to confirm that multiple browsing history items has been deleted -->
    <string name="history_delete_multiple_items_snackbar">Historique supprimé</string>
    <!-- Text for the snackbar to confirm that a single browsing history item has been deleted. The first parameter is the shortened URL of the deleted history item. -->
    <string name="history_delete_single_item_snackbar">%1$s supprimé</string>
    <!-- Context description text for the button to delete a single history item -->
    <string name="history_delete_item">Supprimer</string>
    <!-- History multi select title in app bar
    The first parameter is the number of bookmarks selected -->
    <string name="history_multi_select_title">%1$d sélectionné(s)</string>
    <!-- Text for the header that groups the history for today -->
    <string name="history_today">Aujourd’hui</string>
    <!-- Text for the header that groups the history for yesterday -->
    <string name="history_yesterday">Hier</string>
    <!-- Text for the header that groups the history the past 7 days -->
    <string name="history_7_days">Les 7 derniers jours</string>
    <!-- Text for the header that groups the history the past 30 days -->
    <string name="history_30_days">Les 30 derniers jours</string>
    <!-- Text for the header that groups the history older than the last month -->
    <string name="history_older">Avant le mois dernier</string>

    <!-- Text shown when no history exists -->
    <string name="history_empty_message">Pas d’historique</string>

    <!-- Downloads -->
    <!-- Text for the snackbar to confirm that multiple downloads items have been removed -->
    <string name="download_delete_multiple_items_snackbar_1">Téléchargements supprimés</string>
    <!-- Text for the snackbar to confirm that a single download item has been removed. The first parameter is the name of the download item. -->
    <string name="download_delete_single_item_snackbar">%1$s a été supprimé </string>
    <!-- Text shown when no download exists -->
    <string name="download_empty_message_1">Aucun fichier téléchargé</string>
    <!-- History multi select title in app bar
    The first parameter is the number of downloads selected -->
    <string name="download_multi_select_title">%1$d sélectionné(s)</string>


    <!-- Text for the button to remove a single download item -->
    <string name="download_delete_item_1">Supprimer</string>


    <!-- Crashes -->
    <!-- Title text displayed on the tab crash page. This first parameter is the name of the application (For example: Fenix) -->
    <string name="tab_crash_title_2">%1$s n’a pas pu charger cette page.</string>

    <!-- Send crash report checkbox text on the tab crash page -->
    <string name="tab_crash_send_report">Envoyer un rapport de plantage à Mozilla</string>
    <!-- Close tab button text on the tab crash page -->
    <string name="tab_crash_close">Fermer l’onglet</string>
    <!-- Restore tab button text on the tab crash page -->
    <string name="tab_crash_restore">Restaurer l’onglet</string>

    <!-- Bookmarks -->
    <!-- Confirmation message for a dialog confirming if the user wants to delete the selected folder -->
    <string name="bookmark_delete_folder_confirmation_dialog">Voulez-vous vraiment supprimer ce dossier ?</string>
    <!-- Confirmation message for a dialog confirming if the user wants to delete multiple items including folders. Parameter will be replaced by app name. -->
    <string name="bookmark_delete_multiple_folders_confirmation_dialog">%s supprimera les éléments sélectionnés.</string>
    <!-- Text for the cancel button on delete bookmark dialog -->
    <string name="bookmark_delete_negative">Annuler</string>
    <!-- Screen title for adding a bookmarks folder -->
    <string name="bookmark_add_folder">Ajouter un dossier</string>
    <!-- Snackbar title shown after a bookmark has been created. -->
    <string name="bookmark_saved_snackbar">Marque-page ajouté</string>
    <!-- Snackbar edit button shown after a bookmark has been created. -->
    <string name="edit_bookmark_snackbar_action">MODIFIER</string>

    <!-- Bookmark overflow menu edit button -->
    <string name="bookmark_menu_edit_button">Modifier</string>
    <!-- Bookmark overflow menu copy button -->
    <string name="bookmark_menu_copy_button">Copier</string>
    <!-- Bookmark overflow menu share button -->
    <string name="bookmark_menu_share_button">Partager</string>
    <!-- Bookmark overflow menu open in new tab button -->
    <string name="bookmark_menu_open_in_new_tab_button">Ouvrir dans un nouvel onglet</string>
    <!-- Bookmark overflow menu open in private tab button -->
    <string name="bookmark_menu_open_in_private_tab_button">Ouvrir dans un onglet privé</string>
    <!-- Bookmark overflow menu open all in tabs button -->
    <string name="bookmark_menu_open_all_in_tabs_button">Tout ouvrir dans de nouveaux onglets</string>
    <!-- Bookmark overflow menu open all in private tabs button -->
    <string name="bookmark_menu_open_all_in_private_tabs_button">Tout ouvrir dans des onglets privés</string>
    <!-- Bookmark overflow menu delete button -->
    <string name="bookmark_menu_delete_button">Supprimer</string>
    <!--Bookmark overflow menu save button -->
    <string name="bookmark_menu_save_button">Enregistrer</string>
    <!-- Bookmark multi select title in app bar
     The first parameter is the number of bookmarks selected -->
    <string name="bookmarks_multi_select_title">%1$d sélectionné(s)</string>
    <!-- Bookmark editing screen title -->
    <string name="edit_bookmark_fragment_title">Modifier le marque-page</string>
    <!-- Bookmark folder editing screen title -->
    <string name="edit_bookmark_folder_fragment_title">Modifier le dossier</string>
    <!-- Bookmark sign in button message -->
    <string name="bookmark_sign_in_button">Connectez-vous pour voir les marque-pages synchronisés</string>
    <!-- Bookmark URL editing field label -->
    <string name="bookmark_url_label">URL</string>
    <!-- Bookmark FOLDER editing field label -->
    <string name="bookmark_folder_label">DOSSIER</string>
    <!-- Bookmark NAME editing field label -->
    <string name="bookmark_name_label">NOM</string>
    <!-- Bookmark add folder screen title -->
    <string name="bookmark_add_folder_fragment_label">Ajouter un dossier</string>
    <!-- Bookmark select folder screen title -->
    <string name="bookmark_select_folder_fragment_label">Sélectionner un dossier</string>
    <!-- Bookmark editing error missing title -->
    <string name="bookmark_empty_title_error">Un titre est nécessaire</string>
    <!-- Bookmark editing error missing or improper URL -->
    <string name="bookmark_invalid_url_error">Adresse invalide</string>
    <!-- Bookmark screen message for empty bookmarks folder -->
    <string name="bookmarks_empty_message">Ne contient aucun marque-page</string>
    <!-- Bookmark snackbar message on deletion
     The first parameter is the host part of the URL of the bookmark deleted, if any -->
    <string name="bookmark_deletion_snackbar_message">%1$s supprimé</string>
    <!-- Bookmark snackbar message on deleting multiple bookmarks not including folders-->
    <string name="bookmark_deletion_multiple_snackbar_message_2">Marque-pages supprimés</string>
    <!-- Bookmark snackbar message on deleting multiple bookmarks including folders-->
    <string name="bookmark_deletion_multiple_snackbar_message_3">Suppression des dossiers sélectionnés</string>
    <!-- Bookmark undo button for deletion snackbar action -->
    <string name="bookmark_undo_deletion">ANNULER</string>

    <!-- Text for the button to search all bookmarks -->
    <string name="bookmark_search">Saisissez les termes à rechercher</string>

    <!-- Site Permissions -->
    <!-- Button label that take the user to the Android App setting -->
    <string name="phone_feature_go_to_settings">Se rendre dans les paramètres</string>

    <!-- Content description (not visible, for screen readers etc.): Quick settings sheet
        to give users access to site specific information / settings. For example:
        Secure settings status and a button to modify site permissions -->
    <string name="quick_settings_sheet">Panneau d’accès rapide aux paramètres</string>
    <!-- Label that indicates that this option it the recommended one -->
    <string name="phone_feature_recommended">Recommandé</string>
    <!-- Button label for clearing all the information of site permissions-->
    <string name="clear_permissions">Révoquer les autorisations</string>
    <!-- Text for the OK button on Clear permissions dialog -->
    <string name="clear_permissions_positive">OK</string>
    <!-- Text for the cancel button on Clear permissions dialog -->
    <string name="clear_permissions_negative">Annuler</string>
    <!-- Button label for clearing a site permission-->
    <string name="clear_permission">Révoquer l’autorisation</string>
    <!-- Text for the OK button on Clear permission dialog -->
    <string name="clear_permission_positive">OK</string>
    <!-- Text for the cancel button on Clear permission dialog -->
    <string name="clear_permission_negative">Annuler</string>
    <!-- Button label for clearing all the information on all sites-->
    <string name="clear_permissions_on_all_sites">Révoquer les autorisations pour tous les sites</string>
    <!-- Preference for altering video and audio autoplay for all websites -->
    <string name="preference_browser_feature_autoplay">Lire automatiquement des éléments multimédias</string>
    <!-- Preference for altering the camera access for all websites -->
    <string name="preference_phone_feature_camera">Appareil photo</string>
    <!-- Preference for altering the microphone access for all websites -->
    <string name="preference_phone_feature_microphone">Microphone</string>
    <!-- Preference for altering the location access for all websites -->
    <string name="preference_phone_feature_location">Localisation</string>
    <!-- Preference for altering the notification access for all websites -->
    <string name="preference_phone_feature_notification">Notifications</string>
    <!-- Preference for altering the persistent storage access for all websites -->
    <string name="preference_phone_feature_persistent_storage">Stockage persistant</string>
    <!-- Preference for altering the storage access setting for all websites -->
    <string name="preference_phone_feature_cross_origin_storage_access">Cookies intersites</string>
    <!-- Preference for altering the EME access for all websites -->
    <string name="preference_phone_feature_media_key_system_access">Contenu protégé par des DRM</string>
    <!-- Label that indicates that a permission must be asked always -->
    <string name="preference_option_phone_feature_ask_to_allow">Demander pour autoriser</string>
    <!-- Label that indicates that a permission must be blocked -->
    <string name="preference_option_phone_feature_blocked">Bloqué</string>
    <!-- Label that indicates that a permission must be allowed -->
    <string name="preference_option_phone_feature_allowed">Autorisé</string>
    <!--Label that indicates a permission is by the Android OS-->
    <string name="phone_feature_blocked_by_android">Bloqué par Android</string>
    <!-- Preference for showing a list of websites that the default configurations won't apply to them -->
    <string name="preference_exceptions">Exceptions</string>
    <!-- Summary of tracking protection preference if tracking protection is set to off -->
    <string name="tracking_protection_off">Désactivée</string>

    <!-- Summary of tracking protection preference if tracking protection is set to standard -->
    <string name="tracking_protection_standard">Standard</string>
    <!-- Summary of tracking protection preference if tracking protection is set to strict -->
    <string name="tracking_protection_strict">Stricte</string>
    <!-- Summary of tracking protection preference if tracking protection is set to custom -->
    <string name="tracking_protection_custom">Personnalisée</string>
    <!-- Label for global setting that indicates that all video and audio autoplay is allowed -->
    <string name="preference_option_autoplay_allowed2">Autoriser l’audio et la vidéo</string>
    <!-- Label for site specific setting that indicates that all video and audio autoplay is allowed -->
    <string name="quick_setting_option_autoplay_allowed">Autoriser l’audio et la vidéo</string>
    <!-- Label that indicates that video and audio autoplay is only allowed over Wi-Fi -->
    <string name="preference_option_autoplay_allowed_wifi_only2">Bloquer l’audio et la vidéo depuis les données mobiles uniquement</string>
    <!-- Subtext that explains 'autoplay on Wi-Fi only' option -->
    <string name="preference_option_autoplay_allowed_wifi_subtext">L’audio et la vidéo seront lus avec une connexion Wi-Fi</string>
    <!-- Label for global setting that indicates that video autoplay is allowed, but audio autoplay is blocked -->
    <string name="preference_option_autoplay_block_audio2">Bloquer l’audio uniquement</string>
    <!-- Label for site specific setting that indicates that video autoplay is allowed, but audio autoplay is blocked -->
    <string name="quick_setting_option_autoplay_block_audio">Bloquer l’audio uniquement</string>
    <!-- Label for global setting that indicates that all video and audio autoplay is blocked -->
    <string name="preference_option_autoplay_blocked3">Bloquer l’audio et la vidéo</string>
    <!-- Label for site specific setting that indicates that all video and audio autoplay is blocked -->
    <string name="quick_setting_option_autoplay_blocked">Bloquer l’audio et la vidéo</string>
    <!-- Summary of delete browsing data on quit preference if it is set to on -->
    <string name="delete_browsing_data_quit_on">Activé</string>
    <!-- Summary of delete browsing data on quit preference if it is set to off -->
    <string name="delete_browsing_data_quit_off">Désactivé</string>

    <!-- Summary of studies preference if it is set to on -->
    <string name="studies_on">Activé</string>
    <!-- Summary of studies data on quit preference if it is set to off -->
    <string name="studies_off">Désactivé</string>

    <!-- Collections -->
    <!-- Collections header on home fragment -->
    <string name="collections_header">Collections</string>
    <!-- Content description (not visible, for screen readers etc.): Opens the collection menu when pressed -->
    <string name="collection_menu_button_content_description">Menu de la collection</string>

    <!-- Label to describe what collections are to a new user without any collections -->
    <string name="no_collections_description2">Rassemblez ce qui compte pour vous.\nCollectez des recherches, des sites et des onglets similaires pour un accès rapide plus tard.</string>
    <!-- Title for the "select tabs" step of the collection creator -->
    <string name="create_collection_select_tabs">Sélectionner des onglets</string>

    <!-- Title for the "select collection" step of the collection creator -->
    <string name="create_collection_select_collection">Sélectionner la collection</string>

    <!-- Title for the "name collection" step of the collection creator -->
    <string name="create_collection_name_collection">Nommer la collection</string>

    <!-- Button to add new collection for the "select collection" step of the collection creator -->
    <string name="create_collection_add_new_collection">Ajouter une nouvelle collection</string>

    <!-- Button to select all tabs in the "select tabs" step of the collection creator -->
    <string name="create_collection_select_all">Tout sélectionner</string>

    <!-- Button to deselect all tabs in the "select tabs" step of the collection creator -->
    <string name="create_collection_deselect_all">Tout désélectionner</string>
    <!-- Text to prompt users to select the tabs to save in the "select tabs" step of the collection creator -->
    <string name="create_collection_save_to_collection_empty">Sélectionnez les onglets à enregistrer</string>

    <!-- Text to show users how many tabs they have selected in the "select tabs" step of the collection creator.
     %d is a placeholder for the number of tabs selected. -->
    <string name="create_collection_save_to_collection_tabs_selected">%d onglets sélectionnés</string>

    <!-- Text to show users they have one tab selected in the "select tabs" step of the collection creator.
    %d is a placeholder for the number of tabs selected. -->
    <string name="create_collection_save_to_collection_tab_selected">%d onglet sélectionné</string>

    <!-- Text shown in snackbar when multiple tabs have been saved in a collection -->
    <string name="create_collection_tabs_saved">Onglets enregistrés !</string>

    <!-- Text shown in snackbar when one or multiple tabs have been saved in a new collection -->
    <string name="create_collection_tabs_saved_new_collection">Collection enregistrée !</string>
    <!-- Text shown in snackbar when one tab has been saved in a collection -->
    <string name="create_collection_tab_saved">Onglet enregistré !</string>

    <!-- Content description (not visible, for screen readers etc.): button to close the collection creator -->
    <string name="create_collection_close">Fermer</string>

    <!-- Button to save currently selected tabs in the "select tabs" step of the collection creator-->
    <string name="create_collection_save">Enregistrer</string>

    <!-- Snackbar action to view the collection the user just created or updated -->
    <string name="create_collection_view">Afficher</string>

    <!-- Text for the OK button from collection dialogs -->
    <string name="create_collection_positive">OK</string>
    <!-- Text for the cancel button from collection dialogs -->
    <string name="create_collection_negative">Annuler</string>

    <!-- Default name for a new collection in "name new collection" step of the collection creator. %d is a placeholder for the number of collections-->
    <string name="create_collection_default_name">Collection %d</string>

    <!-- Share -->
    <!-- Share screen header -->
    <string name="share_header_2">Partager</string>
    <!-- Content description (not visible, for screen readers etc.):
        "Share" button. Opens the share menu when pressed. -->
    <string name="share_button_content_description">Partager</string>
    <!-- Text for the Save to PDF feature in the share menu -->
    <string name="share_save_to_pdf">Enregistrer en PDF</string>
    <!-- Text for error message when generating a PDF file Text. -->
    <string name="unable_to_save_to_pdf_error">Impossible de générer le PDF</string>
    <!-- Text for standard error snackbar dismiss button. -->
    <string name="standard_snackbar_error_dismiss">Fermer</string>
    <!-- Text for error message when printing a page and it fails. -->
    <string name="unable_to_print_page_error">Impression de la page impossible</string>
    <!-- Text for the print feature in the share and browser menu -->
    <string name="menu_print">Imprimer</string>
    <!-- Sub-header in the dialog to share a link to another sync device -->
    <string name="share_device_subheader">Envoyer à l’appareil</string>
    <!-- Sub-header in the dialog to share a link to an app from the full list -->
    <string name="share_link_all_apps_subheader">Toutes les actions</string>
    <!-- Sub-header in the dialog to share a link to an app from the most-recent sorted list -->
    <string name="share_link_recent_apps_subheader">Récemment utilisés</string>
    <!-- Text for the copy link action in the share screen. -->
    <string name="share_copy_link_to_clipboard">Copier dans le presse-papiers</string>
    <!-- Toast shown after copying link to clipboard -->
    <string name="toast_copy_link_to_clipboard">Copié dans le presse-papiers</string>
    <!-- An option from the share dialog to sign into sync -->
    <string name="sync_sign_in">Se connecter à Sync</string>
     <!-- An option from the three dot menu to sync and save data -->
    <string name="sync_menu_sync_and_save_data">Synchroniser et enregistrer les données</string>
    <!-- An option from the share dialog to send link to all other sync devices -->
    <string name="sync_send_to_all">Envoyer à tous les appareils</string>
    <!-- An option from the share dialog to reconnect to sync -->
    <string name="sync_reconnect">Se reconnecter à Sync</string>
    <!-- Text displayed when sync is offline and cannot be accessed -->
    <string name="sync_offline">Hors connexion</string>
    <!-- An option to connect additional devices -->
    <string name="sync_connect_device">Connecter un autre appareil</string>
    <!-- The dialog text shown when additional devices are not available -->
    <string name="sync_connect_device_dialog">Pour envoyer un onglet, connectez-vous à votre compte Firefox sur au moins un autre appareil.</string>
    <!-- Confirmation dialog button -->
    <string name="sync_confirmation_button">J’ai compris</string>

    <!-- Share error message -->
    <string name="share_error_snackbar">Impossible de partager cette application</string>

    <!-- Add new device screen title -->
    <string name="sync_add_new_device_title">Envoyer à un appareil</string>
    <!-- Text for the warning message on the Add new device screen -->
    <string name="sync_add_new_device_message">Aucun appareil connecté</string>
    <!-- Text for the button to learn about sending tabs -->
    <string name="sync_add_new_device_learn_button">En savoir plus sur l’envoi d’onglets…</string>
    <!-- Text for the button to connect another device -->
    <string name="sync_add_new_device_connect_button">Connecter un autre appareil…</string>

    <!-- Notifications -->
    <!-- Text shown in the notification that pops up to remind the user that a private browsing session is active. -->
    <string name="notification_pbm_delete_text_2">Fermer les onglets privés</string>

    <!-- Text shown in the notification that pops up to remind the user that a private browsing session is active for Android 14+ -->
    <string name="notification_erase_title_android_14">Fermer les onglets privés ?</string>

    <string name="notification_erase_text_android_14">Appuyez sur cette notification ou faites-la glisser pour fermer les onglets privés.</string>

    <!-- Name of the marketing notification channel. Displayed in the "App notifications" system settings for the app -->
    <string name="notification_marketing_channel_name">Marketing</string>

    <!-- Title shown in the notification that pops up to remind the user to set fenix as default browser.
    The app name is in the text, due to limitations with localizing Nimbus experiments -->
    <string name="nimbus_notification_default_browser_title" tools:ignore="UnusedResources">Firefox est rapide et privé</string>
    <!-- Text shown in the notification that pops up to remind the user to set fenix as default browser.
    The app name is in the text, due to limitations with localizing Nimbus experiments -->
    <string name="nimbus_notification_default_browser_text" tools:ignore="UnusedResources">Faites de Firefox votre navigateur par défaut</string>
    <!-- Title shown in the notification that pops up to re-engage the user -->
    <string name="notification_re_engagement_title">Essayez la navigation privée</string>
    <!-- Text shown in the notification that pops up to re-engage the user.
    %1$s is a placeholder that will be replaced by the app name. -->
    <string name="notification_re_engagement_text">Naviguez sans enregistrer ni cookies ni historique dans %1$s</string>

    <!-- Title A shown in the notification that pops up to re-engage the user -->
    <string name="notification_re_engagement_A_title">Naviguez sans laisser de traces</string>
    <!-- Text A shown in the notification that pops up to re-engage the user.
    %1$s is a placeholder that will be replaced by the app name. -->
    <string name="notification_re_engagement_A_text">En navigation privée avec %1$s, aucune de vos informations n’est enregistrée.</string>
    <!-- Title B shown in the notification that pops up to re-engage the user -->
    <string name="notification_re_engagement_B_title">Effectuez votre première recherche</string>
    <!-- Text B shown in the notification that pops up to re-engage the user -->
    <string name="notification_re_engagement_B_text">Trouvez quelque chose à proximité. Ou découvrez quelque chose d’amusant.</string>

    <!-- Survey -->
    <!-- Text shown in the fullscreen message that pops up to ask user to take a short survey.
    The app name is in the text, due to limitations with localizing Nimbus experiments -->
    <string name="nimbus_survey_message_text">Aidez-nous à améliorer Firefox en répondant à un court sondage.</string>
    <!-- Preference for taking the short survey. -->
    <string name="preferences_take_survey">Participer au sondage</string>
    <!-- Preference for not taking the short survey. -->
    <string name="preferences_not_take_survey">Non merci</string>

    <!-- Snackbar -->
    <!-- Text shown in snackbar when user deletes a collection -->
    <string name="snackbar_collection_deleted">Collection supprimée</string>

    <!-- Text shown in snackbar when user renames a collection -->
    <string name="snackbar_collection_renamed">Collection renommée</string>

    <!-- Text shown in snackbar when user closes a tab -->
    <string name="snackbar_tab_closed">Onglet fermé</string>
    <!-- Text shown in snackbar when user closes all tabs -->
    <string name="snackbar_tabs_closed">Onglets fermés</string>
    <!-- Text shown in snackbar when user bookmarks a list of tabs -->
    <string name="snackbar_message_bookmarks_saved">Marque-pages enregistrés !</string>
    <!-- Text shown in snackbar when user adds a site to shortcuts -->
    <string name="snackbar_added_to_shortcuts">Ajouté aux raccourcis !</string>
    <!-- Text shown in snackbar when user closes a private tab -->
    <string name="snackbar_private_tab_closed">Onglet privé fermé</string>
    <!-- Text shown in snackbar when user closes all private tabs -->
    <string name="snackbar_private_tabs_closed">Onglets privés fermés</string>
    <!-- Text shown in snackbar when user erases their private browsing data -->
    <string name="snackbar_private_data_deleted">Données de navigation privée supprimées</string>
    <!-- Text shown in snackbar to undo deleting a tab, top site or collection -->
    <string name="snackbar_deleted_undo">ANNULER</string>

    <!-- Text shown in snackbar when user removes a top site -->
    <string name="snackbar_top_site_removed">Site supprimé</string>
    <!-- QR code scanner prompt which appears after scanning a code, but before navigating to it
        First parameter is the name of the app, second parameter is the URL or text scanned-->
    <string name="qr_scanner_confirmation_dialog_message">Autoriser %1$s à ouvrir %2$s</string>
    <!-- QR code scanner prompt dialog positive option to allow navigation to scanned link -->
    <string name="qr_scanner_dialog_positive">AUTORISER</string>
    <!-- QR code scanner prompt dialog positive option to deny navigation to scanned link -->
    <string name="qr_scanner_dialog_negative">REFUSER</string>
    <!-- QR code scanner prompt dialog error message shown when a hostname does not contain http or https. -->
    <string name="qr_scanner_dialog_invalid">Adresse web non valide.</string>
    <!-- QR code scanner prompt dialog positive option when there is an error -->
    <string name="qr_scanner_dialog_invalid_ok">OK</string>
    <!-- Tab collection deletion prompt dialog message. Placeholder will be replaced with the collection name -->
    <string name="tab_collection_dialog_message">Voulez-vous vraiment supprimer %1$s ?</string>
    <!-- Collection and tab deletion prompt dialog message. This will show when the last tab from a collection is deleted -->
    <string name="delete_tab_and_collection_dialog_message">La suppression de cet onglet supprimera toute la collection. Vous pouvez créer de nouvelles collections à tout moment.</string>
    <!-- Collection and tab deletion prompt dialog title. Placeholder will be replaced with the collection name. This will show when the last tab from a collection is deleted -->
    <string name="delete_tab_and_collection_dialog_title">Supprimer %1$s ?</string>
    <!-- Tab collection deletion prompt dialog option to delete the collection -->
    <string name="tab_collection_dialog_positive">Supprimer</string>
    <!-- Text displayed in a notification when the user enters full screen mode -->
    <string name="full_screen_notification">Mode plein écran activé</string>

    <!-- Message for copying the URL via long press on the toolbar -->
    <string name="url_copied">Adresse web copiée</string>


    <!-- Sample text for accessibility font size -->
    <string name="accessibility_text_size_sample_text_1">Ceci est un exemple de texte. Il vous montre comment le texte apparaîtra lorsque vous augmentez ou diminuez sa taille avec ce paramètre.</string>
    <!-- Summary for Accessibility Text Size Scaling Preference -->
    <string name="preference_accessibility_text_size_summary">Agrandir ou réduire la taille du texte des sites web</string>
    <!-- Title for Accessibility Text Size Scaling Preference -->
    <string name="preference_accessibility_font_size_title">Taille de police</string>

    <!-- Title for Accessibility Text Automatic Size Scaling Preference -->
    <string name="preference_accessibility_auto_size_2">Dimensionnement automatique des polices</string>
    <!-- Summary for Accessibility Text Automatic Size Scaling Preference -->
    <string name="preference_accessibility_auto_size_summary">La taille de la police correspondra à vos paramètres Android. Désactivez cette option pour gérer la taille de la police.</string>

    <!-- Title for the Delete browsing data preference -->
    <string name="preferences_delete_browsing_data">Supprimer les données de navigation</string>
    <!-- Title for the tabs item in Delete browsing data -->
    <string name="preferences_delete_browsing_data_tabs_title_2">Onglets ouverts</string>
    <!-- Subtitle for the tabs item in Delete browsing data, parameter will be replaced with the number of open tabs -->
    <string name="preferences_delete_browsing_data_tabs_subtitle">%d onglets</string>
    <!-- Title for the data and history items in Delete browsing data -->
    <!-- Title for the history item in Delete browsing data -->
    <string name="preferences_delete_browsing_data_browsing_history_title">Historique de navigation</string>
    <!-- Subtitle for the data and history items in delete browsing data, parameter will be replaced with the
        number of history items the user has -->
    <string name="preferences_delete_browsing_data_browsing_data_subtitle">%d adresses web</string>
    <!-- Title for the cookies and site data items in Delete browsing data -->
    <string name="preferences_delete_browsing_data_cookies_and_site_data">Cookies et données de sites</string>
    <!-- Subtitle for the cookies item in Delete browsing data -->
    <string name="preferences_delete_browsing_data_cookies_subtitle">Vous serez déconnecté·e de la plupart des sites</string>
    <!-- Title for the cached images and files item in Delete browsing data -->
    <string name="preferences_delete_browsing_data_cached_files">Images et fichiers mis en cache</string>
    <!-- Subtitle for the cached images and files item in Delete browsing data -->
    <string name="preferences_delete_browsing_data_cached_files_subtitle">Libère de l’espace de stockage</string>
    <!-- Title for the site permissions item in Delete browsing data -->
    <string name="preferences_delete_browsing_data_site_permissions">Permissions des sites</string>
    <!-- Title for the downloads item in Delete browsing data -->
    <string name="preferences_delete_browsing_data_downloads">Téléchargements</string>
    <!-- Text for the button to delete browsing data -->
    <string name="preferences_delete_browsing_data_button">Supprimer les données de navigation</string>

    <!-- Title for the Delete browsing data on quit preference -->
    <string name="preferences_delete_browsing_data_on_quit">Supprimer les données de navigation en quittant</string>
    <!-- Summary for the Delete browsing data on quit preference. "Quit" translation should match delete_browsing_data_on_quit_action translation. -->
    <string name="preference_summary_delete_browsing_data_on_quit_2">Supprime automatiquement les données de navigation lorsque vous sélectionnez « Quitter » dans le menu principal</string>
    <!-- Action item in menu for the Delete browsing data on quit feature -->
    <string name="delete_browsing_data_on_quit_action">Quitter</string>

    <!-- Title text of a delete browsing data dialog. -->
    <string name="delete_history_prompt_title">Intervalle à supprimer</string>
    <!-- Body text of a delete browsing data dialog. -->
    <string name="delete_history_prompt_body" moz:RemovedIn="130" tools:ignore="UnusedResources">Supprime l’historique (y compris l’historique synchronisé depuis d’autres appareils), les cookies et d’autres données de navigation.</string>
    <!-- Body text of a delete browsing data dialog. -->
    <string name="delete_history_prompt_body_2">Supprime l’historique (y compris l’historique synchronisé depuis d’autres appareils)</string>
    <!-- Radio button in the delete browsing data dialog to delete history items for the last hour. -->
    <string name="delete_history_prompt_button_last_hour">La dernière heure</string>
    <!-- Radio button in the delete browsing data dialog to delete history items for today and yesterday. -->
    <string name="delete_history_prompt_button_today_and_yesterday">Aujourd’hui et hier</string>
    <!-- Radio button in the delete browsing data dialog to delete all history. -->
    <string name="delete_history_prompt_button_everything">Tout</string>

    <!-- Dialog message to the user asking to delete browsing data. Parameter will be replaced by app name. -->
    <string name="delete_browsing_data_prompt_message_3">%s supprimera les données de navigation sélectionnées.</string>
    <!-- Text for the cancel button for the data deletion dialog -->
    <string name="delete_browsing_data_prompt_cancel">Annuler</string>
    <!-- Text for the allow button for the data deletion dialog -->
    <string name="delete_browsing_data_prompt_allow">Supprimer</string>
    <!-- Text for the snackbar confirmation that the data was deleted -->
    <string name="preferences_delete_browsing_data_snackbar">Données de navigation supprimées</string>

    <!-- Text for the snackbar to show the user that the deletion of browsing data is in progress -->
    <string name="deleting_browsing_data_in_progress">Suppression des données de navigation…</string>

    <!-- Dialog message to the user asking to delete all history items inside the opened group. Parameter will be replaced by a history group name. -->
    <string name="delete_all_history_group_prompt_message">Supprimer tous les sites dans « %s »</string>
    <!-- Text for the cancel button for the history group deletion dialog -->
    <string name="delete_history_group_prompt_cancel">Annuler</string>
    <!-- Text for the allow button for the history group dialog -->
    <string name="delete_history_group_prompt_allow">Supprimer</string>
    <!-- Text for the snackbar confirmation that the history group was deleted -->
    <string name="delete_history_group_snackbar">Groupe supprimé</string>

    <!-- Onboarding -->
    <!-- text to display in the snackbar once account is signed-in -->
    <string name="onboarding_firefox_account_sync_is_on">Synchronisation activée</string>

    <!-- Onboarding theme -->
    <!-- Text shown in snackbar when multiple tabs have been sent to device -->
    <string name="sync_sent_tabs_snackbar">Onglets envoyés !</string>
    <!-- Text shown in snackbar when one tab has been sent to device  -->
    <string name="sync_sent_tab_snackbar">Onglet envoyé !</string>
    <!-- Text shown in snackbar when sharing tabs failed  -->
    <string name="sync_sent_tab_error_snackbar">Envoi impossible</string>
    <!-- Text shown in snackbar for the "retry" action that the user has after sharing tabs failed -->
    <string name="sync_sent_tab_error_snackbar_action">RÉESSAYER</string>
    <!-- Title of QR Pairing Fragment -->
    <string name="sync_scan_code">Scanner le code</string>
    <!-- Instructions on how to access pairing -->
    <string name="sign_in_instructions"><![CDATA[Sur votre ordinateur, ouvrez Firefox et accédez à <b>https://firefox.com/pair</b>]]></string>
    <!-- Text shown for sign in pairing when ready -->
    <string name="sign_in_ready_for_scan">Prêt·e à scanner</string>
    <!-- Text shown for settings option for sign with pairing -->
    <string name="sign_in_with_camera">Connectez-vous avec votre appareil photo</string>
    <!-- Text shown for settings option for sign with email -->
    <string name="sign_in_with_email">Utiliser plutôt une adresse e-mail</string>
    <!-- Text shown for settings option for create new account text.'Firefox' intentionally hardcoded here.-->
    <string name="sign_in_create_account_text"><![CDATA[Vous n’avez pas de compte ? <u>Créez-en un</u> pour synchroniser Firefox entre vos appareils.]]></string>
    <!-- Text shown in confirmation dialog to sign out of account. The first parameter is the name of the app (e.g. Firefox Preview) -->
    <string name="sign_out_confirmation_message_2">%s ne se synchronisera plus avec votre compte, mais ne supprimera aucune donnée de navigation sur cet appareil.</string>
    <!-- Option to continue signing out of account shown in confirmation dialog to sign out of account -->
    <string name="sign_out_disconnect">Se déconnecter</string>
    <!-- Option to cancel signing out shown in confirmation dialog to sign out of account -->
    <string name="sign_out_cancel">Annuler</string>
    <!-- Error message snackbar shown after the user tried to select a default folder which cannot be altered -->
    <string name="bookmark_cannot_edit_root">Impossible de modifier les dossiers par défaut</string>

    <!-- Enhanced Tracking Protection -->
    <!-- Link displayed in enhanced tracking protection panel to access tracking protection settings -->
    <string name="etp_settings">Paramètres de protection</string>
    <!-- Preference title for enhanced tracking protection settings -->
    <string name="preference_enhanced_tracking_protection">Protection renforcée contre le pistage</string>
    <!-- Preference summary for enhanced tracking protection settings on/off switch -->
    <string name="preference_enhanced_tracking_protection_summary">Maintenant avec la protection totale contre les cookies, notre plus puissante barrière contre les traqueurs intersites à ce jour.</string>
    <!-- Description of enhanced tracking protection. The parameter is the name of the application (For example: Firefox Fenix) -->
    <string name="preference_enhanced_tracking_protection_explanation_2">%s vous protège de la plupart des traqueurs les plus courants qui pistent vos activités en ligne.</string>
    <!-- Text displayed that links to website about enhanced tracking protection -->
    <string name="preference_enhanced_tracking_protection_explanation_learn_more">En savoir plus</string>
    <!-- Preference for enhanced tracking protection for the standard protection settings -->
    <string name="preference_enhanced_tracking_protection_standard_default_1">Standard (par défaut)</string>
    <!-- Preference description for enhanced tracking protection for the standard protection settings -->
    <string name="preference_enhanced_tracking_protection_standard_description_5">Les pages se chargeront normalement, mais bloqueront moins de traqueurs.</string>
    <!--  Accessibility text for the Standard protection information icon  -->
    <string name="preference_enhanced_tracking_protection_standard_info_button">Ce qui est bloqué par la protection standard contre le pistage</string>
    <!-- Preference for enhanced tracking protection for the strict protection settings -->
    <string name="preference_enhanced_tracking_protection_strict">Stricte</string>
    <!-- Preference description for enhanced tracking protection for the strict protection settings -->
    <string name="preference_enhanced_tracking_protection_strict_description_4">Une protection renforcée contre le pistage et de meilleures performances, mais certains sites peuvent ne pas fonctionner correctement.</string>
    <!--  Accessibility text for the Strict protection information icon  -->
    <string name="preference_enhanced_tracking_protection_strict_info_button">Ce qui est bloqué par la protection stricte contre le pistage</string>
    <!-- Preference for enhanced tracking protection for the custom protection settings -->
    <string name="preference_enhanced_tracking_protection_custom">Personnalisée</string>
    <!-- Preference description for enhanced tracking protection for the strict protection settings -->
    <string name="preference_enhanced_tracking_protection_custom_description_2">Choisissez les traqueurs et les scripts à bloquer.</string>
    <!--  Accessibility text for the Strict protection information icon  -->
    <string name="preference_enhanced_tracking_protection_custom_info_button">Ce qui est bloqué par la protection personnalisée contre le pistage</string>
    <!-- Header for categories that are being blocked by current Enhanced Tracking Protection settings -->
    <!-- Preference for enhanced tracking protection for the custom protection settings for cookies-->
    <string name="preference_enhanced_tracking_protection_custom_cookies">Cookies</string>
    <!-- Option for enhanced tracking protection for the custom protection settings for cookies-->
    <string name="preference_enhanced_tracking_protection_custom_cookies_1">Traqueurs intersites et de réseaux sociaux</string>
    <!-- Option for enhanced tracking protection for the custom protection settings for cookies-->
    <string name="preference_enhanced_tracking_protection_custom_cookies_2">Cookies de sites non visités</string>
    <!-- Option for enhanced tracking protection for the custom protection settings for cookies-->
    <string name="preference_enhanced_tracking_protection_custom_cookies_3">Tous les cookies tiers (peut empêcher certains sites de fonctionner)</string>
    <!-- Option for enhanced tracking protection for the custom protection settings for cookies-->
    <string name="preference_enhanced_tracking_protection_custom_cookies_4">Tous les cookies (empêchera des sites de fonctionner)</string>
    <!-- Option for enhanced tracking protection for the custom protection settings for cookies-->
    <string name="preference_enhanced_tracking_protection_custom_cookies_5">Isoler les cookies intersites</string>
    <!-- Preference for Global Privacy Control for the custom privacy settings for Global Privacy Control. '&amp;' is replaced with the ampersand symbol: &-->
    <string name="preference_enhanced_tracking_protection_custom_global_privacy_control">Demander aux sites web de ne pas vendre ni partager mes données</string>
    <!-- Preference for enhanced tracking protection for the custom protection settings for tracking content -->
    <string name="preference_enhanced_tracking_protection_custom_tracking_content">Contenu utilisé pour le pistage</string>
    <!-- Option for enhanced tracking protection for the custom protection settings for tracking content-->
    <string name="preference_enhanced_tracking_protection_custom_tracking_content_1">Dans tous les onglets</string>
    <!-- Option for enhanced tracking protection for the custom protection settings for tracking content-->
    <string name="preference_enhanced_tracking_protection_custom_tracking_content_2">Uniquement dans les onglets privés</string>
    <!-- Preference for enhanced tracking protection for the custom protection settings -->
    <string name="preference_enhanced_tracking_protection_custom_cryptominers">Mineurs de cryptomonnaies</string>
    <!-- Preference for enhanced tracking protection for the custom protection settings -->
    <string name="preference_enhanced_tracking_protection_custom_fingerprinters">Détecteurs d’empreinte numérique</string>
    <!-- Button label for navigating to the Enhanced Tracking Protection details -->
    <string name="enhanced_tracking_protection_details">Détails</string>
    <!-- Header for categories that are being being blocked by current Enhanced Tracking Protection settings -->
    <string name="enhanced_tracking_protection_blocked">Bloqués</string>
    <!-- Header for categories that are being not being blocked by current Enhanced Tracking Protection settings -->
    <string name="enhanced_tracking_protection_allowed">Autorisés</string>
    <!-- Category of trackers (social media trackers) that can be blocked by Enhanced Tracking Protection -->
    <string name="etp_social_media_trackers_title">Traqueurs de réseaux sociaux</string>
    <!-- Description of social media trackers that can be blocked by Enhanced Tracking Protection -->
    <string name="etp_social_media_trackers_description">Limite la capacité des réseaux sociaux à pister votre activité de navigation sur le Web.</string>
    <!-- Category of trackers (cross-site tracking cookies) that can be blocked by Enhanced Tracking Protection -->
    <string name="etp_cookies_title">Cookies de pistage intersites</string>
    <!-- Category of trackers (cross-site tracking cookies) that can be blocked by Enhanced Tracking Protection -->
    <string name="etp_cookies_title_2">Cookies intersites</string>
    <!-- Description of cross-site tracking cookies that can be blocked by Enhanced Tracking Protection -->
    <string name="etp_cookies_description">Bloque les cookies que les réseaux publicitaires et les sociétés d’analyse des données utilisent pour compiler vos données de navigation sur de nombreux sites.</string>
    <!-- Description of cross-site tracking cookies that can be blocked by Enhanced Tracking Protection -->
    <string name="etp_cookies_description_2">La protection totale contre les cookies isole les cookies au site sur lequel vous vous trouvez et les traqueurs publicitaires ne peuvent donc pas s’en servir pour vous pister de site en site.</string>
    <!-- Category of trackers (cryptominers) that can be blocked by Enhanced Tracking Protection -->
    <string name="etp_cryptominers_title">Mineurs de cryptomonnaies</string>
    <!-- Description of cryptominers that can be blocked by Enhanced Tracking Protection -->
    <string name="etp_cryptominers_description">Empêche les scripts malveillants d’accéder à votre appareil pour « extraire » de l’argent numérique.</string>
    <!-- Category of trackers (fingerprinters) that can be blocked by Enhanced Tracking Protection -->
    <string name="etp_fingerprinters_title">Détecteurs d’empreinte numérique</string>
    <!-- Description of fingerprinters that can be blocked by Enhanced Tracking Protection -->
    <string name="etp_fingerprinters_description">Empêche la collecte de données identifiables de manière unique sur votre appareil et qui peuvent être utilisées à des fins de pistage.</string>
    <!-- Category of trackers (tracking content) that can be blocked by Enhanced Tracking Protection -->
    <string name="etp_tracking_content_title">Contenu utilisé pour le pistage</string>
    <!-- Description of tracking content that can be blocked by Enhanced Tracking Protection -->
    <string name="etp_tracking_content_description">Empêche le chargement des publicités, vidéos et autres contenus d’origine externe au site et contenant du code de pistage. Peut affecter certaines fonctionnalités du site.</string>
    <!-- Enhanced Tracking Protection message that protection is currently on for this site -->
    <string name="etp_panel_on">Les protections sont activées pour ce site</string>
    <!-- Enhanced Tracking Protection message that protection is currently off for this site -->
    <string name="etp_panel_off">Les protections sont désactivées pour ce site</string>
    <!-- Header for exceptions list for which sites enhanced tracking protection is always off -->
    <string name="enhanced_tracking_protection_exceptions">La protection renforcée contre le pistage est désactivée pour ces sites web</string>
    <!-- Content description (not visible, for screen readers etc.): Navigate
    back from ETP details (Ex: Tracking content) -->
    <string name="etp_back_button_content_description">Précédent</string>
    <!-- About page link text to open what's new link -->
    <string name="about_whats_new">Nouveautés dans %s</string>
    <!-- Open source licenses page title
    The first parameter is the app name -->
    <string name="open_source_licenses_title">%s | Bibliothèques open source</string>

    <!-- Category of trackers (redirect trackers) that can be blocked by Enhanced Tracking Protection -->
    <string name="etp_redirect_trackers_title">Traqueurs par redirection</string>
    <!-- Description of redirect tracker cookies that can be blocked by Enhanced Tracking Protection -->
    <string name="etp_redirect_trackers_description">Efface les cookies définis par redirection vers des sites web connus pour le pistage.</string>

    <!-- Description of the SmartBlock Enhanced Tracking Protection feature. The * symbol is intentionally hardcoded here,
         as we use it on the UI to indicate which trackers have been partially unblocked.  -->
    <string name="preference_etp_smartblock_description">Certains traqueurs repérés ci-dessous ont été partiellement débloqués sur cette page car vous avez interagi avec eux *.</string>
    <!-- Text displayed that links to website about enhanced tracking protection SmartBlock -->
    <string name="preference_etp_smartblock_learn_more">En savoir plus</string>

    <!-- Content description (not visible, for screen readers etc.):
    Enhanced tracking protection exception preference icon for ETP settings. -->
    <string name="preference_etp_exceptions_icon_description">Icône de préférence d’exception à la protection renforcée contre le pistage</string>

    <!-- About page link text to open support link -->
    <string name="about_support">Assistance</string>
    <!-- About page link text to list of past crashes (like about:crashes on desktop) -->
    <string name="about_crashes">Plantages</string>
    <!-- About page link text to open privacy notice link -->
    <string name="about_privacy_notice">Politique de confidentialité</string>
    <!-- About page link text to open know your rights link -->
    <string name="about_know_your_rights">Vos droits</string>
    <!-- About page link text to open licensing information link -->
    <string name="about_licensing_information">Informations de licence</string>
    <!-- About page link text to open a screen with libraries that are used -->
    <string name="about_other_open_source_libraries">Bibliothèques utilisées</string>

    <!-- Toast shown to the user when they are activating the secret dev menu
        The first parameter is number of long clicks left to enable the menu -->
    <string name="about_debug_menu_toast_progress">Menu de débogage : encore %1$d clic·s restant·s pour l’activation</string>
    <string name="about_debug_menu_toast_done">Menu de débogage activé</string>

    <!-- Browser long press popup menu -->
    <!-- Copy the current url -->
    <string name="browser_toolbar_long_press_popup_copy">Copier</string>
    <!-- Paste & go the text in the clipboard. '&amp;' is replaced with the ampersand symbol: & -->
    <string name="browser_toolbar_long_press_popup_paste_and_go">Coller et ouvrir</string>
    <!-- Paste the text in the clipboard -->
    <string name="browser_toolbar_long_press_popup_paste">Coller</string>

    <!-- Snackbar message shown after an URL has been copied to clipboard. -->
    <string name="browser_toolbar_url_copied_to_clipboard_snackbar">Adresse copiée dans le presse-papiers</string>

    <!-- Title text for the Add To Homescreen dialog -->
    <string name="add_to_homescreen_title">Ajouter à l’écran d’accueil</string>
    <!-- Cancel button text for the Add to Homescreen dialog -->
    <string name="add_to_homescreen_cancel">Annuler</string>
    <!-- Add button text for the Add to Homescreen dialog -->
    <string name="add_to_homescreen_add">Ajouter</string>
    <!-- Continue to website button text for the first-time Add to Homescreen dialog -->
    <string name="add_to_homescreen_continue">Continuer vers le site web</string>
    <!-- Placeholder text for the TextView in the Add to Homescreen dialog -->
    <string name="add_to_homescreen_text_placeholder">Nom du raccourci</string>

    <!-- Describes the add to homescreen functionality -->
    <string name="add_to_homescreen_description_2">Vous pouvez facilement ajouter ce site à l’écran d’accueil de votre appareil pour y avoir accès directement et naviguer plus rapidement, comme si vous utilisiez une application.</string>

    <!-- Preference for managing the settings for logins and passwords in Fenix -->
    <string name="preferences_passwords_logins_and_passwords" moz:RemovedIn="125" tools:ignore="UnusedResources">Identifiants et mots de passe</string>
    <!-- Preference for managing the settings for logins and passwords in Fenix -->
    <string name="preferences_passwords_logins_and_passwords_2">Mots de passe</string>
    <!-- Preference for managing the saving of logins and passwords in Fenix -->
    <string name="preferences_passwords_save_logins" moz:RemovedIn="125" tools:ignore="UnusedResources">Enregistrer les identifiants et les mots de passe</string>
    <!-- Preference for managing the saving of logins and passwords in Fenix -->
    <string name="preferences_passwords_save_logins_2">Enregistrer les mots de passe</string>
    <!-- Preference option for asking to save passwords in Fenix -->
    <string name="preferences_passwords_save_logins_ask_to_save">Demander pour enregistrer</string>
    <!-- Preference option for never saving passwords in Fenix -->
    <string name="preferences_passwords_save_logins_never_save">Ne jamais enregistrer</string>

    <!-- Preference for autofilling saved logins in Firefox (in web content), %1$s will be replaced with the app name -->
    <string name="preferences_passwords_autofill2">Remplissage automatique dans %1$s</string>
    <!-- Description for the preference for autofilling saved logins in Firefox (in web content), %1$s will be replaced with the app name -->
    <string name="preferences_passwords_autofill_description">Remplir et enregistrer les noms d’utilisateur et les mots de passe dans les sites web tout en utilisant %1$s.</string>
    <!-- Preference for autofilling logins from Fenix in other apps (e.g. autofilling the Twitter app) -->
    <string name="preferences_android_autofill">Remplissage automatique dans d’autres applications</string>
    <!-- Description for the preference for autofilling logins from Fenix in other apps (e.g. autofilling the Twitter app) -->
    <string name="preferences_android_autofill_description">Remplit les noms d’utilisateur et les mots de passe dans d’autres applications sur votre appareil.</string>

    <!-- Preference option for adding a login -->
    <string name="preferences_logins_add_login" moz:RemovedIn="125" tools:ignore="UnusedResources">Ajouter un identifiant</string>

    <!-- Preference option for adding a password -->
    <string name="preferences_logins_add_login_2">Ajouter un mot de passe</string>

    <!-- Preference for syncing saved passwords in Fenix -->
    <string name="preferences_passwords_sync_logins" moz:RemovedIn="125" tools:ignore="UnusedResources">Synchroniser les identifiants</string>
    <!-- Preference for syncing saved passwords in Fenix -->
    <string name="preferences_passwords_sync_logins_2">Synchroniser les mots de passe</string>
    <!-- Preference for syncing saved logins in Fenix, when not signed in-->
    <string name="preferences_passwords_sync_logins_across_devices" moz:RemovedIn="125" tools:ignore="UnusedResources">Synchroniser les identifiants entre vos appareils</string>
    <!-- Preference for syncing saved passwords in Fenix, when not signed in-->
    <string name="preferences_passwords_sync_logins_across_devices_2">Synchronisez les mots de passe entre vos appareils</string>
    <!-- Preference to access list of saved logins -->
    <string name="preferences_passwords_saved_logins" moz:RemovedIn="125" tools:ignore="UnusedResources">Identifiants enregistrés</string>
    <!-- Preference to access list of saved passwords -->
    <string name="preferences_passwords_saved_logins_2">Mots de passe enregistrés</string>
    <!-- Description of empty list of saved passwords. Placeholder is replaced with app name.  -->
    <string name="preferences_passwords_saved_logins_description_empty_text" moz:RemovedIn="125" tools:ignore="UnusedResources">Les identifiants que vous enregistrez ou synchronisez avec %s s’afficheront ici.</string>
    <!-- Description of empty list of saved passwords. Placeholder is replaced with app name.  -->
    <string name="preferences_passwords_saved_logins_description_empty_text_2">Les mots de passe que vous enregistrez ou synchronisez avec %s seront répertoriés ici. Tous les mots de passe que vous enregistrez sont chiffrés.</string>
    <!-- Preference to access list of saved logins -->
    <string name="preferences_passwords_saved_logins_description_empty_learn_more_link" moz:RemovedIn="125" tools:ignore="UnusedResources">En savoir plus sur Sync.</string>
    <!-- Clickable text for opening an external link for more information about Sync. -->
    <string name="preferences_passwords_saved_logins_description_empty_learn_more_link_2">En savoir plus sur la synchronisation</string>
    <!-- Preference to access list of login exceptions that we never save logins for -->
    <string name="preferences_passwords_exceptions">Exceptions</string>
    <!-- Empty description of list of login exceptions that we never save logins for -->
    <string name="preferences_passwords_exceptions_description_empty" moz:RemovedIn="125" tools:ignore="UnusedResources">Les identifiants et les mots de passe qui ne sont pas enregistrés seront affichés ici.</string>
    <!-- Empty description of list of login exceptions that we never save passwords for. Parameter will be replaced by app name. -->
    <string name="preferences_passwords_exceptions_description_empty_2">%s n’enregistrera pas les mots de passe pour les sites listés ici.</string>
    <!-- Description of list of login exceptions that we never save logins for -->
    <string name="preferences_passwords_exceptions_description" moz:RemovedIn="125" tools:ignore="UnusedResources">Les identifiants et les mots de passe ne seront pas enregistrés pour ces sites.</string>
    <!-- Description of list of login exceptions that we never save passwords for. Parameter will be replaced by app name. -->
    <string name="preferences_passwords_exceptions_description_2">%s n’enregistrera pas les mots de passe pour ces sites.</string>
    <!-- Text on button to remove all saved login exceptions -->
    <string name="preferences_passwords_exceptions_remove_all">Supprimer toutes les exceptions</string>
    <!-- Hint for search box in logins list -->
    <string name="preferences_passwords_saved_logins_search" moz:RemovedIn="125" tools:ignore="UnusedResources">Rechercher des identifiants</string>
    <!-- Hint for search box in passwords list -->
    <string name="preferences_passwords_saved_logins_search_2">Rechercher des mots de passe</string>
    <!-- The header for the site that a login is for -->
    <string name="preferences_passwords_saved_logins_site">Site</string>
    <!-- The header for the username for a login -->
    <string name="preferences_passwords_saved_logins_username">Nom d’utilisateur</string>
    <!-- The header for the password for a login -->
    <string name="preferences_passwords_saved_logins_password">Mot de passe</string>
    <!-- Shown in snackbar to tell user that the password has been copied -->
    <string name="logins_password_copied">Mot de passe copié dans le presse-papiers</string>
    <!-- Shown in snackbar to tell user that the username has been copied -->
    <string name="logins_username_copied">Nom d’utilisateur copié dans le presse-papiers</string>
    <!-- Content Description (for screenreaders etc) read for the button to copy a password in logins-->
    <string name="saved_logins_copy_password">Copier le mot de passe</string>
    <!-- Content Description (for screenreaders etc) read for the button to clear a password while editing a login-->
    <string name="saved_logins_clear_password">Effacer le mot de passe</string>
    <!-- Content Description (for screenreaders etc) read for the button to copy a username in logins -->
    <string name="saved_login_copy_username">Copier le nom d’utilisateur</string>
    <!-- Content Description (for screenreaders etc) read for the button to clear a username while editing a login -->
    <string name="saved_login_clear_username">Effacer le nom d’utilisateur</string>
    <!-- Content Description (for screenreaders etc) read for the button to clear the hostname field while creating a login -->
    <string name="saved_login_clear_hostname">Effacer le nom d’hôte</string>
    <!-- Content Description (for screenreaders etc) read for the button to open a site in logins -->
    <string name="saved_login_open_site">Ouvrir le site dans le navigateur</string>
    <!-- Content Description (for screenreaders etc) read for the button to reveal a password in logins -->
    <string name="saved_login_reveal_password">Afficher le mot de passe</string>
    <!-- Content Description (for screenreaders etc) read for the button to hide a password in logins -->
    <string name="saved_login_hide_password">Masquer le mot de passe</string>
    <!-- Message displayed in biometric prompt displayed for authentication before allowing users to view their logins -->
    <string name="logins_biometric_prompt_message" moz:RemovedIn="125" tools:ignore="UnusedResources">Déverrouillez pour afficher vos identifiants enregistrés</string>
    <!-- Message displayed in biometric prompt displayed for authentication before allowing users to view their passwords -->
    <string name="logins_biometric_prompt_message_2">Déverrouillez pour afficher vos mots de passe enregistrés</string>
    <!-- Title of warning dialog if users have no device authentication set up -->
    <string name="logins_warning_dialog_title" moz:RemovedIn="125" tools:ignore="UnusedResources">Protégez vos identifiants et mots de passe</string>
    <!-- Title of warning dialog if users have no device authentication set up -->
    <string name="logins_warning_dialog_title_2">Sécurisez les mots de passe enregistrés</string>
    <!-- Message of warning dialog if users have no device authentication set up -->
    <string name="logins_warning_dialog_message" moz:RemovedIn="125" tools:ignore="UnusedResources">Configurez un schéma de verrouillage, un code PIN ou un mot de passe pour protéger vos identifiants de connexion et mots de passe enregistrés pour le cas où quelqu’un accède à votre appareil.</string>
    <!-- Message of warning dialog if users have no device authentication set up -->
    <string name="logins_warning_dialog_message_2">Configurez un schéma de verrouillage, un code PIN ou un mot de passe pour protéger vos mots de passe enregistrés si jamais quelqu’un accède à votre appareil.</string>
    <!-- Negative button to ignore warning dialog if users have no device authentication set up -->
    <string name="logins_warning_dialog_later">Plus tard</string>
    <!-- Positive button to send users to set up a pin of warning dialog if users have no device authentication set up -->
    <string name="logins_warning_dialog_set_up_now">Configurer maintenant</string>
    <!-- Title of PIN verification dialog to direct users to re-enter their device credentials to access their logins -->
    <string name="logins_biometric_prompt_message_pin">Déverrouillez votre appareil</string>
    <!-- Title for Accessibility Force Enable Zoom Preference -->
    <string name="preference_accessibility_force_enable_zoom">Zoom pour tous les sites</string>
    <!-- Summary for Accessibility Force Enable Zoom Preference -->
    <string name="preference_accessibility_force_enable_zoom_summary">Activer pour permettre de zoomer avec deux doigts même sur les sites web qui empêchent ce geste.</string>

    <!-- Saved logins sorting strategy menu item -by name- (if selected, it will sort saved logins alphabetically) -->
    <string name="saved_logins_sort_strategy_alphabetically">Nom (A-Z)</string>
    <!-- Saved logins sorting strategy menu item -by last used- (if selected, it will sort saved logins by last used) -->
    <string name="saved_logins_sort_strategy_last_used">Dernière utilisation</string>
    <!-- Content description (not visible, for screen readers etc.): Sort saved logins dropdown menu chevron icon -->
    <string name="saved_logins_menu_dropdown_chevron_icon_content_description" moz:RemovedIn="125" tools:ignore="UnusedResources">Menu de tri des identifiants</string>

    <!-- Content description (not visible, for screen readers etc.) -->
    <string name="saved_logins_menu_dropdown_chevron_icon_content_description_2">Menu de tri des mots de passe</string>

    <!-- Autofill -->
    <!-- Preference and title for managing the autofill settings -->
    <string name="preferences_autofill">Remplissage automatique</string>
    <!-- Preference and title for managing the settings for addresses -->
    <string name="preferences_addresses">Adresses</string>
    <!-- Preference and title for managing the settings for credit cards -->
    <string name="preferences_credit_cards" moz:RemovedIn="125" tools:ignore="UnusedResources">Cartes bancaires</string>
    <!-- Preference and title for managing the settings for payment methods -->
    <string name="preferences_credit_cards_2">Moyens de paiement</string>
    <!-- Preference for saving and autofilling credit cards -->
    <string name="preferences_credit_cards_save_and_autofill_cards" moz:RemovedIn="125" tools:ignore="UnusedResources">Enregistrer et remplir automatiquement les cartes</string>
    <!-- Preference for saving and autofilling credit cards -->
    <string name="preferences_credit_cards_save_and_autofill_cards_2">Enregistrer et renseigner les moyens de paiement</string>
    <!-- Preference summary for saving and autofilling credit card data -->
    <string name="preferences_credit_cards_save_and_autofill_cards_summary" moz:RemovedIn="125" tools:ignore="UnusedResources">Les données sont chiffrées</string>
    <!-- Preference summary for saving and autofilling payment method data. Parameter will be replaced by app name. -->
    <string name="preferences_credit_cards_save_and_autofill_cards_summary_2">%s chiffre tous les moyens de paiement que vous enregistrez</string>
    <!-- Preference option for syncing credit cards across devices. This is displayed when the user is not signed into sync -->
    <string name="preferences_credit_cards_sync_cards_across_devices">Synchroniser les cartes entre vos appareils</string>
    <!-- Preference option for syncing credit cards across devices. This is displayed when the user is signed into sync -->
    <string name="preferences_credit_cards_sync_cards">Synchroniser les cartes</string>
    <!-- Preference option for adding a credit card -->
    <string name="preferences_credit_cards_add_credit_card" moz:RemovedIn="125" tools:ignore="UnusedResources">Ajouter une carte bancaire</string>

    <!-- Preference option for adding a card -->
    <string name="preferences_credit_cards_add_credit_card_2">Ajouter une carte</string>
    <!-- Preference option for managing saved credit cards -->
    <string name="preferences_credit_cards_manage_saved_cards" moz:RemovedIn="125" tools:ignore="UnusedResources">Gérer les cartes enregistrées</string>
    <!-- Preference option for managing saved cards -->
    <string name="preferences_credit_cards_manage_saved_cards_2">Gérer les cartes</string>
    <!-- Preference option for adding an address -->
    <string name="preferences_addresses_add_address">Ajouter une adresse</string>
    <!-- Preference option for managing saved addresses -->
    <string name="preferences_addresses_manage_addresses">Gérer les adresses</string>
    <!-- Preference for saving and autofilling addresses -->
    <string name="preferences_addresses_save_and_autofill_addresses" moz:RemovedIn="125" tools:ignore="UnusedResources">Enregistrer et remplir automatiquement les adresses</string>
    <!-- Preference for saving and filling addresses -->
    <string name="preferences_addresses_save_and_autofill_addresses_2">Enregistrer et remplir automatiquement les adresses</string>
    <!-- Preference summary for saving and autofilling address data -->
    <string name="preferences_addresses_save_and_autofill_addresses_summary" moz:RemovedIn="125" tools:ignore="UnusedResources">Cela comprend des informations telles que des numéros, des adresses e-mail et des adresses d’expédition</string>

    <!-- Preference summary for saving and filling address data -->
    <string name="preferences_addresses_save_and_autofill_addresses_summary_2">Y compris les numéros de téléphone et les adresses e-mail</string>

    <!-- Title of the "Add card" screen -->
    <string name="credit_cards_add_card">Ajouter une carte</string>
    <!-- Title of the "Edit card" screen -->
    <string name="credit_cards_edit_card">Modifier la carte</string>
    <!-- The header for the card number of a credit card -->
    <string name="credit_cards_card_number">Numéro de carte</string>
    <!-- The header for the expiration date of a credit card -->
    <string name="credit_cards_expiration_date">Date d’expiration</string>
    <!-- The label for the expiration date month of a credit card to be used by a11y services-->
    <string name="credit_cards_expiration_date_month">Mois d’expiration</string>
    <!-- The label for the expiration date year of a credit card to be used by a11y services-->
    <string name="credit_cards_expiration_date_year">Année d’expiration</string>
    <!-- The header for the name on the credit card -->
    <string name="credit_cards_name_on_card">Nom du titulaire</string>
    <!-- The text for the "Delete card" menu item for deleting a credit card -->
    <string name="credit_cards_menu_delete_card">Supprimer cette carte</string>
    <!-- The text for the "Delete card" button for deleting a credit card -->
    <string name="credit_cards_delete_card_button">Supprimer la carte</string>
    <!-- The text for the confirmation message of "Delete card" dialog -->
    <string name="credit_cards_delete_dialog_confirmation" moz:RemovedIn="125" tools:ignore="UnusedResources">Voulez-vous vraiment supprimer cette carte bancaire ?</string>
    <!-- The text for the confirmation message of "Delete card" dialog -->
    <string name="credit_cards_delete_dialog_confirmation_2">Supprimer la carte ?</string>
    <!-- The text for the positive button on "Delete card" dialog -->
    <string name="credit_cards_delete_dialog_button">Supprimer</string>
    <!-- The title for the "Save" menu item for saving a credit card -->
    <string name="credit_cards_menu_save">Enregistrer</string>
    <!-- The text for the "Save" button for saving a credit card -->
    <string name="credit_cards_save_button">Enregistrer</string>
    <!-- The text for the "Cancel" button for cancelling adding, updating or deleting a credit card -->
    <string name="credit_cards_cancel_button">Annuler</string>

    <!-- Title of the "Saved cards" screen -->
    <string name="credit_cards_saved_cards">Cartes enregistrées</string>

    <!-- Error message for credit card number validation -->
    <string name="credit_cards_number_validation_error_message" moz:RemovedIn="125" tools:ignore="UnusedResources">Veuillez saisir un numéro de carte bancaire valide</string>

    <!-- Error message for card number validation -->
    <string name="credit_cards_number_validation_error_message_2">Saisissez un numéro de carte valide</string>
    <!-- Error message for credit card name on card validation -->
    <string name="credit_cards_name_on_card_validation_error_message" moz:RemovedIn="125" tools:ignore="UnusedResources">Veuillez compléter ce champ</string>
    <!-- Error message for card name on card validation -->
    <string name="credit_cards_name_on_card_validation_error_message_2">Ajouter un nom</string>
    <!-- Message displayed in biometric prompt displayed for authentication before allowing users to view their saved credit cards -->
    <string name="credit_cards_biometric_prompt_message">Déverrouillez pour afficher vos cartes enregistrées</string>
    <!-- Title of warning dialog if users have no device authentication set up -->
    <string name="credit_cards_warning_dialog_title" moz:RemovedIn="125" tools:ignore="UnusedResources">Protégez vos cartes bancaires</string>
    <!-- Title of warning dialog if users have no device authentication set up -->
    <string name="credit_cards_warning_dialog_title_2">Sécurisez vos moyens de paiement enregistrés</string>
    <!-- Message of warning dialog if users have no device authentication set up -->
    <string name="credit_cards_warning_dialog_message" moz:RemovedIn="125" tools:ignore="UnusedResources">Configurez un schéma de verrouillage, un code PIN ou un mot de passe pour protéger vos cartes bancaires enregistrées si jamais quelqu’un accède à votre appareil.</string>
    <!-- Message of warning dialog if users have no device authentication set up -->
    <string name="credit_cards_warning_dialog_message_3">Configurez un schéma de verrouillage, un code PIN ou un mot de passe pour protéger vos moyens de paiement enregistrés si jamais quelqu’un accède à votre appareil.</string>
    <!-- Positive button to send users to set up a pin of warning dialog if users have no device authentication set up -->
    <string name="credit_cards_warning_dialog_set_up_now">Configurer maintenant</string>
    <!-- Negative button to ignore warning dialog if users have no device authentication set up -->
    <string name="credit_cards_warning_dialog_later">Plus tard</string>
    <!-- Title of PIN verification dialog to direct users to re-enter their device credentials to access their credit cards -->
    <string name="credit_cards_biometric_prompt_message_pin">Déverrouillez votre appareil</string>
    <!-- Message displayed in biometric prompt for authentication, before allowing users to use their stored credit card information -->
    <string name="credit_cards_biometric_prompt_unlock_message" moz:RemovedIn="125" tools:ignore="UnusedResources">Déverrouillez pour utiliser les informations de cartes bancaires enregistrées</string>

    <!-- Message displayed in biometric prompt for authentication, before allowing users to use their stored payment method information -->
    <string name="credit_cards_biometric_prompt_unlock_message_2">Déverrouillez pour utiliser des moyens de paiement enregistrés</string>
    <!-- Title of the "Add address" screen -->
    <string name="addresses_add_address">Ajouter une adresse</string>
    <!-- Title of the "Edit address" screen -->
    <string name="addresses_edit_address">Modifier l’adresse</string>
    <!-- Title of the "Manage addresses" screen -->
    <string name="addresses_manage_addresses">Gérer les adresses</string>
    <!-- The header for the first name of an address -->
    <string name="addresses_first_name" moz:removedIn="125" tools:ignore="UnusedResources">Prénom</string>
    <!-- The header for the middle name of an address -->
    <string name="addresses_middle_name" moz:removedIn="125" tools:ignore="UnusedResources">Deuxième prénom</string>
    <!-- The header for the last name of an address -->
    <string name="addresses_last_name" moz:removedIn="125" tools:ignore="UnusedResources">Nom de famille</string>
    <!-- The header for the name of an address. Name represents a person's full name, typically made up of a first, middle and last name, e.g. John Joe Doe. -->
    <string name="addresses_name">Nom complet</string>
    <!-- The header for the street address of an address -->
    <string name="addresses_street_address">Adresse postale</string>
    <!-- The header for the city of an address -->
    <string name="addresses_city">Ville</string>
    <!-- The header for the subregion of an address when "state" should be used -->
    <string name="addresses_state">État</string>
    <!-- The header for the subregion of an address when "province" should be used -->
    <string name="addresses_province">Province</string>
    <!-- The header for the zip code of an address -->
    <string name="addresses_zip">Code postal</string>
    <!-- The header for the country or region of an address -->
    <string name="addresses_country">Pays ou région</string>
    <!-- The header for the phone number of an address -->
    <string name="addresses_phone">Téléphone</string>
    <!-- The header for the email of an address -->
    <string name="addresses_email">Adresse e-mail</string>
    <!-- The text for the "Save" button for saving an address -->
    <string name="addresses_save_button">Enregistrer</string>
    <!-- The text for the "Cancel" button for cancelling adding, updating or deleting an address -->
    <string name="addresses_cancel_button">Annuler</string>
    <!-- The text for the "Delete address" button for deleting an address -->
    <string name="addressess_delete_address_button">Supprimer l’adresse</string>

    <!-- The title for the "Delete address" confirmation dialog -->
    <string name="addressess_confirm_dialog_message" moz:RemovedIn="125" tools:ignore="UnusedResources">Voulez-vous vraiment supprimer cette adresse ?</string>
    <!-- The title for the "Delete address" confirmation dialog -->
    <string name="addressess_confirm_dialog_message_2">Supprimer cette adresse ?</string>
    <!-- The text for the positive button on "Delete address" dialog -->
    <string name="addressess_confirm_dialog_ok_button">Supprimer</string>
    <!-- The text for the negative button on "Delete address" dialog -->
    <string name="addressess_confirm_dialog_cancel_button">Annuler</string>
    <!-- The text for the "Save address" menu item for saving an address -->
    <string name="address_menu_save_address">Enregistrer l’adresse</string>
    <!-- The text for the "Delete address" menu item for deleting an address -->
    <string name="address_menu_delete_address">Supprimer l’adresse</string>

    <!-- Title of the Add search engine screen -->
    <string name="search_engine_add_custom_search_engine_title">Ajouter un moteur de recherche</string>
    <!-- Content description (not visible, for screen readers etc.): Title for the button that navigates to add new engine screen -->
    <string name="search_engine_add_custom_search_engine_button_content_description">Ajouter un nouveau moteur de recherche</string>
    <!-- Title of the Edit search engine screen -->
    <string name="search_engine_edit_custom_search_engine_title">Modifier le moteur de recherche</string>
    <!-- Text for the menu button to edit a search engine -->
    <string name="search_engine_edit">Modifier</string>
    <!-- Text for the menu button to delete a search engine -->
    <string name="search_engine_delete">Supprimer</string>

    <!-- Label for the TextField in which user enters custom search engine name -->
    <string name="search_add_custom_engine_name_label">Nom</string>
    <!-- Placeholder text shown in the Search Engine Name text field before a user enters text -->
    <string name="search_add_custom_engine_name_hint_2">Nom du moteur de recherche</string>
    <!-- Label for the TextField in which user enters custom search engine URL -->
    <string name="search_add_custom_engine_url_label">URL de la chaîne de recherche</string>
    <!-- Placeholder text shown in the Search String TextField before a user enters text -->
    <string name="search_add_custom_engine_search_string_hint_2">URL à utiliser pour les recherches</string>
    <!-- Description text for the Search String TextField. The %s is part of the string -->
    <string name="search_add_custom_engine_search_string_example" formatted="false">Remplacer les termes de la recherche par « %s ». Par exemple :\nhttps://www.google.com/search?q=%s</string>

    <!-- Accessibility description for the form in which details about the custom search engine are entered -->
    <string name="search_add_custom_engine_form_description">Détails du moteur de recherche personnalisé</string>

    <!-- Label for the TextField in which user enters custom search engine suggestion URL -->
    <string name="search_add_custom_engine_suggest_url_label">API de suggestions de recherche (facultatif)</string>
    <!-- Placeholder text shown in the Search Suggestion String TextField before a user enters text -->
    <string name="search_add_custom_engine_suggest_string_hint">URL de l’API de suggestions de recherche</string>
    <!-- Description text for the Search Suggestion String TextField. The %s is part of the string -->
    <string name="search_add_custom_engine_suggest_string_example_2" formatted="false">Remplacez la requête par « %s ». Exemple :\nhttps://suggestqueries.google.com/complete/search?client=firefox&amp;q=%s</string>
    <!-- The text for the "Save" button for saving a custom search engine -->
    <string name="search_custom_engine_save_button">Enregistrer</string>

    <!-- Text shown when a user leaves the name field empty -->
    <string name="search_add_custom_engine_error_empty_name">Saisissez le nom du moteur de recherche</string>
    <!-- Text shown when a user leaves the search string field empty -->
    <string name="search_add_custom_engine_error_empty_search_string">Saisissez la chaîne de recherche</string>
    <!-- Text shown when a user leaves out the required template string -->
    <string name="search_add_custom_engine_error_missing_template">Vérifiez que la chaîne de recherche suit le format de l’exemple</string>
    <!-- Text shown when we aren't able to validate the custom search query. The first parameter is the url of the custom search engine -->
    <string name="search_add_custom_engine_error_cannot_reach">Erreur de connexion à « %s »</string>
    <!-- Text shown when a user creates a new search engine -->
    <string name="search_add_custom_engine_success_message">%s : création effectuée</string>
    <!-- Text shown when a user successfully edits a custom search engine -->
    <string name="search_edit_custom_engine_success_message">%s : enregistrement effectué</string>
    <!-- Text shown when a user successfully deletes a custom search engine -->
    <string name="search_delete_search_engine_success_message">%s : suppression effectuée</string>

    <!-- Heading for the instructions to allow a permission -->
    <string name="phone_feature_blocked_intro">Pour l’autoriser :</string>
    <!-- First step for the allowing a permission -->
    <string name="phone_feature_blocked_step_settings">1. Accédez aux paramètres Android</string>
    <!-- Second step for the allowing a permission -->
    <string name="phone_feature_blocked_step_permissions"><![CDATA[2. Appuyez sur <b>Autorisations</b>]]></string>
    <!-- Third step for the allowing a permission (Fore example: Camera) -->
    <string name="phone_feature_blocked_step_feature"><![CDATA[3. Activez <b>%1$s</b>]]></string>

    <!-- Label that indicates a site is using a secure connection -->
    <string name="quick_settings_sheet_secure_connection_2">Connexion sécurisée</string>
    <!-- Label that indicates a site is using a insecure connection -->
    <string name="quick_settings_sheet_insecure_connection_2">Connexion non sécurisée</string>
    <!-- Label to clear site data -->
    <string name="clear_site_data">Effacer les cookies et les données de sites</string>
    <!-- Confirmation message for a dialog confirming if the user wants to delete all data for current site -->
    <string name="confirm_clear_site_data"><![CDATA[Voulez-vous vraiment supprimer tous les cookies et toutes les données du site <b>%s</b> ?]]></string>
    <!-- Confirmation message for a dialog confirming if the user wants to delete all the permissions for all sites-->
    <string name="confirm_clear_permissions_on_all_sites">Voulez-vous vraiment supprimer toutes les autorisations pour tous les sites ?</string>
    <!-- Confirmation message for a dialog confirming if the user wants to delete all the permissions for a site-->
    <string name="confirm_clear_permissions_site">Voulez-vous vraiment supprimer toutes les autorisations pour ce site ?</string>
    <!-- Confirmation message for a dialog confirming if the user wants to set default value a permission for a site-->
    <string name="confirm_clear_permission_site">Voulez-vous vraiment supprimer cette autorisation pour ce site ?</string>
    <!-- label shown when there are not site exceptions to show in the site exception settings -->
    <string name="no_site_exceptions">Aucune exception de site</string>
    <!-- Bookmark deletion confirmation -->
    <string name="bookmark_deletion_confirmation">Voulez-vous vraiment supprimer ce marque-page ?</string>
    <!-- Browser menu button that adds a shortcut to the home fragment -->
    <string name="browser_menu_add_to_shortcuts">Ajouter aux raccourcis</string>
    <!-- Browser menu button that removes a shortcut from the home fragment -->
    <string name="browser_menu_remove_from_shortcuts">Supprimer des raccourcis</string>
    <!-- text shown before the issuer name to indicate who its verified by, parameter is the name of
     the certificate authority that verified the ticket-->
    <string name="certificate_info_verified_by">Vérifié par : %1$s</string>
    <!-- Login overflow menu delete button -->
    <string name="login_menu_delete_button">Supprimer</string>
    <!-- Login overflow menu edit button -->
    <string name="login_menu_edit_button">Modifier</string>
    <!-- Message in delete confirmation dialog for logins -->
    <string name="login_deletion_confirmation" moz:RemovedIn="125" tools:ignore="UnusedResources">Voulez-vous vraiment supprimer cet identifiant ?</string>
    <!-- Message in delete confirmation dialog for password -->
    <string name="login_deletion_confirmation_2">Voulez-vous vraiment supprimer ce mot de passe ?</string>
    <!-- Positive action of a dialog asking to delete  -->
    <string name="dialog_delete_positive">Supprimer</string>
    <!-- Negative action of a dialog asking to delete login -->
    <string name="dialog_delete_negative">Annuler</string>
    <!--  The saved login options menu description. -->
    <string name="login_options_menu" moz:RemovedIn="125" tools:ignore="UnusedResources">Options de l’identifiant</string>
    <!--  The saved password options menu description. -->
    <string name="login_options_menu_2">Options de mot de passe</string>
    <!--  The editable text field for a login's web address. -->
    <string name="saved_login_hostname_description" moz:RemovedIn="125" tools:ignore="UnusedResources">Le champ de texte modifiable pour l’adresse web de l’identifiant.</string>
    <!--  The editable text field for a website address. -->
    <string name="saved_login_hostname_description_3">Le champ de texte modifiable pour l’adresse du site web.</string>
    <!--  The editable text field for a login's username. -->
    <string name="saved_login_username_description" moz:RemovedIn="125" tools:ignore="UnusedResources">Le champ de texte modifiable pour le nom d’utilisateur de l’identifiant.</string>
    <!--  The editable text field for a username. -->
    <string name="saved_login_username_description_3">Le champ de texte modifiable pour le nom d’utilisateur.</string>
    <!--  The editable text field for a login's password. -->
    <string name="saved_login_password_description" moz:RemovedIn="125" tools:ignore="UnusedResources">Le champ de texte modifiable pour le mot de passe de l’identifiant.</string>
    <!--  The editable text field for a login's password. -->
    <string name="saved_login_password_description_2">Le champ de texte modifiable pour le mot de passe.</string>
    <!--  The button description to save changes to an edited login. -->
    <string name="save_changes_to_login" moz:RemovedIn="125" tools:ignore="UnusedResources">Enregistrez les modifications de l’identifiant.</string>
    <!--  The button description to save changes to an edited password. -->
    <string name="save_changes_to_login_2">Enregistrer les modifications.</string>
    <!--  The page title for editing a saved login. -->
    <string name="edit" moz:RemovedIn="125" tools:ignore="UnusedResources">Modifier</string>
    <!--  The page title for editing a saved password. -->
    <string name="edit_2">Modifier le mot de passe</string>
    <!--  The page title for adding new login. -->
    <string name="add_login" moz:RemovedIn="125" tools:ignore="UnusedResources">Ajouter un nouvel identifiant</string>
    <!--  The page title for adding new password. -->
    <string name="add_login_2">Ajouter un mot de passe</string>
    <!--  The error message in add/edit login view when password field is blank. -->
    <string name="saved_login_password_required" moz:RemovedIn="125" tools:ignore="UnusedResources">Mot de passe requis</string>
    <!--  Error text displayed underneath the password field when it is in an error case. -->
    <string name="saved_login_password_required_2">Saisissez un mot de passe</string>
    <!--  The error message in add login view when username field is blank. -->
    <string name="saved_login_username_required" moz:RemovedIn="125" tools:ignore="UnusedResources">Le nom d’utilisateur doit être renseigné.</string>
    <!--  The error message in add login view when username field is blank. -->
    <string name="saved_login_username_required_2">Saisissez un nom d’utilisateur</string>
    <!--  The error message in add login view when hostname field is blank. -->
    <string name="saved_login_hostname_required" tools:ignore="UnusedResources">Le nom d’hôte est requis</string>
    <!--  The error message in add login view when hostname field is blank. -->
    <string name="saved_login_hostname_required_2" tools:ignore="UnusedResources">Saisissez une adresse web</string>
    <!-- Voice search button content description  -->
    <string name="voice_search_content_description">Recherche vocale</string>
    <!-- Voice search prompt description displayed after the user presses the voice search button -->
    <string name="voice_search_explainer">Vous pouvez parler</string>

    <!--  The error message in edit login view when a duplicate username exists. -->
    <string name="saved_login_duplicate">Un identifiant avec ce nom d’utilisateur existe déjà</string>

    <!-- This is the hint text that is shown inline on the hostname field of the create new login page. 'https://www.example.com' intentionally hardcoded here -->
    <string name="add_login_hostname_hint_text">https://www.example.com</string>
    <!-- This is an error message shown below the hostname field of the add login page when a hostname does not contain http or https. -->
    <string name="add_login_hostname_invalid_text_3">L’adresse web doit contenir « https:// » ou « http:// ».</string>
    <!-- This is an error message shown below the hostname field of the add login page when a hostname is invalid. -->
    <string name="add_login_hostname_invalid_text_2">Un nom d’hôte valide est requis</string>

    <!-- Synced Tabs -->
    <!-- Text displayed to ask user to connect another device as no devices found with account -->
    <string name="synced_tabs_connect_another_device">Connectez un autre appareil.</string>
    <!-- Text displayed asking user to re-authenticate -->
    <string name="synced_tabs_reauth">Veuillez vous authentifier à nouveau.</string>
    <!-- Text displayed when user has disabled tab syncing in Firefox Sync Account -->
    <string name="synced_tabs_enable_tab_syncing">Veuillez activer la synchronisation des onglets.</string>
    <!-- Text displayed when user has no tabs that have been synced -->
    <string name="synced_tabs_no_tabs">Vous n’avez aucun onglet ouvert dans Firefox sur vos autres appareils.</string>
    <!-- Text displayed in the synced tabs screen when a user is not signed in to Firefox Sync describing Synced Tabs -->
    <string name="synced_tabs_sign_in_message">Affichez la liste des onglets de vos autres appareils.</string>
    <!-- Text displayed on a button in the synced tabs screen to link users to sign in when a user is not signed in to Firefox Sync -->
    <string name="synced_tabs_sign_in_button">Se connecter pour synchroniser</string>

    <!-- The text displayed when a synced device has no tabs to show in the list of Synced Tabs. -->
    <string name="synced_tabs_no_open_tabs">Aucun onglet ouvert</string>

    <!-- Content description for expanding a group of synced tabs. -->
    <string name="synced_tabs_expand_group">Développer le groupe d’onglets synchronisés</string>
    <!-- Content description for collapsing a group of synced tabs. -->
    <string name="synced_tabs_collapse_group">Réduire le groupe d’onglets synchronisés</string>

    <!-- Top Sites -->
    <!-- Title text displayed in the dialog when shortcuts limit is reached. -->
    <string name="shortcut_max_limit_title">Nombre maximal de raccourcis atteint</string>
    <!-- Content description text displayed in the dialog when shortcut limit is reached. -->
    <string name="shortcut_max_limit_content">Pour ajouter un nouveau raccourci, supprimez-en un autre. Faites un appui long sur le site et sélectionnez supprimer.</string>
    <!-- Confirmation dialog button text when top sites limit is reached. -->
    <string name="top_sites_max_limit_confirmation_button">J’ai compris</string>

    <!-- Label for the preference to show the shortcuts for the most visited top sites on the homepage -->
    <string name="top_sites_toggle_top_recent_sites_4">Raccourcis</string>
    <!-- Title text displayed in the rename top site dialog. -->
    <string name="top_sites_rename_dialog_title">Nom</string>
    <!-- Hint for renaming title of a shortcut -->
    <string name="shortcut_name_hint">Nom du raccourci</string>
    <!-- Button caption to confirm the renaming of the top site. -->
    <string name="top_sites_rename_dialog_ok">OK</string>
    <!-- Dialog button text for canceling the rename top site prompt. -->
    <string name="top_sites_rename_dialog_cancel">Annuler</string>

    <!-- Text for the menu button to open the homepage settings. -->
    <string name="top_sites_menu_settings">Paramètres</string>
    <!-- Text for the menu button to navigate to sponsors and privacy support articles. '&amp;' is replaced with the ampersand symbol: & -->
    <string name="top_sites_menu_sponsor_privacy">Nos sponsors et votre vie privée</string>
    <!-- Label text displayed for a sponsored top site. -->
    <string name="top_sites_sponsored_label">Sponsorisé</string>

    <!-- Inactive tabs in the tabs tray -->
    <!-- Title text displayed in the tabs tray when a tab has been unused for 14 days. -->
    <string name="inactive_tabs_title">Onglets inactifs</string>
    <!-- Content description for closing all inactive tabs -->
    <string name="inactive_tabs_delete_all">Fermer tous les onglets inactifs</string>

    <!-- Content description for expanding the inactive tabs section. -->
    <string name="inactive_tabs_expand_content_description">Développer les onglets inactifs</string>
    <!-- Content description for collapsing the inactive tabs section. -->
    <string name="inactive_tabs_collapse_content_description">Réduire les onglets inactifs</string>

    <!-- Inactive tabs auto-close message in the tabs tray -->
    <!-- The header text of the auto-close message when the user is asked if they want to turn on the auto-closing of inactive tabs. -->
    <string name="inactive_tabs_auto_close_message_header" tools:ignore="UnusedResources">Fermeture automatique après un mois ?</string>
    <!-- A description below the header to notify the user what the inactive tabs auto-close feature is. -->
    <string name="inactive_tabs_auto_close_message_description" tools:ignore="UnusedResources">Firefox peut fermer les onglets que vous n’avez pas consultés au cours du mois dernier.</string>

    <!-- A call to action below the description to allow the user to turn on the auto closing of inactive tabs. -->
    <string name="inactive_tabs_auto_close_message_action" tools:ignore="UnusedResources">ACTIVER LA FERMETURE AUTOMATIQUE</string>

    <!-- Text for the snackbar to confirm auto-close is enabled for inactive tabs -->
    <string name="inactive_tabs_auto_close_message_snackbar">Fermeture automatique activée</string>

    <!-- Awesome bar suggestion's headers -->
    <!-- Search suggestions title for Firefox Suggest. -->
    <string name="firefox_suggest_header">Firefox suggère</string>

    <!-- Title for search suggestions when Google is the default search suggestion engine. -->
    <string name="google_search_engine_suggestion_header">Recherche Google</string>
    <!-- Title for search suggestions when the default search suggestion engine is anything other than Google. The first parameter is default search engine name. -->
    <string name="other_default_search_engine_suggestion_header">Recherche %s</string>

    <!-- Default browser experiment -->
    <!-- Default browser card title -->
    <string name="default_browser_experiment_card_title">Changez de navigateur par défaut</string>
    <!-- Default browser card text -->
    <string name="default_browser_experiment_card_text">Faites en sorte que les liens des sites web, des e-mails et des messages s’ouvrent automatiquement dans Firefox.</string>

    <!-- Content description for close button in collection placeholder. -->
    <string name="remove_home_collection_placeholder_content_description">Supprimer</string>

    <!-- Content description radio buttons with a link to more information -->
    <string name="radio_preference_info_content_description">Cliquez pour plus de précisions</string>

    <!-- Content description for the action bar "up" button -->
    <string name="action_bar_up_description" moz:removedIn="124" tools:ignore="UnusedResources">Remonter</string>

    <!-- Content description for privacy content close button -->
    <string name="privacy_content_close_button_content_description">Fermer</string>

    <!-- Pocket recommended stories -->
    <!-- Header text for a section on the home screen. -->
    <string name="pocket_stories_header_1">Des articles qui font réfléchir</string>
    <!-- Header text for a section on the home screen. -->
    <string name="pocket_stories_categories_header">Articles par sujet</string>
    <!-- Text of a button allowing users to access an external url for more Pocket recommendations. -->
    <string name="pocket_stories_placeholder_text">En découvrir davantage</string>
    <!-- Title of an app feature. Smaller than a heading. The first parameter is product name Pocket -->
    <string name="pocket_stories_feature_title_2">Mis en avant par %s.</string>
    <!-- Caption for describing a certain feature. The placeholder is for a clickable text (eg: Learn more) which will load an url in a new tab when clicked.  -->
    <string name="pocket_stories_feature_caption">Membre de la famille Firefox. %s</string>
    <!-- Clickable text for opening an external link for more information about Pocket. -->
    <string name="pocket_stories_feature_learn_more">En savoir plus</string>

    <!-- Text indicating that the Pocket story that also displays this text is a sponsored story by other 3rd party entity. -->
    <string name="pocket_stories_sponsor_indication">Sponsorisé</string>

    <!-- Snackbar message for enrolling in a Nimbus experiment from the secret settings when Studies preference is Off.-->
    <string name="experiments_snackbar">Activez la télémétrie pour envoyer des données.</string>
    <!-- Snackbar button text to navigate to telemetry settings.-->
    <string name="experiments_snackbar_button">Ouvrir les paramètres</string>

    <!-- Review quality check feature-->
    <!-- Name for the review quality check feature used as title for the panel. -->
    <string name="review_quality_check_feature_name_2">Vérificateur d’avis</string>
    <!-- Summary for grades A and B for review quality check adjusted grading. -->
    <string name="review_quality_check_grade_a_b_description">Avis fiables</string>
    <!-- Summary for grade C for review quality check adjusted grading. -->
    <string name="review_quality_check_grade_c_description">Mélange d’avis fiables et non fiables</string>
    <!-- Summary for grades D and F for review quality check adjusted grading. -->
    <string name="review_quality_check_grade_d_f_description">Avis non fiables</string>
    <!-- Text for title presenting the reliability of a product's reviews. -->
    <string name="review_quality_check_grade_title">Quelle est la fiabilité de ces avis ?</string>
    <!-- Title for when the rating has been updated by the review checker -->
    <string name="review_quality_check_adjusted_rating_title">Évaluation corrigée</string>
    <!-- Description for a product's adjusted star rating. The text presents that the product's reviews which were evaluated as unreliable were removed from the adjusted rating. -->
    <string name="review_quality_check_adjusted_rating_description_2">Sur la base d’avis fiables</string>
    <!-- Title for list of highlights from a product's review emphasizing a product's important traits. -->
    <string name="review_quality_check_highlights_title">Points essentiels des avis récents</string>
    <!-- Title for section explaining how we analyze the reliability of a product's reviews. -->
    <string name="review_quality_check_explanation_title">Comment nous déterminons la qualité d’un avis</string>
    <!-- Paragraph explaining how we analyze the reliability of a product's reviews. First parameter is the Fakespot product name. In the phrase "Fakespot by Mozilla", "by" can be localized. Does not need to stay by. -->
    <string name="review_quality_check_explanation_body_reliability">Nous utilisons la technologie d’intelligence artificielle %s par Mozilla pour vérifier la fiabilité des avis sur des produits. Ce qui vous aide seulement à évaluer la qualité des avis, mais non la qualité des produits.</string>
    <!-- Paragraph explaining the grading system we use to classify the reliability of a product's reviews. -->
    <string name="review_quality_check_info_review_grade_header"><![CDATA[Nous attribuons une <b>notation alphabétique</b> aux avis sur chaque produit, allant de A à F.]]></string>
    <!-- Description explaining grades A and B for review quality check adjusted grading. -->
    <string name="review_quality_check_info_grade_info_AB">Avis fiables. Nous pensons que les avis proviennent probablement de véritables client·e·s qui ont laissé des avis sincères et objectifs.</string>
    <!-- Description explaining grade C for review quality check adjusted grading. -->
    <string name="review_quality_check_info_grade_info_C">Nous pensons que les avis regroupent des avis fiables et non fiables.</string>
    <!-- Description explaining grades D and F for review quality check adjusted grading. -->
    <string name="review_quality_check_info_grade_info_DF">Avis non fiables. Nous pensons que les avis sont probablement contrefaits ou proviennent d’utilisateurs partiaux.</string>
    <!-- Paragraph explaining how a product's adjusted grading is calculated. -->
    <string name="review_quality_check_explanation_body_adjusted_grading"><![CDATA[L’<b>évaluation corrigée</b> se fonde uniquement sur les avis que nous considérons fiables.]]></string>
    <!-- Paragraph explaining product review highlights. First parameter is the name of the retailer (e.g. Amazon). -->
    <string name="review_quality_check_explanation_body_highlights"><![CDATA[Les <b>points essentiels</b> proviennent des avis laissés sur %s au cours des 80 derniers jours que nous estimons fiables.]]></string>
    <!-- Text for learn more caption presenting a link with information about review quality. First parameter is for clickable text defined in review_quality_check_info_learn_more_link. -->
    <string name="review_quality_check_info_learn_more">En savoir plus sur %s.</string>
    <!-- Clickable text that links to review quality check SuMo page. First parameter is the Fakespot product name. -->
    <string name="review_quality_check_info_learn_more_link_2">la façon dont %s détermine la qualité d’un avis</string>
    <!-- Text for title of settings section. -->
    <string name="review_quality_check_settings_title">Paramètres</string>
    <!-- Text for label for switch preference to show recommended products from review quality check settings section. -->
    <string name="review_quality_check_settings_recommended_products">Afficher des publicités dans le vérificateur d’avis</string>
    <!-- Description for switch preference to show recommended products from review quality check settings section. First parameter is for clickable text defined in review_quality_check_settings_recommended_products_learn_more.-->
    <string name="review_quality_check_settings_recommended_products_description_2" tools:ignore="UnusedResources">Vous verrez à l’occasion des publicités pour des produits pertinents.  Nous  faisons uniquement la promotion de produits dont les avis sont fiables. %s</string>
    <!-- Clickable text that links to review quality check recommended products support article. -->
    <string name="review_quality_check_settings_recommended_products_learn_more" tools:ignore="UnusedResources">En savoir plus</string>
    <!-- Text for turning sidebar off button from review quality check settings section. -->
    <string name="review_quality_check_settings_turn_off">Désactiver le vérificateur d’avis</string>
    <!-- Text for title of recommended product section. This is displayed above a product image, suggested as an alternative to the product reviewed. -->
    <string name="review_quality_check_ad_title" tools:ignore="UnusedResources">Produits alternatifs</string>
    <!-- Caption for recommended product section indicating this is an ad by Fakespot. First parameter is the Fakespot product name. -->
    <string name="review_quality_check_ad_caption" tools:ignore="UnusedResources">Publicité de %s</string>
    <!-- Caption for review quality check panel. First parameter is for clickable text defined in review_quality_check_powered_by_link. -->
    <string name="review_quality_check_powered_by_2">Le vérificateur d’avis fonctionne grâce à %s</string>
    <!-- Clickable text that links to Fakespot.com. First parameter is the Fakespot product name. In the phrase "Fakespot by Mozilla", "by" can be localized. Does not need to stay by. -->
    <string name="review_quality_check_powered_by_link" tools:ignore="UnusedResources">%s par Mozilla</string>
    <!-- Text for title of warning card informing the user that the current analysis is outdated. -->
    <string name="review_quality_check_outdated_analysis_warning_title" tools:ignore="UnusedResources">Nouvelles informations à évaluer</string>
    <!-- Text for button from warning card informing the user that the current analysis is outdated. Clicking this should trigger the product's re-analysis. -->
    <string name="review_quality_check_outdated_analysis_warning_action" tools:ignore="UnusedResources">Vérifier maintenant</string>
    <!-- Title for warning card informing the user that the current product does not have enough reviews for a review analysis. -->
    <string name="review_quality_check_no_reviews_warning_title">Pas encore assez d’avis</string>
    <!-- Text for body of warning card informing the user that the current product does not have enough reviews for a review analysis. -->
    <string name="review_quality_check_no_reviews_warning_body">Quand ce produit aura reçu suffisamment d’avis, leur qualité pourra être évaluée.</string>
    <!-- Title for warning card informing the user that the current product is currently not available. -->
    <string name="review_quality_check_product_availability_warning_title">Le produit n’est pas disponible</string>

    <!-- Text for the body of warning card informing the user that the current product is currently not available. -->
    <string name="review_quality_check_product_availability_warning_body">Si vous constatez le retour de ce produit en stock, signalez-le et nous travaillerons à évaluer les avis.</string>
    <!-- Clickable text for warning card informing the user that the current product is currently not available. Clicking this should inform the server that the product is available. -->
    <string name="review_quality_check_product_availability_warning_action_2">Signaler que le produit est en stock</string>
    <!-- Title for warning card informing the user that the current product's analysis is still processing. The parameter is the percentage progress (0-100%) of the analysis process (e.g. 56%). -->
    <string name="review_quality_check_analysis_in_progress_warning_title_2">Évaluation de la qualité des avis (%s)</string>
    <!-- Text for body of warning card informing the user that the current product's analysis is still processing. -->
    <string name="review_quality_check_analysis_in_progress_warning_body">L’opération peut prendre environ 60 secondes.</string>
    <!-- Title for info card displayed after the user reports a product is back in stock. -->
    <string name="review_quality_check_analysis_requested_info_title">Merci de nous l’avoir signalé !</string>
    <!-- Text for body of info card displayed after the user reports a product is back in stock. -->
    <string name="review_quality_check_analysis_requested_info_body">Nous devrions avoir des informations au sujet des avis sur ce produit d’ici 24 heures. Revenez plus tard.</string>
    <!-- Title for info card displayed when the user review checker while on a product that Fakespot does not analyze (e.g. gift cards, music). -->
    <string name="review_quality_check_not_analyzable_info_title">Nous ne pouvons pas vérifier ces avis</string>
    <!-- Text for body of info card displayed when the user review checker while on a product that Fakespot does not analyze (e.g. gift cards, music). -->
    <string name="review_quality_check_not_analyzable_info_body">Malheureusement, nous ne pouvons pas vérifier la qualité des avis pour certains types de produits. Par exemple, les cartes cadeaux, le streaming vidéo, la musique et les jeux.</string>
    <!-- Title for info card displayed when another user reported the displayed product is back in stock. -->
    <string name="review_quality_check_analysis_requested_other_user_info_title" tools:ignore="UnusedResources">Plus d’informations prochainement</string>
    <!-- Text for body of info card displayed when another user reported the displayed product is back in stock. -->
    <string name="review_quality_check_analysis_requested_other_user_info_body" tools:ignore="UnusedResources">Nous devrions avoir des informations au sujet des avis sur ce produit d’ici 24 heures. Revenez plus tard.</string>
    <!-- Title for info card displayed to the user when analysis finished updating. -->
    <string name="review_quality_check_analysis_updated_confirmation_title" tools:ignore="UnusedResources">L’analyse est à jour</string>
    <!-- Text for the action button from info card displayed to the user when analysis finished updating. -->
    <string name="review_quality_check_analysis_updated_confirmation_action" tools:ignore="UnusedResources">J’ai compris</string>
    <!-- Title for error card displayed to the user when an error occurred. -->
    <string name="review_quality_check_generic_error_title">Aucune information disponible actuellement</string>
    <!-- Text for body of error card displayed to the user when an error occurred. -->
    <string name="review_quality_check_generic_error_body">Nous travaillons à résoudre ce problème. Veuillez réessayer ultérieurement.</string>
    <!-- Title for error card displayed to the user when the device is disconnected from the network. -->
    <string name="review_quality_check_no_connection_title">Aucune connexion réseau</string>
    <!-- Text for body of error card displayed to the user when the device is disconnected from the network. -->
    <string name="review_quality_check_no_connection_body">Vérifiez votre connexion réseau puis essayez d’actualiser la page.</string>
    <!-- Title for card displayed to the user for products whose reviews were not analyzed yet. -->
    <string name="review_quality_check_no_analysis_title">Aucune information sur ces avis pour le moment</string>
    <!-- Text for the body of card displayed to the user for products whose reviews were not analyzed yet. -->
    <string name="review_quality_check_no_analysis_body">Pour savoir si les avis sur ce produit sont dignes de confiance, vérifiez leur qualité. Cela ne prend que 60 secondes.</string>
    <!-- Text for button from body of card displayed to the user for products whose reviews were not analyzed yet. Clicking this should trigger a product analysis. -->
    <string name="review_quality_check_no_analysis_link">Évaluer la qualité des avis</string>
    <!-- Headline for review quality check contextual onboarding card. -->
    <string name="review_quality_check_contextual_onboarding_title">Essayez notre guide de confiance pour les avis de produits</string>
    <!-- Description for review quality check contextual onboarding card. The first and last two parameters are for retailer names (e.g. Amazon, Walmart). The second parameter is for the name of the application (e.g. Firefox). -->
    <string name="review_quality_check_contextual_onboarding_description">Regardez quelle fiabilité accorder aux avis de produits sur %1$s avant d’acheter. Le vérificateur d’avis, une fonctionnalité expérimentale de %2$s, est intégré au navigateur. Il fonctionne aussi pour %3$s et %4$s.</string>
    <!-- Description for review quality check contextual onboarding card. The first parameters is for retailer name (e.g. Amazon). The second parameter is for the name of the application (e.g. Firefox). -->
    <string name="review_quality_check_contextual_onboarding_description_one_vendor">Regardez quelle fiabilité accorder aux avis de produits sur %1$s avant d’acheter. Le vérificateur d’avis, une fonctionnalité expérimentale de %2$s, est intégré au navigateur.</string>
    <!-- Paragraph presenting review quality check feature. First parameter is the Fakespot product name. Second parameter is for clickable text defined in review_quality_check_contextual_onboarding_learn_more_link. In the phrase "Fakespot by Mozilla", "by" can be localized. Does not need to stay by. -->
    <string name="review_quality_check_contextual_onboarding_learn_more">En utilisant la puissance de %1$s par Mozilla, nous vous aidons à éviter les avis partiaux et mensongers. Notre modèle d’intelligence artificielle s’améliore en permanence pour vous protéger pendant vos achats. %2$s</string>
    <!-- Clickable text from the contextual onboarding card that links to review quality check support article. -->
    <string name="review_quality_check_contextual_onboarding_learn_more_link">En savoir plus</string>
<<<<<<< HEAD
    <!-- Caption text to be displayed in review quality check contextual onboarding card above the opt-in button. First parameter is the Fakespot product name. Following parameters are for clickable texts defined in review_quality_check_contextual_onboarding_privacy_policy and review_quality_check_contextual_onboarding_terms_use. In the phrase "Fakespot by Mozilla", "by" can be localized. Does not need to stay by. -->
    <string name="review_quality_check_contextual_onboarding_caption" moz:RemovedIn="123" tools:ignore="UnusedResources">En sélectionnant « Oui, l’essayer », vous acceptez la %2$s et les %3$s de %1$s par Mozilla.</string>
    <!-- Caption text to be displayed in review quality check contextual onboarding card above the opt-in button. Parameter is the Fakespot product name. After the colon, what appears are two links, each on their own line. The first link is to a Privacy policy (review_quality_check_contextual_onboarding_privacy_policy_2). The second link is to Terms of use (review_quality_check_contextual_onboarding_terms_use_2). -->
    <string name="review_quality_check_contextual_onboarding_caption_2" moz:RemovedIn="123" tools:ignore="UnusedResources">En sélectionnant « Oui, l’essayer » vous acceptez les éléments suivants de %1$s :</string>
=======
>>>>>>> 73c9a42a
    <!-- Caption text to be displayed in review quality check contextual onboarding card above the opt-in button. First parameter is Firefox app name, third parameter is the Fakespot product name. Second & fourth are for clickable texts defined in review_quality_check_contextual_onboarding_privacy_policy_3 and review_quality_check_contextual_onboarding_terms_use. -->
    <string name="review_quality_check_contextual_onboarding_caption_3" moz:RemovedIn="124" tools:ignore="UnusedResources">En sélectionnant « Oui, l’essayer », vous acceptez la %2$s de %1$s et la %4$s de %3$s.</string>
    <!-- Caption text to be displayed in review quality check contextual onboarding card above the opt-in button. First parameter is Firefox app name, third parameter is the Fakespot product name. Second & fourth are for clickable texts defined in review_quality_check_contextual_onboarding_privacy_policy_3 and review_quality_check_contextual_onboarding_terms_use. -->
    <string name="review_quality_check_contextual_onboarding_caption_4">En sélectionnant « Oui, l’essayer », vous acceptez la %2$s de %1$s et la %4$s de %3$s.</string>
<<<<<<< HEAD
    <!-- Clickable text from the review quality check contextual onboarding card that links to Fakespot privacy policy. -->
    <string name="review_quality_check_contextual_onboarding_privacy_policy" moz:RemovedIn="123" tools:ignore="UnusedResources">politique de confidentialité</string>
    <!-- Clickable text from the review quality check contextual onboarding card that links to Fakespot privacy policy. -->
    <string name="review_quality_check_contextual_onboarding_privacy_policy_2" moz:RemovedIn="123" tools:ignore="UnusedResources">Politique de confidentialité</string>
=======
>>>>>>> 73c9a42a
    <!-- Clickable text from the review quality check contextual onboarding card that links to Fakespot privacy notice. -->
    <string name="review_quality_check_contextual_onboarding_privacy_policy_3">politique de confidentialité</string>
    <!-- Clickable text from the review quality check contextual onboarding card that links to Fakespot terms of use. -->
    <string name="review_quality_check_contextual_onboarding_terms_use">conditions d’utilisation</string>
    <!-- Text for opt-in button from the review quality check contextual onboarding card. -->
    <string name="review_quality_check_contextual_onboarding_primary_button_text">Oui, l’essayer</string>
    <!-- Text for opt-out button from the review quality check contextual onboarding card. -->
    <string name="review_quality_check_contextual_onboarding_secondary_button_text">Pas maintenant</string>
    <!-- Text for the first CFR presenting the review quality check feature. -->
    <string name="review_quality_check_first_cfr_message">Vérifiez si vous pouvez vous fier aux avis sur ce produit, avant l’achat.</string>
    <!-- Text displayed in the first CFR presenting the review quality check feature that opens the review checker when clicked. -->
    <string name="review_quality_check_first_cfr_action" tools:ignore="UnusedResources">Essayer le vérificateur d’avis</string>
    <!-- Text for the second CFR presenting the review quality check feature. -->
    <string name="review_quality_check_second_cfr_message">Ces avis sont-ils fiables ? Vérifiez-le maintenant pour voir une évaluation corrigée.</string>
    <!-- Text displayed in the second CFR presenting the review quality check feature that opens the review checker when clicked. -->
    <string name="review_quality_check_second_cfr_action" tools:ignore="UnusedResources">Ouvrir le vérificateur d’avis</string>
    <!-- Flag showing that the review quality check feature is work in progress. -->
    <string name="review_quality_check_beta_flag">Bêta</string>
    <!-- Content description (not visible, for screen readers etc.) for opening browser menu button to open review quality check bottom sheet. -->
    <string name="review_quality_check_open_handle_content_description">Ouvrir le vérificateur d’avis</string>
    <!-- Content description (not visible, for screen readers etc.) for closing browser menu button to open review quality check bottom sheet. -->
    <string name="review_quality_check_close_handle_content_description">Fermer le vérificateur d’avis</string>
    <!-- Content description (not visible, for screen readers etc.) for review quality check star rating. First parameter is the number of stars (1-5) representing the rating. -->
    <string name="review_quality_check_star_rating_content_description">%1$s étoiles sur 5</string>
    <!-- Text for minimize button from highlights card. When clicked the highlights card should reduce its size. -->
    <string name="review_quality_check_highlights_show_less">Moins de détails</string>
    <!-- Text for maximize button from highlights card. When clicked the highlights card should expand to its full size. -->
    <string name="review_quality_check_highlights_show_more">Plus de détails</string>
    <!-- Text for highlights card quality category header. Reviews shown under this header should refer the product's quality. -->
    <string name="review_quality_check_highlights_type_quality">Qualité</string>
    <!-- Text for highlights card price category header. Reviews shown under this header should refer the product's price. -->
    <string name="review_quality_check_highlights_type_price">Prix</string>
    <!-- Text for highlights card shipping category header. Reviews shown under this header should refer the product's shipping. -->
    <string name="review_quality_check_highlights_type_shipping">Expédition</string>
    <!-- Text for highlights card packaging and appearance category header. Reviews shown under this header should refer the product's packaging and appearance. -->
    <string name="review_quality_check_highlights_type_packaging_appearance">Emballage et apparence</string>

    <!-- Text for highlights card competitiveness category header. Reviews shown under this header should refer the product's competitiveness. -->
    <string name="review_quality_check_highlights_type_competitiveness">Compétitivité</string>

    <!-- Text that is surrounded by quotes. The parameter is the actual text that is in quotes. An example of that text could be: Excellent craftsmanship, and that is displayed as “Excellent craftsmanship”. The text comes from a buyer's review that the feature is highlighting"   -->
    <string name="surrounded_with_quotes">« %s »</string>

    <!-- Accessibility services actions labels. These will be appended to accessibility actions like "Double tap to.." but not by or applications but by services like Talkback. -->
    <!-- Action label for elements that can be collapsed if interacting with them. Talkback will append this to say "Double tap to collapse". -->
    <string name="a11y_action_label_collapse">réduire</string>
    <!-- Current state for elements that can be collapsed if interacting with them. Talkback will dictate this after a state change. -->
    <string name="a11y_state_label_collapsed">réduit</string>
    <!-- Action label for elements that can be expanded if interacting with them. Talkback will append this to say "Double tap to expand". -->
    <string name="a11y_action_label_expand">développer</string>
    <!-- Current state for elements that can be expanded if interacting with them. Talkback will dictate this after a state change. -->
    <string name="a11y_state_label_expanded">développé</string>
    <!-- Action label for links to a website containing documentation about a wallpaper collection. Talkback will append this to say "Double tap to open link to learn more about this collection". -->
    <string name="a11y_action_label_wallpaper_collection_learn_more">ouvrir le lien pour en savoir plus sur cette collection</string>
    <!-- Action label for links that point to an article. Talkback will append this to say "Double tap to read the article". -->
    <string name="a11y_action_label_read_article">lire l’article</string>
    <!-- Action label for links to the Firefox Pocket website. Talkback will append this to say "Double tap to open link to learn more". -->
    <string name="a11y_action_label_pocket_learn_more">ouvrir le lien pour en savoir plus</string>
    <!-- Content description for headings announced by accessibility service. The first parameter is the text of the heading. Talkback will announce the first parameter and then speak the word "Heading" indicating to the user that this text is a heading for a section. -->
    <string name="a11y_heading">%s, titre</string>

    <!-- Title for dialog displayed when trying to access links present in a text. -->
    <string name="a11y_links_title">Liens</string>
    <!-- Additional content description for text bodies that contain urls. -->
    <string name="a11y_links_available">Liens disponibles</string>

    <!-- Translations feature-->

    <!-- Translation request dialog -->
    <!-- Title for the translation dialog that allows a user to translate the webpage. -->
    <string name="translations_bottom_sheet_title">Traduire cette page ?</string>
    <!-- Title for the translation dialog after a translation was completed successfully.
    The first parameter is the name of the language that the page was translated from, for example, "French".
    The second parameter is the name of the language that the page was translated to, for example, "English". -->
    <string name="translations_bottom_sheet_title_translation_completed">Page traduite en %2$s, l’originale est en %1$s</string>
    <!-- Title for the translation dialog that allows a user to translate the webpage when a user uses the translation feature the first time. The first parameter is the name of the application, for example, "Fenix". -->
    <string name="translations_bottom_sheet_title_first_time">Essayer les traductions privées de %1$s</string>
    <!-- Additional information on the translation dialog that appears when a user uses the translation feature the first time. The first parameter is clickable text with a link, for example, "Learn more". -->
    <string name="translations_bottom_sheet_info_message">Afin de respecter votre vie privée, les traductions ne quittent jamais votre appareil. De nouvelles langues et des améliorations seront bientôt disponibles ! %1$s</string>
    <!-- Text that links to additional information about the Firefox translations feature. -->
    <string name="translations_bottom_sheet_info_message_learn_more">En savoir plus</string>
    <!-- Label for the dropdown to select which language to translate from on the translations dialog. Usually the translate from language selected will be the same as the page language. -->
    <string name="translations_bottom_sheet_translate_from">Langue source :</string>
    <!-- Label for the dropdown to select which language to translate to on the translations dialog. Usually the translate to language selected will be the user's preferred language. -->
    <string name="translations_bottom_sheet_translate_to">Langue cible :</string>
    <!-- Button text on the translations dialog to dismiss the dialog and return to the browser. -->
    <string name="translations_bottom_sheet_negative_button">Plus tard</string>
    <!-- Button text on the translations dialog to restore the translated website back to the original untranslated version. -->
    <string name="translations_bottom_sheet_negative_button_restore">Afficher la page d’origine</string>
    <!-- Button text on the translations dialog when a translation error appears, used to dismiss the dialog and return to the browser. -->
    <string name="translations_bottom_sheet_negative_button_error">Terminé</string>
    <!-- Button text on the translations dialog to begin a translation of the website. -->
    <string name="translations_bottom_sheet_positive_button">Traduire</string>
    <!-- Button text on the translations dialog when a translation error appears. -->
    <string name="translations_bottom_sheet_positive_button_error">Veuillez réessayer</string>
    <!-- Inactive button text on the translations dialog that indicates a translation is currently in progress. This button will be accompanied by a loading icon. -->
    <string name="translations_bottom_sheet_translating_in_progress">Traduction</string>
    <!-- Button content description (not visible, for screen readers etc.) for the translations dialog translate button that indicates a translation is currently in progress. -->
    <string name="translations_bottom_sheet_translating_in_progress_content_description">Traduction en cours</string>

    <!-- Default dropdown option when initially selecting a language from the translations dialog language selection dropdown. -->
    <string name="translations_bottom_sheet_default_dropdown_selection">Choisissez une langue</string>
    <!-- The title of the warning card informs the user that a translation could not be completed. -->
    <string name="translation_error_could_not_translate_warning_text">Un problème s’est produit lors de la traduction. Veuillez réessayer.</string>
    <!-- The title of the warning card informs the user that the list of languages cannot be loaded. -->
    <string name="translation_error_could_not_load_languages_warning_text">Impossible de charger les langues. Veuillez vérifier votre connexion Internet puis réessayer.</string>
    <!-- The title of the warning card informs the user that a language is not supported. The first parameter is the name of the language that is not supported. -->
    <string name="translation_error_language_not_supported_warning_text">Désolé, nous ne prenons pas encore en charge cette langue : %1$s.</string>
    <!-- Button text on the warning card when a language is not supported. The link will take the user to a page to a support page about translations. -->
    <string name="translation_error_language_not_supported_learn_more">En savoir plus</string>

    <!-- Snackbar title shown if the user closes the Translation Request dialogue and a translation is in progress. -->
    <string name="translation_in_progress_snackbar">Traduction…</string>

    <!-- Title for the data saving mode warning dialog used in the translation request dialog.
    This dialog will be presented when the user attempts to perform
    a translation without the necessary language files downloaded first when Android's data saver mode is enabled and the user is not using WiFi.
    The first parameter is the size in kilobytes or megabytes of the language file. -->
    <string name="translations_download_language_file_dialog_title">Télécharger la langue en mode d’économie de données (%1$s) ?</string>


    <!-- Translations options dialog -->
    <!-- Title of the translation options dialog that allows a user to set their translation options for the site the user is currently on. -->
    <string name="translation_option_bottom_sheet_title">Options de traduction</string>
    <!-- Toggle switch label that allows a user to set the setting if they would like the browser to always offer or suggest translations when available. -->
    <string name="translation_option_bottom_sheet_always_translate">Toujours proposer de traduire</string>

    <!-- Toggle switch label that allows a user to set if they would like a given language to automatically translate or not. The first parameter is the language name, for example, "Spanish". -->
    <string name="translation_option_bottom_sheet_always_translate_in_language">Toujours traduire les pages en %1$s</string>
    <!-- Toggle switch label that allows a user to set if they would like to never be offered a translation of the given language. The first parameter is the language name, for example, "Spanish". -->
    <string name="translation_option_bottom_sheet_never_translate_in_language">Ne jamais traduire les pages en %1$s</string>
    <!-- Toggle switch label that allows a user to set the setting if they would like the browser to never translate the site the user is currently visiting. -->
    <string name="translation_option_bottom_sheet_never_translate_site">Ne jamais traduire ce site</string>
    <!-- Toggle switch description that will appear under the "Never translate these sites" settings toggle switch to provide more information on how this setting interacts with other settings. -->
    <string name="translation_option_bottom_sheet_switch_never_translate_site_description">Remplace tous les autres paramètres</string>
    <!-- Toggle switch description that will appear under the "Never translate" and "Always translate" toggle switch settings to provide more information on how these  settings interacts with other settings. -->
    <string name="translation_option_bottom_sheet_switch_description">Remplace les propositions de traduction</string>
    <!-- Button text for the button that will take the user to the translation settings dialog. -->
    <string name="translation_option_bottom_sheet_translation_settings">Paramètres de traduction</string>
    <!-- Button text for the button that will take the user to a website to learn more about how translations works in the given app. The first parameter is the name of the application, for example, "Fenix". -->
    <string name="translation_option_bottom_sheet_about_translations">À propos des traductions dans %1$s</string>

    <!-- Translation settings dialog -->
    <!-- Title of the translation settings dialog that allows a user to set their preferred translation settings. -->
    <string name="translation_settings_toolbar_title">Traductions</string>
    <!-- Toggle switch label that indicates that the browser should signal or indicate when a translation is possible for any page. -->
    <string name="translation_settings_offer_to_translate">Proposer de traduire lorsque cela est possible</string>
    <!-- Toggle switch label that indicates that downloading files required for translating is permitted when using data saver mode in Android. -->
    <string name="translation_settings_always_download">Toujours télécharger les langues en mode d’économie de données</string>
    <!-- Section header text that begins the section of a list of different options the user may select to adjust their translation preferences. -->
    <string name="translation_settings_translation_preference">Préférences de traduction</string>
    <!-- Button text for the button that will take the user to the automatic translations settings dialog. On the automatic translations settings dialog, the user can set if translations should occur automatically for a given language. -->
    <string name="translation_settings_automatic_translation">Traduction automatique</string>
    <!-- Button text for the button that will take the user to the never translate these sites dialog. On the never translate these sites dialog, the user can set if translations should never occur on certain websites. -->
    <string name="translation_settings_automatic_never_translate_sites">Ne jamais traduire ces sites</string>
    <!-- Button text for the button that will take the user to the download languages dialog. On the download languages dialog, the user can manage which languages they would like to download for translations. -->
    <string name="translation_settings_download_language">Télécharger des langues</string>

    <!-- Automatic translation preference screen -->
    <!-- Title of the automatic translation preference screen that will appear on the toolbar.-->
    <string name="automatic_translation_toolbar_title_preference">Traduction automatique</string>

    <!-- Screen header presenting the automatic translation preference feature. It will appear under the toolbar. -->
    <string name="automatic_translation_header_preference">Sélectionnez une langue pour gérer les préférences « Toujours traduire » et « Ne jamais traduire ».</string>

    <!-- Automatic translation options preference screen -->
    <!-- Preference option for offering to translate. Radio button title text.-->
    <string name="automatic_translation_option_offer_to_translate_title_preference">Proposer de traduire (par défaut)</string>
    <!-- Preference option for offering to translate. Radio button summary text. The first parameter is the name of the app defined in app_name (for example: Fenix)-->
    <string name="automatic_translation_option_offer_to_translate_summary_preference">%1$s proposera de traduire les sites dans cette langue.</string>
    <!-- Preference option for always translate. Radio button title text. -->
    <string name="automatic_translation_option_always_translate_title_preference">Toujours traduire</string>
    <!-- Preference option for always translate. Radio button summary text. The first parameter is the name of the app defined in app_name (for example: Fenix)-->
    <string name="automatic_translation_option_always_translate_summary_preference">%1$s traduira automatiquement la page dans cette langue à son chargement.</string>
    <!-- Preference option for never translate. Radio button title text.-->
    <string name="automatic_translation_option_never_translate_title_preference">Ne jamais traduire</string>
    <!-- Preference option for never translate. Radio button summary text. The first parameter is the name of the app defined in app_name (for example: Fenix)-->
    <string name="automatic_translation_option_never_translate_summary_preference">%1$s ne proposera jamais de traduire les sites dans cette langue.</string>

    <!-- Never translate site preference screen -->
    <!-- Title of the never translate site preference screen that will appear on the toolbar.-->
    <string name="never_translate_site_toolbar_title_preference">Ne jamais traduire ces sites</string>
    <!-- Screen header presenting the never translate site preference feature. It will appear under the toolbar. -->
    <string name="never_translate_site_header_preference">Pour ajouter un nouveau site : visitez-le et sélectionnez « Ne jamais traduire ce site » dans le menu des traductions.</string>
    <!-- Content description (not visible, for screen readers etc.): For a never-translated site list item that is selected.
             The first parameter is web site url (for example:"wikipedia.com") -->
    <string name="never_translate_site_item_list_content_description_preference">Supprimer %1$s</string>
    <!-- The Delete site dialogue title will appear when the user clicks on a list item.
             The first parameter is web site url (for example:"wikipedia.com") -->
    <string name="never_translate_site_dialog_title_preference">Supprimer %1$s ?</string>
    <!-- The Delete site dialogue positive button will appear when the user clicks on a list item. The site will be deleted. -->
    <string name="never_translate_site_dialog_confirm_delete_preference">Supprimer</string>
    <!-- The Delete site dialogue negative button will appear when the user clicks on a list item. The dialog will be dismissed. -->
    <string name="never_translate_site_dialog_cancel_preference">Annuler</string>

    <!-- Download languages preference screen -->
    <!-- Title of the download languages preference screen toolbar.-->
    <string name="download_languages_toolbar_title_preference">Télécharger des langues</string>
    <!-- Screen header presenting the download language preference feature. It will appear under the toolbar.The first parameter is "Learn More," a clickable text with a link. Talkback will append this to say "Double tap to open link to learn more". -->
    <string name="download_languages_header_preference">Téléchargez des langues complètes pour bénéficier de traductions plus rapides et pour traduire hors connexion. %1$s</string>
    <!-- Clickable text from the screen header that links to a website. -->
    <string name="download_languages_header_learn_more_preference">En savoir plus</string>
    <!-- The subhead of the download language preference screen will appear above the pivot language. -->
    <string name="download_languages_available_languages_preference">Langues disponibles</string>
    <!-- Text that will appear beside a core or pivot language package name to show that the language is necessary for the translation feature to function. -->
    <string name="download_languages_default_system_language_require_preference">requis</string>
    <!-- A text for download language preference item.
    The first parameter is the language name, for example, "Spanish".
    The second parameter is the language file size, for example, "(3.91 KB)" or, if the language package name is a pivot language, "(required)". -->
    <string name="download_languages_language_item_preference">%1$s (%2$s)</string>
    <!-- The subhead of the download language preference screen will appear above the items that were not downloaded. -->
    <string name="download_language_header_preference">Télécharger des langues</string>
    <!-- All languages list item. When the user presses this item, they can download or delete all languages. -->
    <string name="download_language_all_languages_item_preference">Toutes les langues</string>
    <!-- Content description (not visible, for screen readers etc.): For a language list item that was downloaded, the user can now delete it. -->
    <string name="download_languages_item_content_description_downloaded_state">Supprimer</string>
    <!-- Content description (not visible, for screen readers etc.): For a language list item, downloading is in progress. -->
    <string name="download_languages_item_content_description_in_progress_state">En cours</string>
    <!-- Content description (not visible, for screen readers etc.): For a language list item that was not downloaded. -->
    <string name="download_languages_item_content_description_not_downloaded_state">Télécharger</string>
    <!-- Content description (not visible, for screen readers etc.): For a language list item that is selected. -->
    <string name="download_languages_item_content_description_selected_state">Sélectionnée</string>

    <!-- Title for the dialog used by the translations feature to confirm deleting a language.
    The dialog will be presented when the user requests deletion of a language.
    The first parameter is the name of the language, for example, "Spanish" and the second parameter is the size in kilobytes or megabytes of the language file. -->
    <string name="delete_language_file_dialog_title">Supprimer %1$s (%2$s) ?</string>
    <!-- Additional information for the dialog used by the translations feature to confirm deleting a language. The first parameter is the name of the application, for example, "Fenix". -->
    <string name="delete_language_file_dialog_message">Si vous supprimez cette langue, %1$s la téléchargera partiellement dans votre cache au fur et à mesure de vos demandes de traduction.</string>
    <!-- Title for the dialog used by the translations feature to confirm deleting all languages file.
    The dialog will be presented when the user requests deletion of all languages file.
    The first parameter is the size in kilobytes or megabytes of the language file. -->
    <string name="delete_language_all_languages_file_dialog_title">Supprimer toutes les langues (%1$s) ?</string>
    <!-- Additional information for the dialog used by the translations feature to confirm deleting all languages file. The first parameter is the name of the application, for example, "Fenix". -->
    <string name="delete_language_all_languages_file_dialog_message">Si vous supprimez toutes les langues, %1$s téléchargera des langues partielles dans votre cache au fur et à mesure de vos demandes de traduction.</string>
    <!-- Button text on the dialog used by the translations feature to confirm deleting a language. -->
    <string name="delete_language_file_dialog_positive_button_text">Supprimer</string>
    <!-- Button text on the dialog used by the translations feature to cancel deleting a language. -->
    <string name="delete_language_file_dialog_negative_button_text">Annuler</string>

    <!-- Title for the data saving mode warning dialog used by the translations feature.
    This dialog will be presented when the user attempts to download a language or perform
    a translation without the necessary language files downloaded first when Android's data saver mode is enabled and the user is not using WiFi.
    The first parameter is the size in kilobytes or megabytes of the language file.-->
    <string name="download_language_file_dialog_title">Télécharger en mode d’économie de données (%1$s) ?</string>
    <!-- Additional information for the data saving mode warning dialog used by the translations feature. This text explains the reason a download is required for a translation. -->
    <string name="download_language_file_dialog_message_all_languages">Nous téléchargeons partiellement des langues dans votre cache pour que les traductions restent privées.</string>
    <!-- Additional information for the data saving mode warning dialog used by the translations feature. This text explains the reason a download is required for a translation without mentioning the cache. -->
    <string name="download_language_file_dialog_message_all_languages_no_cache">Nous téléchargeons partiellement des langues pour que les traductions restent privées.</string>
    <!-- Checkbox label text on the data saving mode warning dialog used by the translations feature. This checkbox allows users to ignore the data usage warnings. -->
    <string name="download_language_file_dialog_checkbox_text">Toujours télécharger en mode d’économie de données</string>
    <!-- Button text on the data saving mode warning dialog used by the translations feature to allow users to confirm they wish to continue and download the language file. -->
    <string name="download_language_file_dialog_positive_button_text">Télécharger</string>
    <!-- Button text on the data saving mode warning dialog used by the translations feature to allow users to confirm they wish to continue and download the language file and perform a translation. -->
    <string name="download_language_file_dialog_positive_button_text_all_languages">Télécharger et traduire</string>
    <!-- Button text on the data saving mode warning dialog used by the translations feature to allow users to cancel the action and not perform a download of the language file. -->
    <string name="download_language_file_dialog_negative_button_text">Annuler</string>

    <!-- Debug drawer -->
    <!-- The user-facing title of the Debug Drawer feature. -->
    <string name="debug_drawer_title">Outils de débogage</string>
    <!-- Content description (not visible, for screen readers etc.): Navigate back within the debug drawer. -->
    <string name="debug_drawer_back_button_content_description">Revenir</string>
    <!-- The title of the Tab Tools feature in the Debug Drawer. -->
    <string name="debug_drawer_tab_tools_title">Outils d’onglets</string>
    <!-- The title of the tab count section in Tab Tools. -->
    <string name="debug_drawer_tab_tools_tab_count_title">Nombre d’onglets</string>
    <!-- The active tab count category in the tab count section in Tab Tools. -->
    <string name="debug_drawer_tab_tools_tab_count_normal">Actifs</string>
    <!-- The inactive tab count category in the tab count section in Tab Tools. -->
    <string name="debug_drawer_tab_tools_tab_count_inactive">Inactifs</string>
    <!-- The private tab count category in the tab count section in Tab Tools. -->
    <string name="debug_drawer_tab_tools_tab_count_private">Privés</string>
    <!-- The total tab count category in the tab count section in Tab Tools. -->
    <string name="debug_drawer_tab_tools_tab_count_total">Total</string>
    <!-- The title of the tab creation tool section in Tab Tools. -->
    <string name="debug_drawer_tab_tools_tab_creation_tool_title">Outil de création d’onglets</string>
    <!-- The label of the text field in the tab creation tool. -->
    <string name="debug_drawer_tab_tools_tab_creation_tool_text_field_label">Nombre d’onglets à créer</string>
    <!-- The button text to add tabs to the active tab group in the tab creation tool. -->
    <string name="debug_drawer_tab_tools_tab_creation_tool_button_text_active">Ajouter aux onglets actifs</string>
    <!-- The button text to add tabs to the inactive tab group in the tab creation tool. -->
    <string name="debug_drawer_tab_tools_tab_creation_tool_button_text_inactive">Ajouter aux onglets inactifs</string>
    <!-- The button text to add tabs to the private tab group in the tab creation tool. -->
    <string name="debug_drawer_tab_tools_tab_creation_tool_button_text_private">Ajouter aux onglets privés</string>
</resources><|MERGE_RESOLUTION|>--- conflicted
+++ resolved
@@ -2410,24 +2410,10 @@
     <string name="review_quality_check_contextual_onboarding_learn_more">En utilisant la puissance de %1$s par Mozilla, nous vous aidons à éviter les avis partiaux et mensongers. Notre modèle d’intelligence artificielle s’améliore en permanence pour vous protéger pendant vos achats. %2$s</string>
     <!-- Clickable text from the contextual onboarding card that links to review quality check support article. -->
     <string name="review_quality_check_contextual_onboarding_learn_more_link">En savoir plus</string>
-<<<<<<< HEAD
-    <!-- Caption text to be displayed in review quality check contextual onboarding card above the opt-in button. First parameter is the Fakespot product name. Following parameters are for clickable texts defined in review_quality_check_contextual_onboarding_privacy_policy and review_quality_check_contextual_onboarding_terms_use. In the phrase "Fakespot by Mozilla", "by" can be localized. Does not need to stay by. -->
-    <string name="review_quality_check_contextual_onboarding_caption" moz:RemovedIn="123" tools:ignore="UnusedResources">En sélectionnant « Oui, l’essayer », vous acceptez la %2$s et les %3$s de %1$s par Mozilla.</string>
-    <!-- Caption text to be displayed in review quality check contextual onboarding card above the opt-in button. Parameter is the Fakespot product name. After the colon, what appears are two links, each on their own line. The first link is to a Privacy policy (review_quality_check_contextual_onboarding_privacy_policy_2). The second link is to Terms of use (review_quality_check_contextual_onboarding_terms_use_2). -->
-    <string name="review_quality_check_contextual_onboarding_caption_2" moz:RemovedIn="123" tools:ignore="UnusedResources">En sélectionnant « Oui, l’essayer » vous acceptez les éléments suivants de %1$s :</string>
-=======
->>>>>>> 73c9a42a
     <!-- Caption text to be displayed in review quality check contextual onboarding card above the opt-in button. First parameter is Firefox app name, third parameter is the Fakespot product name. Second & fourth are for clickable texts defined in review_quality_check_contextual_onboarding_privacy_policy_3 and review_quality_check_contextual_onboarding_terms_use. -->
     <string name="review_quality_check_contextual_onboarding_caption_3" moz:RemovedIn="124" tools:ignore="UnusedResources">En sélectionnant « Oui, l’essayer », vous acceptez la %2$s de %1$s et la %4$s de %3$s.</string>
     <!-- Caption text to be displayed in review quality check contextual onboarding card above the opt-in button. First parameter is Firefox app name, third parameter is the Fakespot product name. Second & fourth are for clickable texts defined in review_quality_check_contextual_onboarding_privacy_policy_3 and review_quality_check_contextual_onboarding_terms_use. -->
     <string name="review_quality_check_contextual_onboarding_caption_4">En sélectionnant « Oui, l’essayer », vous acceptez la %2$s de %1$s et la %4$s de %3$s.</string>
-<<<<<<< HEAD
-    <!-- Clickable text from the review quality check contextual onboarding card that links to Fakespot privacy policy. -->
-    <string name="review_quality_check_contextual_onboarding_privacy_policy" moz:RemovedIn="123" tools:ignore="UnusedResources">politique de confidentialité</string>
-    <!-- Clickable text from the review quality check contextual onboarding card that links to Fakespot privacy policy. -->
-    <string name="review_quality_check_contextual_onboarding_privacy_policy_2" moz:RemovedIn="123" tools:ignore="UnusedResources">Politique de confidentialité</string>
-=======
->>>>>>> 73c9a42a
     <!-- Clickable text from the review quality check contextual onboarding card that links to Fakespot privacy notice. -->
     <string name="review_quality_check_contextual_onboarding_privacy_policy_3">politique de confidentialité</string>
     <!-- Clickable text from the review quality check contextual onboarding card that links to Fakespot terms of use. -->
