<?xml version="1.0" encoding="utf-8"?>
<resources xmlns:tools="http://schemas.android.com/tools" xmlns:moz="http://mozac.org/tools">


    <!-- App name for private browsing mode. The first parameter is the name of the app defined in app_name (for example: Fenix)-->
    <string name="app_name_private_5">%s privé</string>
    <!-- App name for private browsing mode. The first parameter is the name of the app defined in app_name (for example: Fenix)-->
    <string name="app_name_private_4">%s (nav. privée)</string>

    <!-- Home Fragment -->
    <!-- Content description (not visible, for screen readers etc.): "Three dot" menu button. -->
    <string name="content_description_menu">Plus d’options</string>
    <!-- Content description (not visible, for screen readers etc.): "Private Browsing" menu button. -->
    <string name="content_description_private_browsing_button">Activer la navigation privée</string>
    <!-- Content description (not visible, for screen readers etc.): "Private Browsing" menu button. -->
    <string name="content_description_disable_private_browsing_button">Désactiver la navigation privée</string>
    <!-- Placeholder text shown in the search bar before a user enters text for the default engine -->
    <string name="search_hint">Recherche ou adresse</string>

    <!-- Placeholder text shown in the search bar before a user enters text for a general engine -->
    <string name="search_hint_general_engine">Rechercher sur le Web</string>
    <!-- Placeholder text shown in search bar when using history search -->
    <string name="history_search_hint">Rechercher dans l’historique</string>
    <!-- Placeholder text shown in search bar when using bookmarks search -->
    <string name="bookmark_search_hint">Rechercher dans les marque-pages</string>
    <!-- Placeholder text shown in search bar when using tabs search -->
    <string name="tab_search_hint">Rechercher dans les onglets</string>
    <!-- Placeholder text shown in the search bar when using application search engines -->
    <string name="application_search_hint">Saisissez les termes à rechercher</string>
    <!-- No Open Tabs Message Description -->
    <string name="no_open_tabs_description">Vos onglets ouverts seront affichés ici.</string>

    <!-- No Private Tabs Message Description -->
    <string name="no_private_tabs_description">Les onglets privés sont affichés ici.</string>

    <!-- Tab tray multi select title in app bar. The first parameter is the number of tabs selected -->
    <string name="tab_tray_multi_select_title">%1$d sélectionnés</string>
    <!-- Label of button in create collection dialog for creating a new collection  -->
    <string name="tab_tray_add_new_collection">Créer une nouvelle collection</string>
    <!-- Label of editable text in create collection dialog for naming a new collection  -->
    <string name="tab_tray_add_new_collection_name">Nom</string>
    <!-- Label of button in save to collection dialog for selecting a current collection  -->
    <string name="tab_tray_select_collection">Sélectionner une collection</string>
    <!-- Content description for close button while in multiselect mode in tab tray -->
    <string name="tab_tray_close_multiselect_content_description">Quitter le mode de sélection multiple</string>
    <!-- Content description for save to collection button while in multiselect mode in tab tray -->
    <string name="tab_tray_collection_button_multiselect_content_description">Enregistrer les onglets sélectionnés dans une collection</string>
    <!-- Content description on checkmark while tab is selected in multiselect mode in tab tray -->
    <string name="tab_tray_multiselect_selected_content_description">Sélectionné</string>

    <!-- Home - Recently saved bookmarks -->
    <!-- Title for the home screen section with recently saved bookmarks. -->
    <string name="recently_saved_title">Récemment enregistrés</string>
    <!-- Content description for the button which navigates the user to show all of their saved bookmarks. -->
    <string name="recently_saved_show_all_content_description_2">Afficher tous les marque-pages enregistrés</string>

    <!-- Text for the menu button to remove a recently saved bookmark from the user's home screen -->
    <string name="recently_saved_menu_item_remove">Supprimer</string>

    <!-- About content. The first parameter is the name of the application. (For example: Fenix) -->
    <string name="about_content">%1$s est réalisé par Mozilla.</string>

    <!-- Private Browsing -->
    <!-- Explanation for private browsing displayed to users on home view when they first enable private mode
        The first parameter is the name of the app defined in app_name (for example: Fenix) -->
    <string name="private_browsing_placeholder_description_2">%1$s efface vos historiques de recherche et de navigation des onglets privés lorsque vous les fermez ou quittez l’application. Bien que cela ne vous rende pas anonyme sur les sites web ni pour votre fournisseur d’accès à Internet, cela vous permet de garder confidentielle votre activité en ligne pour toutes les autres personnes qui utiliseraient votre appareil.</string>
    <string name="private_browsing_common_myths">Principales idées reçues sur la navigation privée</string>

    <!-- True Private Browsing Mode -->
    <!-- Title for info card on private homescreen in True Private Browsing Mode. -->
    <string name="felt_privacy_desc_card_title">Ne laissez aucune trace sur cet appareil</string>

    <!-- Explanation for private browsing displayed to users on home view when they first enable
        private mode in our new Total Private Browsing mode.
        The first parameter is the name of the app defined in app_name (for example: Firefox Nightly)
        The second parameter is the clickable link text in felt_privacy_info_card_subtitle_link_text -->
    <string name="felt_privacy_info_card_subtitle_2">%1$s efface cookies, historique de navigation et données de sites lorsque vous fermez tous les onglets de navigation privée. %2$s</string>
    <!-- Clickable portion of the explanation for private browsing that links the user to our
        about privacy page.
        This string is used in felt_privacy_info_card_subtitle as the second parameter.-->
    <string name="felt_privacy_info_card_subtitle_link_text">Qui peut voir mon activité ?</string>

    <!-- Private mode shortcut "contextual feature recommendation" (CFR) -->
    <!-- Text for the Private mode shortcut CFR message for adding a private mode shortcut to open private tabs from the Home screen -->
    <string name="private_mode_cfr_message_2">Lancez votre prochain onglet privé d’un seul doigt.</string>
    <!-- Text for the positive button to accept adding a Private Browsing shortcut to the Home screen -->
    <string name="private_mode_cfr_pos_button_text">Ajouter à l’écran d’accueil</string>
    <!-- Text for the negative button to decline adding a Private Browsing shortcut to the Home screen -->
    <string name="cfr_neg_button_text">Non merci</string>

    <!-- Open in App "contextual feature recommendation" (CFR) -->
    <!-- Text for the info message. The first parameter is the name of the application.-->
    <string name="open_in_app_cfr_info_message_2">Vous pouvez configurer %1$s pour ouvrir automatiquement les liens dans des applications.</string>
    <!-- Text for the positive action button -->
    <string name="open_in_app_cfr_positive_button_text">Ouvrir les paramètres</string>

    <!-- Text for the negative action button -->
    <string name="open_in_app_cfr_negative_button_text">Ignorer</string>

    <!-- Total cookie protection "contextual feature recommendation" (CFR) -->
    <!-- Text for the message displayed in the contextual feature recommendation popup promoting the total cookie protection feature. -->
    <string name="tcp_cfr_message">Notre fonctionnalité de confidentialité la plus puissante à ce jour isole les traqueurs intersites.</string>
    <!-- Text displayed that links to website containing documentation about the "Total cookie protection" feature. -->
    <string name="tcp_cfr_learn_more">En savoir plus sur la protection totale contre les cookies</string>


    <!-- Private browsing erase action "contextual feature recommendation" (CFR) -->
    <!-- Text for the message displayed in the contextual feature recommendation popup promoting the erase private browsing feature. -->
    <string name="erase_action_cfr_message">Appuyez ici pour lancer une nouvelle session de navigation privée. Supprimez historique, cookies — tout.</string>


    <!-- Text for the info dialog when camera permissions have been denied but user tries to access a camera feature. -->
    <string name="camera_permissions_needed_message">Accès à la caméra nécessaire. Accédez aux paramètres Android, appuyez sur Autorisations, puis sur Autoriser.</string>
    <!-- Text for the positive action button to go to Android Settings to grant permissions. -->
    <string name="camera_permissions_needed_positive_button_text">Ouvrir les paramètres</string>
    <!-- Text for the negative action button to dismiss the dialog. -->
    <string name="camera_permissions_needed_negative_button_text">Ignorer</string>

    <!-- Text for the banner message to tell users about our auto close feature. -->
    <string name="tab_tray_close_tabs_banner_message">Configurez les onglets ouverts pour qu’ils se ferment automatiquement lorsqu’ils n’ont pas été vus depuis les derniers jours, semaines ou mois.</string>
    <!-- Text for the positive action button to go to Settings for auto close tabs. -->
    <string name="tab_tray_close_tabs_banner_positive_button_text">Afficher les options</string>
    <!-- Text for the negative action button to dismiss the Close Tabs Banner. -->
    <string name="tab_tray_close_tabs_banner_negative_button_text">Ignorer</string>

    <!-- Text for the banner message to tell users about our inactive tabs feature. -->
    <string name="tab_tray_inactive_onboarding_message">Les onglets que vous n’avez pas consultés depuis deux semaines sont déplacés ici.</string>
    <!-- Text for the action link to go to Settings for inactive tabs. -->
    <string name="tab_tray_inactive_onboarding_button_text">Désactiver dans les paramètres</string>

    <!-- Text for title for the auto-close dialog of the inactive tabs. -->
    <string name="tab_tray_inactive_auto_close_title">Fermeture automatique après un mois ?</string>
    <!-- Text for the body for the auto-close dialog of the inactive tabs.
        The first parameter is the name of the application.-->
    <string name="tab_tray_inactive_auto_close_body_2">%1$s peut fermer les onglets que vous n’avez pas consultés au cours du mois dernier.</string>
    <!-- Content description for close button in the auto-close dialog of the inactive tabs. -->
    <string name="tab_tray_inactive_auto_close_button_content_description">Fermer</string>

    <!-- Text for turn on auto close tabs button in the auto-close dialog of the inactive tabs. -->
    <string name="tab_tray_inactive_turn_on_auto_close_button_2">Activer la fermeture automatique</string>


    <!-- Home screen icons - Long press shortcuts -->
    <!-- Shortcut action to open new tab -->
    <string name="home_screen_shortcut_open_new_tab_2">Nouvel onglet</string>
    <!-- Shortcut action to open new private tab -->
    <string name="home_screen_shortcut_open_new_private_tab_2">Nouvel onglet nav. privée</string>

    <!-- Shortcut action to open Passwords screens -->
    <string name="home_screen_shortcut_open_password_screen">Raccourci pour les mots de passe</string>

    <!-- Recent Tabs -->
    <!-- Header text for jumping back into the recent tab in the home screen -->
    <string name="recent_tabs_header">Revenir à cet onglet</string>
    <!-- Button text for showing all the tabs in the tabs tray -->
    <string name="recent_tabs_show_all">Tout afficher</string>

    <!-- Content description for the button which navigates the user to show all recent tabs in the tabs tray. -->
    <string name="recent_tabs_show_all_content_description_2">Afficher le bouton des onglets récents</string>

    <!-- Text for button in synced tab card that opens synced tabs tray -->
    <string name="recent_tabs_see_all_synced_tabs_button_text">Voir tous les onglets synchronisés</string>
    <!-- Accessibility description for device icon used for recent synced tab -->
    <string name="recent_tabs_synced_device_icon_content_description">Appareil synchronisé</string>
    <!-- Text for the dropdown menu to remove a recent synced tab from the homescreen -->
    <string name="recent_synced_tab_menu_item_remove">Supprimer</string>
    <!-- Text for the menu button to remove a grouped highlight from the user's browsing history
         in the Recently visited section -->
    <string name="recent_tab_menu_item_remove">Supprimer</string>

    <!-- History Metadata -->
    <!-- Header text for a section on the home screen that displays grouped highlights from the
         user's browsing history, such as topics they have researched or explored on the web -->
    <string name="history_metadata_header_2">Visités récemment</string>
    <!-- Text for the menu button to remove a grouped highlight from the user's browsing history
         in the Recently visited section -->
    <string name="recently_visited_menu_item_remove">Supprimer</string>

    <!-- Content description for the button which navigates the user to show all of their history. -->
    <string name="past_explorations_show_all_content_description_2">Afficher toutes les navigations passées</string>

    <!-- Browser Fragment -->
    <!-- Content description (not visible, for screen readers etc.): Navigate backward (browsing history) -->
    <string name="browser_menu_back">Page précédente</string>
    <!-- Content description (not visible, for screen readers etc.): Navigate forward (browsing history) -->
    <string name="browser_menu_forward">Page suivante</string>
    <!-- Content description (not visible, for screen readers etc.): Refresh current website -->
    <string name="browser_menu_refresh">Actualiser</string>
    <!-- Content description (not visible, for screen readers etc.): Stop loading current website -->
    <string name="browser_menu_stop">Arrêter</string>
    <!-- Browser menu button that opens the addon manager -->
    <string name="browser_menu_add_ons">Modules complémentaires</string>
    <!-- Browser menu button that opens account settings -->
    <string name="browser_menu_account_settings">Informations du compte</string>
    <!-- Text displayed when there are no add-ons to be shown -->
    <string name="no_add_ons">Aucun module ici</string>
    <!-- Browser menu button that sends a user to help articles -->
    <string name="browser_menu_help">Aide</string>
    <!-- Browser menu button that sends a to a the what's new article -->
    <string name="browser_menu_whats_new">Nouveautés</string>
    <!-- Browser menu button that opens the settings menu -->
    <string name="browser_menu_settings">Paramètres</string>
    <!-- Browser menu button that opens a user's library -->
    <string name="browser_menu_library">Bibliothèque</string>
    <!-- Browser menu toggle that requests a desktop site -->
    <string name="browser_menu_desktop_site">Version ordinateur</string>
    <!-- Browser menu button that reopens a private tab as a regular tab -->
    <string name="browser_menu_open_in_regular_tab">Ouvrir dans un onglet classique</string>
    <!-- Browser menu toggle that adds a shortcut to the site on the device home screen. -->
    <string name="browser_menu_add_to_homescreen">Ajouter à l’écran d’accueil</string>
    <!-- Browser menu toggle that installs a Progressive Web App shortcut to the site on the device home screen. -->
    <string name="browser_menu_install_on_homescreen">Installer</string>
    <!-- Content description (not visible, for screen readers etc.) for the Resync tabs button -->
    <string name="resync_button_content_description">Resynchroniser</string>
    <!-- Browser menu button that opens the find in page menu -->
    <string name="browser_menu_find_in_page">Rechercher dans la page</string>
    <!-- Browser menu button that opens the translations dialog, which has options to translate the current browser page. -->
    <string name="browser_menu_translations">Traduire la page</string>
    <!-- Browser menu button that saves the current tab to a collection -->
    <string name="browser_menu_save_to_collection_2">Enregistrer dans une collection</string>
    <!-- Browser menu button that open a share menu to share the current site -->
    <string name="browser_menu_share">Partager</string>
    <!-- Browser menu button shown in custom tabs that opens the current tab in Fenix
        The first parameter is the name of the app defined in app_name (for example: Fenix) -->
    <string name="browser_menu_open_in_fenix">Ouvrir avec %1$s</string>

    <!-- Browser menu text shown in custom tabs to indicate this is a Fenix tab
        The first parameter is the name of the app defined in app_name (for example: Fenix) -->
    <string name="browser_menu_powered_by">FONCTIONNE GRÂCE À %1$s</string>

    <!-- Browser menu text shown in custom tabs to indicate this is a Fenix tab
        The first parameter is the name of the app defined in app_name (for example: Fenix) -->
    <string name="browser_menu_powered_by2">Fonctionne grâce à %1$s</string>
    <!-- Browser menu button to put the current page in reader mode -->
    <string name="browser_menu_read">Mode lecture</string>
    <!-- Browser menu button content description to close reader mode and return the user to the regular browser -->
    <string name="browser_menu_read_close">Quitter le mode lecture</string>
    <!-- Browser menu button to open the current page in an external app -->
    <string name="browser_menu_open_app_link">Ouvrir dans une application</string>

    <!-- Browser menu button to show reader view appearance controls e.g. the used font type and size -->
    <string name="browser_menu_customize_reader_view">Personnaliser le mode lecture</string>
    <!-- Browser menu label for adding a bookmark -->
    <string name="browser_menu_add">Ajouter</string>
    <!-- Browser menu label for editing a bookmark -->
    <string name="browser_menu_edit">Modifier</string>

    <!-- Button shown on the home page that opens the Customize home settings -->
    <string name="browser_menu_customize_home_1">Personnaliser la page d’accueil</string>

    <!-- Browser Toolbar -->
    <!-- Content description for the Home screen button on the browser toolbar -->
    <string name="browser_toolbar_home">Écran d’accueil</string>

    <!-- Content description (not visible, for screen readers etc.): Erase button: Erase the browsing
         history and go back to the home screen. -->
    <string name="browser_toolbar_erase">Effacer l’historique de navigation</string>
    <!-- Content description for the translate page toolbar button that opens the translations dialog when no translation has occurred. -->
    <string name="browser_toolbar_translate">Traduire la page</string>

    <!-- Locale Settings Fragment -->
    <!-- Content description for tick mark on selected language -->
    <string name="a11y_selected_locale_content_description">Langue sélectionnée</string>
    <!-- Text for default locale item -->
    <string name="default_locale_text">Utiliser la langue de l’appareil</string>
    <!-- Placeholder text shown in the search bar before a user enters text -->
    <string name="locale_search_hint">Rechercher une langue</string>

    <!-- Search Fragment -->
    <!-- Button in the search view that lets a user search by scanning a QR code -->
    <string name="search_scan_button">Scanner</string>
    <!-- Button in the search view when shortcuts are displayed that takes a user to the search engine settings -->
    <string name="search_shortcuts_engine_settings">Paramètres du moteur de recherche</string>
    <!-- Button in the search view that lets a user navigate to the site in their clipboard -->
    <string name="awesomebar_clipboard_title">Remplir depuis le presse-papiers</string>

    <!-- Button in the search suggestions onboarding that allows search suggestions in private sessions -->
    <string name="search_suggestions_onboarding_allow_button">Autoriser</string>
    <!-- Button in the search suggestions onboarding that does not allow search suggestions in private sessions -->
    <string name="search_suggestions_onboarding_do_not_allow_button">Ne pas autoriser</string>
    <!-- Search suggestion onboarding hint title text -->
    <string name="search_suggestions_onboarding_title">Autoriser les suggestions de recherche dans les sessions privées ?</string>
    <!-- Search suggestion onboarding hint description text, first parameter is the name of the app defined in app_name (for example: Fenix)-->
    <string name="search_suggestions_onboarding_text">%s enverra tout ce que vous saisirez dans la barre d’adresse à votre moteur de recherche par défaut.</string>

    <!-- Search engine suggestion title text. The first parameter is the name of the suggested engine-->
    <string name="search_engine_suggestions_title">Recherche %s</string>
    <!-- Search engine suggestion description text -->
    <string name="search_engine_suggestions_description">Recherchez directement depuis la barre d’adresse</string>

    <!-- Menu option in the search selector menu to open the search settings -->
    <string name="search_settings_menu_item">Paramètres de recherche</string>

    <!-- Header text for the search selector menu -->
    <string name="search_header_menu_item_2">Pour cette recherche :</string>

    <!-- Content description (not visible, for screen readers etc.): Search engine icon. The first parameter is the search engine name (for example: DuckDuckGo). -->
    <string name="search_engine_icon_content_description" tools:ignore="UnusedResources">Moteur de recherche %s</string>

    <!-- Home onboarding -->
    <!-- Onboarding home screen popup dialog, shown on top of the Jump back in section. -->
    <string name="onboarding_home_screen_jump_back_contextual_hint_2">Découvrez votre page d’accueil personnalisée. Onglets récents, marque-pages et résultats de recherche y apparaissent.</string>
    <!-- Home onboarding dialog welcome screen title text. -->
    <string name="onboarding_home_welcome_title_2">Bienvenue sur un Internet plus personnel</string>
    <!-- Home onboarding dialog welcome screen description text. -->
    <string name="onboarding_home_welcome_description">Plus de couleurs. Une confidentialité améliorée. Mais toujours le même engagement pour les gens plutôt que pour les profits.</string>
    <!-- Home onboarding dialog sign into sync screen title text. -->
    <string name="onboarding_home_sync_title_3">Passer d’un écran à l’autre est plus facile que jamais</string>
    <!-- Home onboarding dialog sign into sync screen description text. -->
    <string name="onboarding_home_sync_description">Reprenez là où vous en étiez avec des onglets d’autres appareils qui figurent désormais sur votre page d’accueil.</string>
    <!-- Text for the button to continue the onboarding on the home onboarding dialog. -->
    <string name="onboarding_home_get_started_button">Lancez-vous</string>
    <!-- Text for the button to navigate to the sync sign in screen on the home onboarding dialog. -->
    <string name="onboarding_home_sign_in_button">Connexion</string>
    <!-- Text for the button to skip the onboarding on the home onboarding dialog. -->
    <string name="onboarding_home_skip_button">Ignorer</string>

    <!-- Onboarding home screen sync popup dialog message, shown on top of Recent Synced Tabs in the Jump back in section. -->
    <string name="sync_cfr_message">Vos onglets sont synchronisés ! Reprenez là vous en étiez sur votre autre appareil.</string>

    <!-- Content description (not visible, for screen readers etc.): Close button for the home onboarding dialog -->
    <string name="onboarding_home_content_description_close_button">Fermer</string>

    <!-- Notification pre-permission dialog -->
    <!-- Enable notification pre permission dialog title
        The first parameter is the name of the app defined in app_name (for example: Fenix) -->
    <string name="onboarding_home_enable_notifications_title" moz:removedIn="124" tools:ignore="UnusedResources">Les notifications vous aident à en faire plus avec %s</string>
    <!-- Enable notification pre permission dialog description with rationale
        The first parameter is the name of the app defined in app_name (for example: Fenix) -->
    <string name="onboarding_home_enable_notifications_description" moz:removedIn="124" tools:ignore="UnusedResources">Synchronisez les onglets entre vos appareils, gérez les téléchargements, obtenez des conseils pour tirer le meilleur parti de la protection de la vie privée de %s, et bien plus.</string>
    <!-- Text for the button to request notification permission on the device -->
    <string name="onboarding_home_enable_notifications_positive_button" moz:removedIn="124" tools:ignore="UnusedResources">Continuer</string>
    <!-- Text for the button to not request notification permission on the device and dismiss the dialog -->
    <string name="onboarding_home_enable_notifications_negative_button" moz:removedIn="124" tools:ignore="UnusedResources">Plus tard</string>

    <!-- Juno first user onboarding flow experiment, strings are marked unused as they are only referenced by Nimbus experiments. -->
<<<<<<< HEAD
=======
    <!-- Description for learning more about our privacy notice. -->
    <string name="juno_onboarding_privacy_notice_text">Politique de confidentialité de Firefox</string>
    <!-- Text for the button to set firefox as default browser on the device -->
>>>>>>> 02782e4f
    <!-- Title for set firefox as default browser screen used by Nimbus experiments. -->
    <string name="juno_onboarding_default_browser_title_nimbus_2">Votre protection compte pour nous</string>
    <!-- Description for set firefox as default browser screen used by Nimbus experiments. -->
    <string name="juno_onboarding_default_browser_description_nimbus_3">Notre navigateur soutenu par une organisation à but non lucratif empêche les entreprises de vous suivre secrètement sur le Web.</string>
    <!-- Description for set firefox as default browser screen used by Nimbus experiments. -->
    <string name="juno_onboarding_default_browser_description_nimbus_2" moz:RemovedIn="124" tools:ignore="UnusedResources">Notre navigateur soutenu par une organisation à but non lucratif empêche les entreprises de vous suivre secrètement sur le Web.\n\nPour en savoir plus, consultez notre politique de confidentialité.</string>
    <!-- Text for the link to the privacy notice webpage for set as firefox default browser screen.
    This is part of the string with the key "juno_onboarding_default_browser_description". -->
    <string name="juno_onboarding_default_browser_description_link_text" moz:RemovedIn="124" tools:ignore="UnusedResources">politique de confidentialité</string>
    <!-- Text for the button to set firefox as default browser on the device -->
    <string name="juno_onboarding_default_browser_positive_button" tools:ignore="UnusedResources">Définir comme navigateur par défaut</string>
    <!-- Text for the button dismiss the screen and move on with the flow -->
    <string name="juno_onboarding_default_browser_negative_button" tools:ignore="UnusedResources">Plus tard</string>
    <!-- Title for sign in to sync screen. -->
    <string name="juno_onboarding_sign_in_title_2">Protégez-vous grâce au chiffrement lorsque vous passez d’un appareil à un autre</string>
    <!-- Description for sign in to sync screen. Nimbus experiments do not support string placeholders.
     Note: The word "Firefox" should NOT be translated -->
    <string name="juno_onboarding_sign_in_description_2">Lorsque vous vous connectez et activez la synchronisation, votre sécurité est renforcée. Firefox chiffre vos mots de passe, vos marque-pages et bien d’autres choses.</string>
    <!-- Text for the button to sign in to sync on the device -->
    <string name="juno_onboarding_sign_in_positive_button" tools:ignore="UnusedResources">Connexion</string>
    <!-- Text for the button dismiss the screen and move on with the flow -->
    <string name="juno_onboarding_sign_in_negative_button" tools:ignore="UnusedResources">Plus tard</string>
    <!-- Title for enable notification permission screen used by Nimbus experiments. Nimbus experiments do not support string placeholders.
        Note: The word "Firefox" should NOT be translated -->
    <string name="juno_onboarding_enable_notifications_title_nimbus_2">Les notifications vous aident à rester en sécurité avec Firefox</string>
    <!-- Description for enable notification permission screen used by Nimbus experiments. Nimbus experiments do not support string placeholders.
       Note: The word "Firefox" should NOT be translated -->
    <string name="juno_onboarding_enable_notifications_description_nimbus_2">Envoyez des onglets d’un appareil à un autre en toute sécurité et découvrez d’autres fonctionnalités de protection de la vie privée de Firefox.</string>
    <!-- Text for the button to request notification permission on the device -->
    <string name="juno_onboarding_enable_notifications_positive_button" tools:ignore="UnusedResources">Activer les notifications</string>
    <!-- Text for the button dismiss the screen and move on with the flow -->
    <string name="juno_onboarding_enable_notifications_negative_button" tools:ignore="UnusedResources">Plus tard</string>

    <!-- Title for add search widget screen used by Nimbus experiments. Nimbus experiments do not support string placeholders.
        Note: The word "Firefox" should NOT be translated -->
    <string name="juno_onboarding_add_search_widget_title" tools:ignore="UnusedResources">Essayez le widget de recherche de Firefox</string>

    <!-- Description for add search widget screen used by Nimbus experiments. Nimbus experiments do not support string placeholders.
        Note: The word "Firefox" should NOT be translated -->
    <string name="juno_onboarding_add_search_widget_description" tools:ignore="UnusedResources">Mettez Firefox sur votre écran d’accueil pour un accès facile au navigateur axé sur le respect de la vie privée qui bloque les traqueurs intersites.</string>
    <!-- Text for the button to add search widget on the device used by Nimbus experiments. Nimbus experiments do not support string placeholders.
        Note: The word "Firefox" should NOT be translated -->
    <string name="juno_onboarding_add_search_widget_positive_button" tools:ignore="UnusedResources">Ajouter le widget Firefox</string>
    <!-- Text for the button to dismiss the screen and move on with the flow -->
    <string name="juno_onboarding_add_search_widget_negative_button" tools:ignore="UnusedResources">Plus tard</string>

    <!-- Search Widget -->
    <!-- Content description for searching with a widget. The first parameter is the name of the application.-->
    <string name="search_widget_content_description_2">Ouvrir un nouvel onglet %1$s</string>
    <!-- Text preview for smaller sized widgets -->
    <string name="search_widget_text_short">Rechercher</string>
    <!-- Text preview for larger sized widgets -->
    <string name="search_widget_text_long">Rechercher sur le Web</string>

    <!-- Content description (not visible, for screen readers etc.): Voice search -->
    <string name="search_widget_voice">Recherche vocale</string>

    <!-- Preferences -->
    <!-- Title for the settings page-->
    <string name="settings">Paramètres</string>

    <!-- Preference category for general settings -->
    <string name="preferences_category_general">Général</string>
    <!-- Preference category for all links about Fenix -->
    <string name="preferences_category_about">À propos</string>
    <!-- Preference category for settings related to changing the default search engine -->
    <string name="preferences_category_select_default_search_engine">Sélectionnez une des options</string>
    <!-- Preference for settings related to managing search shortcuts for the quick search menu -->
    <string name="preferences_manage_search_shortcuts_2">Gérer les autres moteurs de recherche</string>
    <!-- Summary for preference for settings related to managing search shortcuts for the quick search menu -->
    <string name="preferences_manage_search_shortcuts_summary">Modifier les moteurs visibles dans le menu de recherche</string>
    <!-- Preference category for settings related to managing search shortcuts for the quick search menu -->
    <string name="preferences_category_engines_in_search_menu">Moteurs visibles dans le menu de recherche</string>
    <!-- Preference for settings related to changing the default search engine -->
    <string name="preferences_default_search_engine">Moteur de recherche par défaut</string>
    <!-- Preference for settings related to Search -->
    <string name="preferences_search">Recherche</string>
    <!-- Preference for settings related to Search engines -->
    <string name="preferences_search_engines">Moteurs de recherche</string>
    <!-- Preference for settings related to Search engines suggestions-->
    <string name="preferences_search_engines_suggestions">Suggestions des moteurs de recherche</string>
    <!-- Preference Category for settings related to Search address bar -->
    <string name="preferences_settings_address_bar">Préférences pour la barre d’adresse</string>
    <!-- Preference Category for settings to Firefox Suggest -->
    <string name="preference_search_address_bar_fx_suggest">Barre d’adresse - Firefox suggère</string>
    <!-- Preference link to Learn more about Firefox Suggest -->
    <string name="preference_search_learn_about_fx_suggest">En savoir plus sur Firefox suggère</string>
    <!-- Preference link to rating Fenix on the Play Store -->
    <string name="preferences_rate">Attribuer une note sur Google Play</string>
    <!-- Preference linking to about page for Fenix
        The first parameter is the name of the app defined in app_name (for example: Fenix) -->
    <string name="preferences_about">À propos de %1$s</string>
    <!-- Preference for settings related to changing the default browser -->
    <string name="preferences_set_as_default_browser">Définir comme navigateur par défaut</string>
    <!-- Preference category for advanced settings -->
    <string name="preferences_category_advanced">Avancés</string>
    <!-- Preference category for privacy and security settings -->
    <string name="preferences_category_privacy_security">Vie privée et sécurité</string>
    <!-- Preference for advanced site permissions -->
    <string name="preferences_site_permissions">Autorisations de site</string>
    <!-- Preference for private browsing options -->
    <string name="preferences_private_browsing_options">Navigation privée</string>
    <!-- Preference for opening links in a private tab-->
    <string name="preferences_open_links_in_a_private_tab">Ouvrir les liens dans un onglet privé</string>
    <!-- Preference for allowing screenshots to be taken while in a private tab-->
    <string name="preferences_allow_screenshots_in_private_mode">Autoriser les captures d’écran pendant la navigation privée</string>
    <!-- Will inform the user of the risk of activating Allow screenshots in private browsing option -->
    <string name="preferences_screenshots_in_private_mode_disclaimer">Si autorisé, les onglets privés seront également visibles lorsque plusieurs applications sont ouvertes</string>
    <!-- Preference for adding private browsing shortcut -->
    <string name="preferences_add_private_browsing_shortcut">Ajouter un raccourci pour la navigation privée</string>
    <!-- Preference for enabling "HTTPS-Only" mode -->
    <string name="preferences_https_only_title">Mode HTTPS uniquement</string>

    <!-- Label for cookie banner section in quick settings panel. -->
    <string name="cookie_banner_blocker">Bloqueur de bannières de cookies</string>
    <!-- Preference for removing cookie/consent banners from sites automatically in private mode. See reduce_cookie_banner_summary for additional context. -->
    <string name="preferences_cookie_banner_reduction_private_mode">Bloqueur de bannières de cookies en navigation privée</string>

    <!-- Text for indicating cookie banner handling is off this site, this is shown as part of the protections panel with the tracking protection toggle -->
    <string name="reduce_cookie_banner_off_for_site">Désactivée pour ce site</string>
    <!-- Text for cancel button indicating that cookie banner reduction is not supported for the current site, this is shown as part of the cookie banner details view. -->
    <string name="cookie_banner_handling_details_site_is_not_supported_cancel_button">Annuler</string>
    <!-- Text for request support button indicating that cookie banner reduction is not supported for the current site, this is shown as part of the cookie banner details view. -->
    <string name="cookie_banner_handling_details_site_is_not_supported_request_support_button_2">Envoyer la demande</string>
    <!-- Text for title indicating that cookie banner reduction is not supported for the current site, this is shown as part of the cookie banner details view. -->
    <string name="cookie_banner_handling_details_site_is_not_supported_title_2">Demander la prise en charge de ce site ?</string>
    <!-- Label for the snackBar, after the user reports with success a website where cookie banner reducer did not work -->
    <string name="cookie_banner_handling_report_site_snack_bar_text_2">Demande envoyée</string>
    <!-- Text for indicating cookie banner handling is on this site, this is shown as part of the protections panel with the tracking protection toggle -->
    <string name="reduce_cookie_banner_on_for_site">Activée pour ce site</string>
    <!-- Text for indicating that a request for unsupported site was sent to Nimbus (it's a Mozilla library for experiments), this is shown as part of the protections panel with the tracking protection toggle -->
    <string name="reduce_cookie_banner_unsupported_site_request_submitted_2">Demande de prise en charge envoyée</string>
    <!-- Text for indicating cookie banner handling is currently not supported for this site, this is shown as part of the protections panel with the tracking protection toggle -->
    <string name="reduce_cookie_banner_unsupported_site">Site actuellement non pris en charge</string>
    <!-- Title text for a detail explanation indicating cookie banner handling is on this site, this is shown as part of the cookie banner panel in the toolbar. The first parameter is a shortened URL of the current site-->
    <string name="reduce_cookie_banner_details_panel_title_on_for_site_1">Activer le bloqueur de bannières de cookies pour %1$s ?</string>
    <!-- Title text for a detail explanation indicating cookie banner handling is off this site, this is shown as part of the cookie banner panel in the toolbar. The first parameter is a shortened URL of the current site-->
    <string name="reduce_cookie_banner_details_panel_title_off_for_site_1">Désactiver le bloqueur de bannières de cookies pour %1$s ?</string>
    <!-- Title text for a detail explanation indicating cookie banner reducer didn't work for the current site, this is shown as part of the cookie banner panel in the toolbar. The first parameter is the application name-->
    <string name="reduce_cookie_banner_details_panel_title_unsupported_site_request_2">%1$s ne peut pas refuser automatiquement les demandes de dépôt de cookies sur ce site. Vous pouvez envoyer une demande afin que ce site soit pris en charge ultérieurement.</string>

    <!-- Long text for a detail explanation indicating what will happen if cookie banner handling is off for a site, this is shown as part of the cookie banner panel in the toolbar. The first parameter is the application name -->
    <string name="reduce_cookie_banner_details_panel_description_off_for_site_1">Désactivez-le et %1$s effacera les cookies puis rechargera le site. Ces actions peuvent vous déconnecter ou vider votre panier.</string>
    <!-- Long text for a detail explanation indicating what will happen if cookie banner handling is on for a site, this is shown as part of the cookie banner panel in the toolbar. The first parameter is the application name -->
    <string name="reduce_cookie_banner_details_panel_description_on_for_site_3">Activez-le et %1$s tentera de refuser automatiquement les bannières de cookies sur ce site.</string>

    <!--Title for the cookie banner re-engagement CFR, the placeholder is replaced with app name -->
    <string name="cookie_banner_cfr_title">%1$s a refusé les cookies pour vous</string>
    <!--Message for the cookie banner re-engagement CFR -->
    <string name="cookie_banner_cfr_message">Moins de distractions, moins de cookies qui vous pistent sur ce site.</string>

    <!-- Description of the preference to enable "HTTPS-Only" mode. -->
    <string name="preferences_https_only_summary">Essayer de se connecter automatiquement aux sites en utilisant le protocole de chiffrement HTTPS pour une sécurité accrue.</string>
    <!-- Summary of https only preference if https only is set to off -->
    <string name="preferences_https_only_off">Désactivé</string>
    <!-- Summary of https only preference if https only is set to on in all tabs -->
    <string name="preferences_https_only_on_all">Activé dans tous les onglets</string>
    <!-- Summary of https only preference if https only is set to on in private tabs only -->
    <string name="preferences_https_only_on_private">Activé dans les onglets privés</string>
    <!-- Text displayed that links to website containing documentation about "HTTPS-Only" mode -->
    <string name="preferences_http_only_learn_more">En savoir plus</string>
    <!-- Option for the https only setting -->
    <string name="preferences_https_only_in_all_tabs">Activer dans tous les onglets</string>
    <!-- Option for the https only setting -->
    <string name="preferences_https_only_in_private_tabs">Activer uniquement dans les onglets privés</string>
    <!-- Title shown in the error page for when trying to access a http website while https only mode is enabled. -->
    <string name="errorpage_httpsonly_title">Site sécurisé non disponible</string>
    <!-- Message shown in the error page for when trying to access a http website while https only mode is enabled. The message has two paragraphs. This is the first. -->
    <string name="errorpage_httpsonly_message_title">Très probablement, le site web ne prend tout simplement pas en charge HTTPS.</string>
    <!-- Message shown in the error page for when trying to access a http website while https only mode is enabled. The message has two paragraphs. This is the second. -->
    <string name="errorpage_httpsonly_message_summary">Il est cependant aussi possible qu’il s’agisse d’une attaque. Si vous poursuiviez vers ce site web, vous ne devriez saisir aucune donnée sensible. Si vous continuez, le mode HTTPS uniquement sera désactivé temporairement pour ce site.</string>
    <!-- Preference for accessibility -->
    <string name="preferences_accessibility">Accessibilité</string>
    <!-- Preference to override the Mozilla account server -->
    <string name="preferences_override_account_server">Serveur de compte Mozilla personnalisé</string>
    <!-- Preference to override the Sync token server -->
    <string name="preferences_override_sync_tokenserver">Serveur de synchronisation personnalisé</string>
    <!-- Toast shown after updating the Mozilla account/Sync server override preferences -->
    <string name="toast_override_account_sync_server_done">Serveur pour la synchronisation ou le compte Mozilla modifié. Fermeture de l’application pour appliquer les modifications…</string>
    <!-- Preference category for account information -->
    <string name="preferences_category_account">Compte</string>
    <!-- Preference for changing where the toolbar is positioned -->
    <string name="preferences_toolbar">Barre d’outils</string>
    <!-- Preference for changing default theme to dark or light mode -->
    <string name="preferences_theme">Thème</string>
    <!-- Preference for customizing the home screen -->
    <string name="preferences_home_2">Page d’accueil</string>
    <!-- Preference for gestures based actions -->
    <string name="preferences_gestures">Mouvements</string>
    <!-- Preference for settings related to visual options -->
    <string name="preferences_customize">Personnaliser</string>
    <!-- Preference description for banner about signing in -->
    <string name="preferences_sign_in_description_2">Connectez-vous pour synchroniser onglets, marque-pages, mots de passe et bien plus.</string>
    <!-- Preference shown instead of account display name while account profile information isn't available yet. -->
    <string name="preferences_account_default_name_2">Compte Mozilla</string>
    <!-- Preference text for account title when there was an error syncing FxA -->
    <string name="preferences_account_sync_error">Reconnectez-vous pour reprendre la synchronisation</string>
    <!-- Preference for language -->
    <string name="preferences_language">Langues</string>
    <!-- Preference for data choices -->
    <string name="preferences_data_choices">Choix de données</string>
    <!-- Preference for data collection -->
    <string name="preferences_data_collection">Collecte de données</string>
    <!-- Preference for developers -->
    <string name="preferences_remote_debugging">Débogage distant par USB</string>
    <!-- Preference title for switch preference to show search suggestions -->
    <string name="preferences_show_search_suggestions">Afficher les suggestions de recherche</string>
    <!-- Preference title for switch preference to show voice search button -->
    <string name="preferences_show_voice_search">Afficher la recherche vocale</string>
    <!-- Preference title for switch preference to show search suggestions also in private mode -->
    <string name="preferences_show_search_suggestions_in_private">Afficher au cours des sessions de navigation privée</string>
    <!-- Preference title for switch preference to show a clipboard suggestion when searching -->
    <string name="preferences_show_clipboard_suggestions">Afficher les suggestions du presse-papiers</string>
    <!-- Preference title for switch preference to suggest browsing history when searching -->
    <string name="preferences_search_browsing_history">Rechercher dans l’historique de navigation</string>
    <!-- Preference title for switch preference to suggest bookmarks when searching -->
    <string name="preferences_search_bookmarks">Rechercher dans les marque-pages</string>
    <!-- Preference title for switch preference to suggest synced tabs when searching -->
    <string name="preferences_search_synced_tabs">Rechercher dans les onglets synchronisés</string>
    <!-- Preference for account settings -->
    <string name="preferences_account_settings">Paramètres du compte</string>

    <!-- Preference for enabling url autocomplete-->
    <string name="preferences_enable_autocomplete_urls">Compléter automatiquement les URL</string>
    <!-- Preference title for switch preference to show sponsored Firefox Suggest search suggestions -->
    <string name="preferences_show_sponsored_suggestions">Suggestions de sponsors</string>
    <!-- Summary for preference to show sponsored Firefox Suggest search suggestions.
         The first parameter is the name of the application. -->
    <string name="preferences_show_sponsored_suggestions_summary">Soutenir %1$s en affichant de temps en temps des suggestions sponsorisées</string>
    <!-- Preference title for switch preference to show Firefox Suggest search suggestions for web content.
         The first parameter is the name of the application. -->
    <string name="preferences_show_nonsponsored_suggestions">Suggestions de %1$s</string>
    <!-- Summary for preference to show Firefox Suggest search suggestions for web content -->
    <string name="preferences_show_nonsponsored_suggestions_summary">Obtenir des suggestions du Web en rapport avec votre recherche</string>
    <!-- Preference for open links in third party apps -->
    <string name="preferences_open_links_in_apps">Ouvrir les liens dans des applications</string>

    <!-- Preference for open links in third party apps always open in apps option -->
    <string name="preferences_open_links_in_apps_always">Toujours</string>
    <!-- Preference for open links in third party apps ask before opening option -->
    <string name="preferences_open_links_in_apps_ask">Demander avant d’ouvrir</string>
    <!-- Preference for open links in third party apps never open in apps option -->
    <string name="preferences_open_links_in_apps_never">Jamais</string>
    <!-- Preference for open download with an external download manager app -->
    <string name="preferences_external_download_manager">Gestionnaire de téléchargement externe</string>
    <!-- Preference for enabling gecko engine logs -->
    <string name="preferences_enable_gecko_logs">Activer les journaux de Gecko</string>
    <!-- Message to indicate users that we are quitting the application to apply the changes -->
    <string name="quit_application">Fermeture de l’application pour appliquer les modifications…</string>

    <!-- Preference for add_ons -->
    <string name="preferences_addons">Modules complémentaires</string>

    <!-- Preference for installing a local add-on -->
    <string name="preferences_install_local_addon">Installer un module depuis un fichier</string>
    <!-- Preference for notifications -->
    <string name="preferences_notifications">Notifications</string>

    <!-- Summary for notification preference indicating notifications are allowed -->
    <string name="notifications_allowed_summary">Autorisées</string>
    <!-- Summary for notification preference indicating notifications are not allowed -->
    <string name="notifications_not_allowed_summary">Non autorisées</string>

    <!-- Add-on Preferences -->
    <!-- Preference to customize the configured AMO (addons.mozilla.org) collection -->
    <string name="preferences_customize_amo_collection">Collection de modules personnalisée</string>
    <!-- Button caption to confirm the add-on collection configuration -->
    <string name="customize_addon_collection_ok">OK</string>
    <!-- Button caption to abort the add-on collection configuration -->
    <string name="customize_addon_collection_cancel">Annuler</string>
    <!-- Hint displayed on input field for custom collection name -->
    <string name="customize_addon_collection_hint">Nom de la collection</string>
    <!-- Hint displayed on input field for custom collection user ID-->
    <string name="customize_addon_collection_user_hint">Propriétaire de la collection (identifiant utilisateur)</string>
    <!-- Toast shown after confirming the custom add-on collection configuration -->
    <string name="toast_customize_addon_collection_done">Collection de modules complémentaires modifiée. Fermeture de l’application pour appliquer les modifications…</string>

    <!-- Customize Home -->
    <!-- Header text for jumping back into the recent tab in customize the home screen -->
    <string name="customize_toggle_jump_back_in">Revenir à cet onglet</string>
    <!-- Title for the customize home screen section with recently saved bookmarks. -->
    <string name="customize_toggle_recent_bookmarks">Marque-pages récents</string>
    <!-- Title for the customize home screen section with recently visited. Recently visited is
    a section where users see a list of tabs that they have visited in the past few days -->
    <string name="customize_toggle_recently_visited">Visités récemment</string>

    <!-- Title for the customize home screen section with Pocket. -->
    <string name="customize_toggle_pocket_2">Des articles qui font réfléchir</string>
    <!-- Summary for the customize home screen section with Pocket. The first parameter is product name Pocket -->
    <string name="customize_toggle_pocket_summary">Articles mis en avant par %s</string>
    <!-- Title for the customize home screen section with sponsored Pocket stories. -->
    <string name="customize_toggle_pocket_sponsored">Articles sponsorisés</string>
    <!-- Title for the opening wallpaper settings screen -->
    <string name="customize_wallpapers">Fonds d’écran</string>
    <!-- Title for the customize home screen section with sponsored shortcuts. -->
    <string name="customize_toggle_contile">Raccourcis sponsorisés</string>

    <!-- Wallpapers -->
    <!-- Content description for various wallpapers. The first parameter is the name of the wallpaper -->
    <string name="wallpapers_item_name_content_description">Fond d’écran : %1$s</string>
    <!-- Snackbar message for when wallpaper is selected -->
    <string name="wallpaper_updated_snackbar_message">Fond d’écran mis à jour !</string>
    <!-- Snackbar label for action to view selected wallpaper -->
    <string name="wallpaper_updated_snackbar_action">Afficher</string>
    <!-- Snackbar message for when wallpaper couldn't be downloaded -->
    <string name="wallpaper_download_error_snackbar_message">Impossible de télécharger le fond d’écran</string>
    <!-- Snackbar label for action to retry downloading the wallpaper -->
    <string name="wallpaper_download_error_snackbar_action">Réessayer</string>
    <!-- Snackbar message for when wallpaper couldn't be selected because of the disk error -->
    <string name="wallpaper_select_error_snackbar_message">Impossible de changer le fond d’écran</string>
    <!-- Text displayed that links to website containing documentation about the "Limited Edition" wallpapers. -->
    <string name="wallpaper_learn_more">En savoir plus</string>

    <!-- Text for classic wallpapers title. The first parameter is the Firefox name. -->
    <string name="wallpaper_classic_title">%s classique</string>
    <!-- Text for artist series wallpapers title. "Artist series" represents a collection of artist collaborated wallpapers. -->
    <string name="wallpaper_artist_series_title">Série d’artiste</string>
    <!-- Description text for the artist series wallpapers with learn more link. The first parameter is the learn more string defined in wallpaper_learn_more. "Independent voices" is the name of the wallpaper collection -->
    <string name="wallpaper_artist_series_description_with_learn_more">La collection « Voix indépendantes ». %s</string>
    <!-- Description text for the artist series wallpapers. "Independent voices" is the name of the wallpaper collection -->
    <string name="wallpaper_artist_series_description">La collection « Voix indépendantes ».</string>
    <!-- Wallpaper onboarding dialog header text. -->
    <string name="wallpapers_onboarding_dialog_title_text">Essayez une touche de couleur</string>
    <!-- Wallpaper onboarding dialog body text. -->
    <string name="wallpapers_onboarding_dialog_body_text">Choisissez un fond d’écran qui vous parle.</string>
    <!-- Wallpaper onboarding dialog learn more button text. The button navigates to the wallpaper settings screen. -->
    <string name="wallpapers_onboarding_dialog_explore_more_button_text">Explorez plus de fonds d’écran</string>

    <!-- Add-ons general availability nimbus message-->
    <!-- Title of the Nimbus message for add-ons general availability-->
    <string name="addon_ga_message_title" tools:ignore="UnusedResources">Nouveaux modules complémentaires disponibles</string>
    <!-- Body of the Nimbus message for add-ons general availability. 'Firefox' intentionally hardcoded here-->
    <string name="addon_ga_message_body" tools:ignore="UnusedResources">Découvrez plus de 100 nouvelles extensions qui vous permettent de personnaliser Firefox.</string>
    <!-- Button text of the Nimbus message for add-ons general availability. -->
    <string name="addon_ga_message_button" tools:ignore="UnusedResources">Parcourir les modules complémentaires</string>

    <!-- Add-on process crash dialog to user -->
    <!-- Title of a dialog shown to the user when enough errors have occurred with addons and they need to be temporarily disabled -->
    <string name="addon_process_crash_dialog_title" tools:ignore="UnusedResources">Modules complémentaires temporairement désactivés</string>
    <!-- The first parameter is the application name. This is a message shown to the user when too many errors have occurred with the addons process and they have been disabled. The user can decide if they would like to continue trying to start add-ons or if they'd rather continue without them. -->
    <string name="addon_process_crash_dialog_message" tools:ignore="UnusedResources">Un module complémentaire, ou plusieurs, a cessé de fonctionner entraînant l’instabilité de votre système. %1$s a tenté de le (ou les) redémarrer sans succès.\n\nCes modules complémentaires ne seront pas redémarrés pendant la session actuelle.\n\nSupprimer ou désactiver les modules complémentaires peut résoudre le problème.</string>
    <!-- This will cause the add-ons to try restarting but the dialog will reappear if it is unsuccessful again -->
    <string name="addon_process_crash_dialog_retry_button_text" tools:ignore="UnusedResources">Essayer de redémarrer les modules</string>
    <!-- The user will continue with all add-ons disabled -->
    <string name="addon_process_crash_dialog_disable_addons_button_text" tools:ignore="UnusedResources">Continuer avec les modules désactivés</string>

    <!-- Account Preferences -->
    <!-- Preference for managing your account via accounts.firefox.com -->
    <string name="preferences_manage_account">Gérer le compte</string>
    <!-- Summary of the preference for managing your account via accounts.firefox.com. -->
    <string name="preferences_manage_account_summary">Changer votre mot de passe, gérer la collecte de données ou supprimer votre compte</string>
    <!-- Preference for triggering sync -->
    <string name="preferences_sync_now">Synchroniser maintenant</string>
    <!-- Preference category for sync -->
    <string name="preferences_sync_category">Choisir les informations à synchroniser</string>
    <!-- Preference for syncing history -->
    <string name="preferences_sync_history">Historique</string>
    <!-- Preference for syncing bookmarks -->
    <string name="preferences_sync_bookmarks">Marque-pages</string>
    <!-- Preference for syncing logins -->
    <string name="preferences_sync_logins">Identifiants</string>
    <!-- Preference for syncing passwords -->
    <string name="preferences_sync_logins_2" tools:ignore="UnusedResources">Mots de passe</string>
    <!-- Preference for syncing tabs -->
    <string name="preferences_sync_tabs_2">Onglets ouverts</string>
    <!-- Preference for signing out -->
    <string name="preferences_sign_out">Déconnexion</string>
    <!-- Preference displays and allows changing current FxA device name -->
    <string name="preferences_sync_device_name">Nom de l’appareil</string>
    <!-- Text shown when user enters empty device name -->
    <string name="empty_device_name_error">Le nom de l’appareil ne peut pas être vide.</string>
    <!-- Label indicating that sync is in progress -->
    <string name="sync_syncing_in_progress">Synchronisation…</string>
    <!-- Label summary indicating that sync failed. The first parameter is the date stamp showing last time it succeeded -->
    <string name="sync_failed_summary">La synchronisation a échoué. Dernier succès : %s</string>
    <!-- Label summary showing never synced -->
    <string name="sync_failed_never_synced_summary">La synchronisation a échoué. Dernier succès : jamais</string>
    <!-- Label summary the date we last synced. The first parameter is date stamp showing last time synced -->
    <string name="sync_last_synced_summary">Dernière synchronisation : %s</string>
    <!-- Label summary showing never synced -->
    <string name="sync_never_synced_summary">Dernière synchronisation : jamais</string>

    <!-- Text for displaying the default device name.
        The first parameter is the application name, the second is the device manufacturer name
        and the third is the device model. -->
    <string name="default_device_name_2">%1$s sur %2$s %3$s</string>

    <!-- Preference for syncing credit cards -->
    <string name="preferences_sync_credit_cards">Cartes bancaires</string>
    <!-- Preference for syncing payment methods -->
    <string name="preferences_sync_credit_cards_2" tools:ignore="UnusedResources">Moyens de paiement</string>
    <!-- Preference for syncing addresses -->
    <string name="preferences_sync_address">Adresses</string>

    <!-- Send Tab -->
    <!-- Name of the "receive tabs" notification channel. Displayed in the "App notifications" system settings for the app -->
    <string name="fxa_received_tab_channel_name">Onglets reçus</string>

    <!-- Description of the "receive tabs" notification channel. Displayed in the "App notifications" system settings for the app -->
    <string name="fxa_received_tab_channel_description">Notifications d’onglets reçus depuis Firefox sur d’autres appareils.</string>

    <!--  The body for these is the URL of the tab received  -->
    <string name="fxa_tab_received_notification_name">Onglet reçu</string>
    <!-- %s is the device name -->
    <string name="fxa_tab_received_from_notification_name">Onglet provenant de %s</string>

    <!-- Advanced Preferences -->
    <!-- Preference for tracking protection exceptions -->
    <string name="preferences_tracking_protection_exceptions">Exceptions</string>

    <!-- Button in Exceptions Preference to turn on tracking protection for all sites (remove all exceptions) -->
    <string name="preferences_tracking_protection_exceptions_turn_on_for_all">Activer pour tous les sites</string>

    <!-- Text displayed when there are no exceptions -->
    <string name="exceptions_empty_message_description">Les exceptions vous permettent de désactiver la protection contre le pistage pour certains sites.</string>
    <!-- Text displayed when there are no exceptions, with learn more link that brings users to a tracking protection SUMO page -->
    <string name="exceptions_empty_message_learn_more_link">En savoir plus</string>

    <!-- Preference switch for usage and technical data collection -->
    <string name="preference_usage_data">Données techniques et d’utilisation</string>
    <!-- Preference description for usage and technical data collection -->
    <string name="preferences_usage_data_description">Partage les données de performance, d’utilisation, de matériel et de personnalisation de votre navigateur avec Mozilla pour nous aider à améliorer %1$s</string>
    <!-- Preference switch for marketing data collection -->
    <string name="preferences_marketing_data">Données marketing</string>
    <!-- Preference description for marketing data collection -->
    <string name="preferences_marketing_data_description2">Partage des données d’utilisation de base avec Adjust, notre fournisseur de marketing mobile</string>
    <!-- Title for studies preferences -->
    <string name="preference_experiments_2">Études</string>
    <!-- Summary for studies preferences -->
    <string name="preference_experiments_summary_2">Autoriser Mozilla à installer et exécuter des études</string>

    <!-- Turn On Sync Preferences -->
    <!-- Header of the Sync and save your data preference view -->
    <string name="preferences_sync_2">Synchroniser et enregistrer vos données</string>
    <!-- Preference for reconnecting to FxA sync -->
    <string name="preferences_sync_sign_in_to_reconnect">S’identifier pour se reconnecter</string>
    <!-- Preference for removing FxA account -->
    <string name="preferences_sync_remove_account">Supprimer le compte</string>

    <!-- Pairing Feature strings -->
    <!-- Instructions on how to access pairing -->
    <string name="pair_instructions_2"><![CDATA[Scannez le code QR affiché sur <b>firefox.com/pair</b>]]></string>

    <!-- Toolbar Preferences -->
    <!-- Preference for using top toolbar -->
    <string name="preference_top_toolbar">En haut</string>
    <!-- Preference for using bottom toolbar -->
    <string name="preference_bottom_toolbar">En bas</string>

    <!-- Theme Preferences -->
    <!-- Preference for using light theme -->
    <string name="preference_light_theme">Clair</string>
    <!-- Preference for using dark theme -->
    <string name="preference_dark_theme">Sombre</string>
    <!-- Preference for using using dark or light theme automatically set by battery -->
    <string name="preference_auto_battery_theme">Défini par l’économie d’énergie de la batterie</string>
    <!-- Preference for using following device theme -->
    <string name="preference_follow_device_theme">Suivre le thème de l’appareil</string>

    <!-- Gestures Preferences-->
    <!-- Preferences for using pull to refresh in a webpage -->
    <string name="preference_gestures_website_pull_to_refresh">Tirer pour actualiser</string>
    <!-- Preference for using the dynamic toolbar -->
    <string name="preference_gestures_dynamic_toolbar">Masquer la barre d’outils au défilement</string>

    <!-- Preference for switching tabs by swiping horizontally on the toolbar -->
    <string name="preference_gestures_swipe_toolbar_switch_tabs">Changer d’onglet en glissant la barre d’outils latéralement</string>
    <!-- Preference for showing the opened tabs by swiping up on the toolbar-->
    <string name="preference_gestures_swipe_toolbar_show_tabs">Ouvrir des onglets en glissant la barre d’outils vers le haut</string>

    <!-- Library -->
    <!-- Option in Library to open Downloads page -->
    <string name="library_downloads">Téléchargements</string>
    <!-- Option in library to open Bookmarks page -->
    <string name="library_bookmarks">Marque-pages</string>
    <!-- Option in library to open Desktop Bookmarks root page -->
    <string name="library_desktop_bookmarks_root">Marque-pages ordinateur</string>
    <!-- Option in library to open Desktop Bookmarks "menu" page -->
    <string name="library_desktop_bookmarks_menu">Menu des marque-pages</string>
    <!-- Option in library to open Desktop Bookmarks "toolbar" page -->
    <string name="library_desktop_bookmarks_toolbar">Barre personnelle</string>
    <!-- Option in library to open Desktop Bookmarks "unfiled" page -->
    <string name="library_desktop_bookmarks_unfiled">Autres marque-pages</string>
    <!-- Option in Library to open History page -->
    <string name="library_history">Historique</string>
    <!-- Option in Library to open a new tab -->
    <string name="library_new_tab">Nouvel onglet</string>
    <!-- Settings Page Title -->
    <string name="settings_title">Paramètres</string>
    <!-- Content description (not visible, for screen readers etc.): "Close button for library settings" -->
    <string name="content_description_close_button">Fermer</string>

    <!-- Title to show in alert when a lot of tabs are to be opened
    %d is a placeholder for the number of tabs that will be opened -->
    <string name="open_all_warning_title">Ouvrir %d onglets ?</string>
    <!-- Message to warn users that a large number of tabs will be opened
    %s will be replaced by app name. -->
    <string name="open_all_warning_message">Ouvrir autant d’onglets pourrait ralentir %s lors du chargement des pages. Voulez-vous vraiment continuer ?</string>
    <!-- Dialog button text for confirming open all tabs -->
    <string name="open_all_warning_confirm">Ouvrir les onglets</string>
    <!-- Dialog button text for canceling open all tabs -->
    <string name="open_all_warning_cancel">Annuler</string>

    <!-- Text to show users they have one page in the history group section of the History fragment.
    %d is a placeholder for the number of pages in the group. -->
    <string name="history_search_group_site_1">%d page</string>

    <!-- Text to show users they have multiple pages in the history group section of the History fragment.
    %d is a placeholder for the number of pages in the group. -->
    <string name="history_search_group_sites_1">%d pages</string>

    <!-- Option in library for Recently Closed Tabs -->
    <string name="library_recently_closed_tabs">Onglets récemment fermés</string>
    <!-- Option in library to open Recently Closed Tabs page -->
    <string name="recently_closed_show_full_history">Afficher l’historique complet</string>
    <!-- Text to show users they have multiple tabs saved in the Recently Closed Tabs section of history.
    %d is a placeholder for the number of tabs selected. -->
    <string name="recently_closed_tabs">%d onglets</string>
    <!-- Text to show users they have one tab saved in the Recently Closed Tabs section of history.
    %d is a placeholder for the number of tabs selected. -->
    <string name="recently_closed_tab">%d onglet</string>
    <!-- Recently closed tabs screen message when there are no recently closed tabs -->
    <string name="recently_closed_empty_message">Aucun onglet récemment fermé ici</string>

    <!-- Tab Management -->
    <!-- Title of preference for tabs management -->
    <string name="preferences_tabs">Onglets</string>
    <!-- Title of preference that allows a user to specify the tab view -->
    <string name="preferences_tab_view">Affichage des onglets</string>
    <!-- Option for a list tab view -->
    <string name="tab_view_list">Liste</string>
    <!-- Option for a grid tab view -->
    <string name="tab_view_grid">Grille</string>
    <!-- Title of preference that allows a user to auto close tabs after a specified amount of time -->
    <string name="preferences_close_tabs">Fermer les onglets</string>
    <!-- Option for auto closing tabs that will never auto close tabs, always allows user to manually close tabs -->
    <string name="close_tabs_manually">Manuellement</string>
    <!-- Option for auto closing tabs that will auto close tabs after one day -->
    <string name="close_tabs_after_one_day">Après un jour</string>
    <!-- Option for auto closing tabs that will auto close tabs after one week -->
    <string name="close_tabs_after_one_week">Après une semaine</string>
    <!-- Option for auto closing tabs that will auto close tabs after one month -->
    <string name="close_tabs_after_one_month">Après un mois</string>

    <!-- Title of preference that allows a user to specify the auto-close settings for open tabs -->
    <string name="preference_auto_close_tabs" tools:ignore="UnusedResources">Fermeture automatique des onglets ouverts</string>

    <!-- Opening screen -->
    <!-- Title of a preference that allows a user to choose what screen to show after opening the app -->
    <string name="preferences_opening_screen">Écran à l’ouverture</string>
    <!-- Option for always opening the homepage when re-opening the app -->
    <string name="opening_screen_homepage">Page d’accueil</string>
    <!-- Option for always opening the user's last-open tab when re-opening the app -->
    <string name="opening_screen_last_tab">Dernier onglet</string>
    <!-- Option for always opening the homepage when re-opening the app after four hours of inactivity -->
    <string name="opening_screen_after_four_hours_of_inactivity">Page d’accueil après quatre heures d’inactivité</string>
    <!-- Summary for tabs preference when auto closing tabs setting is set to manual close-->
    <string name="close_tabs_manually_summary">Fermeture manuelle</string>
    <!-- Summary for tabs preference when auto closing tabs setting is set to auto close tabs after one day-->
    <string name="close_tabs_after_one_day_summary">Fermeture après un jour</string>
    <!-- Summary for tabs preference when auto closing tabs setting is set to auto close tabs after one week-->
    <string name="close_tabs_after_one_week_summary">Fermeture après une semaine</string>
    <!-- Summary for tabs preference when auto closing tabs setting is set to auto close tabs after one month-->
    <string name="close_tabs_after_one_month_summary">Fermeture après un mois</string>

    <!-- Summary for homepage preference indicating always opening the homepage when re-opening the app -->
    <string name="opening_screen_homepage_summary">Ouvrir la page d’accueil</string>
    <!-- Summary for homepage preference indicating always opening the last-open tab when re-opening the app -->
    <string name="opening_screen_last_tab_summary">Ouvrir le dernier onglet</string>
    <!-- Summary for homepage preference indicating opening the homepage when re-opening the app after four hours of inactivity -->
    <string name="opening_screen_after_four_hours_of_inactivity_summary">Ouvrir la page d’accueil après quatre heures</string>

    <!-- Inactive tabs -->
    <!-- Category header of a preference that allows a user to enable or disable the inactive tabs feature -->
    <string name="preferences_inactive_tabs">Déplacer les onglets inactifs</string>
    <!-- Title of inactive tabs preference -->
    <string name="preferences_inactive_tabs_title">Les onglets que vous n’avez pas consultés depuis deux semaines sont déplacés vers la section « Onglets inactifs ».</string>

    <!-- Studies -->
    <!-- Title of the remove studies button -->
    <string name="studies_remove">Supprimer</string>
    <!-- Title of the active section on the studies list -->
    <string name="studies_active">Activées</string>
    <!-- Description for studies, it indicates why Firefox use studies. The first parameter is the name of the application. -->
    <string name="studies_description_2">%1$s peut installer et lancer des études de temps en temps.</string>
    <!-- Learn more link for studies, links to an article for more information about studies. -->
    <string name="studies_learn_more">En savoir plus</string>

    <!-- Dialog message shown after removing a study -->
    <string name="studies_restart_app">L’application se fermera pour appliquer les modifications</string>
    <!-- Dialog button to confirm the removing a study. -->
    <string name="studies_restart_dialog_ok">OK</string>
    <!-- Dialog button text for canceling removing a study. -->
    <string name="studies_restart_dialog_cancel">Annuler</string>

    <!-- Toast shown after turning on/off studies preferences -->
    <string name="studies_toast_quit_application" tools:ignore="UnusedResources">Fermeture de l’application pour appliquer les modifications…</string>

    <!-- Sessions -->
    <!-- Title for the list of tabs -->
    <string name="tab_header_label">Onglets ouverts</string>
    <!-- Title for the list of tabs in the current private session -->
    <string name="tabs_header_private_tabs_title">Onglets privés</string>
    <!-- Title for the list of tabs in the synced tabs -->
    <string name="tabs_header_synced_tabs_title">Onglets synchronisés</string>
    <!-- Content description (not visible, for screen readers etc.): Add tab button. Adds a news tab when pressed -->
    <string name="add_tab">Ajouter un onglet</string>
    <!-- Content description (not visible, for screen readers etc.): Add tab button. Adds a news tab when pressed -->
    <string name="add_private_tab">Ouvrir un nouvel onglet privé</string>
    <!-- Text for the new tab button to indicate adding a new private tab in the tab -->
    <string name="tab_drawer_fab_content">Onglet privé</string>
    <!-- Text for the new tab button to indicate syncing command on the synced tabs page -->
    <string name="tab_drawer_fab_sync">Synchronisation</string>
    <!-- Text shown in the menu for sharing all tabs -->
    <string name="tab_tray_menu_item_share">Partager tous les onglets</string>
    <!-- Text shown in the menu to view recently closed tabs -->
    <string name="tab_tray_menu_recently_closed">Onglets récemment fermés</string>
    <!-- Text shown in the tabs tray inactive tabs section -->
    <string name="tab_tray_inactive_recently_closed" tools:ignore="UnusedResources">Récemment fermés</string>
    <!-- Text shown in the menu to view account settings -->
    <string name="tab_tray_menu_account_settings">Paramètres du compte</string>
    <!-- Text shown in the menu to view tab settings -->
    <string name="tab_tray_menu_tab_settings">Paramètres des onglets</string>
    <!-- Text shown in the menu for closing all tabs -->
    <string name="tab_tray_menu_item_close">Fermer tous les onglets</string>
    <!-- Text shown in the multiselect menu for bookmarking selected tabs. -->
    <string name="tab_tray_multiselect_menu_item_bookmark">Marquer ces onglets</string>
    <!-- Text shown in the multiselect menu for closing selected tabs. -->
    <string name="tab_tray_multiselect_menu_item_close">Fermer ces onglets</string>
    <!-- Content description for tabs tray multiselect share button -->
    <string name="tab_tray_multiselect_share_content_description">Partager les onglets sélectionnés</string>
    <!-- Content description for tabs tray multiselect menu -->
    <string name="tab_tray_multiselect_menu_content_description">Menu des onglets sélectionnés</string>
    <!-- Content description (not visible, for screen readers etc.): Removes tab from collection button. Removes the selected tab from collection when pressed -->
    <string name="remove_tab_from_collection">Supprimer l’onglet de la collection</string>
    <!-- Text for button to enter multiselect mode in tabs tray -->
    <string name="tabs_tray_select_tabs">Sélectionner des onglets</string>
    <!-- Content description (not visible, for screen readers etc.): Close tab button. Closes the current session when pressed -->
    <string name="close_tab">Fermer l’onglet</string>
    <!-- Content description (not visible, for screen readers etc.): Close tab <title> button. First parameter is tab title  -->
    <string name="close_tab_title">Fermer l’onglet %s</string>
    <!-- Content description (not visible, for screen readers etc.): Opens the open tabs menu when pressed -->
    <string name="open_tabs_menu">Ouvrir le menu des onglets</string>
    <!-- Open tabs menu item to save tabs to collection -->
    <string name="tabs_menu_save_to_collection1">Enregistrer les onglets dans une collection</string>
    <!-- Text for the menu button to delete a collection -->
    <string name="collection_delete">Supprimer la collection</string>
    <!-- Text for the menu button to rename a collection -->
    <string name="collection_rename">Renommer la collection</string>
    <!-- Text for the button to open tabs of the selected collection -->
    <string name="collection_open_tabs">Ouvrir les onglets</string>


    <!-- Hint for adding name of a collection -->
    <string name="collection_name_hint">Nom de la collection</string>
    <!-- Text for the menu button to rename a top site -->
    <string name="rename_top_site">Renommer</string>
    <!-- Text for the menu button to remove a top site -->
    <string name="remove_top_site">Supprimer</string>

    <!-- Text for the menu button to delete a top site from history -->
    <string name="delete_from_history">Supprimer de l’historique</string>
    <!-- Postfix for private WebApp titles, placeholder is replaced with app name -->
    <string name="pwa_site_controls_title_private">%1$s (navigation privée)</string>

    <!-- History -->
    <!-- Text for the button to search all history -->
    <string name="history_search_1">Termes à rechercher</string>
    <!-- Text for the button to clear all history -->
    <string name="history_delete_all">Effacer l’historique</string>
    <!-- Text for the snackbar to confirm that multiple browsing history items has been deleted -->
    <string name="history_delete_multiple_items_snackbar">Historique supprimé</string>
    <!-- Text for the snackbar to confirm that a single browsing history item has been deleted. The first parameter is the shortened URL of the deleted history item. -->
    <string name="history_delete_single_item_snackbar">%1$s supprimé</string>
    <!-- Context description text for the button to delete a single history item -->
    <string name="history_delete_item">Supprimer</string>
    <!-- History multi select title in app bar
    The first parameter is the number of bookmarks selected -->
    <string name="history_multi_select_title">%1$d sélectionné(s)</string>
    <!-- Text for the header that groups the history for today -->
    <string name="history_today">Aujourd’hui</string>
    <!-- Text for the header that groups the history for yesterday -->
    <string name="history_yesterday">Hier</string>
    <!-- Text for the header that groups the history the past 7 days -->
    <string name="history_7_days">Les 7 derniers jours</string>
    <!-- Text for the header that groups the history the past 30 days -->
    <string name="history_30_days">Les 30 derniers jours</string>
    <!-- Text for the header that groups the history older than the last month -->
    <string name="history_older">Avant le mois dernier</string>

    <!-- Text shown when no history exists -->
    <string name="history_empty_message">Pas d’historique</string>

    <!-- Downloads -->
    <!-- Text for the snackbar to confirm that multiple downloads items have been removed -->
    <string name="download_delete_multiple_items_snackbar_1">Téléchargements supprimés</string>
    <!-- Text for the snackbar to confirm that a single download item has been removed. The first parameter is the name of the download item. -->
    <string name="download_delete_single_item_snackbar">%1$s a été supprimé </string>
    <!-- Text shown when no download exists -->
    <string name="download_empty_message_1">Aucun fichier téléchargé</string>
    <!-- History multi select title in app bar
    The first parameter is the number of downloads selected -->
    <string name="download_multi_select_title">%1$d sélectionné(s)</string>


    <!-- Text for the button to remove a single download item -->
    <string name="download_delete_item_1">Supprimer</string>


    <!-- Crashes -->
    <!-- Title text displayed on the tab crash page. This first parameter is the name of the application (For example: Fenix) -->
    <string name="tab_crash_title_2">%1$s n’a pas pu charger cette page.</string>

    <!-- Send crash report checkbox text on the tab crash page -->
    <string name="tab_crash_send_report">Envoyer un rapport de plantage à Mozilla</string>
    <!-- Close tab button text on the tab crash page -->
    <string name="tab_crash_close">Fermer l’onglet</string>
    <!-- Restore tab button text on the tab crash page -->
    <string name="tab_crash_restore">Restaurer l’onglet</string>

    <!-- Bookmarks -->
    <!-- Confirmation message for a dialog confirming if the user wants to delete the selected folder -->
    <string name="bookmark_delete_folder_confirmation_dialog">Voulez-vous vraiment supprimer ce dossier ?</string>
    <!-- Confirmation message for a dialog confirming if the user wants to delete multiple items including folders. Parameter will be replaced by app name. -->
    <string name="bookmark_delete_multiple_folders_confirmation_dialog">%s supprimera les éléments sélectionnés.</string>
    <!-- Text for the cancel button on delete bookmark dialog -->
    <string name="bookmark_delete_negative">Annuler</string>
    <!-- Screen title for adding a bookmarks folder -->
    <string name="bookmark_add_folder">Ajouter un dossier</string>
    <!-- Snackbar title shown after a bookmark has been created. -->
    <string name="bookmark_saved_snackbar">Marque-page ajouté</string>
    <!-- Snackbar edit button shown after a bookmark has been created. -->
    <string name="edit_bookmark_snackbar_action">MODIFIER</string>

    <!-- Bookmark overflow menu edit button -->
    <string name="bookmark_menu_edit_button">Modifier</string>
    <!-- Bookmark overflow menu copy button -->
    <string name="bookmark_menu_copy_button">Copier</string>
    <!-- Bookmark overflow menu share button -->
    <string name="bookmark_menu_share_button">Partager</string>
    <!-- Bookmark overflow menu open in new tab button -->
    <string name="bookmark_menu_open_in_new_tab_button">Ouvrir dans un nouvel onglet</string>
    <!-- Bookmark overflow menu open in private tab button -->
    <string name="bookmark_menu_open_in_private_tab_button">Ouvrir dans un onglet privé</string>
    <!-- Bookmark overflow menu open all in tabs button -->
    <string name="bookmark_menu_open_all_in_tabs_button">Tout ouvrir dans de nouveaux onglets</string>
    <!-- Bookmark overflow menu open all in private tabs button -->
    <string name="bookmark_menu_open_all_in_private_tabs_button">Tout ouvrir dans des onglets privés</string>
    <!-- Bookmark overflow menu delete button -->
    <string name="bookmark_menu_delete_button">Supprimer</string>
    <!--Bookmark overflow menu save button -->
    <string name="bookmark_menu_save_button">Enregistrer</string>
    <!-- Bookmark multi select title in app bar
     The first parameter is the number of bookmarks selected -->
    <string name="bookmarks_multi_select_title">%1$d sélectionné(s)</string>
    <!-- Bookmark editing screen title -->
    <string name="edit_bookmark_fragment_title">Modifier le marque-page</string>
    <!-- Bookmark folder editing screen title -->
    <string name="edit_bookmark_folder_fragment_title">Modifier le dossier</string>
    <!-- Bookmark sign in button message -->
    <string name="bookmark_sign_in_button">Connectez-vous pour voir les marque-pages synchronisés</string>
    <!-- Bookmark URL editing field label -->
    <string name="bookmark_url_label">URL</string>
    <!-- Bookmark FOLDER editing field label -->
    <string name="bookmark_folder_label">DOSSIER</string>
    <!-- Bookmark NAME editing field label -->
    <string name="bookmark_name_label">NOM</string>
    <!-- Bookmark add folder screen title -->
    <string name="bookmark_add_folder_fragment_label">Ajouter un dossier</string>
    <!-- Bookmark select folder screen title -->
    <string name="bookmark_select_folder_fragment_label">Sélectionner un dossier</string>
    <!-- Bookmark editing error missing title -->
    <string name="bookmark_empty_title_error">Un titre est nécessaire</string>
    <!-- Bookmark editing error missing or improper URL -->
    <string name="bookmark_invalid_url_error">Adresse invalide</string>
    <!-- Bookmark screen message for empty bookmarks folder -->
    <string name="bookmarks_empty_message">Ne contient aucun marque-page</string>
    <!-- Bookmark snackbar message on deletion
     The first parameter is the host part of the URL of the bookmark deleted, if any -->
    <string name="bookmark_deletion_snackbar_message">%1$s supprimé</string>
    <!-- Bookmark snackbar message on deleting multiple bookmarks not including folders-->
    <string name="bookmark_deletion_multiple_snackbar_message_2">Marque-pages supprimés</string>
    <!-- Bookmark snackbar message on deleting multiple bookmarks including folders-->
    <string name="bookmark_deletion_multiple_snackbar_message_3">Suppression des dossiers sélectionnés</string>
    <!-- Bookmark undo button for deletion snackbar action -->
    <string name="bookmark_undo_deletion">ANNULER</string>

    <!-- Text for the button to search all bookmarks -->
    <string name="bookmark_search">Saisissez les termes à rechercher</string>

    <!-- Site Permissions -->
    <!-- Button label that take the user to the Android App setting -->
    <string name="phone_feature_go_to_settings">Se rendre dans les paramètres</string>

    <!-- Content description (not visible, for screen readers etc.): Quick settings sheet
        to give users access to site specific information / settings. For example:
        Secure settings status and a button to modify site permissions -->
    <string name="quick_settings_sheet">Panneau d’accès rapide aux paramètres</string>
    <!-- Label that indicates that this option it the recommended one -->
    <string name="phone_feature_recommended">Recommandé</string>
    <!-- Button label for clearing all the information of site permissions-->
    <string name="clear_permissions">Révoquer les autorisations</string>
    <!-- Text for the OK button on Clear permissions dialog -->
    <string name="clear_permissions_positive">OK</string>
    <!-- Text for the cancel button on Clear permissions dialog -->
    <string name="clear_permissions_negative">Annuler</string>
    <!-- Button label for clearing a site permission-->
    <string name="clear_permission">Révoquer l’autorisation</string>
    <!-- Text for the OK button on Clear permission dialog -->
    <string name="clear_permission_positive">OK</string>
    <!-- Text for the cancel button on Clear permission dialog -->
    <string name="clear_permission_negative">Annuler</string>
    <!-- Button label for clearing all the information on all sites-->
    <string name="clear_permissions_on_all_sites">Révoquer les autorisations pour tous les sites</string>
    <!-- Preference for altering video and audio autoplay for all websites -->
    <string name="preference_browser_feature_autoplay">Lire automatiquement des éléments multimédias</string>
    <!-- Preference for altering the camera access for all websites -->
    <string name="preference_phone_feature_camera">Appareil photo</string>
    <!-- Preference for altering the microphone access for all websites -->
    <string name="preference_phone_feature_microphone">Microphone</string>
    <!-- Preference for altering the location access for all websites -->
    <string name="preference_phone_feature_location">Localisation</string>
    <!-- Preference for altering the notification access for all websites -->
    <string name="preference_phone_feature_notification">Notifications</string>
    <!-- Preference for altering the persistent storage access for all websites -->
    <string name="preference_phone_feature_persistent_storage">Stockage persistant</string>
    <!-- Preference for altering the storage access setting for all websites -->
    <string name="preference_phone_feature_cross_origin_storage_access">Cookies intersites</string>
    <!-- Preference for altering the EME access for all websites -->
    <string name="preference_phone_feature_media_key_system_access">Contenu protégé par des DRM</string>
    <!-- Label that indicates that a permission must be asked always -->
    <string name="preference_option_phone_feature_ask_to_allow">Demander pour autoriser</string>
    <!-- Label that indicates that a permission must be blocked -->
    <string name="preference_option_phone_feature_blocked">Bloqué</string>
    <!-- Label that indicates that a permission must be allowed -->
    <string name="preference_option_phone_feature_allowed">Autorisé</string>
    <!--Label that indicates a permission is by the Android OS-->
    <string name="phone_feature_blocked_by_android">Bloqué par Android</string>
    <!-- Preference for showing a list of websites that the default configurations won't apply to them -->
    <string name="preference_exceptions">Exceptions</string>
    <!-- Summary of tracking protection preference if tracking protection is set to off -->
    <string name="tracking_protection_off">Désactivée</string>

    <!-- Summary of tracking protection preference if tracking protection is set to standard -->
    <string name="tracking_protection_standard">Standard</string>
    <!-- Summary of tracking protection preference if tracking protection is set to strict -->
    <string name="tracking_protection_strict">Stricte</string>
    <!-- Summary of tracking protection preference if tracking protection is set to custom -->
    <string name="tracking_protection_custom">Personnalisée</string>
    <!-- Label for global setting that indicates that all video and audio autoplay is allowed -->
    <string name="preference_option_autoplay_allowed2">Autoriser l’audio et la vidéo</string>
    <!-- Label for site specific setting that indicates that all video and audio autoplay is allowed -->
    <string name="quick_setting_option_autoplay_allowed">Autoriser l’audio et la vidéo</string>
    <!-- Label that indicates that video and audio autoplay is only allowed over Wi-Fi -->
    <string name="preference_option_autoplay_allowed_wifi_only2">Bloquer l’audio et la vidéo depuis les données mobiles uniquement</string>
    <!-- Subtext that explains 'autoplay on Wi-Fi only' option -->
    <string name="preference_option_autoplay_allowed_wifi_subtext">L’audio et la vidéo seront lus avec une connexion Wi-Fi</string>
    <!-- Label for global setting that indicates that video autoplay is allowed, but audio autoplay is blocked -->
    <string name="preference_option_autoplay_block_audio2">Bloquer l’audio uniquement</string>
    <!-- Label for site specific setting that indicates that video autoplay is allowed, but audio autoplay is blocked -->
    <string name="quick_setting_option_autoplay_block_audio">Bloquer l’audio uniquement</string>
    <!-- Label for global setting that indicates that all video and audio autoplay is blocked -->
    <string name="preference_option_autoplay_blocked3">Bloquer l’audio et la vidéo</string>
    <!-- Label for site specific setting that indicates that all video and audio autoplay is blocked -->
    <string name="quick_setting_option_autoplay_blocked">Bloquer l’audio et la vidéo</string>
    <!-- Summary of delete browsing data on quit preference if it is set to on -->
    <string name="delete_browsing_data_quit_on">Activé</string>
    <!-- Summary of delete browsing data on quit preference if it is set to off -->
    <string name="delete_browsing_data_quit_off">Désactivé</string>

    <!-- Summary of studies preference if it is set to on -->
    <string name="studies_on">Activé</string>
    <!-- Summary of studies data on quit preference if it is set to off -->
    <string name="studies_off">Désactivé</string>

    <!-- Collections -->
    <!-- Collections header on home fragment -->
    <string name="collections_header">Collections</string>
    <!-- Content description (not visible, for screen readers etc.): Opens the collection menu when pressed -->
    <string name="collection_menu_button_content_description">Menu de la collection</string>

    <!-- Label to describe what collections are to a new user without any collections -->
    <string name="no_collections_description2">Rassemblez ce qui compte pour vous.\nCollectez des recherches, des sites et des onglets similaires pour un accès rapide plus tard.</string>
    <!-- Title for the "select tabs" step of the collection creator -->
    <string name="create_collection_select_tabs">Sélectionner des onglets</string>

    <!-- Title for the "select collection" step of the collection creator -->
    <string name="create_collection_select_collection">Sélectionner la collection</string>

    <!-- Title for the "name collection" step of the collection creator -->
    <string name="create_collection_name_collection">Nommer la collection</string>

    <!-- Button to add new collection for the "select collection" step of the collection creator -->
    <string name="create_collection_add_new_collection">Ajouter une nouvelle collection</string>

    <!-- Button to select all tabs in the "select tabs" step of the collection creator -->
    <string name="create_collection_select_all">Tout sélectionner</string>

    <!-- Button to deselect all tabs in the "select tabs" step of the collection creator -->
    <string name="create_collection_deselect_all">Tout désélectionner</string>
    <!-- Text to prompt users to select the tabs to save in the "select tabs" step of the collection creator -->
    <string name="create_collection_save_to_collection_empty">Sélectionnez les onglets à enregistrer</string>

    <!-- Text to show users how many tabs they have selected in the "select tabs" step of the collection creator.
     %d is a placeholder for the number of tabs selected. -->
    <string name="create_collection_save_to_collection_tabs_selected">%d onglets sélectionnés</string>

    <!-- Text to show users they have one tab selected in the "select tabs" step of the collection creator.
    %d is a placeholder for the number of tabs selected. -->
    <string name="create_collection_save_to_collection_tab_selected">%d onglet sélectionné</string>

    <!-- Text shown in snackbar when multiple tabs have been saved in a collection -->
    <string name="create_collection_tabs_saved">Onglets enregistrés !</string>

    <!-- Text shown in snackbar when one or multiple tabs have been saved in a new collection -->
    <string name="create_collection_tabs_saved_new_collection">Collection enregistrée !</string>
    <!-- Text shown in snackbar when one tab has been saved in a collection -->
    <string name="create_collection_tab_saved">Onglet enregistré !</string>

    <!-- Content description (not visible, for screen readers etc.): button to close the collection creator -->
    <string name="create_collection_close">Fermer</string>

    <!-- Button to save currently selected tabs in the "select tabs" step of the collection creator-->
    <string name="create_collection_save">Enregistrer</string>

    <!-- Snackbar action to view the collection the user just created or updated -->
    <string name="create_collection_view">Afficher</string>

    <!-- Text for the OK button from collection dialogs -->
    <string name="create_collection_positive">OK</string>
    <!-- Text for the cancel button from collection dialogs -->
    <string name="create_collection_negative">Annuler</string>

    <!-- Default name for a new collection in "name new collection" step of the collection creator. %d is a placeholder for the number of collections-->
    <string name="create_collection_default_name">Collection %d</string>

    <!-- Share -->
    <!-- Share screen header -->
    <string name="share_header_2">Partager</string>
    <!-- Content description (not visible, for screen readers etc.):
        "Share" button. Opens the share menu when pressed. -->
    <string name="share_button_content_description">Partager</string>
    <!-- Text for the Save to PDF feature in the share menu -->
    <string name="share_save_to_pdf">Enregistrer en PDF</string>
    <!-- Text for error message when generating a PDF file Text. -->
    <string name="unable_to_save_to_pdf_error">Impossible de générer le PDF</string>
    <!-- Text for standard error snackbar dismiss button. -->
    <string name="standard_snackbar_error_dismiss">Fermer</string>
    <!-- Text for error message when printing a page and it fails. -->
    <string name="unable_to_print_page_error">Impression de la page impossible</string>
    <!-- Text for the print feature in the share and browser menu -->
    <string name="menu_print">Imprimer</string>
    <!-- Sub-header in the dialog to share a link to another sync device -->
    <string name="share_device_subheader">Envoyer à l’appareil</string>
    <!-- Sub-header in the dialog to share a link to an app from the full list -->
    <string name="share_link_all_apps_subheader">Toutes les actions</string>
    <!-- Sub-header in the dialog to share a link to an app from the most-recent sorted list -->
    <string name="share_link_recent_apps_subheader">Récemment utilisés</string>
    <!-- Text for the copy link action in the share screen. -->
    <string name="share_copy_link_to_clipboard">Copier dans le presse-papiers</string>
    <!-- Toast shown after copying link to clipboard -->
    <string name="toast_copy_link_to_clipboard">Copié dans le presse-papiers</string>
    <!-- An option from the share dialog to sign into sync -->
    <string name="sync_sign_in">Se connecter à Sync</string>
     <!-- An option from the three dot menu to sync and save data -->
    <string name="sync_menu_sync_and_save_data">Synchroniser et enregistrer les données</string>
    <!-- An option from the share dialog to send link to all other sync devices -->
    <string name="sync_send_to_all">Envoyer à tous les appareils</string>
    <!-- An option from the share dialog to reconnect to sync -->
    <string name="sync_reconnect">Se reconnecter à Sync</string>
    <!-- Text displayed when sync is offline and cannot be accessed -->
    <string name="sync_offline">Hors connexion</string>
    <!-- An option to connect additional devices -->
    <string name="sync_connect_device">Connecter un autre appareil</string>
    <!-- The dialog text shown when additional devices are not available -->
    <string name="sync_connect_device_dialog">Pour envoyer un onglet, connectez-vous à votre compte Firefox sur au moins un autre appareil.</string>
    <!-- Confirmation dialog button -->
    <string name="sync_confirmation_button">J’ai compris</string>

    <!-- Share error message -->
    <string name="share_error_snackbar">Impossible de partager cette application</string>

    <!-- Add new device screen title -->
    <string name="sync_add_new_device_title">Envoyer à un appareil</string>
    <!-- Text for the warning message on the Add new device screen -->
    <string name="sync_add_new_device_message">Aucun appareil connecté</string>
    <!-- Text for the button to learn about sending tabs -->
    <string name="sync_add_new_device_learn_button">En savoir plus sur l’envoi d’onglets…</string>
    <!-- Text for the button to connect another device -->
    <string name="sync_add_new_device_connect_button">Connecter un autre appareil…</string>

    <!-- Notifications -->
    <!-- Text shown in the notification that pops up to remind the user that a private browsing session is active. -->
    <string name="notification_pbm_delete_text_2">Fermer les onglets privés</string>

    <!-- Text shown in the notification that pops up to remind the user that a private browsing session is active for Android 14+ -->
    <string name="notification_erase_title_android_14">Fermer les onglets privés ?</string>

<<<<<<< HEAD
=======
    <string name="notification_erase_text_android_14">Appuyez sur cette notification ou faites-la glisser pour fermer les onglets privés.</string>

>>>>>>> 02782e4f
    <!-- Name of the marketing notification channel. Displayed in the "App notifications" system settings for the app -->
    <string name="notification_marketing_channel_name">Marketing</string>

    <!-- Title shown in the notification that pops up to remind the user to set fenix as default browser.
    The app name is in the text, due to limitations with localizing Nimbus experiments -->
    <string name="nimbus_notification_default_browser_title" tools:ignore="UnusedResources">Firefox est rapide et privé</string>
    <!-- Text shown in the notification that pops up to remind the user to set fenix as default browser.
    The app name is in the text, due to limitations with localizing Nimbus experiments -->
    <string name="nimbus_notification_default_browser_text" tools:ignore="UnusedResources">Faites de Firefox votre navigateur par défaut</string>
    <!-- Title shown in the notification that pops up to re-engage the user -->
    <string name="notification_re_engagement_title">Essayez la navigation privée</string>
    <!-- Text shown in the notification that pops up to re-engage the user.
    %1$s is a placeholder that will be replaced by the app name. -->
    <string name="notification_re_engagement_text">Naviguez sans enregistrer ni cookies ni historique dans %1$s</string>

    <!-- Title A shown in the notification that pops up to re-engage the user -->
    <string name="notification_re_engagement_A_title">Naviguez sans laisser de traces</string>
    <!-- Text A shown in the notification that pops up to re-engage the user.
    %1$s is a placeholder that will be replaced by the app name. -->
    <string name="notification_re_engagement_A_text">En navigation privée avec %1$s, aucune de vos informations n’est enregistrée.</string>
    <!-- Title B shown in the notification that pops up to re-engage the user -->
    <string name="notification_re_engagement_B_title">Effectuez votre première recherche</string>
    <!-- Text B shown in the notification that pops up to re-engage the user -->
    <string name="notification_re_engagement_B_text">Trouvez quelque chose à proximité. Ou découvrez quelque chose d’amusant.</string>

    <!-- Survey -->
    <!-- Text shown in the fullscreen message that pops up to ask user to take a short survey.
    The app name is in the text, due to limitations with localizing Nimbus experiments -->
    <string name="nimbus_survey_message_text">Aidez-nous à améliorer Firefox en répondant à un court sondage.</string>
    <!-- Preference for taking the short survey. -->
    <string name="preferences_take_survey">Participer au sondage</string>
    <!-- Preference for not taking the short survey. -->
    <string name="preferences_not_take_survey">Non merci</string>

    <!-- Snackbar -->
    <!-- Text shown in snackbar when user deletes a collection -->
    <string name="snackbar_collection_deleted">Collection supprimée</string>

    <!-- Text shown in snackbar when user renames a collection -->
    <string name="snackbar_collection_renamed">Collection renommée</string>

    <!-- Text shown in snackbar when user closes a tab -->
    <string name="snackbar_tab_closed">Onglet fermé</string>
    <!-- Text shown in snackbar when user closes all tabs -->
    <string name="snackbar_tabs_closed">Onglets fermés</string>
    <!-- Text shown in snackbar when user bookmarks a list of tabs -->
    <string name="snackbar_message_bookmarks_saved">Marque-pages enregistrés !</string>
    <!-- Text shown in snackbar when user adds a site to shortcuts -->
    <string name="snackbar_added_to_shortcuts">Ajouté aux raccourcis !</string>
    <!-- Text shown in snackbar when user closes a private tab -->
    <string name="snackbar_private_tab_closed">Onglet privé fermé</string>
    <!-- Text shown in snackbar when user closes all private tabs -->
    <string name="snackbar_private_tabs_closed">Onglets privés fermés</string>
    <!-- Text shown in snackbar when user erases their private browsing data -->
    <string name="snackbar_private_data_deleted">Données de navigation privée supprimées</string>
    <!-- Text shown in snackbar to undo deleting a tab, top site or collection -->
    <string name="snackbar_deleted_undo">ANNULER</string>

    <!-- Text shown in snackbar when user removes a top site -->
    <string name="snackbar_top_site_removed">Site supprimé</string>
    <!-- QR code scanner prompt which appears after scanning a code, but before navigating to it
        First parameter is the name of the app, second parameter is the URL or text scanned-->
    <string name="qr_scanner_confirmation_dialog_message">Autoriser %1$s à ouvrir %2$s</string>
    <!-- QR code scanner prompt dialog positive option to allow navigation to scanned link -->
    <string name="qr_scanner_dialog_positive">AUTORISER</string>
    <!-- QR code scanner prompt dialog positive option to deny navigation to scanned link -->
    <string name="qr_scanner_dialog_negative">REFUSER</string>
    <!-- QR code scanner prompt dialog error message shown when a hostname does not contain http or https. -->
    <string name="qr_scanner_dialog_invalid">Adresse web non valide.</string>
    <!-- QR code scanner prompt dialog positive option when there is an error -->
    <string name="qr_scanner_dialog_invalid_ok">OK</string>
    <!-- Tab collection deletion prompt dialog message. Placeholder will be replaced with the collection name -->
    <string name="tab_collection_dialog_message">Voulez-vous vraiment supprimer %1$s ?</string>
    <!-- Collection and tab deletion prompt dialog message. This will show when the last tab from a collection is deleted -->
    <string name="delete_tab_and_collection_dialog_message">La suppression de cet onglet supprimera toute la collection. Vous pouvez créer de nouvelles collections à tout moment.</string>
    <!-- Collection and tab deletion prompt dialog title. Placeholder will be replaced with the collection name. This will show when the last tab from a collection is deleted -->
    <string name="delete_tab_and_collection_dialog_title">Supprimer %1$s ?</string>
    <!-- Tab collection deletion prompt dialog option to delete the collection -->
    <string name="tab_collection_dialog_positive">Supprimer</string>
    <!-- Text displayed in a notification when the user enters full screen mode -->
    <string name="full_screen_notification">Mode plein écran activé</string>

    <!-- Message for copying the URL via long press on the toolbar -->
    <string name="url_copied">Adresse web copiée</string>


    <!-- Sample text for accessibility font size -->
    <string name="accessibility_text_size_sample_text_1">Ceci est un exemple de texte. Il vous montre comment le texte apparaîtra lorsque vous augmentez ou diminuez sa taille avec ce paramètre.</string>
    <!-- Summary for Accessibility Text Size Scaling Preference -->
    <string name="preference_accessibility_text_size_summary">Agrandir ou réduire la taille du texte des sites web</string>
    <!-- Title for Accessibility Text Size Scaling Preference -->
    <string name="preference_accessibility_font_size_title">Taille de police</string>

    <!-- Title for Accessibility Text Automatic Size Scaling Preference -->
    <string name="preference_accessibility_auto_size_2">Dimensionnement automatique des polices</string>
    <!-- Summary for Accessibility Text Automatic Size Scaling Preference -->
    <string name="preference_accessibility_auto_size_summary">La taille de la police correspondra à vos paramètres Android. Désactivez cette option pour gérer la taille de la police.</string>

    <!-- Title for the Delete browsing data preference -->
    <string name="preferences_delete_browsing_data">Supprimer les données de navigation</string>
    <!-- Title for the tabs item in Delete browsing data -->
    <string name="preferences_delete_browsing_data_tabs_title_2">Onglets ouverts</string>
    <!-- Subtitle for the tabs item in Delete browsing data, parameter will be replaced with the number of open tabs -->
    <string name="preferences_delete_browsing_data_tabs_subtitle">%d onglets</string>
    <!-- Title for the data and history items in Delete browsing data -->
    <!-- Title for the history item in Delete browsing data -->
    <string name="preferences_delete_browsing_data_browsing_history_title">Historique de navigation</string>
    <!-- Subtitle for the data and history items in delete browsing data, parameter will be replaced with the
        number of history items the user has -->
    <string name="preferences_delete_browsing_data_browsing_data_subtitle">%d adresses web</string>
    <!-- Title for the cookies and site data items in Delete browsing data -->
    <string name="preferences_delete_browsing_data_cookies_and_site_data">Cookies et données de sites</string>
    <!-- Subtitle for the cookies item in Delete browsing data -->
    <string name="preferences_delete_browsing_data_cookies_subtitle">Vous serez déconnecté·e de la plupart des sites</string>
    <!-- Title for the cached images and files item in Delete browsing data -->
    <string name="preferences_delete_browsing_data_cached_files">Images et fichiers mis en cache</string>
    <!-- Subtitle for the cached images and files item in Delete browsing data -->
    <string name="preferences_delete_browsing_data_cached_files_subtitle">Libère de l’espace de stockage</string>
    <!-- Title for the site permissions item in Delete browsing data -->
    <string name="preferences_delete_browsing_data_site_permissions">Permissions des sites</string>
    <!-- Title for the downloads item in Delete browsing data -->
    <string name="preferences_delete_browsing_data_downloads">Téléchargements</string>
    <!-- Text for the button to delete browsing data -->
    <string name="preferences_delete_browsing_data_button">Supprimer les données de navigation</string>

    <!-- Title for the Delete browsing data on quit preference -->
    <string name="preferences_delete_browsing_data_on_quit">Supprimer les données de navigation en quittant</string>
    <!-- Summary for the Delete browsing data on quit preference. "Quit" translation should match delete_browsing_data_on_quit_action translation. -->
    <string name="preference_summary_delete_browsing_data_on_quit_2">Supprime automatiquement les données de navigation lorsque vous sélectionnez « Quitter » dans le menu principal</string>
    <!-- Action item in menu for the Delete browsing data on quit feature -->
    <string name="delete_browsing_data_on_quit_action">Quitter</string>

    <!-- Title text of a delete browsing data dialog. -->
    <string name="delete_history_prompt_title">Intervalle à supprimer</string>
    <!-- Body text of a delete browsing data dialog. -->
    <string name="delete_history_prompt_body" moz:RemovedIn="130" tools:ignore="UnusedResources">Supprime l’historique (y compris l’historique synchronisé depuis d’autres appareils), les cookies et d’autres données de navigation.</string>
    <!-- Body text of a delete browsing data dialog. -->
    <string name="delete_history_prompt_body_2">Supprime l’historique (y compris l’historique synchronisé depuis d’autres appareils)</string>
    <!-- Radio button in the delete browsing data dialog to delete history items for the last hour. -->
    <string name="delete_history_prompt_button_last_hour">La dernière heure</string>
    <!-- Radio button in the delete browsing data dialog to delete history items for today and yesterday. -->
    <string name="delete_history_prompt_button_today_and_yesterday">Aujourd’hui et hier</string>
    <!-- Radio button in the delete browsing data dialog to delete all history. -->
    <string name="delete_history_prompt_button_everything">Tout</string>

    <!-- Dialog message to the user asking to delete browsing data. Parameter will be replaced by app name. -->
    <string name="delete_browsing_data_prompt_message_3">%s supprimera les données de navigation sélectionnées.</string>
    <!-- Text for the cancel button for the data deletion dialog -->
    <string name="delete_browsing_data_prompt_cancel">Annuler</string>
    <!-- Text for the allow button for the data deletion dialog -->
    <string name="delete_browsing_data_prompt_allow">Supprimer</string>
    <!-- Text for the snackbar confirmation that the data was deleted -->
    <string name="preferences_delete_browsing_data_snackbar">Données de navigation supprimées</string>

    <!-- Text for the snackbar to show the user that the deletion of browsing data is in progress -->
    <string name="deleting_browsing_data_in_progress">Suppression des données de navigation…</string>

    <!-- Dialog message to the user asking to delete all history items inside the opened group. Parameter will be replaced by a history group name. -->
    <string name="delete_all_history_group_prompt_message">Supprimer tous les sites dans « %s »</string>
    <!-- Text for the cancel button for the history group deletion dialog -->
    <string name="delete_history_group_prompt_cancel">Annuler</string>
    <!-- Text for the allow button for the history group dialog -->
    <string name="delete_history_group_prompt_allow">Supprimer</string>
    <!-- Text for the snackbar confirmation that the history group was deleted -->
    <string name="delete_history_group_snackbar">Groupe supprimé</string>

    <!-- Onboarding -->
    <!-- text to display in the snackbar once account is signed-in -->
    <string name="onboarding_firefox_account_sync_is_on">Synchronisation activée</string>

    <!-- Onboarding theme -->
    <!-- Text shown in snackbar when multiple tabs have been sent to device -->
    <string name="sync_sent_tabs_snackbar">Onglets envoyés !</string>
    <!-- Text shown in snackbar when one tab has been sent to device  -->
    <string name="sync_sent_tab_snackbar">Onglet envoyé !</string>
    <!-- Text shown in snackbar when sharing tabs failed  -->
    <string name="sync_sent_tab_error_snackbar">Envoi impossible</string>
    <!-- Text shown in snackbar for the "retry" action that the user has after sharing tabs failed -->
    <string name="sync_sent_tab_error_snackbar_action">RÉESSAYER</string>
    <!-- Title of QR Pairing Fragment -->
    <string name="sync_scan_code">Scanner le code</string>
    <!-- Instructions on how to access pairing -->
    <string name="sign_in_instructions"><![CDATA[Sur votre ordinateur, ouvrez Firefox et accédez à <b>https://firefox.com/pair</b>]]></string>
    <!-- Text shown for sign in pairing when ready -->
    <string name="sign_in_ready_for_scan">Prêt·e à scanner</string>
    <!-- Text shown for settings option for sign with pairing -->
    <string name="sign_in_with_camera">Connectez-vous avec votre appareil photo</string>
    <!-- Text shown for settings option for sign with email -->
    <string name="sign_in_with_email">Utiliser plutôt une adresse e-mail</string>
    <!-- Text shown for settings option for create new account text.'Firefox' intentionally hardcoded here.-->
    <string name="sign_in_create_account_text"><![CDATA[Vous n’avez pas de compte ? <u>Créez-en un</u> pour synchroniser Firefox entre vos appareils.]]></string>
    <!-- Text shown in confirmation dialog to sign out of account. The first parameter is the name of the app (e.g. Firefox Preview) -->
    <string name="sign_out_confirmation_message_2">%s ne se synchronisera plus avec votre compte, mais ne supprimera aucune donnée de navigation sur cet appareil.</string>
    <!-- Option to continue signing out of account shown in confirmation dialog to sign out of account -->
    <string name="sign_out_disconnect">Se déconnecter</string>
    <!-- Option to cancel signing out shown in confirmation dialog to sign out of account -->
    <string name="sign_out_cancel">Annuler</string>
    <!-- Error message snackbar shown after the user tried to select a default folder which cannot be altered -->
    <string name="bookmark_cannot_edit_root">Impossible de modifier les dossiers par défaut</string>

    <!-- Enhanced Tracking Protection -->
    <!-- Link displayed in enhanced tracking protection panel to access tracking protection settings -->
    <string name="etp_settings">Paramètres de protection</string>
    <!-- Preference title for enhanced tracking protection settings -->
    <string name="preference_enhanced_tracking_protection">Protection renforcée contre le pistage</string>
    <!-- Preference summary for enhanced tracking protection settings on/off switch -->
    <string name="preference_enhanced_tracking_protection_summary">Maintenant avec la protection totale contre les cookies, notre plus puissante barrière contre les traqueurs intersites à ce jour.</string>
    <!-- Description of enhanced tracking protection. The parameter is the name of the application (For example: Firefox Fenix) -->
    <string name="preference_enhanced_tracking_protection_explanation_2">%s vous protège de la plupart des traqueurs les plus courants qui pistent vos activités en ligne.</string>
    <!-- Text displayed that links to website about enhanced tracking protection -->
    <string name="preference_enhanced_tracking_protection_explanation_learn_more">En savoir plus</string>
    <!-- Preference for enhanced tracking protection for the standard protection settings -->
    <string name="preference_enhanced_tracking_protection_standard_default_1">Standard (par défaut)</string>
    <!-- Preference description for enhanced tracking protection for the standard protection settings -->
    <string name="preference_enhanced_tracking_protection_standard_description_5">Les pages se chargeront normalement, mais bloqueront moins de traqueurs.</string>
    <!--  Accessibility text for the Standard protection information icon  -->
    <string name="preference_enhanced_tracking_protection_standard_info_button">Ce qui est bloqué par la protection standard contre le pistage</string>
    <!-- Preference for enhanced tracking protection for the strict protection settings -->
    <string name="preference_enhanced_tracking_protection_strict">Stricte</string>
    <!-- Preference description for enhanced tracking protection for the strict protection settings -->
    <string name="preference_enhanced_tracking_protection_strict_description_4">Une protection renforcée contre le pistage et de meilleures performances, mais certains sites peuvent ne pas fonctionner correctement.</string>
    <!--  Accessibility text for the Strict protection information icon  -->
    <string name="preference_enhanced_tracking_protection_strict_info_button">Ce qui est bloqué par la protection stricte contre le pistage</string>
    <!-- Preference for enhanced tracking protection for the custom protection settings -->
    <string name="preference_enhanced_tracking_protection_custom">Personnalisée</string>
    <!-- Preference description for enhanced tracking protection for the strict protection settings -->
    <string name="preference_enhanced_tracking_protection_custom_description_2">Choisissez les traqueurs et les scripts à bloquer.</string>
    <!--  Accessibility text for the Strict protection information icon  -->
    <string name="preference_enhanced_tracking_protection_custom_info_button">Ce qui est bloqué par la protection personnalisée contre le pistage</string>
    <!-- Header for categories that are being blocked by current Enhanced Tracking Protection settings -->
    <!-- Preference for enhanced tracking protection for the custom protection settings for cookies-->
    <string name="preference_enhanced_tracking_protection_custom_cookies">Cookies</string>
    <!-- Option for enhanced tracking protection for the custom protection settings for cookies-->
    <string name="preference_enhanced_tracking_protection_custom_cookies_1">Traqueurs intersites et de réseaux sociaux</string>
    <!-- Option for enhanced tracking protection for the custom protection settings for cookies-->
    <string name="preference_enhanced_tracking_protection_custom_cookies_2">Cookies de sites non visités</string>
    <!-- Option for enhanced tracking protection for the custom protection settings for cookies-->
    <string name="preference_enhanced_tracking_protection_custom_cookies_3">Tous les cookies tiers (peut empêcher certains sites de fonctionner)</string>
    <!-- Option for enhanced tracking protection for the custom protection settings for cookies-->
    <string name="preference_enhanced_tracking_protection_custom_cookies_4">Tous les cookies (empêchera des sites de fonctionner)</string>
    <!-- Option for enhanced tracking protection for the custom protection settings for cookies-->
    <string name="preference_enhanced_tracking_protection_custom_cookies_5">Isoler les cookies intersites</string>
    <!-- Preference for Global Privacy Control for the custom privacy settings for Global Privacy Control. '&amp;' is replaced with the ampersand symbol: &-->
    <string name="preference_enhanced_tracking_protection_custom_global_privacy_control">Demander aux sites web de ne pas vendre ni partager mes données</string>
    <!-- Preference for enhanced tracking protection for the custom protection settings for tracking content -->
    <string name="preference_enhanced_tracking_protection_custom_tracking_content">Contenu utilisé pour le pistage</string>
    <!-- Option for enhanced tracking protection for the custom protection settings for tracking content-->
    <string name="preference_enhanced_tracking_protection_custom_tracking_content_1">Dans tous les onglets</string>
    <!-- Option for enhanced tracking protection for the custom protection settings for tracking content-->
    <string name="preference_enhanced_tracking_protection_custom_tracking_content_2">Uniquement dans les onglets privés</string>
    <!-- Preference for enhanced tracking protection for the custom protection settings -->
    <string name="preference_enhanced_tracking_protection_custom_cryptominers">Mineurs de cryptomonnaies</string>
    <!-- Preference for enhanced tracking protection for the custom protection settings -->
    <string name="preference_enhanced_tracking_protection_custom_fingerprinters">Détecteurs d’empreinte numérique</string>
    <!-- Button label for navigating to the Enhanced Tracking Protection details -->
    <string name="enhanced_tracking_protection_details">Détails</string>
    <!-- Header for categories that are being being blocked by current Enhanced Tracking Protection settings -->
    <string name="enhanced_tracking_protection_blocked">Bloqués</string>
    <!-- Header for categories that are being not being blocked by current Enhanced Tracking Protection settings -->
    <string name="enhanced_tracking_protection_allowed">Autorisés</string>
    <!-- Category of trackers (social media trackers) that can be blocked by Enhanced Tracking Protection -->
    <string name="etp_social_media_trackers_title">Traqueurs de réseaux sociaux</string>
    <!-- Description of social media trackers that can be blocked by Enhanced Tracking Protection -->
    <string name="etp_social_media_trackers_description">Limite la capacité des réseaux sociaux à pister votre activité de navigation sur le Web.</string>
    <!-- Category of trackers (cross-site tracking cookies) that can be blocked by Enhanced Tracking Protection -->
    <string name="etp_cookies_title">Cookies de pistage intersites</string>
    <!-- Category of trackers (cross-site tracking cookies) that can be blocked by Enhanced Tracking Protection -->
    <string name="etp_cookies_title_2">Cookies intersites</string>
    <!-- Description of cross-site tracking cookies that can be blocked by Enhanced Tracking Protection -->
    <string name="etp_cookies_description">Bloque les cookies que les réseaux publicitaires et les sociétés d’analyse des données utilisent pour compiler vos données de navigation sur de nombreux sites.</string>
    <!-- Description of cross-site tracking cookies that can be blocked by Enhanced Tracking Protection -->
    <string name="etp_cookies_description_2">La protection totale contre les cookies isole les cookies au site sur lequel vous vous trouvez et les traqueurs publicitaires ne peuvent donc pas s’en servir pour vous pister de site en site.</string>
    <!-- Category of trackers (cryptominers) that can be blocked by Enhanced Tracking Protection -->
    <string name="etp_cryptominers_title">Mineurs de cryptomonnaies</string>
    <!-- Description of cryptominers that can be blocked by Enhanced Tracking Protection -->
    <string name="etp_cryptominers_description">Empêche les scripts malveillants d’accéder à votre appareil pour « extraire » de l’argent numérique.</string>
    <!-- Category of trackers (fingerprinters) that can be blocked by Enhanced Tracking Protection -->
    <string name="etp_fingerprinters_title">Détecteurs d’empreinte numérique</string>
    <!-- Description of fingerprinters that can be blocked by Enhanced Tracking Protection -->
    <string name="etp_fingerprinters_description">Empêche la collecte de données identifiables de manière unique sur votre appareil et qui peuvent être utilisées à des fins de pistage.</string>
    <!-- Category of trackers (tracking content) that can be blocked by Enhanced Tracking Protection -->
    <string name="etp_tracking_content_title">Contenu utilisé pour le pistage</string>
    <!-- Description of tracking content that can be blocked by Enhanced Tracking Protection -->
    <string name="etp_tracking_content_description">Empêche le chargement des publicités, vidéos et autres contenus d’origine externe au site et contenant du code de pistage. Peut affecter certaines fonctionnalités du site.</string>
    <!-- Enhanced Tracking Protection message that protection is currently on for this site -->
    <string name="etp_panel_on">Les protections sont activées pour ce site</string>
    <!-- Enhanced Tracking Protection message that protection is currently off for this site -->
    <string name="etp_panel_off">Les protections sont désactivées pour ce site</string>
    <!-- Header for exceptions list for which sites enhanced tracking protection is always off -->
    <string name="enhanced_tracking_protection_exceptions">La protection renforcée contre le pistage est désactivée pour ces sites web</string>
    <!-- Content description (not visible, for screen readers etc.): Navigate
    back from ETP details (Ex: Tracking content) -->
    <string name="etp_back_button_content_description">Précédent</string>
    <!-- About page link text to open what's new link -->
    <string name="about_whats_new">Nouveautés dans %s</string>
    <!-- Open source licenses page title
    The first parameter is the app name -->
    <string name="open_source_licenses_title">%s | Bibliothèques open source</string>

    <!-- Category of trackers (redirect trackers) that can be blocked by Enhanced Tracking Protection -->
    <string name="etp_redirect_trackers_title">Traqueurs par redirection</string>
    <!-- Description of redirect tracker cookies that can be blocked by Enhanced Tracking Protection -->
    <string name="etp_redirect_trackers_description">Efface les cookies définis par redirection vers des sites web connus pour le pistage.</string>

    <!-- Description of the SmartBlock Enhanced Tracking Protection feature. The * symbol is intentionally hardcoded here,
         as we use it on the UI to indicate which trackers have been partially unblocked.  -->
    <string name="preference_etp_smartblock_description">Certains traqueurs repérés ci-dessous ont été partiellement débloqués sur cette page car vous avez interagi avec eux *.</string>
    <!-- Text displayed that links to website about enhanced tracking protection SmartBlock -->
    <string name="preference_etp_smartblock_learn_more">En savoir plus</string>

    <!-- Content description (not visible, for screen readers etc.):
    Enhanced tracking protection exception preference icon for ETP settings. -->
    <string name="preference_etp_exceptions_icon_description">Icône de préférence d’exception à la protection renforcée contre le pistage</string>

    <!-- About page link text to open support link -->
    <string name="about_support">Assistance</string>
    <!-- About page link text to list of past crashes (like about:crashes on desktop) -->
    <string name="about_crashes">Plantages</string>
    <!-- About page link text to open privacy notice link -->
    <string name="about_privacy_notice">Politique de confidentialité</string>
    <!-- About page link text to open know your rights link -->
    <string name="about_know_your_rights">Vos droits</string>
    <!-- About page link text to open licensing information link -->
    <string name="about_licensing_information">Informations de licence</string>
    <!-- About page link text to open a screen with libraries that are used -->
    <string name="about_other_open_source_libraries">Bibliothèques utilisées</string>

    <!-- Toast shown to the user when they are activating the secret dev menu
        The first parameter is number of long clicks left to enable the menu -->
    <string name="about_debug_menu_toast_progress">Menu de débogage : encore %1$d clic·s restant·s pour l’activation</string>
    <string name="about_debug_menu_toast_done">Menu de débogage activé</string>

    <!-- Browser long press popup menu -->
    <!-- Copy the current url -->
    <string name="browser_toolbar_long_press_popup_copy">Copier</string>
    <!-- Paste & go the text in the clipboard. '&amp;' is replaced with the ampersand symbol: & -->
    <string name="browser_toolbar_long_press_popup_paste_and_go">Coller et ouvrir</string>
    <!-- Paste the text in the clipboard -->
    <string name="browser_toolbar_long_press_popup_paste">Coller</string>

    <!-- Snackbar message shown after an URL has been copied to clipboard. -->
    <string name="browser_toolbar_url_copied_to_clipboard_snackbar">Adresse copiée dans le presse-papiers</string>

    <!-- Title text for the Add To Homescreen dialog -->
    <string name="add_to_homescreen_title">Ajouter à l’écran d’accueil</string>
    <!-- Cancel button text for the Add to Homescreen dialog -->
    <string name="add_to_homescreen_cancel">Annuler</string>
    <!-- Add button text for the Add to Homescreen dialog -->
    <string name="add_to_homescreen_add">Ajouter</string>
    <!-- Continue to website button text for the first-time Add to Homescreen dialog -->
    <string name="add_to_homescreen_continue">Continuer vers le site web</string>
    <!-- Placeholder text for the TextView in the Add to Homescreen dialog -->
    <string name="add_to_homescreen_text_placeholder">Nom du raccourci</string>

    <!-- Describes the add to homescreen functionality -->
    <string name="add_to_homescreen_description_2">Vous pouvez facilement ajouter ce site à l’écran d’accueil de votre appareil pour y avoir accès directement et naviguer plus rapidement, comme si vous utilisiez une application.</string>

    <!-- Preference for managing the settings for logins and passwords in Fenix -->
    <string name="preferences_passwords_logins_and_passwords">Identifiants et mots de passe</string>
    <!-- Preference for managing the settings for logins and passwords in Fenix -->
    <string name="preferences_passwords_logins_and_passwords_2" tools:ignore="UnusedResources">Mots de passe</string>
    <!-- Preference for managing the saving of logins and passwords in Fenix -->
    <string name="preferences_passwords_save_logins">Enregistrer les identifiants et les mots de passe</string>
    <!-- Preference for managing the saving of logins and passwords in Fenix -->
    <string name="preferences_passwords_save_logins_2" tools:ignore="UnusedResources">Enregistrer les mots de passe</string>
    <!-- Preference option for asking to save passwords in Fenix -->
    <string name="preferences_passwords_save_logins_ask_to_save">Demander pour enregistrer</string>
    <!-- Preference option for never saving passwords in Fenix -->
    <string name="preferences_passwords_save_logins_never_save">Ne jamais enregistrer</string>

    <!-- Preference for autofilling saved logins in Firefox (in web content), %1$s will be replaced with the app name -->
    <string name="preferences_passwords_autofill2">Remplissage automatique dans %1$s</string>
    <!-- Description for the preference for autofilling saved logins in Firefox (in web content), %1$s will be replaced with the app name -->
    <string name="preferences_passwords_autofill_description">Remplir et enregistrer les noms d’utilisateur et les mots de passe dans les sites web tout en utilisant %1$s.</string>
    <!-- Preference for autofilling logins from Fenix in other apps (e.g. autofilling the Twitter app) -->
    <string name="preferences_android_autofill">Remplissage automatique dans d’autres applications</string>
    <!-- Description for the preference for autofilling logins from Fenix in other apps (e.g. autofilling the Twitter app) -->
    <string name="preferences_android_autofill_description">Remplit les noms d’utilisateur et les mots de passe dans d’autres applications sur votre appareil.</string>

    <!-- Preference option for adding a login -->
    <string name="preferences_logins_add_login">Ajouter un identifiant</string>

    <!-- Preference option for adding a password -->
    <string name="preferences_logins_add_login_2" tools:ignore="UnusedResources">Ajouter un mot de passe</string>

    <!-- Preference for syncing saved logins in Fenix -->
    <string name="preferences_passwords_sync_logins">Synchroniser les identifiants</string>
    <!-- Preference for syncing saved passwords in Fenix -->
    <string name="preferences_passwords_sync_logins_2" tools:ignore="UnusedResources">Synchroniser les mots de passe</string>
    <!-- Preference for syncing saved logins in Fenix, when not signed in-->
    <string name="preferences_passwords_sync_logins_across_devices">Synchroniser les identifiants entre vos appareils</string>
    <!-- Preference for syncing saved passwords in Fenix, when not signed in-->
    <string name="preferences_passwords_sync_logins_across_devices_2" tools:ignore="UnusedResources">Synchronisez les mots de passe entre vos appareils</string>
    <!-- Preference to access list of saved logins -->
    <string name="preferences_passwords_saved_logins">Identifiants enregistrés</string>
    <!-- Preference to access list of saved passwords -->
    <string name="preferences_passwords_saved_logins_2" tools:ignore="UnusedResources">Mots de passe enregistrés</string>
    <!-- Description of empty list of saved passwords. Placeholder is replaced with app name.  -->
    <string name="preferences_passwords_saved_logins_description_empty_text">Les identifiants que vous enregistrez ou synchronisez avec %s s’afficheront ici.</string>
    <!-- Description of empty list of saved passwords. Placeholder is replaced with app name.  -->
    <string name="preferences_passwords_saved_logins_description_empty_text_2" tools:ignore="UnusedResources">Les mots de passe que vous enregistrez ou synchronisez avec %s seront répertoriés ici. Tous les mots de passe que vous enregistrez sont chiffrés.</string>
    <!-- Preference to access list of saved logins -->
    <string name="preferences_passwords_saved_logins_description_empty_learn_more_link">En savoir plus sur Sync.</string>
    <!-- Clickable text for opening an external link for more information about Sync. -->
    <string name="preferences_passwords_saved_logins_description_empty_learn_more_link_2" tools:ignore="UnusedResources">En savoir plus sur la synchronisation</string>
    <!-- Preference to access list of login exceptions that we never save logins for -->
    <string name="preferences_passwords_exceptions">Exceptions</string>
    <!-- Empty description of list of login exceptions that we never save logins for -->
    <string name="preferences_passwords_exceptions_description_empty">Les identifiants et les mots de passe qui ne sont pas enregistrés seront affichés ici.</string>
    <!-- Empty description of list of login exceptions that we never save passwords for. Parameter will be replaced by app name. -->
    <string name="preferences_passwords_exceptions_description_empty_2" tools:ignore="UnusedResources">%s n’enregistrera pas les mots de passe pour les sites listés ici.</string>
    <!-- Description of list of login exceptions that we never save logins for -->
    <string name="preferences_passwords_exceptions_description">Les identifiants et les mots de passe ne seront pas enregistrés pour ces sites.</string>
    <!-- Description of list of login exceptions that we never save passwords for. Parameter will be replaced by app name. -->
    <string name="preferences_passwords_exceptions_description_2" tools:ignore="UnusedResources">%s n’enregistrera pas les mots de passe pour ces sites.</string>
    <!-- Text on button to remove all saved login exceptions -->
    <string name="preferences_passwords_exceptions_remove_all">Supprimer toutes les exceptions</string>
    <!-- Hint for search box in logins list -->
    <string name="preferences_passwords_saved_logins_search">Rechercher des identifiants</string>
    <!-- Hint for search box in passwords list -->
    <string name="preferences_passwords_saved_logins_search_2" tools:ignore="UnusedResources">Rechercher des mots de passe</string>
    <!-- The header for the site that a login is for -->
    <string name="preferences_passwords_saved_logins_site">Site</string>
    <!-- The header for the username for a login -->
    <string name="preferences_passwords_saved_logins_username">Nom d’utilisateur</string>
    <!-- The header for the password for a login -->
    <string name="preferences_passwords_saved_logins_password">Mot de passe</string>
    <!-- Shown in snackbar to tell user that the password has been copied -->
    <string name="logins_password_copied">Mot de passe copié dans le presse-papiers</string>
    <!-- Shown in snackbar to tell user that the username has been copied -->
    <string name="logins_username_copied">Nom d’utilisateur copié dans le presse-papiers</string>
    <!-- Content Description (for screenreaders etc) read for the button to copy a password in logins-->
    <string name="saved_logins_copy_password">Copier le mot de passe</string>
    <!-- Content Description (for screenreaders etc) read for the button to clear a password while editing a login-->
    <string name="saved_logins_clear_password">Effacer le mot de passe</string>
    <!-- Content Description (for screenreaders etc) read for the button to copy a username in logins -->
    <string name="saved_login_copy_username">Copier le nom d’utilisateur</string>
    <!-- Content Description (for screenreaders etc) read for the button to clear a username while editing a login -->
    <string name="saved_login_clear_username">Effacer le nom d’utilisateur</string>
    <!-- Content Description (for screenreaders etc) read for the button to clear the hostname field while creating a login -->
    <string name="saved_login_clear_hostname">Effacer le nom d’hôte</string>
    <!-- Content Description (for screenreaders etc) read for the button to open a site in logins -->
    <string name="saved_login_open_site">Ouvrir le site dans le navigateur</string>
    <!-- Content Description (for screenreaders etc) read for the button to reveal a password in logins -->
    <string name="saved_login_reveal_password">Afficher le mot de passe</string>
    <!-- Content Description (for screenreaders etc) read for the button to hide a password in logins -->
    <string name="saved_login_hide_password">Masquer le mot de passe</string>
    <!-- Message displayed in biometric prompt displayed for authentication before allowing users to view their logins -->
    <string name="logins_biometric_prompt_message">Déverrouillez pour afficher vos identifiants enregistrés</string>
    <!-- Message displayed in biometric prompt displayed for authentication before allowing users to view their passwords -->
    <string name="logins_biometric_prompt_message_2" tools:ignore="UnusedResources">Déverrouillez pour afficher vos mots de passe enregistrés</string>
    <!-- Title of warning dialog if users have no device authentication set up -->
    <string name="logins_warning_dialog_title">Protégez vos identifiants et mots de passe</string>
    <!-- Title of warning dialog if users have no device authentication set up -->
    <string name="logins_warning_dialog_title_2" tools:ignore="UnusedResources">Sécurisez les mots de passe enregistrés</string>
    <!-- Message of warning dialog if users have no device authentication set up -->
    <string name="logins_warning_dialog_message">Configurez un schéma de verrouillage, un code PIN ou un mot de passe pour protéger vos identifiants de connexion et mots de passe enregistrés pour le cas où quelqu’un accède à votre appareil.</string>
    <!-- Message of warning dialog if users have no device authentication set up -->
    <string name="logins_warning_dialog_message_2" tools:ignore="UnusedResources">Configurez un schéma de verrouillage, un code PIN ou un mot de passe pour protéger vos mots de passe enregistrés si jamais quelqu’un accède à votre appareil.</string>
    <!-- Negative button to ignore warning dialog if users have no device authentication set up -->
    <string name="logins_warning_dialog_later">Plus tard</string>
    <!-- Positive button to send users to set up a pin of warning dialog if users have no device authentication set up -->
    <string name="logins_warning_dialog_set_up_now">Configurer maintenant</string>
    <!-- Title of PIN verification dialog to direct users to re-enter their device credentials to access their logins -->
    <string name="logins_biometric_prompt_message_pin">Déverrouillez votre appareil</string>
    <!-- Title for Accessibility Force Enable Zoom Preference -->
    <string name="preference_accessibility_force_enable_zoom">Zoom pour tous les sites</string>
    <!-- Summary for Accessibility Force Enable Zoom Preference -->
    <string name="preference_accessibility_force_enable_zoom_summary">Activer pour permettre de zoomer avec deux doigts même sur les sites web qui empêchent ce geste.</string>

    <!-- Saved logins sorting strategy menu item -by name- (if selected, it will sort saved logins alphabetically) -->
    <string name="saved_logins_sort_strategy_alphabetically">Nom (A-Z)</string>
    <!-- Saved logins sorting strategy menu item -by last used- (if selected, it will sort saved logins by last used) -->
    <string name="saved_logins_sort_strategy_last_used">Dernière utilisation</string>
    <!-- Content description (not visible, for screen readers etc.): Sort saved logins dropdown menu chevron icon -->
    <string name="saved_logins_menu_dropdown_chevron_icon_content_description">Menu de tri des identifiants</string>

    <!-- Content description (not visible, for screen readers etc.) -->
    <string name="saved_logins_menu_dropdown_chevron_icon_content_description_2" tools:ignore="UnusedResources">Menu de tri des mots de passe</string>

    <!-- Autofill -->
    <!-- Preference and title for managing the autofill settings -->
    <string name="preferences_autofill">Remplissage automatique</string>
    <!-- Preference and title for managing the settings for addresses -->
    <string name="preferences_addresses">Adresses</string>
    <!-- Preference and title for managing the settings for credit cards -->
    <string name="preferences_credit_cards">Cartes bancaires</string>
    <!-- Preference and title for managing the settings for payment methods -->
    <string name="preferences_credit_cards_2" tools:ignore="UnusedResources">Moyens de paiement</string>
    <!-- Preference for saving and autofilling credit cards -->
    <string name="preferences_credit_cards_save_and_autofill_cards">Enregistrer et remplir automatiquement les cartes</string>
    <!-- Preference for saving and autofilling credit cards -->
    <string name="preferences_credit_cards_save_and_autofill_cards_2" tools:ignore="UnusedResources">Enregistrer et renseigner les moyens de paiement</string>
    <!-- Preference summary for saving and autofilling credit card data -->
    <string name="preferences_credit_cards_save_and_autofill_cards_summary">Les données sont chiffrées</string>
    <!-- Preference summary for saving and autofilling payment method data. Parameter will be replaced by app name. -->
    <string name="preferences_credit_cards_save_and_autofill_cards_summary_2" tools:ignore="UnusedResources">%s chiffre tous les moyens de paiement que vous enregistrez</string>
    <!-- Preference option for syncing credit cards across devices. This is displayed when the user is not signed into sync -->
    <string name="preferences_credit_cards_sync_cards_across_devices">Synchroniser les cartes entre vos appareils</string>
    <!-- Preference option for syncing credit cards across devices. This is displayed when the user is signed into sync -->
    <string name="preferences_credit_cards_sync_cards">Synchroniser les cartes</string>
    <!-- Preference option for adding a credit card -->
    <string name="preferences_credit_cards_add_credit_card">Ajouter une carte bancaire</string>

    <!-- Preference option for adding a card -->
    <string name="preferences_credit_cards_add_credit_card_2" tools:ignore="UnusedResources">Ajouter une carte</string>
    <!-- Preference option for managing saved credit cards -->
    <string name="preferences_credit_cards_manage_saved_cards">Gérer les cartes enregistrées</string>
    <!-- Preference option for managing saved cards -->
    <string name="preferences_credit_cards_manage_saved_cards_2" tools:ignore="UnusedResources">Gérer les cartes</string>
    <!-- Preference option for adding an address -->
    <string name="preferences_addresses_add_address">Ajouter une adresse</string>
    <!-- Preference option for managing saved addresses -->
    <string name="preferences_addresses_manage_addresses">Gérer les adresses</string>
    <!-- Preference for saving and autofilling addresses -->
    <string name="preferences_addresses_save_and_autofill_addresses">Enregistrer et remplir automatiquement les adresses</string>
    <!-- Preference for saving and filling addresses -->
    <string name="preferences_addresses_save_and_autofill_addresses_2" tools:ignore="UnusedResources">Enregistrer et remplir automatiquement les adresses</string>
    <!-- Preference summary for saving and autofilling address data -->
    <string name="preferences_addresses_save_and_autofill_addresses_summary">Cela comprend des informations telles que des numéros, des adresses e-mail et des adresses d’expédition</string>

    <!-- Preference summary for saving and filling address data -->
    <string name="preferences_addresses_save_and_autofill_addresses_summary_2" tools:ignore="UnusedResources">Y compris les numéros de téléphone et les adresses e-mail</string>

    <!-- Title of the "Add card" screen -->
    <string name="credit_cards_add_card">Ajouter une carte</string>
    <!-- Title of the "Edit card" screen -->
    <string name="credit_cards_edit_card">Modifier la carte</string>
    <!-- The header for the card number of a credit card -->
    <string name="credit_cards_card_number">Numéro de carte</string>
    <!-- The header for the expiration date of a credit card -->
    <string name="credit_cards_expiration_date">Date d’expiration</string>
    <!-- The label for the expiration date month of a credit card to be used by a11y services-->
    <string name="credit_cards_expiration_date_month">Mois d’expiration</string>
    <!-- The label for the expiration date year of a credit card to be used by a11y services-->
    <string name="credit_cards_expiration_date_year">Année d’expiration</string>
    <!-- The header for the name on the credit card -->
    <string name="credit_cards_name_on_card">Nom du titulaire</string>
    <!-- The text for the "Delete card" menu item for deleting a credit card -->
    <string name="credit_cards_menu_delete_card">Supprimer cette carte</string>
    <!-- The text for the "Delete card" button for deleting a credit card -->
    <string name="credit_cards_delete_card_button">Supprimer la carte</string>
    <!-- The text for the confirmation message of "Delete card" dialog -->
    <string name="credit_cards_delete_dialog_confirmation">Voulez-vous vraiment supprimer cette carte bancaire ?</string>
    <!-- The text for the confirmation message of "Delete card" dialog -->
    <string name="credit_cards_delete_dialog_confirmation_2" tools:ignore="UnusedResources">Supprimer la carte ?</string>
    <!-- The text for the positive button on "Delete card" dialog -->
    <string name="credit_cards_delete_dialog_button">Supprimer</string>
    <!-- The title for the "Save" menu item for saving a credit card -->
    <string name="credit_cards_menu_save">Enregistrer</string>
    <!-- The text for the "Save" button for saving a credit card -->
    <string name="credit_cards_save_button">Enregistrer</string>
    <!-- The text for the "Cancel" button for cancelling adding, updating or deleting a credit card -->
    <string name="credit_cards_cancel_button">Annuler</string>

    <!-- Title of the "Saved cards" screen -->
    <string name="credit_cards_saved_cards">Cartes enregistrées</string>

    <!-- Error message for credit card number validation -->
    <string name="credit_cards_number_validation_error_message">Veuillez saisir un numéro de carte bancaire valide</string>

    <!-- Error message for card number validation -->
    <string name="credit_cards_number_validation_error_message_2" tools:ignore="UnusedResources">Saisissez un numéro de carte valide</string>
    <!-- Error message for credit card name on card validation -->
    <string name="credit_cards_name_on_card_validation_error_message">Veuillez compléter ce champ</string>
    <!-- Error message for card name on card validation -->
    <string name="credit_cards_name_on_card_validation_error_message_2" tools:ignore="UnusedResources">Ajouter un nom</string>
    <!-- Message displayed in biometric prompt displayed for authentication before allowing users to view their saved credit cards -->
    <string name="credit_cards_biometric_prompt_message">Déverrouillez pour afficher vos cartes enregistrées</string>
    <!-- Title of warning dialog if users have no device authentication set up -->
    <string name="credit_cards_warning_dialog_title">Protégez vos cartes bancaires</string>
    <!-- Title of warning dialog if users have no device authentication set up -->
    <string name="credit_cards_warning_dialog_title_2" tools:ignore="UnusedResources">Sécurisez vos moyens de paiement enregistrés</string>
    <!-- Message of warning dialog if users have no device authentication set up -->
    <string name="credit_cards_warning_dialog_message">Configurez un schéma de verrouillage, un code PIN ou un mot de passe pour protéger vos cartes bancaires enregistrées si jamais quelqu’un accède à votre appareil.</string>
    <!-- Message of warning dialog if users have no device authentication set up -->
    <string name="credit_cards_warning_dialog_message_3" tools:ignore="UnusedResources">Configurez un schéma de verrouillage, un code PIN ou un mot de passe pour protéger vos moyens de paiement enregistrés si jamais quelqu’un accède à votre appareil.</string>
    <!-- Positive button to send users to set up a pin of warning dialog if users have no device authentication set up -->
    <string name="credit_cards_warning_dialog_set_up_now">Configurer maintenant</string>
    <!-- Negative button to ignore warning dialog if users have no device authentication set up -->
    <string name="credit_cards_warning_dialog_later">Plus tard</string>
    <!-- Title of PIN verification dialog to direct users to re-enter their device credentials to access their credit cards -->
    <string name="credit_cards_biometric_prompt_message_pin">Déverrouillez votre appareil</string>
    <!-- Message displayed in biometric prompt for authentication, before allowing users to use their stored credit card information -->
    <string name="credit_cards_biometric_prompt_unlock_message">Déverrouillez pour utiliser les informations de cartes bancaires enregistrées</string>

    <!-- Message displayed in biometric prompt for authentication, before allowing users to use their stored payment method information -->
    <string name="credit_cards_biometric_prompt_unlock_message_2" tools:ignore="UnusedResources">Déverrouillez pour utiliser des moyens de paiement enregistrés</string>
    <!-- Title of the "Add address" screen -->
    <string name="addresses_add_address">Ajouter une adresse</string>
    <!-- Title of the "Edit address" screen -->
    <string name="addresses_edit_address">Modifier l’adresse</string>
    <!-- Title of the "Manage addresses" screen -->
    <string name="addresses_manage_addresses">Gérer les adresses</string>
    <!-- The header for the first name of an address -->
    <string name="addresses_first_name">Prénom</string>
    <!-- The header for the middle name of an address -->
    <string name="addresses_middle_name">Deuxième prénom</string>
    <!-- The header for the last name of an address -->
    <string name="addresses_last_name">Nom de famille</string>
    <!-- The header for the street address of an address -->
    <string name="addresses_street_address">Adresse postale</string>
    <!-- The header for the city of an address -->
    <string name="addresses_city">Ville</string>
    <!-- The header for the subregion of an address when "state" should be used -->
    <string name="addresses_state">État</string>
    <!-- The header for the subregion of an address when "province" should be used -->
    <string name="addresses_province">Province</string>
    <!-- The header for the zip code of an address -->
    <string name="addresses_zip">Code postal</string>
    <!-- The header for the country or region of an address -->
    <string name="addresses_country">Pays ou région</string>
    <!-- The header for the phone number of an address -->
    <string name="addresses_phone">Téléphone</string>
    <!-- The header for the email of an address -->
    <string name="addresses_email">Adresse e-mail</string>
    <!-- The text for the "Save" button for saving an address -->
    <string name="addresses_save_button">Enregistrer</string>
    <!-- The text for the "Cancel" button for cancelling adding, updating or deleting an address -->
    <string name="addresses_cancel_button">Annuler</string>
    <!-- The text for the "Delete address" button for deleting an address -->
    <string name="addressess_delete_address_button">Supprimer l’adresse</string>

    <!-- The title for the "Delete address" confirmation dialog -->
    <string name="addressess_confirm_dialog_message">Voulez-vous vraiment supprimer cette adresse ?</string>
    <!-- The title for the "Delete address" confirmation dialog -->
    <string name="addressess_confirm_dialog_message_2" tools:ignore="UnusedResources">Supprimer cette adresse ?</string>
    <!-- The text for the positive button on "Delete address" dialog -->
    <string name="addressess_confirm_dialog_ok_button">Supprimer</string>
    <!-- The text for the negative button on "Delete address" dialog -->
    <string name="addressess_confirm_dialog_cancel_button">Annuler</string>
    <!-- The text for the "Save address" menu item for saving an address -->
    <string name="address_menu_save_address">Enregistrer l’adresse</string>
    <!-- The text for the "Delete address" menu item for deleting an address -->
    <string name="address_menu_delete_address">Supprimer l’adresse</string>

    <!-- Title of the Add search engine screen -->
    <string name="search_engine_add_custom_search_engine_title">Ajouter un moteur de recherche</string>
    <!-- Content description (not visible, for screen readers etc.): Title for the button that navigates to add new engine screen -->
    <string name="search_engine_add_custom_search_engine_button_content_description">Ajouter un nouveau moteur de recherche</string>
    <!-- Title of the Edit search engine screen -->
    <string name="search_engine_edit_custom_search_engine_title">Modifier le moteur de recherche</string>
    <!-- Text for the menu button to edit a search engine -->
    <string name="search_engine_edit">Modifier</string>
    <!-- Text for the menu button to delete a search engine -->
    <string name="search_engine_delete">Supprimer</string>

    <!-- Label for the TextField in which user enters custom search engine name -->
    <string name="search_add_custom_engine_name_label">Nom</string>
    <!-- Placeholder text shown in the Search Engine Name text field before a user enters text -->
    <string name="search_add_custom_engine_name_hint_2">Nom du moteur de recherche</string>
    <!-- Label for the TextField in which user enters custom search engine URL -->
    <string name="search_add_custom_engine_url_label">URL de la chaîne de recherche</string>
    <!-- Placeholder text shown in the Search String TextField before a user enters text -->
    <string name="search_add_custom_engine_search_string_hint_2">URL à utiliser pour les recherches</string>
    <!-- Description text for the Search String TextField. The %s is part of the string -->
    <string name="search_add_custom_engine_search_string_example" formatted="false">Remplacer les termes de la recherche par « %s ». Par exemple :\nhttps://www.google.com/search?q=%s</string>

    <!-- Accessibility description for the form in which details about the custom search engine are entered -->
    <string name="search_add_custom_engine_form_description">Détails du moteur de recherche personnalisé</string>

    <!-- Label for the TextField in which user enters custom search engine suggestion URL -->
    <string name="search_add_custom_engine_suggest_url_label">API de suggestions de recherche (facultatif)</string>
    <!-- Placeholder text shown in the Search Suggestion String TextField before a user enters text -->
    <string name="search_add_custom_engine_suggest_string_hint">URL de l’API de suggestions de recherche</string>
    <!-- Description text for the Search Suggestion String TextField. The %s is part of the string -->
    <string name="search_add_custom_engine_suggest_string_example_2" formatted="false">Remplacez la requête par « %s ». Exemple :\nhttps://suggestqueries.google.com/complete/search?client=firefox&amp;q=%s</string>
    <!-- The text for the "Save" button for saving a custom search engine -->
    <string name="search_custom_engine_save_button">Enregistrer</string>

    <!-- Text shown when a user leaves the name field empty -->
    <string name="search_add_custom_engine_error_empty_name">Saisissez le nom du moteur de recherche</string>
    <!-- Text shown when a user leaves the search string field empty -->
    <string name="search_add_custom_engine_error_empty_search_string">Saisissez la chaîne de recherche</string>
    <!-- Text shown when a user leaves out the required template string -->
    <string name="search_add_custom_engine_error_missing_template">Vérifiez que la chaîne de recherche suit le format de l’exemple</string>
    <!-- Text shown when we aren't able to validate the custom search query. The first parameter is the url of the custom search engine -->
    <string name="search_add_custom_engine_error_cannot_reach">Erreur de connexion à « %s »</string>
    <!-- Text shown when a user creates a new search engine -->
    <string name="search_add_custom_engine_success_message">%s : création effectuée</string>
    <!-- Text shown when a user successfully edits a custom search engine -->
    <string name="search_edit_custom_engine_success_message">%s : enregistrement effectué</string>
    <!-- Text shown when a user successfully deletes a custom search engine -->
    <string name="search_delete_search_engine_success_message">%s : suppression effectuée</string>

    <!-- Heading for the instructions to allow a permission -->
    <string name="phone_feature_blocked_intro">Pour l’autoriser :</string>
    <!-- First step for the allowing a permission -->
    <string name="phone_feature_blocked_step_settings">1. Accédez aux paramètres Android</string>
    <!-- Second step for the allowing a permission -->
    <string name="phone_feature_blocked_step_permissions"><![CDATA[2. Appuyez sur <b>Autorisations</b>]]></string>
    <!-- Third step for the allowing a permission (Fore example: Camera) -->
    <string name="phone_feature_blocked_step_feature"><![CDATA[3. Activez <b>%1$s</b>]]></string>

    <!-- Label that indicates a site is using a secure connection -->
    <string name="quick_settings_sheet_secure_connection_2">Connexion sécurisée</string>
    <!-- Label that indicates a site is using a insecure connection -->
    <string name="quick_settings_sheet_insecure_connection_2">Connexion non sécurisée</string>
    <!-- Label to clear site data -->
    <string name="clear_site_data">Effacer les cookies et les données de sites</string>
    <!-- Confirmation message for a dialog confirming if the user wants to delete all data for current site -->
    <string name="confirm_clear_site_data"><![CDATA[Voulez-vous vraiment supprimer tous les cookies et toutes les données du site <b>%s</b> ?]]></string>
    <!-- Confirmation message for a dialog confirming if the user wants to delete all the permissions for all sites-->
    <string name="confirm_clear_permissions_on_all_sites">Voulez-vous vraiment supprimer toutes les autorisations pour tous les sites ?</string>
    <!-- Confirmation message for a dialog confirming if the user wants to delete all the permissions for a site-->
    <string name="confirm_clear_permissions_site">Voulez-vous vraiment supprimer toutes les autorisations pour ce site ?</string>
    <!-- Confirmation message for a dialog confirming if the user wants to set default value a permission for a site-->
    <string name="confirm_clear_permission_site">Voulez-vous vraiment supprimer cette autorisation pour ce site ?</string>
    <!-- label shown when there are not site exceptions to show in the site exception settings -->
    <string name="no_site_exceptions">Aucune exception de site</string>
    <!-- Bookmark deletion confirmation -->
    <string name="bookmark_deletion_confirmation">Voulez-vous vraiment supprimer ce marque-page ?</string>
    <!-- Browser menu button that adds a shortcut to the home fragment -->
    <string name="browser_menu_add_to_shortcuts">Ajouter aux raccourcis</string>
    <!-- Browser menu button that removes a shortcut from the home fragment -->
    <string name="browser_menu_remove_from_shortcuts">Supprimer des raccourcis</string>
    <!-- text shown before the issuer name to indicate who its verified by, parameter is the name of
     the certificate authority that verified the ticket-->
    <string name="certificate_info_verified_by">Vérifié par : %1$s</string>
    <!-- Login overflow menu delete button -->
    <string name="login_menu_delete_button">Supprimer</string>
    <!-- Login overflow menu edit button -->
    <string name="login_menu_edit_button">Modifier</string>
    <!-- Message in delete confirmation dialog for logins -->
    <string name="login_deletion_confirmation">Voulez-vous vraiment supprimer cet identifiant ?</string>
    <!-- Message in delete confirmation dialog for password -->
    <string name="login_deletion_confirmation_2" tools:ignore="UnusedResources">Voulez-vous vraiment supprimer ce mot de passe ?</string>
    <!-- Positive action of a dialog asking to delete  -->
    <string name="dialog_delete_positive">Supprimer</string>
    <!-- Negative action of a dialog asking to delete login -->
    <string name="dialog_delete_negative">Annuler</string>
    <!--  The saved login options menu description. -->
    <string name="login_options_menu">Options de l’identifiant</string>
    <!--  The saved password options menu description. -->
    <string name="login_options_menu_2" tools:ignore="UnusedResources">Options de mot de passe</string>
    <!--  The editable text field for a login's web address. -->
    <string name="saved_login_hostname_description">Le champ de texte modifiable pour l’adresse web de l’identifiant.</string>
    <!--  The editable text field for a website address. -->
    <string name="saved_login_hostname_description_3" tools:ignore="UnusedResources">Le champ de texte modifiable pour l’adresse du site web.</string>
    <!--  The editable text field for a login's username. -->
    <string name="saved_login_username_description">Le champ de texte modifiable pour le nom d’utilisateur de l’identifiant.</string>
    <!--  The editable text field for a username. -->
    <string name="saved_login_username_description_3" tools:ignore="UnusedResources">Le champ de texte modifiable pour le nom d’utilisateur.</string>
    <!--  The editable text field for a login's password. -->
    <string name="saved_login_password_description">Le champ de texte modifiable pour le mot de passe de l’identifiant.</string>
    <!--  The editable text field for a login's password. -->
    <string name="saved_login_password_description_2" tools:ignore="UnusedResources">Le champ de texte modifiable pour le mot de passe.</string>
    <!--  The button description to save changes to an edited login. -->
    <string name="save_changes_to_login">Enregistrez les modifications de l’identifiant.</string>
    <!--  The button description to save changes to an edited password. -->
    <string name="save_changes_to_login_2" tools:ignore="UnusedResources">Enregistrer les modifications.</string>
    <!--  The page title for editing a saved login. -->
    <string name="edit">Modifier</string>
    <!--  The page title for editing a saved password. -->
    <string name="edit_2" tools:ignore="UnusedResources">Modifier le mot de passe</string>
    <!--  The page title for adding new login. -->
    <string name="add_login">Ajouter un nouvel identifiant</string>
    <!--  The page title for adding new password. -->
    <string name="add_login_2" tools:ignore="UnusedResources">Ajouter un mot de passe</string>
    <!--  The error message in add/edit login view when password field is blank. -->
    <string name="saved_login_password_required">Mot de passe requis</string>
    <!--  Error text displayed underneath the password field when it is in an error case. -->
    <string name="saved_login_password_required_2" tools:ignore="UnusedResources">Saisissez un mot de passe</string>
    <!--  The error message in add login view when username field is blank. -->
    <string name="saved_login_username_required">Le nom d’utilisateur doit être renseigné.</string>
    <!--  The error message in add login view when username field is blank. -->
    <string name="saved_login_username_required_2" tools:ignore="UnusedResources">Saisissez un nom d’utilisateur</string>
    <!--  The error message in add login view when hostname field is blank. -->
    <string name="saved_login_hostname_required" tools:ignore="UnusedResources">Le nom d’hôte est requis</string>
    <!--  The error message in add login view when hostname field is blank. -->
    <string name="saved_login_hostname_required_2" tools:ignore="UnusedResources">Saisissez une adresse web</string>
    <!-- Voice search button content description  -->
    <string name="voice_search_content_description">Recherche vocale</string>
    <!-- Voice search prompt description displayed after the user presses the voice search button -->
    <string name="voice_search_explainer">Vous pouvez parler</string>

    <!--  The error message in edit login view when a duplicate username exists. -->
    <string name="saved_login_duplicate">Un identifiant avec ce nom d’utilisateur existe déjà</string>

    <!-- This is the hint text that is shown inline on the hostname field of the create new login page. 'https://www.example.com' intentionally hardcoded here -->
    <string name="add_login_hostname_hint_text">https://www.example.com</string>
    <!-- This is an error message shown below the hostname field of the add login page when a hostname does not contain http or https. -->
    <string name="add_login_hostname_invalid_text_3">L’adresse web doit contenir « https:// » ou « http:// ».</string>
    <!-- This is an error message shown below the hostname field of the add login page when a hostname is invalid. -->
    <string name="add_login_hostname_invalid_text_2">Un nom d’hôte valide est requis</string>

    <!-- Synced Tabs -->
    <!-- Text displayed to ask user to connect another device as no devices found with account -->
    <string name="synced_tabs_connect_another_device">Connectez un autre appareil.</string>
    <!-- Text displayed asking user to re-authenticate -->
    <string name="synced_tabs_reauth">Veuillez vous authentifier à nouveau.</string>
    <!-- Text displayed when user has disabled tab syncing in Firefox Sync Account -->
    <string name="synced_tabs_enable_tab_syncing">Veuillez activer la synchronisation des onglets.</string>
    <!-- Text displayed when user has no tabs that have been synced -->
    <string name="synced_tabs_no_tabs">Vous n’avez aucun onglet ouvert dans Firefox sur vos autres appareils.</string>
    <!-- Text displayed in the synced tabs screen when a user is not signed in to Firefox Sync describing Synced Tabs -->
    <string name="synced_tabs_sign_in_message">Affichez la liste des onglets de vos autres appareils.</string>
    <!-- Text displayed on a button in the synced tabs screen to link users to sign in when a user is not signed in to Firefox Sync -->
    <string name="synced_tabs_sign_in_button">Se connecter pour synchroniser</string>

    <!-- The text displayed when a synced device has no tabs to show in the list of Synced Tabs. -->
    <string name="synced_tabs_no_open_tabs">Aucun onglet ouvert</string>

    <!-- Content description for expanding a group of synced tabs. -->
    <string name="synced_tabs_expand_group">Développer le groupe d’onglets synchronisés</string>
    <!-- Content description for collapsing a group of synced tabs. -->
    <string name="synced_tabs_collapse_group">Réduire le groupe d’onglets synchronisés</string>

    <!-- Top Sites -->
    <!-- Title text displayed in the dialog when shortcuts limit is reached. -->
    <string name="shortcut_max_limit_title">Nombre maximal de raccourcis atteint</string>
    <!-- Content description text displayed in the dialog when shortcut limit is reached. -->
    <string name="shortcut_max_limit_content">Pour ajouter un nouveau raccourci, supprimez-en un autre. Faites un appui long sur le site et sélectionnez supprimer.</string>
    <!-- Confirmation dialog button text when top sites limit is reached. -->
    <string name="top_sites_max_limit_confirmation_button">J’ai compris</string>

    <!-- Label for the preference to show the shortcuts for the most visited top sites on the homepage -->
    <string name="top_sites_toggle_top_recent_sites_4">Raccourcis</string>
    <!-- Title text displayed in the rename top site dialog. -->
    <string name="top_sites_rename_dialog_title">Nom</string>
    <!-- Hint for renaming title of a shortcut -->
    <string name="shortcut_name_hint">Nom du raccourci</string>
    <!-- Button caption to confirm the renaming of the top site. -->
    <string name="top_sites_rename_dialog_ok">OK</string>
    <!-- Dialog button text for canceling the rename top site prompt. -->
    <string name="top_sites_rename_dialog_cancel">Annuler</string>

    <!-- Text for the menu button to open the homepage settings. -->
    <string name="top_sites_menu_settings">Paramètres</string>
    <!-- Text for the menu button to navigate to sponsors and privacy support articles. '&amp;' is replaced with the ampersand symbol: & -->
    <string name="top_sites_menu_sponsor_privacy">Nos sponsors et votre vie privée</string>
    <!-- Label text displayed for a sponsored top site. -->
    <string name="top_sites_sponsored_label">Sponsorisé</string>

    <!-- Inactive tabs in the tabs tray -->
    <!-- Title text displayed in the tabs tray when a tab has been unused for 14 days. -->
    <string name="inactive_tabs_title">Onglets inactifs</string>
    <!-- Content description for closing all inactive tabs -->
    <string name="inactive_tabs_delete_all">Fermer tous les onglets inactifs</string>

    <!-- Content description for expanding the inactive tabs section. -->
    <string name="inactive_tabs_expand_content_description">Développer les onglets inactifs</string>
    <!-- Content description for collapsing the inactive tabs section. -->
    <string name="inactive_tabs_collapse_content_description">Réduire les onglets inactifs</string>

    <!-- Inactive tabs auto-close message in the tabs tray -->
    <!-- The header text of the auto-close message when the user is asked if they want to turn on the auto-closing of inactive tabs. -->
    <string name="inactive_tabs_auto_close_message_header" tools:ignore="UnusedResources">Fermeture automatique après un mois ?</string>
    <!-- A description below the header to notify the user what the inactive tabs auto-close feature is. -->
    <string name="inactive_tabs_auto_close_message_description" tools:ignore="UnusedResources">Firefox peut fermer les onglets que vous n’avez pas consultés au cours du mois dernier.</string>

    <!-- A call to action below the description to allow the user to turn on the auto closing of inactive tabs. -->
    <string name="inactive_tabs_auto_close_message_action" tools:ignore="UnusedResources">ACTIVER LA FERMETURE AUTOMATIQUE</string>

    <!-- Text for the snackbar to confirm auto-close is enabled for inactive tabs -->
    <string name="inactive_tabs_auto_close_message_snackbar">Fermeture automatique activée</string>

    <!-- Awesome bar suggestion's headers -->
    <!-- Search suggestions title for Firefox Suggest. -->
    <string name="firefox_suggest_header">Firefox suggère</string>

    <!-- Title for search suggestions when Google is the default search suggestion engine. -->
    <string name="google_search_engine_suggestion_header">Recherche Google</string>
    <!-- Title for search suggestions when the default search suggestion engine is anything other than Google. The first parameter is default search engine name. -->
    <string name="other_default_search_engine_suggestion_header">Recherche %s</string>

    <!-- Default browser experiment -->
    <!-- Default browser card title -->
    <string name="default_browser_experiment_card_title">Changez de navigateur par défaut</string>
    <!-- Default browser card text -->
    <string name="default_browser_experiment_card_text">Faites en sorte que les liens des sites web, des e-mails et des messages s’ouvrent automatiquement dans Firefox.</string>

    <!-- Content description for close button in collection placeholder. -->
    <string name="remove_home_collection_placeholder_content_description">Supprimer</string>

    <!-- Content description radio buttons with a link to more information -->
    <string name="radio_preference_info_content_description">Cliquez pour plus de précisions</string>

    <!-- Content description for the action bar "up" button -->
    <string name="action_bar_up_description">Remonter</string>

    <!-- Content description for privacy content close button -->
    <string name="privacy_content_close_button_content_description">Fermer</string>

    <!-- Pocket recommended stories -->
    <!-- Header text for a section on the home screen. -->
    <string name="pocket_stories_header_1">Des articles qui font réfléchir</string>
    <!-- Header text for a section on the home screen. -->
    <string name="pocket_stories_categories_header">Articles par sujet</string>
    <!-- Text of a button allowing users to access an external url for more Pocket recommendations. -->
    <string name="pocket_stories_placeholder_text">En découvrir davantage</string>
    <!-- Title of an app feature. Smaller than a heading. The first parameter is product name Pocket -->
    <string name="pocket_stories_feature_title_2">Mis en avant par %s.</string>
    <!-- Caption for describing a certain feature. The placeholder is for a clickable text (eg: Learn more) which will load an url in a new tab when clicked.  -->
    <string name="pocket_stories_feature_caption">Membre de la famille Firefox. %s</string>
    <!-- Clickable text for opening an external link for more information about Pocket. -->
    <string name="pocket_stories_feature_learn_more">En savoir plus</string>

    <!-- Text indicating that the Pocket story that also displays this text is a sponsored story by other 3rd party entity. -->
    <string name="pocket_stories_sponsor_indication">Sponsorisé</string>

    <!-- Snackbar message for enrolling in a Nimbus experiment from the secret settings when Studies preference is Off.-->
    <string name="experiments_snackbar">Activez la télémétrie pour envoyer des données.</string>
    <!-- Snackbar button text to navigate to telemetry settings.-->
    <string name="experiments_snackbar_button">Ouvrir les paramètres</string>

    <!-- Review quality check feature-->
    <!-- Name for the review quality check feature used as title for the panel. -->
    <string name="review_quality_check_feature_name_2">Vérificateur d’avis</string>
    <!-- Summary for grades A and B for review quality check adjusted grading. -->
    <string name="review_quality_check_grade_a_b_description">Avis fiables</string>
    <!-- Summary for grade C for review quality check adjusted grading. -->
    <string name="review_quality_check_grade_c_description">Mélange d’avis fiables et non fiables</string>
    <!-- Summary for grades D and F for review quality check adjusted grading. -->
    <string name="review_quality_check_grade_d_f_description">Avis non fiables</string>
    <!-- Text for title presenting the reliability of a product's reviews. -->
    <string name="review_quality_check_grade_title">Quelle est la fiabilité de ces avis ?</string>
    <!-- Title for when the rating has been updated by the review checker -->
    <string name="review_quality_check_adjusted_rating_title">Évaluation corrigée</string>
    <!-- Description for a product's adjusted star rating. The text presents that the product's reviews which were evaluated as unreliable were removed from the adjusted rating. -->
    <string name="review_quality_check_adjusted_rating_description" moz:RemovedIn="122" tools:ignore="UnusedResources">Avis non fiables supprimés</string>
    <!-- Description for a product's adjusted star rating. The text presents that the product's reviews which were evaluated as unreliable were removed from the adjusted rating. -->
    <string name="review_quality_check_adjusted_rating_description_2">Sur la base d’avis fiables</string>
    <!-- Title for list of highlights from a product's review emphasizing a product's important traits. -->
    <string name="review_quality_check_highlights_title">Points essentiels des avis récents</string>
    <!-- Title for section explaining how we analyze the reliability of a product's reviews. -->
    <string name="review_quality_check_explanation_title">Comment nous déterminons la qualité d’un avis</string>
    <!-- Paragraph explaining how we analyze the reliability of a product's reviews. First parameter is the Fakespot product name. In the phrase "Fakespot by Mozilla", "by" can be localized. Does not need to stay by. -->
    <string name="review_quality_check_explanation_body_reliability">Nous utilisons la technologie d’intelligence artificielle %s par Mozilla pour vérifier la fiabilité des avis sur des produits. Ce qui vous aide seulement à évaluer la qualité des avis, mais non la qualité des produits.</string>
    <!-- Paragraph explaining the grading system we use to classify the reliability of a product's reviews. -->
    <string name="review_quality_check_info_review_grade_header"><![CDATA[Nous attribuons une <b>notation alphabétique</b> aux avis sur chaque produit, allant de A à F.]]></string>
    <!-- Description explaining grades A and B for review quality check adjusted grading. -->
    <string name="review_quality_check_info_grade_info_AB">Avis fiables. Nous pensons que les avis proviennent probablement de véritables client·e·s qui ont laissé des avis sincères et objectifs.</string>
    <!-- Description explaining grade C for review quality check adjusted grading. -->
    <string name="review_quality_check_info_grade_info_C">Nous pensons que les avis regroupent des avis fiables et non fiables.</string>
    <!-- Description explaining grades D and F for review quality check adjusted grading. -->
    <string name="review_quality_check_info_grade_info_DF">Avis non fiables. Nous pensons que les avis sont probablement contrefaits ou proviennent d’utilisateurs partiaux.</string>
    <!-- Paragraph explaining how a product's adjusted grading is calculated. -->
    <string name="review_quality_check_explanation_body_adjusted_grading"><![CDATA[L’<b>évaluation corrigée</b> se fonde uniquement sur les avis que nous considérons fiables.]]></string>
    <!-- Paragraph explaining product review highlights. First parameter is the name of the retailer (e.g. Amazon). -->
    <string name="review_quality_check_explanation_body_highlights"><![CDATA[Les <b>points essentiels</b> proviennent des avis laissés sur %s au cours des 80 derniers jours que nous estimons fiables.]]></string>
    <!-- Text for learn more caption presenting a link with information about review quality. First parameter is for clickable text defined in review_quality_check_info_learn_more_link. -->
    <string name="review_quality_check_info_learn_more">En savoir plus sur %s.</string>
    <!-- Clickable text that links to review quality check SuMo page. First parameter is the Fakespot product name. -->
    <string name="review_quality_check_info_learn_more_link_2">la façon dont %s détermine la qualité d’un avis</string>
    <!-- Text for title of settings section. -->
    <string name="review_quality_check_settings_title">Paramètres</string>
    <!-- Text for label for switch preference to show recommended products from review quality check settings section. -->
    <string name="review_quality_check_settings_recommended_products">Afficher des publicités dans le vérificateur d’avis</string>
    <!-- Description for switch preference to show recommended products from review quality check settings section. First parameter is for clickable text defined in review_quality_check_settings_recommended_products_learn_more.-->
    <string name="review_quality_check_settings_recommended_products_description_2" tools:ignore="UnusedResources">Vous verrez à l’occasion des publicités pour des produits pertinents.  Nous  faisons uniquement la promotion de produits dont les avis sont fiables. %s</string>
    <!-- Clickable text that links to review quality check recommended products support article. -->
    <string name="review_quality_check_settings_recommended_products_learn_more" tools:ignore="UnusedResources">En savoir plus</string>
    <!-- Text for turning sidebar off button from review quality check settings section. -->
    <string name="review_quality_check_settings_turn_off">Désactiver le vérificateur d’avis</string>
    <!-- Text for title of recommended product section. This is displayed above a product image, suggested as an alternative to the product reviewed. -->
    <string name="review_quality_check_ad_title" tools:ignore="UnusedResources">Produits alternatifs</string>
    <!-- Caption for recommended product section indicating this is an ad by Fakespot. First parameter is the Fakespot product name. -->
    <string name="review_quality_check_ad_caption" tools:ignore="UnusedResources">Publicité de %s</string>
    <!-- Caption for review quality check panel. First parameter is for clickable text defined in review_quality_check_powered_by_link. -->
    <string name="review_quality_check_powered_by_2">Le vérificateur d’avis fonctionne grâce à %s</string>
    <!-- Clickable text that links to Fakespot.com. First parameter is the Fakespot product name. In the phrase "Fakespot by Mozilla", "by" can be localized. Does not need to stay by. -->
    <string name="review_quality_check_powered_by_link" tools:ignore="UnusedResources">%s par Mozilla</string>
    <!-- Text for title of warning card informing the user that the current analysis is outdated. -->
    <string name="review_quality_check_outdated_analysis_warning_title" tools:ignore="UnusedResources">Nouvelles informations à évaluer</string>
    <!-- Text for button from warning card informing the user that the current analysis is outdated. Clicking this should trigger the product's re-analysis. -->
    <string name="review_quality_check_outdated_analysis_warning_action" tools:ignore="UnusedResources">Vérifier maintenant</string>
    <!-- Title for warning card informing the user that the current product does not have enough reviews for a review analysis. -->
    <string name="review_quality_check_no_reviews_warning_title">Pas encore assez d’avis</string>
    <!-- Text for body of warning card informing the user that the current product does not have enough reviews for a review analysis. -->
    <string name="review_quality_check_no_reviews_warning_body">Quand ce produit aura reçu suffisamment d’avis, leur qualité pourra être évaluée.</string>
    <!-- Title for warning card informing the user that the current product is currently not available. -->
    <string name="review_quality_check_product_availability_warning_title">Le produit n’est pas disponible</string>

    <!-- Text for the body of warning card informing the user that the current product is currently not available. -->
    <string name="review_quality_check_product_availability_warning_body">Si vous constatez le retour de ce produit en stock, signalez-le et nous travaillerons à évaluer les avis.</string>
    <!-- Clickable text for warning card informing the user that the current product is currently not available. Clicking this should inform the server that the product is available. -->
    <string name="review_quality_check_product_availability_warning_action_2">Signaler que le produit est en stock</string>
    <!-- Title for warning card informing the user that the current product's re-analysis is still processing. -->
    <string name="review_quality_check_reanalysis_in_progress_warning_title" moz:RemovedIn="122">Évaluation de la qualité des avis</string>
    <!-- Title for warning card informing the user that the current product's analysis is still processing. -->
    <string name="review_quality_check_analysis_in_progress_warning_title" moz:RemovedIn="122">Évaluation de la qualité des avis</string>
    <!-- Title for warning card informing the user that the current product's analysis is still processing. The parameter is the percentage progress (0-100%) of the analysis process (e.g. 56%). -->
    <string name="review_quality_check_analysis_in_progress_warning_title_2">Évaluation de la qualité des avis (%s)</string>
    <!-- Text for body of warning card informing the user that the current product's analysis is still processing. -->
    <string name="review_quality_check_analysis_in_progress_warning_body">L’opération peut prendre environ 60 secondes.</string>
    <!-- Title for info card displayed after the user reports a product is back in stock. -->
    <string name="review_quality_check_analysis_requested_info_title">Merci de nous l’avoir signalé !</string>
    <!-- Text for body of info card displayed after the user reports a product is back in stock. -->
    <string name="review_quality_check_analysis_requested_info_body">Nous devrions avoir des informations au sujet des avis sur ce produit d’ici 24 heures. Revenez plus tard.</string>
    <!-- Title for info card displayed when the user review checker while on a product that Fakespot does not analyze (e.g. gift cards, music). -->
    <string name="review_quality_check_not_analyzable_info_title">Nous ne pouvons pas vérifier ces avis</string>
    <!-- Text for body of info card displayed when the user review checker while on a product that Fakespot does not analyze (e.g. gift cards, music). -->
    <string name="review_quality_check_not_analyzable_info_body">Malheureusement, nous ne pouvons pas vérifier la qualité des avis pour certains types de produits. Par exemple, les cartes cadeaux, le streaming vidéo, la musique et les jeux.</string>
    <!-- Title for info card displayed when another user reported the displayed product is back in stock. -->
    <string name="review_quality_check_analysis_requested_other_user_info_title" tools:ignore="UnusedResources">Plus d’informations prochainement</string>
    <!-- Text for body of info card displayed when another user reported the displayed product is back in stock. -->
    <string name="review_quality_check_analysis_requested_other_user_info_body" tools:ignore="UnusedResources">Nous devrions avoir des informations au sujet des avis sur ce produit d’ici 24 heures. Revenez plus tard.</string>
    <!-- Title for info card displayed to the user when analysis finished updating. -->
    <string name="review_quality_check_analysis_updated_confirmation_title" tools:ignore="UnusedResources">L’analyse est à jour</string>
    <!-- Text for the action button from info card displayed to the user when analysis finished updating. -->
    <string name="review_quality_check_analysis_updated_confirmation_action" tools:ignore="UnusedResources">J’ai compris</string>
    <!-- Title for error card displayed to the user when an error occurred. -->
    <string name="review_quality_check_generic_error_title">Aucune information disponible actuellement</string>
    <!-- Text for body of error card displayed to the user when an error occurred. -->
    <string name="review_quality_check_generic_error_body">Nous travaillons à résoudre ce problème. Veuillez réessayer ultérieurement.</string>
    <!-- Title for error card displayed to the user when the device is disconnected from the network. -->
    <string name="review_quality_check_no_connection_title">Aucune connexion réseau</string>
    <!-- Text for body of error card displayed to the user when the device is disconnected from the network. -->
    <string name="review_quality_check_no_connection_body">Vérifiez votre connexion réseau puis essayez d’actualiser la page.</string>
    <!-- Title for card displayed to the user for products whose reviews were not analyzed yet. -->
    <string name="review_quality_check_no_analysis_title">Aucune information sur ces avis pour le moment</string>
    <!-- Text for the body of card displayed to the user for products whose reviews were not analyzed yet. -->
    <string name="review_quality_check_no_analysis_body">Pour savoir si les avis sur ce produit sont dignes de confiance, vérifiez leur qualité. Cela ne prend que 60 secondes.</string>
    <!-- Text for button from body of card displayed to the user for products whose reviews were not analyzed yet. Clicking this should trigger a product analysis. -->
    <string name="review_quality_check_no_analysis_link">Évaluer la qualité des avis</string>
    <!-- Headline for review quality check contextual onboarding card. -->
    <string name="review_quality_check_contextual_onboarding_title">Essayez notre guide de confiance pour les avis de produits</string>
    <!-- Description for review quality check contextual onboarding card. The first and last two parameters are for retailer names (e.g. Amazon, Walmart). The second parameter is for the name of the application (e.g. Firefox). -->
    <string name="review_quality_check_contextual_onboarding_description">Regardez quelle fiabilité accorder aux avis de produits sur %1$s avant d’acheter. Le vérificateur d’avis, une fonctionnalité expérimentale de %2$s, est intégré au navigateur. Il fonctionne aussi pour %3$s et %4$s.</string>
    <!-- Description for review quality check contextual onboarding card. The first parameters is for retailer name (e.g. Amazon). The second parameter is for the name of the application (e.g. Firefox). -->
    <string name="review_quality_check_contextual_onboarding_description_one_vendor">Regardez quelle fiabilité accorder aux avis de produits sur %1$s avant d’acheter. Le vérificateur d’avis, une fonctionnalité expérimentale de %2$s, est intégré au navigateur.</string>
    <!-- Paragraph presenting review quality check feature. First parameter is the Fakespot product name. Second parameter is for clickable text defined in review_quality_check_contextual_onboarding_learn_more_link. In the phrase "Fakespot by Mozilla", "by" can be localized. Does not need to stay by. -->
    <string name="review_quality_check_contextual_onboarding_learn_more">En utilisant la puissance de %1$s par Mozilla, nous vous aidons à éviter les avis partiaux et mensongers. Notre modèle d’intelligence artificielle s’améliore en permanence pour vous protéger pendant vos achats. %2$s</string>
    <!-- Clickable text from the contextual onboarding card that links to review quality check support article. -->
    <string name="review_quality_check_contextual_onboarding_learn_more_link">En savoir plus</string>
    <!-- Caption text to be displayed in review quality check contextual onboarding card above the opt-in button. First parameter is the Fakespot product name. Following parameters are for clickable texts defined in review_quality_check_contextual_onboarding_privacy_policy and review_quality_check_contextual_onboarding_terms_use. In the phrase "Fakespot by Mozilla", "by" can be localized. Does not need to stay by. -->
    <string name="review_quality_check_contextual_onboarding_caption">En sélectionnant « Oui, l’essayer », vous acceptez la %2$s et les %3$s de %1$s par Mozilla.</string>
    <!-- Caption text to be displayed in review quality check contextual onboarding card above the opt-in button. Parameter is the Fakespot product name. After the colon, what appears are two links, each on their own line. The first link is to a Privacy policy (review_quality_check_contextual_onboarding_privacy_policy_2). The second link is to Terms of use (review_quality_check_contextual_onboarding_terms_use_2). -->
    <string name="review_quality_check_contextual_onboarding_caption_2" moz:RemovedIn="123" tools:ignore="UnusedResources">En sélectionnant « Oui, l’essayer » vous acceptez les éléments suivants de %1$s :</string>
    <!-- Clickable text from the review quality check contextual onboarding card that links to Fakespot privacy policy. -->
    <string name="review_quality_check_contextual_onboarding_privacy_policy">politique de confidentialité</string>
    <!-- Clickable text from the review quality check contextual onboarding card that links to Fakespot privacy policy. -->
    <string name="review_quality_check_contextual_onboarding_privacy_policy_2" moz:RemovedIn="123" tools:ignore="UnusedResources">Politique de confidentialité</string>
    <!-- Clickable text from the review quality check contextual onboarding card that links to Fakespot terms of use. -->
    <string name="review_quality_check_contextual_onboarding_terms_use">conditions d’utilisation</string>
    <!-- Clickable text from the review quality check contextual onboarding card that links to Fakespot terms of use. -->
    <string name="review_quality_check_contextual_onboarding_terms_use_2" moz:RemovedIn="123" tools:ignore="UnusedResources">Conditions d’utilisation</string>
    <!-- Text for opt-in button from the review quality check contextual onboarding card. -->
    <string name="review_quality_check_contextual_onboarding_primary_button_text">Oui, l’essayer</string>
    <!-- Text for opt-out button from the review quality check contextual onboarding card. -->
    <string name="review_quality_check_contextual_onboarding_secondary_button_text">Pas maintenant</string>
    <!-- Text for the first CFR presenting the review quality check feature. -->
    <string name="review_quality_check_first_cfr_message">Vérifiez si vous pouvez vous fier aux avis sur ce produit, avant l’achat.</string>
    <!-- Text displayed in the first CFR presenting the review quality check feature that opens the review checker when clicked. -->
    <string name="review_quality_check_first_cfr_action" tools:ignore="UnusedResources">Essayer le vérificateur d’avis</string>
    <!-- Text for the second CFR presenting the review quality check feature. -->
    <string name="review_quality_check_second_cfr_message">Ces avis sont-ils fiables ? Vérifiez-le maintenant pour voir une évaluation corrigée.</string>
    <!-- Text displayed in the second CFR presenting the review quality check feature that opens the review checker when clicked. -->
    <string name="review_quality_check_second_cfr_action" tools:ignore="UnusedResources">Ouvrir le vérificateur d’avis</string>
    <!-- Flag showing that the review quality check feature is work in progress. -->
    <string name="review_quality_check_beta_flag">Bêta</string>
    <!-- Content description (not visible, for screen readers etc.) for opening browser menu button to open review quality check bottom sheet. -->
    <string name="review_quality_check_open_handle_content_description">Ouvrir le vérificateur d’avis</string>
    <!-- Content description (not visible, for screen readers etc.) for closing browser menu button to open review quality check bottom sheet. -->
    <string name="review_quality_check_close_handle_content_description">Fermer le vérificateur d’avis</string>
    <!-- Content description (not visible, for screen readers etc.) for review quality check star rating. First parameter is the number of stars (1-5) representing the rating. -->
    <string name="review_quality_check_star_rating_content_description">%1$s étoiles sur 5</string>
    <!-- Text for minimize button from highlights card. When clicked the highlights card should reduce its size. -->
    <string name="review_quality_check_highlights_show_less">Moins de détails</string>
    <!-- Text for maximize button from highlights card. When clicked the highlights card should expand to its full size. -->
    <string name="review_quality_check_highlights_show_more">Plus de détails</string>
    <!-- Text for highlights card quality category header. Reviews shown under this header should refer the product's quality. -->
    <string name="review_quality_check_highlights_type_quality">Qualité</string>
    <!-- Text for highlights card price category header. Reviews shown under this header should refer the product's price. -->
    <string name="review_quality_check_highlights_type_price">Prix</string>
    <!-- Text for highlights card shipping category header. Reviews shown under this header should refer the product's shipping. -->
    <string name="review_quality_check_highlights_type_shipping">Expédition</string>
    <!-- Text for highlights card packaging and appearance category header. Reviews shown under this header should refer the product's packaging and appearance. -->
    <string name="review_quality_check_highlights_type_packaging_appearance">Emballage et apparence</string>

    <!-- Text for highlights card competitiveness category header. Reviews shown under this header should refer the product's competitiveness. -->
    <string name="review_quality_check_highlights_type_competitiveness">Compétitivité</string>

    <!-- Text that is surrounded by quotes. The parameter is the actual text that is in quotes. An example of that text could be: Excellent craftsmanship, and that is displayed as “Excellent craftsmanship”. The text comes from a buyer's review that the feature is highlighting"   -->
    <string name="surrounded_with_quotes">« %s »</string>

    <!-- Accessibility services actions labels. These will be appended to accessibility actions like "Double tap to.." but not by or applications but by services like Talkback. -->
    <!-- Action label for elements that can be collapsed if interacting with them. Talkback will append this to say "Double tap to collapse". -->
    <string name="a11y_action_label_collapse">réduire</string>
    <!-- Current state for elements that can be collapsed if interacting with them. Talkback will dictate this after a state change. -->
    <string name="a11y_state_label_collapsed">réduit</string>
    <!-- Action label for elements that can be expanded if interacting with them. Talkback will append this to say "Double tap to expand". -->
    <string name="a11y_action_label_expand">développer</string>
    <!-- Current state for elements that can be expanded if interacting with them. Talkback will dictate this after a state change. -->
    <string name="a11y_state_label_expanded">développé</string>
    <!-- Action label for links to a website containing documentation about a wallpaper collection. Talkback will append this to say "Double tap to open link to learn more about this collection". -->
    <string name="a11y_action_label_wallpaper_collection_learn_more">ouvrir le lien pour en savoir plus sur cette collection</string>
    <!-- Action label for links that point to an article. Talkback will append this to say "Double tap to read the article". -->
    <string name="a11y_action_label_read_article">lire l’article</string>
    <!-- Action label for links to the Firefox Pocket website. Talkback will append this to say "Double tap to open link to learn more". -->
    <string name="a11y_action_label_pocket_learn_more">ouvrir le lien pour en savoir plus</string>
    <!-- Content description for headings announced by accessibility service. The first parameter is the text of the heading. Talkback will announce the first parameter and then speak the word "Heading" indicating to the user that this text is a heading for a section. -->
    <string name="a11y_heading">%s, titre</string>

    <!-- Title for dialog displayed when trying to access links present in a text. -->
    <string name="a11y_links_title">Liens</string>
    <!-- Additional content description for text bodies that contain urls. -->
    <string name="a11y_links_available">Liens disponibles</string>

    <!-- Translations feature-->

    <!-- Translation request dialog -->
    <!-- Title for the translation dialog that allows a user to translate the webpage. -->
    <string name="translations_bottom_sheet_title">Traduire cette page ?</string>
    <!-- Title for the translation dialog that allows a user to translate the webpage when a user uses the translation feature the first time. The first parameter is the name of the application, for example, "Fenix". -->
    <string name="translations_bottom_sheet_title_first_time">Essayer les traductions privées de %1$s</string>
    <!-- Additional information on the translation dialog that appears when a user uses the translation feature the first time. The first parameter is clickable text with a link, for example, "Learn more". -->
    <string name="translations_bottom_sheet_info_message">Afin de respecter votre vie privée, les traductions ne quittent jamais votre appareil. De nouvelles langues et des améliorations seront bientôt disponibles ! %1$s</string>
    <!-- Text that links to additional information about the Firefox translations feature. -->
    <string name="translations_bottom_sheet_info_message_learn_more">En savoir plus</string>
    <!-- Label for the dropdown to select which language to translate from on the translations dialog. Usually the translate from language selected will be the same as the page language. -->
    <string name="translations_bottom_sheet_translate_from">Langue source :</string>
    <!-- Label for the dropdown to select which language to translate to on the translations dialog. Usually the translate to language selected will be the user's preferred language. -->
    <string name="translations_bottom_sheet_translate_to">Langue cible :</string>
    <!-- Button text on the translations dialog to dismiss the dialog and return to the browser. -->
    <string name="translations_bottom_sheet_negative_button">Plus tard</string>
    <!-- Button text on the translations dialog when a translation error appears, used to dismiss the dialog and return to the browser. -->
    <string name="translations_bottom_sheet_negative_button_error">Terminé</string>
    <!-- Button text on the translations dialog to begin a translation of the website. -->
    <string name="translations_bottom_sheet_positive_button">Traduire</string>
    <!-- Button text on the translations dialog when a translation error appears. -->
    <string name="translations_bottom_sheet_positive_button_error">Veuillez réessayer</string>
    <!-- Inactive button text on the translations dialog that indicates a translation is currently in progress. This button will be accompanied by a loading icon. -->
    <string name="translations_bottom_sheet_translating_in_progress">Traduction</string>
    <!-- Button content description (not visible, for screen readers etc.) for the translations dialog translate button that indicates a translation is currently in progress. -->
    <string name="translations_bottom_sheet_translating_in_progress_content_description">Traduction en cours</string>

<<<<<<< HEAD
=======
    <!-- Default dropdown option when initially selecting a language from the translations dialog language selection dropdown. -->
    <string name="translations_bottom_sheet_default_dropdown_selection">Choisissez une langue</string>
>>>>>>> 02782e4f
    <!-- The title of the warning card informs the user that a translation could not be completed. -->
    <string name="translation_error_could_not_translate_warning_text">Un problème s’est produit lors de la traduction. Veuillez réessayer.</string>
    <!-- The title of the warning card informs the user that the list of languages cannot be loaded. -->
    <string name="translation_error_could_not_load_languages_warning_text">Impossible de charger les langues. Veuillez vérifier votre connexion Internet puis réessayer.</string>
    <!-- The title of the warning card informs the user that a language is not supported. The first parameter is the name of the language that is not supported. -->
    <string name="translation_error_language_not_supported_warning_text">Désolé, nous ne prenons pas encore en charge cette langue : %1$s.</string>
    <!-- Button text on the warning card when a language is not supported. The link will take the user to a page to a support page about translations. -->
    <string name="translation_error_language_not_supported_learn_more">En savoir plus</string>

    <!-- Translations options dialog -->
    <!-- Title of the translation options dialog that allows a user to set their translation options for the site the user is currently on. -->
    <string name="translation_option_bottom_sheet_title">Options de traduction</string>
    <!-- Toggle switch label that allows a user to set the setting if they would like the browser to always offer or suggest translations when available. -->
    <string name="translation_option_bottom_sheet_always_translate">Toujours proposer de traduire</string>

    <!-- Toggle switch label that allows a user to set if they would like a given language to automatically translate or not. The first parameter is the language name, for example, "Spanish". -->
    <string name="translation_option_bottom_sheet_always_translate_in_language">Toujours traduire les pages en %1$s</string>
    <!-- Toggle switch label that allows a user to set if they would like to never be offered a translation of the given language. The first parameter is the language name, for example, "Spanish". -->
    <string name="translation_option_bottom_sheet_never_translate_in_language">Ne jamais traduire les pages en %1$s</string>
    <!-- Toggle switch label that allows a user to set the setting if they would like the browser to never translate the site the user is currently visiting. -->
    <string name="translation_option_bottom_sheet_never_translate_site">Ne jamais traduire ce site</string>
<<<<<<< HEAD
=======
    <!-- Toggle switch description that will appear under the "Never translate these sites" settings toggle switch to provide more information on how this setting interacts with other settings. -->
    <string name="translation_option_bottom_sheet_switch_never_translate_site_description">Remplace tous les autres paramètres</string>
    <!-- Toggle switch description that will appear under the "Never translate" and "Always translate" toggle switch settings to provide more information on how these  settings interacts with other settings. -->
    <string name="translation_option_bottom_sheet_switch_description">Remplace les propositions de traduction</string>
>>>>>>> 02782e4f
    <!-- Button text for the button that will take the user to the translation settings dialog. -->
    <string name="translation_option_bottom_sheet_translation_settings">Paramètres de traduction</string>
    <!-- Button text for the button that will take the user to a website to learn more about how translations works in the given app. The first parameter is the name of the application, for example, "Fenix". -->
    <string name="translation_option_bottom_sheet_about_translations">À propos des traductions dans %1$s</string>

    <!-- Translation settings dialog -->
    <!-- Title of the translation settings dialog that allows a user to set their preferred translation settings. -->
    <string name="translation_settings_toolbar_title">Traductions</string>
    <!-- Toggle switch label that indicates that the browser should signal or indicate when a translation is possible for any page. -->
    <string name="translation_settings_offer_to_translate">Proposer de traduire lorsque cela est possible</string>
    <!-- Toggle switch label that indicates that downloading files required for translating is permitted when using data saver mode in Android. -->
    <string name="translation_settings_always_download">Toujours télécharger les langues en mode d’économie de données</string>
    <!-- Section header text that begins the section of a list of different options the user may select to adjust their translation preferences. -->
    <string name="translation_settings_translation_preference">Préférences de traduction</string>
    <!-- Button text for the button that will take the user to the automatic translations settings dialog. On the automatic translations settings dialog, the user can set if translations should occur automatically for a given language. -->
    <string name="translation_settings_automatic_translation">Traduction automatique</string>
    <!-- Button text for the button that will take the user to the never translate these sites dialog. On the never translate these sites dialog, the user can set if translations should never occur on certain websites. -->
    <string name="translation_settings_automatic_never_translate_sites">Ne jamais traduire ces sites</string>
    <!-- Button text for the button that will take the user to the download languages dialog. On the download languages dialog, the user can manage which languages they would like to download for translations. -->
    <string name="translation_settings_download_language">Télécharger des langues</string>

    <!-- Automatic translation preference screen -->
    <!-- Title of the automatic translation preference screen that will appear on the toolbar.-->
    <string name="automatic_translation_toolbar_title_preference">Traduction automatique</string>

    <!-- Screen header presenting the automatic translation preference feature. It will appear under the toolbar. -->
    <string name="automatic_translation_header_preference">Sélectionnez une langue pour gérer les préférences « Toujours traduire » et « Ne jamais traduire ».</string>

    <!-- Automatic translation options preference screen -->
    <!-- Preference option for offering to translate. Radio button title text.-->
    <string name="automatic_translation_option_offer_to_translate_title_preference">Proposer de traduire (par défaut)</string>
    <!-- Preference option for offering to translate. Radio button summary text. The first parameter is the name of the app defined in app_name (for example: Fenix)-->
    <string name="automatic_translation_option_offer_to_translate_summary_preference">%1$s proposera de traduire les sites dans cette langue.</string>
    <!-- Preference option for always translate. Radio button title text. -->
    <string name="automatic_translation_option_always_translate_title_preference">Toujours traduire</string>
    <!-- Preference option for always translate. Radio button summary text. The first parameter is the name of the app defined in app_name (for example: Fenix)-->
    <string name="automatic_translation_option_always_translate_summary_preference">%1$s traduira automatiquement la page dans cette langue à son chargement.</string>
    <!-- Preference option for never translate. Radio button title text.-->
    <string name="automatic_translation_option_never_translate_title_preference">Ne jamais traduire</string>
    <!-- Preference option for never translate. Radio button summary text. The first parameter is the name of the app defined in app_name (for example: Fenix)-->
    <string name="automatic_translation_option_never_translate_summary_preference">%1$s ne proposera jamais de traduire les sites dans cette langue.</string>

    <!-- Never translate site preference screen -->
    <!-- Title of the never translate site preference screen that will appear on the toolbar.-->
    <string name="never_translate_site_toolbar_title_preference">Ne jamais traduire ces sites</string>
    <!-- Screen header presenting the never translate site preference feature. It will appear under the toolbar. -->
    <string name="never_translate_site_header_preference">Pour ajouter un nouveau site : visitez-le et sélectionnez « Ne jamais traduire ce site » dans le menu des traductions.</string>
    <!-- Content description (not visible, for screen readers etc.): For a never-translated site list item that is selected.
             The first parameter is web site url (for example:"wikipedia.com") -->
    <string name="never_translate_site_item_list_content_description_preference">Supprimer %1$s</string>
    <!-- The Delete site dialogue title will appear when the user clicks on a list item.
             The first parameter is web site url (for example:"wikipedia.com") -->
    <string name="never_translate_site_dialog_title_preference">Supprimer %1$s ?</string>
    <!-- The Delete site dialogue positive button will appear when the user clicks on a list item. The site will be deleted. -->
    <string name="never_translate_site_dialog_confirm_delete_preference">Supprimer</string>
    <!-- The Delete site dialogue negative button will appear when the user clicks on a list item. The dialog will be dismissed. -->
    <string name="never_translate_site_dialog_cancel_preference">Annuler</string>

    <!-- Download languages preference screen -->
    <!-- Title of the download languages preference screen toolbar.-->
    <string name="download_languages_toolbar_title_preference">Télécharger des langues</string>
    <!-- Screen header presenting the download language preference feature. It will appear under the toolbar.The first parameter is "Learn More," a clickable text with a link. Talkback will append this to say "Double tap to open link to learn more". -->
    <string name="download_languages_header_preference">Téléchargez des langues complètes pour bénéficier de traductions plus rapides et pour traduire hors connexion. %1$s</string>
    <!-- Clickable text from the screen header that links to a website. -->
    <string name="download_languages_header_learn_more_preference">En savoir plus</string>
    <!-- The subhead of the download language preference screen will appear above the pivot language. -->
    <string name="download_languages_available_languages_preference">Langues disponibles</string>
    <!-- Text that will appear beside a core or pivot language package name to show that the language is necessary for the translation feature to function. -->
    <string name="download_languages_default_system_language_require_preference">requis</string>
    <!-- A text for download language preference item.
    The first parameter is the language name, for example, "Spanish".
    The second parameter is the language file size, for example, "(3.91 KB)" or, if the language package name is a pivot language, "(required)". -->
    <string name="download_languages_language_item_preference">%1$s (%2$s)</string>
    <!-- The subhead of the download language preference screen will appear above the items that were not downloaded. -->
    <string name="download_language_header_preference">Télécharger des langues</string>
    <!-- All languages list item. When the user presses this item, they can download or delete all languages. -->
    <string name="download_language_all_languages_item_preference">Toutes les langues</string>
    <!-- Content description (not visible, for screen readers etc.): For a language list item that was downloaded, the user can now delete it. -->
    <string name="download_languages_item_content_description_downloaded_state">Supprimer</string>
    <!-- Content description (not visible, for screen readers etc.): For a language list item, downloading is in progress. -->
    <string name="download_languages_item_content_description_in_progress_state">En cours</string>
    <!-- Content description (not visible, for screen readers etc.): For a language list item that was not downloaded. -->
    <string name="download_languages_item_content_description_not_downloaded_state">Télécharger</string>
    <!-- Content description (not visible, for screen readers etc.): For a language list item that is selected. -->
    <string name="download_languages_item_content_description_selected_state">Sélectionnée</string>

    <!-- Title for the dialog used by the translations feature to confirm deleting a language.
    The dialog will be presented when the user requests deletion of a language.
    The first parameter is the name of the language, for example, "Spanish" and the second parameter is the size in kilobytes or megabytes of the language file. -->
    <string name="delete_language_file_dialog_title">Supprimer %1$s (%2$s) ?</string>
    <!-- Additional information for the dialog used by the translations feature to confirm deleting a language. The first parameter is the name of the application, for example, "Fenix". -->
    <string name="delete_language_file_dialog_message">Si vous supprimez cette langue, %1$s la téléchargera partiellement dans votre cache au fur et à mesure de vos demandes de traduction.</string>
    <!-- Title for the dialog used by the translations feature to confirm deleting all languages file.
    The dialog will be presented when the user requests deletion of all languages file.
    The first parameter is the size in kilobytes or megabytes of the language file. -->
    <string name="delete_language_all_languages_file_dialog_title">Supprimer toutes les langues (%1$s) ?</string>
    <!-- Additional information for the dialog used by the translations feature to confirm deleting all languages file. The first parameter is the name of the application, for example, "Fenix". -->
    <string name="delete_language_all_languages_file_dialog_message">Si vous supprimez toutes les langues, %1$s téléchargera des langues partielles dans votre cache au fur et à mesure de vos demandes de traduction.</string>
    <!-- Button text on the dialog used by the translations feature to confirm deleting a language. -->
    <string name="delete_language_file_dialog_positive_button_text">Supprimer</string>
    <!-- Button text on the dialog used by the translations feature to cancel deleting a language. -->
    <string name="delete_language_file_dialog_negative_button_text">Annuler</string>

    <!-- Title for the data saving mode warning dialog used by the translations feature.
    This dialog will be presented when the user attempts to download a language or perform
    a translation without the necessary language files downloaded first when Android's data saver mode is enabled and the user is not using WiFi.
    The first parameter is the size in kilobytes or megabytes of the language file.-->
    <string name="download_language_file_dialog_title">Télécharger en mode d’économie de données (%1$s) ?</string>
    <!-- Additional information for the data saving mode warning dialog used by the translations feature. This text explains the reason a download is required for a translation. -->
    <string name="download_language_file_dialog_message_all_languages">Nous téléchargeons partiellement des langues dans votre cache pour que les traductions restent privées.</string>
    <!-- Checkbox label text on the data saving mode warning dialog used by the translations feature. This checkbox allows users to ignore the data usage warnings. -->
    <string name="download_language_file_dialog_checkbox_text">Toujours télécharger en mode d’économie de données</string>
    <!-- Button text on the data saving mode warning dialog used by the translations feature to allow users to confirm they wish to continue and download the language file. -->
    <string name="download_language_file_dialog_positive_button_text">Télécharger</string>
    <!-- Button text on the data saving mode warning dialog used by the translations feature to allow users to confirm they wish to continue and download the language file and perform a translation. -->
    <string name="download_language_file_dialog_positive_button_text_all_languages">Télécharger et traduire</string>
    <!-- Button text on the data saving mode warning dialog used by the translations feature to allow users to cancel the action and not perform a download of the language file. -->
    <string name="download_language_file_dialog_negative_button_text">Annuler</string>

    <!-- Debug drawer -->
    <!-- The user-facing title of the Debug Drawer feature. -->
    <string name="debug_drawer_title">Outils de débogage</string>
<<<<<<< HEAD
=======
    <!-- Content description (not visible, for screen readers etc.): Navigate back within the debug drawer. -->
    <string name="debug_drawer_back_button_content_description">Revenir</string>
>>>>>>> 02782e4f
    <!-- The title of the Tab Tools feature in the Debug Drawer. -->
    <string name="debug_drawer_tab_tools_title">Outils d’onglets</string>
    <!-- The title of the tab count section in Tab Tools. -->
    <string name="debug_drawer_tab_tools_tab_count_title">Nombre d’onglets</string>
    <!-- The active tab count category in the tab count section in Tab Tools. -->
    <string name="debug_drawer_tab_tools_tab_count_normal">Actifs</string>
    <!-- The inactive tab count category in the tab count section in Tab Tools. -->
    <string name="debug_drawer_tab_tools_tab_count_inactive">Inactifs</string>
    <!-- The private tab count category in the tab count section in Tab Tools. -->
    <string name="debug_drawer_tab_tools_tab_count_private">Privés</string>
    <!-- The total tab count category in the tab count section in Tab Tools. -->
    <string name="debug_drawer_tab_tools_tab_count_total">Total</string>
    <!-- The title of the tab creation tool section in Tab Tools. -->
    <string name="debug_drawer_tab_tools_tab_creation_tool_title">Outil de création d’onglets</string>
    <!-- The label of the text field in the tab creation tool. -->
    <string name="debug_drawer_tab_tools_tab_creation_tool_text_field_label">Nombre d’onglets à créer</string>
    <!-- The button text to add tabs to the active tab group in the tab creation tool. -->
    <string name="debug_drawer_tab_tools_tab_creation_tool_button_text_active">Ajouter aux onglets actifs</string>
    <!-- The button text to add tabs to the inactive tab group in the tab creation tool. -->
    <string name="debug_drawer_tab_tools_tab_creation_tool_button_text_inactive">Ajouter aux onglets inactifs</string>
    <!-- The button text to add tabs to the private tab group in the tab creation tool. -->
    <string name="debug_drawer_tab_tools_tab_creation_tool_button_text_private">Ajouter aux onglets privés</string>
</resources><|MERGE_RESOLUTION|>--- conflicted
+++ resolved
@@ -334,12 +334,9 @@
     <string name="onboarding_home_enable_notifications_negative_button" moz:removedIn="124" tools:ignore="UnusedResources">Plus tard</string>
 
     <!-- Juno first user onboarding flow experiment, strings are marked unused as they are only referenced by Nimbus experiments. -->
-<<<<<<< HEAD
-=======
     <!-- Description for learning more about our privacy notice. -->
     <string name="juno_onboarding_privacy_notice_text">Politique de confidentialité de Firefox</string>
     <!-- Text for the button to set firefox as default browser on the device -->
->>>>>>> 02782e4f
     <!-- Title for set firefox as default browser screen used by Nimbus experiments. -->
     <string name="juno_onboarding_default_browser_title_nimbus_2">Votre protection compte pour nous</string>
     <!-- Description for set firefox as default browser screen used by Nimbus experiments. -->
@@ -1338,11 +1335,8 @@
     <!-- Text shown in the notification that pops up to remind the user that a private browsing session is active for Android 14+ -->
     <string name="notification_erase_title_android_14">Fermer les onglets privés ?</string>
 
-<<<<<<< HEAD
-=======
     <string name="notification_erase_text_android_14">Appuyez sur cette notification ou faites-la glisser pour fermer les onglets privés.</string>
 
->>>>>>> 02782e4f
     <!-- Name of the marketing notification channel. Displayed in the "App notifications" system settings for the app -->
     <string name="notification_marketing_channel_name">Marketing</string>
 
@@ -2471,11 +2465,8 @@
     <!-- Button content description (not visible, for screen readers etc.) for the translations dialog translate button that indicates a translation is currently in progress. -->
     <string name="translations_bottom_sheet_translating_in_progress_content_description">Traduction en cours</string>
 
-<<<<<<< HEAD
-=======
     <!-- Default dropdown option when initially selecting a language from the translations dialog language selection dropdown. -->
     <string name="translations_bottom_sheet_default_dropdown_selection">Choisissez une langue</string>
->>>>>>> 02782e4f
     <!-- The title of the warning card informs the user that a translation could not be completed. -->
     <string name="translation_error_could_not_translate_warning_text">Un problème s’est produit lors de la traduction. Veuillez réessayer.</string>
     <!-- The title of the warning card informs the user that the list of languages cannot be loaded. -->
@@ -2497,13 +2488,10 @@
     <string name="translation_option_bottom_sheet_never_translate_in_language">Ne jamais traduire les pages en %1$s</string>
     <!-- Toggle switch label that allows a user to set the setting if they would like the browser to never translate the site the user is currently visiting. -->
     <string name="translation_option_bottom_sheet_never_translate_site">Ne jamais traduire ce site</string>
-<<<<<<< HEAD
-=======
     <!-- Toggle switch description that will appear under the "Never translate these sites" settings toggle switch to provide more information on how this setting interacts with other settings. -->
     <string name="translation_option_bottom_sheet_switch_never_translate_site_description">Remplace tous les autres paramètres</string>
     <!-- Toggle switch description that will appear under the "Never translate" and "Always translate" toggle switch settings to provide more information on how these  settings interacts with other settings. -->
     <string name="translation_option_bottom_sheet_switch_description">Remplace les propositions de traduction</string>
->>>>>>> 02782e4f
     <!-- Button text for the button that will take the user to the translation settings dialog. -->
     <string name="translation_option_bottom_sheet_translation_settings">Paramètres de traduction</string>
     <!-- Button text for the button that will take the user to a website to learn more about how translations works in the given app. The first parameter is the name of the application, for example, "Fenix". -->
@@ -2626,11 +2614,8 @@
     <!-- Debug drawer -->
     <!-- The user-facing title of the Debug Drawer feature. -->
     <string name="debug_drawer_title">Outils de débogage</string>
-<<<<<<< HEAD
-=======
     <!-- Content description (not visible, for screen readers etc.): Navigate back within the debug drawer. -->
     <string name="debug_drawer_back_button_content_description">Revenir</string>
->>>>>>> 02782e4f
     <!-- The title of the Tab Tools feature in the Debug Drawer. -->
     <string name="debug_drawer_tab_tools_title">Outils d’onglets</string>
     <!-- The title of the tab count section in Tab Tools. -->
