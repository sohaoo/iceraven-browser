--- conflicted
+++ resolved
@@ -75,14 +75,6 @@
         private mode in our new Total Private Browsing mode.
         The first parameter is the name of the app defined in app_name (for example: Firefox Nightly)
         The second parameter is the clickable link text in felt_privacy_info_card_subtitle_link_text -->
-<<<<<<< HEAD
-    <string name="felt_privacy_info_card_subtitle" moz:removedIn="120" tools:ignore="UnusedResources">%1$s yeruyüj ri taq acookie, natab\'äl chuqa\' taq rutzij ruxaq k\'amaya\'l toq ye\'atz\'apij ronojel ri ichinan taq atzuwäch. %2$s</string>
-    <!-- Explanation for private browsing displayed to users on home view when they first enable
-        private mode in our new Total Private Browsing mode.
-        The first parameter is the name of the app defined in app_name (for example: Firefox Nightly)
-        The second parameter is the clickable link text in felt_privacy_info_card_subtitle_link_text -->
-=======
->>>>>>> 4a244ea9
     <string name="felt_privacy_info_card_subtitle_2">%1$s yeruyüj ri taq acookie, natab\'äl chuqa\' taq rutzij ruxaq k\'amaya\'l toq ye\'atz\'apij ronojel ri ichinan taq awi\'. %2$s</string>
     <!-- Clickable portion of the explanation for private browsing that links the user to our
         about privacy page.
@@ -340,22 +332,10 @@
     <string name="onboarding_home_enable_notifications_negative_button">Wakami mani</string>
 
     <!-- Juno first user onboarding flow experiment, strings are marked unused as they are only referenced by Nimbus experiments. -->
-<<<<<<< HEAD
-    <!-- Title for set firefox as default browser screen used by Nimbus experiments. Nimbus experiments do not support string placeholders.
-        Note: The word "Firefox" should NOT be translated -->
-    <string name="juno_onboarding_default_browser_title_nimbus" moz:removedIn="120" tools:ignore="UnusedResources">Tab\'ana\' chi ri Firefox tok jeb\'ël awokik\'amaya\'l</string>
-
-    <!-- Title for set firefox as default browser screen used by Nimbus experiments. -->
-    <string name="juno_onboarding_default_browser_title_nimbus_2">Niqa chi qawäch chi atqajikib\'an</string>
-    <!-- Description for set firefox as default browser screen used by Nimbus experiments. Nimbus experiments do not support string placeholders.
-        Note: The word "Firefox" should NOT be translated -->
-    <string name="juno_onboarding_default_browser_description_nimbus" moz:removedIn="120" tools:ignore="UnusedResources">Firefox nuya\' kiq\'ij ri winaqi\' chuwäch ri ch\'akoj chuqa\' nuchajij ri awichinanem rik\'in yeruq\'ät ri taq ojqanela\' chi kikojol taq ruxaq k\'amaya\'l.\n\nCh\'aqa\' chik taq rutzijol pa ri rutzijol ichinanem.</string>
-=======
     <!-- Title for set firefox as default browser screen used by Nimbus experiments. -->
     <string name="juno_onboarding_default_browser_title_nimbus_2">Niqa chi qawäch chi atqajikib\'an</string>
     <!-- Description for set firefox as default browser screen used by Nimbus experiments. -->
     <string name="juno_onboarding_default_browser_description_nimbus_2">Ri qokik\'amaya\'l majun ch\'akoj rojqan, yatruto\' chi ri ajk\'ayij taq moloj yatkitzeqelb\'ej pa ewan pa ajk\'amaya\'l.\n\nCh\'aqa\' chik taq na\'oj pa ri rutzijol ichinanem.</string>
->>>>>>> 4a244ea9
     <!-- Text for the link to the privacy notice webpage for set as firefox default browser screen.
     This is part of the string with the key "juno_onboarding_default_browser_description". -->
     <string name="juno_onboarding_default_browser_description_link_text" tools:ignore="UnusedResources">ichinan na\'oj</string>
@@ -364,25 +344,12 @@
     <!-- Text for the button dismiss the screen and move on with the flow -->
     <string name="juno_onboarding_default_browser_negative_button" tools:ignore="UnusedResources">Wakami mani</string>
 
-<<<<<<< HEAD
-    <!-- Title for sign in to sync screen. -->
-    <string name="juno_onboarding_sign_in_title" moz:removedIn="120" tools:ignore="UnusedResources">Tajala\' awoyonib\'al rik\'in akematz\'ib\' o pa k\'exoj</string>
-    <!-- Description for sign in to sync screen. -->
-    <string name="juno_onboarding_sign_in_description" moz:removedIn="120" tools:ignore="UnusedResources">Ke\'akolo\' ri taq ruwi\' o ewan taq tzij pa ri ch\'aqa\' chik taq awokisaxel richin nasamajij chik el akuchi\' xakanäj kan.</string>
-=======
->>>>>>> 4a244ea9
     <!-- Text for the button to sign in to sync on the device -->
     <string name="juno_onboarding_sign_in_positive_button" tools:ignore="UnusedResources">Titikirisäx molojri\'ïl</string>
     <!-- Text for the button dismiss the screen and move on with the flow -->
     <string name="juno_onboarding_sign_in_negative_button" tools:ignore="UnusedResources">Wakami mani</string>
     <!-- Title for enable notification permission screen used by Nimbus experiments. Nimbus experiments do not support string placeholders.
         Note: The word "Firefox" should NOT be translated -->
-<<<<<<< HEAD
-    <string name="juno_onboarding_enable_notifications_title_nimbus" moz:removedIn="120" tools:ignore="UnusedResources">Ri taq rutzijol yatkito\' richin nasamajij ch\'aqa\' chik pa Firefox</string>
-    <!-- Title for enable notification permission screen used by Nimbus experiments. Nimbus experiments do not support string placeholders.
-        Note: The word "Firefox" should NOT be translated -->
-=======
->>>>>>> 4a244ea9
     <string name="juno_onboarding_enable_notifications_title_nimbus_2">Ri taq rutzijol yatkito\' yalan at jikil pa Firefox</string>
     <!-- Text for the button to request notification permission on the device -->
     <string name="juno_onboarding_enable_notifications_positive_button" tools:ignore="UnusedResources">Ketzij taq rutzijol</string>
@@ -420,11 +387,6 @@
     <!-- Preference category for settings related to changing the default search engine -->
     <string name="preferences_category_select_default_search_engine">Tacha\' jun</string>
     <!-- Preference for settings related to managing search shortcuts for the quick search menu -->
-<<<<<<< HEAD
-    <string name="preferences_manage_search_shortcuts" moz:removedIn="120" tools:ignore="UnusedResources">Ke\'asamajij taq ruq\'a\' kanoxïk</string>
-    <!-- Preference for settings related to managing search shortcuts for the quick search menu -->
-=======
->>>>>>> 4a244ea9
     <string name="preferences_manage_search_shortcuts_2">Ke\'asamajij cha\'el taq kanob\'äl</string>
     <!-- Summary for preference for settings related to managing search shortcuts for the quick search menu -->
     <string name="preferences_manage_search_shortcuts_summary">Kenuk\' tz\'etel taq kanob\'äl pa ruch\'a\'on samaj kanob\'äl</string>
@@ -438,11 +400,6 @@
     <string name="preferences_search_engines">Ttaq kanob\'äl</string>
     <!-- Preference for settings related to Search engines suggestions-->
     <string name="preferences_search_engines_suggestions">Chilab\'en taq kanob\'äl</string>
-<<<<<<< HEAD
-    <!-- Preference for settings related to Search address bar -->
-    <string name="preferences_search_address_bar" moz:removedIn="120" tools:ignore="UnusedResources">Kikajtz\'ik Ochochib\'äl</string>
-=======
->>>>>>> 4a244ea9
     <!-- Preference Category for settings related to Search address bar -->
     <string name="preferences_settings_address_bar">Kajowab\'al kikajtz\'ik ochochib\'äl</string>
     <!-- Preference Category for settings to Firefox Suggest -->
@@ -513,15 +470,9 @@
     <string name="reduce_cookie_banner_details_panel_title_on_for_site" moz:RemovedIn="121" tools:ignore="UnusedResources">¿La nitzij ri kich\'utinisaxik rutzijol kuki richin %1$s?</string>
     <!-- Title text for a detail explanation indicating cookie banner handling is on this site, this is shown as part of the cookie banner panel in the toolbar. The first parameter is a shortened URL of the current site-->
     <string name="reduce_cookie_banner_details_panel_title_on_for_site_1">¿La nitzij ri kiq\'atik taq kitzijol cookie richin %1$s?</string>
-<<<<<<< HEAD
     <!-- Title text for a detail explanation indicating cookie banner handling is off this site, this is shown as part of the cookie banner panel in the toolbar. The first parameter is a shortened URL of the current site-->
     <string name="reduce_cookie_banner_details_panel_title_off_for_site" moz:RemovedIn="121" tools:ignore="UnusedResources">¿La nichup ri kich\'utinisaxik rutzijol kuki richin %1$s?</string>
     <!-- Title text for a detail explanation indicating cookie banner handling is off this site, this is shown as part of the cookie banner panel in the toolbar. The first parameter is a shortened URL of the current site-->
-=======
-    <!-- Title text for a detail explanation indicating cookie banner handling is off this site, this is shown as part of the cookie banner panel in the toolbar. The first parameter is a shortened URL of the current site-->
-    <string name="reduce_cookie_banner_details_panel_title_off_for_site" moz:RemovedIn="121" tools:ignore="UnusedResources">¿La nichup ri kich\'utinisaxik rutzijol kuki richin %1$s?</string>
-    <!-- Title text for a detail explanation indicating cookie banner handling is off this site, this is shown as part of the cookie banner panel in the toolbar. The first parameter is a shortened URL of the current site-->
->>>>>>> 4a244ea9
     <string name="reduce_cookie_banner_details_panel_title_off_for_site_1">¿La nichup ri ruq\'atoj kitzijol taq cookie richin %1$s?</string>
     <!-- Title text for a detail explanation indicating cookie banner reducer didn't work for the current site, this is shown as part of the cookie banner panel in the toolbar. The first parameter is the application name-->
     <string name="reduce_cookie_banner_details_panel_title_unsupported_site_request_2"> Man yeruq\'ät ta ri %1$s pa ruyonil ri taq kik\'utuj taq cookie pa re ruxaq re\'. Yatikïr natäq un k\'utuj richin nito\' re ruxaq re\' ri chwa\'q kab\'ij.</string>
@@ -529,11 +480,8 @@
     <string name="reduce_cookie_banner_details_panel_description_off_for_site" moz:RemovedIn="121" tools:ignore="UnusedResources">%1$s xkeruyüj ri taq rukuki re ruxaq chuqa\' xtuk\'ëx re ruxaq. Xkeruyüj ronojel ri taq kuki, nitikïr nutz\'apij ri molojri\'ïl o yerujäm ri taq ruch\'ich\' loq\'oj.</string>
     <!-- Long text for a detail explanation indicating what will happen if cookie banner handling is on for a site, this is shown as part of the cookie banner panel in the toolbar. The first parameter is the application name -->
     <string name="reduce_cookie_banner_details_panel_description_on_for_site_2" moz:RemovedIn="121" tools:ignore="UnusedResources">%1$s nitikïr nutojtob\'ej yeruxutuj pa ruyonil ronojel ri kik\'utuxik taq kuki pa koch\'el taq ruxaq.</string>
-<<<<<<< HEAD
-=======
     <!-- Long text for a detail explanation indicating what will happen if cookie banner handling is on for a site, this is shown as part of the cookie banner panel in the toolbar. The first parameter is the application name -->
     <string name="reduce_cookie_banner_details_panel_description_on_for_site_3">Toq nitzij, ri %1$s xtutojtob\'ej xkeruxutuj pa ruyonil ri taq kitzijol taq cookie pa re ruxaq re\'.</string>
->>>>>>> 4a244ea9
     <!-- Title text for the cookie banner re-engagement dialog. The first parameter is the application name. -->
     <string name="reduce_cookie_banner_dialog_title" moz:RemovedIn="121" tools:ignore="UnusedResources">¿La niya\' q\'ij chi %1$s yeruxutuj ri kik\'utuxik taq kuki? </string>
     <!-- Body text for the cookie banner re-engagement dialog use. The first parameter is the application name. -->
@@ -569,21 +517,12 @@
     <string name="errorpage_httpsonly_message_title">Rik\'in jub\'a\' chi ri ajk\'amaya\'l ruxaq xa man nuk\'äm ta ri\' rik\'in ri HTTPS.</string>
     <!-- Preference for accessibility -->
     <string name="preferences_accessibility">Okel</string>
-<<<<<<< HEAD
-    <!-- Preference to override the Firefox Account server -->
-    <string name="preferences_override_fxa_server" moz:RemovedIn="120" tools:ignore="UnusedResources">Ichinan ruk\'u\'x rusamaj Firefox Account</string>
-    <!-- Preference to override the Sync token server -->
-    <string name="preferences_override_sync_tokenserver">Ichinan ruk\'u\'x rusamaj Sync</string>
-    <!-- Toast shown after updating the FxA/Sync server override preferences -->
-    <string name="toast_override_fxa_sync_server_done" moz:RemovedIn="120" tools:ignore="UnusedResources">Xjal ruk\'u\'x kisamaj Firefox Account/Sync. Nitz\'apïx chokoy richin yesamajïx ri taq jaloj…</string>
-=======
     <!-- Preference to override the Mozilla account server -->
     <string name="preferences_override_account_server">Ichinan ruk\'u\'x rusamaj Mozilla account</string>
     <!-- Preference to override the Sync token server -->
     <string name="preferences_override_sync_tokenserver">Ichinan ruk\'u\'x rusamaj Sync</string>
     <!-- Toast shown after updating the Mozilla account/Sync server override preferences -->
     <string name="toast_override_account_sync_server_done">Xjal ruk\'u\'x kisamaj Mozilla Account/Sync. Nitz\'apïx chokoy richin yesamajïx ri taq jaloj…</string>
->>>>>>> 4a244ea9
     <!-- Preference category for account information -->
     <string name="preferences_category_account">Rub\'i\' taqoya\'l</string>
     <!-- Preference for changing where the toolbar is positioned -->
@@ -598,11 +537,6 @@
     <string name="preferences_customize">Tichinäx</string>
     <!-- Preference description for banner about signing in -->
     <string name="preferences_sign_in_description_2">Tatikirisaj molojri\'ïl richin ye\'axïm taq ruwi\', taq yaketal, ewan tzij chuqa\' juley chik.</string>
-<<<<<<< HEAD
-    <!-- Preference shown instead of account display name while account profile information isn't available yet. -->
-    <string name="preferences_account_default_name" moz:RemovedIn="120" tools:ignore="UnusedResources">Firefox Taqoya\'l</string>
-=======
->>>>>>> 4a244ea9
 
     <!-- Preference shown instead of account display name while account profile information isn't available yet. -->
     <string name="preferences_account_default_name_2">Rub\'i\' rutaqoya\'l Mozilla</string>
@@ -616,11 +550,6 @@
     <string name="preferences_data_collection">Rucha\'ik tzij</string>
     <!-- Preference for developers -->
     <string name="preferences_remote_debugging">Näj chojmirisanem pa USB</string>
-<<<<<<< HEAD
-    <!-- Preference title for switch preference to show search engines -->
-    <string name="preferences_show_search_engines" moz:RemovedIn="120" tools:ignore="UnusedResources">Tik\'ut kanob\'äl</string>
-=======
->>>>>>> 4a244ea9
     <!-- Preference title for switch preference to show search suggestions -->
     <string name="preferences_show_search_suggestions">Kek\'ut pe ri taq chilab\'enïk richin yakanon</string>
 
@@ -729,13 +658,10 @@
     <string name="wallpaper_learn_more">Tetamäx ch\'aqa\' chik</string>
     <!-- Text for classic wallpapers title. The first parameter is the Firefox name. -->
     <string name="wallpaper_classic_title">Ojer %s</string>
-<<<<<<< HEAD
-=======
     <!-- Description text for the artist series wallpapers with learn more link. The first parameter is the learn more string defined in wallpaper_learn_more. "Independent voices" is the name of the wallpaper collection -->
     <string name="wallpaper_artist_series_description_with_learn_more">Ri Jamäl ch\'ab\'äl molb\'äl. %s</string>
     <!-- Description text for the artist series wallpapers. "Independent voices" is the name of the wallpaper collection -->
     <string name="wallpaper_artist_series_description">Ri Jamäl Ch\'ab\'äl molb\'äl. %s</string>
->>>>>>> 4a244ea9
     <!-- Wallpaper onboarding dialog header text. -->
     <string name="wallpapers_onboarding_dialog_title_text">Tatojtob\'ej jun rub\'onil pa rub\'eyal</string>
 
@@ -752,15 +678,6 @@
     <!-- Button text of the Nimbus message for add-ons general availability. -->
     <string name="addon_ga_message_button" tools:ignore="UnusedResources">Kenik\'öx taq tz\'aqat</string>
 
-<<<<<<< HEAD
-    <!-- Add-on Installation from AMO-->
-    <!-- Error displayed when user attempts to install an add-on from AMO (addons.mozilla.org) that is not supported -->
-    <string name="addon_not_supported_error" moz:removedIn="120" tools:ignore="UnusedResources">Man nuk\'äm ta ri\' ri tz\'aqat</string>
-    <!-- Error displayed when user attempts to install an add-on from AMO (addons.mozilla.org) that is already installed -->
-    <string name="addon_already_installed" moz:removedIn="120" tools:ignore="UnusedResources">Xyak ri tz\'aqat</string>
-
-=======
->>>>>>> 4a244ea9
     <!-- Add-on process crash dialog to user -->
     <!-- Title of a dialog shown to the user when enough errors have occurred with addons and they need to be temporarily disabled -->
     <string name="addon_process_crash_dialog_title" tools:ignore="UnusedResources">Echupun jumej ri taq tz\'aqat</string>
@@ -1592,11 +1509,8 @@
     <string name="etp_settings">Runuk\'ulem Ojqanem</string>
     <!-- Preference title for enhanced tracking protection settings -->
     <string name="preference_enhanced_tracking_protection">Utzirisan Chajinïk chuwäch Ojqanem</string>
-<<<<<<< HEAD
-=======
     <!-- Description of enhanced tracking protection. The parameter is the name of the application (For example: Firefox Fenix) -->
     <string name="preference_enhanced_tracking_protection_explanation_2"> %s yaruchajij chi kiwäch relik ojqanela\', ri nikoqaj ri nab\'än pa k\'amab\'ey.</string>
->>>>>>> 4a244ea9
     <!-- Text displayed that links to website about enhanced tracking protection -->
     <string name="preference_enhanced_tracking_protection_explanation_learn_more">Tetamäx ch\'aqa\' chik</string>
     <!-- Preference for enhanced tracking protection for the standard protection settings -->
@@ -1957,40 +1871,18 @@
     <string name="search_engine_add_custom_search_engine_button_content_description">Titz\'aqatiäx k\'ak\'a\' kanob\'äl</string>
     <!-- Title of the Edit search engine screen -->
     <string name="search_engine_edit_custom_search_engine_title">Tinuk\' kanob\'äl</string>
-<<<<<<< HEAD
-    <!-- Content description (not visible, for screen readers etc.): Title for the button to add a search engine in the action bar -->
-    <string name="search_engine_add_button_content_description" moz:RemovedIn="120" tools:ignore="UnusedResources">Titz\'aqatisäx</string>
-    <!-- Content description (not visible, for screen readers etc.): Title for the button to save a search engine in the action bar -->
-    <string name="search_engine_add_custom_search_engine_edit_button_content_description" moz:RemovedIn="120" tools:ignore="UnusedResources">Tiyak</string>
-=======
->>>>>>> 4a244ea9
     <!-- Text for the menu button to edit a search engine -->
     <string name="search_engine_edit">Tinuk\'</string>
     <!-- Text for the menu button to delete a search engine -->
     <string name="search_engine_delete">Tiyuj</string>
 
-<<<<<<< HEAD
-    <!-- Text for the button to create a custom search engine on the Add search engine screen -->
-    <string name="search_add_custom_engine_label_other" moz:RemovedIn="120" tools:ignore="UnusedResources">Juley chik</string>
-
     <!-- Label for the TextField in which user enters custom search engine name -->
     <string name="search_add_custom_engine_name_label">B\'i\'aj</string>
-    <!-- Placeholder text shown in the Search Engine Name TextField before a user enters text -->
-    <string name="search_add_custom_engine_name_hint" moz:RemovedIn="120" tools:ignore="UnusedResources">B\'i\'aj</string>
-=======
-    <!-- Label for the TextField in which user enters custom search engine name -->
-    <string name="search_add_custom_engine_name_label">B\'i\'aj</string>
->>>>>>> 4a244ea9
     <!-- Placeholder text shown in the Search Engine Name text field before a user enters text -->
     <string name="search_add_custom_engine_name_hint_2">Rub\'i\' ri kanob\'äl</string>
     <!-- Label for the TextField in which user enters custom search engine URL -->
     <string name="search_add_custom_engine_url_label">Cholajem rukanoxik URL</string>
     <!-- Placeholder text shown in the Search String TextField before a user enters text -->
-<<<<<<< HEAD
-    <string name="search_add_custom_engine_search_string_hint" moz:RemovedIn="120" tools:ignore="UnusedResources">Rucholajil kanoxïk nokisäx</string>
-    <!-- Placeholder text shown in the Search String TextField before a user enters text -->
-=======
->>>>>>> 4a244ea9
     <string name="search_add_custom_engine_search_string_hint_2">URL xtokisäx richin ri kanoxïk</string>
     <!-- Description text for the Search String TextField. The %s is part of the string -->
     <string name="search_add_custom_engine_search_string_example" formatted="false">Tik\'ex k\'ulb\'enïk rik\'in “%s”.
@@ -2192,11 +2084,6 @@
 
     <!-- Review quality check feature-->
     <!-- Name for the review quality check feature used as title for the panel. -->
-<<<<<<< HEAD
-    <string name="review_quality_check_feature_name" moz:RemovedIn="120" tools:ignore="UnusedResources">Jikib\'anel taq nik\'oj</string>
-    <!-- Name for the review quality check feature used as title for the panel. -->
-=======
->>>>>>> 4a244ea9
     <string name="review_quality_check_feature_name_2">Jikib\'anel taq Nik\'oj</string>
     <!-- Text for learn more caption presenting a link with information about review quality. First parameter is for clickable text defined in review_quality_check_info_learn_more_link. -->
     <string name="review_quality_check_info_learn_more">Tawetamaj ch\'aqa\' chik pa ruwi\' %s.</string>
@@ -2212,25 +2099,15 @@
     <!-- Text for button from warning card informing the user that the current analysis is outdated. Clicking this should trigger the product's re-analysis. -->
     <string name="review_quality_check_outdated_analysis_warning_action" tools:ignore="UnusedResources">Tijikib\'äx wakami</string>
     <!-- Title for info card displayed after the user reports a product is back in stock. -->
-<<<<<<< HEAD
-    <string name="review_quality_check_analysis_requested_info_title" tools:ignore="UnusedResources">¡Matyox ruma xatäq rutzijol!</string>
-=======
     <string name="review_quality_check_analysis_requested_info_title">¡Matyox ruma xatäq rutzijol!</string>
->>>>>>> 4a244ea9
     <!-- Text for the action button from info card displayed to the user when analysis finished updating. -->
     <string name="review_quality_check_analysis_updated_confirmation_action" tools:ignore="UnusedResources">Xik\'o pa nuwi\'</string>
     <!-- Clickable text from the contextual onboarding card that links to review quality check support article. -->
     <string name="review_quality_check_contextual_onboarding_learn_more_link">Tetamäx ch\'aqa\' chik</string>
     <!-- Clickable text from the review quality check contextual onboarding card that links to Fakespot privacy policy. -->
-<<<<<<< HEAD
-    <string name="review_quality_check_contextual_onboarding_privacy_policy" moz:RemovedIn="121" tools:ignore="UnusedResources">ichinan na\'oj</string>
-    <!-- Clickable text from the review quality check contextual onboarding card that links to Fakespot privacy policy. -->
-    <string name="review_quality_check_contextual_onboarding_privacy_policy_2">Ichinan na\'oj</string>
-=======
     <string name="review_quality_check_contextual_onboarding_privacy_policy">ichinan na\'oj</string>
     <!-- Clickable text from the review quality check contextual onboarding card that links to Fakespot privacy policy. -->
     <string name="review_quality_check_contextual_onboarding_privacy_policy_2" moz:RemovedIn="123" tools:ignore="UnusedResources">Ichinan na\'oj</string>
->>>>>>> 4a244ea9
     <!-- Text for opt-out button from the review quality check contextual onboarding card. -->
     <string name="review_quality_check_contextual_onboarding_secondary_button_text">Wakami mani</string>
     <!-- Flag showing that the review quality check feature is work in progress. -->
@@ -2253,10 +2130,7 @@
     <string name="a11y_action_label_expand">tirik\'</string>
     <!-- Current state for elements that can be expanded if interacting with them. Talkback will dictate this after a state change. -->
     <string name="a11y_state_label_expanded">nimirisan</string>
-<<<<<<< HEAD
-=======
 
     <!-- Translations feature-->
 
->>>>>>> 4a244ea9
     </resources>