--- conflicted
+++ resolved
@@ -111,15 +111,6 @@
     <!-- Text for the title displayed in the contextual feature recommendation popup promoting the navigation bar. -->
     <string name="navbar_cfr_title">Navegue mais rapidamente com a nova navegação</string>
     <!-- Text for the message displayed in the contextual feature recommendation popup promoting the navigation bar. -->
-<<<<<<< HEAD
-    <string name="navbar_cfr_message" moz:removedIn="130" tools:ignore="UnusedResources">Esta barra é ocultada à medida que desce para ganhar espaço de navegação extra.</string>
-
-    <!-- Text for the message displayed in the contextual feature recommendation popup promoting the navigation bar. -->
-    <string name="navbar_cfr_message_2">Num site, esta barra é ocultada à medida que desliza para baixo para ganhar espaço de navegação extra.</string>
-
-    <!-- Text for the message displayed for the popup promoting the long press of navigation in the navigation bar. -->
-    <string name="navbar_navigation_buttons_cfr_message">Toque e mantenha pressionado as setas para alternar entre as páginas no histórico deste separador.</string>
-=======
     <string name="navbar_cfr_message" moz:removedIn="130" tools:ignore="UnusedResources">Esta barra é ocultada à medida que desliza para baixo para espaço extra de navegação.</string>
 
     <!-- Text for the message displayed in the contextual feature recommendation popup promoting the navigation bar. -->
@@ -133,7 +124,6 @@
     <string name="tablet_nav_bar_cfr_title">Novo: setas de avanço e retrocesso com apenas um toque</string>
     <!-- Text for the message displayed in the contextual feature recommendation popup promoting the tablet navigation bar. -->
     <string name="tablet_nav_bar_cfr_message">Desfrute de uma navegação mais rápida que está sempre na ponta dos seus dedos.</string>
->>>>>>> c4245b98
 
     <!-- Text for the info dialog when camera permissions have been denied but user tries to access a camera feature. -->
     <string name="camera_permissions_needed_message">É necessário acesso à câmara. Aceda às definições do Android, toque em permissões e toque em permitir.</string>
@@ -1792,11 +1782,7 @@
     <!-- Preference for fingerprinting protection for the custom protection settings -->
     <string name="etp_suspected_fingerprinters_title">Identificadores suspeitos</string>
     <!-- Description of fingerprinters that can be blocked by fingerprinting protection -->
-<<<<<<< HEAD
-    <string name="etp_suspected_fingerprinters_description">Ativa a proteção por identificação para parar identificadores suspeitos.</string>
-=======
     <string name="etp_suspected_fingerprinters_description">Ative a proteção contra a identificação para bloquear potenciais rastreadores.</string>
->>>>>>> c4245b98
     <!-- Category of trackers (fingerprinters) that can be blocked by Enhanced Tracking Protection -->
     <string name="etp_known_fingerprinters_title">Identificadores conhecidos</string>
     <!-- Description of the SmartBlock Enhanced Tracking Protection feature. The * symbol is intentionally hardcoded here,
@@ -2719,19 +2705,11 @@
 
     <!-- Title for the dialog used by the translations feature to confirm canceling a download in progress for a language file.
     The first parameter is the name of the language, for example, "Spanish". -->
-<<<<<<< HEAD
-    <string name="cancel_download_language_file_dialog_title">Cancelar %1$s transferência?</string>
-    <!-- Button text on the dialog used by the translations feature confirms canceling a download in progress for a language file. -->
-    <string name="cancel_download_language_file_dialog_positive_button_text">Sim</string>
-    <!-- Button text on the dialog used by the translations feature to dismiss the dialog. -->
-    <string name="cancel_download_language_file_negative_button_text">Não</string>
-=======
     <string name="cancel_download_language_file_dialog_title" moz:removedIn="130" tools:ignore="UnusedResources">Cancelar %1$s transferência?</string>
     <!-- Button text on the dialog used by the translations feature confirms canceling a download in progress for a language file. -->
     <string name="cancel_download_language_file_dialog_positive_button_text" moz:removedIn="130" tools:ignore="UnusedResources">Sim</string>
     <!-- Button text on the dialog used by the translations feature to dismiss the dialog. -->
     <string name="cancel_download_language_file_negative_button_text" moz:removedIn="130" tools:ignore="UnusedResources">Não</string>
->>>>>>> c4245b98
 
     <!-- Title for the data saving mode warning dialog used by the translations feature.
     This dialog will be presented when the user attempts to download a language or perform
@@ -2864,11 +2842,7 @@
     <!-- The title of the CFR Tools feature in the Debug Drawer -->
     <string name="debug_drawer_cfr_tools_title">Ferramentas CRF</string>
     <!-- The title of the reset CFR section in CFR Tools -->
-<<<<<<< HEAD
-    <string name="debug_drawer_cfr_tools_reset_cfr_title">Repor CRFs</string>
-=======
     <string name="debug_drawer_cfr_tools_reset_cfr_title">Redefinir CRF</string>
->>>>>>> c4245b98
 
     <!-- Messages explaining how to exit fullscreen mode -->
     <!-- Message shown to explain how to exit fullscreen mode when gesture navigation is enabled -->
