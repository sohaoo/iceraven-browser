--- conflicted
+++ resolved
@@ -1424,23 +1424,6 @@
     <!-- Text shown in the notification that pops up to remind the user that a private browsing session is active. -->
     <string name="notification_pbm_delete_text_2">Fechar separadores privados</string>
 
-<<<<<<< HEAD
-    <!-- Microsuverys -->
-    <!-- Text shown in prompt for printing microsurvey. "sec" It's an abrevation for "second". -->
-    <string name="microsurvey_prompt_printing_title" tools:ignore="UnusedResources">Ajude a melhorar a impressão no Firefox. Isto demora apenas um segundo</string>
-    <!-- Text shown in prompt for printing microsurvey. 'Firefox' intentionally hardcoded here--> --&gt;
-    <string name="microsurvey_survey_printing_title" tools:ignore="UnusedResources">Qual é o seu nível de satisfação com a impressão no Firefox?</string>
-    <!-- Text for option one, shown in microsurvey.-->
-    <string name="microsurvey_survey_5_point_option_0" tools:ignore="UnusedResources">Neutro</string>
-    <!-- Text for option two, shown in microsurvey.-->
-    <string name="microsurvey_survey_5_point_option_1" tools:ignore="UnusedResources">Muito insatisfeito(a)</string>
-    <!-- Text for option three, shown in microsurvey.-->
-    <string name="microsurvey_survey_5_point_option_2" tools:ignore="UnusedResources">Insatisfeito(a)</string>
-    <!-- Text for option four, shown in microsurvey.-->
-    <string name="microsurvey_survey_5_point_option_3" tools:ignore="UnusedResources">Satisfeito(a)</string>
-    <!-- Text for option five, shown in microsurvey.-->
-    <string name="microsurvey_survey_5_point_option_4" tools:ignore="UnusedResources">Muito satisfeito(a)</string>
-=======
     <!-- Text for option one, shown in microsurvey.-->
     <string name="microsurvey_survey_5_point_option_0" tools:ignore="UnusedResources" moz:removedIn="130">Neutro</string>
     <!-- Text for option two, shown in microsurvey.-->
@@ -1451,7 +1434,6 @@
     <string name="microsurvey_survey_5_point_option_3" tools:ignore="UnusedResources" moz:removedIn="130">Satisfeito(a)</string>
     <!-- Text for option five, shown in microsurvey.-->
     <string name="microsurvey_survey_5_point_option_4" tools:ignore="UnusedResources" moz:removedIn="130">Muito satisfeito(a)</string>
->>>>>>> 6455719a
 
     <!-- Text shown in the notification that pops up to remind the user that a private browsing session is active for Android 14+ -->
     <string name="notification_erase_title_android_14">Fechar separadores privados?</string>
@@ -2646,11 +2628,6 @@
     <string name="download_languages_item_content_description_download_in_progress_state">Parar transferência de %1$s (%2$s)</string>
     <!-- Content description (not visible, for screen readers etc.): For a language list item that was not downloaded. -->
     <string name="download_languages_item_content_description_not_downloaded_state">Transferir</string>
-<<<<<<< HEAD
-    <!-- Content description (not visible, for screen readers etc.): For a language list item that is selected. -->
-    <string name="download_languages_item_content_description_selected_state" moz:removedIn="127" tools:ignore="UnusedResources">Selecionado</string>
-=======
->>>>>>> 6455719a
 
     <!-- The title of the warning card informs the user that an error has occurred when fetching the list of languages. -->
     <string name="download_languages_fetch_error_warning_text">Não foi possível carregar os idiomas. Por favor, volte mais tarde.</string>
@@ -2785,11 +2762,6 @@
 
     <!-- Option for likert scale -->
     <string name="likert_scale_option_6" tools:ignore="UnusedResources">Não utilizo</string>
-<<<<<<< HEAD
-    <!-- Text shown in prompt for homepage microsurvey. 'Firefox' intentionally hardcoded here- -->
-    <string name="microsurvey_prompt_homepage_title" tools:ignore="UnusedResources">Qual o seu grau de satisfação com a sua página inicial do Firefox?</string>
-    <!-- Accessibility -->
-=======
     <!-- Text shown in prompt for homepage microsurvey. Note: The word "Firefox" should NOT be translated. -->
     <string name="microsurvey_prompt_homepage_title" tools:ignore="UnusedResources" moz:removedIn="130">Qual o seu grau de satisfação com a sua página inicial do Firefox?</string>
     <!-- Text shown in prompt for printing microsurvey. "sec" It's an abbreviation for "second". Note: The word "Firefox" should NOT be translated. -->
@@ -2803,7 +2775,6 @@
     <string name="microsurvey_app_icon_content_description">Logótipo do Firefox</string>
     <!-- Content description for the survey feature icon. -->
     <string name="microsurvey_feature_icon_content_description">Ícone da funcionalidade de questionário</string>
->>>>>>> 6455719a
     <!-- Content description (not visible, for screen readers etc.) for opening microsurvey bottom sheet. -->
     <string name="microsurvey_open_handle_content_description" tools:ignore="UnusedResources" moz:removedIn="130">Abrir inquérito</string>
     <!-- Content description (not visible, for screen readers etc.) for closing microsurvey bottom sheet. -->
