--- conflicted
+++ resolved
@@ -294,8 +294,6 @@
     <!-- Browser menu label that navigates to the save sub-menu, which contains various save related menu items such as
          bookmarking a page, saving to collection, shortcut or as a PDF, and adding to home screen -->
     <string name="browser_menu_save">Guardar</string>
-<<<<<<< HEAD
-=======
 
     <!-- Browser menu label that bookmarks the currently visited page -->
     <string name="browser_menu_bookmark_this_page">Adicionar página aos marcadores</string>
@@ -314,7 +312,6 @@
     <string name="browser_menu_translated_to">Traduzido para %1$s</string>
     <!-- Browser menu label for the print feature -->
     <string name="browser_menu_print">Imprimir…</string>
->>>>>>> 7fda8002
 
     <!-- Extensions management fragment -->
     <!-- Text displayed when there are no extensions to be shown -->
@@ -621,13 +618,9 @@
     <!-- Preference for language -->
     <string name="preferences_language">Idioma</string>
     <!-- Preference for translation -->
-<<<<<<< HEAD
-    <string name="preferences_translation">Tradução</string>
-=======
     <string name="preferences_translation" moz:removedIn="127" tools:ignore="UnusedResources">Tradução</string>
     <!-- Preference for translations -->
     <string name="preferences_translations">Traduções</string>
->>>>>>> 7fda8002
     <!-- Preference for data choices -->
     <string name="preferences_data_choices">Opções de dados</string>
     <!-- Preference for data collection -->
@@ -700,13 +693,6 @@
     <string name="addons_permissions_heading_required" tools:ignore="UnusedResources">Necessário</string>
     <!-- The title of the optional permissions section from addon's permissions screen -->
     <string name="addons_permissions_heading_optional" tools:ignore="UnusedResources">Opcional</string>
-<<<<<<< HEAD
-    <!-- The title of the section with websites that have permissions granted from addon's permissions screen -->
-    <string name="addons_permissions_heading_read_and_change_website_data" tools:ignore="UnusedResources">Ler e alterar dados de websites</string>
-    <!-- The description of the icon that can delete one of the websites displayed  -->
-    <string name="addons_permissions_icon_description_delete_website" tools:ignore="UnusedResources">Eliminar site</string>
-=======
->>>>>>> 7fda8002
     <!-- The title of the origin permission option allowing a user to enable the extension to run on all sites -->
     <string name="addons_permissions_allow_for_all_sites" tools:ignore="UnusedResources">Permitir para todos os sites</string>
     <!-- The subtitle for the allow for all sites preference toggle -->
@@ -2482,21 +2468,13 @@
     <!-- Label for the dropdown to select which language to translate to on the translations dialog. Usually the translate to language selected will be the user's preferred language. -->
     <string name="translations_bottom_sheet_translate_to">Traduzir para</string>
     <!-- Label for the dropdown to select which language to translate from on the translations dialog when the page language is not supported. This selection is to allow the user to select another language, in case we automatically detected the page language incorrectly. -->
-<<<<<<< HEAD
-    <string name="translations_bottom_sheet_translate_from_unsupported_language">Tente outro idioma fonte</string>
-=======
     <string name="translations_bottom_sheet_translate_from_unsupported_language">Tentar outro idioma fonte</string>
->>>>>>> 7fda8002
     <!-- Button text on the translations dialog to dismiss the dialog and return to the browser. -->
     <string name="translations_bottom_sheet_negative_button">Agora não</string>
     <!-- Button text on the translations dialog to restore the translated website back to the original untranslated version. -->
     <string name="translations_bottom_sheet_negative_button_restore">Mostrar original</string>
     <!-- Accessibility announcement (not visible, for screen readers etc.) for the translations dialog after restore button was pressed that indicates the original untranslated page was loaded. -->
-<<<<<<< HEAD
-    <string name="translations_bottom_sheet_restore_accessibility_announcement">Carregada página original não traduzida</string>
-=======
     <string name="translations_bottom_sheet_restore_accessibility_announcement">Carregada a página original não traduzida</string>
->>>>>>> 7fda8002
     <!-- Button text on the translations dialog when a translation error appears, used to dismiss the dialog and return to the browser. -->
     <string name="translations_bottom_sheet_negative_button_error">Feito</string>
     <!-- Button text on the translations dialog to begin a translation of the website. -->
@@ -2553,12 +2531,9 @@
     <!-- Content description (not visible, for screen readers etc.) for closing the translations bottom sheet. -->
     <string name="translation_option_bottom_sheet_close_content_description">Fechar folha de traduções</string>
 
-<<<<<<< HEAD
-=======
     <!-- The title of the warning card informs the user that an error has occurred at page settings. -->
     <string name="translation_option_bottom_sheet_error_warning_text">Algumas definições estão temporariamente indisponíveis.</string>
 
->>>>>>> 7fda8002
     <!-- Translation settings dialog -->
     <!-- Title of the translation settings dialog that allows a user to set their preferred translation settings. -->
     <string name="translation_settings_toolbar_title">Traduções</string>
@@ -2685,12 +2660,9 @@
     <!-- Content description (not visible, for screen readers etc.): Navigate back within the debug drawer. -->
     <string name="debug_drawer_back_button_content_description">Navegar de volta</string>
 
-<<<<<<< HEAD
-=======
     <!-- Content description (not visible, for screen readers etc.): Open debug drawer. -->
     <string name="debug_drawer_fab_content_description">Abrir caixa de depuração</string>
 
->>>>>>> 7fda8002
     <!-- Debug drawer tabs tools -->
     <!-- The title of the Tab Tools feature in the Debug Drawer. -->
     <string name="debug_drawer_tab_tools_title">Ferramentas de separadores</string>
@@ -2734,26 +2706,6 @@
     <!-- The survey header -->
     <string name="micro_survey_survey_header">Concluir este questionário</string>
     <!-- The privacy notice link -->
-<<<<<<< HEAD
-    <string name="micro_survey_privacy_notice">Política de privacidade</string>
-    <!-- The submit button label text -->
-    <string name="micro_survey_submit_button_label" tools:ignore="UnusedResources">Submeter</string>
-    <!-- The close button label text -->
-    <string name="micro_survey_close_button_label">Fechar</string>
-    <!-- The survey completion confirmation text -->
-    <string name="micro_survey_feedback_confirmation" tools:ignore="UnusedResources">Obrigado pela sua opinião!</string>
-    <!-- Option for likert scale -->
-    <string name="likert_scale_option_1" tools:ignore="UnusedResources">Muito satisfeito(a)</string>
-    <!-- Option for likert scale -->
-    <string name="likert_scale_option_2" tools:ignore="UnusedResources">Satisfeito</string>
-    <!-- Option for likert scale -->
-    <string name="likert_scale_option_3" tools:ignore="UnusedResources">Neutro</string>
-    <!-- Option for likert scale -->
-    <string name="likert_scale_option_4" tools:ignore="UnusedResources">Insatisfeito</string>
-    <!-- Option for likert scale -->
-    <string name="likert_scale_option_5" tools:ignore="UnusedResources">Muito insatisfeito(a)</string>
-
-=======
     <string name="micro_survey_privacy_notice">Informação de privacidade</string>
     <!-- The submit button label text -->
     <string name="micro_survey_submit_button_label">Submeter</string>
@@ -2780,7 +2732,6 @@
     <!-- Content description for "X" button that is closing microsurvey. -->
     <string name="microsurvey_close_button_content_description" tools:ignore="UnusedResources">Fechar</string>
 
->>>>>>> 7fda8002
     <!-- Debug drawer logins -->
     <!-- The title of the Logins feature in the Debug Drawer. -->
     <string name="debug_drawer_logins_title">Credenciais</string>
