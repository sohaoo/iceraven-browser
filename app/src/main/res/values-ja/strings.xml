<?xml version="1.0" encoding="utf-8"?>
<resources xmlns:tools="http://schemas.android.com/tools" xmlns:moz="http://mozac.org/tools">


    <!-- App name for private browsing mode. The first parameter is the name of the app defined in app_name (for example: Fenix)-->
    <string name="app_name_private_5">%s プライベートモード</string>
    <!-- App name for private browsing mode. The first parameter is the name of the app defined in app_name (for example: Fenix)-->
    <string name="app_name_private_4">%s (プライベート)</string>

    <!-- Home Fragment -->
    <!-- Content description (not visible, for screen readers etc.): "Three dot" menu button. -->
    <string name="content_description_menu">他のオプション</string>
    <!-- Content description (not visible, for screen readers etc.): "Private Browsing" menu button. -->
    <string name="content_description_private_browsing_button">プライベートブラウジングを有効にします</string>
    <!-- Content description (not visible, for screen readers etc.): "Private Browsing" menu button. -->
    <string name="content_description_disable_private_browsing_button">プライベートブラウジングを無効にします</string>
    <!-- Placeholder text shown in the search bar before a user enters text for the default engine -->
    <string name="search_hint">検索語またはアドレスを入力</string>

    <!-- Placeholder text shown in the search bar before a user enters text for a general engine -->
    <string name="search_hint_general_engine">ウェブを検索</string>
    <!-- Placeholder text shown in search bar when using history search -->
    <string name="history_search_hint">履歴を検索</string>
    <!-- Placeholder text shown in search bar when using bookmarks search -->
    <string name="bookmark_search_hint">ブックマークを検索</string>
    <!-- Placeholder text shown in search bar when using tabs search -->
    <string name="tab_search_hint">タブを検索</string>
    <!-- Placeholder text shown in the search bar when using application search engines -->
    <string name="application_search_hint">検索語を入力</string>
    <!-- No Open Tabs Message Description -->
    <string name="no_open_tabs_description">開いているタブがここに表示されます。</string>

    <!-- No Private Tabs Message Description -->
    <string name="no_private_tabs_description">プライベートタブがここに表示されます。</string>

    <!-- Tab tray multi select title in app bar. The first parameter is the number of tabs selected -->
    <string name="tab_tray_multi_select_title">%1$d 個選択</string>
    <!-- Label of button in create collection dialog for creating a new collection  -->
    <string name="tab_tray_add_new_collection">新しいコレクションを追加</string>
    <!-- Label of editable text in create collection dialog for naming a new collection  -->
    <string name="tab_tray_add_new_collection_name">コレクション名</string>
    <!-- Label of button in save to collection dialog for selecting a current collection  -->
    <string name="tab_tray_select_collection">コレクションを選択</string>
    <!-- Content description for close button while in multiselect mode in tab tray -->
    <string name="tab_tray_close_multiselect_content_description">複数選択モードを終了</string>
    <!-- Content description for save to collection button while in multiselect mode in tab tray -->
    <string name="tab_tray_collection_button_multiselect_content_description">選択したタブをコレクションに保存</string>

    <!-- Content description on checkmark while tab is selected in multiselect mode in tab tray -->
    <string name="tab_tray_multiselect_selected_content_description">選択</string>

    <!-- Home - Bookmarks -->
    <!-- Title for the home screen section with bookmarks. -->
    <string name="home_bookmarks_title">ブックマーク</string>
    <!-- Content description for the button which navigates the user to show all of their bookmarks. -->
    <string name="home_bookmarks_show_all_content_description">すべてのブックマークを表示</string>
    <!-- Text for the menu button to remove a recently saved bookmark from the user's home screen -->
    <string name="home_bookmarks_menu_item_remove">削除</string>

    <!-- About content. The first parameter is the name of the application. (For example: Fenix) -->
    <string name="about_content">%1$s は Mozilla の製品です。</string>

    <!-- Private Browsing -->
    <!-- Explanation for private browsing displayed to users on home view when they first enable private mode
        The first parameter is the name of the app defined in app_name (for example: Fenix) -->
    <string name="private_browsing_placeholder_description_2">%1$s のプライベートタブを閉じるかアプリを終了すると、その検索履歴と閲覧履歴が消去されます。これは、ウェブサイトやインターネットサービスプロバイダーに対して匿名でアクセスしているわけではありません。この機能は、この端末を使用する他者に対してオンライン上のプライベートな行動を隠すものです。</string>
    <string name="private_browsing_common_myths">
       プライベートブラウジングについての誤解
    </string>

    <!-- True Private Browsing Mode -->
    <!-- Title for info card on private homescreen in True Private Browsing Mode. -->
    <string name="felt_privacy_desc_card_title">この端末を追跡させません</string>
    <!-- Explanation for private browsing displayed to users on home view when they first enable
        private mode in our new Total Private Browsing mode.
        The first parameter is the name of the app defined in app_name (for example: Firefox Nightly)
        The second parameter is the clickable link text in felt_privacy_info_card_subtitle_link_text -->
    <string name="felt_privacy_info_card_subtitle_2">すべてのプライベートタブを閉じると、%1$s により Cookie、履歴、サイトデータが削除されます。%2$s</string>
    <!-- Clickable portion of the explanation for private browsing that links the user to our
        about privacy page.
        This string is used in felt_privacy_info_card_subtitle as the second parameter.-->
    <string name="felt_privacy_info_card_subtitle_link_text">私の行動を知ることができるのは誰？</string>

    <!-- Private mode shortcut "contextual feature recommendation" (CFR) -->
    <!-- Text for the Private mode shortcut CFR message for adding a private mode shortcut to open private tabs from the Home screen -->
    <string name="private_mode_cfr_message_2">タップ 1 回で次のプライベートタブを開きます。</string>
    <!-- Text for the positive button to accept adding a Private Browsing shortcut to the Home screen -->
    <string name="private_mode_cfr_pos_button_text">ホーム画面に追加</string>
    <!-- Text for the negative button to decline adding a Private Browsing shortcut to the Home screen -->
    <string name="cfr_neg_button_text">追加しない</string>

    <!-- Open in App "contextual feature recommendation" (CFR) -->
    <!-- Text for the info message. The first parameter is the name of the application.-->
    <string name="open_in_app_cfr_info_message_2">リンクを外部アプリで自動的に開くよう %1$s を設定できます。</string>
    <!-- Text for the positive action button -->
    <string name="open_in_app_cfr_positive_button_text">設定を開く</string>
    <!-- Text for the negative action button -->
    <string name="open_in_app_cfr_negative_button_text">閉じる</string>

    <!-- Total cookie protection "contextual feature recommendation" (CFR) -->
    <!-- Text for the message displayed in the contextual feature recommendation popup promoting the total cookie protection feature. -->
    <string name="tcp_cfr_message" moz:removedIn="132" tools:ignore="UnusedResources">私たちの最も強力なプライバシー保護機能は、クロスサイトトラッカーをさらに分離します。</string>
    <!-- Text displayed that links to website containing documentation about the "Total cookie protection" feature. -->
    <string name="tcp_cfr_learn_more" moz:removedIn="132" tools:ignore="UnusedResources">包括的 Cookie 保護について学ぶ</string>

    <!-- Private browsing erase action "contextual feature recommendation" (CFR) -->
    <!-- Text for the message displayed in the contextual feature recommendation popup promoting the erase private browsing feature. -->
    <string name="erase_action_cfr_message">ここをタップして新しいプライベートセッションを開始します。履歴や Cookie がすべて削除されます。</string>


    <!-- Toolbar "contextual feature recommendation" (CFR) -->
    <!-- Text for the title displayed in the contextual feature recommendation popup promoting the navigation bar. -->
    <string name="navbar_cfr_title">新しいナビゲーションバーで高速ブラウジング</string>

    <!-- Text for the message displayed in the contextual feature recommendation popup promoting the navigation bar. -->
    <string name="navbar_cfr_message_2">ウェブサイトで下にスクロールすると、このバーが隠れて閲覧スペースを広くします。</string>

    <!-- Text for the message displayed for the popup promoting the long press of navigation in the navigation bar. -->
    <string name="navbar_navigation_buttons_cfr_message">矢印を長押しすると、このタブの履歴内のページへ移動できます。</string>

    <!-- Tablet navigation bar "contextual feature recommendation" (CFR) -->
    <!-- Text for the title displayed in the contextual feature recommendation popup promoting the tablet navigation bar. -->
    <string name="tablet_nav_bar_cfr_title" moz:removedIn="132" tools:ignore="UnusedResources">新機能: 矢印をワンタップで戻ったり進んだり</string>
    <!-- Text for the message displayed in the contextual feature recommendation popup promoting the tablet navigation bar. -->
    <string name="tablet_nav_bar_cfr_message" moz:removedIn="132" tools:ignore="UnusedResources">いつでも指先の操作で迅速なナビゲーションをお楽しみください。</string>

    <!-- Text for the info dialog when camera permissions have been denied but user tries to access a camera feature. -->
    <string name="camera_permissions_needed_message">カメラへのアクセスが必要です。Android の設定から、権限をタップし、許可をタップしてください。</string>
    <!-- Text for the positive action button to go to Android Settings to grant permissions. -->
    <string name="camera_permissions_needed_positive_button_text">設定を開く</string>
    <!-- Text for the negative action button to dismiss the dialog. -->
    <string name="camera_permissions_needed_negative_button_text">閉じる</string>

    <!-- Text for the banner message to tell users about our auto close feature. -->
    <string name="tab_tray_close_tabs_banner_message">開いたタブのうち、過去の一定期間表示されていないものを自動的に閉じるように設定します。</string>
    <!-- Text for the positive action button to go to Settings for auto close tabs. -->
    <string name="tab_tray_close_tabs_banner_positive_button_text">オプションを表示</string>
    <!-- Text for the negative action button to dismiss the Close Tabs Banner. -->
    <string name="tab_tray_close_tabs_banner_negative_button_text">閉じる</string>

    <!-- Text for the banner message to tell users about our inactive tabs feature. -->
    <string name="tab_tray_inactive_onboarding_message">2 週間以上表示していないタブをここに移動します。</string>
    <!-- Text for the action link to go to Settings for inactive tabs. -->
    <string name="tab_tray_inactive_onboarding_button_text">設定でオフにする</string>

    <!-- Text for title for the auto-close dialog of the inactive tabs. -->
    <string name="tab_tray_inactive_auto_close_title">1 か月後に自動的に閉じますか？</string>
    <!-- Text for the body for the auto-close dialog of the inactive tabs.
        The first parameter is the name of the application.-->
    <string name="tab_tray_inactive_auto_close_body_2">%1$s は 1 か月以上表示していないタブを閉じることができます。</string>
    <!-- Content description for close button in the auto-close dialog of the inactive tabs. -->
    <string name="tab_tray_inactive_auto_close_button_content_description">閉じる</string>


    <!-- Text for turn on auto close tabs button in the auto-close dialog of the inactive tabs. -->
    <string name="tab_tray_inactive_turn_on_auto_close_button_2">タブを自動的に閉じる</string>


    <!-- Home screen icons - Long press shortcuts -->
    <!-- Shortcut action to open new tab -->
    <string name="home_screen_shortcut_open_new_tab_2">新しいタブ</string>
    <!-- Shortcut action to open new private tab -->
    <string name="home_screen_shortcut_open_new_private_tab_2">新しいプライベートタブ</string>

    <!-- Shortcut action to open Passwords screen -->
    <string name="home_screen_shortcut_passwords">パスワード</string>

    <!-- Recent Tabs -->
    <!-- Header text for jumping back into the recent tab in the home screen -->
    <string name="recent_tabs_header">以前表示したタブ</string>
    <!-- Button text for showing all the tabs in the tabs tray -->
    <string name="recent_tabs_show_all">すべて表示</string>

    <!-- Content description for the button which navigates the user to show all recent tabs in the tabs tray. -->
    <string name="recent_tabs_show_all_content_description_2">最近のタブをすべて表示するボタンです</string>

    <!-- Text for button in synced tab card that opens synced tabs tray -->
    <string name="recent_tabs_see_all_synced_tabs_button_text">同期したタブをすべて見る</string>
    <!-- Accessibility description for device icon used for recent synced tab -->
    <string name="recent_tabs_synced_device_icon_content_description">同期された端末</string>
    <!-- Text for the dropdown menu to remove a recent synced tab from the homescreen -->
    <string name="recent_synced_tab_menu_item_remove">削除</string>
    <!-- Text for the menu button to remove a grouped highlight from the user's browsing history
         in the Recently visited section -->
    <string name="recent_tab_menu_item_remove">削除</string>

    <!-- History Metadata -->
    <!-- Header text for a section on the home screen that displays grouped highlights from the
         user's browsing history, such as topics they have researched or explored on the web -->
    <string name="history_metadata_header_2">最近訪れたサイト</string>
    <!-- Text for the menu button to remove a grouped highlight from the user's browsing history
         in the Recently visited section -->
    <string name="recently_visited_menu_item_remove">削除</string>

    <!-- Content description for the button which navigates the user to show all of their history. -->
    <string name="past_explorations_show_all_content_description_2">過去の検索をすべて表示します</string>

    <!-- Browser Fragment -->
    <!-- Content description (not visible, for screen readers etc.): Navigate backward (browsing history) -->
    <string name="browser_menu_back">戻る</string>
    <!-- Content description (not visible, for screen readers etc.): Navigate forward (browsing history) -->
    <string name="browser_menu_forward">進む</string>
    <!-- Content description (not visible, for screen readers etc.): Refresh current website -->
    <string name="browser_menu_refresh">更新</string>
    <!-- Content description (not visible, for screen readers etc.): Stop loading current website -->
    <string name="browser_menu_stop">中止</string>
    <!-- Browser menu button that opens the extensions manager -->
    <string name="browser_menu_extensions">拡張機能</string>
    <!-- Browser menu banner header text for extensions onboarding.
        The first parameter is the name of the app defined in app_name (for example: Fenix). -->
    <string name="browser_menu_extensions_banner_onboarding_header">%s を自分だけのものに</string>
    <!-- Browser menu banner body text for extensions onboarding.
        The first parameter is the name of the app defined in app_name (for example: Fenix). -->
    <string name="browser_menu_extensions_banner_onboarding_body">拡張機能は %s の外観と動作の変更からプライバシーや安全性の向上まで、あなたのブラウジングをレベルアップします。</string>
    <!-- Browser menu banner link text for learning more about extensions -->
    <string name="browser_menu_extensions_banner_learn_more">詳細情報</string>
    <!-- Browser menu button that opens the extensions manager -->
    <string name="browser_menu_manage_extensions">拡張機能を管理</string>
    <!-- Content description (not visible, for screen readers etc.): Section heading for recommended extensions.-->
    <string name="browser_menu_recommended_section_content_description">おすすめの拡張機能</string>
<<<<<<< HEAD
    <!-- Content description (not visible, for screen readers etc.): Label for plus icon used to add extensions. -->
    <string name="browser_menu_extension_plus_icon_content_description">拡張機能を追加</string>
=======
    <!-- Content description (not visible, for screen readers etc.): Label for plus icon used to add extension.
      The first parameter is the name of the extension (for example: ClearURLs). -->
    <string name="browser_menu_extension_plus_icon_content_description_2">%1$s を追加</string>
>>>>>>> a07f670f
    <!-- Browser menu button that opens AMO in a tab -->
    <string name="browser_menu_discover_more_extensions">拡張機能を探す</string>
    <!-- Browser menu description that is shown when one or more extensions are disabled due to extension errors -->
    <string name="browser_menu_extensions_disabled_description">一時的に無効化</string>
    <!-- Browser menu button that opens account settings -->
    <string name="browser_menu_account_settings">アカウント情報</string>
    <!-- Browser menu button that sends a user to help articles -->
    <string name="browser_menu_help">ヘルプ</string>
    <!-- Browser menu button that sends a to a the what's new article -->
    <string name="browser_menu_whats_new">新着情報</string>
    <!-- Browser menu button that opens the settings menu -->
    <string name="browser_menu_settings">設定</string>
    <!-- Browser menu button that opens a user's library -->
    <string name="browser_menu_library">ライブラリー</string>
    <!-- Browser menu toggle that requests a desktop site -->
    <string name="browser_menu_desktop_site">PC 版サイト</string>
    <!-- Browser menu button that reopens a private tab as a regular tab -->
    <string name="browser_menu_open_in_regular_tab">通常タブで開く</string>
    <!-- Browser menu toggle that adds a shortcut to the site on the device home screen. -->
    <string name="browser_menu_add_to_homescreen">ホーム画面に追加</string>
    <!-- Browser menu toggle that adds a shortcut to the site on the device home screen. -->
    <string name="browser_menu_add_to_homescreen_2">ホーム画面に追加...</string>
    <!-- Text for notifying users that Xiaomi devices require additional permissions to add to home screen -->
    <string name="browser_menu_add_to_homescreen_xiaomi">Xiaomi 端末では、ホーム画面にショートカットを追加するために追加の権限が必要になる場合があります。設定を確認してください。</string>
    <!-- Content description (not visible, for screen readers etc.) for the Resync tabs button -->
    <string name="resync_button_content_description">再同期</string>
    <!-- Browser menu button that opens the find in page menu -->
    <string name="browser_menu_find_in_page">ページ内検索</string>
    <!-- Browser menu button that opens the find in page menu -->
    <string name="browser_menu_find_in_page_2">ページ内を検索...</string>
    <!-- Browser menu button that opens the translations dialog, which has options to translate the current browser page. -->
    <string name="browser_menu_translations">ページを翻訳</string>
    <!-- Browser menu button that saves the current tab to a collection -->
    <string name="browser_menu_save_to_collection">コレクションに保存...</string>
    <!-- Browser menu button that saves the current tab to a collection -->
    <string name="browser_menu_save_to_collection_2">コレクションに保存</string>
    <!-- Browser menu button that open a share menu to share the current site -->
    <string name="browser_menu_share">共有</string>
    <!-- Browser menu button that open a share menu to share the current site -->
    <string name="browser_menu_share_2">共有...</string>
    <!-- Browser menu button shown in custom tabs that opens the current tab in Fenix
        The first parameter is the name of the app defined in app_name (for example: Fenix) -->
    <string name="browser_menu_open_in_fenix">%1$s で開く</string>
    <!-- Browser menu text shown in custom tabs to indicate this is a Fenix tab
        The first parameter is the name of the app defined in app_name (for example: Fenix) -->
    <string name="browser_menu_powered_by">POWERED BY %1$s</string>

    <!-- Browser menu text shown in custom tabs to indicate this is a Fenix tab
        The first parameter is the name of the app defined in app_name (for example: Fenix) -->
    <string name="browser_menu_powered_by2">Powered by %1$s</string>

    <!-- Browser menu button to put the current page in reader mode -->
    <string name="browser_menu_read">リーダービュー</string>
    <!-- Browser menu button content description to close reader mode and return the user to the regular browser -->
    <string name="browser_menu_read_close">リーダービューを閉じる</string>
    <!-- Browser menu button to open the current page in an external app -->
    <string name="browser_menu_open_app_link">外部アプリで開く</string>

    <!-- Browser menu button to show reader view appearance controls e.g. the used font type and size -->
    <string name="browser_menu_customize_reader_view">リーダービューをカスタマイズ</string>
    <!-- Browser menu button to show reader view appearance controls e.g. the used font type and size -->
    <string name="browser_menu_customize_reader_view_2">リーダービューをカスタマイズ</string>
    <!-- Browser menu label for adding a bookmark -->
    <string name="browser_menu_add">追加</string>
    <!-- Browser menu label for editing a bookmark -->
    <string name="browser_menu_edit">編集</string>

    <!-- Button shown on the home page that opens the Customize home settings -->
    <string name="browser_menu_customize_home_1">ホームページをカスタマイズ</string>

    <!-- Browser menu label to sign in to sync on the device using Mozilla accounts -->
    <string name="browser_menu_sign_in">ログイン</string>
    <!-- Browser menu caption label for the "Sign in" browser menu item described in `browser_menu_sign_in` -->
    <string name="browser_menu_sign_in_caption">パスワード、タブなどを同期します</string>

    <!-- Browser menu label to sign back in to sync on the device when the user's account needs to be reauthenticated -->
    <string name="browser_menu_sign_back_in_to_sync">ログインして Sync に戻る</string>
    <!-- Browser menu caption label for the "Sign back in to sync" browser menu item described in `browser_menu_sign_back_in_to_sync` when there is an error in syncing -->
    <string name="browser_menu_syncing_paused_caption">同期を一時停止中</string>
    <!-- Browser menu label that creates a private tab -->
    <string name="browser_menu_new_private_tab">新しいプライベートタブ</string>
    <!-- Browser menu label that navigates to the Password screen -->
    <string name="browser_menu_passwords">パスワード</string>

    <!-- Browser menu label that navigates to the SUMO page for the Firefox for Android release notes.
         The first parameter is the name of the app defined in app_name (for example: Fenix)-->
    <string name="browser_menu_new_in_firefox">%1$s の新着情報</string>
    <!-- Browser menu label that toggles the request for the desktop site of the currently visited page -->
    <string name="browser_menu_switch_to_desktop_site">PC 版サイトに切り替える</string>
    <!-- Browser menu label that toggles the request for the mobile site of the currently visited page -->
    <string name="browser_menu_switch_to_mobile_site">モバイル版サイトに切り替える</string>
    <!-- Browser menu label that navigates to the page tools sub-menu -->
    <string name="browser_menu_tools">ツール</string>
    <!-- Content description (not visible, for screen readers etc.): Back button for all menu redesign sub-menu -->
    <string name="browser_menu_back_button_content_description">メインメニューに戻る</string>
<<<<<<< HEAD
=======
    <!-- Content description (not visible, for screen readers etc.) for bottom sheet handlebar main menu. -->
    <string name="browser_main_menu_handlebar_content_description">メインメニューシートを閉じます</string>
    <!-- Content description (not visible, for screen readers etc.) for bottom sheet handlebar extensions menu. -->
    <string name="browser_extensions_menu_handlebar_content_description">拡張機能メニューシートを閉じます</string>
    <!-- Content description (not visible, for screen readers etc.) for bottom sheet handlebar save menu. -->
    <string name="browser_save_menu_handlebar_content_description">保存メニューシートを閉じます</string>
    <!-- Content description (not visible, for screen readers etc.) for bottom sheet handlebar tools menu. -->
    <string name="browser_tools_menu_handlebar_content_description">ツールメニューシートを閉じます</string>
    <!-- Content description (not visible, for screen readers etc.) for bottom sheet handlebar custom tab menu. -->
    <string name="browser_custom_tab_menu_handlebar_content_description">カスタムタブメニューシートを閉じます</string>
>>>>>>> a07f670f
    <!-- Browser menu description that describes the various tools related menu items inside of the tools sub-menu -->
    <string name="browser_menu_tools_description_with_translate">リーダービュー、翻訳、印刷、共有、アプリを開く</string>
    <!-- Browser menu description that describes the various tools related menu items inside of the tools sub-menu -->
    <string name="browser_menu_tools_description">リーダービュー、印刷、共有、アプリを開く</string>
    <!-- Browser menu label that navigates to the save sub-menu, which contains various save related menu items such as
         bookmarking a page, saving to collection, shortcut or as a PDF, and adding to home screen -->
    <string name="browser_menu_save">保存</string>

    <!-- Browser menu description that describes the various save related menu items inside of the save sub-menu -->
    <string name="browser_menu_save_description">ブックマーク追加、ショートカット、ホーム画面、コレクション、PDF</string>
    <!-- Browser menu label that bookmarks the currently visited page -->
    <string name="browser_menu_bookmark_this_page">このページをブックマーク</string>
    <!-- Browser menu label that navigates to the edit bookmark screen for the current bookmarked page -->
    <string name="browser_menu_edit_bookmark">ブックマークを編集</string>
    <!-- Browser menu label that the saves the currently visited page as a PDF -->
    <string name="browser_menu_save_as_pdf">PDF として保存...</string>
    <!-- Browser menu label for turning ON reader view of the current visited page -->
    <string name="browser_menu_turn_on_reader_view">リーダービューで開く</string>
    <!-- Browser menu label for turning OFF reader view of the current visited page -->
    <string name="browser_menu_turn_off_reader_view">リーダービューを閉じる</string>
    <!-- Browser menu label for navigating to the translation feature, which provides language translation options the current visited page -->
    <string name="browser_menu_translate_page">ページを翻訳...</string>
    <!-- Browser menu label that is displayed when the current page has been translated by the translation feature.
         The first parameter is the name of the language that page was translated to (e.g. English). -->
    <string name="browser_menu_translated_to">%1$s に翻訳しました</string>
    <!-- Browser menu label for the print feature -->
    <string name="browser_menu_print">印刷...</string>

    <!-- Browser menu label for the Delete browsing data on quit feature.
        The first parameter is the name of the app defined in app_name (for example: Fenix). -->
    <string name="browser_menu_delete_browsing_data_on_quit">%1$s を終了</string>

    <!-- Menu "contextual feature recommendation" (CFR) -->
    <!-- Text for the title in the contextual feature recommendation popup promoting the menu feature. -->
    <string name="menu_cfr_title">新機能: 簡素化されたメニュー</string>
    <!-- Text for the message in the contextual feature recommendation popup promoting the menu feature. -->
    <string name="menu_cfr_body">プライベートブラウジングから保存操作まで、必要なものをすばやく見つけられます。</string>

    <!-- Extensions management fragment -->
    <!-- Text displayed when there are no extensions to be shown -->
    <string name="extensions_management_no_extensions">拡張機能がありません</string>

    <!-- Browser Toolbar -->
    <!-- Content description for the Home screen button on the browser toolbar -->
    <string name="browser_toolbar_home">ホーム画面</string>

    <!-- Content description (not visible, for screen readers etc.): Erase button: Erase the browsing
         history and go back to the home screen. -->
    <string name="browser_toolbar_erase">閲覧履歴を消去</string>
    <!-- Content description for the translate page toolbar button that opens the translations dialog when no translation has occurred. -->
    <string name="browser_toolbar_translate">ページを翻訳</string>

    <!-- Content description (not visible, for screen readers etc.) for the translate page toolbar button that opens the translations dialog when the page is translated successfully.
         The first parameter is the name of the language that is displayed in the original page. (For example: English)
         The second parameter is the name of the language which the page was translated to. (For example: French) -->
    <string name="browser_toolbar_translated_successfully">ページを %1$s から %2$s に翻訳しました。</string>

    <!-- Locale Settings Fragment -->
    <!-- Content description for tick mark on selected language -->
    <string name="a11y_selected_locale_content_description">選択した言語</string>
    <!-- Text for default locale item -->
    <string name="default_locale_text">端末の言語設定に従う</string>
    <!-- Placeholder text shown in the search bar before a user enters text -->
    <string name="locale_search_hint">言語を検索</string>

    <!-- Search Fragment -->
    <!-- Button in the search view that lets a user search by scanning a QR code -->
    <string name="search_scan_button" moz:removedIn="133" tools:ignore="UnusedResources">スキャン</string>
    <!-- Button in the search view that lets a user search by scanning a QR code -->
    <string name="search_scan_button_2">QR コードをスキャン</string>
    <!-- Button in the search view when shortcuts are displayed that takes a user to the search engine settings -->
    <string name="search_shortcuts_engine_settings">検索エンジンの設定</string>
    <!-- Button in the search view that lets a user navigate to the site in their clipboard -->
    <string name="awesomebar_clipboard_title">クリップボードからリンクを入力</string>

    <!-- Button in the search suggestions onboarding that allows search suggestions in private sessions -->
    <string name="search_suggestions_onboarding_allow_button">許可する</string>
    <!-- Button in the search suggestions onboarding that does not allow search suggestions in private sessions -->
    <string name="search_suggestions_onboarding_do_not_allow_button">許可しない</string>
    <!-- Search suggestion onboarding hint title text -->
    <string name="search_suggestions_onboarding_title">プライベートセッションで検索候補を表示しますか？</string>
    <!-- Search suggestion onboarding hint description text, first parameter is the name of the app defined in app_name (for example: Fenix)-->
    <string name="search_suggestions_onboarding_text">%s のアドレスバーに入力したすべての語句が既定の検索エンジンと共有されます。</string>

    <!-- Search engine suggestion title text. The first parameter is the name of the suggested engine-->
    <string name="search_engine_suggestions_title">%s で検索</string>
    <!-- Search engine suggestion description text -->
    <string name="search_engine_suggestions_description">アドレスバーから直接検索します</string>

    <!-- Menu option in the search selector menu to open the search settings -->
    <string name="search_settings_menu_item">検索設定</string>

    <!-- Header text for the search selector menu -->
    <string name="search_header_menu_item_2">今回だけ使う検索エンジン:</string>

    <!-- Content description (not visible, for screen readers etc.): Search engine icon. The first parameter is the search engine name (for example: DuckDuckGo). -->
    <string name="search_engine_icon_content_description">%s 検索エンジン</string>

    <!-- Home onboarding -->
    <!-- Onboarding home screen popup dialog, shown on top of the Jump back in section. -->
    <string name="onboarding_home_screen_jump_back_contextual_hint_2" moz:removedIn="132">パーソナライズされたホームページをご覧ください。最近使ったタブ、ブックマーク、検索結果がここに表示されます。</string>

    <!-- Home onboarding dialog welcome screen title text. -->
    <string name="onboarding_home_welcome_title_2">あなただけのインターネットへようこそ</string>
    <!-- Home onboarding dialog welcome screen description text. -->
    <string name="onboarding_home_welcome_description">多様なカラー、より優れたプライバシー保護、利益を超えて人々への平等なコミットメント。</string>
    <!-- Home onboarding dialog sign into sync screen title text. -->
    <string name="onboarding_home_sync_title_3">画面の切り替えがこれまで以上に簡単に</string>
    <!-- Home onboarding dialog sign into sync screen description text. -->
    <string name="onboarding_home_sync_description">ホームページ上で、他の端末のタブの中断したところから再開できます。</string>
    <!-- Text for the button to continue the onboarding on the home onboarding dialog. -->
    <string name="onboarding_home_get_started_button">はじめる</string>
    <!-- Text for the button to navigate to the sync sign in screen on the home onboarding dialog. -->
    <string name="onboarding_home_sign_in_button">ログイン</string>
    <!-- Text for the button to skip the onboarding on the home onboarding dialog. -->
    <string name="onboarding_home_skip_button">スキップ</string>
    <!-- Onboarding home screen sync popup dialog message, shown on top of Recent Synced Tabs in the Jump back in section. -->
    <string name="sync_cfr_message">タブが同期されます！ 他の端末の中断したところから再開しましょう。</string>

    <!-- Content description (not visible, for screen readers etc.): Close button for the home onboarding dialog -->
    <string name="onboarding_home_content_description_close_button">閉じる</string>

    <!-- Juno first user onboarding flow experiment, strings are marked unused as they are only referenced by Nimbus experiments. -->
    <!-- Description for learning more about our privacy notice. -->
    <string name="juno_onboarding_privacy_notice_text" tools:ignore="BrandUsage">Firefox のプライバシー通知</string>
    <!-- Title for set firefox as default browser screen used by Nimbus experiments. -->
    <string name="juno_onboarding_default_browser_title_nimbus_2">私たちはあなたの安全を守りたいと願っています</string>
    <!-- Title for set firefox as default browser screen used by Nimbus experiments.
        Note: The word "Firefox" should NOT be translated -->
    <string name="juno_onboarding_default_browser_title_nimbus_3" tools:ignore="BrandUsage,UnusedResources">Firefox が選ばれる理由</string>
    <!-- Title for set firefox as default browser screen used by Nimbus experiments. -->
    <string name="juno_onboarding_default_browser_title_nimbus_4" tools:ignore="UnusedResources">多くの選択肢を持つ安全なブラウジング</string>
    <!-- Description for set firefox as default browser screen used by Nimbus experiments. -->
    <string name="juno_onboarding_default_browser_description_nimbus_3">非営利で作られた私たちのブラウザーは、企業によるウェブ上の密かな追跡を阻止するのに役立ちます。</string>
    <!-- Description for set firefox as default browser screen used by Nimbus experiments. -->
    <string name="juno_onboarding_default_browser_description_nimbus_4" tools:ignore="UnusedResources">1 億人以上の人が、非営利団体が支援するブラウザーを選択してプライバシーを保護しています。</string>
    <!-- Description for set firefox as default browser screen used by Nimbus experiments. -->
    <string name="juno_onboarding_default_browser_description_nimbus_5" tools:ignore="UnusedResources">既知のトラッカーが自動的にブロックされます。700 個すべての拡張機能を試せます。PDF は内蔵のリーダーで管理が簡単になります。</string>
    <!-- Text for the button to set firefox as default browser on the device -->
    <string name="juno_onboarding_default_browser_positive_button" tools:ignore="UnusedResources">既定のブラウザーに設定</string>
    <!-- Text for the button dismiss the screen and move on with the flow -->
    <string name="juno_onboarding_default_browser_negative_button" tools:ignore="UnusedResources">後で</string>

    <!-- Title for sign in to sync screen. -->
    <string name="juno_onboarding_sign_in_title_2">端末間の移動時に暗号化した状態を維持します</string>
    <!-- Description for sign in to sync screen. Nimbus experiments do not support string placeholders.
     Note: The word "Firefox" should NOT be translated -->
<<<<<<< HEAD
    <string name="juno_onboarding_sign_in_description_2" moz:RemovedIn="130" tools:ignore="BrandUsage,UnusedResources">ログインして同期すると、Firefox がユーザーのパスワードやブックマークなどを暗号化して、より安全に使用できます。</string>
    <!-- Description for sign in to sync screen. Nimbus experiments do not support string placeholders.
     Note: The word "Firefox" should NOT be translated -->
=======
>>>>>>> a07f670f
    <string name="juno_onboarding_sign_in_description_3" tools:ignore="BrandUsage">Firefox は同期時にパスワードやブックマークなどを暗号化します。</string>
    <!-- Text for the button to sign in to sync on the device -->
    <string name="juno_onboarding_sign_in_positive_button" tools:ignore="UnusedResources">ログイン</string>
    <!-- Text for the button dismiss the screen and move on with the flow -->
    <string name="juno_onboarding_sign_in_negative_button" tools:ignore="UnusedResources">後で</string>
    <!-- Title for enable notification permission screen used by Nimbus experiments. Nimbus experiments do not support string placeholders.
        Note: The word "Firefox" should NOT be translated -->
    <string name="juno_onboarding_enable_notifications_title_nimbus_2" tools:ignore="BrandUsage">通知をオンにして Firefox で安全性を高めましょう</string>
    <!-- Description for enable notification permission screen used by Nimbus experiments. Nimbus experiments do not support string placeholders.
       Note: The word "Firefox" should NOT be translated -->
    <string name="juno_onboarding_enable_notifications_description_nimbus_2" tools:ignore="BrandUsage">端末間で安全にタブを送信するなど、Firefox の他のプライバシー機能を見つけましょう。</string>
    <!-- Text for the button to request notification permission on the device -->
    <string name="juno_onboarding_enable_notifications_positive_button" tools:ignore="UnusedResources">通知をオンにする</string>
    <!-- Text for the button dismiss the screen and move on with the flow -->
    <string name="juno_onboarding_enable_notifications_negative_button" tools:ignore="UnusedResources">後で</string>

    <!-- Title for add search widget screen used by Nimbus experiments. Nimbus experiments do not support string placeholders.
        Note: The word "Firefox" should NOT be translated -->
<<<<<<< HEAD
    <string name="juno_onboarding_add_search_widget_title" tools:ignore="BrandUsage,UnusedResources">Firefox 検索ウィジェットを試す</string>
=======
    <string name="juno_onboarding_add_search_widget_title" tools:ignore="BrandUsage,UnusedResources">Firefox 検索ウィジェットをお試しください</string>
>>>>>>> a07f670f

    <!-- Description for add search widget screen used by Nimbus experiments. Nimbus experiments do not support string placeholders.
        Note: The word "Firefox" should NOT be translated -->
    <string name="juno_onboarding_add_search_widget_description" tools:ignore="BrandUsage,UnusedResources">Firefox をホーム画面に置いておくと、クロスサイトトラッカーをブロックするプライバシー優先のブラウザーに簡単にアクセスできます。</string>
    <!-- Text for the button to add search widget on the device used by Nimbus experiments. Nimbus experiments do not support string placeholders.
        Note: The word "Firefox" should NOT be translated -->
    <string name="juno_onboarding_add_search_widget_positive_button" tools:ignore="BrandUsage,UnusedResources">Firefox ウィジェットを追加</string>
    <!-- Text for the button to dismiss the screen and move on with the flow -->
    <string name="juno_onboarding_add_search_widget_negative_button" tools:ignore="UnusedResources">後で</string>

    <!-- Search Widget -->
    <!-- Content description for searching with a widget. The first parameter is the name of the application.-->
    <string name="search_widget_content_description_2">%1$s の新しいタブで開く</string>
    <!-- Text preview for smaller sized widgets -->
    <string name="search_widget_text_short">検索</string>
    <!-- Text preview for larger sized widgets -->
    <string name="search_widget_text_long">ウェブ検索</string>

    <!-- Content description (not visible, for screen readers etc.): Voice search -->
    <string name="search_widget_voice">音声検索</string>

    <!-- Preferences -->
    <!-- Title for the settings page-->
    <string name="settings">設定</string>

    <!-- Preference category for general settings -->
    <string name="preferences_category_general">一般</string>
    <!-- Preference category for all links about Fenix -->
    <string name="preferences_category_about">製品情報</string>
    <!-- Preference category for settings related to changing the default search engine -->
    <string name="preferences_category_select_default_search_engine">一つを選んでください</string>
    <!-- Preference for settings related to managing search shortcuts for the quick search menu -->
    <string name="preferences_manage_search_shortcuts_2">代替検索エンジンを管理</string>
    <!-- Summary for preference for settings related to managing search shortcuts for the quick search menu -->
    <string name="preferences_manage_search_shortcuts_summary">検索メニューに表示されるエンジンの編集</string>
    <!-- Preference category for settings related to managing search shortcuts for the quick search menu -->
    <string name="preferences_category_engines_in_search_menu">検索メニューに表示されるエンジン</string>
    <!-- Preference for settings related to changing the default search engine -->
    <string name="preferences_default_search_engine">既定の検索エンジン</string>
    <!-- Preference for settings related to Search -->
    <string name="preferences_search">検索</string>
    <!-- Preference for settings related to Search engines -->
    <string name="preferences_search_engines">検索エンジン</string>
    <!-- Preference for settings related to Search engines suggestions-->
    <string name="preferences_search_engines_suggestions">検索エンジンからの検索候補</string>
    <!-- Preference Category for settings related to Search address bar -->
    <string name="preferences_settings_address_bar">アドレスバーの設定</string>
    <!-- Preference Category for settings to Firefox Suggest -->
    <string name="preference_search_address_bar_fx_suggest" tools:ignore="BrandUsage">アドレスバー - Firefox Suggest</string>
    <!-- Preference link to Learn more about Firefox Suggest -->
    <string name="preference_search_learn_about_fx_suggest" tools:ignore="BrandUsage">Firefox Suggest について</string>
    <!-- Preference link to rating Fenix on the Play Store -->
    <string name="preferences_rate">Google Play で評価する</string>
    <!-- Preference linking to about page for Fenix
        The first parameter is the name of the app defined in app_name (for example: Fenix) -->
    <string name="preferences_about">%1$s について</string>
    <!-- Preference for settings related to changing the default browser -->
    <string name="preferences_set_as_default_browser">既定のブラウザーに設定</string>
    <!-- Preference category for advanced settings -->
    <string name="preferences_category_advanced">詳細設定</string>
    <!-- Preference category for privacy and security settings -->
    <string name="preferences_category_privacy_security">プライバシーとセキュリティ</string>
    <!-- Preference for advanced site permissions -->
    <string name="preferences_site_permissions" moz:removedIn="133" tools:ignore="UnusedResources">サイトの許可設定</string>
    <!-- Preference for advanced site settings -->
    <string name="preferences_site_settings">サイト設定</string>
    <!-- Preference for private browsing options -->
    <string name="preferences_private_browsing_options">プライベートブラウジング</string>
    <!-- Preference for opening links in a private tab-->
    <string name="preferences_open_links_in_a_private_tab">リンクをプライベートタブで開く</string>
    <!-- Preference for allowing screenshots to be taken while in a private tab-->
    <string name="preferences_allow_screenshots_in_private_mode">プライベートブラウジングモードでスクリーンショットの撮影を許可する</string>
    <!-- Will inform the user of the risk of activating Allow screenshots in private browsing option -->
    <string name="preferences_screenshots_in_private_mode_disclaimer">許可すると、複数のアプリを開いているときにプライベートタブも表示されます</string>
    <!-- Preference for adding private browsing shortcut -->
    <string name="preferences_add_private_browsing_shortcut">プライベートブラウジングショートカットを追加する</string>
    <!-- Preference for enabling "HTTPS-Only" mode -->
    <string name="preferences_https_only_title">HTTPS-Only モード</string>

    <!-- Label for cookie banner section in quick settings panel. -->
    <string name="cookie_banner_blocker">Cookie バナーブロッカー</string>
    <!-- Preference for removing cookie/consent banners from sites automatically in private mode. See reduce_cookie_banner_summary for additional context. -->
    <string name="preferences_cookie_banner_reduction_private_mode">プライベートブラウジングでの Cookie バナーブロッカー</string>

    <!-- Text for indicating cookie banner handling is off this site, this is shown as part of the protections panel with the tracking protection toggle -->
    <string name="reduce_cookie_banner_off_for_site">このサイトでオフ</string>
    <!-- Text for cancel button indicating that cookie banner reduction is not supported for the current site, this is shown as part of the cookie banner details view. -->
    <string name="cookie_banner_handling_details_site_is_not_supported_cancel_button">キャンセル</string>
    <!-- Text for request support button indicating that cookie banner reduction is not supported for the current site, this is shown as part of the cookie banner details view. -->
    <string name="cookie_banner_handling_details_site_is_not_supported_request_support_button_2">依頼を送信</string>
    <!-- Text for title indicating that cookie banner reduction is not supported for the current site, this is shown as part of the cookie banner details view. -->
    <string name="cookie_banner_handling_details_site_is_not_supported_title_2">このサイトの対処を依頼しますか？</string>
    <!-- Label for the snackBar, after the user reports with success a website where cookie banner reducer did not work -->
    <string name="cookie_banner_handling_report_site_snack_bar_text_2">リクエストを送信しました</string>
    <!-- Text for indicating cookie banner handling is on this site, this is shown as part of the protections panel with the tracking protection toggle -->
    <string name="reduce_cookie_banner_on_for_site">このサイトでオン</string>

    <!-- Text for indicating that a request for unsupported site was sent to Nimbus (it's a Mozilla library for experiments), this is shown as part of the protections panel with the tracking protection toggle -->
    <string name="reduce_cookie_banner_unsupported_site_request_submitted_2">対処を依頼済みです</string>
    <!-- Text for indicating cookie banner handling is currently not supported for this site, this is shown as part of the protections panel with the tracking protection toggle -->
    <string name="reduce_cookie_banner_unsupported_site">現在サポートされていないサイトです</string>
    <!-- Title text for a detail explanation indicating cookie banner handling is on this site, this is shown as part of the cookie banner panel in the toolbar. The first parameter is a shortened URL of the current site-->
    <string name="reduce_cookie_banner_details_panel_title_on_for_site_1">%1$s で Cookie バナーブロッカーをオンにしますか？</string>
    <!-- Title text for a detail explanation indicating cookie banner handling is off this site, this is shown as part of the cookie banner panel in the toolbar. The first parameter is a shortened URL of the current site-->
    <string name="reduce_cookie_banner_details_panel_title_off_for_site_1">%1$s で Cookie バナーブロッカーをオフにしますか？</string>
    <!-- Title text for a detail explanation indicating cookie banner reducer didn't work for the current site, this is shown as part of the cookie banner panel in the toolbar. The first parameter is the application name-->
    <string name="reduce_cookie_banner_details_panel_title_unsupported_site_request_2">%1$s は現在、このサイトの Cookie 使用要求を自動的に拒否できません。このサイトへの対処を要求してください。</string>

    <!-- Long text for a detail explanation indicating what will happen if cookie banner handling is off for a site, this is shown as part of the cookie banner panel in the toolbar. The first parameter is the application name -->
    <string name="reduce_cookie_banner_details_panel_description_off_for_site_1">オフにすると、%1$s に保存された Cookie を消去してこのサイトを再読み込みします。サイトからログアウトしたり、買い物かごが空になったりする場合があります。</string>
    <!-- Long text for a detail explanation indicating what will happen if cookie banner handling is on for a site, this is shown as part of the cookie banner panel in the toolbar. The first parameter is the application name -->
    <string name="reduce_cookie_banner_details_panel_description_on_for_site_3">オンにすると、このサイトのすべての Cookie バナーに対して %1$s が自動的に拒否を試みます。</string>

    <!--Title for the cookie banner re-engagement CFR, the placeholder is replaced with app name -->
    <string name="cookie_banner_cfr_title">%1$s が Cookie を拒否しました</string>
    <!--Message for the cookie banner re-engagement CFR -->
    <string name="cookie_banner_cfr_message">このサイトに集中でき、Cookie による追跡も減少します。</string>

    <!-- Description of the preference to enable "HTTPS-Only" mode. -->
    <string name="preferences_https_only_summary">セキュリティ強化のため、自動的に HTTPS 暗号化プロトコルを使用してサイトへの接続を試行します。</string>
    <!-- Summary of https only preference if https only is set to off -->
    <string name="preferences_https_only_off">オフ</string>
    <!-- Summary of https only preference if https only is set to on in all tabs -->
    <string name="preferences_https_only_on_all">すべてのタブに適用</string>
    <!-- Summary of https only preference if https only is set to on in private tabs only -->
    <string name="preferences_https_only_on_private">プライベートタブに適用</string>
    <!-- Text displayed that links to website containing documentation about "HTTPS-Only" mode -->
    <string name="preferences_http_only_learn_more">詳細情報</string>
    <!-- Option for the https only setting -->
    <string name="preferences_https_only_in_all_tabs">すべてのタブで有効にする</string>
    <!-- Option for the https only setting -->
    <string name="preferences_https_only_in_private_tabs">プライベートタブのみ有効にする</string>
    <!-- Title shown in the error page for when trying to access a http website while https only mode is enabled. -->
    <string name="errorpage_httpsonly_title">安全なサイトが利用できません</string>
    <!-- Message shown in the error page for when trying to access a http website while https only mode is enabled. The message has two paragraphs. This is the first. -->
    <string name="errorpage_httpsonly_message_title">おそらく、ウェブサイトが HTTPS をサポートしていないだけでしょう。</string>
    <!-- Message shown in the error page for when trying to access a http website while https only mode is enabled. The message has two paragraphs. This is the second. -->
    <string name="errorpage_httpsonly_message_summary">ただし、攻撃者が関与している可能性もあります。ウェブサイトにアクセスする場合は機密情報を入力しないでください。続行すると、サイトの HTTPS-Only モードが一時的にオフになります。</string>
    <!-- Preference for accessibility -->
    <string name="preferences_accessibility">アクセシビリティ</string>
    <!-- Preference to override the Mozilla account server -->
    <string name="preferences_override_account_server">カスタム Mozilla アカウントサーバー</string>
    <!-- Preference to override the Sync token server -->
    <string name="preferences_override_sync_tokenserver">カスタム Sync サーバー</string>
    <!-- Toast shown after updating the Mozilla account/Sync server override preferences -->
    <string name="toast_override_account_sync_server_done">Mozilla アカウント/Sync サーバーが変更されました。変更を適用するためにアプリケーションを終了しています…</string>
    <!-- Preference category for account information -->
    <string name="preferences_category_account">アカウント</string>
    <!-- Preference for changing where the AddressBar is positioned -->
    <string name="preferences_toolbar_2">アドレスバーの配置</string>
    <!-- Preference for changing default theme to dark or light mode -->
    <string name="preferences_theme">テーマ</string>
    <!-- Preference for customizing the home screen -->
    <string name="preferences_home_2">ホームページ</string>
    <!-- Preference for gestures based actions -->
    <string name="preferences_gestures">ジェスチャー</string>
    <!-- Preference for settings related to visual options -->
    <string name="preferences_customize">カスタマイズ</string>
    <!-- Preference description for banner about signing in -->
    <string name="preferences_sign_in_description_2">ログインしてタブやブックマーク、パスワードなどを同期しましょう。</string>
    <!-- Preference shown instead of account display name while account profile information isn't available yet. -->
    <string name="preferences_account_default_name_2">Mozilla アカウント</string>
    <!-- Preference text for account title when there was an error syncing FxA -->
    <string name="preferences_account_sync_error">再接続して同期を再開</string>
    <!-- Preference for language -->
    <string name="preferences_language">言語</string>
    <!-- Preference for translations -->
    <string name="preferences_translations">翻訳</string>
    <!-- Preference for data choices -->
    <string name="preferences_data_choices">データの選択</string>
    <!-- Preference for data collection -->
    <string name="preferences_data_collection">データ収集</string>
    <!-- Preference for developers -->
    <string name="preferences_remote_debugging">USB 経由でリモートデバッグする</string>
    <!-- Preference title for switch preference to show search suggestions -->
    <string name="preferences_show_search_suggestions">検索語句の候補を表示する</string>
    <!-- Preference title for switch preference to show voice search button -->
    <string name="preferences_show_voice_search">音声検索を表示する</string>
    <!-- Preference title for switch preference to show search suggestions also in private mode -->
    <string name="preferences_show_search_suggestions_in_private">プライベートセッションで表示する</string>
    <!-- Preference title for switch preference to show a clipboard suggestion when searching -->
    <string name="preferences_show_clipboard_suggestions">クリップボードから検索候補を表示する</string>
    <!-- Preference title for switch preference to suggest browsing history when searching -->
    <string name="preferences_search_browsing_history">閲覧履歴を検索する</string>
    <!-- Preference title for switch preference to suggest bookmarks when searching -->
    <string name="preferences_search_bookmarks">ブックマークを検索する</string>
    <!-- Preference title for switch preference to suggest synced tabs when searching -->
    <string name="preferences_search_synced_tabs">同期したタブを検索</string>
    <!-- Preference for account settings -->
    <string name="preferences_account_settings">アカウント設定</string>

    <!-- Preference for enabling url autocomplete-->
    <string name="preferences_enable_autocomplete_urls">自動補完 URL</string>
    <!-- Preference title for switch preference to show sponsored Firefox Suggest search suggestions -->
    <string name="preferences_show_sponsored_suggestions">スポンサーからの提案</string>
    <!-- Summary for preference to show sponsored Firefox Suggest search suggestions.
         The first parameter is the name of the application. -->
    <string name="preferences_show_sponsored_suggestions_summary">スポンサーからの提案を随時表示して %1$s を支援します</string>
    <!-- Preference title for switch preference to show Firefox Suggest search suggestions for web content.
         The first parameter is the name of the application. -->
    <string name="preferences_show_nonsponsored_suggestions">%1$s からの提案</string>
    <!-- Summary for preference to show Firefox Suggest search suggestions for web content -->
    <string name="preferences_show_nonsponsored_suggestions_summary">検索語句に関連した提案をウェブから取得します</string>
    <!-- Preference for open links in third party apps -->
    <string name="preferences_open_links_in_apps">リンクを外部アプリで開く</string>

    <!-- Preference for open links in third party apps always open in apps option -->
    <string name="preferences_open_links_in_apps_always">常に使用する</string>
    <!-- Preference for open links in third party apps ask before opening option -->
    <string name="preferences_open_links_in_apps_ask">開く前に確認する</string>
    <!-- Preference for open links in third party apps never open in apps option -->
    <string name="preferences_open_links_in_apps_never">使用しない</string>
    <!-- Preference for open download with an external download manager app -->
    <string name="preferences_external_download_manager">外部のダウンロードマネージャー</string>
    <!-- Preference for enabling gecko engine logs -->
    <string name="preferences_enable_gecko_logs">Gecko ログを有効にする</string>
    <!-- Message to indicate users that we are quitting the application to apply the changes -->
    <string name="quit_application">変更を適用するためアプリケーションを終了します...</string>

    <!-- Preference for extensions -->
    <string name="preferences_extensions">拡張機能</string>
    <!-- Preference for installing a local extension -->
    <string name="preferences_install_local_extension">ファイルから拡張機能をインストール</string>
    <!-- Preference for notifications -->
    <string name="preferences_notifications">通知</string>

    <!-- Summary for notification preference indicating notifications are allowed -->
    <string name="notifications_allowed_summary">許可されています</string>
    <!-- Summary for notification preference indicating notifications are not allowed -->
    <string name="notifications_not_allowed_summary">許可されていません</string>

    <!-- Add-on Permissions -->
    <!-- The title of the required permissions section from addon's permissions screen -->
    <string name="addons_permissions_heading_required" tools:ignore="UnusedResources">必須</string>
    <!-- The title of the optional permissions section from addon's permissions screen -->
    <string name="addons_permissions_heading_optional" tools:ignore="UnusedResources">任意</string>
    <!-- The title of the origin permission option allowing a user to enable the extension to run on all sites -->
    <string name="addons_permissions_allow_for_all_sites" tools:ignore="UnusedResources">すべてのサイトで許可する</string>

    <!-- The subtitle for the allow for all sites preference toggle -->
    <string name="addons_permissions_allow_for_all_sites_subtitle" tools:ignore="UnusedResources">この拡張機能を信頼する場合は、すべてのウェブサイトに対して権限を与えられます。</string>

    <!-- The text shown when an extension does not require permissions -->
    <string name="addons_does_not_require_permissions">この拡張機能は権限を必要としません。</string>

    <!-- Add-on Preferences -->
    <!-- Preference to customize the configured AMO (addons.mozilla.org) collection -->
    <string name="preferences_customize_extension_collection">カスタム拡張機能コレクション</string>
    <!-- Button caption to confirm the add-on collection configuration -->
    <string name="customize_addon_collection_ok">OK</string>
    <!-- Button caption to abort the add-on collection configuration -->
    <string name="customize_addon_collection_cancel">キャンセル</string>
    <!-- Hint displayed on input field for custom collection name -->
    <string name="customize_addon_collection_hint">コレクション名</string>
    <!-- Hint displayed on input field for custom collection user ID-->
    <string name="customize_addon_collection_user_hint">コレクションの所有者 (ユーザーID)</string>

    <!-- Toast shown after confirming the custom extension collection configuration -->
    <string name="toast_customize_extension_collection_done">拡張機能コレクションが変更されました。変更を適用するためにアプリケーションを終了しています…</string>

    <!-- Customize Home -->
    <!-- Header text for jumping back into the recent tab in customize the home screen -->
    <string name="customize_toggle_jump_back_in">以前表示したタブ</string>
    <!-- Title for the customize home screen section with bookmarks. -->
    <string name="customize_toggle_bookmarks">ブックマーク</string>
    <!-- Title for the customize home screen section with recently visited. Recently visited is
    a section where users see a list of tabs that they have visited in the past few days -->
    <string name="customize_toggle_recently_visited">最近訪れたサイト</string>

    <!-- Title for the customize home screen section with Pocket. -->
    <string name="customize_toggle_pocket_2">示唆に富むストーリー</string>
    <!-- Summary for the customize home screen section with Pocket. The first parameter is product name Pocket -->
    <string name="customize_toggle_pocket_summary">%s が提供する記事</string>
    <!-- Title for the customize home screen section with sponsored Pocket stories. -->
    <string name="customize_toggle_pocket_sponsored">広告ストーリー</string>
    <!-- Title for the opening wallpaper settings screen -->
    <string name="customize_wallpapers">壁紙</string>
    <!-- Title for the customize home screen section with sponsored shortcuts. -->
    <string name="customize_toggle_contile">広告ショートカット</string>

    <!-- Wallpapers -->
    <!-- Content description for various wallpapers. The first parameter is the name of the wallpaper -->
    <string name="wallpapers_item_name_content_description">壁紙アイテム: %1$s</string>
    <!-- Snackbar message for when wallpaper is selected -->
    <string name="wallpaper_updated_snackbar_message">壁紙を更新しました。</string>
    <!-- Snackbar label for action to view selected wallpaper -->
    <string name="wallpaper_updated_snackbar_action">表示</string>
    <!-- Snackbar message for when wallpaper couldn't be downloaded -->
    <string name="wallpaper_download_error_snackbar_message">壁紙をダウンロードできませんでした</string>
    <!-- Snackbar label for action to retry downloading the wallpaper -->
    <string name="wallpaper_download_error_snackbar_action">再試行</string>
    <!-- Snackbar message for when wallpaper couldn't be selected because of the disk error -->
    <string name="wallpaper_select_error_snackbar_message">壁紙を変更できませんでした</string>
    <!-- Text displayed that links to website containing documentation about the "Limited Edition" wallpapers. -->
    <string name="wallpaper_learn_more">詳細情報</string>

    <!-- Text for classic wallpapers title. The first parameter is the Firefox name. -->
    <string name="wallpaper_classic_title">%s の定番</string>
    <!-- Text for artist series wallpapers title. "Artist series" represents a collection of artist collaborated wallpapers. -->
    <string name="wallpaper_artist_series_title">アーティストシリーズ</string>
    <!-- Description text for the artist series wallpapers with learn more link. The first parameter is the learn more string defined in wallpaper_learn_more. "Independent voices" is the name of the wallpaper collection -->
    <string name="wallpaper_artist_series_description_with_learn_more">壁紙コレクション「揺るぎない声」です。%s</string>
    <!-- Description text for the artist series wallpapers. "Independent voices" is the name of the wallpaper collection -->
    <string name="wallpaper_artist_series_description">壁紙コレクション「揺るぎない声」です。</string>
    <!-- Wallpaper onboarding dialog header text. -->
    <string name="wallpapers_onboarding_dialog_title_text">鮮やかな色彩を試す</string>
    <!-- Wallpaper onboarding dialog body text. -->
    <string name="wallpapers_onboarding_dialog_body_text">あなたに語りかける壁紙を選んでください。</string>
    <!-- Wallpaper onboarding dialog learn more button text. The button navigates to the wallpaper settings screen. -->
    <string name="wallpapers_onboarding_dialog_explore_more_button_text">他の壁紙を探す</string>

    <!-- Add-ons general availability nimbus message-->
    <!-- Title of the Nimbus message for extension general availability-->
    <string name="addon_ga_message_title_2" tools:ignore="UnusedResources">新しい拡張機能が利用可能になりました</string>
    <!-- Body of the Nimbus message for add-ons general availability. 'Firefox' intentionally hardcoded here-->
    <string name="addon_ga_message_body" tools:ignore="BrandUsage,UnusedResources">あなただけの Firefox にカスタマイズできる 100 以上の新しい拡張機能を確認してください。</string>

    <!-- Button text of the Nimbus message for extensions general availability. -->
    <string name="addon_ga_message_button_2" tools:ignore="UnusedResources">拡張機能を探す</string>

    <!-- Extension process crash dialog to user -->
    <!-- Title of the extension crash dialog shown to the user when enough errors have occurred with extensions and they need to be temporarily disabled -->
    <string name="extension_process_crash_dialog_title">拡張機能は一時的に無効化されています</string>
    <!-- This is a message shown to the user when too many errors have occurred with the extensions process and they have been disabled.
    The user can decide if they would like to continue trying to start extensions or if they'd rather continue without them.
    The first parameter is the application name. -->
    <string name="extension_process_crash_dialog_message">システムを不安定にしている 1 個以上の拡張機能が動作を停止しました。 %1$s による拡張機能の再起動が失敗しました。\n\n拡張機能は現在のセッション中に再起動されません。\n\n拡張機能を削除または無効にすることで、この問題を解決できるかもしれません。</string>
    <!-- Button text on the extension crash dialog to prompt the user to try restarting the extensions but the dialog will reappear if it is unsuccessful again -->
    <string name="extension_process_crash_dialog_retry_button_text" tools:ignore="UnusedResources">拡張機能を再起動してみてください</string>

    <!-- Button text on the extension crash dialog to prompt the user to continue with all extensions disabled. -->
    <string name="extension_process_crash_dialog_disable_extensions_button_text">拡張機能を無効にして続ける</string>

    <!-- Account Preferences -->
    <!-- Preference for managing your account via accounts.firefox.com -->
    <string name="preferences_manage_account">アカウント管理</string>
    <!-- Summary of the preference for managing your account via accounts.firefox.com. -->
    <string name="preferences_manage_account_summary">パスワードの変更、データ収集の管理、またはアカウントの削除</string>
    <!-- Preference for triggering sync -->
    <string name="preferences_sync_now">今すぐ同期</string>
    <!-- Preference category for sync -->
    <string name="preferences_sync_category">同期するデータの選択</string>
    <!-- Preference for syncing history -->
    <string name="preferences_sync_history">表示履歴</string>
    <!-- Preference for syncing bookmarks -->
    <string name="preferences_sync_bookmarks">ブックマーク</string>
    <!-- Preference for syncing passwords -->
    <string name="preferences_sync_logins_2">パスワード</string>
    <!-- Preference for syncing tabs -->
    <string name="preferences_sync_tabs_2">開いているタブ</string>
    <!-- Preference for signing out -->
    <string name="preferences_sign_out">ログアウト</string>
    <!-- Preference displays and allows changing current FxA device name -->
    <string name="preferences_sync_device_name">端末名</string>
    <!-- Text shown when user enters empty device name -->
    <string name="empty_device_name_error">端末名を空欄にすることはできません。</string>
    <!-- Label indicating that sync is in progress -->
    <string name="sync_syncing_in_progress">同期中…</string>
    <!-- Label summary indicating that sync failed. The first parameter is the date stamp showing last time it succeeded -->
    <string name="sync_failed_summary">同期に失敗しました。最終同期日時: %s</string>
    <!-- Label summary showing never synced -->
    <string name="sync_failed_never_synced_summary">同期に失敗しました。最終同期日時: なし</string>
    <!-- Label summary the date we last synced. The first parameter is date stamp showing last time synced -->
    <string name="sync_last_synced_summary">最終同期日時: %s</string>
    <!-- Label summary showing never synced -->
    <string name="sync_never_synced_summary">最終同期日時: なし</string>

    <!-- Text for displaying the default device name.
        The first parameter is the application name, the second is the device manufacturer name
        and the third is the device model. -->
    <string name="default_device_name_2">%2$s %3$s 上の %1$s</string>

    <!-- Preference for syncing payment methods -->
    <string name="preferences_sync_credit_cards_2">支払い方法</string>
    <!-- Preference for syncing addresses -->
    <string name="preferences_sync_address">住所</string>

    <!-- Send Tab -->
    <!-- Name of the "receive tabs" notification channel. Displayed in the "App notifications" system settings for the app -->
    <string name="fxa_received_tab_channel_name">受信したタブ</string>
    <!-- Description of the "receive tabs" notification channel. Displayed in the "App notifications" system settings for the app -->
    <string name="fxa_received_tab_channel_description" tools:ignore="BrandUsage">他の Firefox 端末から受信したタブの通知。</string>

    <!--  The body for these is the URL of the tab received  -->
    <string name="fxa_tab_received_notification_name">受信したタブ</string>
    <!-- %s is the device name -->
    <string name="fxa_tab_received_from_notification_name">%s からのタブ</string>

    <!-- Close Synced Tabs -->
    <!-- The title for a notification shown when the user closes tabs that are currently
    open on this device from another device that's signed in to the same Mozilla account.
    %1$s is a placeholder for the app name; %2$d is the number of tabs closed.  -->
    <string name="fxa_tabs_closed_notification_title">%1$s のタブを %2$d 個閉じました</string>
    <!-- The body for a "closed synced tabs" notification. -->
    <string name="fxa_tabs_closed_text">最近閉じたタブを表示</string>

    <!-- Advanced Preferences -->
    <!-- Preference for tracking protection exceptions -->
    <string name="preferences_tracking_protection_exceptions">例外</string>

    <!-- Button in Exceptions Preference to turn on tracking protection for all sites (remove all exceptions) -->
    <string name="preferences_tracking_protection_exceptions_turn_on_for_all">すべてのサイトで有効化</string>

    <!-- Text displayed when there are no exceptions -->
    <string name="exceptions_empty_message_description">例外に追加したサイトはトラッキング防止が無効になります。</string>
    <!-- Text displayed when there are no exceptions, with learn more link that brings users to a tracking protection SUMO page -->
    <string name="exceptions_empty_message_learn_more_link">詳細情報</string>

    <!-- Preference switch for usage and technical data collection -->
    <string name="preference_usage_data">使用状況と技術データ</string>
    <!-- Preference description for usage and technical data collection -->
    <string name="preferences_usage_data_description">パフォーマンス情報、使用状況、ハードウェア情報、設定を Mozilla に送信して %1$s の改善に役立てます</string>
    <!-- Preference switch for marketing data collection -->
    <string name="preferences_marketing_data">マーケティングデータ</string>
    <!-- Preference description for marketing data collection -->
    <string name="preferences_marketing_data_description2">基本的な使用状況データをモバイルマーケティングベンダーの Adjust と共有します</string>
    <!-- Preference switch title for automatically submitting crash reports -->
    <string name="preferences_automatically_submit_crashes_title">クラッシュレポートを自動的に送信する</string>
    <!-- Preference switch description for automatically submitting crash reports -->
    <string name="preferences_automatically_submit_crashes_description">クラッシュ発生後、起動時にクラッシュデータを自動的に Mozilla と共有する</string>
    <!-- Title for studies preferences -->
    <string name="preference_experiments_2">調査</string>
    <!-- Summary for studies preferences -->
    <string name="preference_experiments_summary_2">調査機能のインストールと実行を Mozilla に許可する</string>

    <!-- Turn On Sync Preferences -->
    <!-- Header of the Sync and save your data preference view -->
    <string name="preferences_sync_2">同期してデータを保存</string>
    <!-- Preference for reconnecting to FxA sync -->
    <string name="preferences_sync_sign_in_to_reconnect">ログインして再接続</string>
    <!-- Preference for removing FxA account -->
    <string name="preferences_sync_remove_account">アカウントを削除</string>

    <!-- Pairing Feature strings -->
    <!-- Instructions on how to access pairing -->
    <string name="pair_instructions_2"><![CDATA[<b>firefox.com/pair</b> で表示された QR コードをスキャンしてください]]></string>

    <!-- Toolbar Preferences -->
    <!-- Preference for using top toolbar -->
    <string name="preference_top_toolbar">画面上部</string>
    <!-- Preference for using bottom toolbar -->
    <string name="preference_bottom_toolbar">画面下部</string>

    <!-- Theme Preferences -->
    <!-- Preference for using light theme -->
    <string name="preference_light_theme">ライト</string>
    <!-- Preference for using dark theme -->
    <string name="preference_dark_theme">ダーク</string>
    <!-- Preference for using using dark or light theme automatically set by battery -->
    <string name="preference_auto_battery_theme">バッテリーセーバーで設定</string>
    <!-- Preference for using following device theme -->
    <string name="preference_follow_device_theme">端末のテーマに従う</string>

    <!-- Gestures Preferences-->
    <!-- Preferences for using pull to refresh in a webpage -->
    <string name="preference_gestures_website_pull_to_refresh">プルダウンで更新</string>
    <!-- Preference for using the dynamic toolbar -->
    <string name="preference_gestures_dynamic_toolbar">スクロール時にツールバーを隠す</string>
    <!-- Preference for showing the opened tabs by swiping up on the toolbar-->
    <string name="preference_gestures_swipe_toolbar_show_tabs">ツールバーの上スワイプでタブ表示</string>

    <!-- Preference for using the dynamic toolbars -->
    <string name="preference_gestures_dynamic_toolbar_2">スクロール時にアドレスバーとツールバーを隠す</string>
    <!-- Preference for switching tabs by swiping horizontally on the addressbar -->
    <string name="preference_gestures_swipe_toolbar_switch_tabs_2">アドレスバーの横スワイプでタブを切り替える</string>

    <!-- Library -->
    <!-- Option in Library to open Downloads page -->
    <string name="library_downloads">ダウンロード一覧</string>
    <!-- Option in library to open Bookmarks page -->
    <string name="library_bookmarks">ブックマーク</string>
    <!-- Option in library to open Desktop Bookmarks root page -->
    <string name="library_desktop_bookmarks_root">デスクトップブックマーク</string>
    <!-- Option in library to open Desktop Bookmarks "menu" page -->
    <string name="library_desktop_bookmarks_menu">ブックマークメニュー</string>
    <!-- Option in library to open Desktop Bookmarks "toolbar" page -->
    <string name="library_desktop_bookmarks_toolbar">ブックマークツールバー</string>
    <!-- Option in library to open Desktop Bookmarks "unfiled" page -->
    <string name="library_desktop_bookmarks_unfiled">他のブックマーク</string>
    <!-- Option in Library to open History page -->
    <string name="library_history">履歴</string>
    <!-- Option in Library to open a new tab -->
    <string name="library_new_tab">新しいタブ</string>
    <!-- Settings Page Title -->
    <string name="settings_title">設定</string>
    <!-- Content description (not visible, for screen readers etc.): "Close button for library settings" -->
    <string name="content_description_close_button">閉じる</string>

    <!-- Title to show in alert when a lot of tabs are to be opened
    %d is a placeholder for the number of tabs that will be opened -->
    <string name="open_all_warning_title">%d 個のタブを開きますか？</string>
    <!-- Message to warn users that a large number of tabs will be opened
    %s will be replaced by app name. -->
    <string name="open_all_warning_message">この操作で多くのタブを開くと、ページの読み込み中に %s が遅くなる可能性があります。続行してもよろしいですか？</string>
    <!-- Dialog button text for confirming open all tabs -->
    <string name="open_all_warning_confirm">タブを開く</string>
    <!-- Dialog button text for canceling open all tabs -->
    <string name="open_all_warning_cancel">キャンセル</string>

    <!-- Text to show users they have one page in the history group section of the History fragment.
    %d is a placeholder for the number of pages in the group. -->
    <string name="history_search_group_site_1">%d ページ</string>

    <!-- Text to show users they have multiple pages in the history group section of the History fragment.
    %d is a placeholder for the number of pages in the group. -->
    <string name="history_search_group_sites_1">%d ページ</string>

    <!-- Option in library for Recently Closed Tabs -->
    <string name="library_recently_closed_tabs">最近閉じたタブ</string>
    <!-- Option in library to open Recently Closed Tabs page -->
    <string name="recently_closed_show_full_history">すべての履歴を表示</string>
    <!-- Text to show users they have multiple tabs saved in the Recently Closed Tabs section of history.
    %d is a placeholder for the number of tabs selected. -->
    <string name="recently_closed_tabs">%d 個のタブ</string>
    <!-- Text to show users they have one tab saved in the Recently Closed Tabs section of history.
    %d is a placeholder for the number of tabs selected. -->
    <string name="recently_closed_tab">%d 個のタブ</string>
    <!-- Recently closed tabs screen message when there are no recently closed tabs -->
    <string name="recently_closed_empty_message">最近閉じたタブはありません</string>

    <!-- Tab Management -->
    <!-- Title of preference for tabs management -->
    <string name="preferences_tabs">タブ</string>
    <!-- Title of preference that allows a user to specify the tab view -->
    <string name="preferences_tab_view">タブ表示</string>
    <!-- Option for a list tab view -->
    <string name="tab_view_list">リスト</string>
    <!-- Option for a grid tab view -->
    <string name="tab_view_grid">グリッド</string>
    <!-- Title of preference that allows a user to auto close tabs after a specified amount of time -->
    <string name="preferences_close_tabs">タブを閉じる期間</string>
    <!-- Option for auto closing tabs that will never auto close tabs, always allows user to manually close tabs -->
    <string name="close_tabs_manually">手動</string>
    <!-- Option for auto closing tabs that will auto close tabs after one day -->
    <string name="close_tabs_after_one_day">1 日後</string>
    <!-- Option for auto closing tabs that will auto close tabs after one week -->
    <string name="close_tabs_after_one_week">1 週間後</string>
    <!-- Option for auto closing tabs that will auto close tabs after one month -->
    <string name="close_tabs_after_one_month">1 か月後</string>

    <!-- Title of preference that allows a user to specify the auto-close settings for open tabs -->
    <string name="preference_auto_close_tabs" tools:ignore="UnusedResources">開いたタブを自動的に閉じる</string>

    <!-- Opening screen -->
    <!-- Title of a preference that allows a user to choose what screen to show after opening the app -->
    <string name="preferences_opening_screen">起動画面</string>
    <!-- Option for always opening the homepage when re-opening the app -->
    <string name="opening_screen_homepage">ホームページ</string>
    <!-- Option for always opening the user's last-open tab when re-opening the app -->
    <string name="opening_screen_last_tab">最後のタブ</string>
    <!-- Option for always opening the homepage when re-opening the app after four hours of inactivity -->
    <string name="opening_screen_after_four_hours_of_inactivity">ホームページ (操作せずに 4 時間経過後)</string>
    <!-- Summary for tabs preference when auto closing tabs setting is set to manual close-->
    <string name="close_tabs_manually_summary">手動で閉じる</string>
    <!-- Summary for tabs preference when auto closing tabs setting is set to auto close tabs after one day-->
    <string name="close_tabs_after_one_day_summary">1 日後に閉じる</string>
    <!-- Summary for tabs preference when auto closing tabs setting is set to auto close tabs after one week-->
    <string name="close_tabs_after_one_week_summary">1 週間後に閉じる</string>
    <!-- Summary for tabs preference when auto closing tabs setting is set to auto close tabs after one month-->
    <string name="close_tabs_after_one_month_summary">1 か月後に閉じる</string>

    <!-- Summary for homepage preference indicating always opening the homepage when re-opening the app -->
    <string name="opening_screen_homepage_summary">ホームページを開きます</string>
    <!-- Summary for homepage preference indicating always opening the last-open tab when re-opening the app -->
    <string name="opening_screen_last_tab_summary">最後のタブを開きます</string>
    <!-- Summary for homepage preference indicating opening the homepage when re-opening the app after four hours of inactivity -->
    <string name="opening_screen_after_four_hours_of_inactivity_summary">4 時間経過後、ホームページを開きます</string>

    <!-- Inactive tabs -->
    <!-- Category header of a preference that allows a user to enable or disable the inactive tabs feature -->
    <string name="preferences_inactive_tabs">古いタブを休止中に移動する</string>
    <!-- Title of inactive tabs preference -->
    <string name="preferences_inactive_tabs_title">2 週間以上表示していないタブを休止中セクションに移動します。</string>

    <!-- Studies -->
    <!-- Title of the remove studies button -->
    <string name="studies_remove">削除</string>
    <!-- Title of the active section on the studies list -->
    <string name="studies_active">有効</string>
    <!-- Description for studies, it indicates why Firefox use studies. The first parameter is the name of the application. -->
    <string name="studies_description_2">%1$s が調査をインストールして実行することがあります。</string>
    <!-- Learn more link for studies, links to an article for more information about studies. -->
    <string name="studies_learn_more">詳細情報</string>
    <!-- Dialog message shown after removing a study -->
    <string name="studies_restart_app">変更を適用するためアプリケーションを終了します</string>
    <!-- Dialog button to confirm the removing a study. -->
    <string name="studies_restart_dialog_ok">OK</string>
    <!-- Dialog button text for canceling removing a study. -->
    <string name="studies_restart_dialog_cancel">キャンセル</string>

    <!-- Toast shown after turning on/off studies preferences -->
    <string name="studies_toast_quit_application" tools:ignore="UnusedResources">変更を適用するためアプリケーションを終了します...</string>

    <!-- Sessions -->
    <!-- Title for the list of tabs -->
    <string name="tab_header_label">タブを開く</string>
    <!-- Title for the list of tabs in the current private session -->
    <string name="tabs_header_private_tabs_title">プライベートタブ</string>
    <!-- Title for the list of tabs in the synced tabs -->
    <string name="tabs_header_synced_tabs_title">同期したタブ</string>
    <!-- Content description (not visible, for screen readers etc.): Add tab button. Adds a news tab when pressed -->
    <string name="add_tab">タブを追加</string>
    <!-- Content description (not visible, for screen readers etc.): Add tab button. Adds a news tab when pressed -->
    <string name="add_private_tab">プライベートタブを追加</string>
    <!-- Text for the new tab button to indicate adding a new private tab in the tab -->
    <string name="tab_drawer_fab_content">プライベート</string>
    <!-- Text for the new tab button to indicate syncing command on the synced tabs page -->
    <string name="tab_drawer_fab_sync">同期</string>
    <!-- Text shown in the menu for sharing all tabs -->
    <string name="tab_tray_menu_item_share">すべてのタブを共有</string>
    <!-- Text shown in the menu to view recently closed tabs -->
    <string name="tab_tray_menu_recently_closed">最近閉じたタブ</string>
    <!-- Text shown in the tabs tray inactive tabs section -->
    <string name="tab_tray_inactive_recently_closed" tools:ignore="UnusedResources">最近閉じたタブ</string>
    <!-- Text shown in the menu to view account settings -->
    <string name="tab_tray_menu_account_settings">アカウント設定</string>
    <!-- Text shown in the menu to view tab settings -->
    <string name="tab_tray_menu_tab_settings">タブ設定</string>
    <!-- Text shown in the menu for closing all tabs -->
    <string name="tab_tray_menu_item_close">すべてのタブを閉じる</string>
    <!-- Text shown in the multiselect menu for bookmarking selected tabs. -->
    <string name="tab_tray_multiselect_menu_item_bookmark">ブックマーク</string>
    <!-- Text shown in the multiselect menu for closing selected tabs. -->
    <string name="tab_tray_multiselect_menu_item_close">閉じる</string>
    <!-- Content description for tabs tray multiselect share button -->
    <string name="tab_tray_multiselect_share_content_description">選択したタブを共有</string>
    <!-- Content description for tabs tray multiselect menu -->
    <string name="tab_tray_multiselect_menu_content_description">選択したタブのメニュー</string>
    <!-- Content description (not visible, for screen readers etc.): Removes tab from collection button. Removes the selected tab from collection when pressed -->
    <string name="remove_tab_from_collection">タブをコレクションから削除</string>
    <!-- Text for button to enter multiselect mode in tabs tray -->
    <string name="tabs_tray_select_tabs">タブを選択</string>
    <!-- Content description (not visible, for screen readers etc.): Close tab button. Closes the current session when pressed -->
    <string name="close_tab">タブを閉じる</string>
    <!-- Content description (not visible, for screen readers etc.): Close tab <title> button. First parameter is tab title  -->
    <string name="close_tab_title">%s のタブを閉じる</string>
    <!-- Content description (not visible, for screen readers etc.): Opens the open tabs menu when pressed -->
    <string name="open_tabs_menu">タブメニューを開く</string>
    <!-- Open tabs menu item to save tabs to collection -->
    <string name="tabs_menu_save_to_collection1">タブをコレクションに保存</string>

    <!-- Text for the menu button to delete a collection -->
    <string name="collection_delete">コレクションを削除</string>
    <!-- Text for the menu button to rename a collection -->
    <string name="collection_rename">コレクションの名前を変更</string>
    <!-- Text for the button to open tabs of the selected collection -->
    <string name="collection_open_tabs">タブを開く</string>


    <!-- Hint for adding name of a collection -->
    <string name="collection_name_hint">コレクション名</string>
    <!-- Text for the menu button to remove a top site -->
    <string name="remove_top_site">削除</string>

    <!-- Text for the menu button to delete a top site from history -->
    <string name="delete_from_history">履歴から削除</string>
    <!-- Postfix for private WebApp titles, placeholder is replaced with app name -->
    <string name="pwa_site_controls_title_private">%1$s (プライベートモード)</string>

    <!-- History -->
    <!-- Text for the button to search all history -->
    <string name="history_search_1">検索語を入力</string>
    <!-- Text for the button to clear all history -->
    <string name="history_delete_all">履歴を削除</string>
    <!-- Text for the snackbar to confirm that multiple browsing history items has been deleted -->
    <string name="history_delete_multiple_items_snackbar">履歴が削除されました</string>
    <!-- Text for the snackbar to confirm that a single browsing history item has been deleted. The first parameter is the shortened URL of the deleted history item. -->
    <string name="history_delete_single_item_snackbar">%1$s を履歴から削除しました</string>
    <!-- Context description text for the button to delete a single history item -->
    <string name="history_delete_item">削除</string>
    <!-- History multi select title in app bar
    The first parameter is the number of bookmarks selected -->
    <string name="history_multi_select_title">%1$d 件選択</string>
    <!-- Text for the header that groups the history for today -->
    <string name="history_today">今日</string>
    <!-- Text for the header that groups the history for yesterday -->
    <string name="history_yesterday">昨日</string>
    <!-- Text for the header that groups the history the past 7 days -->
    <string name="history_7_days">7 日以内</string>
    <!-- Text for the header that groups the history the past 30 days -->
    <string name="history_30_days">30 日以内</string>
    <!-- Text for the header that groups the history older than the last month -->
    <string name="history_older">古い</string>

    <!-- Text shown when no history exists -->
    <string name="history_empty_message">履歴はありません</string>

    <!-- Downloads -->
    <!-- Text for the snackbar to confirm that multiple downloads items have been removed -->
    <string name="download_delete_multiple_items_snackbar_1">ダウンロード履歴を削除しました</string>
    <!-- Text for the snackbar to confirm that a single download item has been removed. The first parameter is the name of the download item. -->
    <string name="download_delete_single_item_snackbar">%1$s を削除しました</string>
    <!-- Text shown when no download exists -->
    <string name="download_empty_message_1">ダウンロード済みのファイルはありません</string>
    <!-- History multi select title in app bar
    The first parameter is the number of downloads selected -->
    <string name="download_multi_select_title">%1$d 件選択</string>


    <!-- Text for the button to remove a single download item -->
    <string name="download_delete_item_1">削除</string>


    <!-- Crashes -->
    <!-- Title text displayed on the tab crash page. This first parameter is the name of the application (For example: Fenix) -->
    <string name="tab_crash_title_2">申し訳ありません。%1$s はそのページを読み込めません。</string>
    <!-- Send crash report checkbox text on the tab crash page -->
    <string name="tab_crash_send_report">クラッシュレポートを Mozilla に送信する</string>
    <!-- Close tab button text on the tab crash page -->
    <string name="tab_crash_close">タブを閉じる</string>
    <!-- Restore tab button text on the tab crash page -->
    <string name="tab_crash_restore">タブを復元</string>

    <!-- Unsubmitted crash dialog title, The first parameter is the name of the app (e.g. Firefox)  -->
    <string name="unsubmitted_crash_dialog_title">%s を再起動しました</string>
    <!-- Unsubmitted crash dialog checkbox label for automatically sending reports in the future -->
    <string name="unsubmitted_crash_dialog_checkbox_label">クラッシュレポートを自動的に送信する</string>
    <!-- Unsubmitted crash dialog negative button to dismiss the dialog -->
    <string name="unsubmitted_crash_dialog_negative_button">閉じる</string>
    <!-- Unsubmitted crash dialog positive button to submit crash report -->
    <string name="unsubmitted_crash_dialog_positive_button">クラッシュレポートを送信する</string>

    <!-- Bookmarks -->
    <!-- Confirmation message for a dialog confirming if the user wants to delete the selected folder -->
    <string name="bookmark_delete_folder_confirmation_dialog">このフォルダーを削除してもよろしいですか？</string>
    <!-- Confirmation message for a dialog confirming if the user wants to delete multiple items including folders. Parameter will be replaced by app name. -->
    <string name="bookmark_delete_multiple_folders_confirmation_dialog">選択したアイテムを %s から削除します</string>
    <!-- Text for the cancel button on delete bookmark dialog -->
    <string name="bookmark_delete_negative">キャンセル</string>
    <!-- Screen title for adding a bookmarks folder -->
    <string name="bookmark_add_folder">フォルダー追加</string>
    <!-- Snackbar title shown after a bookmark has been created. -->
    <string name="bookmark_saved_snackbar">ブックマークを保存しました!</string>
    <!-- Snackbar title that confirms a bookmark was saved into a folder. Parameter will be replaced by the name of the folder the bookmark was saved into. -->
    <string name="bookmark_saved_in_folder_snackbar">“%s” に保存しました</string>
    <!-- Snackbar edit button shown after a bookmark has been created. -->
    <string name="edit_bookmark_snackbar_action">編集</string>

    <!-- Bookmark menu move button -->
    <string name="bookmark_menu_move_button">移動</string>
    <!-- Bookmark overflow menu edit button -->
    <string name="bookmark_menu_edit_button">編集</string>
    <!-- Bookmark overflow menu copy button -->
    <string name="bookmark_menu_copy_button">コピー</string>
    <!-- Bookmark overflow menu share button -->
    <string name="bookmark_menu_share_button">共有</string>
    <!-- Bookmark overflow menu open in new tab button -->
    <string name="bookmark_menu_open_in_new_tab_button">新しいタブで開く</string>
    <!-- Bookmark overflow menu open in private tab button -->
    <string name="bookmark_menu_open_in_private_tab_button">プライベートタブで開く</string>
    <!-- Bookmark overflow menu open all in tabs button -->
    <string name="bookmark_menu_open_all_in_tabs_button">すべてを新しいタブで開く</string>
    <!-- Bookmark overflow menu open all in private tabs button -->
    <string name="bookmark_menu_open_all_in_private_tabs_button">すべてをプライベートタブで開く</string>
    <!-- Bookmark overflow menu delete button -->
    <string name="bookmark_menu_delete_button">削除</string>
    <!--Bookmark overflow menu save button -->
    <string name="bookmark_menu_save_button">保存</string>
    <!-- Bookmark multi select title in app bar
     The first parameter is the number of bookmarks selected -->
    <string name="bookmarks_multi_select_title">%1$d 件選択</string>
    <!-- Bookmark editing screen title -->
    <string name="edit_bookmark_fragment_title">ブックマークを編集</string>
    <!-- Bookmark folder editing screen title -->
    <string name="edit_bookmark_folder_fragment_title">フォルダー編集</string>
    <!-- Bookmark sign in button message -->
    <string name="bookmark_sign_in_button">同期したブックマークを見るにはログインしてください</string>
    <!-- Bookmark URL editing field label -->
    <string name="bookmark_url_label">URL</string>
    <!-- Bookmark FOLDER editing field label -->
    <string name="bookmark_folder_label">フォルダー</string>
    <!-- Text indicating which folder a bookmark or folder will be saved in -->
    <string name="bookmark_save_in_label">保存先</string>
    <!-- Bookmark NAME editing field label -->
    <string name="bookmark_name_label">名前</string>
    <!-- Label for a text input field for a bookmark or folder name -->
    <string name="bookmark_name_label_normal_case">名前</string>
    <!-- Bookmark add folder screen title -->
    <string name="bookmark_add_folder_fragment_label">フォルダー追加</string>
    <!-- Bookmark select folder screen title -->
    <string name="bookmark_select_folder_fragment_label">フォルダー選択</string>
    <!-- Bookmark editing error missing title -->
    <string name="bookmark_empty_title_error">タイトルが必要です</string>
    <!-- Bookmark editing error missing or improper URL -->
    <string name="bookmark_invalid_url_error">不正な URL</string>
    <!-- Bookmark screen message for empty bookmarks folder -->
    <string name="bookmarks_empty_message">ブックマークがありません</string>
    <!-- Bookmark snackbar message on deletion
     The first parameter is the host part of the URL of the bookmark deleted, if any -->
    <string name="bookmark_deletion_snackbar_message"> %1$s を削除しました</string>


    <!-- Bookmark snackbar message on deleting multiple bookmarks not including folders-->
    <string name="bookmark_deletion_multiple_snackbar_message_2">ブックマークを削除しました</string>
    <!-- Bookmark snackbar message on deleting multiple bookmarks including folders-->
    <string name="bookmark_deletion_multiple_snackbar_message_3">選択したフォルダーを削除します</string>
    <!-- Bookmark undo button for deletion snackbar action -->
    <string name="bookmark_undo_deletion">元に戻す</string>

    <!-- Bookmark snackbar message for deleting a single item. Parameter is the title of the item being deleted -->
    <string name="bookmark_delete_single_item">%s を削除しました</string>
    <!-- Bookmark snackbar message for deleting multiple items. Parameter is the number of items being deleted -->
    <string name="bookmark_delete_multiple_items" tools:ignore="UnusedResources">削除されたアイテム: %s</string>
    <!-- Text for the button to search all bookmarks -->
    <string name="bookmark_search">検索語を入力</string>

    <!-- Content description for the bookmark navigation bar back button -->
    <string name="bookmark_navigate_back_button_content_description">前のページへ戻る</string>

    <!-- Content description for the bookmark list new folder navigation bar button -->
    <string name="bookmark_add_new_folder_button_content_description">新しいフォルダーを追加します</string>
<<<<<<< HEAD
    <!-- Content description for the bookmark navigation bar close button -->
    <string name="bookmark_close_button_content_description" tools:ignore="UnusedResources" moz:removedIn="130">ブックマークを閉じます</string>
=======
>>>>>>> a07f670f
    <!-- Content description for bookmark search floating action button -->
    <string name="bookmark_search_button_content_description">ブックマークを検索します</string>

    <!-- Content description for the overflow menu for a bookmark item. Paramter will a folder name or bookmark title. -->
    <string name="bookmark_item_menu_button_content_description">%s の項目メニュー</string>

    <!-- Title for the bookmark list empty state-->
    <string name="bookmark_empty_list_title">ブックマークがありません</string>
    <!-- Description for the bookmark list empty state when you're not signed into sync. -->
    <string name="bookmark_empty_list_guest_description">閲覧したサイトを保存しましょう。ログインすると、他の同期した端末からブックマークを読み込めます。</string>
    <!-- Text for the button to navigate to sync authentication -->
    <string name="bookmark_empty_list_guest_cta">ログインして同期</string>
    <!-- Description for the bookmark list empty state when you're signed into sync. -->
    <string name="bookmark_empty_list_authenticated_description">閲覧したサイトを保存しましょう。他の同期した端末からもブックマークを読み込みます。</string>

    <!-- Description for the bookmark list empty state when you're in an empty folder. -->
    <string name="bookmark_empty_list_folder_description">後でお気に入りのサイトを見つけられるように、閲覧したサイトをブックマークに追加しましょう。</string>

<<<<<<< HEAD
=======
    <!-- Description for the add new folder button when selecting a folder. -->
    <string name="bookmark_select_folder_new_folder_button_title" tools:ignore="UnusedResources">新しいフォルダー</string>

>>>>>>> a07f670f
    <!-- Site Permissions -->
    <!-- Button label that take the user to the Android App setting -->
    <string name="phone_feature_go_to_settings">設定に移動</string>

    <!-- Content description (not visible, for screen readers etc.): Quick settings sheet
        to give users access to site specific information / settings. For example:
        Secure settings status and a button to modify site permissions -->
    <string name="quick_settings_sheet">クイック設定シート</string>
    <!-- Label that indicates that this option it the recommended one -->
    <string name="phone_feature_recommended">おすすめ</string>
    <!-- Button label for clearing all the information of site permissions-->
    <string name="clear_permissions">許可設定を消去</string>
    <!-- Text for the OK button on Clear permissions dialog -->
    <string name="clear_permissions_positive">OK</string>
    <!-- Text for the cancel button on Clear permissions dialog -->
    <string name="clear_permissions_negative">キャンセル</string>
    <!-- Button label for clearing a site permission-->
    <string name="clear_permission">許可設定を消去</string>
    <!-- Text for the OK button on Clear permission dialog -->
    <string name="clear_permission_positive">OK</string>
    <!-- Text for the cancel button on Clear permission dialog -->
    <string name="clear_permission_negative">キャンセル</string>
    <!-- Button label for clearing all the information on all sites-->
    <string name="clear_permissions_on_all_sites">全サイトの許可設定を消去</string>
    <!-- Preference for altering video and audio autoplay for all websites -->
    <string name="preference_browser_feature_autoplay">自動再生</string>
    <!-- Preference for altering the camera access for all websites -->
    <string name="preference_phone_feature_camera">カメラ</string>
    <!-- Preference for altering the microphone access for all websites -->
    <string name="preference_phone_feature_microphone">マイク</string>
    <!-- Preference for altering the location access for all websites -->
    <string name="preference_phone_feature_location">位置情報</string>
    <!-- Preference for altering the notification access for all websites -->
    <string name="preference_phone_feature_notification">通知</string>
    <!-- Preference for altering the persistent storage access for all websites -->
    <string name="preference_phone_feature_persistent_storage">永続ストレージ</string>
    <!-- Preference for altering the storage access setting for all websites -->
    <string name="preference_phone_feature_cross_origin_storage_access">クロスサイト Cookie</string>
    <!-- Preference for altering the EME access for all websites -->
    <string name="preference_phone_feature_media_key_system_access">DRM 制御されたコンテンツ</string>
    <!-- Label that indicates that a permission must be asked always -->
    <string name="preference_option_phone_feature_ask_to_allow">許可を求める</string>
    <!-- Label that indicates that a permission must be blocked -->
    <string name="preference_option_phone_feature_blocked">ブロック</string>
    <!-- Label that indicates that a permission must be allowed -->
    <string name="preference_option_phone_feature_allowed">許可</string>
    <!--Label that indicates a permission is by the Android OS-->
    <string name="phone_feature_blocked_by_android">Android によってブロック</string>
    <!-- Preference for showing a list of websites that the default configurations won't apply to them -->
    <string name="preference_exceptions">例外設定</string>
    <!-- Summary of tracking protection preference if tracking protection is set to off -->
    <string name="tracking_protection_off">オフ</string>

    <!-- Summary of tracking protection preference if tracking protection is set to standard -->
    <string name="tracking_protection_standard">標準</string>
    <!-- Summary of tracking protection preference if tracking protection is set to strict -->
    <string name="tracking_protection_strict">厳格</string>
    <!-- Summary of tracking protection preference if tracking protection is set to custom -->
    <string name="tracking_protection_custom">カスタム</string>
    <!-- Label for global setting that indicates that all video and audio autoplay is allowed -->
    <string name="preference_option_autoplay_allowed2">音声と動画の再生を許可</string>
    <!-- Label for site specific setting that indicates that all video and audio autoplay is allowed -->
    <string name="quick_setting_option_autoplay_allowed">音声と動画の再生を許可</string>
    <!-- Label that indicates that video and audio autoplay is only allowed over Wi-Fi -->
    <string name="preference_option_autoplay_allowed_wifi_only2">データ通信時のみ音声と動画をブロック</string>
    <!-- Subtext that explains 'autoplay on Wi-Fi only' option -->
    <string name="preference_option_autoplay_allowed_wifi_subtext">Wi-Fi 接続時は音声と動画を再生します</string>
    <!-- Label for global setting that indicates that video autoplay is allowed, but audio autoplay is blocked -->
    <string name="preference_option_autoplay_block_audio2">音声のみブロック</string>
    <!-- Label for site specific setting that indicates that video autoplay is allowed, but audio autoplay is blocked -->
    <string name="quick_setting_option_autoplay_block_audio">音声のみブロック</string>
    <!-- Label for global setting that indicates that all video and audio autoplay is blocked -->
    <string name="preference_option_autoplay_blocked3">音声と動画をブロック</string>
    <!-- Label for site specific setting that indicates that all video and audio autoplay is blocked -->
    <string name="quick_setting_option_autoplay_blocked">音声と動画をブロック</string>
    <!-- Summary of delete browsing data on quit preference if it is set to on -->
    <string name="delete_browsing_data_quit_on">オン</string>
    <!-- Summary of delete browsing data on quit preference if it is set to off -->
    <string name="delete_browsing_data_quit_off">オフ</string>

    <!-- Summary of studies preference if it is set to on -->
    <string name="studies_on">オン</string>
    <!-- Summary of studies data on quit preference if it is set to off -->
    <string name="studies_off">オフ</string>

    <!-- Category header of a preference that allows a user to alter settings related to web permissions. -->
    <string name="preferences_category_permissions">許可設定</string>
    <!-- Category header of a preference that allows a user to alter settings related to web content. -->
    <string name="preferences_category_content">コンテンツ</string>
    <!-- Preference for altering the default browsing mode. When enabled, the desktop site will always be requested. -->
    <string name="preference_feature_desktop_mode_default">常に PC 版サイトを要求する</string>

    <!-- Collections -->
    <!-- Collections header on home fragment -->
    <string name="collections_header">コレクション</string>
    <!-- Content description (not visible, for screen readers etc.): Opens the collection menu when pressed -->
    <string name="collection_menu_button_content_description">コレクションメニュー</string>

    <!-- Label to describe what collections are to a new user without any collections -->
    <string name="no_collections_description2">ページを集めてグループ化しましょう。\n類似の検索、ウェブサイト、タブに後ですばやくアクセスできます。</string>
    <!-- Title for the "select tabs" step of the collection creator -->
    <string name="create_collection_select_tabs">タブの選択</string>
    <!-- Title for the "select collection" step of the collection creator -->
    <string name="create_collection_select_collection">コレクションの選択</string>
    <!-- Title for the "name collection" step of the collection creator -->
    <string name="create_collection_name_collection">コレクションの名前</string>
    <!-- Button to add new collection for the "select collection" step of the collection creator -->
    <string name="create_collection_add_new_collection">新しいコレクションを追加</string>
    <!-- Button to select all tabs in the "select tabs" step of the collection creator -->
    <string name="create_collection_select_all">すべて選択</string>
    <!-- Button to deselect all tabs in the "select tabs" step of the collection creator -->
    <string name="create_collection_deselect_all">全選択を解除</string>
    <!-- Text to prompt users to select the tabs to save in the "select tabs" step of the collection creator -->
    <string name="create_collection_save_to_collection_empty">保存するタブを選択してください</string>
    <!-- Text to show users how many tabs they have selected in the "select tabs" step of the collection creator.
     %d is a placeholder for the number of tabs selected. -->
    <string name="create_collection_save_to_collection_tabs_selected">%d 個のタブを選択しました</string>
    <!-- Text to show users they have one tab selected in the "select tabs" step of the collection creator.
    %d is a placeholder for the number of tabs selected. -->
    <string name="create_collection_save_to_collection_tab_selected">%d 個のタブを選択しました</string>
    <!-- Text shown in snackbar when multiple tabs have been saved in a collection -->
    <string name="create_collection_tabs_saved">タブが保存されました！</string>
    <!-- Text shown in snackbar when one or multiple tabs have been saved in a new collection -->
    <string name="create_collection_tabs_saved_new_collection">コレクションを保存しました</string>
    <!-- Text shown in snackbar when one tab has been saved in a collection -->
    <string name="create_collection_tab_saved">タブが保存されました！</string>
    <!-- Content description (not visible, for screen readers etc.): button to close the collection creator -->
    <string name="create_collection_close">閉じる</string>
    <!-- Button to save currently selected tabs in the "select tabs" step of the collection creator-->
    <string name="create_collection_save">保存</string>

    <!-- Snackbar action to view the collection the user just created or updated -->
    <string name="create_collection_view">表示</string>

    <!-- Text for the OK button from collection dialogs -->
    <string name="create_collection_positive">OK</string>
    <!-- Text for the cancel button from collection dialogs -->
    <string name="create_collection_negative">キャンセル</string>

    <!-- Default name for a new collection in "name new collection" step of the collection creator. %d is a placeholder for the number of collections-->
    <string name="create_collection_default_name">コレクション %d</string>

    <!-- Share -->
    <!-- Share screen header -->
    <string name="share_header_2">共有</string>
    <!-- Content description (not visible, for screen readers etc.):
        "Share" button. Opens the share menu when pressed. -->
    <string name="share_button_content_description">共有</string>
    <!-- Text for the Save to PDF feature in the share menu -->
    <string name="share_save_to_pdf">PDF として保存</string>
    <!-- Text for error message when generating a PDF file Text. -->
    <string name="unable_to_save_to_pdf_error">PDF を生成できません</string>
    <!-- Text for standard error snackbar dismiss button. -->
    <string name="standard_snackbar_error_dismiss">閉じる</string>
    <!-- Text for error message when printing a page and it fails. -->
    <string name="unable_to_print_page_error">このページを印刷できません</string>
    <!-- Text for the print feature in the share and browser menu -->
    <string name="menu_print">印刷</string>
    <!-- Sub-header in the dialog to share a link to another sync device -->
    <string name="share_device_subheader">端末へ送信</string>
    <!-- Sub-header in the dialog to share a link to an app from the full list -->
    <string name="share_link_all_apps_subheader">すべての操作</string>
    <!-- Sub-header in the dialog to share a link to an app from the most-recent sorted list -->
    <string name="share_link_recent_apps_subheader">最近使用</string>
    <!-- Text for the copy link action in the share screen. -->
    <string name="share_copy_link_to_clipboard">クリップボードにコピー</string>
    <!-- Toast shown after copying link to clipboard -->
    <string name="toast_copy_link_to_clipboard">クリップボードにコピーしました</string>
    <!-- An option from the share dialog to sign into sync -->
    <string name="sync_sign_in">Sync にログイン</string>
     <!-- An option from the three dot menu to sync and save data -->
    <string name="sync_menu_sync_and_save_data">同期してデータを保存</string>
    <!-- An option from the share dialog to send link to all other sync devices -->
    <string name="sync_send_to_all">すべての端末へ送信</string>
    <!-- An option from the share dialog to reconnect to sync -->
    <string name="sync_reconnect">Sync へ再接続</string>
    <!-- Text displayed when sync is offline and cannot be accessed -->
    <string name="sync_offline">オフライン</string>
    <!-- An option to connect additional devices -->
    <string name="sync_connect_device">別の端末を接続</string>
    <!-- The dialog text shown when additional devices are not available -->
    <string name="sync_connect_device_dialog" tools:ignore="BrandUsage">タブを送信するには、少なくとも 1 台の他の端末で Firefox にログインしてください。</string>
    <!-- Confirmation dialog button -->
    <string name="sync_confirmation_button">OK</string>

    <!-- Share error message -->
    <string name="share_error_snackbar">このアプリとは共有できません</string>
    <!-- Add new device screen title -->
    <string name="sync_add_new_device_title">端末へ送信</string>

    <!-- Text for the warning message on the Add new device screen -->
    <string name="sync_add_new_device_message">接続された端末がありません</string>
    <!-- Text for the button to learn about sending tabs -->
    <string name="sync_add_new_device_learn_button">タブの送信について...</string>
    <!-- Text for the button to connect another device -->
    <string name="sync_add_new_device_connect_button">別の端末を接続...</string>

    <!-- Notifications -->
    <!-- Text shown in the notification that pops up to remind the user that a private browsing session is active. -->
    <string name="notification_pbm_delete_text_2">プライベートタブを閉じる</string>

    <!-- Text shown in the notification that pops up to remind the user that a private browsing session is active for Android 14+ -->
    <string name="notification_erase_title_android_14">プライベートタブを閉じますか？</string>
    <string name="notification_erase_text_android_14">プライベートタブを閉じるには、この通知をタップまたはスワイプしてください。</string>

    <!-- Name of the marketing notification channel. Displayed in the "App notifications" system settings for the app -->
    <string name="notification_marketing_channel_name">マーケティング</string>

    <!-- Title shown in the notification that pops up to remind the user to set fenix as default browser.
    The app name is in the text, due to limitations with localizing Nimbus experiments -->
    <string name="nimbus_notification_default_browser_title" tools:ignore="BrandUsage,UnusedResources">Firefox は動作が軽く個人使用に最適です</string>
    <!-- Text shown in the notification that pops up to remind the user to set fenix as default browser.
    The app name is in the text, due to limitations with localizing Nimbus experiments -->
    <string name="nimbus_notification_default_browser_text" tools:ignore="BrandUsage,UnusedResources">Firefox を既定のブラウザーに設定しましょう</string>
    <!-- Title shown in the notification that pops up to re-engage the user -->
    <string name="notification_re_engagement_title">プライベートブラウジングを試す</string>
    <!-- Text shown in the notification that pops up to re-engage the user.
    %1$s is a placeholder that will be replaced by the app name. -->
    <string name="notification_re_engagement_text">Cookie や履歴を %1$s に保存せずに閲覧します</string>

    <!-- Title A shown in the notification that pops up to re-engage the user -->
    <string name="notification_re_engagement_A_title">足跡を残さずにブラウジング</string>

    <!-- Text A shown in the notification that pops up to re-engage the user.
    %1$s is a placeholder that will be replaced by the app name. -->
    <string name="notification_re_engagement_A_text">%1$s のプライベートブラウジングは知られたくない情報を残しません。</string>
    <!-- Title B shown in the notification that pops up to re-engage the user -->
    <string name="notification_re_engagement_B_title">検索を使ってみよう</string>
    <!-- Text B shown in the notification that pops up to re-engage the user -->
    <string name="notification_re_engagement_B_text">気になること、興味のあることをさがしてみましょう。</string>

    <!-- Survey -->
    <!-- Text shown in the fullscreen message that pops up to ask user to take a short survey.
    The app name is in the text, due to limitations with localizing Nimbus experiments -->
    <string name="nimbus_survey_message_text" tools:ignore="BrandUsage">Firefox の改善のために簡単なアンケートへの回答をお願いします。</string>
    <!-- Preference for taking the short survey. -->
    <string name="preferences_take_survey">アンケートに答える</string>
    <!-- Preference for not taking the short survey. -->
    <string name="preferences_not_take_survey">今はしない</string>

    <!-- Snackbar -->
    <!-- Text shown in snackbar when user deletes a collection -->
    <string name="snackbar_collection_deleted">コレクションを削除しました</string>
    <!-- Text shown in snackbar when user renames a collection -->
    <string name="snackbar_collection_renamed">コレクションの名前を変更しました</string>
    <!-- Text shown in snackbar when user closes a tab -->
    <string name="snackbar_tab_closed">タブを閉じました</string>
    <!-- Text shown in snackbar when user closes all tabs -->
    <string name="snackbar_tabs_closed">すべてのタブを閉じました</string>
    <!-- Text shown in snackbar when user closes multiple inactive tabs. %1$s will be replaced with the number of tabs closed. -->
    <string name="snackbar_num_tabs_closed">閉じたタブの数: %1$s</string>
    <!-- Text shown in snackbar when user bookmarks a list of tabs -->
    <string name="snackbar_message_bookmarks_saved">ブックマークを保存しました</string>
    <!-- Text shown in snackbar when user bookmarks a list of tabs. Parameter will be replaced by the name of the folder the bookmark was saved into.-->
    <string name="snackbar_message_bookmarks_saved_in" tools:ignore="UnusedResources">ブックマークを “%s” に保存しました。</string>
    <!-- Text shown in snackbar when user adds a site to shortcuts -->
    <string name="snackbar_added_to_shortcuts">ショートカットに追加しました</string>
    <!-- Text shown in snackbar when user closes a private tab -->
    <string name="snackbar_private_tab_closed">プライベートタブを閉じました</string>
    <!-- Text shown in snackbar when user closes all private tabs -->
    <string name="snackbar_private_tabs_closed">すべてのプライベートタブを閉じました</string>
    <!-- Text shown in snackbar when user erases their private browsing data -->
    <string name="snackbar_private_data_deleted">プライベートブラウジングデータを削除しました</string>
    <!-- Text shown in snackbar to undo deleting a tab, top site or collection -->
    <string name="snackbar_deleted_undo">元に戻す</string>
    <!-- Text shown in snackbar when user removes a top site -->
    <string name="snackbar_top_site_removed">サイトを削除しました</string>
    <!-- QR code scanner prompt which appears after scanning a code, but before navigating to it
        First parameter is the name of the app, second parameter is the URL or text scanned-->
    <string name="qr_scanner_confirmation_dialog_message">%2$s を開くことを %1$s に許可する</string>
    <!-- QR code scanner prompt dialog positive option to allow navigation to scanned link -->
    <string name="qr_scanner_dialog_positive">許可</string>
    <!-- QR code scanner prompt dialog positive option to deny navigation to scanned link -->
    <string name="qr_scanner_dialog_negative">拒否</string>
    <!-- QR code scanner prompt dialog error message shown when a hostname does not contain http or https. -->
    <string name="qr_scanner_dialog_invalid">ウェブアドレスが正しくありません。</string>
    <!-- QR code scanner prompt dialog positive option when there is an error -->
    <string name="qr_scanner_dialog_invalid_ok">OK</string>
    <!-- Tab collection deletion prompt dialog message. Placeholder will be replaced with the collection name -->
    <string name="tab_collection_dialog_message">本当に %1$s を削除してもよろしいですか？</string>
    <!-- Tab collection deletion prompt dialog option to delete the collection -->
    <string name="tab_collection_dialog_positive">削除</string>

    <!-- Message for copying the URL via long press on the toolbar -->
    <string name="url_copied">URL をコピーしました</string>


    <!-- Sample text for accessibility font size -->
    <string name="accessibility_text_size_sample_text_1">これはサンプルテキストです。この設定でテキストサイズを変更したときに、テキストがどのように表示されるかを示します。</string>
    <!-- Summary for Accessibility Text Size Scaling Preference -->
    <string name="preference_accessibility_text_size_summary">ウェブサイト上のテキストを拡大または縮小します</string>
    <!-- Title for Accessibility Text Size Scaling Preference -->
    <string name="preference_accessibility_font_size_title">フォントサイズ</string>

    <!-- Title for Accessibility Text Automatic Size Scaling Preference -->
    <string name="preference_accessibility_auto_size_2">フォントサイズを自動調整</string>
    <!-- Summary for Accessibility Text Automatic Size Scaling Preference -->
    <string name="preference_accessibility_auto_size_summary">フォントサイズは Android の設定に従います。ここでフォントサイズを管理するには無効化してください。</string>

    <!-- Title for the Delete browsing data preference -->
    <string name="preferences_delete_browsing_data">閲覧データを削除</string>
    <!-- Title for the tabs item in Delete browsing data -->
    <string name="preferences_delete_browsing_data_tabs_title_2">開いているタブ</string>
    <!-- Subtitle for the tabs item in Delete browsing data, parameter will be replaced with the number of open tabs -->
    <string name="preferences_delete_browsing_data_tabs_subtitle">%d 個のタブ</string>
    <!-- Title for the data and history items in Delete browsing data -->
    <!-- Title for the history item in Delete browsing data -->
    <string name="preferences_delete_browsing_data_browsing_history_title">閲覧履歴</string>
    <!-- Subtitle for the data and history items in delete browsing data, parameter will be replaced with the
        number of history items the user has -->
    <string name="preferences_delete_browsing_data_browsing_data_subtitle">%d 件のアドレス</string>
    <!-- Title for the cookies and site data items in Delete browsing data -->
    <string name="preferences_delete_browsing_data_cookies_and_site_data">Cookie とサイトデータ</string>
    <!-- Subtitle for the cookies item in Delete browsing data -->
    <string name="preferences_delete_browsing_data_cookies_subtitle">ログイン状態がリセットされます</string>
    <!-- Title for the cached images and files item in Delete browsing data -->
    <string name="preferences_delete_browsing_data_cached_files">画像とファイルのキャッシュ</string>
    <!-- Subtitle for the cached images and files item in Delete browsing data -->
    <string name="preferences_delete_browsing_data_cached_files_subtitle">ストレージ領域を空けます</string>
    <!-- Title for the site permissions item in Delete browsing data -->
    <string name="preferences_delete_browsing_data_site_permissions">サイトの許可設定</string>
    <!-- Title for the downloads item in Delete browsing data -->
    <string name="preferences_delete_browsing_data_downloads">ダウンロード一覧</string>
    <!-- Text for the button to delete browsing data -->
    <string name="preferences_delete_browsing_data_button">閲覧データを削除</string>

    <!-- Title for the Delete browsing data on quit preference -->
    <string name="preferences_delete_browsing_data_on_quit">終了時に閲覧データを削除</string>
    <!-- Summary for the Delete browsing data on quit preference. "Quit" translation should match delete_browsing_data_on_quit_action translation. -->
    <string name="preference_summary_delete_browsing_data_on_quit_2">メインメニューから [終了] を選択すると、閲覧データが自動的に削除されます</string>
    <!-- Action item in menu for the Delete browsing data on quit feature -->
    <string name="delete_browsing_data_on_quit_action">終了</string>

    <!-- Title text of a delete browsing data dialog. -->
    <string name="delete_history_prompt_title">削除する期間</string>
    <!-- Body text of a delete browsing data dialog. -->
    <string name="delete_history_prompt_body_2">履歴を削除します (他の端末から同期した履歴を含む)</string>
    <!-- Radio button in the delete browsing data dialog to delete history items for the last hour. -->
    <string name="delete_history_prompt_button_last_hour">1 時間以内</string>
    <!-- Radio button in the delete browsing data dialog to delete history items for today and yesterday. -->
    <string name="delete_history_prompt_button_today_and_yesterday">昨日と今日</string>
    <!-- Radio button in the delete browsing data dialog to delete all history. -->
    <string name="delete_history_prompt_button_everything">すべての履歴</string>

    <!-- Dialog message to the user asking to delete browsing data. Parameter will be replaced by app name. -->
    <string name="delete_browsing_data_prompt_message_3">選択した閲覧データを %s から削除します。</string>
    <!-- Text for the cancel button for the data deletion dialog -->
    <string name="delete_browsing_data_prompt_cancel">キャンセル</string>
    <!-- Text for the allow button for the data deletion dialog -->
    <string name="delete_browsing_data_prompt_allow">削除</string>
    <!-- Text for the snackbar confirmation that the data was deleted -->
    <string name="preferences_delete_browsing_data_snackbar">閲覧データを削除しました</string>

    <!-- Text for the snackbar to show the user that the deletion of browsing data is in progress -->
    <string name="deleting_browsing_data_in_progress">閲覧データを削除しています...</string>

    <!-- Dialog message to the user asking to delete all history items inside the opened group. Parameter will be replaced by a history group name. -->
    <string name="delete_all_history_group_prompt_message">“%s” のすべてのサイトを削除しますか？</string>
    <!-- Text for the cancel button for the history group deletion dialog -->
    <string name="delete_history_group_prompt_cancel">キャンセル</string>
    <!-- Text for the allow button for the history group dialog -->
    <string name="delete_history_group_prompt_allow">削除</string>
    <!-- Text for the snackbar confirmation that the history group was deleted -->
    <string name="delete_history_group_snackbar">グループを削除しました</string>

    <!-- Onboarding -->
    <!-- text to display in the snackbar once account is signed-in -->
    <string name="onboarding_firefox_account_sync_is_on">Sync が有効です</string>

    <!-- Onboarding theme -->
    <!-- Text shown in snackbar when multiple tabs have been sent to device -->
    <string name="sync_sent_tabs_snackbar">複数のタブを送信しました！</string>
    <!-- Text shown in snackbar when one tab has been sent to device  -->
    <string name="sync_sent_tab_snackbar">タブを送信しました！</string>
    <!-- Text shown in snackbar when sharing tabs failed  -->
    <string name="sync_sent_tab_error_snackbar">送信できません</string>
    <!-- Text shown in snackbar for the "retry" action that the user has after sharing tabs failed -->
    <string name="sync_sent_tab_error_snackbar_action">再試行</string>
    <!-- Title of QR Pairing Fragment -->
    <string name="sync_scan_code">QR コードのスキャン</string>
    <!-- Instructions on how to access pairing -->
    <string name="sign_in_instructions" tools:ignore="BrandUsage"><![CDATA[コンピューターの Firefox で <b>https://firefox.com/pair</b> を開いてください]]></string>
    <!-- Text shown for sign in pairing when ready -->
    <string name="sign_in_ready_for_scan">スキャンの準備ができました</string>
    <!-- Text shown for settings option for sign with pairing -->
    <string name="sign_in_with_camera">カメラを使ってログイン</string>
    <!-- Text shown for settings option for sign with email -->
    <string name="sign_in_with_email">代わりにメールアドレスを使う</string>
    <!-- Text shown for settings option for create new account text.'Firefox' intentionally hardcoded here.-->
    <string name="sign_in_create_account_text" tools:ignore="BrandUsage"><![CDATA[アカウントをお持ちでない方は、<u>アカウントを作成</u>して Firefox を端末間で同期しましょう。]]></string>
    <!-- Text shown in confirmation dialog to sign out of account. The first parameter is the name of the app (e.g. Firefox Preview) -->
    <string name="sign_out_confirmation_message_2">%s はあなたのアカウントとの同期を中止しますが、この端末上の閲覧履歴は削除されません。</string>
    <!-- Option to continue signing out of account shown in confirmation dialog to sign out of account -->
    <string name="sign_out_disconnect">接続を解除</string>
    <!-- Option to cancel signing out shown in confirmation dialog to sign out of account -->
    <string name="sign_out_cancel">キャンセル</string>
    <!-- Error message snackbar shown after the user tried to select a default folder which cannot be altered -->
    <string name="bookmark_cannot_edit_root">既定のフォルダーは編集できません</string>

    <!-- Enhanced Tracking Protection -->
    <!-- Link displayed in enhanced tracking protection panel to access tracking protection settings -->
    <string name="etp_settings">追跡防止の設定</string>
    <!-- Preference title for enhanced tracking protection settings -->
    <string name="preference_enhanced_tracking_protection">強化型トラッキング防止</string>
    <!-- Preference summary for enhanced tracking protection settings on/off switch -->
    <string name="preference_enhanced_tracking_protection_summary">包括的 Cookie 保護が登場しました。これまでで最も強力なクロスサイトトラッカー遮断機能です。</string>
    <!-- Description of enhanced tracking protection. The parameter is the name of the application (For example: Firefox Fenix) -->
    <string name="preference_enhanced_tracking_protection_explanation_2">%s はインターネット上で個人の行動を追跡する数多くのトラッカーからあなたを守ります。</string>
    <!-- Text displayed that links to website about enhanced tracking protection -->
    <string name="preference_enhanced_tracking_protection_explanation_learn_more">詳細情報</string>
    <!-- Preference for enhanced tracking protection for the standard protection settings -->
    <string name="preference_enhanced_tracking_protection_standard_default_1">標準 (既定)</string>
    <!-- Preference description for enhanced tracking protection for the standard protection settings -->
    <string name="preference_enhanced_tracking_protection_standard_description_5">ページは正常に読み込まれますが、ブロックされるトラッカーが少なくなります。</string>
    <!--  Accessibility text for the Standard protection information icon  -->
    <string name="preference_enhanced_tracking_protection_standard_info_button">標準のトラッキング防止でブロックされるもの</string>
    <!-- Preference for enhanced tracking protection for the strict protection settings -->
    <string name="preference_enhanced_tracking_protection_strict">厳格</string>
    <!-- Preference description for enhanced tracking protection for the strict protection settings -->
    <string name="preference_enhanced_tracking_protection_strict_description_4">トラッキング防止を強力にし、パフォーマンスを高速化します。ただし、一部のサイトが正常に機能しなくなる可能性があります。</string>
    <!--  Accessibility text for the Strict protection information icon  -->
    <string name="preference_enhanced_tracking_protection_strict_info_button">厳格なトラッキング防止でブロックされるもの</string>
    <!-- Preference for enhanced tracking protection for the custom protection settings -->
    <string name="preference_enhanced_tracking_protection_custom">カスタム</string>
    <!-- Preference description for enhanced tracking protection for the strict protection settings -->
    <string name="preference_enhanced_tracking_protection_custom_description_2">ブロックするトラッカーとスクリプトを選択します。</string>
    <!--  Accessibility text for the Strict protection information icon  -->
    <string name="preference_enhanced_tracking_protection_custom_info_button">カスタム設定のトラッキング防止でブロックされるもの</string>
    <!-- Header for categories that are being blocked by current Enhanced Tracking Protection settings -->
    <!-- Preference for enhanced tracking protection for the custom protection settings for cookies-->
    <string name="preference_enhanced_tracking_protection_custom_cookies">Cookie</string>
    <!-- Option for enhanced tracking protection for the custom protection settings for cookies-->
    <string name="preference_enhanced_tracking_protection_custom_cookies_1">クロスサイトトラッカーとソーシャルメディアトラッカー</string>
    <!-- Option for enhanced tracking protection for the custom protection settings for cookies-->
    <string name="preference_enhanced_tracking_protection_custom_cookies_2">未訪問のサイトの Cookie</string>
    <!-- Option for enhanced tracking protection for the custom protection settings for cookies-->
    <string name="preference_enhanced_tracking_protection_custom_cookies_3">すべてのサードパーティ Cookie (ウェブサイトが動作しない可能性があります)</string>
    <!-- Option for enhanced tracking protection for the custom protection settings for cookies-->
    <string name="preference_enhanced_tracking_protection_custom_cookies_4">すべての Cookie (ウェブサイトが動作しない原因になります)</string>
    <!-- Option for enhanced tracking protection for the custom protection settings for cookies-->
    <string name="preference_enhanced_tracking_protection_custom_cookies_5">クロスサイト Cookie を分離する</string>
    <!-- Preference for Global Privacy Control for the custom privacy settings for Global Privacy Control. '&amp;' is replaced with the ampersand symbol: &-->
    <string name="preference_enhanced_tracking_protection_custom_global_privacy_control">ウェブサイトにユーザーデータの共有と販売の拒否を通知する</string>
    <!-- Preference for enhanced tracking protection for the custom protection settings for tracking content -->
    <string name="preference_enhanced_tracking_protection_custom_tracking_content">トラッキングコンテンツ</string>
    <!-- Option for enhanced tracking protection for the custom protection settings for tracking content-->
    <string name="preference_enhanced_tracking_protection_custom_tracking_content_1">すべてのタブに適用</string>
    <!-- Option for enhanced tracking protection for the custom protection settings for tracking content-->
    <string name="preference_enhanced_tracking_protection_custom_tracking_content_2">プライベートタブのみ適用</string>
    <!-- Preference for enhanced tracking protection for the custom protection settings -->
    <string name="preference_enhanced_tracking_protection_custom_cryptominers">暗号通貨マイニング</string>
    <!-- Preference for enhanced tracking protection for the custom protection settings -->
    <string name="preference_enhanced_tracking_protection_custom_known_fingerprinters">既知のフィンガープリント採取</string>
    <!-- Button label for navigating to the Enhanced Tracking Protection details -->
    <string name="enhanced_tracking_protection_details">詳細</string>
    <!-- Header for categories that are being being blocked by current Enhanced Tracking Protection settings -->
    <string name="enhanced_tracking_protection_blocked">ブロック済み</string>
    <!-- Header for categories that are being not being blocked by current Enhanced Tracking Protection settings -->
    <string name="enhanced_tracking_protection_allowed">許可済み</string>
    <!-- Category of trackers (social media trackers) that can be blocked by Enhanced Tracking Protection -->
    <string name="etp_social_media_trackers_title">SNS メディアトラッカー</string>
    <!-- Description of social media trackers that can be blocked by Enhanced Tracking Protection -->
    <string name="etp_social_media_trackers_description">ソーシャルネットワークによるウェブ上の行動追跡を制限します。</string>
    <!-- Category of trackers (cross-site tracking cookies) that can be blocked by Enhanced Tracking Protection -->
    <string name="etp_cookies_title">クロスサイトトラッキング Cookie</string>
    <!-- Category of trackers (cross-site tracking cookies) that can be blocked by Enhanced Tracking Protection -->
    <string name="etp_cookies_title_2">クロスサイト Cookie</string>
    <!-- Description of cross-site tracking cookies that can be blocked by Enhanced Tracking Protection -->
    <string name="etp_cookies_description">広告ネットワークやアクセス解析サービスが様々なサイトの閲覧データの収集に使用する Cookie をブロックします。</string>
    <!-- Description of cross-site tracking cookies that can be blocked by Enhanced Tracking Protection -->
    <string name="etp_cookies_description_2">包括的 Cookie 保護機能により、現在のサイトに対する Cookie を分離して、サイトを横断してあなたを追跡する Cookie を広告ネットワークなどのトラッカーが利用できないようにします。</string>
    <!-- Category of trackers (cryptominers) that can be blocked by Enhanced Tracking Protection -->
    <string name="etp_cryptominers_title">暗号通貨マイニング</string>
    <!-- Description of cryptominers that can be blocked by Enhanced Tracking Protection -->
    <string name="etp_cryptominers_description">悪意のあるスクリプトによる暗号通貨マイニングを防止します。</string>
    <!-- Description of fingerprinters that can be blocked by Enhanced Tracking Protection -->
    <string name="etp_known_fingerprinters_description">端末を一意に識別できるデータがユーザーを追跡する目的で収集されるのを防止します。</string>
    <!-- Category of trackers (tracking content) that can be blocked by Enhanced Tracking Protection -->
    <string name="etp_tracking_content_title">トラッキングコンテンツ</string>
    <!-- Description of tracking content that can be blocked by Enhanced Tracking Protection -->
    <string name="etp_tracking_content_description">追跡コードを含む外部の広告、動画、その他のコンテンツの読み込みを停止します。一部のウェブサイトの機能に影響する場合があります。</string>
    <!-- Enhanced Tracking Protection message that protection is currently on for this site -->
    <string name="etp_panel_on">このサイトでは保護が有効になっています</string>
    <!-- Enhanced Tracking Protection message that protection is currently off for this site -->
    <string name="etp_panel_off">このサイトでは保護が無効になっています</string>
    <!-- Header for exceptions list for which sites enhanced tracking protection is always off -->
    <string name="enhanced_tracking_protection_exceptions">これらのウェブサイトでは強化型トラッキング防止が無効になります</string>
    <!-- Content description (not visible, for screen readers etc.): Navigate
    back from ETP details (Ex: Tracking content) -->
    <string name="etp_back_button_content_description">前のページへ戻る</string>
    <!-- About page link text to open what's new link -->
    <string name="about_whats_new">%s の新機能</string>
    <!-- Open source licenses page title
    The first parameter is the app name -->
    <string name="open_source_licenses_title">%s | OSS ライブラリー</string>

    <!-- Category of trackers (redirect trackers) that can be blocked by Enhanced Tracking Protection -->
    <string name="etp_redirect_trackers_title">リダイレクトトラッカー</string>
    <!-- Description of redirect tracker cookies that can be blocked by Enhanced Tracking Protection -->
    <string name="etp_redirect_trackers_description">既知のトラッキングウェブサイトへのリダイレクトにより設定された Cookie を消去します。</string>

    <!-- Preference for fingerprinting protection for the custom protection settings -->
    <string name="etp_suspected_fingerprinters_title">疑わしいフィンガープリント採取</string>
    <!-- Description of fingerprinters that can be blocked by fingerprinting protection -->
    <string name="etp_suspected_fingerprinters_description">フィンガープリント防止を有効にすると、疑わしいフィンガープリント採取を阻止します。</string>
    <!-- Category of trackers (fingerprinters) that can be blocked by Enhanced Tracking Protection -->
    <string name="etp_known_fingerprinters_title">既知のフィンガープリント採取</string>
    <!-- Description of the SmartBlock Enhanced Tracking Protection feature. The * symbol is intentionally hardcoded here,
         as we use it on the UI to indicate which trackers have been partially unblocked.  -->
    <string name="preference_etp_smartblock_description">ユーザーの操作により、以下のマークされたトラッカー*のブロックがこのページ上で部分的に解除されています。</string>
    <!-- Text displayed that links to website about enhanced tracking protection SmartBlock -->
    <string name="preference_etp_smartblock_learn_more">詳細情報</string>

    <!-- Content description (not visible, for screen readers etc.):
    Enhanced tracking protection exception preference icon for ETP settings. -->
    <string name="preference_etp_exceptions_icon_description">強化型トラッキング防止の例外設定のアイコン</string>

    <!-- About page link text to open support link -->
    <string name="about_support">サポート</string>
    <!-- About page link text to list of past crashes (like about:crashes on desktop) -->
    <string name="about_crashes">クラッシュ</string>
    <!-- About page link text to open privacy notice link -->
    <string name="about_privacy_notice">個人情報保護方針</string>
    <!-- About page link text to open know your rights link -->
    <string name="about_know_your_rights">あなたの権利について</string>
    <!-- About page link text to open licensing information link -->
    <string name="about_licensing_information">ライセンス情報</string>
    <!-- About page link text to open a screen with libraries that are used -->
    <string name="about_other_open_source_libraries">利用しているライブラリー</string>

    <!-- Toast shown to the user when they are activating the secret dev menu
        The first parameter is number of long clicks left to enable the menu -->
    <string name="about_debug_menu_toast_progress">デバッグメニュー: 有効にするには %1$d 回クリックしてください</string>
    <string name="about_debug_menu_toast_done">デバッグメニューが有効です</string>

    <!-- Browser long press popup menu -->
    <!-- Copy the current url -->
    <string name="browser_toolbar_long_press_popup_copy">コピー</string>
    <!-- Paste & go the text in the clipboard. '&amp;' is replaced with the ampersand symbol: & -->
    <string name="browser_toolbar_long_press_popup_paste_and_go">貼り付けて移動</string>
    <!-- Paste the text in the clipboard -->
    <string name="browser_toolbar_long_press_popup_paste">貼り付け</string>

    <!-- Snackbar message shown after an URL has been copied to clipboard. -->
    <string name="browser_toolbar_url_copied_to_clipboard_snackbar">URL をクリップボードにコピーしました</string>

    <!-- Title text for the Add To Homescreen dialog -->
    <string name="add_to_homescreen_title">ホーム画面に追加</string>

    <!-- Cancel button text for the Add to Homescreen dialog -->
    <string name="add_to_homescreen_cancel">キャンセル</string>
    <!-- Add button text for the Add to Homescreen dialog -->
    <string name="add_to_homescreen_add">追加</string>
    <!-- Continue to website button text for the first-time Add to Homescreen dialog -->
    <string name="add_to_homescreen_continue">ウェブサイトを開く</string>
    <!-- Placeholder text for the TextView in the Add to Homescreen dialog -->
    <string name="add_to_homescreen_text_placeholder">ショートカット名</string>

    <!-- Describes the add to homescreen functionality -->
    <string name="add_to_homescreen_description_2">このウェブサイトを端末のホーム画面に簡単な操作で追加できます。アプリのような感覚で素早くアクセスして閲覧しましょう。</string>

    <!-- Preference for managing the settings for logins and passwords in Fenix -->
    <string name="preferences_passwords_logins_and_passwords_2">パスワード</string>
    <!-- Preference for managing the saving of logins and passwords in Fenix -->
    <string name="preferences_passwords_save_logins_2">パスワードを保存</string>
    <!-- Preference option for asking to save passwords in Fenix -->
    <string name="preferences_passwords_save_logins_ask_to_save">保存するか確認する</string>
    <!-- Preference option for never saving passwords in Fenix -->
    <string name="preferences_passwords_save_logins_never_save">保存しない</string>

    <!-- Preference for autofilling saved logins in Firefox (in web content), %1$s will be replaced with the app name -->
    <string name="preferences_passwords_autofill2">%1$s で自動入力する</string>
    <!-- Description for the preference for autofilling saved logins in Firefox (in web content), %1$s will be replaced with the app name -->
    <string name="preferences_passwords_autofill_description">%1$s の使用中、ウェブサイトにユーザー名とパスワードを入力して保存します。</string>
    <!-- Preference for autofilling logins from Fenix in other apps (e.g. autofilling the Twitter app) -->
    <string name="preferences_android_autofill">他のアプリで自動入力する</string>
    <!-- Description for the preference for autofilling logins from Fenix in other apps (e.g. autofilling the Twitter app) -->
    <string name="preferences_android_autofill_description">端末上の他のアプリにユーザー名とパスワードを入力します。</string>

    <!-- Preference option for adding a password -->
    <string name="preferences_logins_add_login_2">パスワードを追加</string>

    <!-- Preference for syncing saved passwords in Fenix -->
    <string name="preferences_passwords_sync_logins_2">パスワードを同期</string>
    <!-- Preference for syncing saved passwords in Fenix, when not signed in-->
    <string name="preferences_passwords_sync_logins_across_devices_2">端末間でパスワードを同期</string>
    <!-- Preference to access list of saved passwords -->
    <string name="preferences_passwords_saved_logins_2">保存されたパスワード</string>
    <!-- Description of empty list of saved passwords. Placeholder is replaced with app name.  -->
    <string name="preferences_passwords_saved_logins_description_empty_text_2">%s に保存または同期したパスワードがこのリストに表示されます。保存されたすべてのパスワードは暗号化されます。</string>
    <!-- Clickable text for opening an external link for more information about Sync. -->
    <string name="preferences_passwords_saved_logins_description_empty_learn_more_link_2">Sync についての詳細情報</string>
    <!-- Preference to access list of login exceptions that we never save logins for -->
    <string name="preferences_passwords_exceptions">例外</string>
    <!-- Empty description of list of login exceptions that we never save passwords for. Parameter will be replaced by app name. -->
    <string name="preferences_passwords_exceptions_description_empty_2">%s は、このリストに表示されているサイトのパスワードを保存しません。</string>
    <!-- Description of list of login exceptions that we never save passwords for. Parameter will be replaced by app name. -->
    <string name="preferences_passwords_exceptions_description_2">%s はこれらのサイトのパスワードを保存しません。</string>
    <!-- Text on button to remove all saved login exceptions -->
    <string name="preferences_passwords_exceptions_remove_all">すべての例外を削除</string>
    <!-- Hint for search box in passwords list -->
    <string name="preferences_passwords_saved_logins_search_2">パスワードを検索</string>
    <!-- The header for the site that a login is for -->
    <string name="preferences_passwords_saved_logins_site">サイト</string>
    <!-- The header for the username for a login -->
    <string name="preferences_passwords_saved_logins_username">ユーザー名</string>
    <!-- The header for the password for a login -->
    <string name="preferences_passwords_saved_logins_password">パスワード</string>
    <!-- Shown in snackbar to tell user that the password has been copied -->
    <string name="logins_password_copied">パスワードをクリップボードにコピーしました</string>
    <!-- Shown in snackbar to tell user that the username has been copied -->
    <string name="logins_username_copied">ユーザー名をクリップボードにコピーしました</string>
    <!-- Content Description (for screenreaders etc) read for the button to copy a password in logins-->
    <string name="saved_logins_copy_password">パスワードをコピー</string>
    <!-- Content Description (for screenreaders etc) read for the button to clear a password while editing a login-->
    <string name="saved_logins_clear_password">パスワードを消去</string>
    <!-- Content Description (for screenreaders etc) read for the button to copy a username in logins -->
    <string name="saved_login_copy_username">ユーザー名をコピー</string>
    <!-- Content Description (for screenreaders etc) read for the button to clear a username while editing a login -->
    <string name="saved_login_clear_username">ユーザー名を消去</string>
    <!-- Content Description (for screenreaders etc) read for the button to clear the hostname field while creating a login -->
    <string name="saved_login_clear_hostname">ホスト名を消去</string>
    <!-- Content Description (for screenreaders etc) read for the button to open a site in logins -->
    <string name="saved_login_open_site">サイトをブラウザーで開く</string>
    <!-- Content Description (for screenreaders etc) read for the button to reveal a password in logins -->
    <string name="saved_login_reveal_password">パスワードを表示</string>
    <!-- Content Description (for screenreaders etc) read for the button to hide a password in logins -->
    <string name="saved_login_hide_password">パスワードを隠す</string>
    <!-- Message displayed in biometric prompt displayed for authentication before allowing users to view their passwords -->
    <string name="logins_biometric_prompt_message_2">保存されたパスワードを表示するにはロック解除してください</string>
    <!-- Title of warning dialog if users have no device authentication set up -->
    <string name="logins_warning_dialog_title_2">保存されたパスワードを保護してください</string>
    <!-- Message of warning dialog if users have no device authentication set up -->
    <string name="logins_warning_dialog_message_2">端末のロックパターンや PIN、パスワードを設定して、保存されたパスワードを他人の不正なアクセスから保護しましょう。</string>
    <!-- Negative button to ignore warning dialog if users have no device authentication set up -->
    <string name="logins_warning_dialog_later">後で</string>
    <!-- Positive button to send users to set up a pin of warning dialog if users have no device authentication set up -->
    <string name="logins_warning_dialog_set_up_now">今すぐ設定</string>
    <!-- Title of PIN verification dialog to direct users to re-enter their device credentials to access their logins -->
    <string name="logins_biometric_prompt_message_pin">端末のロック解除</string>

    <!-- Title for Accessibility Force Enable Zoom Preference -->
    <string name="preference_accessibility_force_enable_zoom">すべてのウェブサイトでズーム</string>
    <!-- Summary for Accessibility Force Enable Zoom Preference -->
    <string name="preference_accessibility_force_enable_zoom_summary">ピンチとズームを有効にします。このジェスチャーが止められているウェブサイトでも有効です。</string>

    <!-- Saved logins sorting strategy menu item -by name- (if selected, it will sort saved logins alphabetically) -->
    <string name="saved_logins_sort_strategy_alphabetically">名前 (昇順)</string>
    <!-- Saved logins sorting strategy menu item -by last used- (if selected, it will sort saved logins by last used) -->
    <string name="saved_logins_sort_strategy_last_used">最終使用日時</string>

    <!-- Content description (not visible, for screen readers etc.) -->
    <string name="saved_logins_menu_dropdown_chevron_icon_content_description_2">パスワードを並べ替えます</string>

    <!-- Autofill -->
    <!-- Preference and title for managing the autofill settings -->
    <string name="preferences_autofill">自動入力</string>
    <!-- Preference and title for managing the settings for addresses -->
    <string name="preferences_addresses">所在地フォーム</string>

    <!-- Preference and title for managing the settings for payment methods -->
    <string name="preferences_credit_cards_2">支払い方法</string>
    <!-- Preference for saving and autofilling credit cards -->
    <string name="preferences_credit_cards_save_and_autofill_cards_2">支払い方法を保存して入力する</string>
    <!-- Preference summary for saving and autofilling payment method data. Parameter will be replaced by app name. -->
    <string name="preferences_credit_cards_save_and_autofill_cards_summary_2">%s は保存したすべての支払い方法を暗号化します</string>
    <!-- Preference option for syncing credit cards across devices. This is displayed when the user is not signed into sync -->
    <string name="preferences_credit_cards_sync_cards_across_devices">端末間でカード情報を同期する</string>
    <!-- Preference option for syncing credit cards across devices. This is displayed when the user is signed into sync -->
    <string name="preferences_credit_cards_sync_cards">クレジットカード情報を同期</string>
    <!-- Preference option for adding a card -->
    <string name="preferences_credit_cards_add_credit_card_2">カード情報を追加</string>
    <!-- Preference option for managing saved cards -->
    <string name="preferences_credit_cards_manage_saved_cards_2">カード情報を管理</string>
    <!-- Preference option for adding an address -->
    <string name="preferences_addresses_add_address">アドレスを追加</string>
    <!-- Preference option for managing saved addresses -->
    <string name="preferences_addresses_manage_addresses">アドレスの管理</string>

    <!-- Preference for saving and filling addresses -->
    <string name="preferences_addresses_save_and_autofill_addresses_2">住所を保存して入力する</string>

    <!-- Preference summary for saving and filling address data -->
    <string name="preferences_addresses_save_and_autofill_addresses_summary_2">電話番号とメールアドレスを含みます</string>

    <!-- Title of the "Add card" screen -->
    <string name="credit_cards_add_card">カードの追加</string>

    <!-- Title of the "Edit card" screen -->
    <string name="credit_cards_edit_card">カードの編集</string>
    <!-- The header for the card number of a credit card -->
    <string name="credit_cards_card_number">カード番号</string>
    <!-- The header for the expiration date of a credit card -->
    <string name="credit_cards_expiration_date">有効期限</string>
    <!-- The label for the expiration date month of a credit card to be used by a11y services-->
    <string name="credit_cards_expiration_date_month">有効期限月</string>
    <!-- The label for the expiration date year of a credit card to be used by a11y services-->
    <string name="credit_cards_expiration_date_year">有効期限年</string>
    <!-- The header for the name on the credit card -->
    <string name="credit_cards_name_on_card">カード名義</string>
    <!-- The text for the "Delete card" menu item for deleting a credit card -->
    <string name="credit_cards_menu_delete_card">カードを削除</string>
    <!-- The text for the "Delete card" button for deleting a credit card -->
    <string name="credit_cards_delete_card_button">カードを削除</string>
    <!-- The text for the confirmation message of "Delete card" dialog -->
    <string name="credit_cards_delete_dialog_confirmation_2">カード情報を削除しますか？</string>
    <!-- The text for the positive button on "Delete card" dialog -->
    <string name="credit_cards_delete_dialog_button">削除</string>
    <!-- The title for the "Save" menu item for saving a credit card -->
    <string name="credit_cards_menu_save">保存</string>
    <!-- The text for the "Save" button for saving a credit card -->
    <string name="credit_cards_save_button">保存</string>
    <!-- The text for the "Cancel" button for cancelling adding, updating or deleting a credit card -->
    <string name="credit_cards_cancel_button">キャンセル</string>

    <!-- Title of the "Saved cards" screen -->
    <string name="credit_cards_saved_cards">保存したカード</string>

    <!-- Error message for card number validation -->
    <string name="credit_cards_number_validation_error_message_2">正しいカード番号を入力してください</string>
    <!-- Error message for card name on card validation -->
    <string name="credit_cards_name_on_card_validation_error_message_2">名前を追加してください</string>
    <!-- Message displayed in biometric prompt displayed for authentication before allowing users to view their saved credit cards -->
    <string name="credit_cards_biometric_prompt_message">保存されたカード情報を表示するにはロック解除してください</string>

    <!-- Title of warning dialog if users have no device authentication set up -->
    <string name="credit_cards_warning_dialog_title_2">保存された支払い方法を保護してください</string>
    <!-- Message of warning dialog if users have no device authentication set up -->
    <string name="credit_cards_warning_dialog_message_3">端末のロックパターンや PIN、パスワードを設定して、保存された支払い方法を他人の不正なアクセスから保護しましょう。</string>
    <!-- Positive button to send users to set up a pin of warning dialog if users have no device authentication set up -->
    <string name="credit_cards_warning_dialog_set_up_now">今すぐ設定</string>
    <!-- Negative button to ignore warning dialog if users have no device authentication set up -->
    <string name="credit_cards_warning_dialog_later">後で</string>
    <!-- Title of PIN verification dialog to direct users to re-enter their device credentials to access their credit cards -->
    <string name="credit_cards_biometric_prompt_message_pin">端末のロック解除</string>

    <!-- Message displayed in biometric prompt for authentication, before allowing users to use their stored payment method information -->
    <string name="credit_cards_biometric_prompt_unlock_message_2">保存された支払い方法を使用するにはロック解除してください</string>
    <!-- Title of the "Add address" screen -->
    <string name="addresses_add_address">アドレスを追加</string>
    <!-- Title of the "Edit address" screen -->
    <string name="addresses_edit_address">住所の編集</string>
    <!-- Title of the "Manage addresses" screen -->
    <string name="addresses_manage_addresses">アドレスの管理</string>
    <!-- The header for the name of an address. Name represents a person's full name, typically made up of a first, middle and last name, e.g. John Joe Doe. -->
    <string name="addresses_name">氏名</string>
    <!-- The header for the street address of an address -->
    <string name="addresses_street_address">番地</string>
    <!-- The header for the city of an address -->
    <string name="addresses_city">市区町村</string>
    <!-- The header for the subregion of an address when "state" should be used -->
    <string name="addresses_state">都道府県</string>
    <!-- The header for the subregion of an address when "province" should be used -->
    <string name="addresses_province">都道府県</string>
    <!-- The header for the zip code of an address -->
    <string name="addresses_zip">郵便番号</string>
    <!-- The header for the country or region of an address -->
    <string name="addresses_country">国または地域</string>
    <!-- The header for the phone number of an address -->
    <string name="addresses_phone">電話番号</string>
    <!-- The header for the email of an address -->
    <string name="addresses_email">メールアドレス</string>
    <!-- The text for the "Save" button for saving an address -->
    <string name="addresses_save_button">保存</string>
    <!-- The text for the "Cancel" button for cancelling adding, updating or deleting an address -->
    <string name="addresses_cancel_button">キャンセル</string>
    <!-- The text for the "Delete address" button for deleting an address -->
    <string name="addressess_delete_address_button">アドレスを削除</string>

    <!-- The title for the "Delete address" confirmation dialog -->
    <string name="addressess_confirm_dialog_message_2">このアドレスを削除しますか？</string>
    <!-- The text for the positive button on "Delete address" dialog -->
    <string name="addressess_confirm_dialog_ok_button">削除</string>
    <!-- The text for the negative button on "Delete address" dialog -->
    <string name="addressess_confirm_dialog_cancel_button">キャンセル</string>
    <!-- The text for the "Save address" menu item for saving an address -->
    <string name="address_menu_save_address">住所を保存</string>
    <!-- The text for the "Delete address" menu item for deleting an address -->
    <string name="address_menu_delete_address">住所を削除</string>

    <!-- Title of the Add search engine screen -->
    <string name="search_engine_add_custom_search_engine_title">検索エンジンの追加</string>
    <!-- Content description (not visible, for screen readers etc.): Title for the button that navigates to add new engine screen -->
    <string name="search_engine_add_custom_search_engine_button_content_description">新しい検索エンジンを追加します</string>
    <!-- Title of the Edit search engine screen -->
    <string name="search_engine_edit_custom_search_engine_title">検索エンジンの編集</string>
    <!-- Text for the menu button to edit a search engine -->
    <string name="search_engine_edit">編集</string>
    <!-- Text for the menu button to delete a search engine -->
    <string name="search_engine_delete">削除</string>

    <!-- Label for the TextField in which user enters custom search engine name -->
    <string name="search_add_custom_engine_name_label">名前</string>
    <!-- Placeholder text shown in the Search Engine Name text field before a user enters text -->
    <string name="search_add_custom_engine_name_hint_2">検索エンジン名</string>
    <!-- Label for the TextField in which user enters custom search engine URL -->
    <string name="search_add_custom_engine_url_label">検索文字列の URL</string>
    <!-- Placeholder text shown in the Search String TextField before a user enters text -->
    <string name="search_add_custom_engine_search_string_hint_2">検索に使用する URL</string>
    <!-- Description text for the Search String TextField. The %s is part of the string -->
    <string name="search_add_custom_engine_search_string_example" formatted="false">クエリーを “%s” に置き換えます。例:\nhttps://www.google.com/search?q=%s</string>

    <!-- Accessibility description for the form in which details about the custom search engine are entered -->
    <string name="search_add_custom_engine_form_description">カスタム検索エンジンの詳細</string>

    <!-- Label for the TextField in which user enters custom search engine suggestion URL -->
    <string name="search_add_custom_engine_suggest_url_label">検索候補 API (任意)</string>
    <!-- Placeholder text shown in the Search Suggestion String TextField before a user enters text -->
    <string name="search_add_custom_engine_suggest_string_hint">検索候補 API の URL</string>
    <!-- Description text for the Search Suggestion String TextField. The %s is part of the string -->
    <string name="search_add_custom_engine_suggest_string_example_2" formatted="false">クエリーを “%s” に置き換えます。例:\nhttps://suggestqueries.google.com/complete/search?client=firefox&amp;q=%s</string>
    <!-- The text for the "Save" button for saving a custom search engine -->
    <string name="search_custom_engine_save_button">保存</string>

    <!-- Text shown when a user leaves the name field empty -->
    <string name="search_add_custom_engine_error_empty_name">検索エンジン名を入力してください</string>
    <!-- Text shown when a user leaves the search string field empty -->
    <string name="search_add_custom_engine_error_empty_search_string">検索クエリーを入力してください</string>
    <!-- Text shown when a user leaves out the required template string -->
    <string name="search_add_custom_engine_error_missing_template">検索クエリーが入力例の書式と一致しているか確認してください</string>
    <!-- Text shown when we aren't able to validate the custom search query. The first parameter is the url of the custom search engine -->
    <string name="search_add_custom_engine_error_cannot_reach">“%s” への接続でエラーが発生しました</string>
    <!-- Text shown when a user creates a new search engine -->
    <string name="search_add_custom_engine_success_message">%s を追加しました</string>
    <!-- Text shown when a user successfully edits a custom search engine -->
    <string name="search_edit_custom_engine_success_message">%s を保存しました</string>
    <!-- Text shown when a user successfully deletes a custom search engine -->
    <string name="search_delete_search_engine_success_message">%s を削除しました</string>

    <!-- Heading for the instructions to allow a permission -->
    <string name="phone_feature_blocked_intro">許可するには:</string>
    <!-- First step for the allowing a permission -->
    <string name="phone_feature_blocked_step_settings">1. Android の設定を開きます</string>
    <!-- Second step for the allowing a permission -->
    <string name="phone_feature_blocked_step_permissions"><![CDATA[2. <b>権限</b> をタップします]]></string>
    <!-- Third step for the allowing a permission (Fore example: Camera) -->
    <string name="phone_feature_blocked_step_feature"><![CDATA[3. <b>%1$s</b> をオンに切り替えます]]></string>

    <!-- Label that indicates a site is using a secure connection -->
    <string name="quick_settings_sheet_secure_connection_2">接続は安全です</string>
    <!-- Label that indicates a site is using a insecure connection -->
    <string name="quick_settings_sheet_insecure_connection_2">接続は安全ではありません</string>
    <!-- Label to clear site data -->
    <string name="clear_site_data">Cookie とサイトデータを消去</string>
    <!-- Confirmation message for a dialog confirming if the user wants to delete all data for current site -->
    <string name="confirm_clear_site_data"><![CDATA[<b>%s</b> のすべての Cookie とデータを消去してもよろしいですか？]]></string>
    <!-- Confirmation message for a dialog confirming if the user wants to delete all the permissions for all sites-->
    <string name="confirm_clear_permissions_on_all_sites">すべてのサイトの許可設定を消去してもよろしいですか？</string>
    <!-- Confirmation message for a dialog confirming if the user wants to delete all the permissions for a site-->
    <string name="confirm_clear_permissions_site">このサイトの許可設定を消去してもよろしいですか？</string>
    <!-- Confirmation message for a dialog confirming if the user wants to set default value a permission for a site-->
    <string name="confirm_clear_permission_site">このサイトのこの許可設定を削除してもよろしいですか？</string>
    <!-- label shown when there are not site exceptions to show in the site exception settings -->
    <string name="no_site_exceptions">例外サイトなし</string>
    <!-- Bookmark deletion confirmation -->
    <string name="bookmark_deletion_confirmation">本当にこのブックマークを削除してもよろしいですか？</string>
    <!-- Browser menu button that adds a shortcut to the home fragment -->
    <string name="browser_menu_add_to_shortcuts">ショートカットに追加</string>
    <!-- Browser menu button that removes a shortcut from the home fragment -->
    <string name="browser_menu_remove_from_shortcuts">ショートカットから削除</string>
    <!-- text shown before the issuer name to indicate who its verified by, parameter is the name of
     the certificate authority that verified the ticket-->
    <string name="certificate_info_verified_by">認証局: %1$s</string>
    <!-- Login overflow menu delete button -->
    <string name="login_menu_delete_button">削除</string>
    <!-- Login overflow menu edit button -->
    <string name="login_menu_edit_button">編集</string>
    <!-- Message in delete confirmation dialog for password -->
    <string name="login_deletion_confirmation_2">本当にこのパスワードを削除してもよろしいですか？</string>
    <!-- Positive action of a dialog asking to delete  -->
    <string name="dialog_delete_positive">削除</string>

    <!-- Negative action of a dialog asking to delete login -->
    <string name="dialog_delete_negative">キャンセル</string>
    <!--  The saved password options menu description. -->
    <string name="login_options_menu_2">パスワードのオプション</string>
    <!--  The editable text field for a website address. -->
    <string name="saved_login_hostname_description_3">ウェブサイトのアドレスの編集可能なテキストフィールド。</string>
    <!--  The editable text field for a username. -->
    <string name="saved_login_username_description_3">ユーザー名の編集可能なテキストフィールド。</string>
    <!--  The editable text field for a login's password. -->
    <string name="saved_login_password_description_2">パスワードの編集可能なテキストフィールド。</string>
    <!--  The button description to save changes to an edited password. -->
    <string name="save_changes_to_login_2">変更を保存します。</string>
    <!--  The page title for editing a saved password. -->
    <string name="edit_2">パスワードを編集</string>
    <!--  The page title for adding new password. -->
    <string name="add_login_2">パスワードを追加</string>
    <!--  Error text displayed underneath the password field when it is in an error case. -->
    <string name="saved_login_password_required_2">パスワードを入力してください</string>
    <!--  The error message in add login view when username field is blank. -->
    <string name="saved_login_username_required_2">ユーザー名を入力してください</string>
    <!--  The error message in add login view when hostname field is blank. -->
    <string name="saved_login_hostname_required" tools:ignore="UnusedResources">ホスト名は必須です</string>
    <!--  The error message in add login view when hostname field is blank. -->
    <string name="saved_login_hostname_required_2" tools:ignore="UnusedResources">ウェブアドレスを入力してください</string>
    <!-- Voice search button content description  -->
    <string name="voice_search_content_description">音声検索</string>
    <!-- Voice search prompt description displayed after the user presses the voice search button -->
    <string name="voice_search_explainer">話してください</string>

    <!--  The error message in edit login view when a duplicate username exists. -->
    <string name="saved_login_duplicate">このユーザー名を持つログイン情報がすでに存在します。</string>

    <!-- This is the hint text that is shown inline on the hostname field of the create new login page. 'https://www.example.com' intentionally hardcoded here -->
    <string name="add_login_hostname_hint_text">https://www.example.com</string>
    <!-- This is an error message shown below the hostname field of the add login page when a hostname does not contain http or https. -->
    <string name="add_login_hostname_invalid_text_3">ウェブアドレスには “https://“ または “http://“ が含まれている必要があります</string>
    <!-- This is an error message shown below the hostname field of the add login page when a hostname is invalid. -->
    <string name="add_login_hostname_invalid_text_2">正しいホスト名を入力してください</string>

    <!-- Synced Tabs -->
    <!-- Text displayed to ask user to connect another device as no devices found with account -->
    <string name="synced_tabs_connect_another_device">他の端末を接続してください。</string>
    <!-- Text displayed asking user to re-authenticate -->
    <string name="synced_tabs_reauth">再認証してください。</string>

    <!-- Text displayed when user has disabled tab syncing in Firefox Sync Account -->
    <string name="synced_tabs_enable_tab_syncing">タブの同期を有効にしてください。</string>
    <!-- Text displayed when user has no tabs that have been synced -->
    <string name="synced_tabs_no_tabs" tools:ignore="BrandUsage">他の端末の Firefox で開いているタブはありません。</string>
    <!-- Text displayed in the synced tabs screen when a user is not signed in to Firefox Sync describing Synced Tabs -->
    <string name="synced_tabs_sign_in_message">他の端末のタブの一覧を表示できます。</string>
    <!-- Text displayed on a button in the synced tabs screen to link users to sign in when a user is not signed in to Firefox Sync -->
    <string name="synced_tabs_sign_in_button">Sync にログイン</string>

    <!-- The text displayed when a synced device has no tabs to show in the list of Synced Tabs. -->
    <string name="synced_tabs_no_open_tabs">開いているタブはありません</string>

    <!-- Content description for expanding a group of synced tabs. -->
    <string name="synced_tabs_expand_group">同期したタブのグループを展開します</string>
    <!-- Content description for collapsing a group of synced tabs. -->
    <string name="synced_tabs_collapse_group">同期したタブのグループを折りたたみます</string>

    <!-- Top Sites -->
    <!-- Title text displayed in the dialog when shortcuts limit is reached. -->
    <string name="shortcut_max_limit_title">ショートカット数の上限に達しました</string>
    <!-- Content description text displayed in the dialog when shortcut limit is reached. -->
    <string name="shortcut_max_limit_content">新しいショートカットを追加するには、いずれかを削除してください。サイトを長押しして削除を選択します。</string>
    <!-- Confirmation dialog button text when top sites limit is reached. -->
    <string name="top_sites_max_limit_confirmation_button">OK</string>

    <!-- Label for the preference to show the shortcuts for the most visited top sites on the homepage -->
    <string name="top_sites_toggle_top_recent_sites_4">ショートカット</string>
    <!-- Title text displayed in the rename top site dialog. -->
    <string name="top_sites_rename_dialog_title">タイトル</string>
    <!-- Hint for renaming title of a shortcut -->
    <string name="shortcut_name_hint">ショートカット名</string>
    <!-- Hint for editing URL of a shortcut. -->
    <string name="shortcut_url_hint">ショートカット URL</string>
    <!-- Dialog button text for canceling the rename top site prompt. -->
    <string name="top_sites_rename_dialog_cancel">キャンセル</string>

    <!-- Text for the menu button to open the homepage settings. -->
    <string name="top_sites_menu_settings">設定</string>
    <!-- Text for the menu button to navigate to sponsors and privacy support articles. '&amp;' is replaced with the ampersand symbol: & -->
    <string name="top_sites_menu_sponsor_privacy">私たちのスポンサーとあなたのプライバシー</string>
    <!-- Label text displayed for a sponsored top site. -->
    <string name="top_sites_sponsored_label">広告</string>

    <!-- Text for the menu item to edit a top site. -->
    <string name="top_sites_edit_top_site">編集</string>
    <!-- Text for the dialog title to edit a top site. -->
    <string name="top_sites_edit_dialog_title">ショートカットを編集</string>
    <!-- Button caption to confirm the edit of the top site. -->
    <string name="top_sites_edit_dialog_save">保存</string>
    <!-- Error message when the user entered an invalid URL -->
    <string name="top_sites_edit_dialog_url_error">正しい URL を入力してください</string>
    <!-- Label for the URL edit field in the edit top site dialog. -->
    <string name="top_sites_edit_dialog_url_title">URL</string>

    <!-- Inactive tabs in the tabs tray -->
    <!-- Title text displayed in the tabs tray when a tab has been unused for 14 days. -->
    <string name="inactive_tabs_title">休止中のタブ</string>
    <!-- Content description for closing all inactive tabs -->
    <string name="inactive_tabs_delete_all">休止中のタブをすべて閉じます</string>

    <!-- Content description for expanding the inactive tabs section. -->
    <string name="inactive_tabs_expand_content_description">休止中のタブを展開します</string>
    <!-- Content description for collapsing the inactive tabs section. -->
    <string name="inactive_tabs_collapse_content_description">休止中のタブを折りたたみます</string>

    <!-- Inactive tabs auto-close message in the tabs tray -->
    <!-- The header text of the auto-close message when the user is asked if they want to turn on the auto-closing of inactive tabs. -->
    <string name="inactive_tabs_auto_close_message_header" tools:ignore="UnusedResources">1 か月後に自動的に閉じますか？</string>
    <!-- A description below the header to notify the user what the inactive tabs auto-close feature is. -->
    <string name="inactive_tabs_auto_close_message_description" tools:ignore="BrandUsage,UnusedResources">Firefox は 1 か月以上表示していないタブを閉じることができます。</string>
    <!-- A call to action below the description to allow the user to turn on the auto closing of inactive tabs. -->
    <string name="inactive_tabs_auto_close_message_action" tools:ignore="UnusedResources">自動的に閉じる</string>

    <!-- Text for the snackbar to confirm auto-close is enabled for inactive tabs -->
    <string name="inactive_tabs_auto_close_message_snackbar">自動的に閉じる機能が有効です</string>

    <!-- Awesome bar suggestion's headers -->
    <!-- Search suggestions title for Firefox Suggest. -->
    <string name="firefox_suggest_header" tools:ignore="BrandUsage">Firefox Suggest</string>

    <!-- Title for search suggestions when Google is the default search suggestion engine. -->
    <string name="google_search_engine_suggestion_header">Google 検索</string>
    <!-- Title for search suggestions when the default search suggestion engine is anything other than Google. The first parameter is default search engine name. -->
    <string name="other_default_search_engine_suggestion_header">%s 検索</string>

    <!-- Default browser experiment -->
    <!-- Default browser card title -->
    <string name="default_browser_experiment_card_title">既定のブラウザーを変更しませんか</string>
    <!-- Default browser card text -->
    <string name="default_browser_experiment_card_text" tools:ignore="BrandUsage">ウェブサイトやメール、メッセージのリンクを自動的に Firefox で開きます。</string>

    <!-- Content description for close button in collection placeholder. -->
    <string name="remove_home_collection_placeholder_content_description">削除</string>

    <!-- Content description radio buttons with a link to more information -->
    <string name="radio_preference_info_content_description">詳細はこちら</string>

    <!-- Content description for the action bar "up" button -->
    <string name="action_bar_up_description">上へ移動します</string>

    <!-- Content description for privacy content close button -->
    <string name="privacy_content_close_button_content_description">閉じる</string>

    <!-- Pocket recommended stories -->
    <!-- Header text for a section on the home screen. -->
    <string name="pocket_stories_header_1">示唆に富むストーリー</string>
    <!-- Header text for a section on the home screen. -->
    <string name="pocket_stories_categories_header">トピック別のストーリー</string>
    <!-- Text of a button allowing users to access an external url for more Pocket recommendations. -->
    <string name="pocket_stories_placeholder_text">より詳しく</string>
    <!-- Title of an app feature. Smaller than a heading. The first parameter is product name Pocket -->
    <string name="pocket_stories_feature_title_2">%s による提供です。</string>
    <!-- Caption for describing a certain feature. The placeholder is for a clickable text (eg: Learn more) which will load an url in a new tab when clicked.  -->
    <string name="pocket_stories_feature_caption" tools:ignore="BrandUsage">Firefox ファミリーの一員です。 %s</string>
    <!-- Clickable text for opening an external link for more information about Pocket. -->
    <string name="pocket_stories_feature_learn_more">詳細情報</string>

    <!-- Text indicating that the Pocket story that also displays this text is a sponsored story by other 3rd party entity. -->
    <string name="pocket_stories_sponsor_indication">広告</string>

    <!-- Snackbar message for enrolling in a Nimbus experiment from the secret settings when Studies preference is Off.-->
    <string name="experiments_snackbar">データを送信するにはテレメトリーを有効にしてください。</string>
    <!-- Snackbar button text to navigate to telemetry settings.-->
    <string name="experiments_snackbar_button">設定を開く</string>

    <!-- Review quality check feature-->
    <!-- Name for the review quality check feature used as title for the panel. -->
    <string name="review_quality_check_feature_name_2">レビューチェッカー</string>
    <!-- Summary for grades A and B for review quality check adjusted grading. -->
    <string name="review_quality_check_grade_a_b_description">信頼できるレビュー</string>
    <!-- Summary for grade C for review quality check adjusted grading. -->
    <string name="review_quality_check_grade_c_description">信頼できるレビューとできないものが混在</string>
    <!-- Summary for grades D and F for review quality check adjusted grading. -->
    <string name="review_quality_check_grade_d_f_description">信頼できないレビュー</string>
    <!-- Text for title presenting the reliability of a product's reviews. -->
    <string name="review_quality_check_grade_title">これらのレビューはどのくらい信頼できますか？</string>

    <!-- Title for when the rating has been updated by the review checker -->
    <string name="review_quality_check_adjusted_rating_title">レートが調整されています</string>
    <!-- Description for a product's adjusted star rating. The text presents that the product's reviews which were evaluated as unreliable were removed from the adjusted rating. -->
    <string name="review_quality_check_adjusted_rating_description_2">信頼できないレビューに基づきます</string>
    <!-- Title for list of highlights from a product's review emphasizing a product's important traits. -->
    <string name="review_quality_check_highlights_title">最近の注目レビュー</string>
    <!-- Title for section explaining how we analyze the reliability of a product's reviews. -->
    <string name="review_quality_check_explanation_title">レビュー品質の決定方法について</string>
    <!-- Paragraph explaining how we analyze the reliability of a product's reviews. First parameter is the Fakespot product name. In the phrase "Fakespot by Mozilla", "by" can be localized. Does not need to stay by. -->
    <string name="review_quality_check_explanation_body_reliability">私たちは、%s by Mozilla の AI 技術を用いて製品レビューの信頼性を解析します。これは製品そのものの品質ではなく、製品の信頼できるレビューへのアクセスを助けるものです。</string>
    <!-- Paragraph explaining the grading system we use to classify the reliability of a product's reviews. -->
    <string name="review_quality_check_info_review_grade_header"><![CDATA[私たちは、各製品のレビューを A から F までの <b>レターグレード</b> で評価します。]]></string>
    <!-- Description explaining grades A and B for review quality check adjusted grading. -->
    <string name="review_quality_check_info_grade_info_AB">信頼できるレビューです。これは正直で偏見を持たない本物の顧客によるレビューであると思われます。</string>
    <!-- Description explaining grade C for review quality check adjusted grading. -->
    <string name="review_quality_check_info_grade_info_C">信頼できるレビューと信頼できないレビューが混在していると思われます。</string>
    <!-- Description explaining grades D and F for review quality check adjusted grading. -->
    <string name="review_quality_check_info_grade_info_DF">信頼できないレビューです。これは偽物または偏見を持ったレビュアーによるレビューであると思われます。</string>
    <!-- Paragraph explaining how a product's adjusted grading is calculated. -->
    <string name="review_quality_check_explanation_body_adjusted_grading"><![CDATA[<b>調整されたレート</b> は私たちが信頼するに足ると評価したレビューのみを基にしています。]]></string>
    <!-- Paragraph explaining product review highlights. First parameter is the name of the retailer (e.g. Amazon). -->
    <string name="review_quality_check_explanation_body_highlights"><![CDATA[<b>注目レビュー</b> は最近 80 日以内の %s からのレビューで私たちが信頼するに足ると評価したものです。]]></string>
    <!-- Text for learn more caption presenting a link with information about review quality. First parameter is for clickable text defined in review_quality_check_info_learn_more_link. -->
    <string name="review_quality_check_info_learn_more">%s についての詳細。</string>
    <!-- Clickable text that links to review quality check SuMo page. First parameter is the Fakespot product name. -->
    <string name="review_quality_check_info_learn_more_link_2">%s がレビュー品質を決定する方法について</string>
    <!-- Text for title of settings section. -->
    <string name="review_quality_check_settings_title">設定</string>
    <!-- Text for label for switch preference to show recommended products from review quality check settings section. -->
    <string name="review_quality_check_settings_recommended_products">レビューチェッカーに広告を表示する</string>
    <!-- Description for switch preference to show recommended products from review quality check settings section. First parameter is for clickable text defined in review_quality_check_settings_recommended_products_learn_more.-->
    <string name="review_quality_check_settings_recommended_products_description_2" tools:ignore="UnusedResources">時々、関連製品の広告が表示されます。私たちはレビュー品質基準を満たした信頼できる製品のみを広告しています。%s</string>
    <!-- Clickable text that links to review quality check recommended products support article. -->
    <string name="review_quality_check_settings_recommended_products_learn_more" tools:ignore="UnusedResources">詳細情報</string>
    <!-- Text for turning sidebar off button from review quality check settings section. -->
    <string name="review_quality_check_settings_turn_off">レビューチェッカーをオフにする</string>
    <!-- Text for title of recommended product section. This is displayed above a product image, suggested as an alternative to the product reviewed. -->
    <string name="review_quality_check_ad_title" tools:ignore="UnusedResources">さらに検討する</string>
    <!-- Caption for recommended product section indicating this is an ad by Fakespot. First parameter is the Fakespot product name. -->
    <string name="review_quality_check_ad_caption" tools:ignore="UnusedResources">%s による広告</string>
    <!-- Caption for review quality check panel. First parameter is for clickable text defined in review_quality_check_powered_by_link. -->
    <string name="review_quality_check_powered_by_2">レビュー チェッカーは %s の提供です</string>
    <!-- Clickable text that links to Fakespot.com. First parameter is the Fakespot product name. In the phrase "Fakespot by Mozilla", "by" can be localized. Does not need to stay by. -->
    <string name="review_quality_check_powered_by_link" tools:ignore="UnusedResources">%s by Mozilla</string>
    <!-- Text for title of warning card informing the user that the current analysis is outdated. -->
    <string name="review_quality_check_outdated_analysis_warning_title" tools:ignore="UnusedResources">新し情報の確認</string>
    <!-- Text for button from warning card informing the user that the current analysis is outdated. Clicking this should trigger the product's re-analysis. -->
    <string name="review_quality_check_outdated_analysis_warning_action" tools:ignore="UnusedResources">今すぐ確認</string>
    <!-- Title for warning card informing the user that the current product does not have enough reviews for a review analysis. -->
    <string name="review_quality_check_no_reviews_warning_title">まだ十分な数のレビューがありません</string>
    <!-- Text for body of warning card informing the user that the current product does not have enough reviews for a review analysis. -->
    <string name="review_quality_check_no_reviews_warning_body">この製品の品質を確認可能な数のレビューが掲載されるまでお待ちください。</string>
    <!-- Title for warning card informing the user that the current product is currently not available. -->
    <string name="review_quality_check_product_availability_warning_title">製品が利用できません</string>
    <!-- Text for the body of warning card informing the user that the current product is currently not available. -->
    <string name="review_quality_check_product_availability_warning_body">この製品が再入荷されている場合はご報告ください。その製品レビューを確認します。</string>
    <!-- Clickable text for warning card informing the user that the current product is currently not available. Clicking this should inform the server that the product is available. -->
    <string name="review_quality_check_product_availability_warning_action_2">製品の在庫があることを報告する</string>

    <!-- Title for warning card informing the user that the current product's analysis is still processing. The parameter is the percentage progress (0-100%) of the analysis process (e.g. 56%). -->
    <string name="review_quality_check_analysis_in_progress_warning_title_2">レビューの品質の確認 (%s)</string>
    <!-- Text for body of warning card informing the user that the current product's analysis is still processing. -->
    <string name="review_quality_check_analysis_in_progress_warning_body">これには約 60 秒かかります。</string>
    <!-- Title for info card displayed after the user reports a product is back in stock. -->
    <string name="review_quality_check_analysis_requested_info_title">ご報告ありがとうございます。</string>
    <!-- Text for body of info card displayed after the user reports a product is back in stock. -->
    <string name="review_quality_check_analysis_requested_info_body">この製品のレビュー情報は 24 時間以内に更新されます。後でもう一度確認してください。</string>
    <!-- Title for info card displayed when the user review checker while on a product that Fakespot does not analyze (e.g. gift cards, music). -->
    <string name="review_quality_check_not_analyzable_info_title">これらのレビューは確認できません</string>
    <!-- Text for body of info card displayed when the user review checker while on a product that Fakespot does not analyze (e.g. gift cards, music). -->
    <string name="review_quality_check_not_analyzable_info_body">残念ながら、特定の種類の商品のレビュー品質は確認できません。たとえば、ギフトカードやストリーミングビデオ、音楽、ゲームなどです。</string>
    <!-- Title for info card displayed when another user reported the displayed product is back in stock. -->
    <string name="review_quality_check_analysis_requested_other_user_info_title" tools:ignore="UnusedResources">情報は間もなく更新</string>
    <!-- Text for body of info card displayed when another user reported the displayed product is back in stock. -->
    <string name="review_quality_check_analysis_requested_other_user_info_body" tools:ignore="UnusedResources">この製品のレビュー情報は 24 時間以内に更新されます。後でもう一度確認してください。</string>
    <!-- Title for info card displayed to the user when analysis finished updating. -->
    <string name="review_quality_check_analysis_updated_confirmation_title" tools:ignore="UnusedResources">解析は最新です</string>
    <!-- Text for the action button from info card displayed to the user when analysis finished updating. -->
    <string name="review_quality_check_analysis_updated_confirmation_action" tools:ignore="UnusedResources">OK</string>
    <!-- Title for error card displayed to the user when an error occurred. -->
    <string name="review_quality_check_generic_error_title">現在入手可能な情報はありません</string>
    <!-- Text for body of error card displayed to the user when an error occurred. -->
    <string name="review_quality_check_generic_error_body">現在、問題の解決に取り組んでいます。後でもう一度確認してください。</string>
    <!-- Title for error card displayed to the user when the device is disconnected from the network. -->
    <string name="review_quality_check_no_connection_title">ネットワーク接続がありません</string>
    <!-- Text for body of error card displayed to the user when the device is disconnected from the network. -->
    <string name="review_quality_check_no_connection_body">ネットワーク接続を確認し、ページを再度読み込んでみてください。</string>
    <!-- Title for card displayed to the user for products whose reviews were not analyzed yet. -->
    <string name="review_quality_check_no_analysis_title">これらのレビューに関する情報はまだありません</string>

    <!-- Text for the body of card displayed to the user for products whose reviews were not analyzed yet. -->
    <string name="review_quality_check_no_analysis_body">この製品のレビューが信頼できるかどうかを確認するには、レビュー品質を確認してください。所要時間はわずか 60 秒ほどです。</string>
    <!-- Text for button from body of card displayed to the user for products whose reviews were not analyzed yet. Clicking this should trigger a product analysis. -->
    <string name="review_quality_check_no_analysis_link">レビューの品質を確認</string>
    <!-- Headline for review quality check contextual onboarding card. -->
    <string name="review_quality_check_contextual_onboarding_title">製品レビューの信頼できるガイドをお試しください</string>

    <!-- Description for review quality check contextual onboarding card. The first and last two parameters are for retailer names (e.g. Amazon, Walmart). The second parameter is for the name of the application (e.g. Firefox). -->
    <string name="review_quality_check_contextual_onboarding_description">購入する前に、%1$s で製品レビューの信頼性を確認してください。 %2$s の実験的な機能であるレビュー チェッカーはブラウザーに直接組み込まれています。 %3$s と %4$s でも動作します。</string>
    <!-- Description for review quality check contextual onboarding card. The first parameters is for retailer name (e.g. Amazon). The second parameter is for the name of the application (e.g. Firefox). -->
    <string name="review_quality_check_contextual_onboarding_description_one_vendor">購入する前に、%1$s で製品レビューの信頼性を確認してください。 %2$s の実験的な機能であるレビュー チェッカーはブラウザーに直接組み込まれています。</string>
    <!-- Paragraph presenting review quality check feature. First parameter is the Fakespot product name. Second parameter is for clickable text defined in review_quality_check_contextual_onboarding_learn_more_link. In the phrase "Fakespot by Mozilla", "by" can be localized. Does not need to stay by. -->
    <string name="review_quality_check_contextual_onboarding_learn_more">%1$s by Mozilla の機能を利用して偏ったレビューや偽物のレビューを回避できるように支援します。私たち AI モデルは、買い物中のお客様を保護するために常に改善されています。%2$s</string>
    <!-- Clickable text from the contextual onboarding card that links to review quality check support article. -->
    <string name="review_quality_check_contextual_onboarding_learn_more_link">詳細情報</string>
    <!-- Caption text to be displayed in review quality check contextual onboarding card above the opt-in button. First parameter is Firefox app name, third parameter is the Fakespot product name. Second & fourth are for clickable texts defined in review_quality_check_contextual_onboarding_privacy_policy_3 and review_quality_check_contextual_onboarding_terms_use. -->
    <string name="review_quality_check_contextual_onboarding_caption_4">「はい、試します」を選択すると、%1$s の%2$sおよび  %3$s の%4$sに同意したものとみなされます。</string>
    <!-- Clickable text from the review quality check contextual onboarding card that links to Fakespot privacy notice. -->
    <string name="review_quality_check_contextual_onboarding_privacy_policy_3">プライバシー通知</string>
    <!-- Clickable text from the review quality check contextual onboarding card that links to Fakespot terms of use. -->
    <string name="review_quality_check_contextual_onboarding_terms_use">利用規約</string>
    <!-- Text for opt-in button from the review quality check contextual onboarding card. -->
    <string name="review_quality_check_contextual_onboarding_primary_button_text">はい、試します</string>
    <!-- Text for opt-out button from the review quality check contextual onboarding card. -->
    <string name="review_quality_check_contextual_onboarding_secondary_button_text">後で</string>
    <!-- Text for the first CFR presenting the review quality check feature. -->
    <string name="review_quality_check_first_cfr_message" moz:removedIn="132" tools:ignore="UnusedResources">購入する前に、この製品のレビューが信頼できるかどうか確認してください。</string>
    <!-- Text displayed in the first CFR presenting the review quality check feature that opens the review checker when clicked. -->
    <string name="review_quality_check_first_cfr_action" moz:removedIn="132" tools:ignore="UnusedResources">レビューチェッカーを試す</string>
    <!-- Text for the second CFR presenting the review quality check feature. -->
    <string name="review_quality_check_second_cfr_message" moz:removedIn="132" tools:ignore="UnusedResources">これらのレビューは信頼できますか？ 評価が調整されていないか今すぐ確認してください。</string>
    <!-- Text displayed in the second CFR presenting the review quality check feature that opens the review checker when clicked. -->
    <string name="review_quality_check_second_cfr_action" moz:removedIn="132" tools:ignore="UnusedResources">レビューチェッカーを開く</string>

    <!-- Content description (not visible, for screen readers etc.) for opening browser menu button to open review quality check bottom sheet. -->
    <string name="review_quality_check_open_handle_content_description">レビューチェッカーを開く</string>
    <!-- Content description (not visible, for screen readers etc.) for closing browser menu button to open review quality check bottom sheet. -->
    <string name="review_quality_check_close_handle_content_description">レビューチェッカーを閉じる</string>
    <!-- Content description (not visible, for screen readers etc.) for review quality check star rating. First parameter is the number of stars (1-5) representing the rating. -->
    <string name="review_quality_check_star_rating_content_description">スター 5 個中 %1$s 個</string>
    <!-- Text for minimize button from highlights card. When clicked the highlights card should reduce its size. -->
    <string name="review_quality_check_highlights_show_less">折りたたむ</string>
    <!-- Text for maximize button from highlights card. When clicked the highlights card should expand to its full size. -->
    <string name="review_quality_check_highlights_show_more">さらに表示</string>
    <!-- Text for highlights card quality category header. Reviews shown under this header should refer the product's quality. -->
    <string name="review_quality_check_highlights_type_quality">品質</string>
    <!-- Text for highlights card price category header. Reviews shown under this header should refer the product's price. -->
    <string name="review_quality_check_highlights_type_price">価格</string>
    <!-- Text for highlights card shipping category header. Reviews shown under this header should refer the product's shipping. -->
    <string name="review_quality_check_highlights_type_shipping">出荷</string>
    <!-- Text for highlights card packaging and appearance category header. Reviews shown under this header should refer the product's packaging and appearance. -->
    <string name="review_quality_check_highlights_type_packaging_appearance">梱包と外観</string>
    <!-- Text for highlights card competitiveness category header. Reviews shown under this header should refer the product's competitiveness. -->
    <string name="review_quality_check_highlights_type_competitiveness">競争力</string>

    <!-- Text that is surrounded by quotes. The parameter is the actual text that is in quotes. An example of that text could be: Excellent craftsmanship, and that is displayed as “Excellent craftsmanship”. The text comes from a buyer's review that the feature is highlighting"   -->
    <string name="surrounded_with_quotes">“%s”</string>

    <!-- Accessibility services actions labels. These will be appended to accessibility actions like "Double tap to.." but not by or applications but by services like Talkback. -->
    <!-- Action label for elements that can be collapsed if interacting with them. Talkback will append this to say "Double tap to collapse". -->
    <string name="a11y_action_label_collapse">折りたたむ</string>
    <!-- Current state for elements that can be collapsed if interacting with them. Talkback will dictate this after a state change. -->
    <string name="a11y_state_label_collapsed">折りたたみ状態</string>
    <!-- Action label for elements that can be expanded if interacting with them. Talkback will append this to say "Double tap to expand". -->
    <string name="a11y_action_label_expand">展開する</string>
    <!-- Current state for elements that can be expanded if interacting with them. Talkback will dictate this after a state change. -->
    <string name="a11y_state_label_expanded">展開状態</string>
    <!-- Action label for links to a website containing documentation about a wallpaper collection. Talkback will append this to say "Double tap to open link to learn more about this collection". -->
    <string name="a11y_action_label_wallpaper_collection_learn_more">このコレクションの詳細についてはリンク先をご覧ください</string>
    <!-- Action label for links that point to an article. Talkback will append this to say "Double tap to read the article". -->
    <string name="a11y_action_label_read_article">記事を読む</string>
    <!-- Action label for links to the Firefox Pocket website. Talkback will append this to say "Double tap to open link to learn more". -->
    <string name="a11y_action_label_pocket_learn_more">リンクを開いて詳細を表示</string>
    <!-- Content description for headings announced by accessibility service. The first parameter is the text of the heading. Talkback will announce the first parameter and then speak the word "Heading" indicating to the user that this text is a heading for a section. -->
    <string name="a11y_heading">%s、見出し</string>
    <!-- Title for dialog displayed when trying to access links present in a text. -->
    <string name="a11y_links_title">リンク</string>
    <!-- Additional content description for text bodies that contain urls. -->
    <string name="a11y_links_available">利用可能なリンク</string>

    <!-- Translations feature-->

    <!-- Translation request dialog -->
    <!-- Title for the translation dialog that allows a user to translate the webpage. -->
    <string name="translations_bottom_sheet_title">このページを翻訳しますか？</string>
    <!-- Title for the translation dialog after a translation was completed successfully.
    The first parameter is the name of the language that the page was translated from, for example, "French".
    The second parameter is the name of the language that the page was translated to, for example, "English". -->
    <string name="translations_bottom_sheet_title_translation_completed">ページを %1$s から %2$s に翻訳しました</string>
    <!-- Title for the translation dialog that allows a user to translate the webpage when a user uses the translation feature the first time. The first parameter is the name of the application, for example, "Fenix". -->
    <string name="translations_bottom_sheet_title_first_time">%1$s でプライベート翻訳を試してください</string>
    <!-- Additional information on the translation dialog that appears when a user uses the translation feature the first time. The first parameter is clickable text with a link, for example, "Learn more". -->
    <string name="translations_bottom_sheet_info_message">プライバシーを重視し、翻訳データは端末内のみで処理されます。対応言語の追加と改善に乞うご期待！ %1$s</string>
    <!-- Text that links to additional information about the Firefox translations feature. -->
    <string name="translations_bottom_sheet_info_message_learn_more">詳細情報</string>
    <!-- Label for the dropdown to select which language to translate from on the translations dialog. Usually the translate from language selected will be the same as the page language. -->
    <string name="translations_bottom_sheet_translate_from">翻訳元</string>
    <!-- Label for the dropdown to select which language to translate to on the translations dialog. Usually the translate to language selected will be the user's preferred language. -->
    <string name="translations_bottom_sheet_translate_to">翻訳先</string>
    <!-- Label for the dropdown to select which language to translate from on the translations dialog when the page language is not supported. This selection is to allow the user to select another language, in case we automatically detected the page language incorrectly. -->
    <string name="translations_bottom_sheet_translate_from_unsupported_language">別の翻訳元言語を試す</string>
    <!-- Button text on the translations dialog to dismiss the dialog and return to the browser. -->
    <string name="translations_bottom_sheet_negative_button">後で</string>
    <!-- Button text on the translations dialog to restore the translated website back to the original untranslated version. -->
    <string name="translations_bottom_sheet_negative_button_restore">元の言語で表示</string>
    <!-- Accessibility announcement (not visible, for screen readers etc.) for the translations dialog after restore button was pressed that indicates the original untranslated page was loaded. -->
    <string name="translations_bottom_sheet_restore_accessibility_announcement">翻訳されていない元のページが読み込まれました</string>
    <!-- Button text on the translations dialog when a translation error appears, used to dismiss the dialog and return to the browser. -->
    <string name="translations_bottom_sheet_negative_button_error">完了</string>
    <!-- Button text on the translations dialog to begin a translation of the website. -->
    <string name="translations_bottom_sheet_positive_button">翻訳</string>
    <!-- Button text on the translations dialog when a translation error appears. -->
    <string name="translations_bottom_sheet_positive_button_error">再試行</string>
    <!-- Inactive button text on the translations dialog that indicates a translation is currently in progress. This button will be accompanied by a loading icon. -->
    <string name="translations_bottom_sheet_translating_in_progress">翻訳中</string>
    <!-- Button content description (not visible, for screen readers etc.) for the translations dialog translate button that indicates a translation is currently in progress. -->
    <string name="translations_bottom_sheet_translating_in_progress_content_description">翻訳中です</string>
    <!-- Default dropdown option when initially selecting a language from the translations dialog language selection dropdown. -->
    <string name="translations_bottom_sheet_default_dropdown_selection">言語を選択</string>
    <!-- The title of the warning card informs the user that a translation could not be completed. -->
    <string name="translation_error_could_not_translate_warning_text">翻訳時に問題が発生しました。もう一度試してください。</string>
    <!-- The title of the warning card informs the user that the list of languages cannot be loaded. -->
    <string name="translation_error_could_not_load_languages_warning_text">言語を読み込めませんでした。インターネット接続を確認して、もう一度試してください。</string>
    <!-- The title of the warning card informs the user that a language is not supported. The first parameter is the name of the language that is not supported. -->
    <string name="translation_error_language_not_supported_warning_text">申し訳ありませんが、%1$s はまだサポートされていません。</string>

    <!-- Snackbar title shown if the user closes the Translation Request dialogue and a translation is in progress. -->
    <string name="translation_in_progress_snackbar">翻訳中…</string>


    <!-- Title for the data saving mode warning dialog used in the translation request dialog.
    This dialog will be presented when the user attempts to perform
    a translation without the necessary language files downloaded first when Android's data saver mode is enabled and the user is not using WiFi.
    The first parameter is the size in kilobytes or megabytes of the language file. -->
    <string name="translations_download_language_file_dialog_title">データ節約モードで言語をダウンロード (%1$s) しますか？</string>


    <!-- Translations options dialog -->
    <!-- Title of the translation options dialog that allows a user to set their translation options for the site the user is currently on. -->
    <string name="translation_option_bottom_sheet_title_heading">翻訳オプション</string>
    <!-- Toggle switch label that allows a user to set the setting if they would like the browser to always offer or suggest translations when available. -->
    <string name="translation_option_bottom_sheet_always_translate">常に翻訳機能を提供する</string>
    <!-- Toggle switch label that allows a user to set if they would like a given language to automatically translate or not. The first parameter is the language name, for example, "Spanish". -->
    <string name="translation_option_bottom_sheet_always_translate_in_language">%1$s のページを常に翻訳する</string>
    <!-- Toggle switch label that allows a user to set if they would like to never be offered a translation of the given language. The first parameter is the language name, for example, "Spanish". -->
    <string name="translation_option_bottom_sheet_never_translate_in_language">%1$s のページは翻訳しない</string>
    <!-- Toggle switch label that allows a user to set the setting if they would like the browser to never translate the site the user is currently visiting. -->
    <string name="translation_option_bottom_sheet_never_translate_site">このサイトは翻訳しない</string>
    <!-- Toggle switch description that will appear under the "Never translate these sites" settings toggle switch to provide more information on how this setting interacts with other settings. -->
    <string name="translation_option_bottom_sheet_switch_never_translate_site_description">他のすべての設定を上書きします</string>
    <!-- Toggle switch description that will appear under the "Never translate" and "Always translate" toggle switch settings to provide more information on how these  settings interacts with other settings. -->
    <string name="translation_option_bottom_sheet_switch_description">翻訳機能の設定を上書きします</string>
    <!-- Button text for the button that will take the user to the translation settings dialog. -->
    <string name="translation_option_bottom_sheet_translation_settings">翻訳設定</string>
    <!-- Button text for the button that will take the user to a website to learn more about how translations works in the given app. The first parameter is the name of the application, for example, "Fenix". -->
    <string name="translation_option_bottom_sheet_about_translations">%1$s の翻訳機能について</string>

    <!-- Content description (not visible, for screen readers etc.) for closing the translations bottom sheet. -->
    <string name="translation_option_bottom_sheet_close_content_description">翻訳シートを閉じる</string>

    <!-- The title of the warning card informs the user that an error has occurred at page settings. -->
    <string name="translation_option_bottom_sheet_error_warning_text">一部の設定が一時的に利用できません。</string>

    <!-- Translation settings dialog -->
    <!-- Title of the translation settings dialog that allows a user to set their preferred translation settings. -->
    <string name="translation_settings_toolbar_title">翻訳</string>

    <!-- Toggle switch label that indicates that the browser should signal or indicate when a translation is possible for any page. -->
    <string name="translation_settings_offer_to_translate">翻訳可能な場合に通知する</string>
    <!-- Toggle switch label that indicates that downloading files required for translating is permitted when using data saver mode in Android. -->
    <string name="translation_settings_always_download">常にデータ節約モードで言語をダウンロードする</string>
    <!-- Section header text that begins the section of a list of different options the user may select to adjust their translation preferences. -->
    <string name="translation_settings_translation_preference">翻訳の設定</string>
    <!-- Button text for the button that will take the user to the automatic translations settings dialog. On the automatic translations settings dialog, the user can set if translations should occur automatically for a given language. -->
    <string name="translation_settings_automatic_translation">自動翻訳</string>
    <!-- Button text for the button that will take the user to the never translate these sites dialog. On the never translate these sites dialog, the user can set if translations should never occur on certain websites. -->
    <string name="translation_settings_automatic_never_translate_sites">これらのサイトは翻訳しない</string>
    <!-- Button text for the button that will take the user to the download languages dialog. On the download languages dialog, the user can manage which languages they would like to download for translations. -->
    <string name="translation_settings_download_language">言語をダウンロード</string>

    <!-- Automatic translation preference screen -->
    <!-- Title of the automatic translation preference screen that will appear on the toolbar.-->
    <string name="automatic_translation_toolbar_title_preference">自動翻訳</string>
    <!-- Screen header presenting the automatic translation preference feature. It will appear under the toolbar. -->
    <string name="automatic_translation_header_preference">設定で「常に翻訳する」言語と「翻訳しない」言語を選択します。</string>

    <!-- The title of the warning card informs the user that the system could not load languages for translation settings. -->
    <string name="automatic_translation_error_warning_text">言語を読み込めませんでした。後でもう一度ご確認ください。</string>

    <!-- Automatic translation options preference screen -->
    <!-- Preference option for offering to translate. Radio button title text.-->
    <string name="automatic_translation_option_offer_to_translate_title_preference">翻訳を通知する (既定)</string>
    <!-- Preference option for offering to translate. Radio button summary text. The first parameter is the name of the app defined in app_name (for example: Fenix)-->
    <string name="automatic_translation_option_offer_to_translate_summary_preference">%1$s がサイトをこの言語に翻訳可能であることを通知します。</string>
    <!-- Preference option for always translate. Radio button title text. -->
    <string name="automatic_translation_option_always_translate_title_preference">常に翻訳する</string>
    <!-- Preference option for always translate. Radio button summary text. The first parameter is the name of the app defined in app_name (for example: Fenix)-->
    <string name="automatic_translation_option_always_translate_summary_preference">%1$s がこの言語のページの読み込み時に自動的に翻訳します。</string>
    <!-- Preference option for never translate. Radio button title text.-->
    <string name="automatic_translation_option_never_translate_title_preference">翻訳しない</string>
    <!-- Preference option for never translate. Radio button summary text. The first parameter is the name of the app defined in app_name (for example: Fenix)-->
    <string name="automatic_translation_option_never_translate_summary_preference">%1$s はサイトをこの言語に翻訳可能であることを通知しません。</string>

    <!-- Never translate site preference screen -->
    <!-- Title of the never translate site preference screen that will appear on the toolbar.-->
    <string name="never_translate_site_toolbar_title_preference">これらのサイトは翻訳しない</string>
    <!-- Screen header presenting the never translate site preference feature. It will appear under the toolbar. -->
    <string name="never_translate_site_header_preference">新しいサイトを追加するには: そのサイトにアクセスし、翻訳メニューから「このサイトを翻訳しない」を選択します。</string>
    <!-- Content description (not visible, for screen readers etc.): For a never-translated site list item that is selected.
             The first parameter is web site url (for example:"wikipedia.com") -->
    <string name="never_translate_site_item_list_content_description_preference">%1$s を削除します</string>
    <!-- The title of the warning card informs the user that an error has occurred at the never translate sites list. -->
    <string name="never_translate_site_error_warning_text">サイトを読み込めませんでした。後でもう一度ご確認ください。</string>
    <!-- The Delete site dialogue title will appear when the user clicks on a list item.
             The first parameter is web site url (for example:"wikipedia.com") -->
    <string name="never_translate_site_dialog_title_preference">%1$s を削除しますか？</string>
    <!-- The Delete site dialogue positive button will appear when the user clicks on a list item. The site will be deleted. -->
    <string name="never_translate_site_dialog_confirm_delete_preference">削除</string>
    <!-- The Delete site dialogue negative button will appear when the user clicks on a list item. The dialog will be dismissed. -->
    <string name="never_translate_site_dialog_cancel_preference">キャンセル</string>

    <!-- Download languages preference screen -->
    <!-- Title of the toolbar for the translation feature screen where users may download different languages for translation. -->
    <string name="download_languages_translations_toolbar_title_preference">言語をダウンロード</string>
    <!-- Screen header presenting the download language preference feature. It will appear under the toolbar.The first parameter is "Learn More," a clickable text with a link. Talkback will append this to say "Double tap to open link to learn more". -->
    <string name="download_languages_header_preference">言語をすべてダウンロードして、翻訳を高速化したり、オフラインで翻訳したりできます。 %1$s</string>
    <!-- Clickable text from the screen header that links to a website. -->
    <string name="download_languages_header_learn_more_preference">詳細情報</string>
    <!-- The subhead of the download language preference screen will appear above the pivot language. -->
    <string name="download_languages_available_languages_preference">利用可能な言語</string>
    <!-- Text that will appear beside a core or pivot language package name to show that the language is necessary for the translation feature to function. -->
    <string name="download_languages_default_system_language_require_preference">必須</string>
    <!-- A text for download language preference item.
    The first parameter is the language name, for example, "Spanish".
    The second parameter is the language file size, for example, "(3.91 KB)" or, if the language package name is a pivot language, "(required)". -->
    <string name="download_languages_language_item_preference">%1$s (%2$s)</string>
    <!-- The subhead of the download language preference screen will appear above the items that were not downloaded. -->
    <string name="download_language_header_preference">言語をダウンロード</string>
    <!-- All languages list item. When the user presses this item, they can download all languages. -->
    <string name="download_language_all_languages_item_preference">すべての言語</string>
    <!-- All languages list item. When the user presses this item, they can delete all languages that were downloaded. -->
    <string name="download_language_all_languages_item_preference_to_delete">すべての言語を削除</string>
    <!-- Content description (not visible, for screen readers etc.): For a language list item that was downloaded, the user can now delete it. -->
    <string name="download_languages_item_content_description_downloaded_state">削除</string>
    <!-- Content description (not visible, for screen readers etc.): For a language list item, deleting is in progress. -->
    <string name="download_languages_item_content_description_delete_in_progress_state">削除中</string>
    <!-- Content description (not visible, for screen readers etc.): For a language list item, downloading is in progress.
    The first parameter is the language name, for example, "Spanish".
    The second parameter is the language file size, for example, "(3.91 KB)". -->
    <string name="download_languages_item_content_description_download_in_progress_state">%1$s のダウンロードを停止 (%2$s)</string>
    <!-- Content description (not visible, for screen readers etc.): For a language list item that was not downloaded. -->
    <string name="download_languages_item_content_description_not_downloaded_state">ダウンロード</string>

    <!-- The title of the warning card informs the user that an error has occurred when fetching the list of languages. -->
    <string name="download_languages_fetch_error_warning_text">言語を読み込めませんでした。後でもう一度ご確認ください。</string>
    <!-- The title of the warning card informs the user that an error has occurred at downloading a language.
      The first parameter is the language name, for example, "Spanish". -->
    <string name="download_languages_error_warning_text"><![CDATA[<b>%1$s</b> をダウンロードできませんでした。もう一度試してください。]]></string>
    <!-- The title of the warning card informs the user that an error has occurred at deleting a language.
          The first parameter is the language name, for example, "Spanish". -->
    <string name="download_languages_delete_error_warning_text"><![CDATA[<b>%1$s</b> を削除できませんでした。もう一度試してください。]]></string>

    <!-- Title for the dialog used by the translations feature to confirm deleting a language.
    The dialog will be presented when the user requests deletion of a language.
    The first parameter is the name of the language, for example, "Spanish" and the second parameter is the size in kilobytes or megabytes of the language file. -->
    <string name="delete_language_file_dialog_title">%1$s (%2$s) を削除しますか？</string>
    <!-- Additional information for the dialog used by the translations feature to confirm deleting a language. The first parameter is the name of the application, for example, "Fenix". -->
    <string name="delete_language_file_dialog_message">この言語を削除すると、翻訳時に %1$s が言語の一部をキャッシュにダウンロードします。</string>
    <!-- Title for the dialog used by the translations feature to confirm deleting all languages file.
    The dialog will be presented when the user requests deletion of all languages file.
    The first parameter is the size in kilobytes or megabytes of the language file. -->
    <string name="delete_language_all_languages_file_dialog_title">すべての言語 (%1$s) を削除しますか？</string>
    <!-- Additional information for the dialog used by the translations feature to confirm deleting all languages file. The first parameter is the name of the application, for example, "Fenix". -->
    <string name="delete_language_all_languages_file_dialog_message">すべての言語を削除すると、翻訳時に %1$s が言語の一部をキャッシュにダウンロードします。</string>
    <!-- Button text on the dialog used by the translations feature to confirm deleting a language. -->
    <string name="delete_language_file_dialog_positive_button_text">削除</string>
    <!-- Button text on the dialog used by the translations feature to cancel deleting a language. -->
    <string name="delete_language_file_dialog_negative_button_text">キャンセル</string>

    <!-- Title for the data saving mode warning dialog used by the translations feature.
    This dialog will be presented when the user attempts to download a language or perform
    a translation without the necessary language files downloaded first when Android's data saver mode is enabled and the user is not using WiFi.
    The first parameter is the size in kilobytes or megabytes of the language file.-->
    <string name="download_language_file_dialog_title">データ節約モード中にダウンロード (%1$s) しますか？</string>
    <!-- Additional information for the data saving mode warning dialog used by the translations feature. This text explains the reason a download is required for a translation. -->
    <string name="download_language_file_dialog_message_all_languages">翻訳のプライバシー保つため、言語の一部をキャッシュにダウンロードします。</string>
    <!-- Checkbox label text on the data saving mode warning dialog used by the translations feature. This checkbox allows users to ignore the data usage warnings. -->
    <string name="download_language_file_dialog_checkbox_text">常にデータ節約モードでダウンロードする</string>
    <!-- Button text on the data saving mode warning dialog used by the translations feature to allow users to confirm they wish to continue and download the language file. -->
    <string name="download_language_file_dialog_positive_button_text">ダウンロード</string>
    <!-- Button text on the data saving mode warning dialog used by the translations feature to allow users to confirm they wish to continue and download the language file and perform a translation. -->
    <string name="download_language_file_dialog_positive_button_text_all_languages">ダウンロードして翻訳</string>
    <!-- Button text on the data saving mode warning dialog used by the translations feature to allow users to cancel the action and not perform a download of the language file. -->
    <string name="download_language_file_dialog_negative_button_text">キャンセル</string>

    <!-- Debug drawer -->
    <!-- The user-facing title of the Debug Drawer feature. -->
    <string name="debug_drawer_title">デバッグツール</string>
    <!-- Content description (not visible, for screen readers etc.): Navigate back within the debug drawer. -->
    <string name="debug_drawer_back_button_content_description">前のページへ戻ります</string>

    <!-- Content description (not visible, for screen readers etc.): Open debug drawer. -->
    <string name="debug_drawer_fab_content_description">デバッグパネルを開く</string>

    <!-- Debug drawer tabs tools -->
    <!-- The title of the Tab Tools feature in the Debug Drawer. -->
    <string name="debug_drawer_tab_tools_title">タブツール</string>
    <!-- The title of the tab count section in Tab Tools. -->
    <string name="debug_drawer_tab_tools_tab_count_title">タブ数</string>
    <!-- The active tab count category in the tab count section in Tab Tools. -->
    <string name="debug_drawer_tab_tools_tab_count_active">使用中</string>
    <!-- The inactive tab count category in the tab count section in Tab Tools. -->
    <string name="debug_drawer_tab_tools_tab_count_inactive">休止中</string>
    <!-- The private tab count category in the tab count section in Tab Tools. -->
    <string name="debug_drawer_tab_tools_tab_count_private">プライベート</string>
    <!-- The total tab count category in the tab count section in Tab Tools. -->
    <string name="debug_drawer_tab_tools_tab_count_total">合計</string>
    <!-- The title of the tab creation tool section in Tab Tools. -->
    <string name="debug_drawer_tab_tools_tab_creation_tool_title">タブ作成ツール</string>
    <!-- The label of the text field in the tab creation tool. -->
    <string name="debug_drawer_tab_tools_tab_creation_tool_text_field_label">作成するタブの数</string>
    <!-- The error message of the text field in the tab creation tool when the text field is empty -->
    <string name="debug_drawer_tab_tools_tab_quantity_empty_error">テキストフィールドが空です</string>
    <!-- The error message of the text field in the tab creation tool when the text field has characters other than digits -->
    <string name="debug_drawer_tab_tools_tab_quantity_non_digits_error">正の整数を入力してください</string>
    <!-- The error message of the text field in the tab creation tool when the text field is a zero -->
    <string name="debug_drawer_tab_tools_tab_quantity_non_zero_error">0 より大きい数字を入力してください</string>
    <!-- The error message of the text field in the tab creation tool when the text field is a
        quantity greater than the max tabs. The first parameter is the maximum number of tabs
        that can be generated in one operation.-->
    <string name="debug_drawer_tab_tools_tab_quantity_exceed_max_error">1 回の操作で生成できるタブの上限 (%1$s 個) に達しました</string>
    <!-- The button text to add tabs to the active tab group in the tab creation tool. -->
    <string name="debug_drawer_tab_tools_tab_creation_tool_button_text_active">使用中のタブに追加</string>
    <!-- The button text to add tabs to the inactive tab group in the tab creation tool. -->
    <string name="debug_drawer_tab_tools_tab_creation_tool_button_text_inactive">休止中のタブに追加</string>
    <!-- The button text to add tabs to the private tab group in the tab creation tool. -->
    <string name="debug_drawer_tab_tools_tab_creation_tool_button_text_private">プライベートタブに追加</string>

    <!-- Micro survey -->

    <!-- Microsurvey -->
    <!-- Prompt view -->
    <!-- The microsurvey prompt title. Note: The word "Firefox" should NOT be translated -->
    <string name="micro_survey_prompt_title" tools:ignore="BrandUsage,UnusedResources">Firefox の改善にご協力ください。時間はかかりません。</string>
    <!-- The continue button label -->
    <string name="micro_survey_continue_button_label" tools:ignore="UnusedResources">続ける</string>
    <!-- Survey view -->
    <!-- The survey header -->
    <string name="micro_survey_survey_header_2">アンケートにご回答ください</string>
    <!-- The privacy notice link -->
    <string name="micro_survey_privacy_notice_2">プライバシー通知</string>
    <!-- The submit button label text -->
    <string name="micro_survey_submit_button_label">送信</string>
    <!-- The survey completion header -->
    <string name="micro_survey_survey_header_confirmation" tools:ignore="UnusedResources">回答完了</string>
    <!-- The survey completion confirmation text -->
    <string name="micro_survey_feedback_confirmation">フィードバックのご提供ありがとうございます。</string>
    <!-- Option for likert scale -->
    <string name="likert_scale_option_1" tools:ignore="UnusedResources">とても満足</string>
    <!-- Option for likert scale -->
    <string name="likert_scale_option_2" tools:ignore="UnusedResources">満足</string>
    <!-- Option for likert scale -->
    <string name="likert_scale_option_3" tools:ignore="UnusedResources">どちらでもない</string>
    <!-- Option for likert scale -->
    <string name="likert_scale_option_4" tools:ignore="UnusedResources">不満</string>
    <!-- Option for likert scale -->
    <string name="likert_scale_option_5" tools:ignore="UnusedResources">非常に不満</string>

    <!-- Option for likert scale -->
    <string name="likert_scale_option_6" tools:ignore="UnusedResources">使わない</string>
    <!-- Option for likert scale. Note: The word "Firefox" should NOT be translated. -->
    <string name="likert_scale_option_7" tools:ignore="BrandUsage,UnusedResources">Firefox では検索しない</string>
    <!-- Option for likert scale -->
    <string name="likert_scale_option_8" tools:ignore="UnusedResources">同期を使用しない</string>
<<<<<<< HEAD
    <!-- Text shown in prompt for homepage microsurvey. Note: The word "Firefox" should NOT be translated. -->
    <string name="microsurvey_prompt_homepage_title" tools:ignore="BrandUsage,UnusedResources" moz:removedIn="130">Firefox ホームページにどの程度満足していますか？</string>
=======
>>>>>>> a07f670f
    <!-- Text shown in prompt for printing microsurvey. "sec" It's an abbreviation for "second". Note: The word "Firefox" should NOT be translated. -->
    <string name="microsurvey_prompt_printing_title" tools:ignore="BrandUsage,UnusedResources">Firefox の印刷機能の改善にご協力ください。時間はかかりません。</string>
    <!-- Text shown in prompt for search microsurvey. Note: The word "Firefox" should NOT be translated. -->
    <string name="microsurvey_prompt_search_title" tools:ignore="BrandUsage,UnusedResources">Firefox の検索機能の改善にご協力ください。時間はかかりません</string>
    <!-- Text shown in prompt for sync microsurvey. Note: The word "Firefox" should NOT be translated. -->
    <string name="microsurvey_prompt_sync_title" tools:ignore="BrandUsage,UnusedResources">Firefox の同期機能の改善にご協力ください。時間はかかりません</string>
    <!-- Text shown in the survey title for printing microsurvey. Note: The word "Firefox" should NOT be translated. -->
    <string name="microsurvey_survey_printing_title" tools:ignore="BrandUsage,UnusedResources">Firefox での印刷にどの程度満足していますか？</string>
    <!-- Text shown in the survey title for homepage microsurvey. Note: The word "Firefox" should NOT be translated. -->
    <string name="microsurvey_homepage_title" tools:ignore="BrandUsage,UnusedResources">Firefox ホームページにどの程度満足していますか？</string>
    <!-- Text shown in the survey title for search experience microsurvey. Note: The word "Firefox" should NOT be translated. -->
    <string name="microsurvey_search_title" tools:ignore="BrandUsage,UnusedResources">Firefox での検索にどの程度満足していますか？</string>
    <!-- Text shown in the survey title for sync experience microsurvey. Note: The word "Firefox" should NOT be translated. -->
    <string name="microsurvey_sync_title" tools:ignore="BrandUsage,UnusedResources">Firefox の同期機能にどの程度満足していますか？</string>
    <!-- Accessibility -->
    <!-- Content description for the survey application icon. Note: The word "Firefox" should NOT be translated.  -->
    <string name="microsurvey_app_icon_content_description" tools:ignore="BrandUsage">Firefox ロゴ</string>
    <!-- Content description for the survey feature icon. -->
    <string name="microsurvey_feature_icon_content_description">アンケート機能アイコン</string>
    <!-- Content description (not visible, for screen readers etc.) for closing microsurvey bottom sheet. -->
    <string name="microsurvey_close_handle_content_description">アンケートを閉じる</string>
    <!-- Content description for "X" button that is closing microsurvey. -->
    <string name="microsurvey_close_button_content_description">閉じる</string>

    <!-- Debug drawer logins -->
    <!-- The title of the Logins feature in the Debug Drawer. -->
    <string name="debug_drawer_logins_title">ログイン情報</string>
    <!-- The title of the logins section in the Logins feature, where the parameter will be the site domain  -->
    <string name="debug_drawer_logins_current_domain_label">現在のドメイン: %s</string>
    <!-- The label for a button to add a new fake login for the current domain in the Logins feature. -->
    <string name="debug_drawer_logins_add_login_button">このドメインの疑似ログイン情報を追加</string>
    <!-- Content description for delete button where parameter will be the username of the login -->
    <string name="debug_drawer_logins_delete_login_button_content_description">ユーザー名 %s のログイン情報を削除します</string>

    <!-- Debug drawer "contextual feature recommendation" (CFR) tools -->
    <!-- The title of the CFR Tools feature in the Debug Drawer -->
    <string name="debug_drawer_cfr_tools_title">CFR ツール</string>
    <!-- The title of the reset CFR section in CFR Tools -->
    <string name="debug_drawer_cfr_tools_reset_cfr_title">CFR をリセット</string>

    <!-- Glean debug tools -->
    <!-- The title of the glean debugging feature -->
    <string name="glean_debug_tools_title">Glean デバッグツール</string>

    <!-- Messages explaining how to exit fullscreen mode -->
    <!-- Message shown to explain how to exit fullscreen mode when gesture navigation is enabled -->
    <string name="exit_fullscreen_with_gesture" moz:removedIn="132" tools:ignore="UnusedResources">全画面表示を終了するには、上からドラッグし、戻るジェスチャーをしてください</string>
    <!-- Message shown to explain how to exit fullscreen mode when using back button navigation -->
    <string name="exit_fullscreen_with_back_button" moz:removedIn="132" tools:ignore="UnusedResources">全画面表示を終了するには、上からドラッグし、[戻る] を押してください</string>

    <!-- Message shown to explain how to exit fullscreen mode when gesture navigation is enabled. -->
    <!-- Localisation note: this text should be as short as possible, max 68 chars -->
    <string name="exit_fullscreen_with_gesture_short">上からドラッグして戻るジェスチャーで終了します</string>
    <!-- Message shown to explain how to exit fullscreen mode when using back button navigation. -->
    <!-- Localisation note: this text should be as short as possible, max 68 chars -->
    <string name="exit_fullscreen_with_back_button_short">上からドラッグして戻るボタンを押すと終了します</string>

    <!-- Beta Label Component !-->
    <!-- Text shown as a label or tag to indicate a feature or area is still undergoing active development. Note that here "Beta" should not be translated, as it is used as an icon styled element. -->
    <string name="beta_feature">BETA</string>
</resources><|MERGE_RESOLUTION|>--- conflicted
+++ resolved
@@ -218,14 +218,9 @@
     <string name="browser_menu_manage_extensions">拡張機能を管理</string>
     <!-- Content description (not visible, for screen readers etc.): Section heading for recommended extensions.-->
     <string name="browser_menu_recommended_section_content_description">おすすめの拡張機能</string>
-<<<<<<< HEAD
-    <!-- Content description (not visible, for screen readers etc.): Label for plus icon used to add extensions. -->
-    <string name="browser_menu_extension_plus_icon_content_description">拡張機能を追加</string>
-=======
     <!-- Content description (not visible, for screen readers etc.): Label for plus icon used to add extension.
       The first parameter is the name of the extension (for example: ClearURLs). -->
     <string name="browser_menu_extension_plus_icon_content_description_2">%1$s を追加</string>
->>>>>>> a07f670f
     <!-- Browser menu button that opens AMO in a tab -->
     <string name="browser_menu_discover_more_extensions">拡張機能を探す</string>
     <!-- Browser menu description that is shown when one or more extensions are disabled due to extension errors -->
@@ -321,8 +316,6 @@
     <string name="browser_menu_tools">ツール</string>
     <!-- Content description (not visible, for screen readers etc.): Back button for all menu redesign sub-menu -->
     <string name="browser_menu_back_button_content_description">メインメニューに戻る</string>
-<<<<<<< HEAD
-=======
     <!-- Content description (not visible, for screen readers etc.) for bottom sheet handlebar main menu. -->
     <string name="browser_main_menu_handlebar_content_description">メインメニューシートを閉じます</string>
     <!-- Content description (not visible, for screen readers etc.) for bottom sheet handlebar extensions menu. -->
@@ -333,7 +326,6 @@
     <string name="browser_tools_menu_handlebar_content_description">ツールメニューシートを閉じます</string>
     <!-- Content description (not visible, for screen readers etc.) for bottom sheet handlebar custom tab menu. -->
     <string name="browser_custom_tab_menu_handlebar_content_description">カスタムタブメニューシートを閉じます</string>
->>>>>>> a07f670f
     <!-- Browser menu description that describes the various tools related menu items inside of the tools sub-menu -->
     <string name="browser_menu_tools_description_with_translate">リーダービュー、翻訳、印刷、共有、アプリを開く</string>
     <!-- Browser menu description that describes the various tools related menu items inside of the tools sub-menu -->
@@ -481,12 +473,6 @@
     <string name="juno_onboarding_sign_in_title_2">端末間の移動時に暗号化した状態を維持します</string>
     <!-- Description for sign in to sync screen. Nimbus experiments do not support string placeholders.
      Note: The word "Firefox" should NOT be translated -->
-<<<<<<< HEAD
-    <string name="juno_onboarding_sign_in_description_2" moz:RemovedIn="130" tools:ignore="BrandUsage,UnusedResources">ログインして同期すると、Firefox がユーザーのパスワードやブックマークなどを暗号化して、より安全に使用できます。</string>
-    <!-- Description for sign in to sync screen. Nimbus experiments do not support string placeholders.
-     Note: The word "Firefox" should NOT be translated -->
-=======
->>>>>>> a07f670f
     <string name="juno_onboarding_sign_in_description_3" tools:ignore="BrandUsage">Firefox は同期時にパスワードやブックマークなどを暗号化します。</string>
     <!-- Text for the button to sign in to sync on the device -->
     <string name="juno_onboarding_sign_in_positive_button" tools:ignore="UnusedResources">ログイン</string>
@@ -505,11 +491,7 @@
 
     <!-- Title for add search widget screen used by Nimbus experiments. Nimbus experiments do not support string placeholders.
         Note: The word "Firefox" should NOT be translated -->
-<<<<<<< HEAD
-    <string name="juno_onboarding_add_search_widget_title" tools:ignore="BrandUsage,UnusedResources">Firefox 検索ウィジェットを試す</string>
-=======
     <string name="juno_onboarding_add_search_widget_title" tools:ignore="BrandUsage,UnusedResources">Firefox 検索ウィジェットをお試しください</string>
->>>>>>> a07f670f
 
     <!-- Description for add search widget screen used by Nimbus experiments. Nimbus experiments do not support string placeholders.
         Note: The word "Firefox" should NOT be translated -->
@@ -1321,11 +1303,6 @@
 
     <!-- Content description for the bookmark list new folder navigation bar button -->
     <string name="bookmark_add_new_folder_button_content_description">新しいフォルダーを追加します</string>
-<<<<<<< HEAD
-    <!-- Content description for the bookmark navigation bar close button -->
-    <string name="bookmark_close_button_content_description" tools:ignore="UnusedResources" moz:removedIn="130">ブックマークを閉じます</string>
-=======
->>>>>>> a07f670f
     <!-- Content description for bookmark search floating action button -->
     <string name="bookmark_search_button_content_description">ブックマークを検索します</string>
 
@@ -1344,12 +1321,9 @@
     <!-- Description for the bookmark list empty state when you're in an empty folder. -->
     <string name="bookmark_empty_list_folder_description">後でお気に入りのサイトを見つけられるように、閲覧したサイトをブックマークに追加しましょう。</string>
 
-<<<<<<< HEAD
-=======
     <!-- Description for the add new folder button when selecting a folder. -->
     <string name="bookmark_select_folder_new_folder_button_title" tools:ignore="UnusedResources">新しいフォルダー</string>
 
->>>>>>> a07f670f
     <!-- Site Permissions -->
     <!-- Button label that take the user to the Android App setting -->
     <string name="phone_feature_go_to_settings">設定に移動</string>
@@ -2868,11 +2842,6 @@
     <string name="likert_scale_option_7" tools:ignore="BrandUsage,UnusedResources">Firefox では検索しない</string>
     <!-- Option for likert scale -->
     <string name="likert_scale_option_8" tools:ignore="UnusedResources">同期を使用しない</string>
-<<<<<<< HEAD
-    <!-- Text shown in prompt for homepage microsurvey. Note: The word "Firefox" should NOT be translated. -->
-    <string name="microsurvey_prompt_homepage_title" tools:ignore="BrandUsage,UnusedResources" moz:removedIn="130">Firefox ホームページにどの程度満足していますか？</string>
-=======
->>>>>>> a07f670f
     <!-- Text shown in prompt for printing microsurvey. "sec" It's an abbreviation for "second". Note: The word "Firefox" should NOT be translated. -->
     <string name="microsurvey_prompt_printing_title" tools:ignore="BrandUsage,UnusedResources">Firefox の印刷機能の改善にご協力ください。時間はかかりません。</string>
     <!-- Text shown in prompt for search microsurvey. Note: The word "Firefox" should NOT be translated. -->
