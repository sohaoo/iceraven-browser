<?xml version="1.0" encoding="utf-8"?>
<resources xmlns:tools="http://schemas.android.com/tools" xmlns:moz="http://mozac.org/tools">


    <!-- App name for private browsing mode. The first parameter is the name of the app defined in app_name (for example: Fenix)-->
    <string name="app_name_private_5">%s プライベートモード</string>
    <!-- App name for private browsing mode. The first parameter is the name of the app defined in app_name (for example: Fenix)-->
    <string name="app_name_private_4">%s (プライベート)</string>

    <!-- Home Fragment -->
    <!-- Content description (not visible, for screen readers etc.): "Three dot" menu button. -->
    <string name="content_description_menu">他のオプション</string>
    <!-- Content description (not visible, for screen readers etc.): "Private Browsing" menu button. -->
    <string name="content_description_private_browsing_button">プライベートブラウジングを有効にします</string>
    <!-- Content description (not visible, for screen readers etc.): "Private Browsing" menu button. -->
    <string name="content_description_disable_private_browsing_button">プライベートブラウジングを無効にします</string>
    <!-- Placeholder text shown in the search bar before a user enters text for the default engine -->
    <string name="search_hint">検索語またはアドレスを入力</string>

    <!-- Placeholder text shown in the search bar before a user enters text for a general engine -->
    <string name="search_hint_general_engine">ウェブを検索</string>
    <!-- Placeholder text shown in search bar when using history search -->
    <string name="history_search_hint">履歴を検索</string>
    <!-- Placeholder text shown in search bar when using bookmarks search -->
    <string name="bookmark_search_hint">ブックマークを検索</string>
    <!-- Placeholder text shown in search bar when using tabs search -->
    <string name="tab_search_hint">タブを検索</string>
    <!-- Placeholder text shown in the search bar when using application search engines -->
    <string name="application_search_hint">検索語を入力</string>
    <!-- No Open Tabs Message Description -->
    <string name="no_open_tabs_description">開いているタブがここに表示されます。</string>

    <!-- No Private Tabs Message Description -->
    <string name="no_private_tabs_description">プライベートタブがここに表示されます。</string>

    <!-- Tab tray multi select title in app bar. The first parameter is the number of tabs selected -->
    <string name="tab_tray_multi_select_title">%1$d 個選択</string>
    <!-- Label of button in create collection dialog for creating a new collection  -->
    <string name="tab_tray_add_new_collection">新しいコレクションを追加</string>
    <!-- Label of editable text in create collection dialog for naming a new collection  -->
    <string name="tab_tray_add_new_collection_name">コレクション名</string>
    <!-- Label of button in save to collection dialog for selecting a current collection  -->
    <string name="tab_tray_select_collection">コレクションを選択</string>
    <!-- Content description for close button while in multiselect mode in tab tray -->
    <string name="tab_tray_close_multiselect_content_description">複数選択モードを終了</string>
    <!-- Content description for save to collection button while in multiselect mode in tab tray -->
    <string name="tab_tray_collection_button_multiselect_content_description">選択したタブをコレクションに保存</string>

    <!-- Content description on checkmark while tab is selected in multiselect mode in tab tray -->
    <string name="tab_tray_multiselect_selected_content_description">選択</string>

    <!-- Home - Bookmarks -->
    <!-- Title for the home screen section with bookmarks. -->
    <string name="home_bookmarks_title">ブックマーク</string>
    <!-- Content description for the button which navigates the user to show all of their bookmarks. -->
    <string name="home_bookmarks_show_all_content_description">すべてのブックマークを表示</string>
    <!-- Text for the menu button to remove a recently saved bookmark from the user's home screen -->
    <string name="home_bookmarks_menu_item_remove">削除</string>

    <!-- About content. The first parameter is the name of the application. (For example: Fenix) -->
    <string name="about_content">%1$s は Mozilla の製品です。</string>

    <!-- Private Browsing -->
    <!-- Explanation for private browsing displayed to users on home view when they first enable private mode
        The first parameter is the name of the app defined in app_name (for example: Fenix) -->
    <string name="private_browsing_placeholder_description_2">%1$s のプライベートタブを閉じるかアプリを終了すると、その検索履歴と閲覧履歴が消去されます。これは、ウェブサイトやインターネットサービスプロバイダーに対して匿名でアクセスしているわけではありません。この機能は、この端末を使用する他者に対してオンライン上のプライベートな行動を隠すものです。</string>
    <string name="private_browsing_common_myths">
       プライベートブラウジングについての誤解
    </string>

    <!-- True Private Browsing Mode -->
    <!-- Title for info card on private homescreen in True Private Browsing Mode. -->
    <string name="felt_privacy_desc_card_title">この端末を追跡させません</string>
    <!-- Explanation for private browsing displayed to users on home view when they first enable
        private mode in our new Total Private Browsing mode.
        The first parameter is the name of the app defined in app_name (for example: Firefox Nightly)
        The second parameter is the clickable link text in felt_privacy_info_card_subtitle_link_text -->
    <string name="felt_privacy_info_card_subtitle_2">すべてのプライベートタブを閉じると、%1$s により Cookie、履歴、サイトデータが削除されます。%2$s</string>
    <!-- Clickable portion of the explanation for private browsing that links the user to our
        about privacy page.
        This string is used in felt_privacy_info_card_subtitle as the second parameter.-->
    <string name="felt_privacy_info_card_subtitle_link_text">私の行動を知ることができるのは誰？</string>

    <!-- Private mode shortcut "contextual feature recommendation" (CFR) -->
    <!-- Text for the Private mode shortcut CFR message for adding a private mode shortcut to open private tabs from the Home screen -->
    <string name="private_mode_cfr_message_2">タップ 1 回で次のプライベートタブを開きます。</string>
    <!-- Text for the positive button to accept adding a Private Browsing shortcut to the Home screen -->
    <string name="private_mode_cfr_pos_button_text">ホーム画面に追加</string>
    <!-- Text for the negative button to decline adding a Private Browsing shortcut to the Home screen -->
    <string name="cfr_neg_button_text">追加しない</string>

    <!-- Open in App "contextual feature recommendation" (CFR) -->
    <!-- Text for the info message. The first parameter is the name of the application.-->
    <string name="open_in_app_cfr_info_message_2">リンクを外部アプリで自動的に開くよう %1$s を設定できます。</string>
    <!-- Text for the positive action button -->
    <string name="open_in_app_cfr_positive_button_text">設定を開く</string>
    <!-- Text for the negative action button -->
    <string name="open_in_app_cfr_negative_button_text">閉じる</string>

    <!-- Total cookie protection "contextual feature recommendation" (CFR) -->
    <!-- Text for the message displayed in the contextual feature recommendation popup promoting the total cookie protection feature. -->
    <string name="tcp_cfr_message">私たちの最も強力なプライバシー保護機能は、クロスサイトトラッカーをさらに分離します。</string>
    <!-- Text displayed that links to website containing documentation about the "Total cookie protection" feature. -->
    <string name="tcp_cfr_learn_more">包括的 Cookie 保護について学ぶ</string>

    <!-- Private browsing erase action "contextual feature recommendation" (CFR) -->
    <!-- Text for the message displayed in the contextual feature recommendation popup promoting the erase private browsing feature. -->
    <string name="erase_action_cfr_message">ここをタップして新しいプライベートセッションを開始します。履歴や Cookie がすべて削除されます。</string>


    <!-- Toolbar "contextual feature recommendation" (CFR) -->
    <!-- Text for the title displayed in the contextual feature recommendation popup promoting the navigation bar. -->
    <string name="navbar_cfr_title">新しいナビゲーションバーで高速ブラウジング</string>

    <!-- Text for the message displayed in the contextual feature recommendation popup promoting the navigation bar. -->
    <string name="navbar_cfr_message" moz:removedIn="130" tools:ignore="UnusedResources">このバーは下にスクロールすると隠れて、閲覧スペースを広くします。</string>
    <!-- Text for the message displayed in the contextual feature recommendation popup promoting the navigation bar. -->
    <string name="navbar_cfr_message_2">ウェブサイトで下にスクロールすると、このバーが隠れて閲覧スペースを広くします。</string>

    <!-- Text for the info dialog when camera permissions have been denied but user tries to access a camera feature. -->
    <string name="camera_permissions_needed_message">カメラへのアクセスが必要です。Android の設定から、権限をタップし、許可をタップしてください。</string>
    <!-- Text for the positive action button to go to Android Settings to grant permissions. -->
    <string name="camera_permissions_needed_positive_button_text">設定を開く</string>
    <!-- Text for the negative action button to dismiss the dialog. -->
    <string name="camera_permissions_needed_negative_button_text">閉じる</string>

    <!-- Text for the banner message to tell users about our auto close feature. -->
    <string name="tab_tray_close_tabs_banner_message">開いたタブのうち、過去の一定期間表示されていないものを自動的に閉じるように設定します。</string>
    <!-- Text for the positive action button to go to Settings for auto close tabs. -->
    <string name="tab_tray_close_tabs_banner_positive_button_text">オプションを表示</string>
    <!-- Text for the negative action button to dismiss the Close Tabs Banner. -->
    <string name="tab_tray_close_tabs_banner_negative_button_text">閉じる</string>

    <!-- Text for the banner message to tell users about our inactive tabs feature. -->
    <string name="tab_tray_inactive_onboarding_message">2 週間以上表示していないタブをここに移動します。</string>
    <!-- Text for the action link to go to Settings for inactive tabs. -->
    <string name="tab_tray_inactive_onboarding_button_text">設定でオフにする</string>

    <!-- Text for title for the auto-close dialog of the inactive tabs. -->
    <string name="tab_tray_inactive_auto_close_title">1 か月後に自動的に閉じますか？</string>
    <!-- Text for the body for the auto-close dialog of the inactive tabs.
        The first parameter is the name of the application.-->
    <string name="tab_tray_inactive_auto_close_body_2">%1$s は 1 か月以上表示していないタブを閉じることができます。</string>
    <!-- Content description for close button in the auto-close dialog of the inactive tabs. -->
    <string name="tab_tray_inactive_auto_close_button_content_description">閉じる</string>


    <!-- Text for turn on auto close tabs button in the auto-close dialog of the inactive tabs. -->
    <string name="tab_tray_inactive_turn_on_auto_close_button_2">タブを自動的に閉じる</string>


    <!-- Home screen icons - Long press shortcuts -->
    <!-- Shortcut action to open new tab -->
    <string name="home_screen_shortcut_open_new_tab_2">新しいタブ</string>
    <!-- Shortcut action to open new private tab -->
    <string name="home_screen_shortcut_open_new_private_tab_2">新しいプライベートタブ</string>

    <!-- Shortcut action to open Passwords screen -->
    <string name="home_screen_shortcut_passwords">パスワード</string>

    <!-- Recent Tabs -->
    <!-- Header text for jumping back into the recent tab in the home screen -->
    <string name="recent_tabs_header">以前表示したタブ</string>
    <!-- Button text for showing all the tabs in the tabs tray -->
    <string name="recent_tabs_show_all">すべて表示</string>

    <!-- Content description for the button which navigates the user to show all recent tabs in the tabs tray. -->
    <string name="recent_tabs_show_all_content_description_2">最近のタブをすべて表示するボタンです</string>

    <!-- Text for button in synced tab card that opens synced tabs tray -->
    <string name="recent_tabs_see_all_synced_tabs_button_text">同期したタブをすべて見る</string>
    <!-- Accessibility description for device icon used for recent synced tab -->
    <string name="recent_tabs_synced_device_icon_content_description">同期された端末</string>
    <!-- Text for the dropdown menu to remove a recent synced tab from the homescreen -->
    <string name="recent_synced_tab_menu_item_remove">削除</string>
    <!-- Text for the menu button to remove a grouped highlight from the user's browsing history
         in the Recently visited section -->
    <string name="recent_tab_menu_item_remove">削除</string>

    <!-- History Metadata -->
    <!-- Header text for a section on the home screen that displays grouped highlights from the
         user's browsing history, such as topics they have researched or explored on the web -->
    <string name="history_metadata_header_2">最近訪れたサイト</string>
    <!-- Text for the menu button to remove a grouped highlight from the user's browsing history
         in the Recently visited section -->
    <string name="recently_visited_menu_item_remove">削除</string>

    <!-- Content description for the button which navigates the user to show all of their history. -->
    <string name="past_explorations_show_all_content_description_2">過去の検索をすべて表示します</string>

    <!-- Browser Fragment -->
    <!-- Content description (not visible, for screen readers etc.): Navigate backward (browsing history) -->
    <string name="browser_menu_back">戻る</string>
    <!-- Content description (not visible, for screen readers etc.): Navigate forward (browsing history) -->
    <string name="browser_menu_forward">進む</string>
    <!-- Content description (not visible, for screen readers etc.): Refresh current website -->
    <string name="browser_menu_refresh">更新</string>
    <!-- Content description (not visible, for screen readers etc.): Stop loading current website -->
    <string name="browser_menu_stop">中止</string>
    <!-- Browser menu button that opens the extensions manager -->
    <string name="browser_menu_extensions">拡張機能</string>
    <!-- Browser menu button that opens the extensions manager -->
    <string name="browser_menu_manage_extensions">拡張機能を管理</string>
    <!-- Browser menu button that opens AMO in a tab -->
    <string name="browser_menu_discover_more_extensions">拡張機能を探す</string>
    <!-- Browser menu button that opens account settings -->
    <string name="browser_menu_account_settings">アカウント情報</string>
    <!-- Browser menu button that sends a user to help articles -->
    <string name="browser_menu_help">ヘルプ</string>
    <!-- Browser menu button that sends a to a the what's new article -->
    <string name="browser_menu_whats_new">新着情報</string>
    <!-- Browser menu button that opens the settings menu -->
    <string name="browser_menu_settings">設定</string>
    <!-- Browser menu button that opens a user's library -->
    <string name="browser_menu_library">ライブラリー</string>
    <!-- Browser menu toggle that requests a desktop site -->
    <string name="browser_menu_desktop_site">デスクトップサイト</string>
    <!-- Browser menu button that reopens a private tab as a regular tab -->
    <string name="browser_menu_open_in_regular_tab">通常タブで開く</string>
    <!-- Browser menu toggle that adds a shortcut to the site on the device home screen. -->
    <string name="browser_menu_add_to_homescreen">ホーム画面に追加</string>
    <!-- Browser menu toggle that adds a shortcut to the site on the device home screen. -->
    <string name="browser_menu_add_to_homescreen_2">ホーム画面に追加...</string>
    <!-- Content description (not visible, for screen readers etc.) for the Resync tabs button -->
    <string name="resync_button_content_description">再同期</string>
    <!-- Browser menu button that opens the find in page menu -->
    <string name="browser_menu_find_in_page">ページ内検索</string>
    <!-- Browser menu button that opens the find in page menu -->
    <string name="browser_menu_find_in_page_2">ページ内を検索...</string>
    <!-- Browser menu button that opens the translations dialog, which has options to translate the current browser page. -->
    <string name="browser_menu_translations">ページを翻訳</string>
    <!-- Browser menu button that saves the current tab to a collection -->
    <string name="browser_menu_save_to_collection">コレクションに保存...</string>
    <!-- Browser menu button that saves the current tab to a collection -->
    <string name="browser_menu_save_to_collection_2">コレクションに保存</string>
    <!-- Browser menu button that open a share menu to share the current site -->
    <string name="browser_menu_share">共有</string>
    <!-- Browser menu button that open a share menu to share the current site -->
    <string name="browser_menu_share_2">共有...</string>
    <!-- Browser menu button shown in custom tabs that opens the current tab in Fenix
        The first parameter is the name of the app defined in app_name (for example: Fenix) -->
    <string name="browser_menu_open_in_fenix">%1$s で開く</string>
    <!-- Browser menu text shown in custom tabs to indicate this is a Fenix tab
        The first parameter is the name of the app defined in app_name (for example: Fenix) -->
    <string name="browser_menu_powered_by">POWERED BY %1$s</string>

    <!-- Browser menu text shown in custom tabs to indicate this is a Fenix tab
        The first parameter is the name of the app defined in app_name (for example: Fenix) -->
    <string name="browser_menu_powered_by2">Powered by %1$s</string>

    <!-- Browser menu button to put the current page in reader mode -->
    <string name="browser_menu_read">リーダービュー</string>
    <!-- Browser menu button content description to close reader mode and return the user to the regular browser -->
    <string name="browser_menu_read_close">リーダービューを閉じる</string>
    <!-- Browser menu button to open the current page in an external app -->
    <string name="browser_menu_open_app_link">外部アプリで開く</string>

    <!-- Browser menu button to show reader view appearance controls e.g. the used font type and size -->
    <string name="browser_menu_customize_reader_view">リーダービューをカスタマイズ</string>
    <!-- Browser menu button to show reader view appearance controls e.g. the used font type and size -->
    <string name="browser_menu_customize_reader_view_2">リーダービューをカスタマイズ</string>
    <!-- Browser menu label for adding a bookmark -->
    <string name="browser_menu_add">追加</string>
    <!-- Browser menu label for editing a bookmark -->
    <string name="browser_menu_edit">編集</string>

    <!-- Button shown on the home page that opens the Customize home settings -->
    <string name="browser_menu_customize_home_1">ホームページをカスタマイズ</string>

    <!-- Browser menu label to sign in to sync on the device using Mozilla accounts -->
    <string name="browser_menu_sign_in">ログイン</string>
    <!-- Browser menu caption label for the "Sign in" browser menu item described in `browser_menu_sign_in` -->
    <string name="browser_menu_sign_in_caption">パスワード、タブなどを同期します</string>

    <!-- Browser menu label to sign back in to sync on the device when the user's account needs to be reauthenticated -->
    <string name="browser_menu_sign_back_in_to_sync">ログインして Sync に戻る</string>
    <!-- Browser menu caption label for the "Sign back in to sync" browser menu item described in `browser_menu_sign_back_in_to_sync` when there is an error in syncing -->
    <string name="browser_menu_syncing_paused_caption">同期を一時停止中</string>
    <!-- Browser menu label that creates a private tab -->
    <string name="browser_menu_new_private_tab">新しいプライベートタブ</string>
    <!-- Browser menu label that navigates to the Password screen -->
    <string name="browser_menu_passwords">パスワード</string>

    <!-- Browser menu label that navigates to the SUMO page for the Firefox for Android release notes.
         The first parameter is the name of the app defined in app_name (for example: Fenix)-->
    <string name="browser_menu_new_in_firefox">%1$s の新着情報</string>
    <!-- Browser menu label that toggles the request for the desktop site of the currently visited page -->
    <string name="browser_menu_switch_to_desktop_site">PC 版サイトに切り替える</string>
    <!-- Browser menu label that toggles the request for the mobile site of the currently visited page -->
    <string name="browser_menu_switch_to_mobile_site">モバイル版サイトに切り替える</string>
    <!-- Browser menu label that navigates to the page tools sub-menu -->
    <string name="browser_menu_tools">ツール</string>
    <!-- Browser menu label that navigates to the save sub-menu, which contains various save related menu items such as
         bookmarking a page, saving to collection, shortcut or as a PDF, and adding to home screen -->
    <string name="browser_menu_save">保存</string>

    <!-- Browser menu label that bookmarks the currently visited page -->
    <string name="browser_menu_bookmark_this_page">このページをブックマーク</string>
    <!-- Browser menu label that navigates to the edit bookmark screen for the current bookmarked page -->
    <string name="browser_menu_edit_bookmark">ブックマークを編集</string>
    <!-- Browser menu label that the saves the currently visited page as a PDF -->
    <string name="browser_menu_save_as_pdf">PDF として保存...</string>
    <!-- Browser menu label for turning ON reader view of the current visited page -->
    <string name="browser_menu_turn_on_reader_view">リーダービューで開く</string>
    <!-- Browser menu label for turning OFF reader view of the current visited page -->
    <string name="browser_menu_turn_off_reader_view">リーダービューを閉じる</string>
    <!-- Browser menu label for navigating to the translation feature, which provides language translation options the current visited page -->
    <string name="browser_menu_translate_page">ページを翻訳...</string>
    <!-- Browser menu label that is displayed when the current page has been translated by the translation feature.
         The first parameter is the name of the language that page was translated to (e.g. English). -->
    <string name="browser_menu_translated_to">%1$s に翻訳しました</string>
    <!-- Browser menu label for the print feature -->
    <string name="browser_menu_print">印刷...</string>

    <!-- Extensions management fragment -->
    <!-- Text displayed when there are no extensions to be shown -->
    <string name="extensions_management_no_extensions">拡張機能がありません</string>

    <!-- Browser Toolbar -->
    <!-- Content description for the Home screen button on the browser toolbar -->
    <string name="browser_toolbar_home">ホーム画面</string>

    <!-- Content description (not visible, for screen readers etc.): Erase button: Erase the browsing
         history and go back to the home screen. -->
    <string name="browser_toolbar_erase">閲覧履歴を消去</string>
    <!-- Content description for the translate page toolbar button that opens the translations dialog when no translation has occurred. -->
    <string name="browser_toolbar_translate">ページを翻訳</string>

    <!-- Content description (not visible, for screen readers etc.) for the translate page toolbar button that opens the translations dialog when the page is translated successfully.
         The first parameter is the name of the language that is displayed in the original page. (For example: English)
         The second parameter is the name of the language which the page was translated to. (For example: French) -->
    <string name="browser_toolbar_translated_successfully">ページを %1$s から %2$s に翻訳しました。</string>

    <!-- Locale Settings Fragment -->
    <!-- Content description for tick mark on selected language -->
    <string name="a11y_selected_locale_content_description">選択した言語</string>
    <!-- Text for default locale item -->
    <string name="default_locale_text">端末の言語設定に従う</string>
    <!-- Placeholder text shown in the search bar before a user enters text -->
    <string name="locale_search_hint">言語を検索</string>

    <!-- Search Fragment -->
    <!-- Button in the search view that lets a user search by scanning a QR code -->
    <string name="search_scan_button">スキャン</string>
    <!-- Button in the search view when shortcuts are displayed that takes a user to the search engine settings -->
    <string name="search_shortcuts_engine_settings">検索エンジンの設定</string>
    <!-- Button in the search view that lets a user navigate to the site in their clipboard -->
    <string name="awesomebar_clipboard_title">クリップボードからリンクを入力</string>

    <!-- Button in the search suggestions onboarding that allows search suggestions in private sessions -->
    <string name="search_suggestions_onboarding_allow_button">許可する</string>
    <!-- Button in the search suggestions onboarding that does not allow search suggestions in private sessions -->
    <string name="search_suggestions_onboarding_do_not_allow_button">許可しない</string>
    <!-- Search suggestion onboarding hint title text -->
    <string name="search_suggestions_onboarding_title">プライベートセッションで検索候補を表示しますか？</string>
    <!-- Search suggestion onboarding hint description text, first parameter is the name of the app defined in app_name (for example: Fenix)-->
    <string name="search_suggestions_onboarding_text">%s のアドレスバーに入力したすべての語句が既定の検索エンジンと共有されます。</string>

    <!-- Search engine suggestion title text. The first parameter is the name of the suggested engine-->
    <string name="search_engine_suggestions_title">%s で検索</string>
    <!-- Search engine suggestion description text -->
    <string name="search_engine_suggestions_description">アドレスバーから直接検索します</string>

    <!-- Menu option in the search selector menu to open the search settings -->
    <string name="search_settings_menu_item">検索設定</string>

    <!-- Header text for the search selector menu -->
    <string name="search_header_menu_item_2">今回だけ使う検索エンジン:</string>

    <!-- Content description (not visible, for screen readers etc.): Search engine icon. The first parameter is the search engine name (for example: DuckDuckGo). -->
    <string name="search_engine_icon_content_description" tools:ignore="UnusedResources">%s 検索エンジン</string>

    <!-- Home onboarding -->
    <!-- Onboarding home screen popup dialog, shown on top of the Jump back in section. -->
    <string name="onboarding_home_screen_jump_back_contextual_hint_2">パーソナライズされたホームページをご覧ください。最近使ったタブ、ブックマーク、検索結果がここに表示されます。</string>

    <!-- Home onboarding dialog welcome screen title text. -->
    <string name="onboarding_home_welcome_title_2">あなただけのインターネットへようこそ</string>
    <!-- Home onboarding dialog welcome screen description text. -->
    <string name="onboarding_home_welcome_description">多様なカラー、より優れたプライバシー保護、利益を超えて人々への平等なコミットメント。</string>
    <!-- Home onboarding dialog sign into sync screen title text. -->
    <string name="onboarding_home_sync_title_3">画面の切り替えがこれまで以上に簡単に</string>
    <!-- Home onboarding dialog sign into sync screen description text. -->
    <string name="onboarding_home_sync_description">ホームページ上で、他の端末のタブの中断したところから再開できます。</string>
    <!-- Text for the button to continue the onboarding on the home onboarding dialog. -->
    <string name="onboarding_home_get_started_button">はじめる</string>
    <!-- Text for the button to navigate to the sync sign in screen on the home onboarding dialog. -->
    <string name="onboarding_home_sign_in_button">ログイン</string>
    <!-- Text for the button to skip the onboarding on the home onboarding dialog. -->
    <string name="onboarding_home_skip_button">スキップ</string>
    <!-- Onboarding home screen sync popup dialog message, shown on top of Recent Synced Tabs in the Jump back in section. -->
    <string name="sync_cfr_message">タブが同期されます！ 他の端末の中断したところから再開しましょう。</string>

    <!-- Content description (not visible, for screen readers etc.): Close button for the home onboarding dialog -->
    <string name="onboarding_home_content_description_close_button">閉じる</string>

    <!-- Notification pre-permission dialog -->
    <!-- Enable notification pre permission dialog title
        The first parameter is the name of the app defined in app_name (for example: Fenix) -->
    <string name="onboarding_home_enable_notifications_title" moz:removedIn="124" tools:ignore="UnusedResources">通知は %s を活用するのに役立ちます</string>
    <!-- Enable notification pre permission dialog description with rationale
        The first parameter is the name of the app defined in app_name (for example: Fenix) -->
    <string name="onboarding_home_enable_notifications_description" moz:removedIn="124" tools:ignore="UnusedResources">端末間でタブを共有したり、ダウンロードを管理したり、%s のプライバシー保護機能を最大限に活用するためのヒントを入手できます。</string>
    <!-- Text for the button to request notification permission on the device -->
    <string name="onboarding_home_enable_notifications_positive_button" moz:removedIn="124" tools:ignore="UnusedResources">続ける</string>
    <!-- Text for the button to not request notification permission on the device and dismiss the dialog -->
    <string name="onboarding_home_enable_notifications_negative_button" moz:removedIn="124" tools:ignore="UnusedResources">後で</string>

    <!-- Juno first user onboarding flow experiment, strings are marked unused as they are only referenced by Nimbus experiments. -->
    <!-- Description for learning more about our privacy notice. -->
    <string name="juno_onboarding_privacy_notice_text">Firefox のプライバシー通知</string>
    <!-- Title for set firefox as default browser screen used by Nimbus experiments. -->
    <string name="juno_onboarding_default_browser_title_nimbus_2">私たちはあなたの安全を守りたいと願っています</string>
    <!-- Title for set firefox as default browser screen used by Nimbus experiments.
        Note: The word "Firefox" should NOT be translated -->
    <string name="juno_onboarding_default_browser_title_nimbus_3" tools:ignore="UnusedResources">Firefox が選ばれる理由</string>
    <!-- Title for set firefox as default browser screen used by Nimbus experiments. -->
    <string name="juno_onboarding_default_browser_title_nimbus_4" tools:ignore="UnusedResources">多くの選択肢を持つ安全なブラウジング</string>
    <!-- Description for set firefox as default browser screen used by Nimbus experiments. -->
    <string name="juno_onboarding_default_browser_description_nimbus_3">非営利で作られた私たちのブラウザーは、企業によるウェブ上の密かな追跡を阻止するのに役立ちます。</string>
    <!-- Description for set firefox as default browser screen used by Nimbus experiments. -->
    <string name="juno_onboarding_default_browser_description_nimbus_4" tools:ignore="UnusedResources">1 億人以上の人が、非営利団体が支援するブラウザーを選択してプライバシーを保護しています。</string>
    <!-- Description for set firefox as default browser screen used by Nimbus experiments. -->
    <string name="juno_onboarding_default_browser_description_nimbus_5" tools:ignore="UnusedResources">既知のトラッカーが自動的にブロックされます。700 個すべての拡張機能を試せます。PDF は内蔵のリーダーで管理が簡単になります。</string>
    <!-- Description for set firefox as default browser screen used by Nimbus experiments. -->
    <string name="juno_onboarding_default_browser_description_nimbus_2" moz:RemovedIn="124" tools:ignore="UnusedResources">非営利で作られた私たちのブラウザーは、企業によるウェブ上の密かな追跡を阻止するのに役立ちます。\n\n詳細はプライバシー通知をご覧ください。</string>
    <!-- Text for the link to the privacy notice webpage for set as firefox default browser screen.
    This is part of the string with the key "juno_onboarding_default_browser_description". -->
    <string name="juno_onboarding_default_browser_description_link_text" moz:RemovedIn="124" tools:ignore="UnusedResources">プライバシー通知</string>
    <!-- Text for the button to set firefox as default browser on the device -->
    <string name="juno_onboarding_default_browser_positive_button" tools:ignore="UnusedResources">既定のブラウザーに設定</string>
    <!-- Text for the button dismiss the screen and move on with the flow -->
    <string name="juno_onboarding_default_browser_negative_button" tools:ignore="UnusedResources">後で</string>

    <!-- Title for sign in to sync screen. -->
    <string name="juno_onboarding_sign_in_title_2">端末間の移動時に暗号化した状態を維持します</string>
    <!-- Description for sign in to sync screen. Nimbus experiments do not support string placeholders.
     Note: The word "Firefox" should NOT be translated -->
    <string name="juno_onboarding_sign_in_description_2" moz:RemovedIn="130" tools:ignore="UnusedResources">ログインして同期すると、Firefox がユーザーのパスワードやブックマークなどを暗号化して、より安全に使用できます。</string>
    <!-- Description for sign in to sync screen. Nimbus experiments do not support string placeholders.
     Note: The word "Firefox" should NOT be translated -->
    <string name="juno_onboarding_sign_in_description_3">Firefox は同期時にパスワードやブックマークなどを暗号化します。</string>
    <!-- Text for the button to sign in to sync on the device -->
    <string name="juno_onboarding_sign_in_positive_button" tools:ignore="UnusedResources">ログイン</string>
    <!-- Text for the button dismiss the screen and move on with the flow -->
    <string name="juno_onboarding_sign_in_negative_button" tools:ignore="UnusedResources">後で</string>
    <!-- Title for enable notification permission screen used by Nimbus experiments. Nimbus experiments do not support string placeholders.
        Note: The word "Firefox" should NOT be translated -->
    <string name="juno_onboarding_enable_notifications_title_nimbus_2">通知をオンにして Firefox で安全性を高めましょう</string>
    <!-- Description for enable notification permission screen used by Nimbus experiments. Nimbus experiments do not support string placeholders.
       Note: The word "Firefox" should NOT be translated -->
    <string name="juno_onboarding_enable_notifications_description_nimbus_2">端末間で安全にタブを送信するなど、Firefox の他のプライバシー機能を見つけましょう。</string>
    <!-- Text for the button to request notification permission on the device -->
    <string name="juno_onboarding_enable_notifications_positive_button" tools:ignore="UnusedResources">通知をオンにする</string>
    <!-- Text for the button dismiss the screen and move on with the flow -->
    <string name="juno_onboarding_enable_notifications_negative_button" tools:ignore="UnusedResources">後で</string>

    <!-- Title for add search widget screen used by Nimbus experiments. Nimbus experiments do not support string placeholders.
        Note: The word "Firefox" should NOT be translated -->
    <string name="juno_onboarding_add_search_widget_title" tools:ignore="UnusedResources">Firefox 検索ウィジェットを試す</string>

    <!-- Description for add search widget screen used by Nimbus experiments. Nimbus experiments do not support string placeholders.
        Note: The word "Firefox" should NOT be translated -->
    <string name="juno_onboarding_add_search_widget_description" tools:ignore="UnusedResources">Firefox をホーム画面に置いておくと、クロスサイトトラッカーをブロックするプライバシー優先のブラウザーに簡単にアクセスできます。</string>
    <!-- Text for the button to add search widget on the device used by Nimbus experiments. Nimbus experiments do not support string placeholders.
        Note: The word "Firefox" should NOT be translated -->
    <string name="juno_onboarding_add_search_widget_positive_button" tools:ignore="UnusedResources">Firefox ウィジェットを追加</string>
    <!-- Text for the button to dismiss the screen and move on with the flow -->
    <string name="juno_onboarding_add_search_widget_negative_button" tools:ignore="UnusedResources">後で</string>

    <!-- Search Widget -->
    <!-- Content description for searching with a widget. The first parameter is the name of the application.-->
    <string name="search_widget_content_description_2">%1$s の新しいタブで開く</string>
    <!-- Text preview for smaller sized widgets -->
    <string name="search_widget_text_short">検索</string>
    <!-- Text preview for larger sized widgets -->
    <string name="search_widget_text_long">ウェブ検索</string>

    <!-- Content description (not visible, for screen readers etc.): Voice search -->
    <string name="search_widget_voice">音声検索</string>

    <!-- Preferences -->
    <!-- Title for the settings page-->
    <string name="settings">設定</string>

    <!-- Preference category for general settings -->
    <string name="preferences_category_general">一般</string>
    <!-- Preference category for all links about Fenix -->
    <string name="preferences_category_about">製品情報</string>
    <!-- Preference category for settings related to changing the default search engine -->
    <string name="preferences_category_select_default_search_engine">一つを選んでください</string>
    <!-- Preference for settings related to managing search shortcuts for the quick search menu -->
    <string name="preferences_manage_search_shortcuts_2">代替検索エンジンを管理</string>
    <!-- Summary for preference for settings related to managing search shortcuts for the quick search menu -->
    <string name="preferences_manage_search_shortcuts_summary">検索メニューに表示されるエンジンの編集</string>
    <!-- Preference category for settings related to managing search shortcuts for the quick search menu -->
    <string name="preferences_category_engines_in_search_menu">検索メニューに表示されるエンジン</string>
    <!-- Preference for settings related to changing the default search engine -->
    <string name="preferences_default_search_engine">既定の検索エンジン</string>
    <!-- Preference for settings related to Search -->
    <string name="preferences_search">検索</string>
    <!-- Preference for settings related to Search engines -->
    <string name="preferences_search_engines">検索エンジン</string>
    <!-- Preference for settings related to Search engines suggestions-->
    <string name="preferences_search_engines_suggestions">検索エンジンからの検索候補</string>
    <!-- Preference Category for settings related to Search address bar -->
    <string name="preferences_settings_address_bar">アドレスバーの設定</string>
    <!-- Preference Category for settings to Firefox Suggest -->
    <string name="preference_search_address_bar_fx_suggest">アドレスバー - Firefox Suggest</string>
    <!-- Preference link to Learn more about Firefox Suggest -->
    <string name="preference_search_learn_about_fx_suggest">Firefox Suggest について</string>
    <!-- Preference link to rating Fenix on the Play Store -->
    <string name="preferences_rate">Google Play で評価する</string>
    <!-- Preference linking to about page for Fenix
        The first parameter is the name of the app defined in app_name (for example: Fenix) -->
    <string name="preferences_about">%1$s について</string>
    <!-- Preference for settings related to changing the default browser -->
    <string name="preferences_set_as_default_browser">既定のブラウザーに設定</string>
    <!-- Preference category for advanced settings -->
    <string name="preferences_category_advanced">詳細設定</string>
    <!-- Preference category for privacy and security settings -->
    <string name="preferences_category_privacy_security">プライバシーとセキュリティ</string>
    <!-- Preference for advanced site permissions -->
    <string name="preferences_site_permissions">サイトの許可設定</string>
    <!-- Preference for private browsing options -->
    <string name="preferences_private_browsing_options">プライベートブラウジング</string>
    <!-- Preference for opening links in a private tab-->
    <string name="preferences_open_links_in_a_private_tab">リンクをプライベートタブで開く</string>
    <!-- Preference for allowing screenshots to be taken while in a private tab-->
    <string name="preferences_allow_screenshots_in_private_mode">プライベートブラウジングモードでスクリーンショットの撮影を許可する</string>
    <!-- Will inform the user of the risk of activating Allow screenshots in private browsing option -->
    <string name="preferences_screenshots_in_private_mode_disclaimer">許可すると、複数のアプリを開いているときにプライベートタブも表示されます</string>
    <!-- Preference for adding private browsing shortcut -->
    <string name="preferences_add_private_browsing_shortcut">プライベートブラウジングショートカットを追加する</string>
    <!-- Preference for enabling "HTTPS-Only" mode -->
    <string name="preferences_https_only_title">HTTPS-Only モード</string>

    <!-- Label for cookie banner section in quick settings panel. -->
    <string name="cookie_banner_blocker">Cookie バナーブロッカー</string>
    <!-- Preference for removing cookie/consent banners from sites automatically in private mode. See reduce_cookie_banner_summary for additional context. -->
    <string name="preferences_cookie_banner_reduction_private_mode">プライベートブラウジングでの Cookie バナーブロッカー</string>

    <!-- Text for indicating cookie banner handling is off this site, this is shown as part of the protections panel with the tracking protection toggle -->
    <string name="reduce_cookie_banner_off_for_site">このサイトでオフ</string>
    <!-- Text for cancel button indicating that cookie banner reduction is not supported for the current site, this is shown as part of the cookie banner details view. -->
    <string name="cookie_banner_handling_details_site_is_not_supported_cancel_button">キャンセル</string>
    <!-- Text for request support button indicating that cookie banner reduction is not supported for the current site, this is shown as part of the cookie banner details view. -->
    <string name="cookie_banner_handling_details_site_is_not_supported_request_support_button_2">依頼を送信</string>
    <!-- Text for title indicating that cookie banner reduction is not supported for the current site, this is shown as part of the cookie banner details view. -->
    <string name="cookie_banner_handling_details_site_is_not_supported_title_2">このサイトの対処を依頼しますか？</string>
    <!-- Label for the snackBar, after the user reports with success a website where cookie banner reducer did not work -->
    <string name="cookie_banner_handling_report_site_snack_bar_text_2">リクエストを送信しました</string>
    <!-- Text for indicating cookie banner handling is on this site, this is shown as part of the protections panel with the tracking protection toggle -->
    <string name="reduce_cookie_banner_on_for_site">このサイトでオン</string>

    <!-- Text for indicating that a request for unsupported site was sent to Nimbus (it's a Mozilla library for experiments), this is shown as part of the protections panel with the tracking protection toggle -->
    <string name="reduce_cookie_banner_unsupported_site_request_submitted_2">対処を依頼済みです</string>
    <!-- Text for indicating cookie banner handling is currently not supported for this site, this is shown as part of the protections panel with the tracking protection toggle -->
    <string name="reduce_cookie_banner_unsupported_site">現在サポートされていないサイトです</string>
    <!-- Title text for a detail explanation indicating cookie banner handling is on this site, this is shown as part of the cookie banner panel in the toolbar. The first parameter is a shortened URL of the current site-->
    <string name="reduce_cookie_banner_details_panel_title_on_for_site_1">%1$s で Cookie バナーブロッカーをオンにしますか？</string>
    <!-- Title text for a detail explanation indicating cookie banner handling is off this site, this is shown as part of the cookie banner panel in the toolbar. The first parameter is a shortened URL of the current site-->
    <string name="reduce_cookie_banner_details_panel_title_off_for_site_1">%1$s で Cookie バナーブロッカーをオフにしますか？</string>
    <!-- Title text for a detail explanation indicating cookie banner reducer didn't work for the current site, this is shown as part of the cookie banner panel in the toolbar. The first parameter is the application name-->
    <string name="reduce_cookie_banner_details_panel_title_unsupported_site_request_2">%1$s は現在、このサイトの Cookie 使用要求を自動的に拒否できません。このサイトへの対処を要求してください。</string>

    <!-- Long text for a detail explanation indicating what will happen if cookie banner handling is off for a site, this is shown as part of the cookie banner panel in the toolbar. The first parameter is the application name -->
    <string name="reduce_cookie_banner_details_panel_description_off_for_site_1">オフにすると、%1$s に保存された Cookie を消去してこのサイトを再読み込みします。サイトからログアウトしたり、買い物かごが空になったりする場合があります。</string>
    <!-- Long text for a detail explanation indicating what will happen if cookie banner handling is on for a site, this is shown as part of the cookie banner panel in the toolbar. The first parameter is the application name -->
    <string name="reduce_cookie_banner_details_panel_description_on_for_site_3">オンにすると、このサイトのすべての Cookie バナーに対して %1$s が自動的に拒否を試みます。</string>

    <!--Title for the cookie banner re-engagement CFR, the placeholder is replaced with app name -->
    <string name="cookie_banner_cfr_title">%1$s が Cookie を拒否しました</string>
    <!--Message for the cookie banner re-engagement CFR -->
    <string name="cookie_banner_cfr_message">このサイトに集中でき、Cookie による追跡も減少します。</string>

    <!-- Description of the preference to enable "HTTPS-Only" mode. -->
    <string name="preferences_https_only_summary">セキュリティ強化のため、自動的に HTTPS 暗号化プロトコルを使用してサイトへの接続を試行します。</string>
    <!-- Summary of https only preference if https only is set to off -->
    <string name="preferences_https_only_off">オフ</string>
    <!-- Summary of https only preference if https only is set to on in all tabs -->
    <string name="preferences_https_only_on_all">すべてのタブに適用</string>
    <!-- Summary of https only preference if https only is set to on in private tabs only -->
    <string name="preferences_https_only_on_private">プライベートタブに適用</string>
    <!-- Text displayed that links to website containing documentation about "HTTPS-Only" mode -->
    <string name="preferences_http_only_learn_more">詳細情報</string>
    <!-- Option for the https only setting -->
    <string name="preferences_https_only_in_all_tabs">すべてのタブで有効にする</string>
    <!-- Option for the https only setting -->
    <string name="preferences_https_only_in_private_tabs">プライベートタブのみ有効にする</string>
    <!-- Title shown in the error page for when trying to access a http website while https only mode is enabled. -->
    <string name="errorpage_httpsonly_title">安全なサイトが利用できません</string>
    <!-- Message shown in the error page for when trying to access a http website while https only mode is enabled. The message has two paragraphs. This is the first. -->
    <string name="errorpage_httpsonly_message_title">おそらく、ウェブサイトが HTTPS をサポートしていないだけでしょう。</string>
    <!-- Message shown in the error page for when trying to access a http website while https only mode is enabled. The message has two paragraphs. This is the second. -->
    <string name="errorpage_httpsonly_message_summary">ただし、攻撃者が関与している可能性もあります。ウェブサイトにアクセスする場合は機密情報を入力しないでください。続行すると、サイトの HTTPS-Only モードが一時的にオフになります。</string>
    <!-- Preference for accessibility -->
    <string name="preferences_accessibility">アクセシビリティ</string>
    <!-- Preference to override the Mozilla account server -->
    <string name="preferences_override_account_server">カスタム Mozilla アカウントサーバー</string>
    <!-- Preference to override the Sync token server -->
    <string name="preferences_override_sync_tokenserver">カスタム Sync サーバー</string>
    <!-- Toast shown after updating the Mozilla account/Sync server override preferences -->
    <string name="toast_override_account_sync_server_done">Mozilla アカウント/Sync サーバーが変更されました。変更を適用するためにアプリケーションを終了しています…</string>
    <!-- Preference category for account information -->
    <string name="preferences_category_account">アカウント</string>
    <!-- Preference for changing where the toolbar is positioned -->
    <string name="preferences_toolbar" moz:removedIn="129" tools:ignore="UnusedResources">ツールバー</string>
    <!-- Preference for changing where the AddressBar is positioned -->
    <string name="preferences_toolbar_2">アドレスバーの配置</string>
    <!-- Preference for changing default theme to dark or light mode -->
    <string name="preferences_theme">テーマ</string>
    <!-- Preference for customizing the home screen -->
    <string name="preferences_home_2">ホームページ</string>
    <!-- Preference for gestures based actions -->
    <string name="preferences_gestures">ジェスチャー</string>
    <!-- Preference for settings related to visual options -->
    <string name="preferences_customize">カスタマイズ</string>
    <!-- Preference description for banner about signing in -->
    <string name="preferences_sign_in_description_2">ログインしてタブやブックマーク、パスワードなどを同期しましょう。</string>
    <!-- Preference shown instead of account display name while account profile information isn't available yet. -->
    <string name="preferences_account_default_name_2">Mozilla アカウント</string>
    <!-- Preference text for account title when there was an error syncing FxA -->
    <string name="preferences_account_sync_error">再接続して同期を再開</string>
    <!-- Preference for language -->
    <string name="preferences_language">言語</string>
    <!-- Preference for translations -->
    <string name="preferences_translations">翻訳</string>
    <!-- Preference for data choices -->
    <string name="preferences_data_choices">データの選択</string>
    <!-- Preference for data collection -->
    <string name="preferences_data_collection">データ収集</string>
    <!-- Preference for developers -->
    <string name="preferences_remote_debugging">USB 経由でリモートデバッグする</string>
    <!-- Preference title for switch preference to show search suggestions -->
    <string name="preferences_show_search_suggestions">検索語句の候補を表示する</string>
    <!-- Preference title for switch preference to show voice search button -->
    <string name="preferences_show_voice_search">音声検索を表示する</string>
    <!-- Preference title for switch preference to show search suggestions also in private mode -->
    <string name="preferences_show_search_suggestions_in_private">プライベートセッションで表示する</string>
    <!-- Preference title for switch preference to show a clipboard suggestion when searching -->
    <string name="preferences_show_clipboard_suggestions">クリップボードから検索候補を表示する</string>
    <!-- Preference title for switch preference to suggest browsing history when searching -->
    <string name="preferences_search_browsing_history">閲覧履歴を検索する</string>
    <!-- Preference title for switch preference to suggest bookmarks when searching -->
    <string name="preferences_search_bookmarks">ブックマークを検索する</string>
    <!-- Preference title for switch preference to suggest synced tabs when searching -->
    <string name="preferences_search_synced_tabs">同期したタブを検索</string>
    <!-- Preference for account settings -->
    <string name="preferences_account_settings">アカウント設定</string>

    <!-- Preference for enabling url autocomplete-->
    <string name="preferences_enable_autocomplete_urls">自動補完 URL</string>
    <!-- Preference title for switch preference to show sponsored Firefox Suggest search suggestions -->
    <string name="preferences_show_sponsored_suggestions">スポンサーからの提案</string>
    <!-- Summary for preference to show sponsored Firefox Suggest search suggestions.
         The first parameter is the name of the application. -->
    <string name="preferences_show_sponsored_suggestions_summary">スポンサーからの提案を随時表示して %1$s を支援します</string>
    <!-- Preference title for switch preference to show Firefox Suggest search suggestions for web content.
         The first parameter is the name of the application. -->
    <string name="preferences_show_nonsponsored_suggestions">%1$s からの提案</string>
    <!-- Summary for preference to show Firefox Suggest search suggestions for web content -->
    <string name="preferences_show_nonsponsored_suggestions_summary">検索語句に関連した提案をウェブから取得します</string>
    <!-- Preference for open links in third party apps -->
    <string name="preferences_open_links_in_apps">リンクを外部アプリで開く</string>

    <!-- Preference for open links in third party apps always open in apps option -->
    <string name="preferences_open_links_in_apps_always">常に使用する</string>
    <!-- Preference for open links in third party apps ask before opening option -->
    <string name="preferences_open_links_in_apps_ask">開く前に確認する</string>
    <!-- Preference for open links in third party apps never open in apps option -->
    <string name="preferences_open_links_in_apps_never">使用しない</string>
    <!-- Preference for open download with an external download manager app -->
    <string name="preferences_external_download_manager">外部のダウンロードマネージャー</string>
    <!-- Preference for enabling gecko engine logs -->
    <string name="preferences_enable_gecko_logs">Gecko ログを有効にする</string>
    <!-- Message to indicate users that we are quitting the application to apply the changes -->
    <string name="quit_application">変更を適用するためアプリケーションを終了します...</string>

    <!-- Preference for extensions -->
    <string name="preferences_extensions">拡張機能</string>
    <!-- Preference for installing a local extension -->
    <string name="preferences_install_local_extension">ファイルから拡張機能をインストール</string>
    <!-- Preference for notifications -->
    <string name="preferences_notifications">通知</string>

    <!-- Summary for notification preference indicating notifications are allowed -->
    <string name="notifications_allowed_summary">許可されています</string>
    <!-- Summary for notification preference indicating notifications are not allowed -->
    <string name="notifications_not_allowed_summary">許可されていません</string>

    <!-- Add-on Permissions -->
    <!-- The title of the required permissions section from addon's permissions screen -->
    <string name="addons_permissions_heading_required" tools:ignore="UnusedResources">必須</string>
    <!-- The title of the optional permissions section from addon's permissions screen -->
    <string name="addons_permissions_heading_optional" tools:ignore="UnusedResources">任意</string>
    <!-- The title of the origin permission option allowing a user to enable the extension to run on all sites -->
    <string name="addons_permissions_allow_for_all_sites" tools:ignore="UnusedResources">すべてのサイトで許可する</string>

    <!-- The subtitle for the allow for all sites preference toggle -->
    <string name="addons_permissions_allow_for_all_sites_subtitle" tools:ignore="UnusedResources">この拡張機能を信頼する場合は、すべてのウェブサイトに対して権限を与えられます。</string>

    <!-- The text shown when an extension does not require permissions -->
    <string name="addons_does_not_require_permissions">この拡張機能は権限を必要としません。</string>

    <!-- Add-on Preferences -->
    <!-- Preference to customize the configured AMO (addons.mozilla.org) collection -->
    <string name="preferences_customize_extension_collection">カスタム拡張機能コレクション</string>
    <!-- Button caption to confirm the add-on collection configuration -->
    <string name="customize_addon_collection_ok">OK</string>
    <!-- Button caption to abort the add-on collection configuration -->
    <string name="customize_addon_collection_cancel">キャンセル</string>
    <!-- Hint displayed on input field for custom collection name -->
    <string name="customize_addon_collection_hint">コレクション名</string>
    <!-- Hint displayed on input field for custom collection user ID-->
    <string name="customize_addon_collection_user_hint">コレクションの所有者 (ユーザーID)</string>

    <!-- Toast shown after confirming the custom extension collection configuration -->
    <string name="toast_customize_extension_collection_done">拡張機能コレクションが変更されました。変更を適用するためにアプリケーションを終了しています…</string>

    <!-- Customize Home -->
    <!-- Header text for jumping back into the recent tab in customize the home screen -->
    <string name="customize_toggle_jump_back_in">以前表示したタブ</string>
    <!-- Title for the customize home screen section with bookmarks. -->
    <string name="customize_toggle_bookmarks">ブックマーク</string>
    <!-- Title for the customize home screen section with recently visited. Recently visited is
    a section where users see a list of tabs that they have visited in the past few days -->
    <string name="customize_toggle_recently_visited">最近訪れたサイト</string>

    <!-- Title for the customize home screen section with Pocket. -->
    <string name="customize_toggle_pocket_2">示唆に富むストーリー</string>
    <!-- Summary for the customize home screen section with Pocket. The first parameter is product name Pocket -->
    <string name="customize_toggle_pocket_summary">%s が提供する記事</string>
    <!-- Title for the customize home screen section with sponsored Pocket stories. -->
    <string name="customize_toggle_pocket_sponsored">広告ストーリー</string>
    <!-- Title for the opening wallpaper settings screen -->
    <string name="customize_wallpapers">壁紙</string>
    <!-- Title for the customize home screen section with sponsored shortcuts. -->
    <string name="customize_toggle_contile">広告ショートカット</string>

    <!-- Wallpapers -->
    <!-- Content description for various wallpapers. The first parameter is the name of the wallpaper -->
    <string name="wallpapers_item_name_content_description">壁紙アイテム: %1$s</string>
    <!-- Snackbar message for when wallpaper is selected -->
    <string name="wallpaper_updated_snackbar_message">壁紙を更新しました。</string>
    <!-- Snackbar label for action to view selected wallpaper -->
    <string name="wallpaper_updated_snackbar_action">表示</string>
    <!-- Snackbar message for when wallpaper couldn't be downloaded -->
    <string name="wallpaper_download_error_snackbar_message">壁紙をダウンロードできませんでした</string>
    <!-- Snackbar label for action to retry downloading the wallpaper -->
    <string name="wallpaper_download_error_snackbar_action">再試行</string>
    <!-- Snackbar message for when wallpaper couldn't be selected because of the disk error -->
    <string name="wallpaper_select_error_snackbar_message">壁紙を変更できませんでした</string>
    <!-- Text displayed that links to website containing documentation about the "Limited Edition" wallpapers. -->
    <string name="wallpaper_learn_more">詳細情報</string>

    <!-- Text for classic wallpapers title. The first parameter is the Firefox name. -->
    <string name="wallpaper_classic_title">%s の定番</string>
    <!-- Text for artist series wallpapers title. "Artist series" represents a collection of artist collaborated wallpapers. -->
    <string name="wallpaper_artist_series_title">アーティストシリーズ</string>
    <!-- Description text for the artist series wallpapers with learn more link. The first parameter is the learn more string defined in wallpaper_learn_more. "Independent voices" is the name of the wallpaper collection -->
    <string name="wallpaper_artist_series_description_with_learn_more">壁紙コレクション「揺るぎない声」です。%s</string>
    <!-- Description text for the artist series wallpapers. "Independent voices" is the name of the wallpaper collection -->
    <string name="wallpaper_artist_series_description">壁紙コレクション「揺るぎない声」です。</string>
    <!-- Wallpaper onboarding dialog header text. -->
    <string name="wallpapers_onboarding_dialog_title_text">鮮やかな色彩を試す</string>
    <!-- Wallpaper onboarding dialog body text. -->
    <string name="wallpapers_onboarding_dialog_body_text">あなたに語りかける壁紙を選んでください。</string>
    <!-- Wallpaper onboarding dialog learn more button text. The button navigates to the wallpaper settings screen. -->
    <string name="wallpapers_onboarding_dialog_explore_more_button_text">他の壁紙を探す</string>

    <!-- Add-ons general availability nimbus message-->
    <!-- Title of the Nimbus message for extension general availability-->
    <string name="addon_ga_message_title_2" tools:ignore="UnusedResources">新しい拡張機能が利用可能になりました</string>
    <!-- Body of the Nimbus message for add-ons general availability. 'Firefox' intentionally hardcoded here-->
    <string name="addon_ga_message_body" tools:ignore="UnusedResources">あなただけの Firefox にカスタマイズできる 100 以上の新しい拡張機能を確認してください。</string>

    <!-- Button text of the Nimbus message for extensions general availability. -->
    <string name="addon_ga_message_button_2" tools:ignore="UnusedResources">拡張機能を探す</string>

    <!-- Extension process crash dialog to user -->
    <!-- Title of the extension crash dialog shown to the user when enough errors have occurred with extensions and they need to be temporarily disabled -->
    <string name="extension_process_crash_dialog_title">拡張機能は一時的に無効化されています</string>
    <!-- This is a message shown to the user when too many errors have occurred with the extensions process and they have been disabled.
    The user can decide if they would like to continue trying to start extensions or if they'd rather continue without them.
    The first parameter is the application name. -->
    <string name="extension_process_crash_dialog_message">システムを不安定にしている 1 個以上の拡張機能が動作を停止しました。 %1$s による拡張機能の再起動が失敗しました。\n\n拡張機能は現在のセッション中に再起動されません。\n\n拡張機能を削除または無効にすることで、この問題を解決できるかもしれません。</string>
    <!-- Button text on the extension crash dialog to prompt the user to try restarting the extensions but the dialog will reappear if it is unsuccessful again -->
    <string name="extension_process_crash_dialog_retry_button_text" tools:ignore="UnusedResources">拡張機能を再起動してみてください</string>

    <!-- Button text on the extension crash dialog to prompt the user to continue with all extensions disabled. -->
    <string name="extension_process_crash_dialog_disable_extensions_button_text">拡張機能を無効にして続ける</string>

    <!-- Account Preferences -->
    <!-- Preference for managing your account via accounts.firefox.com -->
    <string name="preferences_manage_account">アカウント管理</string>
    <!-- Summary of the preference for managing your account via accounts.firefox.com. -->
    <string name="preferences_manage_account_summary">パスワードの変更、データ収集の管理、またはアカウントの削除</string>
    <!-- Preference for triggering sync -->
    <string name="preferences_sync_now">今すぐ同期</string>
    <!-- Preference category for sync -->
    <string name="preferences_sync_category">同期するデータの選択</string>
    <!-- Preference for syncing history -->
    <string name="preferences_sync_history">表示履歴</string>
    <!-- Preference for syncing bookmarks -->
    <string name="preferences_sync_bookmarks">ブックマーク</string>
    <!-- Preference for syncing passwords -->
    <string name="preferences_sync_logins_2">パスワード</string>
    <!-- Preference for syncing tabs -->
    <string name="preferences_sync_tabs_2">開いているタブ</string>
    <!-- Preference for signing out -->
    <string name="preferences_sign_out">ログアウト</string>
    <!-- Preference displays and allows changing current FxA device name -->
    <string name="preferences_sync_device_name">端末名</string>
    <!-- Text shown when user enters empty device name -->
    <string name="empty_device_name_error">端末名を空欄にすることはできません。</string>
    <!-- Label indicating that sync is in progress -->
    <string name="sync_syncing_in_progress">同期中…</string>
    <!-- Label summary indicating that sync failed. The first parameter is the date stamp showing last time it succeeded -->
    <string name="sync_failed_summary">同期に失敗しました。最終同期日時: %s</string>
    <!-- Label summary showing never synced -->
    <string name="sync_failed_never_synced_summary">同期に失敗しました。最終同期日時: なし</string>
    <!-- Label summary the date we last synced. The first parameter is date stamp showing last time synced -->
    <string name="sync_last_synced_summary">最終同期日時: %s</string>
    <!-- Label summary showing never synced -->
    <string name="sync_never_synced_summary">最終同期日時: なし</string>

    <!-- Text for displaying the default device name.
        The first parameter is the application name, the second is the device manufacturer name
        and the third is the device model. -->
    <string name="default_device_name_2">%2$s %3$s 上の %1$s</string>

    <!-- Preference for syncing payment methods -->
    <string name="preferences_sync_credit_cards_2">支払い方法</string>
    <!-- Preference for syncing addresses -->
    <string name="preferences_sync_address">住所</string>

    <!-- Send Tab -->
    <!-- Name of the "receive tabs" notification channel. Displayed in the "App notifications" system settings for the app -->
    <string name="fxa_received_tab_channel_name">受信したタブ</string>
    <!-- Description of the "receive tabs" notification channel. Displayed in the "App notifications" system settings for the app -->
    <string name="fxa_received_tab_channel_description">他の Firefox 端末から受信したタブの通知。</string>

    <!--  The body for these is the URL of the tab received  -->
    <string name="fxa_tab_received_notification_name">受信したタブ</string>
    <!-- %s is the device name -->
    <string name="fxa_tab_received_from_notification_name">%s からのタブ</string>

    <!-- Close Synced Tabs -->
    <!-- The title for a notification shown when the user closes tabs that are currently
    open on this device from another device that's signed in to the same Mozilla account.
    %1$s is a placeholder for the app name; %2$d is the number of tabs closed.  -->
    <string name="fxa_tabs_closed_notification_title">%1$s のタブを %2$d 個閉じました</string>
    <!-- The body for a "closed synced tabs" notification. -->
    <string name="fxa_tabs_closed_text">最近閉じたタブを表示</string>

    <!-- Advanced Preferences -->
    <!-- Preference for tracking protection exceptions -->
    <string name="preferences_tracking_protection_exceptions">例外</string>

    <!-- Button in Exceptions Preference to turn on tracking protection for all sites (remove all exceptions) -->
    <string name="preferences_tracking_protection_exceptions_turn_on_for_all">すべてのサイトで有効化</string>

    <!-- Text displayed when there are no exceptions -->
    <string name="exceptions_empty_message_description">例外に追加したサイトはトラッキング防止が無効になります。</string>
    <!-- Text displayed when there are no exceptions, with learn more link that brings users to a tracking protection SUMO page -->
    <string name="exceptions_empty_message_learn_more_link">詳細情報</string>

    <!-- Preference switch for usage and technical data collection -->
    <string name="preference_usage_data">使用状況と技術データ</string>
    <!-- Preference description for usage and technical data collection -->
    <string name="preferences_usage_data_description">パフォーマンス情報、使用状況、ハードウェア情報、設定を Mozilla に送信して %1$s の改善に役立てます</string>
    <!-- Preference switch for marketing data collection -->
    <string name="preferences_marketing_data">マーケティングデータ</string>
    <!-- Preference description for marketing data collection -->
    <string name="preferences_marketing_data_description2">基本的な使用状況データをモバイルマーケティングベンダーの Adjust と共有します</string>
    <!-- Title for studies preferences -->
    <string name="preference_experiments_2">調査</string>
    <!-- Summary for studies preferences -->
    <string name="preference_experiments_summary_2">調査機能のインストールと実行を Mozilla に許可する</string>

    <!-- Turn On Sync Preferences -->
    <!-- Header of the Sync and save your data preference view -->
    <string name="preferences_sync_2">同期してデータを保存</string>
    <!-- Preference for reconnecting to FxA sync -->
    <string name="preferences_sync_sign_in_to_reconnect">ログインして再接続</string>
    <!-- Preference for removing FxA account -->
    <string name="preferences_sync_remove_account">アカウントを削除</string>

    <!-- Pairing Feature strings -->
    <!-- Instructions on how to access pairing -->
    <string name="pair_instructions_2"><![CDATA[<b>firefox.com/pair</b> で表示された QR コードをスキャンしてください]]></string>

    <!-- Toolbar Preferences -->
    <!-- Preference for using top toolbar -->
    <string name="preference_top_toolbar">画面上部</string>
    <!-- Preference for using bottom toolbar -->
    <string name="preference_bottom_toolbar">画面下部</string>

    <!-- Theme Preferences -->
    <!-- Preference for using light theme -->
    <string name="preference_light_theme">ライト</string>
    <!-- Preference for using dark theme -->
    <string name="preference_dark_theme">ダーク</string>
    <!-- Preference for using using dark or light theme automatically set by battery -->
    <string name="preference_auto_battery_theme">バッテリーセーバーで設定</string>
    <!-- Preference for using following device theme -->
    <string name="preference_follow_device_theme">端末のテーマに従う</string>

    <!-- Gestures Preferences-->
    <!-- Preferences for using pull to refresh in a webpage -->
    <string name="preference_gestures_website_pull_to_refresh">プルダウンで更新</string>
    <!-- Preference for using the dynamic toolbar -->
    <string name="preference_gestures_dynamic_toolbar">スクロール時にツールバーを隠す</string>
    <!-- Preference for switching tabs by swiping horizontally on the toolbar -->
    <string name="preference_gestures_swipe_toolbar_switch_tabs" moz:removedIn="129" tools:ignore="UnusedResources">ツールバーの横スワイプでタブ切り替え</string>
    <!-- Preference for showing the opened tabs by swiping up on the toolbar-->
    <string name="preference_gestures_swipe_toolbar_show_tabs">ツールバーの上スワイプでタブ表示</string>

    <!-- Preference for using the dynamic toolbars -->
    <string name="preference_gestures_dynamic_toolbar_2">スクロール時にアドレスバーとツールバーを隠す</string>
    <!-- Preference for switching tabs by swiping horizontally on the addressbar -->
    <string name="preference_gestures_swipe_toolbar_switch_tabs_2">アドレスバーの横スワイプでタブを切り替える</string>

    <!-- Library -->
    <!-- Option in Library to open Downloads page -->
    <string name="library_downloads">ダウンロード一覧</string>
    <!-- Option in library to open Bookmarks page -->
    <string name="library_bookmarks">ブックマーク</string>
    <!-- Option in library to open Desktop Bookmarks root page -->
    <string name="library_desktop_bookmarks_root">デスクトップブックマーク</string>
    <!-- Option in library to open Desktop Bookmarks "menu" page -->
    <string name="library_desktop_bookmarks_menu">ブックマークメニュー</string>
    <!-- Option in library to open Desktop Bookmarks "toolbar" page -->
    <string name="library_desktop_bookmarks_toolbar">ブックマークツールバー</string>
    <!-- Option in library to open Desktop Bookmarks "unfiled" page -->
    <string name="library_desktop_bookmarks_unfiled">他のブックマーク</string>
    <!-- Option in Library to open History page -->
    <string name="library_history">履歴</string>
    <!-- Option in Library to open a new tab -->
    <string name="library_new_tab">新しいタブ</string>
    <!-- Settings Page Title -->
    <string name="settings_title">設定</string>
    <!-- Content description (not visible, for screen readers etc.): "Close button for library settings" -->
    <string name="content_description_close_button">閉じる</string>

    <!-- Title to show in alert when a lot of tabs are to be opened
    %d is a placeholder for the number of tabs that will be opened -->
    <string name="open_all_warning_title">%d 個のタブを開きますか？</string>
    <!-- Message to warn users that a large number of tabs will be opened
    %s will be replaced by app name. -->
    <string name="open_all_warning_message">この操作で多くのタブを開くと、ページの読み込み中に %s が遅くなる可能性があります。続行してもよろしいですか？</string>
    <!-- Dialog button text for confirming open all tabs -->
    <string name="open_all_warning_confirm">タブを開く</string>
    <!-- Dialog button text for canceling open all tabs -->
    <string name="open_all_warning_cancel">キャンセル</string>

    <!-- Text to show users they have one page in the history group section of the History fragment.
    %d is a placeholder for the number of pages in the group. -->
    <string name="history_search_group_site_1">%d ページ</string>

    <!-- Text to show users they have multiple pages in the history group section of the History fragment.
    %d is a placeholder for the number of pages in the group. -->
    <string name="history_search_group_sites_1">%d ページ</string>

    <!-- Option in library for Recently Closed Tabs -->
    <string name="library_recently_closed_tabs">最近閉じたタブ</string>
    <!-- Option in library to open Recently Closed Tabs page -->
    <string name="recently_closed_show_full_history">すべての履歴を表示</string>
    <!-- Text to show users they have multiple tabs saved in the Recently Closed Tabs section of history.
    %d is a placeholder for the number of tabs selected. -->
    <string name="recently_closed_tabs">%d 個のタブ</string>
    <!-- Text to show users they have one tab saved in the Recently Closed Tabs section of history.
    %d is a placeholder for the number of tabs selected. -->
    <string name="recently_closed_tab">%d 個のタブ</string>
    <!-- Recently closed tabs screen message when there are no recently closed tabs -->
    <string name="recently_closed_empty_message">最近閉じたタブはありません</string>

    <!-- Tab Management -->
    <!-- Title of preference for tabs management -->
    <string name="preferences_tabs">タブ</string>
    <!-- Title of preference that allows a user to specify the tab view -->
    <string name="preferences_tab_view">タブ表示</string>
    <!-- Option for a list tab view -->
    <string name="tab_view_list">リスト</string>
    <!-- Option for a grid tab view -->
    <string name="tab_view_grid">グリッド</string>
    <!-- Title of preference that allows a user to auto close tabs after a specified amount of time -->
    <string name="preferences_close_tabs">タブを閉じる期間</string>
    <!-- Option for auto closing tabs that will never auto close tabs, always allows user to manually close tabs -->
    <string name="close_tabs_manually">手動</string>
    <!-- Option for auto closing tabs that will auto close tabs after one day -->
    <string name="close_tabs_after_one_day">1 日後</string>
    <!-- Option for auto closing tabs that will auto close tabs after one week -->
    <string name="close_tabs_after_one_week">1 週間後</string>
    <!-- Option for auto closing tabs that will auto close tabs after one month -->
    <string name="close_tabs_after_one_month">1 か月後</string>

    <!-- Title of preference that allows a user to specify the auto-close settings for open tabs -->
    <string name="preference_auto_close_tabs" tools:ignore="UnusedResources">開いたタブを自動的に閉じる</string>

    <!-- Opening screen -->
    <!-- Title of a preference that allows a user to choose what screen to show after opening the app -->
    <string name="preferences_opening_screen">起動画面</string>
    <!-- Option for always opening the homepage when re-opening the app -->
    <string name="opening_screen_homepage">ホームページ</string>
    <!-- Option for always opening the user's last-open tab when re-opening the app -->
    <string name="opening_screen_last_tab">最後のタブ</string>
    <!-- Option for always opening the homepage when re-opening the app after four hours of inactivity -->
    <string name="opening_screen_after_four_hours_of_inactivity">ホームページ (操作せずに 4 時間経過後)</string>
    <!-- Summary for tabs preference when auto closing tabs setting is set to manual close-->
    <string name="close_tabs_manually_summary">手動で閉じる</string>
    <!-- Summary for tabs preference when auto closing tabs setting is set to auto close tabs after one day-->
    <string name="close_tabs_after_one_day_summary">1 日後に閉じる</string>
    <!-- Summary for tabs preference when auto closing tabs setting is set to auto close tabs after one week-->
    <string name="close_tabs_after_one_week_summary">1 週間後に閉じる</string>
    <!-- Summary for tabs preference when auto closing tabs setting is set to auto close tabs after one month-->
    <string name="close_tabs_after_one_month_summary">1 か月後に閉じる</string>

    <!-- Summary for homepage preference indicating always opening the homepage when re-opening the app -->
    <string name="opening_screen_homepage_summary">ホームページを開きます</string>
    <!-- Summary for homepage preference indicating always opening the last-open tab when re-opening the app -->
    <string name="opening_screen_last_tab_summary">最後のタブを開きます</string>
    <!-- Summary for homepage preference indicating opening the homepage when re-opening the app after four hours of inactivity -->
    <string name="opening_screen_after_four_hours_of_inactivity_summary">4 時間経過後、ホームページを開きます</string>

    <!-- Inactive tabs -->
    <!-- Category header of a preference that allows a user to enable or disable the inactive tabs feature -->
    <string name="preferences_inactive_tabs">古いタブを休止中に移動する</string>
    <!-- Title of inactive tabs preference -->
    <string name="preferences_inactive_tabs_title">2 週間以上表示していないタブを休止中セクションに移動します。</string>

    <!-- Studies -->
    <!-- Title of the remove studies button -->
    <string name="studies_remove">削除</string>
    <!-- Title of the active section on the studies list -->
    <string name="studies_active">有効</string>
    <!-- Description for studies, it indicates why Firefox use studies. The first parameter is the name of the application. -->
    <string name="studies_description_2">%1$s が調査をインストールして実行することがあります。</string>
    <!-- Learn more link for studies, links to an article for more information about studies. -->
    <string name="studies_learn_more">詳細情報</string>
    <!-- Dialog message shown after removing a study -->
    <string name="studies_restart_app">変更を適用するためアプリケーションを終了します</string>
    <!-- Dialog button to confirm the removing a study. -->
    <string name="studies_restart_dialog_ok">OK</string>
    <!-- Dialog button text for canceling removing a study. -->
    <string name="studies_restart_dialog_cancel">キャンセル</string>

    <!-- Toast shown after turning on/off studies preferences -->
    <string name="studies_toast_quit_application" tools:ignore="UnusedResources">変更を適用するためアプリケーションを終了します...</string>

    <!-- Sessions -->
    <!-- Title for the list of tabs -->
    <string name="tab_header_label">タブを開く</string>
    <!-- Title for the list of tabs in the current private session -->
    <string name="tabs_header_private_tabs_title">プライベートタブ</string>
    <!-- Title for the list of tabs in the synced tabs -->
    <string name="tabs_header_synced_tabs_title">同期したタブ</string>
    <!-- Content description (not visible, for screen readers etc.): Add tab button. Adds a news tab when pressed -->
    <string name="add_tab">タブを追加</string>
    <!-- Content description (not visible, for screen readers etc.): Add tab button. Adds a news tab when pressed -->
    <string name="add_private_tab">プライベートタブを追加</string>
    <!-- Text for the new tab button to indicate adding a new private tab in the tab -->
    <string name="tab_drawer_fab_content">プライベート</string>
    <!-- Text for the new tab button to indicate syncing command on the synced tabs page -->
    <string name="tab_drawer_fab_sync">同期</string>
    <!-- Text shown in the menu for sharing all tabs -->
    <string name="tab_tray_menu_item_share">すべてのタブを共有</string>
    <!-- Text shown in the menu to view recently closed tabs -->
    <string name="tab_tray_menu_recently_closed">最近閉じたタブ</string>
    <!-- Text shown in the tabs tray inactive tabs section -->
    <string name="tab_tray_inactive_recently_closed" tools:ignore="UnusedResources">最近閉じたタブ</string>
    <!-- Text shown in the menu to view account settings -->
    <string name="tab_tray_menu_account_settings">アカウント設定</string>
    <!-- Text shown in the menu to view tab settings -->
    <string name="tab_tray_menu_tab_settings">タブ設定</string>
    <!-- Text shown in the menu for closing all tabs -->
    <string name="tab_tray_menu_item_close">すべてのタブを閉じる</string>
    <!-- Text shown in the multiselect menu for bookmarking selected tabs. -->
    <string name="tab_tray_multiselect_menu_item_bookmark">ブックマーク</string>
    <!-- Text shown in the multiselect menu for closing selected tabs. -->
    <string name="tab_tray_multiselect_menu_item_close">閉じる</string>
    <!-- Content description for tabs tray multiselect share button -->
    <string name="tab_tray_multiselect_share_content_description">選択したタブを共有</string>
    <!-- Content description for tabs tray multiselect menu -->
    <string name="tab_tray_multiselect_menu_content_description">選択したタブのメニュー</string>
    <!-- Content description (not visible, for screen readers etc.): Removes tab from collection button. Removes the selected tab from collection when pressed -->
    <string name="remove_tab_from_collection">タブをコレクションから削除</string>
    <!-- Text for button to enter multiselect mode in tabs tray -->
    <string name="tabs_tray_select_tabs">タブを選択</string>
    <!-- Content description (not visible, for screen readers etc.): Close tab button. Closes the current session when pressed -->
    <string name="close_tab">タブを閉じる</string>
    <!-- Content description (not visible, for screen readers etc.): Close tab <title> button. First parameter is tab title  -->
    <string name="close_tab_title">%s のタブを閉じる</string>
    <!-- Content description (not visible, for screen readers etc.): Opens the open tabs menu when pressed -->
    <string name="open_tabs_menu">タブメニューを開く</string>
    <!-- Open tabs menu item to save tabs to collection -->
    <string name="tabs_menu_save_to_collection1">タブをコレクションに保存</string>

    <!-- Text for the menu button to delete a collection -->
    <string name="collection_delete">コレクションを削除</string>
    <!-- Text for the menu button to rename a collection -->
    <string name="collection_rename">コレクションの名前を変更</string>
    <!-- Text for the button to open tabs of the selected collection -->
    <string name="collection_open_tabs">タブを開く</string>


    <!-- Hint for adding name of a collection -->
    <string name="collection_name_hint">コレクション名</string>
    <!-- Text for the menu button to rename a top site -->
    <string name="rename_top_site">タイトル変更</string>
    <!-- Text for the menu button to remove a top site -->
    <string name="remove_top_site">削除</string>

    <!-- Text for the menu button to delete a top site from history -->
    <string name="delete_from_history">履歴から削除</string>
    <!-- Postfix for private WebApp titles, placeholder is replaced with app name -->
    <string name="pwa_site_controls_title_private">%1$s (プライベートモード)</string>

    <!-- History -->
    <!-- Text for the button to search all history -->
    <string name="history_search_1">検索語を入力</string>
    <!-- Text for the button to clear all history -->
    <string name="history_delete_all">履歴を削除</string>
    <!-- Text for the snackbar to confirm that multiple browsing history items has been deleted -->
    <string name="history_delete_multiple_items_snackbar">履歴が削除されました</string>
    <!-- Text for the snackbar to confirm that a single browsing history item has been deleted. The first parameter is the shortened URL of the deleted history item. -->
    <string name="history_delete_single_item_snackbar">%1$s を履歴から削除しました</string>
    <!-- Context description text for the button to delete a single history item -->
    <string name="history_delete_item">削除</string>
    <!-- History multi select title in app bar
    The first parameter is the number of bookmarks selected -->
    <string name="history_multi_select_title">%1$d 件選択</string>
    <!-- Text for the header that groups the history for today -->
    <string name="history_today">今日</string>
    <!-- Text for the header that groups the history for yesterday -->
    <string name="history_yesterday">昨日</string>
    <!-- Text for the header that groups the history the past 7 days -->
    <string name="history_7_days">7 日以内</string>
    <!-- Text for the header that groups the history the past 30 days -->
    <string name="history_30_days">30 日以内</string>
    <!-- Text for the header that groups the history older than the last month -->
    <string name="history_older">古い</string>

    <!-- Text shown when no history exists -->
    <string name="history_empty_message">履歴はありません</string>

    <!-- Downloads -->
    <!-- Text for the snackbar to confirm that multiple downloads items have been removed -->
    <string name="download_delete_multiple_items_snackbar_1">ダウンロード履歴を削除しました</string>
    <!-- Text for the snackbar to confirm that a single download item has been removed. The first parameter is the name of the download item. -->
    <string name="download_delete_single_item_snackbar">%1$s を削除しました</string>
    <!-- Text shown when no download exists -->
    <string name="download_empty_message_1">ダウンロード済みのファイルはありません</string>
    <!-- History multi select title in app bar
    The first parameter is the number of downloads selected -->
    <string name="download_multi_select_title">%1$d 件選択</string>


    <!-- Text for the button to remove a single download item -->
    <string name="download_delete_item_1">削除</string>


    <!-- Crashes -->
    <!-- Title text displayed on the tab crash page. This first parameter is the name of the application (For example: Fenix) -->
    <string name="tab_crash_title_2">申し訳ありません。%1$s はそのページを読み込めません。</string>
    <!-- Send crash report checkbox text on the tab crash page -->
    <string name="tab_crash_send_report">クラッシュレポートを Mozilla に送信する</string>
    <!-- Close tab button text on the tab crash page -->
    <string name="tab_crash_close">タブを閉じる</string>
    <!-- Restore tab button text on the tab crash page -->
    <string name="tab_crash_restore">タブを復元</string>

    <!-- Bookmarks -->
    <!-- Confirmation message for a dialog confirming if the user wants to delete the selected folder -->
    <string name="bookmark_delete_folder_confirmation_dialog">このフォルダーを削除してもよろしいですか？</string>
    <!-- Confirmation message for a dialog confirming if the user wants to delete multiple items including folders. Parameter will be replaced by app name. -->
    <string name="bookmark_delete_multiple_folders_confirmation_dialog">選択したアイテムを %s から削除します</string>
    <!-- Text for the cancel button on delete bookmark dialog -->
    <string name="bookmark_delete_negative">キャンセル</string>
    <!-- Screen title for adding a bookmarks folder -->
    <string name="bookmark_add_folder">フォルダー追加</string>
    <!-- Snackbar title shown after a bookmark has been created. -->
    <string name="bookmark_saved_snackbar">ブックマークを保存しました!</string>
    <!-- Snackbar edit button shown after a bookmark has been created. -->
    <string name="edit_bookmark_snackbar_action">編集</string>

    <!-- Bookmark overflow menu edit button -->
    <string name="bookmark_menu_edit_button">編集</string>
    <!-- Bookmark overflow menu copy button -->
    <string name="bookmark_menu_copy_button">コピー</string>
    <!-- Bookmark overflow menu share button -->
    <string name="bookmark_menu_share_button">共有</string>
    <!-- Bookmark overflow menu open in new tab button -->
    <string name="bookmark_menu_open_in_new_tab_button">新しいタブで開く</string>
    <!-- Bookmark overflow menu open in private tab button -->
    <string name="bookmark_menu_open_in_private_tab_button">プライベートタブで開く</string>
    <!-- Bookmark overflow menu open all in tabs button -->
    <string name="bookmark_menu_open_all_in_tabs_button">すべてを新しいタブで開く</string>
    <!-- Bookmark overflow menu open all in private tabs button -->
    <string name="bookmark_menu_open_all_in_private_tabs_button">すべてをプライベートタブで開く</string>
    <!-- Bookmark overflow menu delete button -->
    <string name="bookmark_menu_delete_button">削除</string>
    <!--Bookmark overflow menu save button -->
    <string name="bookmark_menu_save_button">保存</string>
    <!-- Bookmark multi select title in app bar
     The first parameter is the number of bookmarks selected -->
    <string name="bookmarks_multi_select_title">%1$d 件選択</string>
    <!-- Bookmark editing screen title -->
    <string name="edit_bookmark_fragment_title">ブックマークを編集</string>
    <!-- Bookmark folder editing screen title -->
    <string name="edit_bookmark_folder_fragment_title">フォルダー編集</string>
    <!-- Bookmark sign in button message -->
    <string name="bookmark_sign_in_button">同期したブックマークを見るにはログインしてください</string>
    <!-- Bookmark URL editing field label -->
    <string name="bookmark_url_label">URL</string>
    <!-- Bookmark FOLDER editing field label -->
    <string name="bookmark_folder_label">フォルダー</string>
    <!-- Bookmark NAME editing field label -->
    <string name="bookmark_name_label">名前</string>
    <!-- Bookmark add folder screen title -->
    <string name="bookmark_add_folder_fragment_label">フォルダー追加</string>
    <!-- Bookmark select folder screen title -->
    <string name="bookmark_select_folder_fragment_label">フォルダー選択</string>
    <!-- Bookmark editing error missing title -->
    <string name="bookmark_empty_title_error">タイトルが必要です</string>
    <!-- Bookmark editing error missing or improper URL -->
    <string name="bookmark_invalid_url_error">不正な URL</string>
    <!-- Bookmark screen message for empty bookmarks folder -->
    <string name="bookmarks_empty_message">ブックマークがありません</string>
    <!-- Bookmark snackbar message on deletion
     The first parameter is the host part of the URL of the bookmark deleted, if any -->
    <string name="bookmark_deletion_snackbar_message"> %1$s を削除しました</string>


    <!-- Bookmark snackbar message on deleting multiple bookmarks not including folders-->
    <string name="bookmark_deletion_multiple_snackbar_message_2">ブックマークを削除しました</string>
    <!-- Bookmark snackbar message on deleting multiple bookmarks including folders-->
    <string name="bookmark_deletion_multiple_snackbar_message_3">選択したフォルダーを削除します</string>
    <!-- Bookmark undo button for deletion snackbar action -->
    <string name="bookmark_undo_deletion">元に戻す</string>

    <!-- Text for the button to search all bookmarks -->
    <string name="bookmark_search">検索語を入力</string>

    <!-- Site Permissions -->
    <!-- Button label that take the user to the Android App setting -->
    <string name="phone_feature_go_to_settings">設定に移動</string>

    <!-- Content description (not visible, for screen readers etc.): Quick settings sheet
        to give users access to site specific information / settings. For example:
        Secure settings status and a button to modify site permissions -->
    <string name="quick_settings_sheet">クイック設定シート</string>
    <!-- Label that indicates that this option it the recommended one -->
    <string name="phone_feature_recommended">おすすめ</string>
    <!-- Button label for clearing all the information of site permissions-->
    <string name="clear_permissions">許可設定を消去</string>
    <!-- Text for the OK button on Clear permissions dialog -->
    <string name="clear_permissions_positive">OK</string>
    <!-- Text for the cancel button on Clear permissions dialog -->
    <string name="clear_permissions_negative">キャンセル</string>
    <!-- Button label for clearing a site permission-->
    <string name="clear_permission">許可設定を消去</string>
    <!-- Text for the OK button on Clear permission dialog -->
    <string name="clear_permission_positive">OK</string>
    <!-- Text for the cancel button on Clear permission dialog -->
    <string name="clear_permission_negative">キャンセル</string>
    <!-- Button label for clearing all the information on all sites-->
    <string name="clear_permissions_on_all_sites">全サイトの許可設定を消去</string>
    <!-- Preference for altering video and audio autoplay for all websites -->
    <string name="preference_browser_feature_autoplay">自動再生</string>
    <!-- Preference for altering the camera access for all websites -->
    <string name="preference_phone_feature_camera">カメラ</string>
    <!-- Preference for altering the microphone access for all websites -->
    <string name="preference_phone_feature_microphone">マイク</string>
    <!-- Preference for altering the location access for all websites -->
    <string name="preference_phone_feature_location">位置情報</string>
    <!-- Preference for altering the notification access for all websites -->
    <string name="preference_phone_feature_notification">通知</string>
    <!-- Preference for altering the persistent storage access for all websites -->
    <string name="preference_phone_feature_persistent_storage">永続ストレージ</string>
    <!-- Preference for altering the storage access setting for all websites -->
    <string name="preference_phone_feature_cross_origin_storage_access">クロスサイト Cookie</string>
    <!-- Preference for altering the EME access for all websites -->
    <string name="preference_phone_feature_media_key_system_access">DRM 制御されたコンテンツ</string>
    <!-- Label that indicates that a permission must be asked always -->
    <string name="preference_option_phone_feature_ask_to_allow">許可を求める</string>
    <!-- Label that indicates that a permission must be blocked -->
    <string name="preference_option_phone_feature_blocked">ブロック</string>
    <!-- Label that indicates that a permission must be allowed -->
    <string name="preference_option_phone_feature_allowed">許可</string>
    <!--Label that indicates a permission is by the Android OS-->
    <string name="phone_feature_blocked_by_android">Android によってブロック</string>
    <!-- Preference for showing a list of websites that the default configurations won't apply to them -->
    <string name="preference_exceptions">例外設定</string>
    <!-- Summary of tracking protection preference if tracking protection is set to off -->
    <string name="tracking_protection_off">オフ</string>

    <!-- Summary of tracking protection preference if tracking protection is set to standard -->
    <string name="tracking_protection_standard">標準</string>
    <!-- Summary of tracking protection preference if tracking protection is set to strict -->
    <string name="tracking_protection_strict">厳格</string>
    <!-- Summary of tracking protection preference if tracking protection is set to custom -->
    <string name="tracking_protection_custom">カスタム</string>
    <!-- Label for global setting that indicates that all video and audio autoplay is allowed -->
    <string name="preference_option_autoplay_allowed2">音声と動画の再生を許可</string>
    <!-- Label for site specific setting that indicates that all video and audio autoplay is allowed -->
    <string name="quick_setting_option_autoplay_allowed">音声と動画の再生を許可</string>
    <!-- Label that indicates that video and audio autoplay is only allowed over Wi-Fi -->
    <string name="preference_option_autoplay_allowed_wifi_only2">データ通信時のみ音声と動画をブロック</string>
    <!-- Subtext that explains 'autoplay on Wi-Fi only' option -->
    <string name="preference_option_autoplay_allowed_wifi_subtext">Wi-Fi 接続時は音声と動画を再生します</string>
    <!-- Label for global setting that indicates that video autoplay is allowed, but audio autoplay is blocked -->
    <string name="preference_option_autoplay_block_audio2">音声のみブロック</string>
    <!-- Label for site specific setting that indicates that video autoplay is allowed, but audio autoplay is blocked -->
    <string name="quick_setting_option_autoplay_block_audio">音声のみブロック</string>
    <!-- Label for global setting that indicates that all video and audio autoplay is blocked -->
    <string name="preference_option_autoplay_blocked3">音声と動画をブロック</string>
    <!-- Label for site specific setting that indicates that all video and audio autoplay is blocked -->
    <string name="quick_setting_option_autoplay_blocked">音声と動画をブロック</string>
    <!-- Summary of delete browsing data on quit preference if it is set to on -->
    <string name="delete_browsing_data_quit_on">オン</string>
    <!-- Summary of delete browsing data on quit preference if it is set to off -->
    <string name="delete_browsing_data_quit_off">オフ</string>

    <!-- Summary of studies preference if it is set to on -->
    <string name="studies_on">オン</string>
    <!-- Summary of studies data on quit preference if it is set to off -->
    <string name="studies_off">オフ</string>

    <!-- Collections -->
    <!-- Collections header on home fragment -->
    <string name="collections_header">コレクション</string>
    <!-- Content description (not visible, for screen readers etc.): Opens the collection menu when pressed -->
    <string name="collection_menu_button_content_description">コレクションメニュー</string>

    <!-- Label to describe what collections are to a new user without any collections -->
    <string name="no_collections_description2">ページを集めてグループ化しましょう。\n類似の検索、ウェブサイト、タブに後ですばやくアクセスできます。</string>
    <!-- Title for the "select tabs" step of the collection creator -->
    <string name="create_collection_select_tabs">タブの選択</string>
    <!-- Title for the "select collection" step of the collection creator -->
    <string name="create_collection_select_collection">コレクションの選択</string>
    <!-- Title for the "name collection" step of the collection creator -->
    <string name="create_collection_name_collection">コレクションの名前</string>
    <!-- Button to add new collection for the "select collection" step of the collection creator -->
    <string name="create_collection_add_new_collection">新しいコレクションを追加</string>
    <!-- Button to select all tabs in the "select tabs" step of the collection creator -->
    <string name="create_collection_select_all">すべて選択</string>
    <!-- Button to deselect all tabs in the "select tabs" step of the collection creator -->
    <string name="create_collection_deselect_all">全選択を解除</string>
    <!-- Text to prompt users to select the tabs to save in the "select tabs" step of the collection creator -->
    <string name="create_collection_save_to_collection_empty">保存するタブを選択してください</string>
    <!-- Text to show users how many tabs they have selected in the "select tabs" step of the collection creator.
     %d is a placeholder for the number of tabs selected. -->
    <string name="create_collection_save_to_collection_tabs_selected">%d 個のタブを選択しました</string>
    <!-- Text to show users they have one tab selected in the "select tabs" step of the collection creator.
    %d is a placeholder for the number of tabs selected. -->
    <string name="create_collection_save_to_collection_tab_selected">%d 個のタブを選択しました</string>
    <!-- Text shown in snackbar when multiple tabs have been saved in a collection -->
    <string name="create_collection_tabs_saved">タブが保存されました！</string>
    <!-- Text shown in snackbar when one or multiple tabs have been saved in a new collection -->
    <string name="create_collection_tabs_saved_new_collection">コレクションを保存しました</string>
    <!-- Text shown in snackbar when one tab has been saved in a collection -->
    <string name="create_collection_tab_saved">タブが保存されました！</string>
    <!-- Content description (not visible, for screen readers etc.): button to close the collection creator -->
    <string name="create_collection_close">閉じる</string>
    <!-- Button to save currently selected tabs in the "select tabs" step of the collection creator-->
    <string name="create_collection_save">保存</string>

    <!-- Snackbar action to view the collection the user just created or updated -->
    <string name="create_collection_view">表示</string>

    <!-- Text for the OK button from collection dialogs -->
    <string name="create_collection_positive">OK</string>
    <!-- Text for the cancel button from collection dialogs -->
    <string name="create_collection_negative">キャンセル</string>

    <!-- Default name for a new collection in "name new collection" step of the collection creator. %d is a placeholder for the number of collections-->
    <string name="create_collection_default_name">コレクション %d</string>

    <!-- Share -->
    <!-- Share screen header -->
    <string name="share_header_2">共有</string>
    <!-- Content description (not visible, for screen readers etc.):
        "Share" button. Opens the share menu when pressed. -->
    <string name="share_button_content_description">共有</string>
    <!-- Text for the Save to PDF feature in the share menu -->
    <string name="share_save_to_pdf">PDF として保存</string>
    <!-- Text for error message when generating a PDF file Text. -->
    <string name="unable_to_save_to_pdf_error">PDF を生成できません</string>
    <!-- Text for standard error snackbar dismiss button. -->
    <string name="standard_snackbar_error_dismiss">閉じる</string>
    <!-- Text for error message when printing a page and it fails. -->
    <string name="unable_to_print_page_error">このページを印刷できません</string>
    <!-- Text for the print feature in the share and browser menu -->
    <string name="menu_print">印刷</string>
    <!-- Sub-header in the dialog to share a link to another sync device -->
    <string name="share_device_subheader">端末へ送信</string>
    <!-- Sub-header in the dialog to share a link to an app from the full list -->
    <string name="share_link_all_apps_subheader">すべての操作</string>
    <!-- Sub-header in the dialog to share a link to an app from the most-recent sorted list -->
    <string name="share_link_recent_apps_subheader">最近使用</string>
    <!-- Text for the copy link action in the share screen. -->
    <string name="share_copy_link_to_clipboard">クリップボードにコピー</string>
    <!-- Toast shown after copying link to clipboard -->
    <string name="toast_copy_link_to_clipboard">クリップボードにコピーしました</string>
    <!-- An option from the share dialog to sign into sync -->
    <string name="sync_sign_in">Sync にログイン</string>
     <!-- An option from the three dot menu to sync and save data -->
    <string name="sync_menu_sync_and_save_data">同期してデータを保存</string>
    <!-- An option from the share dialog to send link to all other sync devices -->
    <string name="sync_send_to_all">すべての端末へ送信</string>
    <!-- An option from the share dialog to reconnect to sync -->
    <string name="sync_reconnect">Sync へ再接続</string>
    <!-- Text displayed when sync is offline and cannot be accessed -->
    <string name="sync_offline">オフライン</string>
    <!-- An option to connect additional devices -->
    <string name="sync_connect_device">別の端末を接続</string>
    <!-- The dialog text shown when additional devices are not available -->
    <string name="sync_connect_device_dialog">タブを送信するには、少なくとも 1 台の他の端末で Firefox にログインしてください。</string>
    <!-- Confirmation dialog button -->
    <string name="sync_confirmation_button">OK</string>

    <!-- Share error message -->
    <string name="share_error_snackbar">このアプリとは共有できません</string>
    <!-- Add new device screen title -->
    <string name="sync_add_new_device_title">端末へ送信</string>

    <!-- Text for the warning message on the Add new device screen -->
    <string name="sync_add_new_device_message">接続された端末がありません</string>
    <!-- Text for the button to learn about sending tabs -->
    <string name="sync_add_new_device_learn_button">タブの送信について...</string>
    <!-- Text for the button to connect another device -->
    <string name="sync_add_new_device_connect_button">別の端末を接続...</string>

    <!-- Notifications -->
    <!-- Text shown in the notification that pops up to remind the user that a private browsing session is active. -->
    <string name="notification_pbm_delete_text_2">プライベートタブを閉じる</string>

<<<<<<< HEAD
    <!-- Microsuverys -->
    <!-- Text shown in prompt for printing microsurvey. "sec" It's an abrevation for "second". -->
    <string name="microsurvey_prompt_printing_title" tools:ignore="UnusedResources">Firefox の印刷機能の改善にご協力ください。時間はかかりません。</string>
    <!-- Text shown in prompt for printing microsurvey. 'Firefox' intentionally hardcoded here--> --&gt;
    <string name="microsurvey_survey_printing_title" tools:ignore="UnusedResources">Firefox での印刷にどの程度満足していますか？</string>
    <!-- Text for option one, shown in microsurvey.-->
    <string name="microsurvey_survey_5_point_option_0" tools:ignore="UnusedResources">どちらでもない</string>
    <!-- Text for option two, shown in microsurvey.-->
    <string name="microsurvey_survey_5_point_option_1" tools:ignore="UnusedResources">非常に不満</string>
    <!-- Text for option three, shown in microsurvey.-->
    <string name="microsurvey_survey_5_point_option_2" tools:ignore="UnusedResources">不満</string>
    <!-- Text for option four, shown in microsurvey.-->
    <string name="microsurvey_survey_5_point_option_3" tools:ignore="UnusedResources">満足</string>
    <!-- Text for option five, shown in microsurvey.-->
    <string name="microsurvey_survey_5_point_option_4" tools:ignore="UnusedResources">とても満足</string>
=======
    <!-- Text for option one, shown in microsurvey.-->
    <string name="microsurvey_survey_5_point_option_0" tools:ignore="UnusedResources" moz:removedIn="130">どちらでもない</string>
    <!-- Text for option two, shown in microsurvey.-->
    <string name="microsurvey_survey_5_point_option_1" tools:ignore="UnusedResources" moz:removedIn="130">非常に不満</string>
    <!-- Text for option three, shown in microsurvey.-->
    <string name="microsurvey_survey_5_point_option_2" tools:ignore="UnusedResources" moz:removedIn="130">不満</string>
    <!-- Text for option four, shown in microsurvey.-->
    <string name="microsurvey_survey_5_point_option_3" tools:ignore="UnusedResources" moz:removedIn="130">満足</string>
    <!-- Text for option five, shown in microsurvey.-->
    <string name="microsurvey_survey_5_point_option_4" tools:ignore="UnusedResources" moz:removedIn="130">とても満足</string>
>>>>>>> 6455719a

    <!-- Text shown in the notification that pops up to remind the user that a private browsing session is active for Android 14+ -->
    <string name="notification_erase_title_android_14">プライベートタブを閉じますか？</string>
    <string name="notification_erase_text_android_14">プライベートタブを閉じるには、この通知をタップまたはスワイプしてください。</string>

    <!-- Name of the marketing notification channel. Displayed in the "App notifications" system settings for the app -->
    <string name="notification_marketing_channel_name">マーケティング</string>

    <!-- Title shown in the notification that pops up to remind the user to set fenix as default browser.
    The app name is in the text, due to limitations with localizing Nimbus experiments -->
    <string name="nimbus_notification_default_browser_title" tools:ignore="UnusedResources">Firefox は動作が軽く個人使用に最適です</string>
    <!-- Text shown in the notification that pops up to remind the user to set fenix as default browser.
    The app name is in the text, due to limitations with localizing Nimbus experiments -->
    <string name="nimbus_notification_default_browser_text" tools:ignore="UnusedResources">Firefox を既定のブラウザーに設定しましょう</string>
    <!-- Title shown in the notification that pops up to re-engage the user -->
    <string name="notification_re_engagement_title">プライベートブラウジングを試す</string>
    <!-- Text shown in the notification that pops up to re-engage the user.
    %1$s is a placeholder that will be replaced by the app name. -->
    <string name="notification_re_engagement_text">Cookie や履歴を %1$s に保存せずに閲覧します</string>

    <!-- Title A shown in the notification that pops up to re-engage the user -->
    <string name="notification_re_engagement_A_title">足跡を残さずにブラウジング</string>

    <!-- Text A shown in the notification that pops up to re-engage the user.
    %1$s is a placeholder that will be replaced by the app name. -->
    <string name="notification_re_engagement_A_text">%1$s のプライベートブラウジングは知られたくない情報を残しません。</string>
    <!-- Title B shown in the notification that pops up to re-engage the user -->
    <string name="notification_re_engagement_B_title">検索を使ってみよう</string>
    <!-- Text B shown in the notification that pops up to re-engage the user -->
    <string name="notification_re_engagement_B_text">気になること、興味のあることをさがしてみましょう。</string>

    <!-- Survey -->
    <!-- Text shown in the fullscreen message that pops up to ask user to take a short survey.
    The app name is in the text, due to limitations with localizing Nimbus experiments -->
    <string name="nimbus_survey_message_text">Firefox の改善のために簡単なアンケートへの回答をお願いします。</string>
    <!-- Preference for taking the short survey. -->
    <string name="preferences_take_survey">アンケートに答える</string>
    <!-- Preference for not taking the short survey. -->
    <string name="preferences_not_take_survey">今はしない</string>

    <!-- Snackbar -->
    <!-- Text shown in snackbar when user deletes a collection -->
    <string name="snackbar_collection_deleted">コレクションを削除しました</string>
    <!-- Text shown in snackbar when user renames a collection -->
    <string name="snackbar_collection_renamed">コレクションの名前を変更しました</string>
    <!-- Text shown in snackbar when user closes a tab -->
    <string name="snackbar_tab_closed">タブを閉じました</string>
    <!-- Text shown in snackbar when user closes all tabs -->
    <string name="snackbar_tabs_closed">すべてのタブを閉じました</string>
    <!-- Text shown in snackbar when user closes multiple inactive tabs. %1$s will be replaced with the number of tabs closed. -->
    <string name="snackbar_num_tabs_closed">閉じたタブの数: %1$s</string>
    <!-- Text shown in snackbar when user bookmarks a list of tabs -->
    <string name="snackbar_message_bookmarks_saved">ブックマークを保存しました</string>
    <!-- Text shown in snackbar when user adds a site to shortcuts -->
    <string name="snackbar_added_to_shortcuts">ショートカットに追加しました</string>
    <!-- Text shown in snackbar when user closes a private tab -->
    <string name="snackbar_private_tab_closed">プライベートタブを閉じました</string>
    <!-- Text shown in snackbar when user closes all private tabs -->
    <string name="snackbar_private_tabs_closed">すべてのプライベートタブを閉じました</string>
    <!-- Text shown in snackbar when user erases their private browsing data -->
    <string name="snackbar_private_data_deleted">プライベートブラウジングデータを削除しました</string>
    <!-- Text shown in snackbar to undo deleting a tab, top site or collection -->
    <string name="snackbar_deleted_undo">元に戻す</string>
    <!-- Text shown in snackbar when user removes a top site -->
    <string name="snackbar_top_site_removed">サイトを削除しました</string>
    <!-- QR code scanner prompt which appears after scanning a code, but before navigating to it
        First parameter is the name of the app, second parameter is the URL or text scanned-->
    <string name="qr_scanner_confirmation_dialog_message">%2$s を開くことを %1$s に許可する</string>
    <!-- QR code scanner prompt dialog positive option to allow navigation to scanned link -->
    <string name="qr_scanner_dialog_positive">許可</string>
    <!-- QR code scanner prompt dialog positive option to deny navigation to scanned link -->
    <string name="qr_scanner_dialog_negative">拒否</string>
    <!-- QR code scanner prompt dialog error message shown when a hostname does not contain http or https. -->
    <string name="qr_scanner_dialog_invalid">ウェブアドレスが正しくありません。</string>
    <!-- QR code scanner prompt dialog positive option when there is an error -->
    <string name="qr_scanner_dialog_invalid_ok">OK</string>
    <!-- Tab collection deletion prompt dialog message. Placeholder will be replaced with the collection name -->
    <string name="tab_collection_dialog_message">本当に %1$s を削除してもよろしいですか？</string>
    <!-- Tab collection deletion prompt dialog option to delete the collection -->
    <string name="tab_collection_dialog_positive">削除</string>
    <!-- Text displayed in a notification when the user enters full screen mode -->
    <string name="full_screen_notification" moz:removedIn="130" tools:ignore="UnusedResources">全画面表示モードです</string>

    <!-- Message for copying the URL via long press on the toolbar -->
    <string name="url_copied">URL をコピーしました</string>


    <!-- Sample text for accessibility font size -->
    <string name="accessibility_text_size_sample_text_1">これはサンプルテキストです。この設定でテキストサイズを変更したときに、テキストがどのように表示されるかを示します。</string>
    <!-- Summary for Accessibility Text Size Scaling Preference -->
    <string name="preference_accessibility_text_size_summary">ウェブサイト上のテキストを拡大または縮小します</string>
    <!-- Title for Accessibility Text Size Scaling Preference -->
    <string name="preference_accessibility_font_size_title">フォントサイズ</string>

    <!-- Title for Accessibility Text Automatic Size Scaling Preference -->
    <string name="preference_accessibility_auto_size_2">フォントサイズを自動調整</string>
    <!-- Summary for Accessibility Text Automatic Size Scaling Preference -->
    <string name="preference_accessibility_auto_size_summary">フォントサイズは Android の設定に従います。ここでフォントサイズを管理するには無効化してください。</string>

    <!-- Title for the Delete browsing data preference -->
    <string name="preferences_delete_browsing_data">閲覧データを削除</string>
    <!-- Title for the tabs item in Delete browsing data -->
    <string name="preferences_delete_browsing_data_tabs_title_2">開いているタブ</string>
    <!-- Subtitle for the tabs item in Delete browsing data, parameter will be replaced with the number of open tabs -->
    <string name="preferences_delete_browsing_data_tabs_subtitle">%d 個のタブ</string>
    <!-- Title for the data and history items in Delete browsing data -->
    <!-- Title for the history item in Delete browsing data -->
    <string name="preferences_delete_browsing_data_browsing_history_title">閲覧履歴</string>
    <!-- Subtitle for the data and history items in delete browsing data, parameter will be replaced with the
        number of history items the user has -->
    <string name="preferences_delete_browsing_data_browsing_data_subtitle">%d 件のアドレス</string>
    <!-- Title for the cookies and site data items in Delete browsing data -->
    <string name="preferences_delete_browsing_data_cookies_and_site_data">Cookie とサイトデータ</string>
    <!-- Subtitle for the cookies item in Delete browsing data -->
    <string name="preferences_delete_browsing_data_cookies_subtitle">ログイン状態がリセットされます</string>
    <!-- Title for the cached images and files item in Delete browsing data -->
    <string name="preferences_delete_browsing_data_cached_files">画像とファイルのキャッシュ</string>
    <!-- Subtitle for the cached images and files item in Delete browsing data -->
    <string name="preferences_delete_browsing_data_cached_files_subtitle">ストレージ領域を空けます</string>
    <!-- Title for the site permissions item in Delete browsing data -->
    <string name="preferences_delete_browsing_data_site_permissions">サイトの許可設定</string>
    <!-- Title for the downloads item in Delete browsing data -->
    <string name="preferences_delete_browsing_data_downloads">ダウンロード一覧</string>
    <!-- Text for the button to delete browsing data -->
    <string name="preferences_delete_browsing_data_button">閲覧データを削除</string>

    <!-- Title for the Delete browsing data on quit preference -->
    <string name="preferences_delete_browsing_data_on_quit">終了時に閲覧データを削除</string>
    <!-- Summary for the Delete browsing data on quit preference. "Quit" translation should match delete_browsing_data_on_quit_action translation. -->
    <string name="preference_summary_delete_browsing_data_on_quit_2">メインメニューから [終了] を選択すると、閲覧データが自動的に削除されます</string>
    <!-- Action item in menu for the Delete browsing data on quit feature -->
    <string name="delete_browsing_data_on_quit_action">終了</string>

    <!-- Title text of a delete browsing data dialog. -->
    <string name="delete_history_prompt_title">削除する期間</string>
    <!-- Body text of a delete browsing data dialog. -->
    <string name="delete_history_prompt_body" moz:RemovedIn="130" tools:ignore="UnusedResources">履歴 (他の端末から同期されたものを含む)、Cookie および他の閲覧データを削除します。</string>
    <!-- Body text of a delete browsing data dialog. -->
    <string name="delete_history_prompt_body_2">履歴を削除します (他の端末から同期した履歴を含む)</string>
    <!-- Radio button in the delete browsing data dialog to delete history items for the last hour. -->
    <string name="delete_history_prompt_button_last_hour">1 時間以内</string>
    <!-- Radio button in the delete browsing data dialog to delete history items for today and yesterday. -->
    <string name="delete_history_prompt_button_today_and_yesterday">昨日と今日</string>
    <!-- Radio button in the delete browsing data dialog to delete all history. -->
    <string name="delete_history_prompt_button_everything">すべての履歴</string>

    <!-- Dialog message to the user asking to delete browsing data. Parameter will be replaced by app name. -->
    <string name="delete_browsing_data_prompt_message_3">選択した閲覧データを %s から削除します。</string>
    <!-- Text for the cancel button for the data deletion dialog -->
    <string name="delete_browsing_data_prompt_cancel">キャンセル</string>
    <!-- Text for the allow button for the data deletion dialog -->
    <string name="delete_browsing_data_prompt_allow">削除</string>
    <!-- Text for the snackbar confirmation that the data was deleted -->
    <string name="preferences_delete_browsing_data_snackbar">閲覧データを削除しました</string>

    <!-- Text for the snackbar to show the user that the deletion of browsing data is in progress -->
    <string name="deleting_browsing_data_in_progress">閲覧データを削除しています...</string>

    <!-- Dialog message to the user asking to delete all history items inside the opened group. Parameter will be replaced by a history group name. -->
    <string name="delete_all_history_group_prompt_message">“%s” のすべてのサイトを削除しますか？</string>
    <!-- Text for the cancel button for the history group deletion dialog -->
    <string name="delete_history_group_prompt_cancel">キャンセル</string>
    <!-- Text for the allow button for the history group dialog -->
    <string name="delete_history_group_prompt_allow">削除</string>
    <!-- Text for the snackbar confirmation that the history group was deleted -->
    <string name="delete_history_group_snackbar">グループを削除しました</string>

    <!-- Onboarding -->
    <!-- text to display in the snackbar once account is signed-in -->
    <string name="onboarding_firefox_account_sync_is_on">Sync が有効です</string>

    <!-- Onboarding theme -->
    <!-- Text shown in snackbar when multiple tabs have been sent to device -->
    <string name="sync_sent_tabs_snackbar">複数のタブを送信しました！</string>
    <!-- Text shown in snackbar when one tab has been sent to device  -->
    <string name="sync_sent_tab_snackbar">タブを送信しました！</string>
    <!-- Text shown in snackbar when sharing tabs failed  -->
    <string name="sync_sent_tab_error_snackbar">送信できません</string>
    <!-- Text shown in snackbar for the "retry" action that the user has after sharing tabs failed -->
    <string name="sync_sent_tab_error_snackbar_action">再試行</string>
    <!-- Title of QR Pairing Fragment -->
    <string name="sync_scan_code">QR コードのスキャン</string>
    <!-- Instructions on how to access pairing -->
    <string name="sign_in_instructions"><![CDATA[コンピューターの Firefox で <b>https://firefox.com/pair</b> を開いてください]]></string>
    <!-- Text shown for sign in pairing when ready -->
    <string name="sign_in_ready_for_scan">スキャンの準備ができました</string>
    <!-- Text shown for settings option for sign with pairing -->
    <string name="sign_in_with_camera">カメラを使ってログイン</string>
    <!-- Text shown for settings option for sign with email -->
    <string name="sign_in_with_email">代わりにメールアドレスを使う</string>
    <!-- Text shown for settings option for create new account text.'Firefox' intentionally hardcoded here.-->
    <string name="sign_in_create_account_text"><![CDATA[アカウントをお持ちでない方は、<u>アカウントを作成</u>して Firefox を端末間で同期しましょう。]]></string>
    <!-- Text shown in confirmation dialog to sign out of account. The first parameter is the name of the app (e.g. Firefox Preview) -->
    <string name="sign_out_confirmation_message_2">%s はあなたのアカウントとの同期を中止しますが、この端末上の閲覧履歴は削除されません。</string>
    <!-- Option to continue signing out of account shown in confirmation dialog to sign out of account -->
    <string name="sign_out_disconnect">接続を解除</string>
    <!-- Option to cancel signing out shown in confirmation dialog to sign out of account -->
    <string name="sign_out_cancel">キャンセル</string>
    <!-- Error message snackbar shown after the user tried to select a default folder which cannot be altered -->
    <string name="bookmark_cannot_edit_root">既定のフォルダーは編集できません</string>

    <!-- Enhanced Tracking Protection -->
    <!-- Link displayed in enhanced tracking protection panel to access tracking protection settings -->
    <string name="etp_settings">追跡防止の設定</string>
    <!-- Preference title for enhanced tracking protection settings -->
    <string name="preference_enhanced_tracking_protection">強化型トラッキング防止</string>
    <!-- Preference summary for enhanced tracking protection settings on/off switch -->
    <string name="preference_enhanced_tracking_protection_summary">包括的 Cookie 保護が登場しました。これまでで最も強力なクロスサイトトラッカー遮断機能です。</string>
    <!-- Description of enhanced tracking protection. The parameter is the name of the application (For example: Firefox Fenix) -->
    <string name="preference_enhanced_tracking_protection_explanation_2">%s はインターネット上で個人の行動を追跡する数多くのトラッカーからあなたを守ります。</string>
    <!-- Text displayed that links to website about enhanced tracking protection -->
    <string name="preference_enhanced_tracking_protection_explanation_learn_more">詳細情報</string>
    <!-- Preference for enhanced tracking protection for the standard protection settings -->
    <string name="preference_enhanced_tracking_protection_standard_default_1">標準 (既定)</string>
    <!-- Preference description for enhanced tracking protection for the standard protection settings -->
    <string name="preference_enhanced_tracking_protection_standard_description_5">ページは正常に読み込まれますが、ブロックされるトラッカーが少なくなります。</string>
    <!--  Accessibility text for the Standard protection information icon  -->
    <string name="preference_enhanced_tracking_protection_standard_info_button">標準のトラッキング防止でブロックされるもの</string>
    <!-- Preference for enhanced tracking protection for the strict protection settings -->
    <string name="preference_enhanced_tracking_protection_strict">厳格</string>
    <!-- Preference description for enhanced tracking protection for the strict protection settings -->
    <string name="preference_enhanced_tracking_protection_strict_description_4">トラッキング防止を強力にし、パフォーマンスを高速化します。ただし、一部のサイトが正常に機能しなくなる可能性があります。</string>
    <!--  Accessibility text for the Strict protection information icon  -->
    <string name="preference_enhanced_tracking_protection_strict_info_button">厳格なトラッキング防止でブロックされるもの</string>
    <!-- Preference for enhanced tracking protection for the custom protection settings -->
    <string name="preference_enhanced_tracking_protection_custom">カスタム</string>
    <!-- Preference description for enhanced tracking protection for the strict protection settings -->
    <string name="preference_enhanced_tracking_protection_custom_description_2">ブロックするトラッカーとスクリプトを選択します。</string>
    <!--  Accessibility text for the Strict protection information icon  -->
    <string name="preference_enhanced_tracking_protection_custom_info_button">カスタム設定のトラッキング防止でブロックされるもの</string>
    <!-- Header for categories that are being blocked by current Enhanced Tracking Protection settings -->
    <!-- Preference for enhanced tracking protection for the custom protection settings for cookies-->
    <string name="preference_enhanced_tracking_protection_custom_cookies">Cookie</string>
    <!-- Option for enhanced tracking protection for the custom protection settings for cookies-->
    <string name="preference_enhanced_tracking_protection_custom_cookies_1">クロスサイトトラッカーとソーシャルメディアトラッカー</string>
    <!-- Option for enhanced tracking protection for the custom protection settings for cookies-->
    <string name="preference_enhanced_tracking_protection_custom_cookies_2">未訪問のサイトの Cookie</string>
    <!-- Option for enhanced tracking protection for the custom protection settings for cookies-->
    <string name="preference_enhanced_tracking_protection_custom_cookies_3">すべてのサードパーティ Cookie (ウェブサイトが動作しない可能性があります)</string>
    <!-- Option for enhanced tracking protection for the custom protection settings for cookies-->
    <string name="preference_enhanced_tracking_protection_custom_cookies_4">すべての Cookie (ウェブサイトが動作しない原因になります)</string>
    <!-- Option for enhanced tracking protection for the custom protection settings for cookies-->
    <string name="preference_enhanced_tracking_protection_custom_cookies_5">クロスサイト Cookie を分離する</string>
    <!-- Preference for Global Privacy Control for the custom privacy settings for Global Privacy Control. '&amp;' is replaced with the ampersand symbol: &-->
    <string name="preference_enhanced_tracking_protection_custom_global_privacy_control">ウェブサイトにユーザーデータの共有と販売の拒否を通知する</string>
    <!-- Preference for enhanced tracking protection for the custom protection settings for tracking content -->
    <string name="preference_enhanced_tracking_protection_custom_tracking_content">トラッキングコンテンツ</string>
    <!-- Option for enhanced tracking protection for the custom protection settings for tracking content-->
    <string name="preference_enhanced_tracking_protection_custom_tracking_content_1">すべてのタブに適用</string>
    <!-- Option for enhanced tracking protection for the custom protection settings for tracking content-->
    <string name="preference_enhanced_tracking_protection_custom_tracking_content_2">プライベートタブのみ適用</string>
    <!-- Preference for enhanced tracking protection for the custom protection settings -->
    <string name="preference_enhanced_tracking_protection_custom_cryptominers">暗号通貨マイニング</string>
    <!-- Preference for enhanced tracking protection for the custom protection settings -->
    <string name="preference_enhanced_tracking_protection_custom_fingerprinters" moz:RemovedIn="130" tools:ignore="UnusedResources">フィンガープリント採取</string>
    <!-- Preference for enhanced tracking protection for the custom protection settings -->
    <string name="preference_enhanced_tracking_protection_custom_known_fingerprinters">既知のフィンガープリント採取</string>
    <!-- Button label for navigating to the Enhanced Tracking Protection details -->
    <string name="enhanced_tracking_protection_details">詳細</string>
    <!-- Header for categories that are being being blocked by current Enhanced Tracking Protection settings -->
    <string name="enhanced_tracking_protection_blocked">ブロック済み</string>
    <!-- Header for categories that are being not being blocked by current Enhanced Tracking Protection settings -->
    <string name="enhanced_tracking_protection_allowed">許可済み</string>
    <!-- Category of trackers (social media trackers) that can be blocked by Enhanced Tracking Protection -->
    <string name="etp_social_media_trackers_title">SNS メディアトラッカー</string>
    <!-- Description of social media trackers that can be blocked by Enhanced Tracking Protection -->
    <string name="etp_social_media_trackers_description">ソーシャルネットワークによるウェブ上の行動追跡を制限します。</string>
    <!-- Category of trackers (cross-site tracking cookies) that can be blocked by Enhanced Tracking Protection -->
    <string name="etp_cookies_title">クロスサイトトラッキング Cookie</string>
    <!-- Category of trackers (cross-site tracking cookies) that can be blocked by Enhanced Tracking Protection -->
    <string name="etp_cookies_title_2">クロスサイト Cookie</string>
    <!-- Description of cross-site tracking cookies that can be blocked by Enhanced Tracking Protection -->
    <string name="etp_cookies_description">広告ネットワークやアクセス解析サービスが様々なサイトの閲覧データの収集に使用する Cookie をブロックします。</string>
    <!-- Description of cross-site tracking cookies that can be blocked by Enhanced Tracking Protection -->
    <string name="etp_cookies_description_2">包括的 Cookie 保護機能により、現在のサイトに対する Cookie を分離して、サイトを横断してあなたを追跡する Cookie を広告ネットワークなどのトラッカーが利用できないようにします。</string>
    <!-- Category of trackers (cryptominers) that can be blocked by Enhanced Tracking Protection -->
    <string name="etp_cryptominers_title">暗号通貨マイニング</string>
    <!-- Description of cryptominers that can be blocked by Enhanced Tracking Protection -->
    <string name="etp_cryptominers_description">悪意のあるスクリプトによる暗号通貨マイニングを防止します。</string>
    <!-- Category of trackers (fingerprinters) that can be blocked by Enhanced Tracking Protection -->
    <string name="etp_fingerprinters_title" moz:RemovedIn="130" tools:ignore="UnusedResources">フィンガープリント採取</string>
    <!-- Description of fingerprinters that can be blocked by Enhanced Tracking Protection -->
    <string name="etp_fingerprinters_description" moz:RemovedIn="130" tools:ignore="UnusedResources">端末を一意に識別できるデータがユーザーを追跡する目的で収集されるのを防止します。</string>
    <!-- Description of fingerprinters that can be blocked by Enhanced Tracking Protection -->
    <string name="etp_known_fingerprinters_description">端末を一意に識別できるデータがユーザーを追跡する目的で収集されるのを防止します。</string>
    <!-- Category of trackers (tracking content) that can be blocked by Enhanced Tracking Protection -->
    <string name="etp_tracking_content_title">トラッキングコンテンツ</string>
    <!-- Description of tracking content that can be blocked by Enhanced Tracking Protection -->
    <string name="etp_tracking_content_description">追跡コードを含む外部の広告、動画、その他のコンテンツの読み込みを停止します。一部のウェブサイトの機能に影響する場合があります。</string>
    <!-- Enhanced Tracking Protection message that protection is currently on for this site -->
    <string name="etp_panel_on">このサイトでは保護が有効になっています</string>
    <!-- Enhanced Tracking Protection message that protection is currently off for this site -->
    <string name="etp_panel_off">このサイトでは保護が無効になっています</string>
    <!-- Header for exceptions list for which sites enhanced tracking protection is always off -->
    <string name="enhanced_tracking_protection_exceptions">これらのウェブサイトでは強化型トラッキング防止が無効になります</string>
    <!-- Content description (not visible, for screen readers etc.): Navigate
    back from ETP details (Ex: Tracking content) -->
    <string name="etp_back_button_content_description">前のページへ戻る</string>
    <!-- About page link text to open what's new link -->
    <string name="about_whats_new">%s の新機能</string>
    <!-- Open source licenses page title
    The first parameter is the app name -->
    <string name="open_source_licenses_title">%s | OSS ライブラリー</string>

    <!-- Category of trackers (redirect trackers) that can be blocked by Enhanced Tracking Protection -->
    <string name="etp_redirect_trackers_title">リダイレクトトラッカー</string>
    <!-- Description of redirect tracker cookies that can be blocked by Enhanced Tracking Protection -->
    <string name="etp_redirect_trackers_description">既知のトラッキングウェブサイトへのリダイレクトにより設定された Cookie を消去します。</string>

    <!-- Preference for fingerprinting protection for the custom protection settings -->
    <string name="etp_suspected_fingerprinters_title">疑わしいフィンガープリント採取</string>
    <!-- Description of fingerprinters that can be blocked by fingerprinting protection -->
    <string name="etp_suspected_fingerprinters_description">フィンガープリント防止を有効にすると、疑わしいフィンガープリント採取を阻止します。</string>
    <!-- Category of trackers (fingerprinters) that can be blocked by Enhanced Tracking Protection -->
    <string name="etp_known_fingerprinters_title">既知のフィンガープリント採取</string>
    <!-- Description of the SmartBlock Enhanced Tracking Protection feature. The * symbol is intentionally hardcoded here,
         as we use it on the UI to indicate which trackers have been partially unblocked.  -->
    <string name="preference_etp_smartblock_description">ユーザーの操作により、以下のマークされたトラッカー*のブロックがこのページ上で部分的に解除されています。</string>
    <!-- Text displayed that links to website about enhanced tracking protection SmartBlock -->
    <string name="preference_etp_smartblock_learn_more">詳細情報</string>

    <!-- Content description (not visible, for screen readers etc.):
    Enhanced tracking protection exception preference icon for ETP settings. -->
    <string name="preference_etp_exceptions_icon_description">強化型トラッキング防止の例外設定のアイコン</string>

    <!-- About page link text to open support link -->
    <string name="about_support">サポート</string>
    <!-- About page link text to list of past crashes (like about:crashes on desktop) -->
    <string name="about_crashes">クラッシュ</string>
    <!-- About page link text to open privacy notice link -->
    <string name="about_privacy_notice">個人情報保護方針</string>
    <!-- About page link text to open know your rights link -->
    <string name="about_know_your_rights">あなたの権利について</string>
    <!-- About page link text to open licensing information link -->
    <string name="about_licensing_information">ライセンス情報</string>
    <!-- About page link text to open a screen with libraries that are used -->
    <string name="about_other_open_source_libraries">利用しているライブラリー</string>

    <!-- Toast shown to the user when they are activating the secret dev menu
        The first parameter is number of long clicks left to enable the menu -->
    <string name="about_debug_menu_toast_progress">デバッグメニュー: 有効にするには %1$d 回クリックしてください</string>
    <string name="about_debug_menu_toast_done">デバッグメニューが有効です</string>

    <!-- Browser long press popup menu -->
    <!-- Copy the current url -->
    <string name="browser_toolbar_long_press_popup_copy">コピー</string>
    <!-- Paste & go the text in the clipboard. '&amp;' is replaced with the ampersand symbol: & -->
    <string name="browser_toolbar_long_press_popup_paste_and_go">貼り付けて移動</string>
    <!-- Paste the text in the clipboard -->
    <string name="browser_toolbar_long_press_popup_paste">貼り付け</string>

    <!-- Snackbar message shown after an URL has been copied to clipboard. -->
    <string name="browser_toolbar_url_copied_to_clipboard_snackbar">URL をクリップボードにコピーしました</string>

    <!-- Title text for the Add To Homescreen dialog -->
    <string name="add_to_homescreen_title">ホーム画面に追加</string>

    <!-- Cancel button text for the Add to Homescreen dialog -->
    <string name="add_to_homescreen_cancel">キャンセル</string>
    <!-- Add button text for the Add to Homescreen dialog -->
    <string name="add_to_homescreen_add">追加</string>
    <!-- Continue to website button text for the first-time Add to Homescreen dialog -->
    <string name="add_to_homescreen_continue">ウェブサイトを開く</string>
    <!-- Placeholder text for the TextView in the Add to Homescreen dialog -->
    <string name="add_to_homescreen_text_placeholder">ショートカット名</string>

    <!-- Describes the add to homescreen functionality -->
    <string name="add_to_homescreen_description_2">このウェブサイトを端末のホーム画面に簡単な操作で追加できます。アプリのような感覚で素早くアクセスして閲覧しましょう。</string>

    <!-- Preference for managing the settings for logins and passwords in Fenix -->
    <string name="preferences_passwords_logins_and_passwords_2">パスワード</string>
    <!-- Preference for managing the saving of logins and passwords in Fenix -->
    <string name="preferences_passwords_save_logins_2">パスワードを保存</string>
    <!-- Preference option for asking to save passwords in Fenix -->
    <string name="preferences_passwords_save_logins_ask_to_save">保存するか確認する</string>
    <!-- Preference option for never saving passwords in Fenix -->
    <string name="preferences_passwords_save_logins_never_save">保存しない</string>

    <!-- Preference for autofilling saved logins in Firefox (in web content), %1$s will be replaced with the app name -->
    <string name="preferences_passwords_autofill2">%1$s で自動入力する</string>
    <!-- Description for the preference for autofilling saved logins in Firefox (in web content), %1$s will be replaced with the app name -->
    <string name="preferences_passwords_autofill_description">%1$s の使用中、ウェブサイトにユーザー名とパスワードを入力して保存します。</string>
    <!-- Preference for autofilling logins from Fenix in other apps (e.g. autofilling the Twitter app) -->
    <string name="preferences_android_autofill">他のアプリで自動入力する</string>
    <!-- Description for the preference for autofilling logins from Fenix in other apps (e.g. autofilling the Twitter app) -->
    <string name="preferences_android_autofill_description">端末上の他のアプリにユーザー名とパスワードを入力します。</string>

    <!-- Preference option for adding a password -->
    <string name="preferences_logins_add_login_2">パスワードを追加</string>

    <!-- Preference for syncing saved passwords in Fenix -->
    <string name="preferences_passwords_sync_logins_2">パスワードを同期</string>
    <!-- Preference for syncing saved passwords in Fenix, when not signed in-->
    <string name="preferences_passwords_sync_logins_across_devices_2">端末間でパスワードを同期</string>
    <!-- Preference to access list of saved passwords -->
    <string name="preferences_passwords_saved_logins_2">保存されたパスワード</string>
    <!-- Description of empty list of saved passwords. Placeholder is replaced with app name.  -->
    <string name="preferences_passwords_saved_logins_description_empty_text_2">%s に保存または同期したパスワードがこのリストに表示されます。保存されたすべてのパスワードは暗号化されます。</string>
    <!-- Clickable text for opening an external link for more information about Sync. -->
    <string name="preferences_passwords_saved_logins_description_empty_learn_more_link_2">Sync についての詳細情報</string>
    <!-- Preference to access list of login exceptions that we never save logins for -->
    <string name="preferences_passwords_exceptions">例外</string>
    <!-- Empty description of list of login exceptions that we never save passwords for. Parameter will be replaced by app name. -->
    <string name="preferences_passwords_exceptions_description_empty_2">%s は、このリストに表示されているサイトのパスワードを保存しません。</string>
    <!-- Description of list of login exceptions that we never save passwords for. Parameter will be replaced by app name. -->
    <string name="preferences_passwords_exceptions_description_2">%s はこれらのサイトのパスワードを保存しません。</string>
    <!-- Text on button to remove all saved login exceptions -->
    <string name="preferences_passwords_exceptions_remove_all">すべての例外を削除</string>
    <!-- Hint for search box in passwords list -->
    <string name="preferences_passwords_saved_logins_search_2">パスワードを検索</string>
    <!-- The header for the site that a login is for -->
    <string name="preferences_passwords_saved_logins_site">サイト</string>
    <!-- The header for the username for a login -->
    <string name="preferences_passwords_saved_logins_username">ユーザー名</string>
    <!-- The header for the password for a login -->
    <string name="preferences_passwords_saved_logins_password">パスワード</string>
    <!-- Shown in snackbar to tell user that the password has been copied -->
    <string name="logins_password_copied">パスワードをクリップボードにコピーしました</string>
    <!-- Shown in snackbar to tell user that the username has been copied -->
    <string name="logins_username_copied">ユーザー名をクリップボードにコピーしました</string>
    <!-- Content Description (for screenreaders etc) read for the button to copy a password in logins-->
    <string name="saved_logins_copy_password">パスワードをコピー</string>
    <!-- Content Description (for screenreaders etc) read for the button to clear a password while editing a login-->
    <string name="saved_logins_clear_password">パスワードを消去</string>
    <!-- Content Description (for screenreaders etc) read for the button to copy a username in logins -->
    <string name="saved_login_copy_username">ユーザー名をコピー</string>
    <!-- Content Description (for screenreaders etc) read for the button to clear a username while editing a login -->
    <string name="saved_login_clear_username">ユーザー名を消去</string>
    <!-- Content Description (for screenreaders etc) read for the button to clear the hostname field while creating a login -->
    <string name="saved_login_clear_hostname">ホスト名を消去</string>
    <!-- Content Description (for screenreaders etc) read for the button to open a site in logins -->
    <string name="saved_login_open_site">サイトをブラウザーで開く</string>
    <!-- Content Description (for screenreaders etc) read for the button to reveal a password in logins -->
    <string name="saved_login_reveal_password">パスワードを表示</string>
    <!-- Content Description (for screenreaders etc) read for the button to hide a password in logins -->
    <string name="saved_login_hide_password">パスワードを隠す</string>
    <!-- Message displayed in biometric prompt displayed for authentication before allowing users to view their passwords -->
    <string name="logins_biometric_prompt_message_2">保存されたパスワードを表示するにはロック解除してください</string>
    <!-- Title of warning dialog if users have no device authentication set up -->
    <string name="logins_warning_dialog_title_2">保存されたパスワードを保護してください</string>
    <!-- Message of warning dialog if users have no device authentication set up -->
    <string name="logins_warning_dialog_message_2">端末のロックパターンや PIN、パスワードを設定して、保存されたパスワードを他人の不正なアクセスから保護しましょう。</string>
    <!-- Negative button to ignore warning dialog if users have no device authentication set up -->
    <string name="logins_warning_dialog_later">後で</string>
    <!-- Positive button to send users to set up a pin of warning dialog if users have no device authentication set up -->
    <string name="logins_warning_dialog_set_up_now">今すぐ設定</string>
    <!-- Title of PIN verification dialog to direct users to re-enter their device credentials to access their logins -->
    <string name="logins_biometric_prompt_message_pin">端末のロック解除</string>

    <!-- Title for Accessibility Force Enable Zoom Preference -->
    <string name="preference_accessibility_force_enable_zoom">すべてのウェブサイトでズーム</string>
    <!-- Summary for Accessibility Force Enable Zoom Preference -->
    <string name="preference_accessibility_force_enable_zoom_summary">ピンチとズームを有効にします。このジェスチャーが止められているウェブサイトでも有効です。</string>

    <!-- Saved logins sorting strategy menu item -by name- (if selected, it will sort saved logins alphabetically) -->
    <string name="saved_logins_sort_strategy_alphabetically">名前 (昇順)</string>
    <!-- Saved logins sorting strategy menu item -by last used- (if selected, it will sort saved logins by last used) -->
    <string name="saved_logins_sort_strategy_last_used">最終使用日時</string>

    <!-- Content description (not visible, for screen readers etc.) -->
    <string name="saved_logins_menu_dropdown_chevron_icon_content_description_2">パスワードを並べ替えます</string>

    <!-- Autofill -->
    <!-- Preference and title for managing the autofill settings -->
    <string name="preferences_autofill">自動入力</string>
    <!-- Preference and title for managing the settings for addresses -->
    <string name="preferences_addresses">所在地フォーム</string>

    <!-- Preference and title for managing the settings for payment methods -->
    <string name="preferences_credit_cards_2">支払い方法</string>
    <!-- Preference for saving and autofilling credit cards -->
    <string name="preferences_credit_cards_save_and_autofill_cards_2">支払い方法を保存して入力する</string>
    <!-- Preference summary for saving and autofilling payment method data. Parameter will be replaced by app name. -->
    <string name="preferences_credit_cards_save_and_autofill_cards_summary_2">%s は保存したすべての支払い方法を暗号化します</string>
    <!-- Preference option for syncing credit cards across devices. This is displayed when the user is not signed into sync -->
    <string name="preferences_credit_cards_sync_cards_across_devices">端末間でカード情報を同期する</string>
    <!-- Preference option for syncing credit cards across devices. This is displayed when the user is signed into sync -->
    <string name="preferences_credit_cards_sync_cards">クレジットカード情報を同期</string>
    <!-- Preference option for adding a card -->
    <string name="preferences_credit_cards_add_credit_card_2">カード情報を追加</string>
    <!-- Preference option for managing saved cards -->
    <string name="preferences_credit_cards_manage_saved_cards_2">カード情報を管理</string>
    <!-- Preference option for adding an address -->
    <string name="preferences_addresses_add_address">アドレスを追加</string>
    <!-- Preference option for managing saved addresses -->
    <string name="preferences_addresses_manage_addresses">アドレスの管理</string>

    <!-- Preference for saving and filling addresses -->
    <string name="preferences_addresses_save_and_autofill_addresses_2">住所を保存して入力する</string>

    <!-- Preference summary for saving and filling address data -->
    <string name="preferences_addresses_save_and_autofill_addresses_summary_2">電話番号とメールアドレスを含みます</string>

    <!-- Title of the "Add card" screen -->
    <string name="credit_cards_add_card">カードの追加</string>

    <!-- Title of the "Edit card" screen -->
    <string name="credit_cards_edit_card">カードの編集</string>
    <!-- The header for the card number of a credit card -->
    <string name="credit_cards_card_number">カード番号</string>
    <!-- The header for the expiration date of a credit card -->
    <string name="credit_cards_expiration_date">有効期限</string>
    <!-- The label for the expiration date month of a credit card to be used by a11y services-->
    <string name="credit_cards_expiration_date_month">有効期限月</string>
    <!-- The label for the expiration date year of a credit card to be used by a11y services-->
    <string name="credit_cards_expiration_date_year">有効期限年</string>
    <!-- The header for the name on the credit card -->
    <string name="credit_cards_name_on_card">カード名義</string>
    <!-- The text for the "Delete card" menu item for deleting a credit card -->
    <string name="credit_cards_menu_delete_card">カードを削除</string>
    <!-- The text for the "Delete card" button for deleting a credit card -->
    <string name="credit_cards_delete_card_button">カードを削除</string>
    <!-- The text for the confirmation message of "Delete card" dialog -->
    <string name="credit_cards_delete_dialog_confirmation_2">カード情報を削除しますか？</string>
    <!-- The text for the positive button on "Delete card" dialog -->
    <string name="credit_cards_delete_dialog_button">削除</string>
    <!-- The title for the "Save" menu item for saving a credit card -->
    <string name="credit_cards_menu_save">保存</string>
    <!-- The text for the "Save" button for saving a credit card -->
    <string name="credit_cards_save_button">保存</string>
    <!-- The text for the "Cancel" button for cancelling adding, updating or deleting a credit card -->
    <string name="credit_cards_cancel_button">キャンセル</string>

    <!-- Title of the "Saved cards" screen -->
    <string name="credit_cards_saved_cards">保存したカード</string>

    <!-- Error message for card number validation -->
    <string name="credit_cards_number_validation_error_message_2">正しいカード番号を入力してください</string>
    <!-- Error message for card name on card validation -->
    <string name="credit_cards_name_on_card_validation_error_message_2">名前を追加してください</string>
    <!-- Message displayed in biometric prompt displayed for authentication before allowing users to view their saved credit cards -->
    <string name="credit_cards_biometric_prompt_message">保存されたカード情報を表示するにはロック解除してください</string>

    <!-- Title of warning dialog if users have no device authentication set up -->
    <string name="credit_cards_warning_dialog_title_2">保存された支払い方法を保護してください</string>
    <!-- Message of warning dialog if users have no device authentication set up -->
    <string name="credit_cards_warning_dialog_message_3">端末のロックパターンや PIN、パスワードを設定して、保存された支払い方法を他人の不正なアクセスから保護しましょう。</string>
    <!-- Positive button to send users to set up a pin of warning dialog if users have no device authentication set up -->
    <string name="credit_cards_warning_dialog_set_up_now">今すぐ設定</string>
    <!-- Negative button to ignore warning dialog if users have no device authentication set up -->
    <string name="credit_cards_warning_dialog_later">後で</string>
    <!-- Title of PIN verification dialog to direct users to re-enter their device credentials to access their credit cards -->
    <string name="credit_cards_biometric_prompt_message_pin">端末のロック解除</string>

    <!-- Message displayed in biometric prompt for authentication, before allowing users to use their stored payment method information -->
    <string name="credit_cards_biometric_prompt_unlock_message_2">保存された支払い方法を使用するにはロック解除してください</string>
    <!-- Title of the "Add address" screen -->
    <string name="addresses_add_address">アドレスを追加</string>
    <!-- Title of the "Edit address" screen -->
    <string name="addresses_edit_address">住所の編集</string>
    <!-- Title of the "Manage addresses" screen -->
    <string name="addresses_manage_addresses">アドレスの管理</string>
    <!-- The header for the name of an address. Name represents a person's full name, typically made up of a first, middle and last name, e.g. John Joe Doe. -->
    <string name="addresses_name">氏名</string>
    <!-- The header for the street address of an address -->
    <string name="addresses_street_address">番地</string>
    <!-- The header for the city of an address -->
    <string name="addresses_city">市区町村</string>
    <!-- The header for the subregion of an address when "state" should be used -->
    <string name="addresses_state">都道府県</string>
    <!-- The header for the subregion of an address when "province" should be used -->
    <string name="addresses_province">都道府県</string>
    <!-- The header for the zip code of an address -->
    <string name="addresses_zip">郵便番号</string>
    <!-- The header for the country or region of an address -->
    <string name="addresses_country">国または地域</string>
    <!-- The header for the phone number of an address -->
    <string name="addresses_phone">電話番号</string>
    <!-- The header for the email of an address -->
    <string name="addresses_email">メールアドレス</string>
    <!-- The text for the "Save" button for saving an address -->
    <string name="addresses_save_button">保存</string>
    <!-- The text for the "Cancel" button for cancelling adding, updating or deleting an address -->
    <string name="addresses_cancel_button">キャンセル</string>
    <!-- The text for the "Delete address" button for deleting an address -->
    <string name="addressess_delete_address_button">アドレスを削除</string>

    <!-- The title for the "Delete address" confirmation dialog -->
    <string name="addressess_confirm_dialog_message_2">このアドレスを削除しますか？</string>
    <!-- The text for the positive button on "Delete address" dialog -->
    <string name="addressess_confirm_dialog_ok_button">削除</string>
    <!-- The text for the negative button on "Delete address" dialog -->
    <string name="addressess_confirm_dialog_cancel_button">キャンセル</string>
    <!-- The text for the "Save address" menu item for saving an address -->
    <string name="address_menu_save_address">住所を保存</string>
    <!-- The text for the "Delete address" menu item for deleting an address -->
    <string name="address_menu_delete_address">住所を削除</string>

    <!-- Title of the Add search engine screen -->
    <string name="search_engine_add_custom_search_engine_title">検索エンジンの追加</string>
    <!-- Content description (not visible, for screen readers etc.): Title for the button that navigates to add new engine screen -->
    <string name="search_engine_add_custom_search_engine_button_content_description">新しい検索エンジンを追加します</string>
    <!-- Title of the Edit search engine screen -->
    <string name="search_engine_edit_custom_search_engine_title">検索エンジンの編集</string>
    <!-- Text for the menu button to edit a search engine -->
    <string name="search_engine_edit">編集</string>
    <!-- Text for the menu button to delete a search engine -->
    <string name="search_engine_delete">削除</string>

    <!-- Label for the TextField in which user enters custom search engine name -->
    <string name="search_add_custom_engine_name_label">名前</string>
    <!-- Placeholder text shown in the Search Engine Name text field before a user enters text -->
    <string name="search_add_custom_engine_name_hint_2">検索エンジン名</string>
    <!-- Label for the TextField in which user enters custom search engine URL -->
    <string name="search_add_custom_engine_url_label">検索文字列の URL</string>
    <!-- Placeholder text shown in the Search String TextField before a user enters text -->
    <string name="search_add_custom_engine_search_string_hint_2">検索に使用する URL</string>
    <!-- Description text for the Search String TextField. The %s is part of the string -->
    <string name="search_add_custom_engine_search_string_example" formatted="false">クエリーを “%s” に置き換えます。例:\nhttps://www.google.com/search?q=%s</string>

    <!-- Accessibility description for the form in which details about the custom search engine are entered -->
    <string name="search_add_custom_engine_form_description">カスタム検索エンジンの詳細</string>

    <!-- Label for the TextField in which user enters custom search engine suggestion URL -->
    <string name="search_add_custom_engine_suggest_url_label">検索候補 API (任意)</string>
    <!-- Placeholder text shown in the Search Suggestion String TextField before a user enters text -->
    <string name="search_add_custom_engine_suggest_string_hint">検索候補 API の URL</string>
    <!-- Description text for the Search Suggestion String TextField. The %s is part of the string -->
    <string name="search_add_custom_engine_suggest_string_example_2" formatted="false">クエリーを “%s” に置き換えます。例:\nhttps://suggestqueries.google.com/complete/search?client=firefox&amp;q=%s</string>
    <!-- The text for the "Save" button for saving a custom search engine -->
    <string name="search_custom_engine_save_button">保存</string>

    <!-- Text shown when a user leaves the name field empty -->
    <string name="search_add_custom_engine_error_empty_name">検索エンジン名を入力してください</string>
    <!-- Text shown when a user leaves the search string field empty -->
    <string name="search_add_custom_engine_error_empty_search_string">検索クエリーを入力してください</string>
    <!-- Text shown when a user leaves out the required template string -->
    <string name="search_add_custom_engine_error_missing_template">検索クエリーが入力例の書式と一致しているか確認してください</string>
    <!-- Text shown when we aren't able to validate the custom search query. The first parameter is the url of the custom search engine -->
    <string name="search_add_custom_engine_error_cannot_reach">“%s” への接続でエラーが発生しました</string>
    <!-- Text shown when a user creates a new search engine -->
    <string name="search_add_custom_engine_success_message">%s を追加しました</string>
    <!-- Text shown when a user successfully edits a custom search engine -->
    <string name="search_edit_custom_engine_success_message">%s を保存しました</string>
    <!-- Text shown when a user successfully deletes a custom search engine -->
    <string name="search_delete_search_engine_success_message">%s を削除しました</string>

    <!-- Heading for the instructions to allow a permission -->
    <string name="phone_feature_blocked_intro">許可するには:</string>
    <!-- First step for the allowing a permission -->
    <string name="phone_feature_blocked_step_settings">1. Android の設定を開きます</string>
    <!-- Second step for the allowing a permission -->
    <string name="phone_feature_blocked_step_permissions"><![CDATA[2. <b>権限</b> をタップします]]></string>
    <!-- Third step for the allowing a permission (Fore example: Camera) -->
    <string name="phone_feature_blocked_step_feature"><![CDATA[3. <b>%1$s</b> をオンに切り替えます]]></string>

    <!-- Label that indicates a site is using a secure connection -->
    <string name="quick_settings_sheet_secure_connection_2">接続は安全です</string>
    <!-- Label that indicates a site is using a insecure connection -->
    <string name="quick_settings_sheet_insecure_connection_2">接続は安全ではありません</string>
    <!-- Label to clear site data -->
    <string name="clear_site_data">Cookie とサイトデータを消去</string>
    <!-- Confirmation message for a dialog confirming if the user wants to delete all data for current site -->
    <string name="confirm_clear_site_data"><![CDATA[<b>%s</b> のすべての Cookie とデータを消去してもよろしいですか？]]></string>
    <!-- Confirmation message for a dialog confirming if the user wants to delete all the permissions for all sites-->
    <string name="confirm_clear_permissions_on_all_sites">すべてのサイトの許可設定を消去してもよろしいですか？</string>
    <!-- Confirmation message for a dialog confirming if the user wants to delete all the permissions for a site-->
    <string name="confirm_clear_permissions_site">このサイトの許可設定を消去してもよろしいですか？</string>
    <!-- Confirmation message for a dialog confirming if the user wants to set default value a permission for a site-->
    <string name="confirm_clear_permission_site">このサイトのこの許可設定を削除してもよろしいですか？</string>
    <!-- label shown when there are not site exceptions to show in the site exception settings -->
    <string name="no_site_exceptions">例外サイトなし</string>
    <!-- Bookmark deletion confirmation -->
    <string name="bookmark_deletion_confirmation">本当にこのブックマークを削除してもよろしいですか？</string>
    <!-- Browser menu button that adds a shortcut to the home fragment -->
    <string name="browser_menu_add_to_shortcuts">ショートカットに追加</string>
    <!-- Browser menu button that removes a shortcut from the home fragment -->
    <string name="browser_menu_remove_from_shortcuts">ショートカットから削除</string>
    <!-- text shown before the issuer name to indicate who its verified by, parameter is the name of
     the certificate authority that verified the ticket-->
    <string name="certificate_info_verified_by">認証局: %1$s</string>
    <!-- Login overflow menu delete button -->
    <string name="login_menu_delete_button">削除</string>
    <!-- Login overflow menu edit button -->
    <string name="login_menu_edit_button">編集</string>
    <!-- Message in delete confirmation dialog for password -->
    <string name="login_deletion_confirmation_2">本当にこのパスワードを削除してもよろしいですか？</string>
    <!-- Positive action of a dialog asking to delete  -->
    <string name="dialog_delete_positive">削除</string>

    <!-- Negative action of a dialog asking to delete login -->
    <string name="dialog_delete_negative">キャンセル</string>
    <!--  The saved password options menu description. -->
    <string name="login_options_menu_2">パスワードのオプション</string>
    <!--  The editable text field for a website address. -->
    <string name="saved_login_hostname_description_3">ウェブサイトのアドレスの編集可能なテキストフィールド。</string>
    <!--  The editable text field for a username. -->
    <string name="saved_login_username_description_3">ユーザー名の編集可能なテキストフィールド。</string>
    <!--  The editable text field for a login's password. -->
    <string name="saved_login_password_description_2">パスワードの編集可能なテキストフィールド。</string>
    <!--  The button description to save changes to an edited password. -->
    <string name="save_changes_to_login_2">変更を保存します。</string>
    <!--  The page title for editing a saved password. -->
    <string name="edit_2">パスワードを編集</string>
    <!--  The page title for adding new password. -->
    <string name="add_login_2">パスワードを追加</string>
    <!--  Error text displayed underneath the password field when it is in an error case. -->
    <string name="saved_login_password_required_2">パスワードを入力してください</string>
    <!--  The error message in add login view when username field is blank. -->
    <string name="saved_login_username_required_2">ユーザー名を入力してください</string>
    <!--  The error message in add login view when hostname field is blank. -->
    <string name="saved_login_hostname_required" tools:ignore="UnusedResources">ホスト名は必須です</string>
    <!--  The error message in add login view when hostname field is blank. -->
    <string name="saved_login_hostname_required_2" tools:ignore="UnusedResources">ウェブアドレスを入力してください</string>
    <!-- Voice search button content description  -->
    <string name="voice_search_content_description">音声検索</string>
    <!-- Voice search prompt description displayed after the user presses the voice search button -->
    <string name="voice_search_explainer">話してください</string>

    <!--  The error message in edit login view when a duplicate username exists. -->
    <string name="saved_login_duplicate">このユーザー名を持つログイン情報がすでに存在します。</string>

    <!-- This is the hint text that is shown inline on the hostname field of the create new login page. 'https://www.example.com' intentionally hardcoded here -->
    <string name="add_login_hostname_hint_text">https://www.example.com</string>
    <!-- This is an error message shown below the hostname field of the add login page when a hostname does not contain http or https. -->
    <string name="add_login_hostname_invalid_text_3">ウェブアドレスには “https://“ または “http://“ が含まれている必要があります</string>
    <!-- This is an error message shown below the hostname field of the add login page when a hostname is invalid. -->
    <string name="add_login_hostname_invalid_text_2">正しいホスト名を入力してください</string>

    <!-- Synced Tabs -->
    <!-- Text displayed to ask user to connect another device as no devices found with account -->
    <string name="synced_tabs_connect_another_device">他の端末を接続してください。</string>
    <!-- Text displayed asking user to re-authenticate -->
    <string name="synced_tabs_reauth">再認証してください。</string>

    <!-- Text displayed when user has disabled tab syncing in Firefox Sync Account -->
    <string name="synced_tabs_enable_tab_syncing">タブの同期を有効にしてください。</string>
    <!-- Text displayed when user has no tabs that have been synced -->
    <string name="synced_tabs_no_tabs">他の端末の Firefox で開いているタブはありません。</string>
    <!-- Text displayed in the synced tabs screen when a user is not signed in to Firefox Sync describing Synced Tabs -->
    <string name="synced_tabs_sign_in_message">他の端末のタブの一覧を表示できます。</string>
    <!-- Text displayed on a button in the synced tabs screen to link users to sign in when a user is not signed in to Firefox Sync -->
    <string name="synced_tabs_sign_in_button">Sync にログイン</string>

    <!-- The text displayed when a synced device has no tabs to show in the list of Synced Tabs. -->
    <string name="synced_tabs_no_open_tabs">開いているタブはありません</string>

    <!-- Content description for expanding a group of synced tabs. -->
    <string name="synced_tabs_expand_group">同期したタブのグループを展開します</string>
    <!-- Content description for collapsing a group of synced tabs. -->
    <string name="synced_tabs_collapse_group">同期したタブのグループを折りたたみます</string>

    <!-- Top Sites -->
    <!-- Title text displayed in the dialog when shortcuts limit is reached. -->
    <string name="shortcut_max_limit_title">ショートカット数の上限に達しました</string>
    <!-- Content description text displayed in the dialog when shortcut limit is reached. -->
    <string name="shortcut_max_limit_content">新しいショートカットを追加するには、いずれかを削除してください。サイトを長押しして削除を選択します。</string>
    <!-- Confirmation dialog button text when top sites limit is reached. -->
    <string name="top_sites_max_limit_confirmation_button">OK</string>

    <!-- Label for the preference to show the shortcuts for the most visited top sites on the homepage -->
    <string name="top_sites_toggle_top_recent_sites_4">ショートカット</string>
    <!-- Title text displayed in the rename top site dialog. -->
    <string name="top_sites_rename_dialog_title">タイトル</string>
    <!-- Hint for renaming title of a shortcut -->
    <string name="shortcut_name_hint">ショートカット名</string>
    <!-- Button caption to confirm the renaming of the top site. -->
    <string name="top_sites_rename_dialog_ok">OK</string>
    <!-- Dialog button text for canceling the rename top site prompt. -->
    <string name="top_sites_rename_dialog_cancel">キャンセル</string>

    <!-- Text for the menu button to open the homepage settings. -->
    <string name="top_sites_menu_settings">設定</string>
    <!-- Text for the menu button to navigate to sponsors and privacy support articles. '&amp;' is replaced with the ampersand symbol: & -->
    <string name="top_sites_menu_sponsor_privacy">私たちのスポンサーとあなたのプライバシー</string>
    <!-- Label text displayed for a sponsored top site. -->
    <string name="top_sites_sponsored_label">広告</string>

    <!-- Inactive tabs in the tabs tray -->
    <!-- Title text displayed in the tabs tray when a tab has been unused for 14 days. -->
    <string name="inactive_tabs_title">休止中のタブ</string>
    <!-- Content description for closing all inactive tabs -->
    <string name="inactive_tabs_delete_all">休止中のタブをすべて閉じます</string>

    <!-- Content description for expanding the inactive tabs section. -->
    <string name="inactive_tabs_expand_content_description">休止中のタブを展開します</string>
    <!-- Content description for collapsing the inactive tabs section. -->
    <string name="inactive_tabs_collapse_content_description">休止中のタブを折りたたみます</string>

    <!-- Inactive tabs auto-close message in the tabs tray -->
    <!-- The header text of the auto-close message when the user is asked if they want to turn on the auto-closing of inactive tabs. -->
    <string name="inactive_tabs_auto_close_message_header" tools:ignore="UnusedResources">1 か月後に自動的に閉じますか？</string>
    <!-- A description below the header to notify the user what the inactive tabs auto-close feature is. -->
    <string name="inactive_tabs_auto_close_message_description" tools:ignore="UnusedResources">Firefox は 1 か月以上表示していないタブを閉じることができます。</string>
    <!-- A call to action below the description to allow the user to turn on the auto closing of inactive tabs. -->
    <string name="inactive_tabs_auto_close_message_action" tools:ignore="UnusedResources">自動的に閉じる</string>

    <!-- Text for the snackbar to confirm auto-close is enabled for inactive tabs -->
    <string name="inactive_tabs_auto_close_message_snackbar">自動的に閉じる機能が有効です</string>

    <!-- Awesome bar suggestion's headers -->
    <!-- Search suggestions title for Firefox Suggest. -->
    <string name="firefox_suggest_header">Firefox Suggest</string>

    <!-- Title for search suggestions when Google is the default search suggestion engine. -->
    <string name="google_search_engine_suggestion_header">Google 検索</string>
    <!-- Title for search suggestions when the default search suggestion engine is anything other than Google. The first parameter is default search engine name. -->
    <string name="other_default_search_engine_suggestion_header">%s 検索</string>

    <!-- Default browser experiment -->
    <!-- Default browser card title -->
    <string name="default_browser_experiment_card_title">既定のブラウザーを変更しませんか</string>
    <!-- Default browser card text -->
    <string name="default_browser_experiment_card_text">ウェブサイトやメール、メッセージのリンクを自動的に Firefox で開きます。</string>

    <!-- Content description for close button in collection placeholder. -->
    <string name="remove_home_collection_placeholder_content_description">削除</string>

    <!-- Content description radio buttons with a link to more information -->
    <string name="radio_preference_info_content_description">詳細はこちら</string>

    <!-- Content description for the action bar "up" button -->
    <string name="action_bar_up_description" moz:removedIn="124" tools:ignore="UnusedResources">上へ移動します</string>

    <!-- Content description for privacy content close button -->
    <string name="privacy_content_close_button_content_description">閉じる</string>

    <!-- Pocket recommended stories -->
    <!-- Header text for a section on the home screen. -->
    <string name="pocket_stories_header_1">示唆に富むストーリー</string>
    <!-- Header text for a section on the home screen. -->
    <string name="pocket_stories_categories_header">トピック別のストーリー</string>
    <!-- Text of a button allowing users to access an external url for more Pocket recommendations. -->
    <string name="pocket_stories_placeholder_text">より詳しく</string>
    <!-- Title of an app feature. Smaller than a heading. The first parameter is product name Pocket -->
    <string name="pocket_stories_feature_title_2">%s による提供です。</string>
    <!-- Caption for describing a certain feature. The placeholder is for a clickable text (eg: Learn more) which will load an url in a new tab when clicked.  -->
    <string name="pocket_stories_feature_caption">Firefox ファミリーの一員です。 %s</string>
    <!-- Clickable text for opening an external link for more information about Pocket. -->
    <string name="pocket_stories_feature_learn_more">詳細情報</string>

    <!-- Text indicating that the Pocket story that also displays this text is a sponsored story by other 3rd party entity. -->
    <string name="pocket_stories_sponsor_indication">広告</string>

    <!-- Snackbar message for enrolling in a Nimbus experiment from the secret settings when Studies preference is Off.-->
    <string name="experiments_snackbar">データを送信するにはテレメトリーを有効にしてください。</string>
    <!-- Snackbar button text to navigate to telemetry settings.-->
    <string name="experiments_snackbar_button">設定を開く</string>

    <!-- Review quality check feature-->
    <!-- Name for the review quality check feature used as title for the panel. -->
    <string name="review_quality_check_feature_name_2">レビューチェッカー</string>
    <!-- Summary for grades A and B for review quality check adjusted grading. -->
    <string name="review_quality_check_grade_a_b_description">信頼できるレビュー</string>
    <!-- Summary for grade C for review quality check adjusted grading. -->
    <string name="review_quality_check_grade_c_description">信頼できるレビューとできないものが混在</string>
    <!-- Summary for grades D and F for review quality check adjusted grading. -->
    <string name="review_quality_check_grade_d_f_description">信頼できないレビュー</string>
    <!-- Text for title presenting the reliability of a product's reviews. -->
    <string name="review_quality_check_grade_title">これらのレビューはどのくらい信頼できますか？</string>

    <!-- Title for when the rating has been updated by the review checker -->
    <string name="review_quality_check_adjusted_rating_title">レートが調整されています</string>
    <!-- Description for a product's adjusted star rating. The text presents that the product's reviews which were evaluated as unreliable were removed from the adjusted rating. -->
    <string name="review_quality_check_adjusted_rating_description_2">信頼できないレビューに基づきます</string>
    <!-- Title for list of highlights from a product's review emphasizing a product's important traits. -->
    <string name="review_quality_check_highlights_title">最近の注目レビュー</string>
    <!-- Title for section explaining how we analyze the reliability of a product's reviews. -->
    <string name="review_quality_check_explanation_title">レビュー品質の決定方法について</string>
    <!-- Paragraph explaining how we analyze the reliability of a product's reviews. First parameter is the Fakespot product name. In the phrase "Fakespot by Mozilla", "by" can be localized. Does not need to stay by. -->
    <string name="review_quality_check_explanation_body_reliability">私たちは、%s by Mozilla の AI 技術を用いて製品レビューの信頼性を解析します。これは製品そのものの品質ではなく、製品の信頼できるレビューへのアクセスを助けるものです。</string>
    <!-- Paragraph explaining the grading system we use to classify the reliability of a product's reviews. -->
    <string name="review_quality_check_info_review_grade_header"><![CDATA[私たちは、各製品のレビューを A から F までの <b>レターグレード</b> で評価します。]]></string>
    <!-- Description explaining grades A and B for review quality check adjusted grading. -->
    <string name="review_quality_check_info_grade_info_AB">信頼できるレビューです。これは正直で偏見を持たない本物の顧客によるレビューであると思われます。</string>
    <!-- Description explaining grade C for review quality check adjusted grading. -->
    <string name="review_quality_check_info_grade_info_C">信頼できるレビューと信頼できないレビューが混在していると思われます。</string>
    <!-- Description explaining grades D and F for review quality check adjusted grading. -->
    <string name="review_quality_check_info_grade_info_DF">信頼できないレビューです。これは偽物または偏見を持ったレビュアーによるレビューであると思われます。</string>
    <!-- Paragraph explaining how a product's adjusted grading is calculated. -->
    <string name="review_quality_check_explanation_body_adjusted_grading"><![CDATA[<b>調整されたレート</b> は私たちが信頼するに足ると評価したレビューのみを基にしています。]]></string>
    <!-- Paragraph explaining product review highlights. First parameter is the name of the retailer (e.g. Amazon). -->
    <string name="review_quality_check_explanation_body_highlights"><![CDATA[<b>注目レビュー</b> は最近 80 日以内の %s からのレビューで私たちが信頼するに足ると評価したものです。]]></string>
    <!-- Text for learn more caption presenting a link with information about review quality. First parameter is for clickable text defined in review_quality_check_info_learn_more_link. -->
    <string name="review_quality_check_info_learn_more">%s についての詳細。</string>
    <!-- Clickable text that links to review quality check SuMo page. First parameter is the Fakespot product name. -->
    <string name="review_quality_check_info_learn_more_link_2">%s がレビュー品質を決定する方法について</string>
    <!-- Text for title of settings section. -->
    <string name="review_quality_check_settings_title">設定</string>
    <!-- Text for label for switch preference to show recommended products from review quality check settings section. -->
    <string name="review_quality_check_settings_recommended_products">レビューチェッカーに広告を表示する</string>
    <!-- Description for switch preference to show recommended products from review quality check settings section. First parameter is for clickable text defined in review_quality_check_settings_recommended_products_learn_more.-->
    <string name="review_quality_check_settings_recommended_products_description_2" tools:ignore="UnusedResources">時々、関連製品の広告が表示されます。私たちはレビュー品質基準を満たした信頼できる製品のみを広告しています。%s</string>
    <!-- Clickable text that links to review quality check recommended products support article. -->
    <string name="review_quality_check_settings_recommended_products_learn_more" tools:ignore="UnusedResources">詳細情報</string>
    <!-- Text for turning sidebar off button from review quality check settings section. -->
    <string name="review_quality_check_settings_turn_off">レビューチェッカーをオフにする</string>
    <!-- Text for title of recommended product section. This is displayed above a product image, suggested as an alternative to the product reviewed. -->
    <string name="review_quality_check_ad_title" tools:ignore="UnusedResources">さらに検討する</string>
    <!-- Caption for recommended product section indicating this is an ad by Fakespot. First parameter is the Fakespot product name. -->
    <string name="review_quality_check_ad_caption" tools:ignore="UnusedResources">%s による広告</string>
    <!-- Caption for review quality check panel. First parameter is for clickable text defined in review_quality_check_powered_by_link. -->
    <string name="review_quality_check_powered_by_2">レビュー チェッカーは %s の提供です</string>
    <!-- Clickable text that links to Fakespot.com. First parameter is the Fakespot product name. In the phrase "Fakespot by Mozilla", "by" can be localized. Does not need to stay by. -->
    <string name="review_quality_check_powered_by_link" tools:ignore="UnusedResources">%s by Mozilla</string>
    <!-- Text for title of warning card informing the user that the current analysis is outdated. -->
    <string name="review_quality_check_outdated_analysis_warning_title" tools:ignore="UnusedResources">新し情報の確認</string>
    <!-- Text for button from warning card informing the user that the current analysis is outdated. Clicking this should trigger the product's re-analysis. -->
    <string name="review_quality_check_outdated_analysis_warning_action" tools:ignore="UnusedResources">今すぐ確認</string>
    <!-- Title for warning card informing the user that the current product does not have enough reviews for a review analysis. -->
    <string name="review_quality_check_no_reviews_warning_title">まだ十分な数のレビューがありません</string>
    <!-- Text for body of warning card informing the user that the current product does not have enough reviews for a review analysis. -->
    <string name="review_quality_check_no_reviews_warning_body">この製品の品質を確認可能な数のレビューが掲載されるまでお待ちください。</string>
    <!-- Title for warning card informing the user that the current product is currently not available. -->
    <string name="review_quality_check_product_availability_warning_title">製品が利用できません</string>
    <!-- Text for the body of warning card informing the user that the current product is currently not available. -->
    <string name="review_quality_check_product_availability_warning_body">この製品が再入荷されている場合はご報告ください。その製品レビューを確認します。</string>
    <!-- Clickable text for warning card informing the user that the current product is currently not available. Clicking this should inform the server that the product is available. -->
    <string name="review_quality_check_product_availability_warning_action_2">製品の在庫があることを報告する</string>

    <!-- Title for warning card informing the user that the current product's analysis is still processing. The parameter is the percentage progress (0-100%) of the analysis process (e.g. 56%). -->
    <string name="review_quality_check_analysis_in_progress_warning_title_2">レビューの品質の確認 (%s)</string>
    <!-- Text for body of warning card informing the user that the current product's analysis is still processing. -->
    <string name="review_quality_check_analysis_in_progress_warning_body">これには約 60 秒かかります。</string>
    <!-- Title for info card displayed after the user reports a product is back in stock. -->
    <string name="review_quality_check_analysis_requested_info_title">ご報告ありがとうございます。</string>
    <!-- Text for body of info card displayed after the user reports a product is back in stock. -->
    <string name="review_quality_check_analysis_requested_info_body">この製品のレビュー情報は 24 時間以内に更新されます。後でもう一度確認してください。</string>
    <!-- Title for info card displayed when the user review checker while on a product that Fakespot does not analyze (e.g. gift cards, music). -->
    <string name="review_quality_check_not_analyzable_info_title">これらのレビューは確認できません</string>
    <!-- Text for body of info card displayed when the user review checker while on a product that Fakespot does not analyze (e.g. gift cards, music). -->
    <string name="review_quality_check_not_analyzable_info_body">残念ながら、特定の種類の商品のレビュー品質は確認できません。たとえば、ギフトカードやストリーミングビデオ、音楽、ゲームなどです。</string>
    <!-- Title for info card displayed when another user reported the displayed product is back in stock. -->
    <string name="review_quality_check_analysis_requested_other_user_info_title" tools:ignore="UnusedResources">情報は間もなく更新</string>
    <!-- Text for body of info card displayed when another user reported the displayed product is back in stock. -->
    <string name="review_quality_check_analysis_requested_other_user_info_body" tools:ignore="UnusedResources">この製品のレビュー情報は 24 時間以内に更新されます。後でもう一度確認してください。</string>
    <!-- Title for info card displayed to the user when analysis finished updating. -->
    <string name="review_quality_check_analysis_updated_confirmation_title" tools:ignore="UnusedResources">解析は最新です</string>
    <!-- Text for the action button from info card displayed to the user when analysis finished updating. -->
    <string name="review_quality_check_analysis_updated_confirmation_action" tools:ignore="UnusedResources">OK</string>
    <!-- Title for error card displayed to the user when an error occurred. -->
    <string name="review_quality_check_generic_error_title">現在入手可能な情報はありません</string>
    <!-- Text for body of error card displayed to the user when an error occurred. -->
    <string name="review_quality_check_generic_error_body">現在、問題の解決に取り組んでいます。後でもう一度確認してください。</string>
    <!-- Title for error card displayed to the user when the device is disconnected from the network. -->
    <string name="review_quality_check_no_connection_title">ネットワーク接続がありません</string>
    <!-- Text for body of error card displayed to the user when the device is disconnected from the network. -->
    <string name="review_quality_check_no_connection_body">ネットワーク接続を確認し、ページを再度読み込んでみてください。</string>
    <!-- Title for card displayed to the user for products whose reviews were not analyzed yet. -->
    <string name="review_quality_check_no_analysis_title">これらのレビューに関する情報はまだありません</string>

    <!-- Text for the body of card displayed to the user for products whose reviews were not analyzed yet. -->
    <string name="review_quality_check_no_analysis_body">この製品のレビューが信頼できるかどうかを確認するには、レビュー品質を確認してください。所要時間はわずか 60 秒ほどです。</string>
    <!-- Text for button from body of card displayed to the user for products whose reviews were not analyzed yet. Clicking this should trigger a product analysis. -->
    <string name="review_quality_check_no_analysis_link">レビューの品質を確認</string>
    <!-- Headline for review quality check contextual onboarding card. -->
    <string name="review_quality_check_contextual_onboarding_title">製品レビューの信頼できるガイドをお試しください</string>

    <!-- Description for review quality check contextual onboarding card. The first and last two parameters are for retailer names (e.g. Amazon, Walmart). The second parameter is for the name of the application (e.g. Firefox). -->
    <string name="review_quality_check_contextual_onboarding_description">購入する前に、%1$s で製品レビューの信頼性を確認してください。 %2$s の実験的な機能であるレビュー チェッカーはブラウザーに直接組み込まれています。 %3$s と %4$s でも動作します。</string>
    <!-- Description for review quality check contextual onboarding card. The first parameters is for retailer name (e.g. Amazon). The second parameter is for the name of the application (e.g. Firefox). -->
    <string name="review_quality_check_contextual_onboarding_description_one_vendor">購入する前に、%1$s で製品レビューの信頼性を確認してください。 %2$s の実験的な機能であるレビュー チェッカーはブラウザーに直接組み込まれています。</string>
    <!-- Paragraph presenting review quality check feature. First parameter is the Fakespot product name. Second parameter is for clickable text defined in review_quality_check_contextual_onboarding_learn_more_link. In the phrase "Fakespot by Mozilla", "by" can be localized. Does not need to stay by. -->
    <string name="review_quality_check_contextual_onboarding_learn_more">%1$s by Mozilla の機能を利用して偏ったレビューや偽物のレビューを回避できるように支援します。私たち AI モデルは、買い物中のお客様を保護するために常に改善されています。%2$s</string>
    <!-- Clickable text from the contextual onboarding card that links to review quality check support article. -->
    <string name="review_quality_check_contextual_onboarding_learn_more_link">詳細情報</string>
    <!-- Caption text to be displayed in review quality check contextual onboarding card above the opt-in button. First parameter is Firefox app name, third parameter is the Fakespot product name. Second & fourth are for clickable texts defined in review_quality_check_contextual_onboarding_privacy_policy_3 and review_quality_check_contextual_onboarding_terms_use. -->
    <string name="review_quality_check_contextual_onboarding_caption_3" moz:RemovedIn="124" tools:ignore="UnusedResources">「はい、試します」を選択すると、%1$s の%2$sおよび  %3$s の%4$sに同意したものとみなされます。</string>
    <!-- Caption text to be displayed in review quality check contextual onboarding card above the opt-in button. First parameter is Firefox app name, third parameter is the Fakespot product name. Second & fourth are for clickable texts defined in review_quality_check_contextual_onboarding_privacy_policy_3 and review_quality_check_contextual_onboarding_terms_use. -->
    <string name="review_quality_check_contextual_onboarding_caption_4">「はい、試します」を選択すると、%1$s の%2$sおよび  %3$s の%4$sに同意したものとみなされます。</string>
    <!-- Clickable text from the review quality check contextual onboarding card that links to Fakespot privacy notice. -->
    <string name="review_quality_check_contextual_onboarding_privacy_policy_3">プライバシー通知</string>
    <!-- Clickable text from the review quality check contextual onboarding card that links to Fakespot terms of use. -->
    <string name="review_quality_check_contextual_onboarding_terms_use">利用規約</string>
    <!-- Text for opt-in button from the review quality check contextual onboarding card. -->
    <string name="review_quality_check_contextual_onboarding_primary_button_text">はい、試します</string>
    <!-- Text for opt-out button from the review quality check contextual onboarding card. -->
    <string name="review_quality_check_contextual_onboarding_secondary_button_text">後で</string>
    <!-- Text for the first CFR presenting the review quality check feature. -->
    <string name="review_quality_check_first_cfr_message">購入する前に、この製品のレビューが信頼できるかどうか確認してください。</string>
    <!-- Text displayed in the first CFR presenting the review quality check feature that opens the review checker when clicked. -->
    <string name="review_quality_check_first_cfr_action" tools:ignore="UnusedResources">レビューチェッカーを試す</string>
    <!-- Text for the second CFR presenting the review quality check feature. -->
    <string name="review_quality_check_second_cfr_message">これらのレビューは信頼できますか？ 評価が調整されていないか今すぐ確認してください。</string>
    <!-- Text displayed in the second CFR presenting the review quality check feature that opens the review checker when clicked. -->
    <string name="review_quality_check_second_cfr_action" tools:ignore="UnusedResources">レビューチェッカーを開く</string>

    <!-- Flag showing that the review quality check feature is work in progress. -->
    <string name="review_quality_check_beta_flag" moz:removedIn="130" tools:ignore="UnusedResources">Beta</string>
    <!-- Content description (not visible, for screen readers etc.) for opening browser menu button to open review quality check bottom sheet. -->
    <string name="review_quality_check_open_handle_content_description">レビューチェッカーを開く</string>
    <!-- Content description (not visible, for screen readers etc.) for closing browser menu button to open review quality check bottom sheet. -->
    <string name="review_quality_check_close_handle_content_description">レビューチェッカーを閉じる</string>
    <!-- Content description (not visible, for screen readers etc.) for review quality check star rating. First parameter is the number of stars (1-5) representing the rating. -->
    <string name="review_quality_check_star_rating_content_description">スター 5 個中 %1$s 個</string>
    <!-- Text for minimize button from highlights card. When clicked the highlights card should reduce its size. -->
    <string name="review_quality_check_highlights_show_less">折りたたむ</string>
    <!-- Text for maximize button from highlights card. When clicked the highlights card should expand to its full size. -->
    <string name="review_quality_check_highlights_show_more">さらに表示</string>
    <!-- Text for highlights card quality category header. Reviews shown under this header should refer the product's quality. -->
    <string name="review_quality_check_highlights_type_quality">品質</string>
    <!-- Text for highlights card price category header. Reviews shown under this header should refer the product's price. -->
    <string name="review_quality_check_highlights_type_price">価格</string>
    <!-- Text for highlights card shipping category header. Reviews shown under this header should refer the product's shipping. -->
    <string name="review_quality_check_highlights_type_shipping">出荷</string>
    <!-- Text for highlights card packaging and appearance category header. Reviews shown under this header should refer the product's packaging and appearance. -->
    <string name="review_quality_check_highlights_type_packaging_appearance">梱包と外観</string>
    <!-- Text for highlights card competitiveness category header. Reviews shown under this header should refer the product's competitiveness. -->
    <string name="review_quality_check_highlights_type_competitiveness">競争力</string>

    <!-- Text that is surrounded by quotes. The parameter is the actual text that is in quotes. An example of that text could be: Excellent craftsmanship, and that is displayed as “Excellent craftsmanship”. The text comes from a buyer's review that the feature is highlighting"   -->
    <string name="surrounded_with_quotes">“%s”</string>

    <!-- Accessibility services actions labels. These will be appended to accessibility actions like "Double tap to.." but not by or applications but by services like Talkback. -->
    <!-- Action label for elements that can be collapsed if interacting with them. Talkback will append this to say "Double tap to collapse". -->
    <string name="a11y_action_label_collapse">折りたたむ</string>
    <!-- Current state for elements that can be collapsed if interacting with them. Talkback will dictate this after a state change. -->
    <string name="a11y_state_label_collapsed">折りたたみ状態</string>
    <!-- Action label for elements that can be expanded if interacting with them. Talkback will append this to say "Double tap to expand". -->
    <string name="a11y_action_label_expand">展開する</string>
    <!-- Current state for elements that can be expanded if interacting with them. Talkback will dictate this after a state change. -->
    <string name="a11y_state_label_expanded">展開状態</string>
    <!-- Action label for links to a website containing documentation about a wallpaper collection. Talkback will append this to say "Double tap to open link to learn more about this collection". -->
    <string name="a11y_action_label_wallpaper_collection_learn_more">このコレクションの詳細についてはリンク先をご覧ください</string>
    <!-- Action label for links that point to an article. Talkback will append this to say "Double tap to read the article". -->
    <string name="a11y_action_label_read_article">記事を読む</string>
    <!-- Action label for links to the Firefox Pocket website. Talkback will append this to say "Double tap to open link to learn more". -->
    <string name="a11y_action_label_pocket_learn_more">リンクを開いて詳細を表示</string>
    <!-- Content description for headings announced by accessibility service. The first parameter is the text of the heading. Talkback will announce the first parameter and then speak the word "Heading" indicating to the user that this text is a heading for a section. -->
    <string name="a11y_heading">%s、見出し</string>
    <!-- Title for dialog displayed when trying to access links present in a text. -->
    <string name="a11y_links_title">リンク</string>
    <!-- Additional content description for text bodies that contain urls. -->
    <string name="a11y_links_available">利用可能なリンク</string>

    <!-- Translations feature-->

    <!-- Translation request dialog -->
    <!-- Title for the translation dialog that allows a user to translate the webpage. -->
    <string name="translations_bottom_sheet_title">このページを翻訳しますか？</string>
    <!-- Title for the translation dialog after a translation was completed successfully.
    The first parameter is the name of the language that the page was translated from, for example, "French".
    The second parameter is the name of the language that the page was translated to, for example, "English". -->
    <string name="translations_bottom_sheet_title_translation_completed">ページを %1$s から %2$s に翻訳しました</string>
    <!-- Title for the translation dialog that allows a user to translate the webpage when a user uses the translation feature the first time. The first parameter is the name of the application, for example, "Fenix". -->
    <string name="translations_bottom_sheet_title_first_time">%1$s でプライベート翻訳を試してください</string>
    <!-- Additional information on the translation dialog that appears when a user uses the translation feature the first time. The first parameter is clickable text with a link, for example, "Learn more". -->
    <string name="translations_bottom_sheet_info_message">プライバシーを重視し、翻訳データは端末内のみで処理されます。対応言語の追加と改善に乞うご期待！ %1$s</string>
    <!-- Text that links to additional information about the Firefox translations feature. -->
    <string name="translations_bottom_sheet_info_message_learn_more">詳細情報</string>
    <!-- Label for the dropdown to select which language to translate from on the translations dialog. Usually the translate from language selected will be the same as the page language. -->
    <string name="translations_bottom_sheet_translate_from">翻訳元</string>
    <!-- Label for the dropdown to select which language to translate to on the translations dialog. Usually the translate to language selected will be the user's preferred language. -->
    <string name="translations_bottom_sheet_translate_to">翻訳先</string>
    <!-- Label for the dropdown to select which language to translate from on the translations dialog when the page language is not supported. This selection is to allow the user to select another language, in case we automatically detected the page language incorrectly. -->
    <string name="translations_bottom_sheet_translate_from_unsupported_language">別の翻訳元言語を試す</string>
    <!-- Button text on the translations dialog to dismiss the dialog and return to the browser. -->
    <string name="translations_bottom_sheet_negative_button">後で</string>
    <!-- Button text on the translations dialog to restore the translated website back to the original untranslated version. -->
    <string name="translations_bottom_sheet_negative_button_restore">元の言語で表示</string>
    <!-- Accessibility announcement (not visible, for screen readers etc.) for the translations dialog after restore button was pressed that indicates the original untranslated page was loaded. -->
    <string name="translations_bottom_sheet_restore_accessibility_announcement">翻訳されていない元のページが読み込まれました</string>
    <!-- Button text on the translations dialog when a translation error appears, used to dismiss the dialog and return to the browser. -->
    <string name="translations_bottom_sheet_negative_button_error">完了</string>
    <!-- Button text on the translations dialog to begin a translation of the website. -->
    <string name="translations_bottom_sheet_positive_button">翻訳</string>
    <!-- Button text on the translations dialog when a translation error appears. -->
    <string name="translations_bottom_sheet_positive_button_error">再試行</string>
    <!-- Inactive button text on the translations dialog that indicates a translation is currently in progress. This button will be accompanied by a loading icon. -->
    <string name="translations_bottom_sheet_translating_in_progress">翻訳中</string>
    <!-- Button content description (not visible, for screen readers etc.) for the translations dialog translate button that indicates a translation is currently in progress. -->
    <string name="translations_bottom_sheet_translating_in_progress_content_description">翻訳中です</string>
    <!-- Default dropdown option when initially selecting a language from the translations dialog language selection dropdown. -->
    <string name="translations_bottom_sheet_default_dropdown_selection">言語を選択</string>
    <!-- The title of the warning card informs the user that a translation could not be completed. -->
    <string name="translation_error_could_not_translate_warning_text">翻訳時に問題が発生しました。もう一度試してください。</string>
    <!-- The title of the warning card informs the user that the list of languages cannot be loaded. -->
    <string name="translation_error_could_not_load_languages_warning_text">言語を読み込めませんでした。インターネット接続を確認して、もう一度試してください。</string>
    <!-- The title of the warning card informs the user that a language is not supported. The first parameter is the name of the language that is not supported. -->
    <string name="translation_error_language_not_supported_warning_text">申し訳ありませんが、%1$s はまだサポートされていません。</string>

    <!-- Snackbar title shown if the user closes the Translation Request dialogue and a translation is in progress. -->
    <string name="translation_in_progress_snackbar">翻訳中…</string>


    <!-- Title for the data saving mode warning dialog used in the translation request dialog.
    This dialog will be presented when the user attempts to perform
    a translation without the necessary language files downloaded first when Android's data saver mode is enabled and the user is not using WiFi.
    The first parameter is the size in kilobytes or megabytes of the language file. -->
    <string name="translations_download_language_file_dialog_title">データ節約モードで言語をダウンロード (%1$s) しますか？</string>


    <!-- Translations options dialog -->
    <!-- Title of the translation options dialog that allows a user to set their translation options for the site the user is currently on. -->
    <string name="translation_option_bottom_sheet_title_heading">翻訳オプション</string>
    <!-- Toggle switch label that allows a user to set the setting if they would like the browser to always offer or suggest translations when available. -->
    <string name="translation_option_bottom_sheet_always_translate">常に翻訳機能を提供する</string>
    <!-- Toggle switch label that allows a user to set if they would like a given language to automatically translate or not. The first parameter is the language name, for example, "Spanish". -->
    <string name="translation_option_bottom_sheet_always_translate_in_language">%1$s のページを常に翻訳する</string>
    <!-- Toggle switch label that allows a user to set if they would like to never be offered a translation of the given language. The first parameter is the language name, for example, "Spanish". -->
    <string name="translation_option_bottom_sheet_never_translate_in_language">%1$s のページは翻訳しない</string>
    <!-- Toggle switch label that allows a user to set the setting if they would like the browser to never translate the site the user is currently visiting. -->
    <string name="translation_option_bottom_sheet_never_translate_site">このサイトは翻訳しない</string>
    <!-- Toggle switch description that will appear under the "Never translate these sites" settings toggle switch to provide more information on how this setting interacts with other settings. -->
    <string name="translation_option_bottom_sheet_switch_never_translate_site_description">他のすべての設定を上書きします</string>
    <!-- Toggle switch description that will appear under the "Never translate" and "Always translate" toggle switch settings to provide more information on how these  settings interacts with other settings. -->
    <string name="translation_option_bottom_sheet_switch_description">翻訳機能の設定を上書きします</string>
    <!-- Button text for the button that will take the user to the translation settings dialog. -->
    <string name="translation_option_bottom_sheet_translation_settings">翻訳設定</string>
    <!-- Button text for the button that will take the user to a website to learn more about how translations works in the given app. The first parameter is the name of the application, for example, "Fenix". -->
    <string name="translation_option_bottom_sheet_about_translations">%1$s の翻訳機能について</string>

    <!-- Content description (not visible, for screen readers etc.) for closing the translations bottom sheet. -->
    <string name="translation_option_bottom_sheet_close_content_description">翻訳シートを閉じる</string>

    <!-- The title of the warning card informs the user that an error has occurred at page settings. -->
    <string name="translation_option_bottom_sheet_error_warning_text">一部の設定が一時的に利用できません。</string>

    <!-- Translation settings dialog -->
    <!-- Title of the translation settings dialog that allows a user to set their preferred translation settings. -->
    <string name="translation_settings_toolbar_title">翻訳</string>

    <!-- Toggle switch label that indicates that the browser should signal or indicate when a translation is possible for any page. -->
    <string name="translation_settings_offer_to_translate">翻訳可能な場合に通知する</string>
    <!-- Toggle switch label that indicates that downloading files required for translating is permitted when using data saver mode in Android. -->
    <string name="translation_settings_always_download">常にデータ節約モードで言語をダウンロードする</string>
    <!-- Section header text that begins the section of a list of different options the user may select to adjust their translation preferences. -->
    <string name="translation_settings_translation_preference">翻訳の設定</string>
    <!-- Button text for the button that will take the user to the automatic translations settings dialog. On the automatic translations settings dialog, the user can set if translations should occur automatically for a given language. -->
    <string name="translation_settings_automatic_translation">自動翻訳</string>
    <!-- Button text for the button that will take the user to the never translate these sites dialog. On the never translate these sites dialog, the user can set if translations should never occur on certain websites. -->
    <string name="translation_settings_automatic_never_translate_sites">これらのサイトは翻訳しない</string>
    <!-- Button text for the button that will take the user to the download languages dialog. On the download languages dialog, the user can manage which languages they would like to download for translations. -->
    <string name="translation_settings_download_language">言語をダウンロード</string>

    <!-- Automatic translation preference screen -->
    <!-- Title of the automatic translation preference screen that will appear on the toolbar.-->
    <string name="automatic_translation_toolbar_title_preference">自動翻訳</string>
    <!-- Screen header presenting the automatic translation preference feature. It will appear under the toolbar. -->
    <string name="automatic_translation_header_preference">設定で「常に翻訳する」言語と「翻訳しない」言語を選択します。</string>

    <!-- The title of the warning card informs the user that the system could not load languages for translation settings. -->
    <string name="automatic_translation_error_warning_text">言語を読み込めませんでした。後でもう一度ご確認ください。</string>

    <!-- Automatic translation options preference screen -->
    <!-- Preference option for offering to translate. Radio button title text.-->
    <string name="automatic_translation_option_offer_to_translate_title_preference">翻訳を通知する (既定)</string>
    <!-- Preference option for offering to translate. Radio button summary text. The first parameter is the name of the app defined in app_name (for example: Fenix)-->
    <string name="automatic_translation_option_offer_to_translate_summary_preference">%1$s がサイトをこの言語に翻訳可能であることを通知します。</string>
    <!-- Preference option for always translate. Radio button title text. -->
    <string name="automatic_translation_option_always_translate_title_preference">常に翻訳する</string>
    <!-- Preference option for always translate. Radio button summary text. The first parameter is the name of the app defined in app_name (for example: Fenix)-->
    <string name="automatic_translation_option_always_translate_summary_preference">%1$s がこの言語のページの読み込み時に自動的に翻訳します。</string>
    <!-- Preference option for never translate. Radio button title text.-->
    <string name="automatic_translation_option_never_translate_title_preference">翻訳しない</string>
    <!-- Preference option for never translate. Radio button summary text. The first parameter is the name of the app defined in app_name (for example: Fenix)-->
    <string name="automatic_translation_option_never_translate_summary_preference">%1$s はサイトをこの言語に翻訳可能であることを通知しません。</string>

    <!-- Never translate site preference screen -->
    <!-- Title of the never translate site preference screen that will appear on the toolbar.-->
    <string name="never_translate_site_toolbar_title_preference">これらのサイトは翻訳しない</string>
    <!-- Screen header presenting the never translate site preference feature. It will appear under the toolbar. -->
    <string name="never_translate_site_header_preference">新しいサイトを追加するには: そのサイトにアクセスし、翻訳メニューから「このサイトを翻訳しない」を選択します。</string>
    <!-- Content description (not visible, for screen readers etc.): For a never-translated site list item that is selected.
             The first parameter is web site url (for example:"wikipedia.com") -->
    <string name="never_translate_site_item_list_content_description_preference">%1$s を削除します</string>
    <!-- The title of the warning card informs the user that an error has occurred at the never translate sites list. -->
    <string name="never_translate_site_error_warning_text">サイトを読み込めませんでした。後でもう一度ご確認ください。</string>
    <!-- The Delete site dialogue title will appear when the user clicks on a list item.
             The first parameter is web site url (for example:"wikipedia.com") -->
    <string name="never_translate_site_dialog_title_preference">%1$s を削除しますか？</string>
    <!-- The Delete site dialogue positive button will appear when the user clicks on a list item. The site will be deleted. -->
    <string name="never_translate_site_dialog_confirm_delete_preference">削除</string>
    <!-- The Delete site dialogue negative button will appear when the user clicks on a list item. The dialog will be dismissed. -->
    <string name="never_translate_site_dialog_cancel_preference">キャンセル</string>

    <!-- Download languages preference screen -->
    <!-- Title of the download languages preference screen toolbar.-->
    <string name="download_languages_toolbar_title_preference" moz:removedIn="130" tools:ignore="UnusedResources">言語をダウンロード</string>

    <!-- Title of the toolbar for the translation feature screen where users may download different languages for translation. -->
    <string name="download_languages_translations_toolbar_title_preference">言語をダウンロード</string>
    <!-- Screen header presenting the download language preference feature. It will appear under the toolbar.The first parameter is "Learn More," a clickable text with a link. Talkback will append this to say "Double tap to open link to learn more". -->
    <string name="download_languages_header_preference">言語をすべてダウンロードして、翻訳を高速化したり、オフラインで翻訳したりできます。 %1$s</string>
    <!-- Clickable text from the screen header that links to a website. -->
    <string name="download_languages_header_learn_more_preference">詳細情報</string>
    <!-- The subhead of the download language preference screen will appear above the pivot language. -->
    <string name="download_languages_available_languages_preference">利用可能な言語</string>
    <!-- Text that will appear beside a core or pivot language package name to show that the language is necessary for the translation feature to function. -->
    <string name="download_languages_default_system_language_require_preference">必須</string>
    <!-- A text for download language preference item.
    The first parameter is the language name, for example, "Spanish".
    The second parameter is the language file size, for example, "(3.91 KB)" or, if the language package name is a pivot language, "(required)". -->
    <string name="download_languages_language_item_preference">%1$s (%2$s)</string>
    <!-- The subhead of the download language preference screen will appear above the items that were not downloaded. -->
    <string name="download_language_header_preference">言語をダウンロード</string>
    <!-- All languages list item. When the user presses this item, they can download all languages. -->
    <string name="download_language_all_languages_item_preference">すべての言語</string>
    <!-- All languages list item. When the user presses this item, they can delete all languages that were downloaded. -->
    <string name="download_language_all_languages_item_preference_to_delete">すべての言語を削除</string>
    <!-- Content description (not visible, for screen readers etc.): For a language list item that was downloaded, the user can now delete it. -->
    <string name="download_languages_item_content_description_downloaded_state">削除</string>
    <!-- Content description (not visible, for screen readers etc.): For a language list item, downloading is in progress. -->
    <string name="download_languages_item_content_description_in_progress_state" moz:removedIn="129" tools:ignore="UnusedResources">ダウンロード中</string>
    <!-- Content description (not visible, for screen readers etc.): For a language list item, deleting is in progress. -->
    <string name="download_languages_item_content_description_delete_in_progress_state">削除中</string>
    <!-- Content description (not visible, for screen readers etc.): For a language list item, downloading is in progress.
    The first parameter is the language name, for example, "Spanish".
    The second parameter is the language file size, for example, "(3.91 KB)". -->
    <string name="download_languages_item_content_description_download_in_progress_state">%1$s のダウンロードを停止 (%2$s)</string>
    <!-- Content description (not visible, for screen readers etc.): For a language list item that was not downloaded. -->
    <string name="download_languages_item_content_description_not_downloaded_state">ダウンロード</string>
<<<<<<< HEAD
    <!-- Content description (not visible, for screen readers etc.): For a language list item that is selected. -->
    <string name="download_languages_item_content_description_selected_state" moz:removedIn="127" tools:ignore="UnusedResources">選択済み</string>
=======
>>>>>>> 6455719a

    <!-- The title of the warning card informs the user that an error has occurred when fetching the list of languages. -->
    <string name="download_languages_fetch_error_warning_text">言語を読み込めませんでした。後でもう一度ご確認ください。</string>
    <!-- The title of the warning card informs the user that an error has occurred at downloading a language.
      The first parameter is the language name, for example, "Spanish". -->
    <string name="download_languages_error_warning_text"><![CDATA[<b>%1$s</b> をダウンロードできませんでした。もう一度試してください。]]></string>
    <!-- The title of the warning card informs the user that an error has occurred at deleting a language.
          The first parameter is the language name, for example, "Spanish". -->
    <string name="download_languages_delete_error_warning_text"><![CDATA[<b>%1$s</b> を削除できませんでした。もう一度試してください。]]></string>

    <!-- Title for the dialog used by the translations feature to confirm deleting a language.
    The dialog will be presented when the user requests deletion of a language.
    The first parameter is the name of the language, for example, "Spanish" and the second parameter is the size in kilobytes or megabytes of the language file. -->
    <string name="delete_language_file_dialog_title">%1$s (%2$s) を削除しますか？</string>
    <!-- Additional information for the dialog used by the translations feature to confirm deleting a language. The first parameter is the name of the application, for example, "Fenix". -->
    <string name="delete_language_file_dialog_message">この言語を削除すると、翻訳時に %1$s が言語の一部をキャッシュにダウンロードします。</string>
    <!-- Title for the dialog used by the translations feature to confirm deleting all languages file.
    The dialog will be presented when the user requests deletion of all languages file.
    The first parameter is the size in kilobytes or megabytes of the language file. -->
    <string name="delete_language_all_languages_file_dialog_title">すべての言語 (%1$s) を削除しますか？</string>
    <!-- Additional information for the dialog used by the translations feature to confirm deleting all languages file. The first parameter is the name of the application, for example, "Fenix". -->
    <string name="delete_language_all_languages_file_dialog_message">すべての言語を削除すると、翻訳時に %1$s が言語の一部をキャッシュにダウンロードします。</string>
    <!-- Button text on the dialog used by the translations feature to confirm deleting a language. -->
    <string name="delete_language_file_dialog_positive_button_text">削除</string>
    <!-- Button text on the dialog used by the translations feature to cancel deleting a language. -->
    <string name="delete_language_file_dialog_negative_button_text">キャンセル</string>

    <!-- Title for the dialog used by the translations feature to confirm canceling a download in progress for a language file.
    The first parameter is the name of the language, for example, "Spanish". -->
    <string name="cancel_download_language_file_dialog_title">%1$s のダウンロードをキャンセルしますか？</string>
    <!-- Button text on the dialog used by the translations feature confirms canceling a download in progress for a language file. -->
    <string name="cancel_download_language_file_dialog_positive_button_text">はい</string>
    <!-- Button text on the dialog used by the translations feature to dismiss the dialog. -->
    <string name="cancel_download_language_file_negative_button_text">いいえ</string>

    <!-- Title for the data saving mode warning dialog used by the translations feature.
    This dialog will be presented when the user attempts to download a language or perform
    a translation without the necessary language files downloaded first when Android's data saver mode is enabled and the user is not using WiFi.
    The first parameter is the size in kilobytes or megabytes of the language file.-->
    <string name="download_language_file_dialog_title">データ節約モード中にダウンロード (%1$s) しますか？</string>
    <!-- Additional information for the data saving mode warning dialog used by the translations feature. This text explains the reason a download is required for a translation. -->
    <string name="download_language_file_dialog_message_all_languages">翻訳のプライバシー保つため、言語の一部をキャッシュにダウンロードします。</string>
    <!-- Additional information for the data saving mode warning dialog used by the translations feature. This text explains the reason a download is required for a translation without mentioning the cache. -->
    <string name="download_language_file_dialog_message_all_languages_no_cache" moz:removedIn="129" tools:ignore="UnusedResources">翻訳のプライバシーを保つため、言語の一部をダウンロードします。</string>
    <!-- Checkbox label text on the data saving mode warning dialog used by the translations feature. This checkbox allows users to ignore the data usage warnings. -->
    <string name="download_language_file_dialog_checkbox_text">常にデータ節約モードでダウンロードする</string>
    <!-- Button text on the data saving mode warning dialog used by the translations feature to allow users to confirm they wish to continue and download the language file. -->
    <string name="download_language_file_dialog_positive_button_text">ダウンロード</string>
    <!-- Button text on the data saving mode warning dialog used by the translations feature to allow users to confirm they wish to continue and download the language file and perform a translation. -->
    <string name="download_language_file_dialog_positive_button_text_all_languages">ダウンロードして翻訳</string>
    <!-- Button text on the data saving mode warning dialog used by the translations feature to allow users to cancel the action and not perform a download of the language file. -->
    <string name="download_language_file_dialog_negative_button_text">キャンセル</string>

    <!-- Debug drawer -->
    <!-- The user-facing title of the Debug Drawer feature. -->
    <string name="debug_drawer_title">デバッグツール</string>
    <!-- Content description (not visible, for screen readers etc.): Navigate back within the debug drawer. -->
    <string name="debug_drawer_back_button_content_description">前のページへ戻ります</string>

    <!-- Content description (not visible, for screen readers etc.): Open debug drawer. -->
    <string name="debug_drawer_fab_content_description">デバッグパネルを開く</string>

    <!-- Debug drawer tabs tools -->
    <!-- The title of the Tab Tools feature in the Debug Drawer. -->
    <string name="debug_drawer_tab_tools_title">タブツール</string>
    <!-- The title of the tab count section in Tab Tools. -->
    <string name="debug_drawer_tab_tools_tab_count_title">タブ数</string>
    <!-- The active tab count category in the tab count section in Tab Tools. -->
    <string name="debug_drawer_tab_tools_tab_count_active">使用中</string>
    <!-- The inactive tab count category in the tab count section in Tab Tools. -->
    <string name="debug_drawer_tab_tools_tab_count_inactive">休止中</string>
    <!-- The private tab count category in the tab count section in Tab Tools. -->
    <string name="debug_drawer_tab_tools_tab_count_private">プライベート</string>
    <!-- The total tab count category in the tab count section in Tab Tools. -->
    <string name="debug_drawer_tab_tools_tab_count_total">合計</string>
    <!-- The title of the tab creation tool section in Tab Tools. -->
    <string name="debug_drawer_tab_tools_tab_creation_tool_title">タブ作成ツール</string>
    <!-- The label of the text field in the tab creation tool. -->
    <string name="debug_drawer_tab_tools_tab_creation_tool_text_field_label">作成するタブの数</string>
    <!-- The error message of the text field in the tab creation tool when the text field is empty -->
    <string name="debug_drawer_tab_tools_tab_quantity_empty_error">テキストフィールドが空です</string>
    <!-- The error message of the text field in the tab creation tool when the text field has characters other than digits -->
    <string name="debug_drawer_tab_tools_tab_quantity_non_digits_error">正の整数を入力してください</string>
    <!-- The error message of the text field in the tab creation tool when the text field is a zero -->
    <string name="debug_drawer_tab_tools_tab_quantity_non_zero_error">0 より大きい数字を入力してください</string>
    <!-- The error message of the text field in the tab creation tool when the text field is a
        quantity greater than the max tabs. The first parameter is the maximum number of tabs
        that can be generated in one operation.-->
    <string name="debug_drawer_tab_tools_tab_quantity_exceed_max_error">1 回の操作で生成できるタブの上限 (%1$s 個) に達しました</string>
    <!-- The button text to add tabs to the active tab group in the tab creation tool. -->
    <string name="debug_drawer_tab_tools_tab_creation_tool_button_text_active">使用中のタブに追加</string>
    <!-- The button text to add tabs to the inactive tab group in the tab creation tool. -->
    <string name="debug_drawer_tab_tools_tab_creation_tool_button_text_inactive">休止中のタブに追加</string>
    <!-- The button text to add tabs to the private tab group in the tab creation tool. -->
    <string name="debug_drawer_tab_tools_tab_creation_tool_button_text_private">プライベートタブに追加</string>

    <!-- Micro survey -->

    <!-- Microsurvey -->
    <!-- Prompt view -->
    <!-- The microsurvey prompt title. Note: The word "Firefox" should NOT be translated -->
    <string name="micro_survey_prompt_title" tools:ignore="UnusedResources">Firefox の改善にご協力ください。時間はかかりません。</string>
    <!-- The continue button label -->
    <string name="micro_survey_continue_button_label" tools:ignore="UnusedResources">続ける</string>
    <!-- Survey view -->
<<<<<<< HEAD
    <!-- The survey header -->
    <string name="micro_survey_survey_header" moz:removedIn="129" tools:ignore="UnusedResources">このアンケートにご回答ください</string>
    <!-- The survey header -->
    <string name="micro_survey_survey_header_2">アンケートにご回答ください</string>
    <!-- The privacy notice link -->
    <string name="micro_survey_privacy_notice" moz:removedIn="129" tools:ignore="UnusedResources">プライバシー通知</string>
    <!-- The privacy notice link -->
=======
    <!-- The survey header -->
    <string name="micro_survey_survey_header" moz:removedIn="129" tools:ignore="UnusedResources">このアンケートにご回答ください</string>
    <!-- The survey header -->
    <string name="micro_survey_survey_header_2">アンケートにご回答ください</string>
    <!-- The privacy notice link -->
    <string name="micro_survey_privacy_notice" moz:removedIn="129" tools:ignore="UnusedResources">プライバシー通知</string>
    <!-- The privacy notice link -->
>>>>>>> 6455719a
    <string name="micro_survey_privacy_notice_2">プライバシー通知</string>
    <!-- The submit button label text -->
    <string name="micro_survey_submit_button_label">送信</string>
    <!-- The close button label text -->
    <string name="micro_survey_close_button_label" moz:removedIn="128" tools:ignore="UnusedResources">閉じる</string>
    <!-- The survey completion header -->
    <string name="micro_survey_survey_header_confirmation" tools:ignore="UnusedResources">回答完了</string>
    <!-- The survey completion confirmation text -->
    <string name="micro_survey_feedback_confirmation">フィードバックのご提供ありがとうございます。</string>
    <!-- Option for likert scale -->
    <string name="likert_scale_option_1" tools:ignore="UnusedResources">とても満足</string>
    <!-- Option for likert scale -->
    <string name="likert_scale_option_2" tools:ignore="UnusedResources">満足</string>
    <!-- Option for likert scale -->
    <string name="likert_scale_option_3" tools:ignore="UnusedResources">どちらでもない</string>
    <!-- Option for likert scale -->
    <string name="likert_scale_option_4" tools:ignore="UnusedResources">不満</string>
    <!-- Option for likert scale -->
    <string name="likert_scale_option_5" tools:ignore="UnusedResources">非常に不満</string>

    <!-- Option for likert scale -->
    <string name="likert_scale_option_6" tools:ignore="UnusedResources">使わない</string>
<<<<<<< HEAD
    <!-- Text shown in prompt for homepage microsurvey. 'Firefox' intentionally hardcoded here- -->
    <string name="microsurvey_prompt_homepage_title" tools:ignore="UnusedResources">Firefox ホームページにどの程度満足していますか？</string>
    <!-- Accessibility -->
=======
    <!-- Text shown in prompt for homepage microsurvey. Note: The word "Firefox" should NOT be translated. -->
    <string name="microsurvey_prompt_homepage_title" tools:ignore="UnusedResources" moz:removedIn="130">Firefox ホームページにどの程度満足していますか？</string>
    <!-- Text shown in prompt for printing microsurvey. "sec" It's an abbreviation for "second". Note: The word "Firefox" should NOT be translated. -->
    <string name="microsurvey_prompt_printing_title" tools:ignore="UnusedResources">Firefox の印刷機能の改善にご協力ください。時間はかかりません。</string>
    <!-- Text shown in prompt for printing microsurvey. Note: The word "Firefox" should NOT be translated. -->
    <string name="microsurvey_survey_printing_title" tools:ignore="UnusedResources">Firefox での印刷にどの程度満足していますか？</string>
    <!-- Text shown in prompt for homepage microsurvey. Note: The word "Firefox" should NOT be translated. -->
    <string name="microsurvey_homepage_title" tools:ignore="UnusedResources">Firefox ホームページにどの程度満足していますか？</string>
    <!-- Accessibility -->
    <!-- Content description for the survey application icon. Note: The word "Firefox" should NOT be translated.  -->
    <string name="microsurvey_app_icon_content_description">Firefox ロゴ</string>
    <!-- Content description for the survey feature icon. -->
    <string name="microsurvey_feature_icon_content_description">アンケート機能アイコン</string>
>>>>>>> 6455719a
    <!-- Content description (not visible, for screen readers etc.) for opening microsurvey bottom sheet. -->
    <string name="microsurvey_open_handle_content_description" tools:ignore="UnusedResources" moz:removedIn="130">アンケートを開く</string>
    <!-- Content description (not visible, for screen readers etc.) for closing microsurvey bottom sheet. -->
    <string name="microsurvey_close_handle_content_description">アンケートを閉じる</string>
    <!-- Content description for "X" button that is closing microsurvey. -->
    <string name="microsurvey_close_button_content_description">閉じる</string>

    <!-- Debug drawer logins -->
    <!-- The title of the Logins feature in the Debug Drawer. -->
    <string name="debug_drawer_logins_title">ログイン情報</string>
    <!-- The title of the logins section in the Logins feature, where the parameter will be the site domain  -->
    <string name="debug_drawer_logins_current_domain_label">現在のドメイン: %s</string>
    <!-- The label for a button to add a new fake login for the current domain in the Logins feature. -->
    <string name="debug_drawer_logins_add_login_button">このドメインの疑似ログイン情報を追加</string>
    <!-- Content description for delete button where parameter will be the username of the login -->
    <string name="debug_drawer_logins_delete_login_button_content_description">ユーザー名 %s のログイン情報を削除します</string>

    <!-- Debug drawer "contextual feature recommendation" (CFR) tools -->
    <!-- The title of the CFR Tools feature in the Debug Drawer -->
    <string name="debug_drawer_cfr_tools_title">CFR ツール</string>
    <!-- The title of the reset CFR section in CFR Tools -->
    <string name="debug_drawer_cfr_tools_reset_cfr_title">CFR をリセット</string>

    <!-- Messages explaining how to exit fullscreen mode -->
    <!-- Message shown to explain how to exit fullscreen mode when gesture navigation is enabled -->
    <string name="exit_fullscreen_with_gesture">全画面表示を終了するには、上からドラッグし、戻るジェスチャーをしてください</string>
    <!-- Message shown to explain how to exit fullscreen mode when using back button navigation -->
    <string name="exit_fullscreen_with_back_button">全画面表示を終了するには、上からドラッグし、[戻る] を押してください</string>

    <!-- Beta Label Component !-->
    <!-- Text shown as a label or tag to indicate a feature or area is still undergoing active development. Note that here "Beta" should not be translated, as it is used as an icon styled element. -->
    <string name="beta_feature">BETA</string>
</resources><|MERGE_RESOLUTION|>--- conflicted
+++ resolved
@@ -1437,23 +1437,6 @@
     <!-- Text shown in the notification that pops up to remind the user that a private browsing session is active. -->
     <string name="notification_pbm_delete_text_2">プライベートタブを閉じる</string>
 
-<<<<<<< HEAD
-    <!-- Microsuverys -->
-    <!-- Text shown in prompt for printing microsurvey. "sec" It's an abrevation for "second". -->
-    <string name="microsurvey_prompt_printing_title" tools:ignore="UnusedResources">Firefox の印刷機能の改善にご協力ください。時間はかかりません。</string>
-    <!-- Text shown in prompt for printing microsurvey. 'Firefox' intentionally hardcoded here--> --&gt;
-    <string name="microsurvey_survey_printing_title" tools:ignore="UnusedResources">Firefox での印刷にどの程度満足していますか？</string>
-    <!-- Text for option one, shown in microsurvey.-->
-    <string name="microsurvey_survey_5_point_option_0" tools:ignore="UnusedResources">どちらでもない</string>
-    <!-- Text for option two, shown in microsurvey.-->
-    <string name="microsurvey_survey_5_point_option_1" tools:ignore="UnusedResources">非常に不満</string>
-    <!-- Text for option three, shown in microsurvey.-->
-    <string name="microsurvey_survey_5_point_option_2" tools:ignore="UnusedResources">不満</string>
-    <!-- Text for option four, shown in microsurvey.-->
-    <string name="microsurvey_survey_5_point_option_3" tools:ignore="UnusedResources">満足</string>
-    <!-- Text for option five, shown in microsurvey.-->
-    <string name="microsurvey_survey_5_point_option_4" tools:ignore="UnusedResources">とても満足</string>
-=======
     <!-- Text for option one, shown in microsurvey.-->
     <string name="microsurvey_survey_5_point_option_0" tools:ignore="UnusedResources" moz:removedIn="130">どちらでもない</string>
     <!-- Text for option two, shown in microsurvey.-->
@@ -1464,7 +1447,6 @@
     <string name="microsurvey_survey_5_point_option_3" tools:ignore="UnusedResources" moz:removedIn="130">満足</string>
     <!-- Text for option five, shown in microsurvey.-->
     <string name="microsurvey_survey_5_point_option_4" tools:ignore="UnusedResources" moz:removedIn="130">とても満足</string>
->>>>>>> 6455719a
 
     <!-- Text shown in the notification that pops up to remind the user that a private browsing session is active for Android 14+ -->
     <string name="notification_erase_title_android_14">プライベートタブを閉じますか？</string>
@@ -2667,11 +2649,6 @@
     <string name="download_languages_item_content_description_download_in_progress_state">%1$s のダウンロードを停止 (%2$s)</string>
     <!-- Content description (not visible, for screen readers etc.): For a language list item that was not downloaded. -->
     <string name="download_languages_item_content_description_not_downloaded_state">ダウンロード</string>
-<<<<<<< HEAD
-    <!-- Content description (not visible, for screen readers etc.): For a language list item that is selected. -->
-    <string name="download_languages_item_content_description_selected_state" moz:removedIn="127" tools:ignore="UnusedResources">選択済み</string>
-=======
->>>>>>> 6455719a
 
     <!-- The title of the warning card informs the user that an error has occurred when fetching the list of languages. -->
     <string name="download_languages_fetch_error_warning_text">言語を読み込めませんでした。後でもう一度ご確認ください。</string>
@@ -2777,7 +2754,6 @@
     <!-- The continue button label -->
     <string name="micro_survey_continue_button_label" tools:ignore="UnusedResources">続ける</string>
     <!-- Survey view -->
-<<<<<<< HEAD
     <!-- The survey header -->
     <string name="micro_survey_survey_header" moz:removedIn="129" tools:ignore="UnusedResources">このアンケートにご回答ください</string>
     <!-- The survey header -->
@@ -2785,15 +2761,6 @@
     <!-- The privacy notice link -->
     <string name="micro_survey_privacy_notice" moz:removedIn="129" tools:ignore="UnusedResources">プライバシー通知</string>
     <!-- The privacy notice link -->
-=======
-    <!-- The survey header -->
-    <string name="micro_survey_survey_header" moz:removedIn="129" tools:ignore="UnusedResources">このアンケートにご回答ください</string>
-    <!-- The survey header -->
-    <string name="micro_survey_survey_header_2">アンケートにご回答ください</string>
-    <!-- The privacy notice link -->
-    <string name="micro_survey_privacy_notice" moz:removedIn="129" tools:ignore="UnusedResources">プライバシー通知</string>
-    <!-- The privacy notice link -->
->>>>>>> 6455719a
     <string name="micro_survey_privacy_notice_2">プライバシー通知</string>
     <!-- The submit button label text -->
     <string name="micro_survey_submit_button_label">送信</string>
@@ -2816,11 +2783,6 @@
 
     <!-- Option for likert scale -->
     <string name="likert_scale_option_6" tools:ignore="UnusedResources">使わない</string>
-<<<<<<< HEAD
-    <!-- Text shown in prompt for homepage microsurvey. 'Firefox' intentionally hardcoded here- -->
-    <string name="microsurvey_prompt_homepage_title" tools:ignore="UnusedResources">Firefox ホームページにどの程度満足していますか？</string>
-    <!-- Accessibility -->
-=======
     <!-- Text shown in prompt for homepage microsurvey. Note: The word "Firefox" should NOT be translated. -->
     <string name="microsurvey_prompt_homepage_title" tools:ignore="UnusedResources" moz:removedIn="130">Firefox ホームページにどの程度満足していますか？</string>
     <!-- Text shown in prompt for printing microsurvey. "sec" It's an abbreviation for "second". Note: The word "Firefox" should NOT be translated. -->
@@ -2834,7 +2796,6 @@
     <string name="microsurvey_app_icon_content_description">Firefox ロゴ</string>
     <!-- Content description for the survey feature icon. -->
     <string name="microsurvey_feature_icon_content_description">アンケート機能アイコン</string>
->>>>>>> 6455719a
     <!-- Content description (not visible, for screen readers etc.) for opening microsurvey bottom sheet. -->
     <string name="microsurvey_open_handle_content_description" tools:ignore="UnusedResources" moz:removedIn="130">アンケートを開く</string>
     <!-- Content description (not visible, for screen readers etc.) for closing microsurvey bottom sheet. -->
