<?xml version="1.0" encoding="utf-8"?>
<resources xmlns:tools="http://schemas.android.com/tools" xmlns:moz="http://mozac.org/tools">


    <!-- App name for private browsing mode. The first parameter is the name of the app defined in app_name (for example: Fenix)-->
    <string name="app_name_private_5">%s プライベートモード</string>
    <!-- App name for private browsing mode. The first parameter is the name of the app defined in app_name (for example: Fenix)-->
    <string name="app_name_private_4">%s (プライベート)</string>

    <!-- Home Fragment -->
    <!-- Content description (not visible, for screen readers etc.): "Three dot" menu button. -->
    <string name="content_description_menu">他のオプション</string>
    <!-- Content description (not visible, for screen readers etc.): "Private Browsing" menu button. -->
    <string name="content_description_private_browsing_button">プライベートブラウジングを有効にします</string>
    <!-- Content description (not visible, for screen readers etc.): "Private Browsing" menu button. -->
    <string name="content_description_disable_private_browsing_button">プライベートブラウジングを無効にします</string>
    <!-- Placeholder text shown in the search bar before a user enters text for the default engine -->
    <string name="search_hint">検索語またはアドレスを入力</string>

    <!-- Placeholder text shown in the search bar before a user enters text for a general engine -->
    <string name="search_hint_general_engine">ウェブを検索</string>
    <!-- Placeholder text shown in search bar when using history search -->
    <string name="history_search_hint">履歴を検索</string>
    <!-- Placeholder text shown in search bar when using bookmarks search -->
    <string name="bookmark_search_hint">ブックマークを検索</string>
    <!-- Placeholder text shown in search bar when using tabs search -->
    <string name="tab_search_hint">タブを検索</string>
    <!-- Placeholder text shown in the search bar when using application search engines -->
    <string name="application_search_hint">検索語を入力</string>
    <!-- No Open Tabs Message Description -->
    <string name="no_open_tabs_description">開いているタブがここに表示されます。</string>

    <!-- No Private Tabs Message Description -->
    <string name="no_private_tabs_description">プライベートタブがここに表示されます。</string>

    <!-- Tab tray multi select title in app bar. The first parameter is the number of tabs selected -->
    <string name="tab_tray_multi_select_title">%1$d 個選択</string>
    <!-- Label of button in create collection dialog for creating a new collection  -->
    <string name="tab_tray_add_new_collection">新しいコレクションを追加</string>
    <!-- Label of editable text in create collection dialog for naming a new collection  -->
    <string name="tab_tray_add_new_collection_name">コレクション名</string>
    <!-- Label of button in save to collection dialog for selecting a current collection  -->
    <string name="tab_tray_select_collection">コレクションを選択</string>
    <!-- Content description for close button while in multiselect mode in tab tray -->
    <string name="tab_tray_close_multiselect_content_description">複数選択モードを終了</string>
    <!-- Content description for save to collection button while in multiselect mode in tab tray -->
    <string name="tab_tray_collection_button_multiselect_content_description">選択したタブをコレクションに保存</string>

    <!-- Content description on checkmark while tab is selected in multiselect mode in tab tray -->
    <string name="tab_tray_multiselect_selected_content_description">選択</string>

    <!-- Home - Recently saved bookmarks -->
    <!-- Title for the home screen section with recently saved bookmarks. -->
    <string name="recently_saved_title" moz:removedIn="127" tools:ignore="UnusedResources">最近保存</string>
    <!-- Content description for the button which navigates the user to show all of their saved bookmarks. -->
    <string name="recently_saved_show_all_content_description_2" moz:removedIn="127" tools:ignore="UnusedResources">保存したブックマークをすべて表示します</string>

    <!-- Text for the menu button to remove a recently saved bookmark from the user's home screen -->
    <string name="recently_saved_menu_item_remove" moz:removedIn="127" tools:ignore="UnusedResources">削除</string>

    <!-- Home - Bookmarks -->
    <!-- Title for the home screen section with bookmarks. -->
    <string name="home_bookmarks_title">ブックマーク</string>
    <!-- Content description for the button which navigates the user to show all of their bookmarks. -->
    <string name="home_bookmarks_show_all_content_description">すべてのブックマークを表示</string>
    <!-- Text for the menu button to remove a recently saved bookmark from the user's home screen -->
    <string name="home_bookmarks_menu_item_remove">削除</string>

    <!-- About content. The first parameter is the name of the application. (For example: Fenix) -->
    <string name="about_content">%1$s は Mozilla の製品です。</string>

    <!-- Private Browsing -->
    <!-- Explanation for private browsing displayed to users on home view when they first enable private mode
        The first parameter is the name of the app defined in app_name (for example: Fenix) -->
    <string name="private_browsing_placeholder_description_2">%1$s のプライベートタブを閉じるかアプリを終了すると、その検索履歴と閲覧履歴が消去されます。これは、ウェブサイトやインターネットサービスプロバイダーに対して匿名でアクセスしているわけではありません。この機能は、この端末を使用する他者に対してオンライン上のプライベートな行動を隠すものです。</string>
    <string name="private_browsing_common_myths">
       プライベートブラウジングについての誤解
    </string>

    <!-- True Private Browsing Mode -->
    <!-- Title for info card on private homescreen in True Private Browsing Mode. -->
    <string name="felt_privacy_desc_card_title">この端末を追跡させません</string>
    <!-- Explanation for private browsing displayed to users on home view when they first enable
        private mode in our new Total Private Browsing mode.
        The first parameter is the name of the app defined in app_name (for example: Firefox Nightly)
        The second parameter is the clickable link text in felt_privacy_info_card_subtitle_link_text -->
    <string name="felt_privacy_info_card_subtitle_2">すべてのプライベートタブを閉じると、%1$s により Cookie、履歴、サイトデータが削除されます。%2$s</string>
    <!-- Clickable portion of the explanation for private browsing that links the user to our
        about privacy page.
        This string is used in felt_privacy_info_card_subtitle as the second parameter.-->
    <string name="felt_privacy_info_card_subtitle_link_text">私の行動を知ることができるのは誰？</string>

    <!-- Private mode shortcut "contextual feature recommendation" (CFR) -->
    <!-- Text for the Private mode shortcut CFR message for adding a private mode shortcut to open private tabs from the Home screen -->
    <string name="private_mode_cfr_message_2">タップ 1 回で次のプライベートタブを開きます。</string>
    <!-- Text for the positive button to accept adding a Private Browsing shortcut to the Home screen -->
    <string name="private_mode_cfr_pos_button_text">ホーム画面に追加</string>
    <!-- Text for the negative button to decline adding a Private Browsing shortcut to the Home screen -->
    <string name="cfr_neg_button_text">追加しない</string>

    <!-- Open in App "contextual feature recommendation" (CFR) -->
    <!-- Text for the info message. The first parameter is the name of the application.-->
    <string name="open_in_app_cfr_info_message_2">リンクを外部アプリで自動的に開くよう %1$s を設定できます。</string>
    <!-- Text for the positive action button -->
    <string name="open_in_app_cfr_positive_button_text">設定を開く</string>
    <!-- Text for the negative action button -->
    <string name="open_in_app_cfr_negative_button_text">閉じる</string>

    <!-- Total cookie protection "contextual feature recommendation" (CFR) -->
    <!-- Text for the message displayed in the contextual feature recommendation popup promoting the total cookie protection feature. -->
    <string name="tcp_cfr_message">私たちの最も強力なプライバシー保護機能は、クロスサイトトラッカーをさらに分離します。</string>
    <!-- Text displayed that links to website containing documentation about the "Total cookie protection" feature. -->
    <string name="tcp_cfr_learn_more">包括的 Cookie 保護について学ぶ</string>

    <!-- Private browsing erase action "contextual feature recommendation" (CFR) -->
    <!-- Text for the message displayed in the contextual feature recommendation popup promoting the erase private browsing feature. -->
    <string name="erase_action_cfr_message">ここをタップして新しいプライベートセッションを開始します。履歴や Cookie がすべて削除されます。</string>


    <!-- Text for the info dialog when camera permissions have been denied but user tries to access a camera feature. -->
    <string name="camera_permissions_needed_message">カメラへのアクセスが必要です。Android の設定から、権限をタップし、許可をタップしてください。</string>
    <!-- Text for the positive action button to go to Android Settings to grant permissions. -->
    <string name="camera_permissions_needed_positive_button_text">設定を開く</string>
    <!-- Text for the negative action button to dismiss the dialog. -->
    <string name="camera_permissions_needed_negative_button_text">閉じる</string>

    <!-- Text for the banner message to tell users about our auto close feature. -->
    <string name="tab_tray_close_tabs_banner_message">開いたタブのうち、過去の一定期間表示されていないものを自動的に閉じるように設定します。</string>
    <!-- Text for the positive action button to go to Settings for auto close tabs. -->
    <string name="tab_tray_close_tabs_banner_positive_button_text">オプションを表示</string>
    <!-- Text for the negative action button to dismiss the Close Tabs Banner. -->
    <string name="tab_tray_close_tabs_banner_negative_button_text">閉じる</string>

    <!-- Text for the banner message to tell users about our inactive tabs feature. -->
    <string name="tab_tray_inactive_onboarding_message">2 週間以上表示していないタブをここに移動します。</string>
    <!-- Text for the action link to go to Settings for inactive tabs. -->
    <string name="tab_tray_inactive_onboarding_button_text">設定でオフにする</string>

    <!-- Text for title for the auto-close dialog of the inactive tabs. -->
    <string name="tab_tray_inactive_auto_close_title">1 か月後に自動的に閉じますか？</string>
    <!-- Text for the body for the auto-close dialog of the inactive tabs.
        The first parameter is the name of the application.-->
    <string name="tab_tray_inactive_auto_close_body_2">%1$s は 1 か月以上表示していないタブを閉じることができます。</string>
    <!-- Content description for close button in the auto-close dialog of the inactive tabs. -->
    <string name="tab_tray_inactive_auto_close_button_content_description">閉じる</string>


    <!-- Text for turn on auto close tabs button in the auto-close dialog of the inactive tabs. -->
    <string name="tab_tray_inactive_turn_on_auto_close_button_2">タブを自動的に閉じる</string>


    <!-- Home screen icons - Long press shortcuts -->
    <!-- Shortcut action to open new tab -->
    <string name="home_screen_shortcut_open_new_tab_2">新しいタブ</string>
    <!-- Shortcut action to open new private tab -->
    <string name="home_screen_shortcut_open_new_private_tab_2">新しいプライベートタブ</string>

    <!-- Shortcut action to open Passwords screen -->
    <string name="home_screen_shortcut_passwords">パスワード</string>

    <!-- Recent Tabs -->
    <!-- Header text for jumping back into the recent tab in the home screen -->
    <string name="recent_tabs_header">以前表示したタブ</string>
    <!-- Button text for showing all the tabs in the tabs tray -->
    <string name="recent_tabs_show_all">すべて表示</string>

    <!-- Content description for the button which navigates the user to show all recent tabs in the tabs tray. -->
    <string name="recent_tabs_show_all_content_description_2">最近のタブをすべて表示するボタンです</string>

    <!-- Text for button in synced tab card that opens synced tabs tray -->
    <string name="recent_tabs_see_all_synced_tabs_button_text">同期したタブをすべて見る</string>
    <!-- Accessibility description for device icon used for recent synced tab -->
    <string name="recent_tabs_synced_device_icon_content_description">同期された端末</string>
    <!-- Text for the dropdown menu to remove a recent synced tab from the homescreen -->
    <string name="recent_synced_tab_menu_item_remove">削除</string>
    <!-- Text for the menu button to remove a grouped highlight from the user's browsing history
         in the Recently visited section -->
    <string name="recent_tab_menu_item_remove">削除</string>

    <!-- History Metadata -->
    <!-- Header text for a section on the home screen that displays grouped highlights from the
         user's browsing history, such as topics they have researched or explored on the web -->
    <string name="history_metadata_header_2">最近訪れたサイト</string>
    <!-- Text for the menu button to remove a grouped highlight from the user's browsing history
         in the Recently visited section -->
    <string name="recently_visited_menu_item_remove">削除</string>

    <!-- Content description for the button which navigates the user to show all of their history. -->
    <string name="past_explorations_show_all_content_description_2">過去の検索をすべて表示します</string>

    <!-- Browser Fragment -->
    <!-- Content description (not visible, for screen readers etc.): Navigate backward (browsing history) -->
    <string name="browser_menu_back">戻る</string>
    <!-- Content description (not visible, for screen readers etc.): Navigate forward (browsing history) -->
    <string name="browser_menu_forward">進む</string>
    <!-- Content description (not visible, for screen readers etc.): Refresh current website -->
    <string name="browser_menu_refresh">更新</string>
    <!-- Content description (not visible, for screen readers etc.): Stop loading current website -->
    <string name="browser_menu_stop">中止</string>
    <!-- Browser menu button that opens the extensions manager -->
    <string name="browser_menu_extensions">拡張機能</string>
    <!-- Browser menu button that opens the extensions manager -->
    <string name="browser_menu_manage_extensions">拡張機能を管理</string>
    <!-- Browser menu button that opens AMO in a tab -->
    <string name="browser_menu_discover_more_extensions">拡張機能を探す</string>
    <!-- Browser menu button that opens account settings -->
    <string name="browser_menu_account_settings">アカウント情報</string>
    <!-- Browser menu button that sends a user to help articles -->
    <string name="browser_menu_help">ヘルプ</string>
    <!-- Browser menu button that sends a to a the what's new article -->
    <string name="browser_menu_whats_new">新着情報</string>
    <!-- Browser menu button that opens the settings menu -->
    <string name="browser_menu_settings">設定</string>
    <!-- Browser menu button that opens a user's library -->
    <string name="browser_menu_library">ライブラリー</string>
    <!-- Browser menu toggle that requests a desktop site -->
    <string name="browser_menu_desktop_site">デスクトップサイト</string>
    <!-- Browser menu button that reopens a private tab as a regular tab -->
    <string name="browser_menu_open_in_regular_tab">通常タブで開く</string>
    <!-- Browser menu toggle that adds a shortcut to the site on the device home screen. -->
    <string name="browser_menu_add_to_homescreen">ホーム画面に追加</string>
    <!-- Browser menu toggle that adds a shortcut to the site on the device home screen. -->
    <string name="browser_menu_add_to_homescreen_2">ホーム画面に追加...</string>
<<<<<<< HEAD
    <!-- Browser menu toggle that installs a Progressive Web App shortcut to the site on the device home screen. -->
    <string name="browser_menu_install_on_homescreen" moz:removedIn="126" tools:ignore="UnusedResources">インストール</string>
=======
>>>>>>> 9f949a8e
    <!-- Content description (not visible, for screen readers etc.) for the Resync tabs button -->
    <string name="resync_button_content_description">再同期</string>
    <!-- Browser menu button that opens the find in page menu -->
    <string name="browser_menu_find_in_page">ページ内検索</string>
    <!-- Browser menu button that opens the find in page menu -->
    <string name="browser_menu_find_in_page_2">ページ内を検索...</string>
    <!-- Browser menu button that opens the translations dialog, which has options to translate the current browser page. -->
    <string name="browser_menu_translations">ページを翻訳</string>
    <!-- Browser menu button that saves the current tab to a collection -->
    <string name="browser_menu_save_to_collection">コレクションに保存...</string>
    <!-- Browser menu button that saves the current tab to a collection -->
    <string name="browser_menu_save_to_collection_2">コレクションに保存</string>
    <!-- Browser menu button that open a share menu to share the current site -->
    <string name="browser_menu_share">共有</string>
    <!-- Browser menu button that open a share menu to share the current site -->
    <string name="browser_menu_share_2">共有...</string>
    <!-- Browser menu button shown in custom tabs that opens the current tab in Fenix
        The first parameter is the name of the app defined in app_name (for example: Fenix) -->
    <string name="browser_menu_open_in_fenix">%1$s で開く</string>
    <!-- Browser menu text shown in custom tabs to indicate this is a Fenix tab
        The first parameter is the name of the app defined in app_name (for example: Fenix) -->
    <string name="browser_menu_powered_by">POWERED BY %1$s</string>

    <!-- Browser menu text shown in custom tabs to indicate this is a Fenix tab
        The first parameter is the name of the app defined in app_name (for example: Fenix) -->
    <string name="browser_menu_powered_by2">Powered by %1$s</string>

    <!-- Browser menu button to put the current page in reader mode -->
    <string name="browser_menu_read">リーダービュー</string>
    <!-- Browser menu button content description to close reader mode and return the user to the regular browser -->
    <string name="browser_menu_read_close">リーダービューを閉じる</string>
    <!-- Browser menu button to open the current page in an external app -->
    <string name="browser_menu_open_app_link">外部アプリで開く</string>

    <!-- Browser menu button to show reader view appearance controls e.g. the used font type and size -->
    <string name="browser_menu_customize_reader_view">リーダービューをカスタマイズ</string>
    <!-- Browser menu label for adding a bookmark -->
    <string name="browser_menu_add">追加</string>
    <!-- Browser menu label for editing a bookmark -->
    <string name="browser_menu_edit">編集</string>

    <!-- Button shown on the home page that opens the Customize home settings -->
    <string name="browser_menu_customize_home_1">ホームページをカスタマイズ</string>

    <!-- Browser menu label to sign in to sync on the device using Mozilla accounts -->
    <string name="browser_menu_sign_in">ログイン</string>
    <!-- Browser menu caption label for the "Sign in" browser menu item described in `browser_menu_sign_in` -->
    <string name="browser_menu_sign_in_caption">パスワード、タブなどを同期します</string>

    <!-- Browser menu label to sign back in to sync on the device when the user's account needs to be reauthenticated -->
    <string name="browser_menu_sign_back_in_to_sync">ログインして Sync に戻る</string>
    <!-- Browser menu caption label for the "Sign back in to sync" browser menu item described in `browser_menu_sign_back_in_to_sync` when there is an error in syncing -->
    <string name="browser_menu_syncing_paused_caption">同期を一時停止中</string>
    <!-- Browser menu label that creates a private tab -->
    <string name="browser_menu_new_private_tab">新しいプライベートタブ</string>
    <!-- Browser menu label that navigates to the Password screen -->
    <string name="browser_menu_passwords">パスワード</string>

    <!-- Browser menu label that navigates to the SUMO page for the Firefox for Android release notes.
         The first parameter is the name of the app defined in app_name (for example: Fenix)-->
    <string name="browser_menu_new_in_firefox">%1$s の新着情報</string>
    <!-- Browser menu label that toggles the request for the desktop site of the currently visited page -->
    <string name="browser_menu_switch_to_desktop_site">PC 版サイトに切り替える</string>
    <!-- Browser menu label that navigates to the page tools sub-menu -->
    <string name="browser_menu_tools">ツール</string>
    <!-- Browser menu label that navigates to the save sub-menu, which contains various save related menu items such as
         bookmarking a page, saving to collection, shortcut or as a PDF, and adding to home screen -->
    <string name="browser_menu_save">保存</string>

    <!-- Browser menu label that bookmarks the currently visited page -->
    <string name="browser_menu_bookmark_this_page">このページをブックマーク</string>
    <!-- Browser menu label that navigates to the edit bookmark screen for the current bookmarked page -->
    <string name="browser_menu_edit_bookmark">ブックマークを編集</string>
    <!-- Browser menu label that the saves the currently visited page as a PDF -->
    <string name="browser_menu_save_as_pdf">PDF として保存...</string>
    <!-- Browser menu label for turning ON reader view of the current visited page -->
    <string name="browser_menu_turn_on_reader_view">リーダービューで開く</string>
    <!-- Browser menu label for turning OFF reader view of the current visited page -->
    <string name="browser_menu_turn_off_reader_view">リーダービューを閉じる</string>
    <!-- Browser menu label for navigating to the translation feature, which provides language translation options the current visited page -->
    <string name="browser_menu_translate_page">ページを翻訳...</string>
    <!-- Browser menu label that is displayed when the current page has been translated by the translation feature.
         The first parameter is the name of the language that page was translated to (e.g. English). -->
    <string name="browser_menu_translated_to">%1$s に翻訳しました</string>
    <!-- Browser menu label for the print feature -->
    <string name="browser_menu_print">印刷...</string>

    <!-- Extensions management fragment -->
    <!-- Text displayed when there are no extensions to be shown -->
    <string name="extensions_management_no_extensions">拡張機能がありません</string>

    <!-- Browser Toolbar -->
    <!-- Content description for the Home screen button on the browser toolbar -->
    <string name="browser_toolbar_home">ホーム画面</string>

    <!-- Content description (not visible, for screen readers etc.): Erase button: Erase the browsing
         history and go back to the home screen. -->
    <string name="browser_toolbar_erase">閲覧履歴を消去</string>
    <!-- Content description for the translate page toolbar button that opens the translations dialog when no translation has occurred. -->
    <string name="browser_toolbar_translate">ページを翻訳</string>

    <!-- Content description (not visible, for screen readers etc.) for the translate page toolbar button that opens the translations dialog when the page is translated successfully.
         The first parameter is the name of the language that is displayed in the original page. (For example: English)
         The second parameter is the name of the language which the page was translated to. (For example: French) -->
    <string name="browser_toolbar_translated_successfully">ページを %1$s から %2$s に翻訳しました。</string>

    <!-- Locale Settings Fragment -->
    <!-- Content description for tick mark on selected language -->
    <string name="a11y_selected_locale_content_description">選択した言語</string>
    <!-- Text for default locale item -->
    <string name="default_locale_text">端末の言語設定に従う</string>
    <!-- Placeholder text shown in the search bar before a user enters text -->
    <string name="locale_search_hint">言語を検索</string>

    <!-- Search Fragment -->
    <!-- Button in the search view that lets a user search by scanning a QR code -->
    <string name="search_scan_button">スキャン</string>
    <!-- Button in the search view when shortcuts are displayed that takes a user to the search engine settings -->
    <string name="search_shortcuts_engine_settings">検索エンジンの設定</string>
    <!-- Button in the search view that lets a user navigate to the site in their clipboard -->
    <string name="awesomebar_clipboard_title">クリップボードからリンクを入力</string>

    <!-- Button in the search suggestions onboarding that allows search suggestions in private sessions -->
    <string name="search_suggestions_onboarding_allow_button">許可する</string>
    <!-- Button in the search suggestions onboarding that does not allow search suggestions in private sessions -->
    <string name="search_suggestions_onboarding_do_not_allow_button">許可しない</string>
    <!-- Search suggestion onboarding hint title text -->
    <string name="search_suggestions_onboarding_title">プライベートセッションで検索候補を表示しますか？</string>
    <!-- Search suggestion onboarding hint description text, first parameter is the name of the app defined in app_name (for example: Fenix)-->
    <string name="search_suggestions_onboarding_text">%s のアドレスバーに入力したすべての語句が既定の検索エンジンと共有されます。</string>

    <!-- Search engine suggestion title text. The first parameter is the name of the suggested engine-->
    <string name="search_engine_suggestions_title">%s で検索</string>
    <!-- Search engine suggestion description text -->
    <string name="search_engine_suggestions_description">アドレスバーから直接検索します</string>

    <!-- Menu option in the search selector menu to open the search settings -->
    <string name="search_settings_menu_item">検索設定</string>

    <!-- Header text for the search selector menu -->
    <string name="search_header_menu_item_2">今回だけ使う検索エンジン:</string>

    <!-- Content description (not visible, for screen readers etc.): Search engine icon. The first parameter is the search engine name (for example: DuckDuckGo). -->
    <string name="search_engine_icon_content_description" tools:ignore="UnusedResources">%s 検索エンジン</string>

    <!-- Home onboarding -->
    <!-- Onboarding home screen popup dialog, shown on top of the Jump back in section. -->
    <string name="onboarding_home_screen_jump_back_contextual_hint_2">パーソナライズされたホームページをご覧ください。最近使ったタブ、ブックマーク、検索結果がここに表示されます。</string>

    <!-- Home onboarding dialog welcome screen title text. -->
    <string name="onboarding_home_welcome_title_2">あなただけのインターネットへようこそ</string>
    <!-- Home onboarding dialog welcome screen description text. -->
    <string name="onboarding_home_welcome_description">多様なカラー、より優れたプライバシー保護、利益を超えて人々への平等なコミットメント。</string>
    <!-- Home onboarding dialog sign into sync screen title text. -->
    <string name="onboarding_home_sync_title_3">画面の切り替えがこれまで以上に簡単に</string>
    <!-- Home onboarding dialog sign into sync screen description text. -->
    <string name="onboarding_home_sync_description">ホームページ上で、他の端末のタブの中断したところから再開できます。</string>
    <!-- Text for the button to continue the onboarding on the home onboarding dialog. -->
    <string name="onboarding_home_get_started_button">はじめる</string>
    <!-- Text for the button to navigate to the sync sign in screen on the home onboarding dialog. -->
    <string name="onboarding_home_sign_in_button">ログイン</string>
    <!-- Text for the button to skip the onboarding on the home onboarding dialog. -->
    <string name="onboarding_home_skip_button">スキップ</string>
    <!-- Onboarding home screen sync popup dialog message, shown on top of Recent Synced Tabs in the Jump back in section. -->
    <string name="sync_cfr_message">タブが同期されます！ 他の端末の中断したところから再開しましょう。</string>

    <!-- Content description (not visible, for screen readers etc.): Close button for the home onboarding dialog -->
    <string name="onboarding_home_content_description_close_button">閉じる</string>

    <!-- Notification pre-permission dialog -->
    <!-- Enable notification pre permission dialog title
        The first parameter is the name of the app defined in app_name (for example: Fenix) -->
    <string name="onboarding_home_enable_notifications_title" moz:removedIn="124" tools:ignore="UnusedResources">通知は %s を活用するのに役立ちます</string>
    <!-- Enable notification pre permission dialog description with rationale
        The first parameter is the name of the app defined in app_name (for example: Fenix) -->
    <string name="onboarding_home_enable_notifications_description" moz:removedIn="124" tools:ignore="UnusedResources">端末間でタブを共有したり、ダウンロードを管理したり、%s のプライバシー保護機能を最大限に活用するためのヒントを入手できます。</string>
    <!-- Text for the button to request notification permission on the device -->
    <string name="onboarding_home_enable_notifications_positive_button" moz:removedIn="124" tools:ignore="UnusedResources">続ける</string>
    <!-- Text for the button to not request notification permission on the device and dismiss the dialog -->
    <string name="onboarding_home_enable_notifications_negative_button" moz:removedIn="124" tools:ignore="UnusedResources">後で</string>

    <!-- Juno first user onboarding flow experiment, strings are marked unused as they are only referenced by Nimbus experiments. -->
    <!-- Description for learning more about our privacy notice. -->
    <string name="juno_onboarding_privacy_notice_text">Firefox のプライバシー通知</string>
    <!-- Title for set firefox as default browser screen used by Nimbus experiments. -->
    <string name="juno_onboarding_default_browser_title_nimbus_2">私たちはあなたの安全を守りたいと願っています</string>
    <!-- Title for set firefox as default browser screen used by Nimbus experiments.
        Note: The word "Firefox" should NOT be translated -->
    <string name="juno_onboarding_default_browser_title_nimbus_3" tools:ignore="UnusedResources">Firefox が選ばれる理由</string>
    <!-- Title for set firefox as default browser screen used by Nimbus experiments. -->
    <string name="juno_onboarding_default_browser_title_nimbus_4" tools:ignore="UnusedResources">多くの選択肢を持つ安全なブラウジング</string>
    <!-- Description for set firefox as default browser screen used by Nimbus experiments. -->
    <string name="juno_onboarding_default_browser_description_nimbus_3">非営利で作られた私たちのブラウザーは、企業によるウェブ上の密かな追跡を阻止するのに役立ちます。</string>
    <!-- Description for set firefox as default browser screen used by Nimbus experiments. -->
    <string name="juno_onboarding_default_browser_description_nimbus_4" tools:ignore="UnusedResources">1 億人以上の人が、非営利団体が支援するブラウザーを選択してプライバシーを保護しています。</string>
    <!-- Description for set firefox as default browser screen used by Nimbus experiments. -->
    <string name="juno_onboarding_default_browser_description_nimbus_5" tools:ignore="UnusedResources">既知のトラッカーが自動的にブロックされます。700 個すべての拡張機能を試せます。PDF は内蔵のリーダーで管理が簡単になります。</string>
    <!-- Description for set firefox as default browser screen used by Nimbus experiments. -->
    <string name="juno_onboarding_default_browser_description_nimbus_2" moz:RemovedIn="124" tools:ignore="UnusedResources">非営利で作られた私たちのブラウザーは、企業によるウェブ上の密かな追跡を阻止するのに役立ちます。\n\n詳細はプライバシー通知をご覧ください。</string>
    <!-- Text for the link to the privacy notice webpage for set as firefox default browser screen.
    This is part of the string with the key "juno_onboarding_default_browser_description". -->
    <string name="juno_onboarding_default_browser_description_link_text" moz:RemovedIn="124" tools:ignore="UnusedResources">プライバシー通知</string>
    <!-- Text for the button to set firefox as default browser on the device -->
    <string name="juno_onboarding_default_browser_positive_button" tools:ignore="UnusedResources">既定のブラウザーに設定</string>
    <!-- Text for the button dismiss the screen and move on with the flow -->
    <string name="juno_onboarding_default_browser_negative_button" tools:ignore="UnusedResources">後で</string>

    <!-- Title for sign in to sync screen. -->
    <string name="juno_onboarding_sign_in_title_2">端末間の移動時に暗号化した状態を維持します</string>
    <!-- Description for sign in to sync screen. Nimbus experiments do not support string placeholders.
     Note: The word "Firefox" should NOT be translated -->
    <string name="juno_onboarding_sign_in_description_2">ログインして同期すると、Firefox がユーザーのパスワードやブックマークなどを暗号化して、より安全に使用できます。</string>
    <!-- Text for the button to sign in to sync on the device -->
    <string name="juno_onboarding_sign_in_positive_button" tools:ignore="UnusedResources">ログイン</string>
    <!-- Text for the button dismiss the screen and move on with the flow -->
    <string name="juno_onboarding_sign_in_negative_button" tools:ignore="UnusedResources">後で</string>
    <!-- Title for enable notification permission screen used by Nimbus experiments. Nimbus experiments do not support string placeholders.
        Note: The word "Firefox" should NOT be translated -->
    <string name="juno_onboarding_enable_notifications_title_nimbus_2">通知をオンにして Firefox で安全性を高めましょう</string>
    <!-- Description for enable notification permission screen used by Nimbus experiments. Nimbus experiments do not support string placeholders.
       Note: The word "Firefox" should NOT be translated -->
    <string name="juno_onboarding_enable_notifications_description_nimbus_2">端末間で安全にタブを送信するなど、Firefox の他のプライバシー機能を見つけましょう。</string>
    <!-- Text for the button to request notification permission on the device -->
    <string name="juno_onboarding_enable_notifications_positive_button" tools:ignore="UnusedResources">通知をオンにする</string>
    <!-- Text for the button dismiss the screen and move on with the flow -->
    <string name="juno_onboarding_enable_notifications_negative_button" tools:ignore="UnusedResources">後で</string>

    <!-- Title for add search widget screen used by Nimbus experiments. Nimbus experiments do not support string placeholders.
        Note: The word "Firefox" should NOT be translated -->
    <string name="juno_onboarding_add_search_widget_title" tools:ignore="UnusedResources">Firefox 検索ウィジェットを試す</string>

    <!-- Description for add search widget screen used by Nimbus experiments. Nimbus experiments do not support string placeholders.
        Note: The word "Firefox" should NOT be translated -->
    <string name="juno_onboarding_add_search_widget_description" tools:ignore="UnusedResources">Firefox をホーム画面に置いておくと、クロスサイトトラッカーをブロックするプライバシー優先のブラウザーに簡単にアクセスできます。</string>
    <!-- Text for the button to add search widget on the device used by Nimbus experiments. Nimbus experiments do not support string placeholders.
        Note: The word "Firefox" should NOT be translated -->
    <string name="juno_onboarding_add_search_widget_positive_button" tools:ignore="UnusedResources">Firefox ウィジェットを追加</string>
    <!-- Text for the button to dismiss the screen and move on with the flow -->
    <string name="juno_onboarding_add_search_widget_negative_button" tools:ignore="UnusedResources">後で</string>

    <!-- Search Widget -->
    <!-- Content description for searching with a widget. The first parameter is the name of the application.-->
    <string name="search_widget_content_description_2">%1$s の新しいタブで開く</string>
    <!-- Text preview for smaller sized widgets -->
    <string name="search_widget_text_short">検索</string>
    <!-- Text preview for larger sized widgets -->
    <string name="search_widget_text_long">ウェブ検索</string>

    <!-- Content description (not visible, for screen readers etc.): Voice search -->
    <string name="search_widget_voice">音声検索</string>

    <!-- Preferences -->
    <!-- Title for the settings page-->
    <string name="settings">設定</string>

    <!-- Preference category for general settings -->
    <string name="preferences_category_general">一般</string>
    <!-- Preference category for all links about Fenix -->
    <string name="preferences_category_about">製品情報</string>
    <!-- Preference category for settings related to changing the default search engine -->
    <string name="preferences_category_select_default_search_engine">一つを選んでください</string>
    <!-- Preference for settings related to managing search shortcuts for the quick search menu -->
    <string name="preferences_manage_search_shortcuts_2">代替検索エンジンを管理</string>
    <!-- Summary for preference for settings related to managing search shortcuts for the quick search menu -->
    <string name="preferences_manage_search_shortcuts_summary">検索メニューに表示されるエンジンの編集</string>
    <!-- Preference category for settings related to managing search shortcuts for the quick search menu -->
    <string name="preferences_category_engines_in_search_menu">検索メニューに表示されるエンジン</string>
    <!-- Preference for settings related to changing the default search engine -->
    <string name="preferences_default_search_engine">既定の検索エンジン</string>
    <!-- Preference for settings related to Search -->
    <string name="preferences_search">検索</string>
    <!-- Preference for settings related to Search engines -->
    <string name="preferences_search_engines">検索エンジン</string>
    <!-- Preference for settings related to Search engines suggestions-->
    <string name="preferences_search_engines_suggestions">検索エンジンからの検索候補</string>
    <!-- Preference Category for settings related to Search address bar -->
    <string name="preferences_settings_address_bar">アドレスバーの設定</string>
    <!-- Preference Category for settings to Firefox Suggest -->
    <string name="preference_search_address_bar_fx_suggest">アドレスバー - Firefox Suggest</string>
    <!-- Preference link to Learn more about Firefox Suggest -->
    <string name="preference_search_learn_about_fx_suggest">Firefox Suggest について</string>
    <!-- Preference link to rating Fenix on the Play Store -->
    <string name="preferences_rate">Google Play で評価する</string>
    <!-- Preference linking to about page for Fenix
        The first parameter is the name of the app defined in app_name (for example: Fenix) -->
    <string name="preferences_about">%1$s について</string>
    <!-- Preference for settings related to changing the default browser -->
    <string name="preferences_set_as_default_browser">既定のブラウザーに設定</string>
    <!-- Preference category for advanced settings -->
    <string name="preferences_category_advanced">詳細設定</string>
    <!-- Preference category for privacy and security settings -->
    <string name="preferences_category_privacy_security">プライバシーとセキュリティ</string>
    <!-- Preference for advanced site permissions -->
    <string name="preferences_site_permissions">サイトの許可設定</string>
    <!-- Preference for private browsing options -->
    <string name="preferences_private_browsing_options">プライベートブラウジング</string>
    <!-- Preference for opening links in a private tab-->
    <string name="preferences_open_links_in_a_private_tab">リンクをプライベートタブで開く</string>
    <!-- Preference for allowing screenshots to be taken while in a private tab-->
    <string name="preferences_allow_screenshots_in_private_mode">プライベートブラウジングモードでスクリーンショットの撮影を許可する</string>
    <!-- Will inform the user of the risk of activating Allow screenshots in private browsing option -->
    <string name="preferences_screenshots_in_private_mode_disclaimer">許可すると、複数のアプリを開いているときにプライベートタブも表示されます</string>
    <!-- Preference for adding private browsing shortcut -->
    <string name="preferences_add_private_browsing_shortcut">プライベートブラウジングショートカットを追加する</string>
    <!-- Preference for enabling "HTTPS-Only" mode -->
    <string name="preferences_https_only_title">HTTPS-Only モード</string>

    <!-- Label for cookie banner section in quick settings panel. -->
    <string name="cookie_banner_blocker">Cookie バナーブロッカー</string>
    <!-- Preference for removing cookie/consent banners from sites automatically in private mode. See reduce_cookie_banner_summary for additional context. -->
    <string name="preferences_cookie_banner_reduction_private_mode">プライベートブラウジングでの Cookie バナーブロッカー</string>

    <!-- Text for indicating cookie banner handling is off this site, this is shown as part of the protections panel with the tracking protection toggle -->
    <string name="reduce_cookie_banner_off_for_site">このサイトでオフ</string>
    <!-- Text for cancel button indicating that cookie banner reduction is not supported for the current site, this is shown as part of the cookie banner details view. -->
    <string name="cookie_banner_handling_details_site_is_not_supported_cancel_button">キャンセル</string>
    <!-- Text for request support button indicating that cookie banner reduction is not supported for the current site, this is shown as part of the cookie banner details view. -->
    <string name="cookie_banner_handling_details_site_is_not_supported_request_support_button_2">依頼を送信</string>
    <!-- Text for title indicating that cookie banner reduction is not supported for the current site, this is shown as part of the cookie banner details view. -->
    <string name="cookie_banner_handling_details_site_is_not_supported_title_2">このサイトの対処を依頼しますか？</string>
    <!-- Label for the snackBar, after the user reports with success a website where cookie banner reducer did not work -->
    <string name="cookie_banner_handling_report_site_snack_bar_text_2">リクエストを送信しました</string>
    <!-- Text for indicating cookie banner handling is on this site, this is shown as part of the protections panel with the tracking protection toggle -->
    <string name="reduce_cookie_banner_on_for_site">このサイトでオン</string>

    <!-- Text for indicating that a request for unsupported site was sent to Nimbus (it's a Mozilla library for experiments), this is shown as part of the protections panel with the tracking protection toggle -->
    <string name="reduce_cookie_banner_unsupported_site_request_submitted_2">対処を依頼済みです</string>
    <!-- Text for indicating cookie banner handling is currently not supported for this site, this is shown as part of the protections panel with the tracking protection toggle -->
    <string name="reduce_cookie_banner_unsupported_site">現在サポートされていないサイトです</string>
    <!-- Title text for a detail explanation indicating cookie banner handling is on this site, this is shown as part of the cookie banner panel in the toolbar. The first parameter is a shortened URL of the current site-->
    <string name="reduce_cookie_banner_details_panel_title_on_for_site_1">%1$s で Cookie バナーブロッカーをオンにしますか？</string>
    <!-- Title text for a detail explanation indicating cookie banner handling is off this site, this is shown as part of the cookie banner panel in the toolbar. The first parameter is a shortened URL of the current site-->
    <string name="reduce_cookie_banner_details_panel_title_off_for_site_1">%1$s で Cookie バナーブロッカーをオフにしますか？</string>
    <!-- Title text for a detail explanation indicating cookie banner reducer didn't work for the current site, this is shown as part of the cookie banner panel in the toolbar. The first parameter is the application name-->
    <string name="reduce_cookie_banner_details_panel_title_unsupported_site_request_2">%1$s は現在、このサイトの Cookie 使用要求を自動的に拒否できません。このサイトへの対処を要求してください。</string>

    <!-- Long text for a detail explanation indicating what will happen if cookie banner handling is off for a site, this is shown as part of the cookie banner panel in the toolbar. The first parameter is the application name -->
    <string name="reduce_cookie_banner_details_panel_description_off_for_site_1">オフにすると、%1$s に保存された Cookie を消去してこのサイトを再読み込みします。サイトからログアウトしたり、買い物かごが空になったりする場合があります。</string>
    <!-- Long text for a detail explanation indicating what will happen if cookie banner handling is on for a site, this is shown as part of the cookie banner panel in the toolbar. The first parameter is the application name -->
    <string name="reduce_cookie_banner_details_panel_description_on_for_site_3">オンにすると、このサイトのすべての Cookie バナーに対して %1$s が自動的に拒否を試みます。</string>

    <!--Title for the cookie banner re-engagement CFR, the placeholder is replaced with app name -->
    <string name="cookie_banner_cfr_title">%1$s が Cookie を拒否しました</string>
    <!--Message for the cookie banner re-engagement CFR -->
    <string name="cookie_banner_cfr_message">このサイトに集中でき、Cookie による追跡も減少します。</string>

    <!-- Description of the preference to enable "HTTPS-Only" mode. -->
    <string name="preferences_https_only_summary">セキュリティ強化のため、自動的に HTTPS 暗号化プロトコルを使用してサイトへの接続を試行します。</string>
    <!-- Summary of https only preference if https only is set to off -->
    <string name="preferences_https_only_off">オフ</string>
    <!-- Summary of https only preference if https only is set to on in all tabs -->
    <string name="preferences_https_only_on_all">すべてのタブに適用</string>
    <!-- Summary of https only preference if https only is set to on in private tabs only -->
    <string name="preferences_https_only_on_private">プライベートタブに適用</string>
    <!-- Text displayed that links to website containing documentation about "HTTPS-Only" mode -->
    <string name="preferences_http_only_learn_more">詳細情報</string>
    <!-- Option for the https only setting -->
    <string name="preferences_https_only_in_all_tabs">すべてのタブで有効にする</string>
    <!-- Option for the https only setting -->
    <string name="preferences_https_only_in_private_tabs">プライベートタブのみ有効にする</string>
    <!-- Title shown in the error page for when trying to access a http website while https only mode is enabled. -->
    <string name="errorpage_httpsonly_title">安全なサイトが利用できません</string>
    <!-- Message shown in the error page for when trying to access a http website while https only mode is enabled. The message has two paragraphs. This is the first. -->
    <string name="errorpage_httpsonly_message_title">おそらく、ウェブサイトが HTTPS をサポートしていないだけでしょう。</string>
    <!-- Message shown in the error page for when trying to access a http website while https only mode is enabled. The message has two paragraphs. This is the second. -->
    <string name="errorpage_httpsonly_message_summary">ただし、攻撃者が関与している可能性もあります。ウェブサイトにアクセスする場合は機密情報を入力しないでください。続行すると、サイトの HTTPS-Only モードが一時的にオフになります。</string>
    <!-- Preference for accessibility -->
    <string name="preferences_accessibility">アクセシビリティ</string>
    <!-- Preference to override the Mozilla account server -->
    <string name="preferences_override_account_server">カスタム Mozilla アカウントサーバー</string>
    <!-- Preference to override the Sync token server -->
    <string name="preferences_override_sync_tokenserver">カスタム Sync サーバー</string>
    <!-- Toast shown after updating the Mozilla account/Sync server override preferences -->
    <string name="toast_override_account_sync_server_done">Mozilla アカウント/Sync サーバーが変更されました。変更を適用するためにアプリケーションを終了しています…</string>
    <!-- Preference category for account information -->
    <string name="preferences_category_account">アカウント</string>
    <!-- Preference for changing where the toolbar is positioned -->
    <string name="preferences_toolbar" moz:removedIn="129" tools:ignore="UnusedResources">ツールバー</string>
    <!-- Preference for changing where the AddressBar is positioned -->
    <string name="preferences_toolbar_2">アドレスバーの配置</string>
    <!-- Preference for changing default theme to dark or light mode -->
    <string name="preferences_theme">テーマ</string>
    <!-- Preference for customizing the home screen -->
    <string name="preferences_home_2">ホームページ</string>
    <!-- Preference for gestures based actions -->
    <string name="preferences_gestures">ジェスチャー</string>
    <!-- Preference for settings related to visual options -->
    <string name="preferences_customize">カスタマイズ</string>
    <!-- Preference description for banner about signing in -->
    <string name="preferences_sign_in_description_2">ログインしてタブやブックマーク、パスワードなどを同期しましょう。</string>
    <!-- Preference shown instead of account display name while account profile information isn't available yet. -->
    <string name="preferences_account_default_name_2">Mozilla アカウント</string>
    <!-- Preference text for account title when there was an error syncing FxA -->
    <string name="preferences_account_sync_error">再接続して同期を再開</string>
    <!-- Preference for language -->
    <string name="preferences_language">言語</string>
    <!-- Preference for translation -->
    <string name="preferences_translation" moz:removedIn="127" tools:ignore="UnusedResources">翻訳</string>
    <!-- Preference for translations -->
    <string name="preferences_translations">翻訳</string>
    <!-- Preference for data choices -->
    <string name="preferences_data_choices">データの選択</string>
    <!-- Preference for data collection -->
    <string name="preferences_data_collection">データ収集</string>
    <!-- Preference for developers -->
    <string name="preferences_remote_debugging">USB 経由でリモートデバッグする</string>
    <!-- Preference title for switch preference to show search suggestions -->
    <string name="preferences_show_search_suggestions">検索語句の候補を表示する</string>
    <!-- Preference title for switch preference to show voice search button -->
    <string name="preferences_show_voice_search">音声検索を表示する</string>
    <!-- Preference title for switch preference to show search suggestions also in private mode -->
    <string name="preferences_show_search_suggestions_in_private">プライベートセッションで表示する</string>
    <!-- Preference title for switch preference to show a clipboard suggestion when searching -->
    <string name="preferences_show_clipboard_suggestions">クリップボードから検索候補を表示する</string>
    <!-- Preference title for switch preference to suggest browsing history when searching -->
    <string name="preferences_search_browsing_history">閲覧履歴を検索する</string>
    <!-- Preference title for switch preference to suggest bookmarks when searching -->
    <string name="preferences_search_bookmarks">ブックマークを検索する</string>
    <!-- Preference title for switch preference to suggest synced tabs when searching -->
    <string name="preferences_search_synced_tabs">同期したタブを検索</string>
    <!-- Preference for account settings -->
    <string name="preferences_account_settings">アカウント設定</string>

    <!-- Preference for enabling url autocomplete-->
    <string name="preferences_enable_autocomplete_urls">自動補完 URL</string>
    <!-- Preference title for switch preference to show sponsored Firefox Suggest search suggestions -->
    <string name="preferences_show_sponsored_suggestions">スポンサーからの提案</string>
    <!-- Summary for preference to show sponsored Firefox Suggest search suggestions.
         The first parameter is the name of the application. -->
    <string name="preferences_show_sponsored_suggestions_summary">スポンサーからの提案を随時表示して %1$s を支援します</string>
    <!-- Preference title for switch preference to show Firefox Suggest search suggestions for web content.
         The first parameter is the name of the application. -->
    <string name="preferences_show_nonsponsored_suggestions">%1$s からの提案</string>
    <!-- Summary for preference to show Firefox Suggest search suggestions for web content -->
    <string name="preferences_show_nonsponsored_suggestions_summary">検索語句に関連した提案をウェブから取得します</string>
    <!-- Preference for open links in third party apps -->
    <string name="preferences_open_links_in_apps">リンクを外部アプリで開く</string>

    <!-- Preference for open links in third party apps always open in apps option -->
    <string name="preferences_open_links_in_apps_always">常に使用する</string>
    <!-- Preference for open links in third party apps ask before opening option -->
    <string name="preferences_open_links_in_apps_ask">開く前に確認する</string>
    <!-- Preference for open links in third party apps never open in apps option -->
    <string name="preferences_open_links_in_apps_never">使用しない</string>
    <!-- Preference for open download with an external download manager app -->
    <string name="preferences_external_download_manager">外部のダウンロードマネージャー</string>
    <!-- Preference for enabling gecko engine logs -->
    <string name="preferences_enable_gecko_logs">Gecko ログを有効にする</string>
    <!-- Message to indicate users that we are quitting the application to apply the changes -->
    <string name="quit_application">変更を適用するためアプリケーションを終了します...</string>

    <!-- Preference for extensions -->
    <string name="preferences_extensions">拡張機能</string>
    <!-- Preference for installing a local extension -->
    <string name="preferences_install_local_extension">ファイルから拡張機能をインストール</string>
    <!-- Preference for notifications -->
    <string name="preferences_notifications">通知</string>

    <!-- Summary for notification preference indicating notifications are allowed -->
    <string name="notifications_allowed_summary">許可されています</string>
    <!-- Summary for notification preference indicating notifications are not allowed -->
    <string name="notifications_not_allowed_summary">許可されていません</string>

    <!-- Add-on Permissions -->
    <!-- The title of the required permissions section from addon's permissions screen -->
    <string name="addons_permissions_heading_required" tools:ignore="UnusedResources">必須</string>
    <!-- The title of the optional permissions section from addon's permissions screen -->
    <string name="addons_permissions_heading_optional" tools:ignore="UnusedResources">任意</string>
    <!-- The title of the origin permission option allowing a user to enable the extension to run on all sites -->
    <string name="addons_permissions_allow_for_all_sites" tools:ignore="UnusedResources">すべてのサイトで許可する</string>

    <!-- The subtitle for the allow for all sites preference toggle -->
    <string name="addons_permissions_allow_for_all_sites_subtitle" tools:ignore="UnusedResources">この拡張機能を信頼する場合は、すべてのウェブサイトに対して権限を与えられます。</string>

    <!-- The text shown when an extension does not require permissions -->
    <string name="addons_does_not_require_permissions">この拡張機能は権限を必要としません。</string>

    <!-- Add-on Preferences -->
    <!-- Preference to customize the configured AMO (addons.mozilla.org) collection -->
    <string name="preferences_customize_extension_collection">カスタム拡張機能コレクション</string>
    <!-- Button caption to confirm the add-on collection configuration -->
    <string name="customize_addon_collection_ok">OK</string>
    <!-- Button caption to abort the add-on collection configuration -->
    <string name="customize_addon_collection_cancel">キャンセル</string>
    <!-- Hint displayed on input field for custom collection name -->
    <string name="customize_addon_collection_hint">コレクション名</string>
    <!-- Hint displayed on input field for custom collection user ID-->
    <string name="customize_addon_collection_user_hint">コレクションの所有者 (ユーザーID)</string>

    <!-- Toast shown after confirming the custom extension collection configuration -->
    <string name="toast_customize_extension_collection_done">拡張機能コレクションが変更されました。変更を適用するためにアプリケーションを終了しています…</string>

    <!-- Customize Home -->
    <!-- Header text for jumping back into the recent tab in customize the home screen -->
    <string name="customize_toggle_jump_back_in">以前表示したタブ</string>
    <!-- Title for the customize home screen section with recently saved bookmarks. -->
    <string name="customize_toggle_recent_bookmarks" moz:removedIn="127" tools:ignore="UnusedResources">最近追加したブックマーク</string>
    <!-- Title for the customize home screen section with bookmarks. -->
    <string name="customize_toggle_bookmarks">ブックマーク</string>
    <!-- Title for the customize home screen section with recently visited. Recently visited is
    a section where users see a list of tabs that they have visited in the past few days -->
    <string name="customize_toggle_recently_visited">最近訪れたサイト</string>

    <!-- Title for the customize home screen section with Pocket. -->
    <string name="customize_toggle_pocket_2">示唆に富むストーリー</string>
    <!-- Summary for the customize home screen section with Pocket. The first parameter is product name Pocket -->
    <string name="customize_toggle_pocket_summary">%s が提供する記事</string>
    <!-- Title for the customize home screen section with sponsored Pocket stories. -->
    <string name="customize_toggle_pocket_sponsored">広告ストーリー</string>
    <!-- Title for the opening wallpaper settings screen -->
    <string name="customize_wallpapers">壁紙</string>
    <!-- Title for the customize home screen section with sponsored shortcuts. -->
    <string name="customize_toggle_contile">広告ショートカット</string>

    <!-- Wallpapers -->
    <!-- Content description for various wallpapers. The first parameter is the name of the wallpaper -->
    <string name="wallpapers_item_name_content_description">壁紙アイテム: %1$s</string>
    <!-- Snackbar message for when wallpaper is selected -->
    <string name="wallpaper_updated_snackbar_message">壁紙を更新しました。</string>
    <!-- Snackbar label for action to view selected wallpaper -->
    <string name="wallpaper_updated_snackbar_action">表示</string>
    <!-- Snackbar message for when wallpaper couldn't be downloaded -->
    <string name="wallpaper_download_error_snackbar_message">壁紙をダウンロードできませんでした</string>
    <!-- Snackbar label for action to retry downloading the wallpaper -->
    <string name="wallpaper_download_error_snackbar_action">再試行</string>
    <!-- Snackbar message for when wallpaper couldn't be selected because of the disk error -->
    <string name="wallpaper_select_error_snackbar_message">壁紙を変更できませんでした</string>
    <!-- Text displayed that links to website containing documentation about the "Limited Edition" wallpapers. -->
    <string name="wallpaper_learn_more">詳細情報</string>

    <!-- Text for classic wallpapers title. The first parameter is the Firefox name. -->
    <string name="wallpaper_classic_title">%s の定番</string>
    <!-- Text for artist series wallpapers title. "Artist series" represents a collection of artist collaborated wallpapers. -->
    <string name="wallpaper_artist_series_title">アーティストシリーズ</string>
    <!-- Description text for the artist series wallpapers with learn more link. The first parameter is the learn more string defined in wallpaper_learn_more. "Independent voices" is the name of the wallpaper collection -->
    <string name="wallpaper_artist_series_description_with_learn_more">壁紙コレクション「揺るぎない声」です。%s</string>
    <!-- Description text for the artist series wallpapers. "Independent voices" is the name of the wallpaper collection -->
    <string name="wallpaper_artist_series_description">壁紙コレクション「揺るぎない声」です。</string>
    <!-- Wallpaper onboarding dialog header text. -->
    <string name="wallpapers_onboarding_dialog_title_text">鮮やかな色彩を試す</string>
    <!-- Wallpaper onboarding dialog body text. -->
    <string name="wallpapers_onboarding_dialog_body_text">あなたに語りかける壁紙を選んでください。</string>
    <!-- Wallpaper onboarding dialog learn more button text. The button navigates to the wallpaper settings screen. -->
    <string name="wallpapers_onboarding_dialog_explore_more_button_text">他の壁紙を探す</string>

    <!-- Add-ons general availability nimbus message-->
    <!-- Title of the Nimbus message for extension general availability-->
    <string name="addon_ga_message_title_2" tools:ignore="UnusedResources">新しい拡張機能が利用可能になりました</string>
    <!-- Body of the Nimbus message for add-ons general availability. 'Firefox' intentionally hardcoded here-->
    <string name="addon_ga_message_body" tools:ignore="UnusedResources">あなただけの Firefox にカスタマイズできる 100 以上の新しい拡張機能を確認してください。</string>

    <!-- Button text of the Nimbus message for extensions general availability. -->
    <string name="addon_ga_message_button_2" tools:ignore="UnusedResources">拡張機能を探す</string>

    <!-- Extension process crash dialog to user -->
    <!-- Title of the extension crash dialog shown to the user when enough errors have occurred with extensions and they need to be temporarily disabled -->
    <string name="extension_process_crash_dialog_title">拡張機能は一時的に無効化されています</string>
    <!-- This is a message shown to the user when too many errors have occurred with the extensions process and they have been disabled.
    The user can decide if they would like to continue trying to start extensions or if they'd rather continue without them.
    The first parameter is the application name. -->
    <string name="extension_process_crash_dialog_message">システムを不安定にしている 1 個以上の拡張機能が動作を停止しました。 %1$s による拡張機能の再起動が失敗しました。\n\n拡張機能は現在のセッション中に再起動されません。\n\n拡張機能を削除または無効にすることで、この問題を解決できるかもしれません。</string>
    <!-- Button text on the extension crash dialog to prompt the user to try restarting the extensions but the dialog will reappear if it is unsuccessful again -->
    <string name="extension_process_crash_dialog_retry_button_text" tools:ignore="UnusedResources">拡張機能を再起動してみてください</string>

    <!-- Button text on the extension crash dialog to prompt the user to continue with all extensions disabled. -->
    <string name="extension_process_crash_dialog_disable_extensions_button_text">拡張機能を無効にして続ける</string>

    <!-- Account Preferences -->
    <!-- Preference for managing your account via accounts.firefox.com -->
    <string name="preferences_manage_account">アカウント管理</string>
    <!-- Summary of the preference for managing your account via accounts.firefox.com. -->
    <string name="preferences_manage_account_summary">パスワードの変更、データ収集の管理、またはアカウントの削除</string>
    <!-- Preference for triggering sync -->
    <string name="preferences_sync_now">今すぐ同期</string>
    <!-- Preference category for sync -->
    <string name="preferences_sync_category">同期するデータの選択</string>
    <!-- Preference for syncing history -->
    <string name="preferences_sync_history">表示履歴</string>
    <!-- Preference for syncing bookmarks -->
    <string name="preferences_sync_bookmarks">ブックマーク</string>
    <!-- Preference for syncing passwords -->
    <string name="preferences_sync_logins_2">パスワード</string>
    <!-- Preference for syncing tabs -->
    <string name="preferences_sync_tabs_2">開いているタブ</string>
    <!-- Preference for signing out -->
    <string name="preferences_sign_out">ログアウト</string>
    <!-- Preference displays and allows changing current FxA device name -->
    <string name="preferences_sync_device_name">端末名</string>
    <!-- Text shown when user enters empty device name -->
    <string name="empty_device_name_error">端末名を空欄にすることはできません。</string>
    <!-- Label indicating that sync is in progress -->
    <string name="sync_syncing_in_progress">同期中…</string>
    <!-- Label summary indicating that sync failed. The first parameter is the date stamp showing last time it succeeded -->
    <string name="sync_failed_summary">同期に失敗しました。最終同期日時: %s</string>
    <!-- Label summary showing never synced -->
    <string name="sync_failed_never_synced_summary">同期に失敗しました。最終同期日時: なし</string>
    <!-- Label summary the date we last synced. The first parameter is date stamp showing last time synced -->
    <string name="sync_last_synced_summary">最終同期日時: %s</string>
    <!-- Label summary showing never synced -->
    <string name="sync_never_synced_summary">最終同期日時: なし</string>

    <!-- Text for displaying the default device name.
        The first parameter is the application name, the second is the device manufacturer name
        and the third is the device model. -->
    <string name="default_device_name_2">%2$s %3$s 上の %1$s</string>

    <!-- Preference for syncing payment methods -->
    <string name="preferences_sync_credit_cards_2">支払い方法</string>
    <!-- Preference for syncing addresses -->
    <string name="preferences_sync_address">住所</string>

    <!-- Send Tab -->
    <!-- Name of the "receive tabs" notification channel. Displayed in the "App notifications" system settings for the app -->
    <string name="fxa_received_tab_channel_name">受信したタブ</string>
    <!-- Description of the "receive tabs" notification channel. Displayed in the "App notifications" system settings for the app -->
    <string name="fxa_received_tab_channel_description">他の Firefox 端末から受信したタブの通知。</string>

    <!--  The body for these is the URL of the tab received  -->
    <string name="fxa_tab_received_notification_name">受信したタブ</string>
    <!-- %s is the device name -->
    <string name="fxa_tab_received_from_notification_name">%s からのタブ</string>

    <!-- Close Synced Tabs -->
    <!-- The title for a notification shown when the user closes tabs that are currently
    open on this device from another device that's signed in to the same Mozilla account.
    %1$s is a placeholder for the app name; %2$d is the number of tabs closed.  -->
    <string name="fxa_tabs_closed_notification_title">%1$s のタブを %2$d 個閉じました</string>
    <!-- The body for a "closed synced tabs" notification. -->
    <string name="fxa_tabs_closed_text">最近閉じたタブを表示</string>

    <!-- Advanced Preferences -->
    <!-- Preference for tracking protection exceptions -->
    <string name="preferences_tracking_protection_exceptions">例外</string>

    <!-- Button in Exceptions Preference to turn on tracking protection for all sites (remove all exceptions) -->
    <string name="preferences_tracking_protection_exceptions_turn_on_for_all">すべてのサイトで有効化</string>

    <!-- Text displayed when there are no exceptions -->
    <string name="exceptions_empty_message_description">例外に追加したサイトはトラッキング防止が無効になります。</string>
    <!-- Text displayed when there are no exceptions, with learn more link that brings users to a tracking protection SUMO page -->
    <string name="exceptions_empty_message_learn_more_link">詳細情報</string>

    <!-- Preference switch for usage and technical data collection -->
    <string name="preference_usage_data">使用状況と技術データ</string>
    <!-- Preference description for usage and technical data collection -->
    <string name="preferences_usage_data_description">パフォーマンス情報、使用状況、ハードウェア情報、設定を Mozilla に送信して %1$s の改善に役立てます</string>
    <!-- Preference switch for marketing data collection -->
    <string name="preferences_marketing_data">マーケティングデータ</string>
    <!-- Preference description for marketing data collection -->
    <string name="preferences_marketing_data_description2">基本的な使用状況データをモバイルマーケティングベンダーの Adjust と共有します</string>
    <!-- Title for studies preferences -->
    <string name="preference_experiments_2">調査</string>
    <!-- Summary for studies preferences -->
    <string name="preference_experiments_summary_2">調査機能のインストールと実行を Mozilla に許可する</string>

    <!-- Turn On Sync Preferences -->
    <!-- Header of the Sync and save your data preference view -->
    <string name="preferences_sync_2">同期してデータを保存</string>
    <!-- Preference for reconnecting to FxA sync -->
    <string name="preferences_sync_sign_in_to_reconnect">ログインして再接続</string>
    <!-- Preference for removing FxA account -->
    <string name="preferences_sync_remove_account">アカウントを削除</string>

    <!-- Pairing Feature strings -->
    <!-- Instructions on how to access pairing -->
    <string name="pair_instructions_2"><![CDATA[<b>firefox.com/pair</b> で表示された QR コードをスキャンしてください]]></string>

    <!-- Toolbar Preferences -->
    <!-- Preference for using top toolbar -->
    <string name="preference_top_toolbar">画面上部</string>
    <!-- Preference for using bottom toolbar -->
    <string name="preference_bottom_toolbar">画面下部</string>

    <!-- Theme Preferences -->
    <!-- Preference for using light theme -->
    <string name="preference_light_theme">ライト</string>
    <!-- Preference for using dark theme -->
    <string name="preference_dark_theme">ダーク</string>
    <!-- Preference for using using dark or light theme automatically set by battery -->
    <string name="preference_auto_battery_theme">バッテリーセーバーで設定</string>
    <!-- Preference for using following device theme -->
    <string name="preference_follow_device_theme">端末のテーマに従う</string>

    <!-- Gestures Preferences-->
    <!-- Preferences for using pull to refresh in a webpage -->
    <string name="preference_gestures_website_pull_to_refresh">プルダウンで更新</string>
    <!-- Preference for using the dynamic toolbar -->
    <string name="preference_gestures_dynamic_toolbar">スクロール時にツールバーを隠す</string>
    <!-- Preference for switching tabs by swiping horizontally on the toolbar -->
    <string name="preference_gestures_swipe_toolbar_switch_tabs" moz:removedIn="129" tools:ignore="UnusedResources">ツールバーの横スワイプでタブ切り替え</string>
    <!-- Preference for showing the opened tabs by swiping up on the toolbar-->
    <string name="preference_gestures_swipe_toolbar_show_tabs">ツールバーの上スワイプでタブ表示</string>

    <!-- Preference for using the dynamic toolbars -->
    <string name="preference_gestures_dynamic_toolbar_2">スクロール時にアドレスバーとツールバーを隠す</string>
    <!-- Preference for switching tabs by swiping horizontally on the addressbar -->
    <string name="preference_gestures_swipe_toolbar_switch_tabs_2">アドレスバーの横スワイプでタブを切り替える</string>

    <!-- Library -->
    <!-- Option in Library to open Downloads page -->
    <string name="library_downloads">ダウンロード一覧</string>
    <!-- Option in library to open Bookmarks page -->
    <string name="library_bookmarks">ブックマーク</string>
    <!-- Option in library to open Desktop Bookmarks root page -->
    <string name="library_desktop_bookmarks_root">デスクトップブックマーク</string>
    <!-- Option in library to open Desktop Bookmarks "menu" page -->
    <string name="library_desktop_bookmarks_menu">ブックマークメニュー</string>
    <!-- Option in library to open Desktop Bookmarks "toolbar" page -->
    <string name="library_desktop_bookmarks_toolbar">ブックマークツールバー</string>
    <!-- Option in library to open Desktop Bookmarks "unfiled" page -->
    <string name="library_desktop_bookmarks_unfiled">他のブックマーク</string>
    <!-- Option in Library to open History page -->
    <string name="library_history">履歴</string>
    <!-- Option in Library to open a new tab -->
    <string name="library_new_tab">新しいタブ</string>
    <!-- Settings Page Title -->
    <string name="settings_title">設定</string>
    <!-- Content description (not visible, for screen readers etc.): "Close button for library settings" -->
    <string name="content_description_close_button">閉じる</string>

    <!-- Title to show in alert when a lot of tabs are to be opened
    %d is a placeholder for the number of tabs that will be opened -->
    <string name="open_all_warning_title">%d 個のタブを開きますか？</string>
    <!-- Message to warn users that a large number of tabs will be opened
    %s will be replaced by app name. -->
    <string name="open_all_warning_message">この操作で多くのタブを開くと、ページの読み込み中に %s が遅くなる可能性があります。続行してもよろしいですか？</string>
    <!-- Dialog button text for confirming open all tabs -->
    <string name="open_all_warning_confirm">タブを開く</string>
    <!-- Dialog button text for canceling open all tabs -->
    <string name="open_all_warning_cancel">キャンセル</string>

    <!-- Text to show users they have one page in the history group section of the History fragment.
    %d is a placeholder for the number of pages in the group. -->
    <string name="history_search_group_site_1">%d ページ</string>

    <!-- Text to show users they have multiple pages in the history group section of the History fragment.
    %d is a placeholder for the number of pages in the group. -->
    <string name="history_search_group_sites_1">%d ページ</string>

    <!-- Option in library for Recently Closed Tabs -->
    <string name="library_recently_closed_tabs">最近閉じたタブ</string>
    <!-- Option in library to open Recently Closed Tabs page -->
    <string name="recently_closed_show_full_history">すべての履歴を表示</string>
    <!-- Text to show users they have multiple tabs saved in the Recently Closed Tabs section of history.
    %d is a placeholder for the number of tabs selected. -->
    <string name="recently_closed_tabs">%d 個のタブ</string>
    <!-- Text to show users they have one tab saved in the Recently Closed Tabs section of history.
    %d is a placeholder for the number of tabs selected. -->
    <string name="recently_closed_tab">%d 個のタブ</string>
    <!-- Recently closed tabs screen message when there are no recently closed tabs -->
    <string name="recently_closed_empty_message">最近閉じたタブはありません</string>

    <!-- Tab Management -->
    <!-- Title of preference for tabs management -->
    <string name="preferences_tabs">タブ</string>
    <!-- Title of preference that allows a user to specify the tab view -->
    <string name="preferences_tab_view">タブ表示</string>
    <!-- Option for a list tab view -->
    <string name="tab_view_list">リスト</string>
    <!-- Option for a grid tab view -->
    <string name="tab_view_grid">グリッド</string>
    <!-- Title of preference that allows a user to auto close tabs after a specified amount of time -->
    <string name="preferences_close_tabs">タブを閉じる期間</string>
    <!-- Option for auto closing tabs that will never auto close tabs, always allows user to manually close tabs -->
    <string name="close_tabs_manually">手動</string>
    <!-- Option for auto closing tabs that will auto close tabs after one day -->
    <string name="close_tabs_after_one_day">1 日後</string>
    <!-- Option for auto closing tabs that will auto close tabs after one week -->
    <string name="close_tabs_after_one_week">1 週間後</string>
    <!-- Option for auto closing tabs that will auto close tabs after one month -->
    <string name="close_tabs_after_one_month">1 か月後</string>

    <!-- Title of preference that allows a user to specify the auto-close settings for open tabs -->
    <string name="preference_auto_close_tabs" tools:ignore="UnusedResources">開いたタブを自動的に閉じる</string>

    <!-- Opening screen -->
    <!-- Title of a preference that allows a user to choose what screen to show after opening the app -->
    <string name="preferences_opening_screen">起動画面</string>
    <!-- Option for always opening the homepage when re-opening the app -->
    <string name="opening_screen_homepage">ホームページ</string>
    <!-- Option for always opening the user's last-open tab when re-opening the app -->
    <string name="opening_screen_last_tab">最後のタブ</string>
    <!-- Option for always opening the homepage when re-opening the app after four hours of inactivity -->
    <string name="opening_screen_after_four_hours_of_inactivity">ホームページ (操作せずに 4 時間経過後)</string>
    <!-- Summary for tabs preference when auto closing tabs setting is set to manual close-->
    <string name="close_tabs_manually_summary">手動で閉じる</string>
    <!-- Summary for tabs preference when auto closing tabs setting is set to auto close tabs after one day-->
    <string name="close_tabs_after_one_day_summary">1 日後に閉じる</string>
    <!-- Summary for tabs preference when auto closing tabs setting is set to auto close tabs after one week-->
    <string name="close_tabs_after_one_week_summary">1 週間後に閉じる</string>
    <!-- Summary for tabs preference when auto closing tabs setting is set to auto close tabs after one month-->
    <string name="close_tabs_after_one_month_summary">1 か月後に閉じる</string>

    <!-- Summary for homepage preference indicating always opening the homepage when re-opening the app -->
    <string name="opening_screen_homepage_summary">ホームページを開きます</string>
    <!-- Summary for homepage preference indicating always opening the last-open tab when re-opening the app -->
    <string name="opening_screen_last_tab_summary">最後のタブを開きます</string>
    <!-- Summary for homepage preference indicating opening the homepage when re-opening the app after four hours of inactivity -->
    <string name="opening_screen_after_four_hours_of_inactivity_summary">4 時間経過後、ホームページを開きます</string>

    <!-- Inactive tabs -->
    <!-- Category header of a preference that allows a user to enable or disable the inactive tabs feature -->
    <string name="preferences_inactive_tabs">古いタブを休止中に移動する</string>
    <!-- Title of inactive tabs preference -->
    <string name="preferences_inactive_tabs_title">2 週間以上表示していないタブを休止中セクションに移動します。</string>

    <!-- Studies -->
    <!-- Title of the remove studies button -->
    <string name="studies_remove">削除</string>
    <!-- Title of the active section on the studies list -->
    <string name="studies_active">有効</string>
    <!-- Description for studies, it indicates why Firefox use studies. The first parameter is the name of the application. -->
    <string name="studies_description_2">%1$s が調査をインストールして実行することがあります。</string>
    <!-- Learn more link for studies, links to an article for more information about studies. -->
    <string name="studies_learn_more">詳細情報</string>
    <!-- Dialog message shown after removing a study -->
    <string name="studies_restart_app">変更を適用するためアプリケーションを終了します</string>
    <!-- Dialog button to confirm the removing a study. -->
    <string name="studies_restart_dialog_ok">OK</string>
    <!-- Dialog button text for canceling removing a study. -->
    <string name="studies_restart_dialog_cancel">キャンセル</string>

    <!-- Toast shown after turning on/off studies preferences -->
    <string name="studies_toast_quit_application" tools:ignore="UnusedResources">変更を適用するためアプリケーションを終了します...</string>

    <!-- Sessions -->
    <!-- Title for the list of tabs -->
    <string name="tab_header_label">タブを開く</string>
    <!-- Title for the list of tabs in the current private session -->
    <string name="tabs_header_private_tabs_title">プライベートタブ</string>
    <!-- Title for the list of tabs in the synced tabs -->
    <string name="tabs_header_synced_tabs_title">同期したタブ</string>
    <!-- Content description (not visible, for screen readers etc.): Add tab button. Adds a news tab when pressed -->
    <string name="add_tab">タブを追加</string>
    <!-- Content description (not visible, for screen readers etc.): Add tab button. Adds a news tab when pressed -->
    <string name="add_private_tab">プライベートタブを追加</string>
    <!-- Text for the new tab button to indicate adding a new private tab in the tab -->
    <string name="tab_drawer_fab_content">プライベート</string>
    <!-- Text for the new tab button to indicate syncing command on the synced tabs page -->
    <string name="tab_drawer_fab_sync">同期</string>
    <!-- Text shown in the menu for sharing all tabs -->
    <string name="tab_tray_menu_item_share">すべてのタブを共有</string>
    <!-- Text shown in the menu to view recently closed tabs -->
    <string name="tab_tray_menu_recently_closed">最近閉じたタブ</string>
    <!-- Text shown in the tabs tray inactive tabs section -->
    <string name="tab_tray_inactive_recently_closed" tools:ignore="UnusedResources">最近閉じたタブ</string>
    <!-- Text shown in the menu to view account settings -->
    <string name="tab_tray_menu_account_settings">アカウント設定</string>
    <!-- Text shown in the menu to view tab settings -->
    <string name="tab_tray_menu_tab_settings">タブ設定</string>
    <!-- Text shown in the menu for closing all tabs -->
    <string name="tab_tray_menu_item_close">すべてのタブを閉じる</string>
    <!-- Text shown in the multiselect menu for bookmarking selected tabs. -->
    <string name="tab_tray_multiselect_menu_item_bookmark">ブックマーク</string>
    <!-- Text shown in the multiselect menu for closing selected tabs. -->
    <string name="tab_tray_multiselect_menu_item_close">閉じる</string>
    <!-- Content description for tabs tray multiselect share button -->
    <string name="tab_tray_multiselect_share_content_description">選択したタブを共有</string>
    <!-- Content description for tabs tray multiselect menu -->
    <string name="tab_tray_multiselect_menu_content_description">選択したタブのメニュー</string>
    <!-- Content description (not visible, for screen readers etc.): Removes tab from collection button. Removes the selected tab from collection when pressed -->
    <string name="remove_tab_from_collection">タブをコレクションから削除</string>
    <!-- Text for button to enter multiselect mode in tabs tray -->
    <string name="tabs_tray_select_tabs">タブを選択</string>
    <!-- Content description (not visible, for screen readers etc.): Close tab button. Closes the current session when pressed -->
    <string name="close_tab">タブを閉じる</string>
    <!-- Content description (not visible, for screen readers etc.): Close tab <title> button. First parameter is tab title  -->
    <string name="close_tab_title">%s のタブを閉じる</string>
    <!-- Content description (not visible, for screen readers etc.): Opens the open tabs menu when pressed -->
    <string name="open_tabs_menu">タブメニューを開く</string>
    <!-- Open tabs menu item to save tabs to collection -->
    <string name="tabs_menu_save_to_collection1">タブをコレクションに保存</string>

    <!-- Text for the menu button to delete a collection -->
    <string name="collection_delete">コレクションを削除</string>
    <!-- Text for the menu button to rename a collection -->
    <string name="collection_rename">コレクションの名前を変更</string>
    <!-- Text for the button to open tabs of the selected collection -->
    <string name="collection_open_tabs">タブを開く</string>


    <!-- Hint for adding name of a collection -->
    <string name="collection_name_hint">コレクション名</string>
    <!-- Text for the menu button to rename a top site -->
    <string name="rename_top_site">タイトル変更</string>
    <!-- Text for the menu button to remove a top site -->
    <string name="remove_top_site">削除</string>

    <!-- Text for the menu button to delete a top site from history -->
    <string name="delete_from_history">履歴から削除</string>
    <!-- Postfix for private WebApp titles, placeholder is replaced with app name -->
    <string name="pwa_site_controls_title_private">%1$s (プライベートモード)</string>

    <!-- History -->
    <!-- Text for the button to search all history -->
    <string name="history_search_1">検索語を入力</string>
    <!-- Text for the button to clear all history -->
    <string name="history_delete_all">履歴を削除</string>
    <!-- Text for the snackbar to confirm that multiple browsing history items has been deleted -->
    <string name="history_delete_multiple_items_snackbar">履歴が削除されました</string>
    <!-- Text for the snackbar to confirm that a single browsing history item has been deleted. The first parameter is the shortened URL of the deleted history item. -->
    <string name="history_delete_single_item_snackbar">%1$s を履歴から削除しました</string>
    <!-- Context description text for the button to delete a single history item -->
    <string name="history_delete_item">削除</string>
    <!-- History multi select title in app bar
    The first parameter is the number of bookmarks selected -->
    <string name="history_multi_select_title">%1$d 件選択</string>
    <!-- Text for the header that groups the history for today -->
    <string name="history_today">今日</string>
    <!-- Text for the header that groups the history for yesterday -->
    <string name="history_yesterday">昨日</string>
    <!-- Text for the header that groups the history the past 7 days -->
    <string name="history_7_days">7 日以内</string>
    <!-- Text for the header that groups the history the past 30 days -->
    <string name="history_30_days">30 日以内</string>
    <!-- Text for the header that groups the history older than the last month -->
    <string name="history_older">古い</string>

    <!-- Text shown when no history exists -->
    <string name="history_empty_message">履歴はありません</string>

    <!-- Downloads -->
    <!-- Text for the snackbar to confirm that multiple downloads items have been removed -->
    <string name="download_delete_multiple_items_snackbar_1">ダウンロード履歴を削除しました</string>
    <!-- Text for the snackbar to confirm that a single download item has been removed. The first parameter is the name of the download item. -->
    <string name="download_delete_single_item_snackbar">%1$s を削除しました</string>
    <!-- Text shown when no download exists -->
    <string name="download_empty_message_1">ダウンロード済みのファイルはありません</string>
    <!-- History multi select title in app bar
    The first parameter is the number of downloads selected -->
    <string name="download_multi_select_title">%1$d 件選択</string>


    <!-- Text for the button to remove a single download item -->
    <string name="download_delete_item_1">削除</string>


    <!-- Crashes -->
    <!-- Title text displayed on the tab crash page. This first parameter is the name of the application (For example: Fenix) -->
    <string name="tab_crash_title_2">申し訳ありません。%1$s はそのページを読み込めません。</string>
    <!-- Send crash report checkbox text on the tab crash page -->
    <string name="tab_crash_send_report">クラッシュレポートを Mozilla に送信する</string>
    <!-- Close tab button text on the tab crash page -->
    <string name="tab_crash_close">タブを閉じる</string>
    <!-- Restore tab button text on the tab crash page -->
    <string name="tab_crash_restore">タブを復元</string>

    <!-- Bookmarks -->
    <!-- Confirmation message for a dialog confirming if the user wants to delete the selected folder -->
    <string name="bookmark_delete_folder_confirmation_dialog">このフォルダーを削除してもよろしいですか？</string>
    <!-- Confirmation message for a dialog confirming if the user wants to delete multiple items including folders. Parameter will be replaced by app name. -->
    <string name="bookmark_delete_multiple_folders_confirmation_dialog">選択したアイテムを %s から削除します</string>
    <!-- Text for the cancel button on delete bookmark dialog -->
    <string name="bookmark_delete_negative">キャンセル</string>
    <!-- Screen title for adding a bookmarks folder -->
    <string name="bookmark_add_folder">フォルダー追加</string>
    <!-- Snackbar title shown after a bookmark has been created. -->
    <string name="bookmark_saved_snackbar">ブックマークを保存しました!</string>
    <!-- Snackbar edit button shown after a bookmark has been created. -->
    <string name="edit_bookmark_snackbar_action">編集</string>

    <!-- Bookmark overflow menu edit button -->
    <string name="bookmark_menu_edit_button">編集</string>
    <!-- Bookmark overflow menu copy button -->
    <string name="bookmark_menu_copy_button">コピー</string>
    <!-- Bookmark overflow menu share button -->
    <string name="bookmark_menu_share_button">共有</string>
    <!-- Bookmark overflow menu open in new tab button -->
    <string name="bookmark_menu_open_in_new_tab_button">新しいタブで開く</string>
    <!-- Bookmark overflow menu open in private tab button -->
    <string name="bookmark_menu_open_in_private_tab_button">プライベートタブで開く</string>
    <!-- Bookmark overflow menu open all in tabs button -->
    <string name="bookmark_menu_open_all_in_tabs_button">すべてを新しいタブで開く</string>
    <!-- Bookmark overflow menu open all in private tabs button -->
    <string name="bookmark_menu_open_all_in_private_tabs_button">すべてをプライベートタブで開く</string>
    <!-- Bookmark overflow menu delete button -->
    <string name="bookmark_menu_delete_button">削除</string>
    <!--Bookmark overflow menu save button -->
    <string name="bookmark_menu_save_button">保存</string>
    <!-- Bookmark multi select title in app bar
     The first parameter is the number of bookmarks selected -->
    <string name="bookmarks_multi_select_title">%1$d 件選択</string>
    <!-- Bookmark editing screen title -->
    <string name="edit_bookmark_fragment_title">ブックマークを編集</string>
    <!-- Bookmark folder editing screen title -->
    <string name="edit_bookmark_folder_fragment_title">フォルダー編集</string>
    <!-- Bookmark sign in button message -->
    <string name="bookmark_sign_in_button">同期したブックマークを見るにはログインしてください</string>
    <!-- Bookmark URL editing field label -->
    <string name="bookmark_url_label">URL</string>
    <!-- Bookmark FOLDER editing field label -->
    <string name="bookmark_folder_label">フォルダー</string>
    <!-- Bookmark NAME editing field label -->
    <string name="bookmark_name_label">名前</string>
    <!-- Bookmark add folder screen title -->
    <string name="bookmark_add_folder_fragment_label">フォルダー追加</string>
    <!-- Bookmark select folder screen title -->
    <string name="bookmark_select_folder_fragment_label">フォルダー選択</string>
    <!-- Bookmark editing error missing title -->
    <string name="bookmark_empty_title_error">タイトルが必要です</string>
    <!-- Bookmark editing error missing or improper URL -->
    <string name="bookmark_invalid_url_error">不正な URL</string>
    <!-- Bookmark screen message for empty bookmarks folder -->
    <string name="bookmarks_empty_message">ブックマークがありません</string>
    <!-- Bookmark snackbar message on deletion
     The first parameter is the host part of the URL of the bookmark deleted, if any -->
    <string name="bookmark_deletion_snackbar_message"> %1$s を削除しました</string>


    <!-- Bookmark snackbar message on deleting multiple bookmarks not including folders-->
    <string name="bookmark_deletion_multiple_snackbar_message_2">ブックマークを削除しました</string>
    <!-- Bookmark snackbar message on deleting multiple bookmarks including folders-->
    <string name="bookmark_deletion_multiple_snackbar_message_3">選択したフォルダーを削除します</string>
    <!-- Bookmark undo button for deletion snackbar action -->
    <string name="bookmark_undo_deletion">元に戻す</string>

    <!-- Text for the button to search all bookmarks -->
    <string name="bookmark_search">検索語を入力</string>

    <!-- Site Permissions -->
    <!-- Button label that take the user to the Android App setting -->
    <string name="phone_feature_go_to_settings">設定に移動</string>

    <!-- Content description (not visible, for screen readers etc.): Quick settings sheet
        to give users access to site specific information / settings. For example:
        Secure settings status and a button to modify site permissions -->
    <string name="quick_settings_sheet">クイック設定シート</string>
    <!-- Label that indicates that this option it the recommended one -->
    <string name="phone_feature_recommended">おすすめ</string>
    <!-- Button label for clearing all the information of site permissions-->
    <string name="clear_permissions">許可設定を消去</string>
    <!-- Text for the OK button on Clear permissions dialog -->
    <string name="clear_permissions_positive">OK</string>
    <!-- Text for the cancel button on Clear permissions dialog -->
    <string name="clear_permissions_negative">キャンセル</string>
    <!-- Button label for clearing a site permission-->
    <string name="clear_permission">許可設定を消去</string>
    <!-- Text for the OK button on Clear permission dialog -->
    <string name="clear_permission_positive">OK</string>
    <!-- Text for the cancel button on Clear permission dialog -->
    <string name="clear_permission_negative">キャンセル</string>
    <!-- Button label for clearing all the information on all sites-->
    <string name="clear_permissions_on_all_sites">全サイトの許可設定を消去</string>
    <!-- Preference for altering video and audio autoplay for all websites -->
    <string name="preference_browser_feature_autoplay">自動再生</string>
    <!-- Preference for altering the camera access for all websites -->
    <string name="preference_phone_feature_camera">カメラ</string>
    <!-- Preference for altering the microphone access for all websites -->
    <string name="preference_phone_feature_microphone">マイク</string>
    <!-- Preference for altering the location access for all websites -->
    <string name="preference_phone_feature_location">位置情報</string>
    <!-- Preference for altering the notification access for all websites -->
    <string name="preference_phone_feature_notification">通知</string>
    <!-- Preference for altering the persistent storage access for all websites -->
    <string name="preference_phone_feature_persistent_storage">永続ストレージ</string>
    <!-- Preference for altering the storage access setting for all websites -->
    <string name="preference_phone_feature_cross_origin_storage_access">クロスサイト Cookie</string>
    <!-- Preference for altering the EME access for all websites -->
    <string name="preference_phone_feature_media_key_system_access">DRM 制御されたコンテンツ</string>
    <!-- Label that indicates that a permission must be asked always -->
    <string name="preference_option_phone_feature_ask_to_allow">許可を求める</string>
    <!-- Label that indicates that a permission must be blocked -->
    <string name="preference_option_phone_feature_blocked">ブロック</string>
    <!-- Label that indicates that a permission must be allowed -->
    <string name="preference_option_phone_feature_allowed">許可</string>
    <!--Label that indicates a permission is by the Android OS-->
    <string name="phone_feature_blocked_by_android">Android によってブロック</string>
    <!-- Preference for showing a list of websites that the default configurations won't apply to them -->
    <string name="preference_exceptions">例外設定</string>
    <!-- Summary of tracking protection preference if tracking protection is set to off -->
    <string name="tracking_protection_off">オフ</string>

    <!-- Summary of tracking protection preference if tracking protection is set to standard -->
    <string name="tracking_protection_standard">標準</string>
    <!-- Summary of tracking protection preference if tracking protection is set to strict -->
    <string name="tracking_protection_strict">厳格</string>
    <!-- Summary of tracking protection preference if tracking protection is set to custom -->
    <string name="tracking_protection_custom">カスタム</string>
    <!-- Label for global setting that indicates that all video and audio autoplay is allowed -->
    <string name="preference_option_autoplay_allowed2">音声と動画の再生を許可</string>
    <!-- Label for site specific setting that indicates that all video and audio autoplay is allowed -->
    <string name="quick_setting_option_autoplay_allowed">音声と動画の再生を許可</string>
    <!-- Label that indicates that video and audio autoplay is only allowed over Wi-Fi -->
    <string name="preference_option_autoplay_allowed_wifi_only2">データ通信時のみ音声と動画をブロック</string>
    <!-- Subtext that explains 'autoplay on Wi-Fi only' option -->
    <string name="preference_option_autoplay_allowed_wifi_subtext">Wi-Fi 接続時は音声と動画を再生します</string>
    <!-- Label for global setting that indicates that video autoplay is allowed, but audio autoplay is blocked -->
    <string name="preference_option_autoplay_block_audio2">音声のみブロック</string>
    <!-- Label for site specific setting that indicates that video autoplay is allowed, but audio autoplay is blocked -->
    <string name="quick_setting_option_autoplay_block_audio">音声のみブロック</string>
    <!-- Label for global setting that indicates that all video and audio autoplay is blocked -->
    <string name="preference_option_autoplay_blocked3">音声と動画をブロック</string>
    <!-- Label for site specific setting that indicates that all video and audio autoplay is blocked -->
    <string name="quick_setting_option_autoplay_blocked">音声と動画をブロック</string>
    <!-- Summary of delete browsing data on quit preference if it is set to on -->
    <string name="delete_browsing_data_quit_on">オン</string>
    <!-- Summary of delete browsing data on quit preference if it is set to off -->
    <string name="delete_browsing_data_quit_off">オフ</string>

    <!-- Summary of studies preference if it is set to on -->
    <string name="studies_on">オン</string>
    <!-- Summary of studies data on quit preference if it is set to off -->
    <string name="studies_off">オフ</string>

    <!-- Collections -->
    <!-- Collections header on home fragment -->
    <string name="collections_header">コレクション</string>
    <!-- Content description (not visible, for screen readers etc.): Opens the collection menu when pressed -->
    <string name="collection_menu_button_content_description">コレクションメニュー</string>

    <!-- Label to describe what collections are to a new user without any collections -->
    <string name="no_collections_description2">ページを集めてグループ化しましょう。\n類似の検索、ウェブサイト、タブに後ですばやくアクセスできます。</string>
    <!-- Title for the "select tabs" step of the collection creator -->
    <string name="create_collection_select_tabs">タブの選択</string>
    <!-- Title for the "select collection" step of the collection creator -->
    <string name="create_collection_select_collection">コレクションの選択</string>
    <!-- Title for the "name collection" step of the collection creator -->
    <string name="create_collection_name_collection">コレクションの名前</string>
    <!-- Button to add new collection for the "select collection" step of the collection creator -->
    <string name="create_collection_add_new_collection">新しいコレクションを追加</string>
    <!-- Button to select all tabs in the "select tabs" step of the collection creator -->
    <string name="create_collection_select_all">すべて選択</string>
    <!-- Button to deselect all tabs in the "select tabs" step of the collection creator -->
    <string name="create_collection_deselect_all">全選択を解除</string>
    <!-- Text to prompt users to select the tabs to save in the "select tabs" step of the collection creator -->
    <string name="create_collection_save_to_collection_empty">保存するタブを選択してください</string>
    <!-- Text to show users how many tabs they have selected in the "select tabs" step of the collection creator.
     %d is a placeholder for the number of tabs selected. -->
    <string name="create_collection_save_to_collection_tabs_selected">%d 個のタブを選択しました</string>
    <!-- Text to show users they have one tab selected in the "select tabs" step of the collection creator.
    %d is a placeholder for the number of tabs selected. -->
    <string name="create_collection_save_to_collection_tab_selected">%d 個のタブを選択しました</string>
    <!-- Text shown in snackbar when multiple tabs have been saved in a collection -->
    <string name="create_collection_tabs_saved">タブが保存されました！</string>
    <!-- Text shown in snackbar when one or multiple tabs have been saved in a new collection -->
    <string name="create_collection_tabs_saved_new_collection">コレクションを保存しました</string>
    <!-- Text shown in snackbar when one tab has been saved in a collection -->
    <string name="create_collection_tab_saved">タブが保存されました！</string>
    <!-- Content description (not visible, for screen readers etc.): button to close the collection creator -->
    <string name="create_collection_close">閉じる</string>
    <!-- Button to save currently selected tabs in the "select tabs" step of the collection creator-->
    <string name="create_collection_save">保存</string>

    <!-- Snackbar action to view the collection the user just created or updated -->
    <string name="create_collection_view">表示</string>

    <!-- Text for the OK button from collection dialogs -->
    <string name="create_collection_positive">OK</string>
    <!-- Text for the cancel button from collection dialogs -->
    <string name="create_collection_negative">キャンセル</string>

    <!-- Default name for a new collection in "name new collection" step of the collection creator. %d is a placeholder for the number of collections-->
    <string name="create_collection_default_name">コレクション %d</string>

    <!-- Share -->
    <!-- Share screen header -->
    <string name="share_header_2">共有</string>
    <!-- Content description (not visible, for screen readers etc.):
        "Share" button. Opens the share menu when pressed. -->
    <string name="share_button_content_description">共有</string>
    <!-- Text for the Save to PDF feature in the share menu -->
    <string name="share_save_to_pdf">PDF として保存</string>
    <!-- Text for error message when generating a PDF file Text. -->
    <string name="unable_to_save_to_pdf_error">PDF を生成できません</string>
    <!-- Text for standard error snackbar dismiss button. -->
    <string name="standard_snackbar_error_dismiss">閉じる</string>
    <!-- Text for error message when printing a page and it fails. -->
    <string name="unable_to_print_page_error">このページを印刷できません</string>
    <!-- Text for the print feature in the share and browser menu -->
    <string name="menu_print">印刷</string>
    <!-- Sub-header in the dialog to share a link to another sync device -->
    <string name="share_device_subheader">端末へ送信</string>
    <!-- Sub-header in the dialog to share a link to an app from the full list -->
    <string name="share_link_all_apps_subheader">すべての操作</string>
    <!-- Sub-header in the dialog to share a link to an app from the most-recent sorted list -->
    <string name="share_link_recent_apps_subheader">最近使用</string>
    <!-- Text for the copy link action in the share screen. -->
    <string name="share_copy_link_to_clipboard">クリップボードにコピー</string>
    <!-- Toast shown after copying link to clipboard -->
    <string name="toast_copy_link_to_clipboard">クリップボードにコピーしました</string>
    <!-- An option from the share dialog to sign into sync -->
    <string name="sync_sign_in">Sync にログイン</string>
     <!-- An option from the three dot menu to sync and save data -->
    <string name="sync_menu_sync_and_save_data">同期してデータを保存</string>
    <!-- An option from the share dialog to send link to all other sync devices -->
    <string name="sync_send_to_all">すべての端末へ送信</string>
    <!-- An option from the share dialog to reconnect to sync -->
    <string name="sync_reconnect">Sync へ再接続</string>
    <!-- Text displayed when sync is offline and cannot be accessed -->
    <string name="sync_offline">オフライン</string>
    <!-- An option to connect additional devices -->
    <string name="sync_connect_device">別の端末を接続</string>
    <!-- The dialog text shown when additional devices are not available -->
    <string name="sync_connect_device_dialog">タブを送信するには、少なくとも 1 台の他の端末で Firefox にログインしてください。</string>
    <!-- Confirmation dialog button -->
    <string name="sync_confirmation_button">OK</string>

    <!-- Share error message -->
    <string name="share_error_snackbar">このアプリとは共有できません</string>
    <!-- Add new device screen title -->
    <string name="sync_add_new_device_title">端末へ送信</string>

    <!-- Text for the warning message on the Add new device screen -->
    <string name="sync_add_new_device_message">接続された端末がありません</string>
    <!-- Text for the button to learn about sending tabs -->
    <string name="sync_add_new_device_learn_button">タブの送信について...</string>
    <!-- Text for the button to connect another device -->
    <string name="sync_add_new_device_connect_button">別の端末を接続...</string>

    <!-- Notifications -->
    <!-- Text shown in the notification that pops up to remind the user that a private browsing session is active. -->
    <string name="notification_pbm_delete_text_2">プライベートタブを閉じる</string>

    <!-- Microsuverys -->
    <!-- Text shown in prompt for printing microsurvey. "sec" It's an abrevation for "second". -->
    <string name="microsurvey_prompt_printing_title" tools:ignore="UnusedResources">Firefox の印刷機能の改善にご協力ください。時間はかかりません。</string>
    <!-- Text shown in prompt for printing microsurvey. 'Firefox' intentionally hardcoded here--> --&gt;
    <string name="microsurvey_survey_printing_title" tools:ignore="UnusedResources">Firefox での印刷にどの程度満足していますか？</string>
    <!-- Text for option one, shown in microsurvey.-->
    <string name="microsurvey_survey_5_point_option_0" tools:ignore="UnusedResources">どちらでもない</string>
    <!-- Text for option two, shown in microsurvey.-->
    <string name="microsurvey_survey_5_point_option_1" tools:ignore="UnusedResources">非常に不満</string>
    <!-- Text for option three, shown in microsurvey.-->
    <string name="microsurvey_survey_5_point_option_2" tools:ignore="UnusedResources">不満</string>
    <!-- Text for option four, shown in microsurvey.-->
    <string name="microsurvey_survey_5_point_option_3" tools:ignore="UnusedResources">満足</string>
    <!-- Text for option five, shown in microsurvey.-->
    <string name="microsurvey_survey_5_point_option_4" tools:ignore="UnusedResources">とても満足</string>

    <!-- Text shown in the notification that pops up to remind the user that a private browsing session is active for Android 14+ -->
    <string name="notification_erase_title_android_14">プライベートタブを閉じますか？</string>
    <string name="notification_erase_text_android_14">プライベートタブを閉じるには、この通知をタップまたはスワイプしてください。</string>

    <!-- Name of the marketing notification channel. Displayed in the "App notifications" system settings for the app -->
    <string name="notification_marketing_channel_name">マーケティング</string>

    <!-- Title shown in the notification that pops up to remind the user to set fenix as default browser.
    The app name is in the text, due to limitations with localizing Nimbus experiments -->
    <string name="nimbus_notification_default_browser_title" tools:ignore="UnusedResources">Firefox は動作が軽く個人使用に最適です</string>
    <!-- Text shown in the notification that pops up to remind the user to set fenix as default browser.
    The app name is in the text, due to limitations with localizing Nimbus experiments -->
    <string name="nimbus_notification_default_browser_text" tools:ignore="UnusedResources">Firefox を既定のブラウザーに設定しましょう</string>
    <!-- Title shown in the notification that pops up to re-engage the user -->
    <string name="notification_re_engagement_title">プライベートブラウジングを試す</string>
    <!-- Text shown in the notification that pops up to re-engage the user.
    %1$s is a placeholder that will be replaced by the app name. -->
    <string name="notification_re_engagement_text">Cookie や履歴を %1$s に保存せずに閲覧します</string>

    <!-- Title A shown in the notification that pops up to re-engage the user -->
    <string name="notification_re_engagement_A_title">足跡を残さずにブラウジング</string>

    <!-- Text A shown in the notification that pops up to re-engage the user.
    %1$s is a placeholder that will be replaced by the app name. -->
    <string name="notification_re_engagement_A_text">%1$s のプライベートブラウジングは知られたくない情報を残しません。</string>
    <!-- Title B shown in the notification that pops up to re-engage the user -->
    <string name="notification_re_engagement_B_title">検索を使ってみよう</string>
    <!-- Text B shown in the notification that pops up to re-engage the user -->
    <string name="notification_re_engagement_B_text">気になること、興味のあることをさがしてみましょう。</string>

    <!-- Survey -->
    <!-- Text shown in the fullscreen message that pops up to ask user to take a short survey.
    The app name is in the text, due to limitations with localizing Nimbus experiments -->
    <string name="nimbus_survey_message_text">Firefox の改善のために簡単なアンケートへの回答をお願いします。</string>
    <!-- Preference for taking the short survey. -->
    <string name="preferences_take_survey">アンケートに答える</string>
    <!-- Preference for not taking the short survey. -->
    <string name="preferences_not_take_survey">今はしない</string>

    <!-- Snackbar -->
    <!-- Text shown in snackbar when user deletes a collection -->
    <string name="snackbar_collection_deleted">コレクションを削除しました</string>
    <!-- Text shown in snackbar when user renames a collection -->
    <string name="snackbar_collection_renamed">コレクションの名前を変更しました</string>
    <!-- Text shown in snackbar when user closes a tab -->
    <string name="snackbar_tab_closed">タブを閉じました</string>
    <!-- Text shown in snackbar when user closes all tabs -->
    <string name="snackbar_tabs_closed">すべてのタブを閉じました</string>
    <!-- Text shown in snackbar when user bookmarks a list of tabs -->
    <string name="snackbar_message_bookmarks_saved">ブックマークを保存しました</string>
    <!-- Text shown in snackbar when user adds a site to shortcuts -->
    <string name="snackbar_added_to_shortcuts">ショートカットに追加しました</string>
    <!-- Text shown in snackbar when user closes a private tab -->
    <string name="snackbar_private_tab_closed">プライベートタブを閉じました</string>
    <!-- Text shown in snackbar when user closes all private tabs -->
    <string name="snackbar_private_tabs_closed">すべてのプライベートタブを閉じました</string>
    <!-- Text shown in snackbar when user erases their private browsing data -->
    <string name="snackbar_private_data_deleted">プライベートブラウジングデータを削除しました</string>
    <!-- Text shown in snackbar to undo deleting a tab, top site or collection -->
    <string name="snackbar_deleted_undo">元に戻す</string>
    <!-- Text shown in snackbar when user removes a top site -->
    <string name="snackbar_top_site_removed">サイトを削除しました</string>
    <!-- QR code scanner prompt which appears after scanning a code, but before navigating to it
        First parameter is the name of the app, second parameter is the URL or text scanned-->
    <string name="qr_scanner_confirmation_dialog_message">%2$s を開くことを %1$s に許可する</string>
    <!-- QR code scanner prompt dialog positive option to allow navigation to scanned link -->
    <string name="qr_scanner_dialog_positive">許可</string>
    <!-- QR code scanner prompt dialog positive option to deny navigation to scanned link -->
    <string name="qr_scanner_dialog_negative">拒否</string>
    <!-- QR code scanner prompt dialog error message shown when a hostname does not contain http or https. -->
    <string name="qr_scanner_dialog_invalid">ウェブアドレスが正しくありません。</string>
    <!-- QR code scanner prompt dialog positive option when there is an error -->
    <string name="qr_scanner_dialog_invalid_ok">OK</string>
    <!-- Tab collection deletion prompt dialog message. Placeholder will be replaced with the collection name -->
    <string name="tab_collection_dialog_message">本当に %1$s を削除してもよろしいですか？</string>
    <!-- Tab collection deletion prompt dialog option to delete the collection -->
    <string name="tab_collection_dialog_positive">削除</string>
    <!-- Text displayed in a notification when the user enters full screen mode -->
    <string name="full_screen_notification">全画面表示モードです</string>

    <!-- Message for copying the URL via long press on the toolbar -->
    <string name="url_copied">URL をコピーしました</string>


    <!-- Sample text for accessibility font size -->
    <string name="accessibility_text_size_sample_text_1">これはサンプルテキストです。この設定でテキストサイズを変更したときに、テキストがどのように表示されるかを示します。</string>
    <!-- Summary for Accessibility Text Size Scaling Preference -->
    <string name="preference_accessibility_text_size_summary">ウェブサイト上のテキストを拡大または縮小します</string>
    <!-- Title for Accessibility Text Size Scaling Preference -->
    <string name="preference_accessibility_font_size_title">フォントサイズ</string>

    <!-- Title for Accessibility Text Automatic Size Scaling Preference -->
    <string name="preference_accessibility_auto_size_2">フォントサイズを自動調整</string>
    <!-- Summary for Accessibility Text Automatic Size Scaling Preference -->
    <string name="preference_accessibility_auto_size_summary">フォントサイズは Android の設定に従います。ここでフォントサイズを管理するには無効化してください。</string>

    <!-- Title for the Delete browsing data preference -->
    <string name="preferences_delete_browsing_data">閲覧データを削除</string>
    <!-- Title for the tabs item in Delete browsing data -->
    <string name="preferences_delete_browsing_data_tabs_title_2">開いているタブ</string>
    <!-- Subtitle for the tabs item in Delete browsing data, parameter will be replaced with the number of open tabs -->
    <string name="preferences_delete_browsing_data_tabs_subtitle">%d 個のタブ</string>
    <!-- Title for the data and history items in Delete browsing data -->
    <!-- Title for the history item in Delete browsing data -->
    <string name="preferences_delete_browsing_data_browsing_history_title">閲覧履歴</string>
    <!-- Subtitle for the data and history items in delete browsing data, parameter will be replaced with the
        number of history items the user has -->
    <string name="preferences_delete_browsing_data_browsing_data_subtitle">%d 件のアドレス</string>
    <!-- Title for the cookies and site data items in Delete browsing data -->
    <string name="preferences_delete_browsing_data_cookies_and_site_data">Cookie とサイトデータ</string>
    <!-- Subtitle for the cookies item in Delete browsing data -->
    <string name="preferences_delete_browsing_data_cookies_subtitle">ログイン状態がリセットされます</string>
    <!-- Title for the cached images and files item in Delete browsing data -->
    <string name="preferences_delete_browsing_data_cached_files">画像とファイルのキャッシュ</string>
    <!-- Subtitle for the cached images and files item in Delete browsing data -->
    <string name="preferences_delete_browsing_data_cached_files_subtitle">ストレージ領域を空けます</string>
    <!-- Title for the site permissions item in Delete browsing data -->
    <string name="preferences_delete_browsing_data_site_permissions">サイトの許可設定</string>
    <!-- Title for the downloads item in Delete browsing data -->
    <string name="preferences_delete_browsing_data_downloads">ダウンロード一覧</string>
    <!-- Text for the button to delete browsing data -->
    <string name="preferences_delete_browsing_data_button">閲覧データを削除</string>

    <!-- Title for the Delete browsing data on quit preference -->
    <string name="preferences_delete_browsing_data_on_quit">終了時に閲覧データを削除</string>
    <!-- Summary for the Delete browsing data on quit preference. "Quit" translation should match delete_browsing_data_on_quit_action translation. -->
    <string name="preference_summary_delete_browsing_data_on_quit_2">メインメニューから [終了] を選択すると、閲覧データが自動的に削除されます</string>
    <!-- Action item in menu for the Delete browsing data on quit feature -->
    <string name="delete_browsing_data_on_quit_action">終了</string>

    <!-- Title text of a delete browsing data dialog. -->
    <string name="delete_history_prompt_title">削除する期間</string>
    <!-- Body text of a delete browsing data dialog. -->
    <string name="delete_history_prompt_body" moz:RemovedIn="130" tools:ignore="UnusedResources">履歴 (他の端末から同期されたものを含む)、Cookie および他の閲覧データを削除します。</string>
    <!-- Body text of a delete browsing data dialog. -->
    <string name="delete_history_prompt_body_2">履歴を削除します (他の端末から同期した履歴を含む)</string>
    <!-- Radio button in the delete browsing data dialog to delete history items for the last hour. -->
    <string name="delete_history_prompt_button_last_hour">1 時間以内</string>
    <!-- Radio button in the delete browsing data dialog to delete history items for today and yesterday. -->
    <string name="delete_history_prompt_button_today_and_yesterday">昨日と今日</string>
    <!-- Radio button in the delete browsing data dialog to delete all history. -->
    <string name="delete_history_prompt_button_everything">すべての履歴</string>

    <!-- Dialog message to the user asking to delete browsing data. Parameter will be replaced by app name. -->
    <string name="delete_browsing_data_prompt_message_3">選択した閲覧データを %s から削除します。</string>
    <!-- Text for the cancel button for the data deletion dialog -->
    <string name="delete_browsing_data_prompt_cancel">キャンセル</string>
    <!-- Text for the allow button for the data deletion dialog -->
    <string name="delete_browsing_data_prompt_allow">削除</string>
    <!-- Text for the snackbar confirmation that the data was deleted -->
    <string name="preferences_delete_browsing_data_snackbar">閲覧データを削除しました</string>

    <!-- Text for the snackbar to show the user that the deletion of browsing data is in progress -->
    <string name="deleting_browsing_data_in_progress">閲覧データを削除しています...</string>

    <!-- Dialog message to the user asking to delete all history items inside the opened group. Parameter will be replaced by a history group name. -->
    <string name="delete_all_history_group_prompt_message">“%s” のすべてのサイトを削除しますか？</string>
    <!-- Text for the cancel button for the history group deletion dialog -->
    <string name="delete_history_group_prompt_cancel">キャンセル</string>
    <!-- Text for the allow button for the history group dialog -->
    <string name="delete_history_group_prompt_allow">削除</string>
    <!-- Text for the snackbar confirmation that the history group was deleted -->
    <string name="delete_history_group_snackbar">グループを削除しました</string>

    <!-- Onboarding -->
    <!-- text to display in the snackbar once account is signed-in -->
    <string name="onboarding_firefox_account_sync_is_on">Sync が有効です</string>

    <!-- Onboarding theme -->
    <!-- Text shown in snackbar when multiple tabs have been sent to device -->
    <string name="sync_sent_tabs_snackbar">複数のタブを送信しました！</string>
    <!-- Text shown in snackbar when one tab has been sent to device  -->
    <string name="sync_sent_tab_snackbar">タブを送信しました！</string>
    <!-- Text shown in snackbar when sharing tabs failed  -->
    <string name="sync_sent_tab_error_snackbar">送信できません</string>
    <!-- Text shown in snackbar for the "retry" action that the user has after sharing tabs failed -->
    <string name="sync_sent_tab_error_snackbar_action">再試行</string>
    <!-- Title of QR Pairing Fragment -->
    <string name="sync_scan_code">QR コードのスキャン</string>
    <!-- Instructions on how to access pairing -->
    <string name="sign_in_instructions"><![CDATA[コンピューターの Firefox で <b>https://firefox.com/pair</b> を開いてください]]></string>
    <!-- Text shown for sign in pairing when ready -->
    <string name="sign_in_ready_for_scan">スキャンの準備ができました</string>
    <!-- Text shown for settings option for sign with pairing -->
    <string name="sign_in_with_camera">カメラを使ってログイン</string>
    <!-- Text shown for settings option for sign with email -->
    <string name="sign_in_with_email">代わりにメールアドレスを使う</string>
    <!-- Text shown for settings option for create new account text.'Firefox' intentionally hardcoded here.-->
    <string name="sign_in_create_account_text"><![CDATA[アカウントをお持ちでない方は、<u>アカウントを作成</u>して Firefox を端末間で同期しましょう。]]></string>
    <!-- Text shown in confirmation dialog to sign out of account. The first parameter is the name of the app (e.g. Firefox Preview) -->
    <string name="sign_out_confirmation_message_2">%s はあなたのアカウントとの同期を中止しますが、この端末上の閲覧履歴は削除されません。</string>
    <!-- Option to continue signing out of account shown in confirmation dialog to sign out of account -->
    <string name="sign_out_disconnect">接続を解除</string>
    <!-- Option to cancel signing out shown in confirmation dialog to sign out of account -->
    <string name="sign_out_cancel">キャンセル</string>
    <!-- Error message snackbar shown after the user tried to select a default folder which cannot be altered -->
    <string name="bookmark_cannot_edit_root">既定のフォルダーは編集できません</string>

    <!-- Enhanced Tracking Protection -->
    <!-- Link displayed in enhanced tracking protection panel to access tracking protection settings -->
    <string name="etp_settings">追跡防止の設定</string>
    <!-- Preference title for enhanced tracking protection settings -->
    <string name="preference_enhanced_tracking_protection">強化型トラッキング防止</string>
    <!-- Preference summary for enhanced tracking protection settings on/off switch -->
    <string name="preference_enhanced_tracking_protection_summary">包括的 Cookie 保護が登場しました。これまでで最も強力なクロスサイトトラッカー遮断機能です。</string>
    <!-- Description of enhanced tracking protection. The parameter is the name of the application (For example: Firefox Fenix) -->
    <string name="preference_enhanced_tracking_protection_explanation_2">%s はインターネット上で個人の行動を追跡する数多くのトラッカーからあなたを守ります。</string>
    <!-- Text displayed that links to website about enhanced tracking protection -->
    <string name="preference_enhanced_tracking_protection_explanation_learn_more">詳細情報</string>
    <!-- Preference for enhanced tracking protection for the standard protection settings -->
    <string name="preference_enhanced_tracking_protection_standard_default_1">標準 (既定)</string>
    <!-- Preference description for enhanced tracking protection for the standard protection settings -->
    <string name="preference_enhanced_tracking_protection_standard_description_5">ページは正常に読み込まれますが、ブロックされるトラッカーが少なくなります。</string>
    <!--  Accessibility text for the Standard protection information icon  -->
    <string name="preference_enhanced_tracking_protection_standard_info_button">標準のトラッキング防止でブロックされるもの</string>
    <!-- Preference for enhanced tracking protection for the strict protection settings -->
    <string name="preference_enhanced_tracking_protection_strict">厳格</string>
    <!-- Preference description for enhanced tracking protection for the strict protection settings -->
    <string name="preference_enhanced_tracking_protection_strict_description_4">トラッキング防止を強力にし、パフォーマンスを高速化します。ただし、一部のサイトが正常に機能しなくなる可能性があります。</string>
    <!--  Accessibility text for the Strict protection information icon  -->
    <string name="preference_enhanced_tracking_protection_strict_info_button">厳格なトラッキング防止でブロックされるもの</string>
    <!-- Preference for enhanced tracking protection for the custom protection settings -->
    <string name="preference_enhanced_tracking_protection_custom">カスタム</string>
    <!-- Preference description for enhanced tracking protection for the strict protection settings -->
    <string name="preference_enhanced_tracking_protection_custom_description_2">ブロックするトラッカーとスクリプトを選択します。</string>
    <!--  Accessibility text for the Strict protection information icon  -->
    <string name="preference_enhanced_tracking_protection_custom_info_button">カスタム設定のトラッキング防止でブロックされるもの</string>
    <!-- Header for categories that are being blocked by current Enhanced Tracking Protection settings -->
    <!-- Preference for enhanced tracking protection for the custom protection settings for cookies-->
    <string name="preference_enhanced_tracking_protection_custom_cookies">Cookie</string>
    <!-- Option for enhanced tracking protection for the custom protection settings for cookies-->
    <string name="preference_enhanced_tracking_protection_custom_cookies_1">クロスサイトトラッカーとソーシャルメディアトラッカー</string>
    <!-- Option for enhanced tracking protection for the custom protection settings for cookies-->
    <string name="preference_enhanced_tracking_protection_custom_cookies_2">未訪問のサイトの Cookie</string>
    <!-- Option for enhanced tracking protection for the custom protection settings for cookies-->
    <string name="preference_enhanced_tracking_protection_custom_cookies_3">すべてのサードパーティ Cookie (ウェブサイトが動作しない可能性があります)</string>
    <!-- Option for enhanced tracking protection for the custom protection settings for cookies-->
    <string name="preference_enhanced_tracking_protection_custom_cookies_4">すべての Cookie (ウェブサイトが動作しない原因になります)</string>
    <!-- Option for enhanced tracking protection for the custom protection settings for cookies-->
    <string name="preference_enhanced_tracking_protection_custom_cookies_5">クロスサイト Cookie を分離する</string>
    <!-- Preference for Global Privacy Control for the custom privacy settings for Global Privacy Control. '&amp;' is replaced with the ampersand symbol: &-->
    <string name="preference_enhanced_tracking_protection_custom_global_privacy_control">ウェブサイトにユーザーデータの共有と販売の拒否を通知する</string>
    <!-- Preference for enhanced tracking protection for the custom protection settings for tracking content -->
    <string name="preference_enhanced_tracking_protection_custom_tracking_content">トラッキングコンテンツ</string>
    <!-- Option for enhanced tracking protection for the custom protection settings for tracking content-->
    <string name="preference_enhanced_tracking_protection_custom_tracking_content_1">すべてのタブに適用</string>
    <!-- Option for enhanced tracking protection for the custom protection settings for tracking content-->
    <string name="preference_enhanced_tracking_protection_custom_tracking_content_2">プライベートタブのみ適用</string>
    <!-- Preference for enhanced tracking protection for the custom protection settings -->
    <string name="preference_enhanced_tracking_protection_custom_cryptominers">暗号通貨マイニング</string>
    <!-- Preference for enhanced tracking protection for the custom protection settings -->
    <string name="preference_enhanced_tracking_protection_custom_fingerprinters">フィンガープリント採取</string>
    <!-- Button label for navigating to the Enhanced Tracking Protection details -->
    <string name="enhanced_tracking_protection_details">詳細</string>
    <!-- Header for categories that are being being blocked by current Enhanced Tracking Protection settings -->
    <string name="enhanced_tracking_protection_blocked">ブロック済み</string>
    <!-- Header for categories that are being not being blocked by current Enhanced Tracking Protection settings -->
    <string name="enhanced_tracking_protection_allowed">許可済み</string>
    <!-- Category of trackers (social media trackers) that can be blocked by Enhanced Tracking Protection -->
    <string name="etp_social_media_trackers_title">SNS メディアトラッカー</string>
    <!-- Description of social media trackers that can be blocked by Enhanced Tracking Protection -->
    <string name="etp_social_media_trackers_description">ソーシャルネットワークによるウェブ上の行動追跡を制限します。</string>
    <!-- Category of trackers (cross-site tracking cookies) that can be blocked by Enhanced Tracking Protection -->
    <string name="etp_cookies_title">クロスサイトトラッキング Cookie</string>
    <!-- Category of trackers (cross-site tracking cookies) that can be blocked by Enhanced Tracking Protection -->
    <string name="etp_cookies_title_2">クロスサイト Cookie</string>
    <!-- Description of cross-site tracking cookies that can be blocked by Enhanced Tracking Protection -->
    <string name="etp_cookies_description">広告ネットワークやアクセス解析サービスが様々なサイトの閲覧データの収集に使用する Cookie をブロックします。</string>
    <!-- Description of cross-site tracking cookies that can be blocked by Enhanced Tracking Protection -->
    <string name="etp_cookies_description_2">包括的 Cookie 保護機能により、現在のサイトに対する Cookie を分離して、サイトを横断してあなたを追跡する Cookie を広告ネットワークなどのトラッカーが利用できないようにします。</string>
    <!-- Category of trackers (cryptominers) that can be blocked by Enhanced Tracking Protection -->
    <string name="etp_cryptominers_title">暗号通貨マイニング</string>
    <!-- Description of cryptominers that can be blocked by Enhanced Tracking Protection -->
    <string name="etp_cryptominers_description">悪意のあるスクリプトによる暗号通貨マイニングを防止します。</string>
    <!-- Category of trackers (fingerprinters) that can be blocked by Enhanced Tracking Protection -->
    <string name="etp_fingerprinters_title">フィンガープリント採取</string>
    <!-- Description of fingerprinters that can be blocked by Enhanced Tracking Protection -->
    <string name="etp_fingerprinters_description">端末を一意に識別できるデータがユーザーを追跡する目的で収集されるのを防止します。</string>
    <!-- Category of trackers (tracking content) that can be blocked by Enhanced Tracking Protection -->
    <string name="etp_tracking_content_title">トラッキングコンテンツ</string>
    <!-- Description of tracking content that can be blocked by Enhanced Tracking Protection -->
    <string name="etp_tracking_content_description">追跡コードを含む外部の広告、動画、その他のコンテンツの読み込みを停止します。一部のウェブサイトの機能に影響する場合があります。</string>
    <!-- Enhanced Tracking Protection message that protection is currently on for this site -->
    <string name="etp_panel_on">このサイトでは保護が有効になっています</string>
    <!-- Enhanced Tracking Protection message that protection is currently off for this site -->
    <string name="etp_panel_off">このサイトでは保護が無効になっています</string>
    <!-- Header for exceptions list for which sites enhanced tracking protection is always off -->
    <string name="enhanced_tracking_protection_exceptions">これらのウェブサイトでは強化型トラッキング防止が無効になります</string>
    <!-- Content description (not visible, for screen readers etc.): Navigate
    back from ETP details (Ex: Tracking content) -->
    <string name="etp_back_button_content_description">前のページへ戻る</string>
    <!-- About page link text to open what's new link -->
    <string name="about_whats_new">%s の新機能</string>
    <!-- Open source licenses page title
    The first parameter is the app name -->
    <string name="open_source_licenses_title">%s | OSS ライブラリー</string>

    <!-- Category of trackers (redirect trackers) that can be blocked by Enhanced Tracking Protection -->
    <string name="etp_redirect_trackers_title">リダイレクトトラッカー</string>
    <!-- Description of redirect tracker cookies that can be blocked by Enhanced Tracking Protection -->
    <string name="etp_redirect_trackers_description">既知のトラッキングウェブサイトへのリダイレクトにより設定された Cookie を消去します。</string>

    <!-- Description of the SmartBlock Enhanced Tracking Protection feature. The * symbol is intentionally hardcoded here,
         as we use it on the UI to indicate which trackers have been partially unblocked.  -->
    <string name="preference_etp_smartblock_description">ユーザーの操作により、以下のマークされたトラッカー*のブロックがこのページ上で部分的に解除されています。</string>
    <!-- Text displayed that links to website about enhanced tracking protection SmartBlock -->
    <string name="preference_etp_smartblock_learn_more">詳細情報</string>

    <!-- Content description (not visible, for screen readers etc.):
    Enhanced tracking protection exception preference icon for ETP settings. -->
    <string name="preference_etp_exceptions_icon_description">強化型トラッキング防止の例外設定のアイコン</string>

    <!-- About page link text to open support link -->
    <string name="about_support">サポート</string>
    <!-- About page link text to list of past crashes (like about:crashes on desktop) -->
    <string name="about_crashes">クラッシュ</string>
    <!-- About page link text to open privacy notice link -->
    <string name="about_privacy_notice">個人情報保護方針</string>
    <!-- About page link text to open know your rights link -->
    <string name="about_know_your_rights">あなたの権利について</string>
    <!-- About page link text to open licensing information link -->
    <string name="about_licensing_information">ライセンス情報</string>
    <!-- About page link text to open a screen with libraries that are used -->
    <string name="about_other_open_source_libraries">利用しているライブラリー</string>

    <!-- Toast shown to the user when they are activating the secret dev menu
        The first parameter is number of long clicks left to enable the menu -->
    <string name="about_debug_menu_toast_progress">デバッグメニュー: 有効にするには %1$d 回クリックしてください</string>
    <string name="about_debug_menu_toast_done">デバッグメニューが有効です</string>
  
    <!-- Browser long press popup menu -->
    <!-- Copy the current url -->
    <string name="browser_toolbar_long_press_popup_copy">コピー</string>
    <!-- Paste & go the text in the clipboard. '&amp;' is replaced with the ampersand symbol: & -->
    <string name="browser_toolbar_long_press_popup_paste_and_go">貼り付けて移動</string>
    <!-- Paste the text in the clipboard -->
    <string name="browser_toolbar_long_press_popup_paste">貼り付け</string>
  
    <!-- Snackbar message shown after an URL has been copied to clipboard. -->
    <string name="browser_toolbar_url_copied_to_clipboard_snackbar">URL をクリップボードにコピーしました</string>
  
    <!-- Title text for the Add To Homescreen dialog -->
    <string name="add_to_homescreen_title">ホーム画面に追加</string>

    <!-- Cancel button text for the Add to Homescreen dialog -->
    <string name="add_to_homescreen_cancel">キャンセル</string>
    <!-- Add button text for the Add to Homescreen dialog -->
    <string name="add_to_homescreen_add">追加</string>
    <!-- Continue to website button text for the first-time Add to Homescreen dialog -->
    <string name="add_to_homescreen_continue">ウェブサイトを開く</string>
    <!-- Placeholder text for the TextView in the Add to Homescreen dialog -->
    <string name="add_to_homescreen_text_placeholder">ショートカット名</string>

    <!-- Describes the add to homescreen functionality -->
    <string name="add_to_homescreen_description_2">このウェブサイトを端末のホーム画面に簡単な操作で追加できます。アプリのような感覚で素早くアクセスして閲覧しましょう。</string>

    <!-- Preference for managing the settings for logins and passwords in Fenix -->
    <string name="preferences_passwords_logins_and_passwords_2">パスワード</string>
    <!-- Preference for managing the saving of logins and passwords in Fenix -->
    <string name="preferences_passwords_save_logins_2">パスワードを保存</string>
    <!-- Preference option for asking to save passwords in Fenix -->
    <string name="preferences_passwords_save_logins_ask_to_save">保存するか確認する</string>
    <!-- Preference option for never saving passwords in Fenix -->
    <string name="preferences_passwords_save_logins_never_save">保存しない</string>

    <!-- Preference for autofilling saved logins in Firefox (in web content), %1$s will be replaced with the app name -->
    <string name="preferences_passwords_autofill2">%1$s で自動入力する</string>
    <!-- Description for the preference for autofilling saved logins in Firefox (in web content), %1$s will be replaced with the app name -->
    <string name="preferences_passwords_autofill_description">%1$s の使用中、ウェブサイトにユーザー名とパスワードを入力して保存します。</string>
    <!-- Preference for autofilling logins from Fenix in other apps (e.g. autofilling the Twitter app) -->
    <string name="preferences_android_autofill">他のアプリで自動入力する</string>
    <!-- Description for the preference for autofilling logins from Fenix in other apps (e.g. autofilling the Twitter app) -->
    <string name="preferences_android_autofill_description">端末上の他のアプリにユーザー名とパスワードを入力します。</string>

    <!-- Preference option for adding a password -->
    <string name="preferences_logins_add_login_2">パスワードを追加</string>

    <!-- Preference for syncing saved passwords in Fenix -->
    <string name="preferences_passwords_sync_logins_2">パスワードを同期</string>
    <!-- Preference for syncing saved passwords in Fenix, when not signed in-->
    <string name="preferences_passwords_sync_logins_across_devices_2">端末間でパスワードを同期</string>
    <!-- Preference to access list of saved passwords -->
    <string name="preferences_passwords_saved_logins_2">保存されたパスワード</string>
    <!-- Description of empty list of saved passwords. Placeholder is replaced with app name.  -->
    <string name="preferences_passwords_saved_logins_description_empty_text_2">%s に保存または同期したパスワードがこのリストに表示されます。保存されたすべてのパスワードは暗号化されます。</string>
    <!-- Clickable text for opening an external link for more information about Sync. -->
    <string name="preferences_passwords_saved_logins_description_empty_learn_more_link_2">Sync についての詳細情報</string>
    <!-- Preference to access list of login exceptions that we never save logins for -->
    <string name="preferences_passwords_exceptions">例外</string>
    <!-- Empty description of list of login exceptions that we never save passwords for. Parameter will be replaced by app name. -->
    <string name="preferences_passwords_exceptions_description_empty_2">%s は、このリストに表示されているサイトのパスワードを保存しません。</string>
    <!-- Description of list of login exceptions that we never save passwords for. Parameter will be replaced by app name. -->
    <string name="preferences_passwords_exceptions_description_2">%s はこれらのサイトのパスワードを保存しません。</string>
    <!-- Text on button to remove all saved login exceptions -->
    <string name="preferences_passwords_exceptions_remove_all">すべての例外を削除</string>
    <!-- Hint for search box in passwords list -->
    <string name="preferences_passwords_saved_logins_search_2">パスワードを検索</string>
    <!-- The header for the site that a login is for -->
    <string name="preferences_passwords_saved_logins_site">サイト</string>
    <!-- The header for the username for a login -->
    <string name="preferences_passwords_saved_logins_username">ユーザー名</string>
    <!-- The header for the password for a login -->
    <string name="preferences_passwords_saved_logins_password">パスワード</string>
    <!-- Shown in snackbar to tell user that the password has been copied -->
    <string name="logins_password_copied">パスワードをクリップボードにコピーしました</string>
    <!-- Shown in snackbar to tell user that the username has been copied -->
    <string name="logins_username_copied">ユーザー名をクリップボードにコピーしました</string>
    <!-- Content Description (for screenreaders etc) read for the button to copy a password in logins-->
    <string name="saved_logins_copy_password">パスワードをコピー</string>
    <!-- Content Description (for screenreaders etc) read for the button to clear a password while editing a login-->
    <string name="saved_logins_clear_password">パスワードを消去</string>
    <!-- Content Description (for screenreaders etc) read for the button to copy a username in logins -->
    <string name="saved_login_copy_username">ユーザー名をコピー</string>
    <!-- Content Description (for screenreaders etc) read for the button to clear a username while editing a login -->
    <string name="saved_login_clear_username">ユーザー名を消去</string>
    <!-- Content Description (for screenreaders etc) read for the button to clear the hostname field while creating a login -->
    <string name="saved_login_clear_hostname">ホスト名を消去</string>
    <!-- Content Description (for screenreaders etc) read for the button to open a site in logins -->
    <string name="saved_login_open_site">サイトをブラウザーで開く</string>
    <!-- Content Description (for screenreaders etc) read for the button to reveal a password in logins -->
    <string name="saved_login_reveal_password">パスワードを表示</string>
    <!-- Content Description (for screenreaders etc) read for the button to hide a password in logins -->
    <string name="saved_login_hide_password">パスワードを隠す</string>
    <!-- Message displayed in biometric prompt displayed for authentication before allowing users to view their passwords -->
    <string name="logins_biometric_prompt_message_2">保存されたパスワードを表示するにはロック解除してください</string>
    <!-- Title of warning dialog if users have no device authentication set up -->
    <string name="logins_warning_dialog_title_2">保存されたパスワードを保護してください</string>
    <!-- Message of warning dialog if users have no device authentication set up -->
    <string name="logins_warning_dialog_message_2">端末のロックパターンや PIN、パスワードを設定して、保存されたパスワードを他人の不正なアクセスから保護しましょう。</string>
    <!-- Negative button to ignore warning dialog if users have no device authentication set up -->
    <string name="logins_warning_dialog_later">後で</string>
    <!-- Positive button to send users to set up a pin of warning dialog if users have no device authentication set up -->
    <string name="logins_warning_dialog_set_up_now">今すぐ設定</string>
    <!-- Title of PIN verification dialog to direct users to re-enter their device credentials to access their logins -->
    <string name="logins_biometric_prompt_message_pin">端末のロック解除</string>

    <!-- Title for Accessibility Force Enable Zoom Preference -->
    <string name="preference_accessibility_force_enable_zoom">すべてのウェブサイトでズーム</string>
    <!-- Summary for Accessibility Force Enable Zoom Preference -->
    <string name="preference_accessibility_force_enable_zoom_summary">ピンチとズームを有効にします。このジェスチャーが止められているウェブサイトでも有効です。</string>

    <!-- Saved logins sorting strategy menu item -by name- (if selected, it will sort saved logins alphabetically) -->
    <string name="saved_logins_sort_strategy_alphabetically">名前 (昇順)</string>
    <!-- Saved logins sorting strategy menu item -by last used- (if selected, it will sort saved logins by last used) -->
    <string name="saved_logins_sort_strategy_last_used">最終使用日時</string>

    <!-- Content description (not visible, for screen readers etc.) -->
    <string name="saved_logins_menu_dropdown_chevron_icon_content_description_2">パスワードを並べ替えます</string>

    <!-- Autofill -->
    <!-- Preference and title for managing the autofill settings -->
    <string name="preferences_autofill">自動入力</string>
    <!-- Preference and title for managing the settings for addresses -->
    <string name="preferences_addresses">所在地フォーム</string>

    <!-- Preference and title for managing the settings for payment methods -->
    <string name="preferences_credit_cards_2">支払い方法</string>
    <!-- Preference for saving and autofilling credit cards -->
    <string name="preferences_credit_cards_save_and_autofill_cards_2">支払い方法を保存して入力する</string>
    <!-- Preference summary for saving and autofilling payment method data. Parameter will be replaced by app name. -->
    <string name="preferences_credit_cards_save_and_autofill_cards_summary_2">%s は保存したすべての支払い方法を暗号化します</string>
    <!-- Preference option for syncing credit cards across devices. This is displayed when the user is not signed into sync -->
    <string name="preferences_credit_cards_sync_cards_across_devices">端末間でカード情報を同期する</string>
    <!-- Preference option for syncing credit cards across devices. This is displayed when the user is signed into sync -->
    <string name="preferences_credit_cards_sync_cards">クレジットカード情報を同期</string>
    <!-- Preference option for adding a card -->
    <string name="preferences_credit_cards_add_credit_card_2">カード情報を追加</string>
    <!-- Preference option for managing saved cards -->
    <string name="preferences_credit_cards_manage_saved_cards_2">カード情報を管理</string>
    <!-- Preference option for adding an address -->
    <string name="preferences_addresses_add_address">アドレスを追加</string>
    <!-- Preference option for managing saved addresses -->
    <string name="preferences_addresses_manage_addresses">アドレスの管理</string>

    <!-- Preference for saving and filling addresses -->
    <string name="preferences_addresses_save_and_autofill_addresses_2">住所を保存して入力する</string>

    <!-- Preference summary for saving and filling address data -->
    <string name="preferences_addresses_save_and_autofill_addresses_summary_2">電話番号とメールアドレスを含みます</string>

    <!-- Title of the "Add card" screen -->
    <string name="credit_cards_add_card">カードの追加</string>

    <!-- Title of the "Edit card" screen -->
    <string name="credit_cards_edit_card">カードの編集</string>
    <!-- The header for the card number of a credit card -->
    <string name="credit_cards_card_number">カード番号</string>
    <!-- The header for the expiration date of a credit card -->
    <string name="credit_cards_expiration_date">有効期限</string>
    <!-- The label for the expiration date month of a credit card to be used by a11y services-->
    <string name="credit_cards_expiration_date_month">有効期限月</string>
    <!-- The label for the expiration date year of a credit card to be used by a11y services-->
    <string name="credit_cards_expiration_date_year">有効期限年</string>
    <!-- The header for the name on the credit card -->
    <string name="credit_cards_name_on_card">カード名義</string>
    <!-- The text for the "Delete card" menu item for deleting a credit card -->
    <string name="credit_cards_menu_delete_card">カードを削除</string>
    <!-- The text for the "Delete card" button for deleting a credit card -->
    <string name="credit_cards_delete_card_button">カードを削除</string>
    <!-- The text for the confirmation message of "Delete card" dialog -->
    <string name="credit_cards_delete_dialog_confirmation_2">カード情報を削除しますか？</string>
    <!-- The text for the positive button on "Delete card" dialog -->
    <string name="credit_cards_delete_dialog_button">削除</string>
    <!-- The title for the "Save" menu item for saving a credit card -->
    <string name="credit_cards_menu_save">保存</string>
    <!-- The text for the "Save" button for saving a credit card -->
    <string name="credit_cards_save_button">保存</string>
    <!-- The text for the "Cancel" button for cancelling adding, updating or deleting a credit card -->
    <string name="credit_cards_cancel_button">キャンセル</string>

    <!-- Title of the "Saved cards" screen -->
    <string name="credit_cards_saved_cards">保存したカード</string>

    <!-- Error message for card number validation -->
    <string name="credit_cards_number_validation_error_message_2">正しいカード番号を入力してください</string>
    <!-- Error message for card name on card validation -->
    <string name="credit_cards_name_on_card_validation_error_message_2">名前を追加してください</string>
    <!-- Message displayed in biometric prompt displayed for authentication before allowing users to view their saved credit cards -->
    <string name="credit_cards_biometric_prompt_message">保存されたカード情報を表示するにはロック解除してください</string>

    <!-- Title of warning dialog if users have no device authentication set up -->
    <string name="credit_cards_warning_dialog_title_2">保存された支払い方法を保護してください</string>
    <!-- Message of warning dialog if users have no device authentication set up -->
    <string name="credit_cards_warning_dialog_message_3">端末のロックパターンや PIN、パスワードを設定して、保存された支払い方法を他人の不正なアクセスから保護しましょう。</string>
    <!-- Positive button to send users to set up a pin of warning dialog if users have no device authentication set up -->
    <string name="credit_cards_warning_dialog_set_up_now">今すぐ設定</string>
    <!-- Negative button to ignore warning dialog if users have no device authentication set up -->
    <string name="credit_cards_warning_dialog_later">後で</string>
    <!-- Title of PIN verification dialog to direct users to re-enter their device credentials to access their credit cards -->
    <string name="credit_cards_biometric_prompt_message_pin">端末のロック解除</string>

    <!-- Message displayed in biometric prompt for authentication, before allowing users to use their stored payment method information -->
    <string name="credit_cards_biometric_prompt_unlock_message_2">保存された支払い方法を使用するにはロック解除してください</string>
    <!-- Title of the "Add address" screen -->
    <string name="addresses_add_address">アドレスを追加</string>
    <!-- Title of the "Edit address" screen -->
    <string name="addresses_edit_address">住所の編集</string>
    <!-- Title of the "Manage addresses" screen -->
    <string name="addresses_manage_addresses">アドレスの管理</string>
    <!-- The header for the name of an address. Name represents a person's full name, typically made up of a first, middle and last name, e.g. John Joe Doe. -->
    <string name="addresses_name">氏名</string>
    <!-- The header for the street address of an address -->
    <string name="addresses_street_address">番地</string>
    <!-- The header for the city of an address -->
    <string name="addresses_city">市区町村</string>
    <!-- The header for the subregion of an address when "state" should be used -->
    <string name="addresses_state">都道府県</string>
    <!-- The header for the subregion of an address when "province" should be used -->
    <string name="addresses_province">都道府県</string>
    <!-- The header for the zip code of an address -->
    <string name="addresses_zip">郵便番号</string>
    <!-- The header for the country or region of an address -->
    <string name="addresses_country">国または地域</string>
    <!-- The header for the phone number of an address -->
    <string name="addresses_phone">電話番号</string>
    <!-- The header for the email of an address -->
    <string name="addresses_email">メールアドレス</string>
    <!-- The text for the "Save" button for saving an address -->
    <string name="addresses_save_button">保存</string>
    <!-- The text for the "Cancel" button for cancelling adding, updating or deleting an address -->
    <string name="addresses_cancel_button">キャンセル</string>
    <!-- The text for the "Delete address" button for deleting an address -->
    <string name="addressess_delete_address_button">アドレスを削除</string>

    <!-- The title for the "Delete address" confirmation dialog -->
    <string name="addressess_confirm_dialog_message_2">このアドレスを削除しますか？</string>
    <!-- The text for the positive button on "Delete address" dialog -->
    <string name="addressess_confirm_dialog_ok_button">削除</string>
    <!-- The text for the negative button on "Delete address" dialog -->
    <string name="addressess_confirm_dialog_cancel_button">キャンセル</string>
    <!-- The text for the "Save address" menu item for saving an address -->
    <string name="address_menu_save_address">住所を保存</string>
    <!-- The text for the "Delete address" menu item for deleting an address -->
    <string name="address_menu_delete_address">住所を削除</string>

    <!-- Title of the Add search engine screen -->
    <string name="search_engine_add_custom_search_engine_title">検索エンジンの追加</string>
    <!-- Content description (not visible, for screen readers etc.): Title for the button that navigates to add new engine screen -->
    <string name="search_engine_add_custom_search_engine_button_content_description">新しい検索エンジンを追加します</string>
    <!-- Title of the Edit search engine screen -->
    <string name="search_engine_edit_custom_search_engine_title">検索エンジンの編集</string>
    <!-- Text for the menu button to edit a search engine -->
    <string name="search_engine_edit">編集</string>
    <!-- Text for the menu button to delete a search engine -->
    <string name="search_engine_delete">削除</string>

    <!-- Label for the TextField in which user enters custom search engine name -->
    <string name="search_add_custom_engine_name_label">名前</string>
    <!-- Placeholder text shown in the Search Engine Name text field before a user enters text -->
    <string name="search_add_custom_engine_name_hint_2">検索エンジン名</string>
    <!-- Label for the TextField in which user enters custom search engine URL -->
    <string name="search_add_custom_engine_url_label">検索文字列の URL</string>
    <!-- Placeholder text shown in the Search String TextField before a user enters text -->
    <string name="search_add_custom_engine_search_string_hint_2">検索に使用する URL</string>
    <!-- Description text for the Search String TextField. The %s is part of the string -->
    <string name="search_add_custom_engine_search_string_example" formatted="false">クエリーを “%s” に置き換えます。例:\nhttps://www.google.com/search?q=%s</string>

    <!-- Accessibility description for the form in which details about the custom search engine are entered -->
    <string name="search_add_custom_engine_form_description">カスタム検索エンジンの詳細</string>

    <!-- Label for the TextField in which user enters custom search engine suggestion URL -->
    <string name="search_add_custom_engine_suggest_url_label">検索候補 API (任意)</string>
    <!-- Placeholder text shown in the Search Suggestion String TextField before a user enters text -->
    <string name="search_add_custom_engine_suggest_string_hint">検索候補 API の URL</string>
    <!-- Description text for the Search Suggestion String TextField. The %s is part of the string -->
    <string name="search_add_custom_engine_suggest_string_example_2" formatted="false">クエリーを “%s” に置き換えます。例:\nhttps://suggestqueries.google.com/complete/search?client=firefox&amp;q=%s</string>
    <!-- The text for the "Save" button for saving a custom search engine -->
    <string name="search_custom_engine_save_button">保存</string>

    <!-- Text shown when a user leaves the name field empty -->
    <string name="search_add_custom_engine_error_empty_name">検索エンジン名を入力してください</string>
    <!-- Text shown when a user leaves the search string field empty -->
    <string name="search_add_custom_engine_error_empty_search_string">検索クエリーを入力してください</string>
    <!-- Text shown when a user leaves out the required template string -->
    <string name="search_add_custom_engine_error_missing_template">検索クエリーが入力例の書式と一致しているか確認してください</string>
    <!-- Text shown when we aren't able to validate the custom search query. The first parameter is the url of the custom search engine -->
    <string name="search_add_custom_engine_error_cannot_reach">“%s” への接続でエラーが発生しました</string>
    <!-- Text shown when a user creates a new search engine -->
    <string name="search_add_custom_engine_success_message">%s を追加しました</string>
    <!-- Text shown when a user successfully edits a custom search engine -->
    <string name="search_edit_custom_engine_success_message">%s を保存しました</string>
    <!-- Text shown when a user successfully deletes a custom search engine -->
    <string name="search_delete_search_engine_success_message">%s を削除しました</string>

    <!-- Heading for the instructions to allow a permission -->
    <string name="phone_feature_blocked_intro">許可するには:</string>
    <!-- First step for the allowing a permission -->
    <string name="phone_feature_blocked_step_settings">1. Android の設定を開きます</string>
    <!-- Second step for the allowing a permission -->
    <string name="phone_feature_blocked_step_permissions"><![CDATA[2. <b>権限</b> をタップします]]></string>
    <!-- Third step for the allowing a permission (Fore example: Camera) -->
    <string name="phone_feature_blocked_step_feature"><![CDATA[3. <b>%1$s</b> をオンに切り替えます]]></string>

    <!-- Label that indicates a site is using a secure connection -->
    <string name="quick_settings_sheet_secure_connection_2">接続は安全です</string>
    <!-- Label that indicates a site is using a insecure connection -->
    <string name="quick_settings_sheet_insecure_connection_2">接続は安全ではありません</string>
    <!-- Label to clear site data -->
    <string name="clear_site_data">Cookie とサイトデータを消去</string>
    <!-- Confirmation message for a dialog confirming if the user wants to delete all data for current site -->
    <string name="confirm_clear_site_data"><![CDATA[<b>%s</b> のすべての Cookie とデータを消去してもよろしいですか？]]></string>
    <!-- Confirmation message for a dialog confirming if the user wants to delete all the permissions for all sites-->
    <string name="confirm_clear_permissions_on_all_sites">すべてのサイトの許可設定を消去してもよろしいですか？</string>
    <!-- Confirmation message for a dialog confirming if the user wants to delete all the permissions for a site-->
    <string name="confirm_clear_permissions_site">このサイトの許可設定を消去してもよろしいですか？</string>
    <!-- Confirmation message for a dialog confirming if the user wants to set default value a permission for a site-->
    <string name="confirm_clear_permission_site">このサイトのこの許可設定を削除してもよろしいですか？</string>
    <!-- label shown when there are not site exceptions to show in the site exception settings -->
    <string name="no_site_exceptions">例外サイトなし</string>
    <!-- Bookmark deletion confirmation -->
    <string name="bookmark_deletion_confirmation">本当にこのブックマークを削除してもよろしいですか？</string>
    <!-- Browser menu button that adds a shortcut to the home fragment -->
    <string name="browser_menu_add_to_shortcuts">ショートカットに追加</string>
    <!-- Browser menu button that removes a shortcut from the home fragment -->
    <string name="browser_menu_remove_from_shortcuts">ショートカットから削除</string>
    <!-- text shown before the issuer name to indicate who its verified by, parameter is the name of
     the certificate authority that verified the ticket-->
    <string name="certificate_info_verified_by">認証局: %1$s</string>
    <!-- Login overflow menu delete button -->
    <string name="login_menu_delete_button">削除</string>
    <!-- Login overflow menu edit button -->
    <string name="login_menu_edit_button">編集</string>
    <!-- Message in delete confirmation dialog for password -->
    <string name="login_deletion_confirmation_2">本当にこのパスワードを削除してもよろしいですか？</string>
    <!-- Positive action of a dialog asking to delete  -->
    <string name="dialog_delete_positive">削除</string>

    <!-- Negative action of a dialog asking to delete login -->
    <string name="dialog_delete_negative">キャンセル</string>
    <!--  The saved password options menu description. -->
    <string name="login_options_menu_2">パスワードのオプション</string>
    <!--  The editable text field for a website address. -->
    <string name="saved_login_hostname_description_3">ウェブサイトのアドレスの編集可能なテキストフィールド。</string>
    <!--  The editable text field for a username. -->
    <string name="saved_login_username_description_3">ユーザー名の編集可能なテキストフィールド。</string>
    <!--  The editable text field for a login's password. -->
    <string name="saved_login_password_description_2">パスワードの編集可能なテキストフィールド。</string>
    <!--  The button description to save changes to an edited password. -->
    <string name="save_changes_to_login_2">変更を保存します。</string>
    <!--  The page title for editing a saved password. -->
    <string name="edit_2">パスワードを編集</string>
    <!--  The page title for adding new password. -->
    <string name="add_login_2">パスワードを追加</string>
    <!--  Error text displayed underneath the password field when it is in an error case. -->
    <string name="saved_login_password_required_2">パスワードを入力してください</string>
    <!--  The error message in add login view when username field is blank. -->
    <string name="saved_login_username_required_2">ユーザー名を入力してください</string>
    <!--  The error message in add login view when hostname field is blank. -->
    <string name="saved_login_hostname_required" tools:ignore="UnusedResources">ホスト名は必須です</string>
    <!--  The error message in add login view when hostname field is blank. -->
    <string name="saved_login_hostname_required_2" tools:ignore="UnusedResources">ウェブアドレスを入力してください</string>
    <!-- Voice search button content description  -->
    <string name="voice_search_content_description">音声検索</string>
    <!-- Voice search prompt description displayed after the user presses the voice search button -->
    <string name="voice_search_explainer">話してください</string>

    <!--  The error message in edit login view when a duplicate username exists. -->
    <string name="saved_login_duplicate">このユーザー名を持つログイン情報がすでに存在します。</string>

    <!-- This is the hint text that is shown inline on the hostname field of the create new login page. 'https://www.example.com' intentionally hardcoded here -->
    <string name="add_login_hostname_hint_text">https://www.example.com</string>
    <!-- This is an error message shown below the hostname field of the add login page when a hostname does not contain http or https. -->
    <string name="add_login_hostname_invalid_text_3">ウェブアドレスには “https://“ または “http://“ が含まれている必要があります</string>
    <!-- This is an error message shown below the hostname field of the add login page when a hostname is invalid. -->
    <string name="add_login_hostname_invalid_text_2">正しいホスト名を入力してください</string>

    <!-- Synced Tabs -->
    <!-- Text displayed to ask user to connect another device as no devices found with account -->
    <string name="synced_tabs_connect_another_device">他の端末を接続してください。</string>
    <!-- Text displayed asking user to re-authenticate -->
    <string name="synced_tabs_reauth">再認証してください。</string>

    <!-- Text displayed when user has disabled tab syncing in Firefox Sync Account -->
    <string name="synced_tabs_enable_tab_syncing">タブの同期を有効にしてください。</string>
    <!-- Text displayed when user has no tabs that have been synced -->
    <string name="synced_tabs_no_tabs">他の端末の Firefox で開いているタブはありません。</string>
    <!-- Text displayed in the synced tabs screen when a user is not signed in to Firefox Sync describing Synced Tabs -->
    <string name="synced_tabs_sign_in_message">他の端末のタブの一覧を表示できます。</string>
    <!-- Text displayed on a button in the synced tabs screen to link users to sign in when a user is not signed in to Firefox Sync -->
    <string name="synced_tabs_sign_in_button">Sync にログイン</string>

    <!-- The text displayed when a synced device has no tabs to show in the list of Synced Tabs. -->
    <string name="synced_tabs_no_open_tabs">開いているタブはありません</string>

    <!-- Content description for expanding a group of synced tabs. -->
    <string name="synced_tabs_expand_group">同期したタブのグループを展開します</string>
    <!-- Content description for collapsing a group of synced tabs. -->
    <string name="synced_tabs_collapse_group">同期したタブのグループを折りたたみます</string>

    <!-- Top Sites -->
    <!-- Title text displayed in the dialog when shortcuts limit is reached. -->
    <string name="shortcut_max_limit_title">ショートカット数の上限に達しました</string>
    <!-- Content description text displayed in the dialog when shortcut limit is reached. -->
    <string name="shortcut_max_limit_content">新しいショートカットを追加するには、いずれかを削除してください。サイトを長押しして削除を選択します。</string>
    <!-- Confirmation dialog button text when top sites limit is reached. -->
    <string name="top_sites_max_limit_confirmation_button">OK</string>

    <!-- Label for the preference to show the shortcuts for the most visited top sites on the homepage -->
    <string name="top_sites_toggle_top_recent_sites_4">ショートカット</string>
    <!-- Title text displayed in the rename top site dialog. -->
    <string name="top_sites_rename_dialog_title">タイトル</string>
    <!-- Hint for renaming title of a shortcut -->
    <string name="shortcut_name_hint">ショートカット名</string>
    <!-- Button caption to confirm the renaming of the top site. -->
    <string name="top_sites_rename_dialog_ok">OK</string>
    <!-- Dialog button text for canceling the rename top site prompt. -->
    <string name="top_sites_rename_dialog_cancel">キャンセル</string>

    <!-- Text for the menu button to open the homepage settings. -->
    <string name="top_sites_menu_settings">設定</string>
    <!-- Text for the menu button to navigate to sponsors and privacy support articles. '&amp;' is replaced with the ampersand symbol: & -->
    <string name="top_sites_menu_sponsor_privacy">私たちのスポンサーとあなたのプライバシー</string>
    <!-- Label text displayed for a sponsored top site. -->
    <string name="top_sites_sponsored_label">広告</string>

    <!-- Inactive tabs in the tabs tray -->
    <!-- Title text displayed in the tabs tray when a tab has been unused for 14 days. -->
    <string name="inactive_tabs_title">休止中のタブ</string>
    <!-- Content description for closing all inactive tabs -->
    <string name="inactive_tabs_delete_all">休止中のタブをすべて閉じます</string>

    <!-- Content description for expanding the inactive tabs section. -->
    <string name="inactive_tabs_expand_content_description">休止中のタブを展開します</string>
    <!-- Content description for collapsing the inactive tabs section. -->
    <string name="inactive_tabs_collapse_content_description">休止中のタブを折りたたみます</string>

    <!-- Inactive tabs auto-close message in the tabs tray -->
    <!-- The header text of the auto-close message when the user is asked if they want to turn on the auto-closing of inactive tabs. -->
    <string name="inactive_tabs_auto_close_message_header" tools:ignore="UnusedResources">1 か月後に自動的に閉じますか？</string>
    <!-- A description below the header to notify the user what the inactive tabs auto-close feature is. -->
    <string name="inactive_tabs_auto_close_message_description" tools:ignore="UnusedResources">Firefox は 1 か月以上表示していないタブを閉じることができます。</string>
    <!-- A call to action below the description to allow the user to turn on the auto closing of inactive tabs. -->
    <string name="inactive_tabs_auto_close_message_action" tools:ignore="UnusedResources">自動的に閉じる</string>

    <!-- Text for the snackbar to confirm auto-close is enabled for inactive tabs -->
    <string name="inactive_tabs_auto_close_message_snackbar">自動的に閉じる機能が有効です</string>

    <!-- Awesome bar suggestion's headers -->
    <!-- Search suggestions title for Firefox Suggest. -->
    <string name="firefox_suggest_header">Firefox Suggest</string>

    <!-- Title for search suggestions when Google is the default search suggestion engine. -->
    <string name="google_search_engine_suggestion_header">Google 検索</string>
    <!-- Title for search suggestions when the default search suggestion engine is anything other than Google. The first parameter is default search engine name. -->
    <string name="other_default_search_engine_suggestion_header">%s 検索</string>

    <!-- Default browser experiment -->
    <!-- Default browser card title -->
    <string name="default_browser_experiment_card_title">既定のブラウザーを変更しませんか</string>
    <!-- Default browser card text -->
    <string name="default_browser_experiment_card_text">ウェブサイトやメール、メッセージのリンクを自動的に Firefox で開きます。</string>

    <!-- Content description for close button in collection placeholder. -->
    <string name="remove_home_collection_placeholder_content_description">削除</string>

    <!-- Content description radio buttons with a link to more information -->
    <string name="radio_preference_info_content_description">詳細はこちら</string>

    <!-- Content description for the action bar "up" button -->
    <string name="action_bar_up_description" moz:removedIn="124" tools:ignore="UnusedResources">上へ移動します</string>

    <!-- Content description for privacy content close button -->
    <string name="privacy_content_close_button_content_description">閉じる</string>

    <!-- Pocket recommended stories -->
    <!-- Header text for a section on the home screen. -->
    <string name="pocket_stories_header_1">示唆に富むストーリー</string>
    <!-- Header text for a section on the home screen. -->
    <string name="pocket_stories_categories_header">トピック別のストーリー</string>
    <!-- Text of a button allowing users to access an external url for more Pocket recommendations. -->
    <string name="pocket_stories_placeholder_text">より詳しく</string>
    <!-- Title of an app feature. Smaller than a heading. The first parameter is product name Pocket -->
    <string name="pocket_stories_feature_title_2">%s による提供です。</string>
    <!-- Caption for describing a certain feature. The placeholder is for a clickable text (eg: Learn more) which will load an url in a new tab when clicked.  -->
    <string name="pocket_stories_feature_caption">Firefox ファミリーの一員です。 %s</string>
    <!-- Clickable text for opening an external link for more information about Pocket. -->
    <string name="pocket_stories_feature_learn_more">詳細情報</string>

    <!-- Text indicating that the Pocket story that also displays this text is a sponsored story by other 3rd party entity. -->
    <string name="pocket_stories_sponsor_indication">広告</string>

    <!-- Snackbar message for enrolling in a Nimbus experiment from the secret settings when Studies preference is Off.-->
    <string name="experiments_snackbar">データを送信するにはテレメトリーを有効にしてください。</string>
    <!-- Snackbar button text to navigate to telemetry settings.-->
    <string name="experiments_snackbar_button">設定を開く</string>

    <!-- Review quality check feature-->
    <!-- Name for the review quality check feature used as title for the panel. -->
    <string name="review_quality_check_feature_name_2">レビューチェッカー</string>
    <!-- Summary for grades A and B for review quality check adjusted grading. -->
    <string name="review_quality_check_grade_a_b_description">信頼できるレビュー</string>
    <!-- Summary for grade C for review quality check adjusted grading. -->
    <string name="review_quality_check_grade_c_description">信頼できるレビューとできないものが混在</string>
    <!-- Summary for grades D and F for review quality check adjusted grading. -->
    <string name="review_quality_check_grade_d_f_description">信頼できないレビュー</string>
    <!-- Text for title presenting the reliability of a product's reviews. -->
    <string name="review_quality_check_grade_title">これらのレビューはどのくらい信頼できますか？</string>

    <!-- Title for when the rating has been updated by the review checker -->
    <string name="review_quality_check_adjusted_rating_title">レートが調整されています</string>
    <!-- Description for a product's adjusted star rating. The text presents that the product's reviews which were evaluated as unreliable were removed from the adjusted rating. -->
    <string name="review_quality_check_adjusted_rating_description_2">信頼できないレビューに基づきます</string>
    <!-- Title for list of highlights from a product's review emphasizing a product's important traits. -->
    <string name="review_quality_check_highlights_title">最近の注目レビュー</string>
    <!-- Title for section explaining how we analyze the reliability of a product's reviews. -->
    <string name="review_quality_check_explanation_title">レビュー品質の決定方法について</string>
    <!-- Paragraph explaining how we analyze the reliability of a product's reviews. First parameter is the Fakespot product name. In the phrase "Fakespot by Mozilla", "by" can be localized. Does not need to stay by. -->
    <string name="review_quality_check_explanation_body_reliability">私たちは、%s by Mozilla の AI 技術を用いて製品レビューの信頼性を解析します。これは製品そのものの品質ではなく、製品の信頼できるレビューへのアクセスを助けるものです。</string>
    <!-- Paragraph explaining the grading system we use to classify the reliability of a product's reviews. -->
    <string name="review_quality_check_info_review_grade_header"><![CDATA[私たちは、各製品のレビューを A から F までの <b>レターグレード</b> で評価します。]]></string>
    <!-- Description explaining grades A and B for review quality check adjusted grading. -->
    <string name="review_quality_check_info_grade_info_AB">信頼できるレビューです。これは正直で偏見を持たない本物の顧客によるレビューであると思われます。</string>
    <!-- Description explaining grade C for review quality check adjusted grading. -->
    <string name="review_quality_check_info_grade_info_C">信頼できるレビューと信頼できないレビューが混在していると思われます。</string>
    <!-- Description explaining grades D and F for review quality check adjusted grading. -->
    <string name="review_quality_check_info_grade_info_DF">信頼できないレビューです。これは偽物または偏見を持ったレビュアーによるレビューであると思われます。</string>
    <!-- Paragraph explaining how a product's adjusted grading is calculated. -->
    <string name="review_quality_check_explanation_body_adjusted_grading"><![CDATA[<b>調整されたレート</b> は私たちが信頼するに足ると評価したレビューのみを基にしています。]]></string>
    <!-- Paragraph explaining product review highlights. First parameter is the name of the retailer (e.g. Amazon). -->
    <string name="review_quality_check_explanation_body_highlights"><![CDATA[<b>注目レビュー</b> は最近 80 日以内の %s からのレビューで私たちが信頼するに足ると評価したものです。]]></string>
    <!-- Text for learn more caption presenting a link with information about review quality. First parameter is for clickable text defined in review_quality_check_info_learn_more_link. -->
    <string name="review_quality_check_info_learn_more">%s についての詳細。</string>
    <!-- Clickable text that links to review quality check SuMo page. First parameter is the Fakespot product name. -->
    <string name="review_quality_check_info_learn_more_link_2">%s がレビュー品質を決定する方法について</string>
    <!-- Text for title of settings section. -->
    <string name="review_quality_check_settings_title">設定</string>
    <!-- Text for label for switch preference to show recommended products from review quality check settings section. -->
    <string name="review_quality_check_settings_recommended_products">レビューチェッカーに広告を表示する</string>
    <!-- Description for switch preference to show recommended products from review quality check settings section. First parameter is for clickable text defined in review_quality_check_settings_recommended_products_learn_more.-->
    <string name="review_quality_check_settings_recommended_products_description_2" tools:ignore="UnusedResources">時々、関連製品の広告が表示されます。私たちはレビュー品質基準を満たした信頼できる製品のみを広告しています。%s</string>
    <!-- Clickable text that links to review quality check recommended products support article. -->
    <string name="review_quality_check_settings_recommended_products_learn_more" tools:ignore="UnusedResources">詳細情報</string>
    <!-- Text for turning sidebar off button from review quality check settings section. -->
    <string name="review_quality_check_settings_turn_off">レビューチェッカーをオフにする</string>
    <!-- Text for title of recommended product section. This is displayed above a product image, suggested as an alternative to the product reviewed. -->
    <string name="review_quality_check_ad_title" tools:ignore="UnusedResources">さらに検討する</string>
    <!-- Caption for recommended product section indicating this is an ad by Fakespot. First parameter is the Fakespot product name. -->
    <string name="review_quality_check_ad_caption" tools:ignore="UnusedResources">%s による広告</string>
    <!-- Caption for review quality check panel. First parameter is for clickable text defined in review_quality_check_powered_by_link. -->
    <string name="review_quality_check_powered_by_2">レビュー チェッカーは %s の提供です</string>
    <!-- Clickable text that links to Fakespot.com. First parameter is the Fakespot product name. In the phrase "Fakespot by Mozilla", "by" can be localized. Does not need to stay by. -->
    <string name="review_quality_check_powered_by_link" tools:ignore="UnusedResources">%s by Mozilla</string>
    <!-- Text for title of warning card informing the user that the current analysis is outdated. -->
    <string name="review_quality_check_outdated_analysis_warning_title" tools:ignore="UnusedResources">新し情報の確認</string>
    <!-- Text for button from warning card informing the user that the current analysis is outdated. Clicking this should trigger the product's re-analysis. -->
    <string name="review_quality_check_outdated_analysis_warning_action" tools:ignore="UnusedResources">今すぐ確認</string>
    <!-- Title for warning card informing the user that the current product does not have enough reviews for a review analysis. -->
    <string name="review_quality_check_no_reviews_warning_title">まだ十分な数のレビューがありません</string>
    <!-- Text for body of warning card informing the user that the current product does not have enough reviews for a review analysis. -->
    <string name="review_quality_check_no_reviews_warning_body">この製品の品質を確認可能な数のレビューが掲載されるまでお待ちください。</string>
    <!-- Title for warning card informing the user that the current product is currently not available. -->
    <string name="review_quality_check_product_availability_warning_title">製品が利用できません</string>
    <!-- Text for the body of warning card informing the user that the current product is currently not available. -->
    <string name="review_quality_check_product_availability_warning_body">この製品が再入荷されている場合はご報告ください。その製品レビューを確認します。</string>
    <!-- Clickable text for warning card informing the user that the current product is currently not available. Clicking this should inform the server that the product is available. -->
    <string name="review_quality_check_product_availability_warning_action_2">製品の在庫があることを報告する</string>

    <!-- Title for warning card informing the user that the current product's analysis is still processing. The parameter is the percentage progress (0-100%) of the analysis process (e.g. 56%). -->
    <string name="review_quality_check_analysis_in_progress_warning_title_2">レビューの品質の確認 (%s)</string>
    <!-- Text for body of warning card informing the user that the current product's analysis is still processing. -->
    <string name="review_quality_check_analysis_in_progress_warning_body">これには約 60 秒かかります。</string>
    <!-- Title for info card displayed after the user reports a product is back in stock. -->
    <string name="review_quality_check_analysis_requested_info_title">ご報告ありがとうございます。</string>
    <!-- Text for body of info card displayed after the user reports a product is back in stock. -->
    <string name="review_quality_check_analysis_requested_info_body">この製品のレビュー情報は 24 時間以内に更新されます。後でもう一度確認してください。</string>
    <!-- Title for info card displayed when the user review checker while on a product that Fakespot does not analyze (e.g. gift cards, music). -->
    <string name="review_quality_check_not_analyzable_info_title">これらのレビューは確認できません</string>
    <!-- Text for body of info card displayed when the user review checker while on a product that Fakespot does not analyze (e.g. gift cards, music). -->
    <string name="review_quality_check_not_analyzable_info_body">残念ながら、特定の種類の商品のレビュー品質は確認できません。たとえば、ギフトカードやストリーミングビデオ、音楽、ゲームなどです。</string>
    <!-- Title for info card displayed when another user reported the displayed product is back in stock. -->
    <string name="review_quality_check_analysis_requested_other_user_info_title" tools:ignore="UnusedResources">情報は間もなく更新</string>
    <!-- Text for body of info card displayed when another user reported the displayed product is back in stock. -->
    <string name="review_quality_check_analysis_requested_other_user_info_body" tools:ignore="UnusedResources">この製品のレビュー情報は 24 時間以内に更新されます。後でもう一度確認してください。</string>
    <!-- Title for info card displayed to the user when analysis finished updating. -->
    <string name="review_quality_check_analysis_updated_confirmation_title" tools:ignore="UnusedResources">解析は最新です</string>
    <!-- Text for the action button from info card displayed to the user when analysis finished updating. -->
    <string name="review_quality_check_analysis_updated_confirmation_action" tools:ignore="UnusedResources">OK</string>
    <!-- Title for error card displayed to the user when an error occurred. -->
    <string name="review_quality_check_generic_error_title">現在入手可能な情報はありません</string>
    <!-- Text for body of error card displayed to the user when an error occurred. -->
    <string name="review_quality_check_generic_error_body">現在、問題の解決に取り組んでいます。後でもう一度確認してください。</string>
    <!-- Title for error card displayed to the user when the device is disconnected from the network. -->
    <string name="review_quality_check_no_connection_title">ネットワーク接続がありません</string>
    <!-- Text for body of error card displayed to the user when the device is disconnected from the network. -->
    <string name="review_quality_check_no_connection_body">ネットワーク接続を確認し、ページを再度読み込んでみてください。</string>
    <!-- Title for card displayed to the user for products whose reviews were not analyzed yet. -->
    <string name="review_quality_check_no_analysis_title">これらのレビューに関する情報はまだありません</string>

    <!-- Text for the body of card displayed to the user for products whose reviews were not analyzed yet. -->
    <string name="review_quality_check_no_analysis_body">この製品のレビューが信頼できるかどうかを確認するには、レビュー品質を確認してください。所要時間はわずか 60 秒ほどです。</string>
    <!-- Text for button from body of card displayed to the user for products whose reviews were not analyzed yet. Clicking this should trigger a product analysis. -->
    <string name="review_quality_check_no_analysis_link">レビューの品質を確認</string>
    <!-- Headline for review quality check contextual onboarding card. -->
    <string name="review_quality_check_contextual_onboarding_title">製品レビューの信頼できるガイドをお試しください</string>

    <!-- Description for review quality check contextual onboarding card. The first and last two parameters are for retailer names (e.g. Amazon, Walmart). The second parameter is for the name of the application (e.g. Firefox). -->
    <string name="review_quality_check_contextual_onboarding_description">購入する前に、%1$s で製品レビューの信頼性を確認してください。 %2$s の実験的な機能であるレビュー チェッカーはブラウザーに直接組み込まれています。 %3$s と %4$s でも動作します。</string>
    <!-- Description for review quality check contextual onboarding card. The first parameters is for retailer name (e.g. Amazon). The second parameter is for the name of the application (e.g. Firefox). -->
    <string name="review_quality_check_contextual_onboarding_description_one_vendor">購入する前に、%1$s で製品レビューの信頼性を確認してください。 %2$s の実験的な機能であるレビュー チェッカーはブラウザーに直接組み込まれています。</string>
    <!-- Paragraph presenting review quality check feature. First parameter is the Fakespot product name. Second parameter is for clickable text defined in review_quality_check_contextual_onboarding_learn_more_link. In the phrase "Fakespot by Mozilla", "by" can be localized. Does not need to stay by. -->
    <string name="review_quality_check_contextual_onboarding_learn_more">%1$s by Mozilla の機能を利用して偏ったレビューや偽物のレビューを回避できるように支援します。私たち AI モデルは、買い物中のお客様を保護するために常に改善されています。%2$s</string>
    <!-- Clickable text from the contextual onboarding card that links to review quality check support article. -->
    <string name="review_quality_check_contextual_onboarding_learn_more_link">詳細情報</string>
    <!-- Caption text to be displayed in review quality check contextual onboarding card above the opt-in button. First parameter is Firefox app name, third parameter is the Fakespot product name. Second & fourth are for clickable texts defined in review_quality_check_contextual_onboarding_privacy_policy_3 and review_quality_check_contextual_onboarding_terms_use. -->
    <string name="review_quality_check_contextual_onboarding_caption_3" moz:RemovedIn="124" tools:ignore="UnusedResources">「はい、試します」を選択すると、%1$s の%2$sおよび  %3$s の%4$sに同意したものとみなされます。</string>
    <!-- Caption text to be displayed in review quality check contextual onboarding card above the opt-in button. First parameter is Firefox app name, third parameter is the Fakespot product name. Second & fourth are for clickable texts defined in review_quality_check_contextual_onboarding_privacy_policy_3 and review_quality_check_contextual_onboarding_terms_use. -->
    <string name="review_quality_check_contextual_onboarding_caption_4">「はい、試します」を選択すると、%1$s の%2$sおよび  %3$s の%4$sに同意したものとみなされます。</string>
    <!-- Clickable text from the review quality check contextual onboarding card that links to Fakespot privacy notice. -->
    <string name="review_quality_check_contextual_onboarding_privacy_policy_3">プライバシー通知</string>
    <!-- Clickable text from the review quality check contextual onboarding card that links to Fakespot terms of use. -->
    <string name="review_quality_check_contextual_onboarding_terms_use">利用規約</string>
    <!-- Text for opt-in button from the review quality check contextual onboarding card. -->
    <string name="review_quality_check_contextual_onboarding_primary_button_text">はい、試します</string>
    <!-- Text for opt-out button from the review quality check contextual onboarding card. -->
    <string name="review_quality_check_contextual_onboarding_secondary_button_text">後で</string>
    <!-- Text for the first CFR presenting the review quality check feature. -->
    <string name="review_quality_check_first_cfr_message">購入する前に、この製品のレビューが信頼できるかどうか確認してください。</string>
    <!-- Text displayed in the first CFR presenting the review quality check feature that opens the review checker when clicked. -->
    <string name="review_quality_check_first_cfr_action" tools:ignore="UnusedResources">レビューチェッカーを試す</string>
    <!-- Text for the second CFR presenting the review quality check feature. -->
    <string name="review_quality_check_second_cfr_message">これらのレビューは信頼できますか？ 評価が調整されていないか今すぐ確認してください。</string>
    <!-- Text displayed in the second CFR presenting the review quality check feature that opens the review checker when clicked. -->
    <string name="review_quality_check_second_cfr_action" tools:ignore="UnusedResources">レビューチェッカーを開く</string>

    <!-- Flag showing that the review quality check feature is work in progress. -->
    <string name="review_quality_check_beta_flag">Beta</string>
    <!-- Content description (not visible, for screen readers etc.) for opening browser menu button to open review quality check bottom sheet. -->
    <string name="review_quality_check_open_handle_content_description">レビューチェッカーを開く</string>
    <!-- Content description (not visible, for screen readers etc.) for closing browser menu button to open review quality check bottom sheet. -->
    <string name="review_quality_check_close_handle_content_description">レビューチェッカーを閉じる</string>
    <!-- Content description (not visible, for screen readers etc.) for review quality check star rating. First parameter is the number of stars (1-5) representing the rating. -->
    <string name="review_quality_check_star_rating_content_description">スター 5 個中 %1$s 個</string>
    <!-- Text for minimize button from highlights card. When clicked the highlights card should reduce its size. -->
    <string name="review_quality_check_highlights_show_less">折りたたむ</string>
    <!-- Text for maximize button from highlights card. When clicked the highlights card should expand to its full size. -->
    <string name="review_quality_check_highlights_show_more">さらに表示</string>
    <!-- Text for highlights card quality category header. Reviews shown under this header should refer the product's quality. -->
    <string name="review_quality_check_highlights_type_quality">品質</string>
    <!-- Text for highlights card price category header. Reviews shown under this header should refer the product's price. -->
    <string name="review_quality_check_highlights_type_price">価格</string>
    <!-- Text for highlights card shipping category header. Reviews shown under this header should refer the product's shipping. -->
    <string name="review_quality_check_highlights_type_shipping">出荷</string>
    <!-- Text for highlights card packaging and appearance category header. Reviews shown under this header should refer the product's packaging and appearance. -->
    <string name="review_quality_check_highlights_type_packaging_appearance">梱包と外観</string>
    <!-- Text for highlights card competitiveness category header. Reviews shown under this header should refer the product's competitiveness. -->
    <string name="review_quality_check_highlights_type_competitiveness">競争力</string>

    <!-- Text that is surrounded by quotes. The parameter is the actual text that is in quotes. An example of that text could be: Excellent craftsmanship, and that is displayed as “Excellent craftsmanship”. The text comes from a buyer's review that the feature is highlighting"   -->
    <string name="surrounded_with_quotes">“%s”</string>

    <!-- Accessibility services actions labels. These will be appended to accessibility actions like "Double tap to.." but not by or applications but by services like Talkback. -->
    <!-- Action label for elements that can be collapsed if interacting with them. Talkback will append this to say "Double tap to collapse". -->
    <string name="a11y_action_label_collapse">折りたたむ</string>
    <!-- Current state for elements that can be collapsed if interacting with them. Talkback will dictate this after a state change. -->
    <string name="a11y_state_label_collapsed">折りたたみ状態</string>
    <!-- Action label for elements that can be expanded if interacting with them. Talkback will append this to say "Double tap to expand". -->
    <string name="a11y_action_label_expand">展開する</string>
    <!-- Current state for elements that can be expanded if interacting with them. Talkback will dictate this after a state change. -->
    <string name="a11y_state_label_expanded">展開状態</string>
    <!-- Action label for links to a website containing documentation about a wallpaper collection. Talkback will append this to say "Double tap to open link to learn more about this collection". -->
    <string name="a11y_action_label_wallpaper_collection_learn_more">このコレクションの詳細についてはリンク先をご覧ください</string>
    <!-- Action label for links that point to an article. Talkback will append this to say "Double tap to read the article". -->
    <string name="a11y_action_label_read_article">記事を読む</string>
    <!-- Action label for links to the Firefox Pocket website. Talkback will append this to say "Double tap to open link to learn more". -->
    <string name="a11y_action_label_pocket_learn_more">リンクを開いて詳細を表示</string>
    <!-- Content description for headings announced by accessibility service. The first parameter is the text of the heading. Talkback will announce the first parameter and then speak the word "Heading" indicating to the user that this text is a heading for a section. -->
    <string name="a11y_heading">%s、見出し</string>
    <!-- Title for dialog displayed when trying to access links present in a text. -->
    <string name="a11y_links_title">リンク</string>
    <!-- Additional content description for text bodies that contain urls. -->
    <string name="a11y_links_available">利用可能なリンク</string>

    <!-- Translations feature-->

    <!-- Translation request dialog -->
    <!-- Title for the translation dialog that allows a user to translate the webpage. -->
    <string name="translations_bottom_sheet_title">このページを翻訳しますか？</string>
    <!-- Title for the translation dialog after a translation was completed successfully.
    The first parameter is the name of the language that the page was translated from, for example, "French".
    The second parameter is the name of the language that the page was translated to, for example, "English". -->
    <string name="translations_bottom_sheet_title_translation_completed">ページを %1$s から %2$s に翻訳しました</string>
    <!-- Title for the translation dialog that allows a user to translate the webpage when a user uses the translation feature the first time. The first parameter is the name of the application, for example, "Fenix". -->
    <string name="translations_bottom_sheet_title_first_time">%1$s でプライベート翻訳を試してください</string>
    <!-- Additional information on the translation dialog that appears when a user uses the translation feature the first time. The first parameter is clickable text with a link, for example, "Learn more". -->
    <string name="translations_bottom_sheet_info_message">プライバシーを重視し、翻訳データは端末内のみで処理されます。対応言語の追加と改善に乞うご期待！ %1$s</string>
    <!-- Text that links to additional information about the Firefox translations feature. -->
    <string name="translations_bottom_sheet_info_message_learn_more">詳細情報</string>
    <!-- Label for the dropdown to select which language to translate from on the translations dialog. Usually the translate from language selected will be the same as the page language. -->
    <string name="translations_bottom_sheet_translate_from">翻訳元</string>
    <!-- Label for the dropdown to select which language to translate to on the translations dialog. Usually the translate to language selected will be the user's preferred language. -->
    <string name="translations_bottom_sheet_translate_to">翻訳先</string>
    <!-- Label for the dropdown to select which language to translate from on the translations dialog when the page language is not supported. This selection is to allow the user to select another language, in case we automatically detected the page language incorrectly. -->
    <string name="translations_bottom_sheet_translate_from_unsupported_language">別の翻訳元言語を試す</string>
    <!-- Button text on the translations dialog to dismiss the dialog and return to the browser. -->
    <string name="translations_bottom_sheet_negative_button">後で</string>
    <!-- Button text on the translations dialog to restore the translated website back to the original untranslated version. -->
    <string name="translations_bottom_sheet_negative_button_restore">元の言語で表示</string>
    <!-- Accessibility announcement (not visible, for screen readers etc.) for the translations dialog after restore button was pressed that indicates the original untranslated page was loaded. -->
    <string name="translations_bottom_sheet_restore_accessibility_announcement">翻訳されていない元のページが読み込まれました</string>
    <!-- Button text on the translations dialog when a translation error appears, used to dismiss the dialog and return to the browser. -->
    <string name="translations_bottom_sheet_negative_button_error">完了</string>
    <!-- Button text on the translations dialog to begin a translation of the website. -->
    <string name="translations_bottom_sheet_positive_button">翻訳</string>
    <!-- Button text on the translations dialog when a translation error appears. -->
    <string name="translations_bottom_sheet_positive_button_error">再試行</string>
    <!-- Inactive button text on the translations dialog that indicates a translation is currently in progress. This button will be accompanied by a loading icon. -->
    <string name="translations_bottom_sheet_translating_in_progress">翻訳中</string>
    <!-- Button content description (not visible, for screen readers etc.) for the translations dialog translate button that indicates a translation is currently in progress. -->
    <string name="translations_bottom_sheet_translating_in_progress_content_description">翻訳中です</string>
    <!-- Default dropdown option when initially selecting a language from the translations dialog language selection dropdown. -->
    <string name="translations_bottom_sheet_default_dropdown_selection">言語を選択</string>
    <!-- The title of the warning card informs the user that a translation could not be completed. -->
    <string name="translation_error_could_not_translate_warning_text">翻訳時に問題が発生しました。もう一度試してください。</string>
    <!-- The title of the warning card informs the user that the list of languages cannot be loaded. -->
    <string name="translation_error_could_not_load_languages_warning_text">言語を読み込めませんでした。インターネット接続を確認して、もう一度試してください。</string>
    <!-- The title of the warning card informs the user that a language is not supported. The first parameter is the name of the language that is not supported. -->
    <string name="translation_error_language_not_supported_warning_text">申し訳ありませんが、%1$s はまだサポートされていません。</string>

    <!-- Snackbar title shown if the user closes the Translation Request dialogue and a translation is in progress. -->
    <string name="translation_in_progress_snackbar">翻訳中…</string>


    <!-- Title for the data saving mode warning dialog used in the translation request dialog.
    This dialog will be presented when the user attempts to perform
    a translation without the necessary language files downloaded first when Android's data saver mode is enabled and the user is not using WiFi.
    The first parameter is the size in kilobytes or megabytes of the language file. -->
    <string name="translations_download_language_file_dialog_title">データ節約モードで言語をダウンロード (%1$s) しますか？</string>


    <!-- Translations options dialog -->
    <!-- Title of the translation options dialog that allows a user to set their translation options for the site the user is currently on. -->
    <string name="translation_option_bottom_sheet_title_heading">翻訳オプション</string>
    <!-- Toggle switch label that allows a user to set the setting if they would like the browser to always offer or suggest translations when available. -->
    <string name="translation_option_bottom_sheet_always_translate">常に翻訳機能を提供する</string>
    <!-- Toggle switch label that allows a user to set if they would like a given language to automatically translate or not. The first parameter is the language name, for example, "Spanish". -->
    <string name="translation_option_bottom_sheet_always_translate_in_language">%1$s のページを常に翻訳する</string>
    <!-- Toggle switch label that allows a user to set if they would like to never be offered a translation of the given language. The first parameter is the language name, for example, "Spanish". -->
    <string name="translation_option_bottom_sheet_never_translate_in_language">%1$s のページは翻訳しない</string>
    <!-- Toggle switch label that allows a user to set the setting if they would like the browser to never translate the site the user is currently visiting. -->
    <string name="translation_option_bottom_sheet_never_translate_site">このサイトは翻訳しない</string>
    <!-- Toggle switch description that will appear under the "Never translate these sites" settings toggle switch to provide more information on how this setting interacts with other settings. -->
    <string name="translation_option_bottom_sheet_switch_never_translate_site_description">他のすべての設定を上書きします</string>
    <!-- Toggle switch description that will appear under the "Never translate" and "Always translate" toggle switch settings to provide more information on how these  settings interacts with other settings. -->
    <string name="translation_option_bottom_sheet_switch_description">翻訳機能の設定を上書きします</string>
    <!-- Button text for the button that will take the user to the translation settings dialog. -->
    <string name="translation_option_bottom_sheet_translation_settings">翻訳設定</string>
    <!-- Button text for the button that will take the user to a website to learn more about how translations works in the given app. The first parameter is the name of the application, for example, "Fenix". -->
    <string name="translation_option_bottom_sheet_about_translations">%1$s の翻訳機能について</string>

    <!-- Content description (not visible, for screen readers etc.) for closing the translations bottom sheet. -->
    <string name="translation_option_bottom_sheet_close_content_description">翻訳シートを閉じる</string>

    <!-- The title of the warning card informs the user that an error has occurred at page settings. -->
    <string name="translation_option_bottom_sheet_error_warning_text">一部の設定が一時的に利用できません。</string>

    <!-- Translation settings dialog -->
    <!-- Title of the translation settings dialog that allows a user to set their preferred translation settings. -->
    <string name="translation_settings_toolbar_title">翻訳</string>

    <!-- Toggle switch label that indicates that the browser should signal or indicate when a translation is possible for any page. -->
    <string name="translation_settings_offer_to_translate">翻訳可能な場合に通知する</string>
    <!-- Toggle switch label that indicates that downloading files required for translating is permitted when using data saver mode in Android. -->
    <string name="translation_settings_always_download">常にデータ節約モードで言語をダウンロードする</string>
    <!-- Section header text that begins the section of a list of different options the user may select to adjust their translation preferences. -->
    <string name="translation_settings_translation_preference">翻訳の設定</string>
    <!-- Button text for the button that will take the user to the automatic translations settings dialog. On the automatic translations settings dialog, the user can set if translations should occur automatically for a given language. -->
    <string name="translation_settings_automatic_translation">自動翻訳</string>
    <!-- Button text for the button that will take the user to the never translate these sites dialog. On the never translate these sites dialog, the user can set if translations should never occur on certain websites. -->
    <string name="translation_settings_automatic_never_translate_sites">これらのサイトは翻訳しない</string>
    <!-- Button text for the button that will take the user to the download languages dialog. On the download languages dialog, the user can manage which languages they would like to download for translations. -->
    <string name="translation_settings_download_language">言語をダウンロード</string>

    <!-- Automatic translation preference screen -->
    <!-- Title of the automatic translation preference screen that will appear on the toolbar.-->
    <string name="automatic_translation_toolbar_title_preference">自動翻訳</string>
    <!-- Screen header presenting the automatic translation preference feature. It will appear under the toolbar. -->
    <string name="automatic_translation_header_preference">設定で「常に翻訳する」言語と「翻訳しない」言語を選択します。</string>

    <!-- The title of the warning card informs the user that the system could not load languages for translation settings. -->
    <string name="automatic_translation_error_warning_text">言語を読み込めませんでした。後でもう一度ご確認ください。</string>

    <!-- Automatic translation options preference screen -->
    <!-- Preference option for offering to translate. Radio button title text.-->
    <string name="automatic_translation_option_offer_to_translate_title_preference">翻訳を通知する (既定)</string>
    <!-- Preference option for offering to translate. Radio button summary text. The first parameter is the name of the app defined in app_name (for example: Fenix)-->
    <string name="automatic_translation_option_offer_to_translate_summary_preference">%1$s がサイトをこの言語に翻訳可能であることを通知します。</string>
    <!-- Preference option for always translate. Radio button title text. -->
    <string name="automatic_translation_option_always_translate_title_preference">常に翻訳する</string>
    <!-- Preference option for always translate. Radio button summary text. The first parameter is the name of the app defined in app_name (for example: Fenix)-->
    <string name="automatic_translation_option_always_translate_summary_preference">%1$s がこの言語のページの読み込み時に自動的に翻訳します。</string>
    <!-- Preference option for never translate. Radio button title text.-->
    <string name="automatic_translation_option_never_translate_title_preference">翻訳しない</string>
    <!-- Preference option for never translate. Radio button summary text. The first parameter is the name of the app defined in app_name (for example: Fenix)-->
    <string name="automatic_translation_option_never_translate_summary_preference">%1$s はサイトをこの言語に翻訳可能であることを通知しません。</string>

    <!-- Never translate site preference screen -->
    <!-- Title of the never translate site preference screen that will appear on the toolbar.-->
    <string name="never_translate_site_toolbar_title_preference">これらのサイトは翻訳しない</string>
    <!-- Screen header presenting the never translate site preference feature. It will appear under the toolbar. -->
    <string name="never_translate_site_header_preference">新しいサイトを追加するには: そのサイトにアクセスし、翻訳メニューから「このサイトを翻訳しない」を選択します。</string>
    <!-- Content description (not visible, for screen readers etc.): For a never-translated site list item that is selected.
             The first parameter is web site url (for example:"wikipedia.com") -->
    <string name="never_translate_site_item_list_content_description_preference">%1$s を削除します</string>
    <!-- The title of the warning card informs the user that an error has occurred at the never translate sites list. -->
    <string name="never_translate_site_error_warning_text">サイトを読み込めませんでした。後でもう一度ご確認ください。</string>
    <!-- The Delete site dialogue title will appear when the user clicks on a list item.
             The first parameter is web site url (for example:"wikipedia.com") -->
    <string name="never_translate_site_dialog_title_preference">%1$s を削除しますか？</string>
    <!-- The Delete site dialogue positive button will appear when the user clicks on a list item. The site will be deleted. -->
    <string name="never_translate_site_dialog_confirm_delete_preference">削除</string>
    <!-- The Delete site dialogue negative button will appear when the user clicks on a list item. The dialog will be dismissed. -->
    <string name="never_translate_site_dialog_cancel_preference">キャンセル</string>

    <!-- Download languages preference screen -->
    <!-- Title of the download languages preference screen toolbar.-->
    <string name="download_languages_toolbar_title_preference">言語をダウンロード</string>

    <!-- Screen header presenting the download language preference feature. It will appear under the toolbar.The first parameter is "Learn More," a clickable text with a link. Talkback will append this to say "Double tap to open link to learn more". -->
    <string name="download_languages_header_preference">言語をすべてダウンロードして、翻訳を高速化したり、オフラインで翻訳したりできます。 %1$s</string>
    <!-- Clickable text from the screen header that links to a website. -->
    <string name="download_languages_header_learn_more_preference">詳細情報</string>
    <!-- The subhead of the download language preference screen will appear above the pivot language. -->
    <string name="download_languages_available_languages_preference">利用可能な言語</string>
    <!-- Text that will appear beside a core or pivot language package name to show that the language is necessary for the translation feature to function. -->
    <string name="download_languages_default_system_language_require_preference">必須</string>
    <!-- A text for download language preference item.
    The first parameter is the language name, for example, "Spanish".
    The second parameter is the language file size, for example, "(3.91 KB)" or, if the language package name is a pivot language, "(required)". -->
    <string name="download_languages_language_item_preference">%1$s (%2$s)</string>
    <!-- The subhead of the download language preference screen will appear above the items that were not downloaded. -->
    <string name="download_language_header_preference">言語をダウンロード</string>
    <!-- All languages list item. When the user presses this item, they can download all languages. -->
    <string name="download_language_all_languages_item_preference">すべての言語</string>
    <!-- All languages list item. When the user presses this item, they can delete all languages that were downloaded. -->
    <string name="download_language_all_languages_item_preference_to_delete">すべての言語を削除</string>
    <!-- Content description (not visible, for screen readers etc.): For a language list item that was downloaded, the user can now delete it. -->
    <string name="download_languages_item_content_description_downloaded_state">削除</string>
    <!-- Content description (not visible, for screen readers etc.): For a language list item, downloading is in progress. -->
    <string name="download_languages_item_content_description_in_progress_state">ダウンロード中</string>
    <!-- Content description (not visible, for screen readers etc.): For a language list item that was not downloaded. -->
    <string name="download_languages_item_content_description_not_downloaded_state">ダウンロード</string>
    <!-- Content description (not visible, for screen readers etc.): For a language list item that is selected. -->
    <string name="download_languages_item_content_description_selected_state" moz:removedIn="127" tools:ignore="UnusedResources">選択済み</string>

    <!-- The title of the warning card informs the user that an error has occurred when fetching the list of languages. -->
    <string name="download_languages_fetch_error_warning_text">言語を読み込めませんでした。後でもう一度ご確認ください。</string>
    <!-- The title of the warning card informs the user that an error has occurred at downloading a language.
      The first parameter is the language name, for example, "Spanish". -->
    <string name="download_languages_error_warning_text"><![CDATA[<b>%1$s</b> をダウンロードできませんでした。もう一度試してください。]]></string>
    <!-- The title of the warning card informs the user that an error has occurred at deleting a language.
          The first parameter is the language name, for example, "Spanish". -->
    <string name="download_languages_delete_error_warning_text"><![CDATA[<b>%1$s</b> を削除できませんでした。もう一度試してください。]]></string>

    <!-- Title for the dialog used by the translations feature to confirm deleting a language.
    The dialog will be presented when the user requests deletion of a language.
    The first parameter is the name of the language, for example, "Spanish" and the second parameter is the size in kilobytes or megabytes of the language file. -->
    <string name="delete_language_file_dialog_title">%1$s (%2$s) を削除しますか？</string>
    <!-- Additional information for the dialog used by the translations feature to confirm deleting a language. The first parameter is the name of the application, for example, "Fenix". -->
    <string name="delete_language_file_dialog_message">この言語を削除すると、翻訳時に %1$s が言語の一部をキャッシュにダウンロードします。</string>
    <!-- Title for the dialog used by the translations feature to confirm deleting all languages file.
    The dialog will be presented when the user requests deletion of all languages file.
    The first parameter is the size in kilobytes or megabytes of the language file. -->
    <string name="delete_language_all_languages_file_dialog_title">すべての言語 (%1$s) を削除しますか？</string>
    <!-- Additional information for the dialog used by the translations feature to confirm deleting all languages file. The first parameter is the name of the application, for example, "Fenix". -->
    <string name="delete_language_all_languages_file_dialog_message">すべての言語を削除すると、翻訳時に %1$s が言語の一部をキャッシュにダウンロードします。</string>
    <!-- Button text on the dialog used by the translations feature to confirm deleting a language. -->
    <string name="delete_language_file_dialog_positive_button_text">削除</string>
    <!-- Button text on the dialog used by the translations feature to cancel deleting a language. -->
    <string name="delete_language_file_dialog_negative_button_text">キャンセル</string>

    <!-- Title for the data saving mode warning dialog used by the translations feature.
    This dialog will be presented when the user attempts to download a language or perform
    a translation without the necessary language files downloaded first when Android's data saver mode is enabled and the user is not using WiFi.
    The first parameter is the size in kilobytes or megabytes of the language file.-->
    <string name="download_language_file_dialog_title">データ節約モード中にダウンロード (%1$s) しますか？</string>
    <!-- Additional information for the data saving mode warning dialog used by the translations feature. This text explains the reason a download is required for a translation. -->
    <string name="download_language_file_dialog_message_all_languages">翻訳のプライバシー保つため、言語の一部をキャッシュにダウンロードします。</string>
    <!-- Additional information for the data saving mode warning dialog used by the translations feature. This text explains the reason a download is required for a translation without mentioning the cache. -->
    <string name="download_language_file_dialog_message_all_languages_no_cache" moz:removedIn="129" tools:ignore="UnusedResources">翻訳のプライバシーを保つため、言語の一部をダウンロードします。</string>
    <!-- Checkbox label text on the data saving mode warning dialog used by the translations feature. This checkbox allows users to ignore the data usage warnings. -->
    <string name="download_language_file_dialog_checkbox_text">常にデータ節約モードでダウンロードする</string>
    <!-- Button text on the data saving mode warning dialog used by the translations feature to allow users to confirm they wish to continue and download the language file. -->
    <string name="download_language_file_dialog_positive_button_text">ダウンロード</string>
    <!-- Button text on the data saving mode warning dialog used by the translations feature to allow users to confirm they wish to continue and download the language file and perform a translation. -->
    <string name="download_language_file_dialog_positive_button_text_all_languages">ダウンロードして翻訳</string>
    <!-- Button text on the data saving mode warning dialog used by the translations feature to allow users to cancel the action and not perform a download of the language file. -->
    <string name="download_language_file_dialog_negative_button_text">キャンセル</string>

    <!-- Debug drawer -->
    <!-- The user-facing title of the Debug Drawer feature. -->
    <string name="debug_drawer_title">デバッグツール</string>
    <!-- Content description (not visible, for screen readers etc.): Navigate back within the debug drawer. -->
    <string name="debug_drawer_back_button_content_description">前のページへ戻ります</string>

    <!-- Content description (not visible, for screen readers etc.): Open debug drawer. -->
    <string name="debug_drawer_fab_content_description">デバッグパネルを開く</string>

    <!-- Debug drawer tabs tools -->
    <!-- The title of the Tab Tools feature in the Debug Drawer. -->
    <string name="debug_drawer_tab_tools_title">タブツール</string>
    <!-- The title of the tab count section in Tab Tools. -->
    <string name="debug_drawer_tab_tools_tab_count_title">タブ数</string>
    <!-- The active tab count category in the tab count section in Tab Tools. -->
    <string name="debug_drawer_tab_tools_tab_count_normal" moz:removedIn="127" tools:ignore="UnusedResources">使用中</string>
    <!-- The active tab count category in the tab count section in Tab Tools. -->
    <string name="debug_drawer_tab_tools_tab_count_active">使用中</string>
    <!-- The inactive tab count category in the tab count section in Tab Tools. -->
    <string name="debug_drawer_tab_tools_tab_count_inactive">休止中</string>
    <!-- The private tab count category in the tab count section in Tab Tools. -->
    <string name="debug_drawer_tab_tools_tab_count_private">プライベート</string>
    <!-- The total tab count category in the tab count section in Tab Tools. -->
    <string name="debug_drawer_tab_tools_tab_count_total">合計</string>
    <!-- The title of the tab creation tool section in Tab Tools. -->
    <string name="debug_drawer_tab_tools_tab_creation_tool_title">タブ作成ツール</string>
    <!-- The label of the text field in the tab creation tool. -->
    <string name="debug_drawer_tab_tools_tab_creation_tool_text_field_label">作成するタブの数</string>
    <!-- The error message of the text field in the tab creation tool when the text field is empty -->
    <string name="debug_drawer_tab_tools_tab_quantity_empty_error">テキストフィールドが空です</string>
    <!-- The error message of the text field in the tab creation tool when the text field has characters other than digits -->
    <string name="debug_drawer_tab_tools_tab_quantity_non_digits_error">正の整数を入力してください</string>
    <!-- The error message of the text field in the tab creation tool when the text field is a zero -->
    <string name="debug_drawer_tab_tools_tab_quantity_non_zero_error">0 より大きい数字を入力してください</string>
    <!-- The error message of the text field in the tab creation tool when the text field is a
        quantity greater than the max tabs. The first parameter is the maximum number of tabs
        that can be generated in one operation.-->
    <string name="debug_drawer_tab_tools_tab_quantity_exceed_max_error">1 回の操作で生成できるタブの上限 (%1$s 個) に達しました</string>
    <!-- The button text to add tabs to the active tab group in the tab creation tool. -->
    <string name="debug_drawer_tab_tools_tab_creation_tool_button_text_active">使用中のタブに追加</string>
    <!-- The button text to add tabs to the inactive tab group in the tab creation tool. -->
    <string name="debug_drawer_tab_tools_tab_creation_tool_button_text_inactive">休止中のタブに追加</string>
    <!-- The button text to add tabs to the private tab group in the tab creation tool. -->
    <string name="debug_drawer_tab_tools_tab_creation_tool_button_text_private">プライベートタブに追加</string>

    <!-- Micro survey -->

    <!-- Microsurvey -->
    <!-- Prompt view -->
    <!-- The microsurvey prompt title. Note: The word "Firefox" should NOT be translated -->
    <string name="micro_survey_prompt_title" tools:ignore="UnusedResources">Firefox の改善にご協力ください。時間はかかりません。</string>
    <!-- The continue button label -->
    <string name="micro_survey_continue_button_label" tools:ignore="UnusedResources">続ける</string>
    <!-- Survey view -->
    <!-- The survey header -->
    <string name="micro_survey_survey_header" moz:removedIn="129" tools:ignore="UnusedResources">このアンケートにご回答ください</string>
    <!-- The survey header -->
    <string name="micro_survey_survey_header_2">アンケートにご回答ください</string>
    <!-- The privacy notice link -->
    <string name="micro_survey_privacy_notice" moz:removedIn="129" tools:ignore="UnusedResources">プライバシー通知</string>
    <!-- The privacy notice link -->
    <string name="micro_survey_privacy_notice_2">プライバシー通知</string>
    <!-- The submit button label text -->
    <string name="micro_survey_submit_button_label">送信</string>
    <!-- The close button label text -->
<<<<<<< HEAD
    <string name="micro_survey_close_button_label" tools:ignore="UnusedResources">閉じる</string>
=======
    <string name="micro_survey_close_button_label" moz:removedIn="128" tools:ignore="UnusedResources">閉じる</string>
    <!-- The survey completion header -->
    <string name="micro_survey_survey_header_confirmation" tools:ignore="UnusedResources">回答完了</string>
>>>>>>> 9f949a8e
    <!-- The survey completion confirmation text -->
    <string name="micro_survey_feedback_confirmation">フィードバックのご提供ありがとうございます。</string>
    <!-- Option for likert scale -->
    <string name="likert_scale_option_1" tools:ignore="UnusedResources">とても満足</string>
    <!-- Option for likert scale -->
    <string name="likert_scale_option_2" tools:ignore="UnusedResources">満足</string>
    <!-- Option for likert scale -->
    <string name="likert_scale_option_3" tools:ignore="UnusedResources">どちらでもない</string>
    <!-- Option for likert scale -->
    <string name="likert_scale_option_4" tools:ignore="UnusedResources">不満</string>
    <!-- Option for likert scale -->
    <string name="likert_scale_option_5" tools:ignore="UnusedResources">非常に不満</string>

<<<<<<< HEAD
    <!-- Microsurvey accessibility -->
=======
    <!-- Option for likert scale -->
    <string name="likert_scale_option_6" tools:ignore="UnusedResources">使わない</string>
    <!-- Text shown in prompt for homepage microsurvey. 'Firefox' intentionally hardcoded here- -->
    <string name="microsurvey_prompt_homepage_title" tools:ignore="UnusedResources">Firefox ホームページにどの程度満足していますか？</string>
    <!-- Accessibility -->
>>>>>>> 9f949a8e
    <!-- Content description (not visible, for screen readers etc.) for opening microsurvey bottom sheet. -->
    <string name="microsurvey_open_handle_content_description" tools:ignore="UnusedResources">アンケートを開く</string>
    <!-- Content description (not visible, for screen readers etc.) for closing microsurvey bottom sheet. -->
    <string name="microsurvey_close_handle_content_description" tools:ignore="UnusedResources">アンケートを閉じる</string>
    <!-- Content description for "X" button that is closing microsurvey. -->
    <string name="microsurvey_close_button_content_description" tools:ignore="UnusedResources">閉じる</string>

    <!-- Debug drawer logins -->
    <!-- The title of the Logins feature in the Debug Drawer. -->
    <string name="debug_drawer_logins_title">ログイン情報</string>
    <!-- The title of the logins section in the Logins feature, where the parameter will be the site domain  -->
    <string name="debug_drawer_logins_current_domain_label">現在のドメイン: %s</string>
    <!-- The label for a button to add a new fake login for the current domain in the Logins feature. -->
    <string name="debug_drawer_logins_add_login_button">このドメインの疑似ログイン情報を追加</string>
    <!-- Content description for delete button where parameter will be the username of the login -->
    <string name="debug_drawer_logins_delete_login_button_content_description">ユーザー名 %s のログイン情報を削除します</string>
</resources><|MERGE_RESOLUTION|>--- conflicted
+++ resolved
@@ -221,11 +221,6 @@
     <string name="browser_menu_add_to_homescreen">ホーム画面に追加</string>
     <!-- Browser menu toggle that adds a shortcut to the site on the device home screen. -->
     <string name="browser_menu_add_to_homescreen_2">ホーム画面に追加...</string>
-<<<<<<< HEAD
-    <!-- Browser menu toggle that installs a Progressive Web App shortcut to the site on the device home screen. -->
-    <string name="browser_menu_install_on_homescreen" moz:removedIn="126" tools:ignore="UnusedResources">インストール</string>
-=======
->>>>>>> 9f949a8e
     <!-- Content description (not visible, for screen readers etc.) for the Resync tabs button -->
     <string name="resync_button_content_description">再同期</string>
     <!-- Browser menu button that opens the find in page menu -->
@@ -1784,7 +1779,7 @@
         The first parameter is number of long clicks left to enable the menu -->
     <string name="about_debug_menu_toast_progress">デバッグメニュー: 有効にするには %1$d 回クリックしてください</string>
     <string name="about_debug_menu_toast_done">デバッグメニューが有効です</string>
-  
+
     <!-- Browser long press popup menu -->
     <!-- Copy the current url -->
     <string name="browser_toolbar_long_press_popup_copy">コピー</string>
@@ -1792,10 +1787,10 @@
     <string name="browser_toolbar_long_press_popup_paste_and_go">貼り付けて移動</string>
     <!-- Paste the text in the clipboard -->
     <string name="browser_toolbar_long_press_popup_paste">貼り付け</string>
-  
+
     <!-- Snackbar message shown after an URL has been copied to clipboard. -->
     <string name="browser_toolbar_url_copied_to_clipboard_snackbar">URL をクリップボードにコピーしました</string>
-  
+
     <!-- Title text for the Add To Homescreen dialog -->
     <string name="add_to_homescreen_title">ホーム画面に追加</string>
 
@@ -2748,13 +2743,9 @@
     <!-- The submit button label text -->
     <string name="micro_survey_submit_button_label">送信</string>
     <!-- The close button label text -->
-<<<<<<< HEAD
-    <string name="micro_survey_close_button_label" tools:ignore="UnusedResources">閉じる</string>
-=======
     <string name="micro_survey_close_button_label" moz:removedIn="128" tools:ignore="UnusedResources">閉じる</string>
     <!-- The survey completion header -->
     <string name="micro_survey_survey_header_confirmation" tools:ignore="UnusedResources">回答完了</string>
->>>>>>> 9f949a8e
     <!-- The survey completion confirmation text -->
     <string name="micro_survey_feedback_confirmation">フィードバックのご提供ありがとうございます。</string>
     <!-- Option for likert scale -->
@@ -2768,15 +2759,11 @@
     <!-- Option for likert scale -->
     <string name="likert_scale_option_5" tools:ignore="UnusedResources">非常に不満</string>
 
-<<<<<<< HEAD
-    <!-- Microsurvey accessibility -->
-=======
     <!-- Option for likert scale -->
     <string name="likert_scale_option_6" tools:ignore="UnusedResources">使わない</string>
     <!-- Text shown in prompt for homepage microsurvey. 'Firefox' intentionally hardcoded here- -->
     <string name="microsurvey_prompt_homepage_title" tools:ignore="UnusedResources">Firefox ホームページにどの程度満足していますか？</string>
     <!-- Accessibility -->
->>>>>>> 9f949a8e
     <!-- Content description (not visible, for screen readers etc.) for opening microsurvey bottom sheet. -->
     <string name="microsurvey_open_handle_content_description" tools:ignore="UnusedResources">アンケートを開く</string>
     <!-- Content description (not visible, for screen readers etc.) for closing microsurvey bottom sheet. -->
