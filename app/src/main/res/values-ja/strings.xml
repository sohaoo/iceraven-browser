<?xml version="1.0" encoding="utf-8"?>
<resources xmlns:tools="http://schemas.android.com/tools" xmlns:moz="http://mozac.org/tools">


    <!-- App name for private browsing mode. The first parameter is the name of the app defined in app_name (for example: Fenix)-->
    <string name="app_name_private_5">%s プライベートモード</string>
    <!-- App name for private browsing mode. The first parameter is the name of the app defined in app_name (for example: Fenix)-->
    <string name="app_name_private_4">%s (プライベート)</string>

    <!-- Home Fragment -->
    <!-- Content description (not visible, for screen readers etc.): "Three dot" menu button. -->
    <string name="content_description_menu">他のオプション</string>
    <!-- Content description (not visible, for screen readers etc.): "Private Browsing" menu button. -->
    <string name="content_description_private_browsing_button">プライベートブラウジングを有効にします</string>
    <!-- Content description (not visible, for screen readers etc.): "Private Browsing" menu button. -->
    <string name="content_description_disable_private_browsing_button">プライベートブラウジングを無効にします</string>
    <!-- Placeholder text shown in the search bar before a user enters text for the default engine -->
    <string name="search_hint">検索語またはアドレスを入力</string>

    <!-- Placeholder text shown in the search bar before a user enters text for a general engine -->
    <string name="search_hint_general_engine">ウェブを検索</string>
    <!-- Placeholder text shown in search bar when using history search -->
    <string name="history_search_hint">履歴を検索</string>
    <!-- Placeholder text shown in search bar when using bookmarks search -->
    <string name="bookmark_search_hint">ブックマークを検索</string>
    <!-- Placeholder text shown in search bar when using tabs search -->
    <string name="tab_search_hint">タブを検索</string>
    <!-- Placeholder text shown in the search bar when using application search engines -->
    <string name="application_search_hint">検索語を入力</string>
    <!-- No Open Tabs Message Description -->
    <string name="no_open_tabs_description">開いているタブがここに表示されます。</string>

    <!-- No Private Tabs Message Description -->
    <string name="no_private_tabs_description">プライベートタブがここに表示されます。</string>

    <!-- Tab tray multi select title in app bar. The first parameter is the number of tabs selected -->
    <string name="tab_tray_multi_select_title">%1$d 個選択</string>
    <!-- Label of button in create collection dialog for creating a new collection  -->
    <string name="tab_tray_add_new_collection">新しいコレクションを追加</string>
    <!-- Label of editable text in create collection dialog for naming a new collection  -->
    <string name="tab_tray_add_new_collection_name">コレクション名</string>
    <!-- Label of button in save to collection dialog for selecting a current collection  -->
    <string name="tab_tray_select_collection">コレクションを選択</string>
    <!-- Content description for close button while in multiselect mode in tab tray -->
    <string name="tab_tray_close_multiselect_content_description">複数選択モードを終了</string>
    <!-- Content description for save to collection button while in multiselect mode in tab tray -->
    <string name="tab_tray_collection_button_multiselect_content_description">選択したタブをコレクションに保存</string>

    <!-- Content description on checkmark while tab is selected in multiselect mode in tab tray -->
    <string name="tab_tray_multiselect_selected_content_description">選択</string>

    <!-- Home - Bookmarks -->
    <!-- Title for the home screen section with bookmarks. -->
    <string name="home_bookmarks_title">ブックマーク</string>
    <!-- Content description for the button which navigates the user to show all of their bookmarks. -->
    <string name="home_bookmarks_show_all_content_description">すべてのブックマークを表示</string>
    <!-- Text for the menu button to remove a recently saved bookmark from the user's home screen -->
    <string name="home_bookmarks_menu_item_remove">削除</string>

    <!-- About content. The first parameter is the name of the application. (For example: Fenix) -->
    <string name="about_content">%1$s は Mozilla の製品です。</string>

    <!-- Private Browsing -->
    <!-- Explanation for private browsing displayed to users on home view when they first enable private mode
        The first parameter is the name of the app defined in app_name (for example: Fenix) -->
    <string name="private_browsing_placeholder_description_2">%1$s のプライベートタブを閉じるかアプリを終了すると、その検索履歴と閲覧履歴が消去されます。これは、ウェブサイトやインターネットサービスプロバイダーに対して匿名でアクセスしているわけではありません。この機能は、この端末を使用する他者に対してオンライン上のプライベートな行動を隠すものです。</string>
    <string name="private_browsing_common_myths">
       プライベートブラウジングについての誤解
    </string>

    <!-- True Private Browsing Mode -->
    <!-- Title for info card on private homescreen in True Private Browsing Mode. -->
    <string name="felt_privacy_desc_card_title">この端末を追跡させません</string>
    <!-- Explanation for private browsing displayed to users on home view when they first enable
        private mode in our new Total Private Browsing mode.
        The first parameter is the name of the app defined in app_name (for example: Firefox Nightly)
        The second parameter is the clickable link text in felt_privacy_info_card_subtitle_link_text -->
    <string name="felt_privacy_info_card_subtitle_2">すべてのプライベートタブを閉じると、%1$s により Cookie、履歴、サイトデータが削除されます。%2$s</string>
    <!-- Clickable portion of the explanation for private browsing that links the user to our
        about privacy page.
        This string is used in felt_privacy_info_card_subtitle as the second parameter.-->
    <string name="felt_privacy_info_card_subtitle_link_text">私の行動を知ることができるのは誰？</string>

    <!-- Private mode shortcut "contextual feature recommendation" (CFR) -->
    <!-- Text for the Private mode shortcut CFR message for adding a private mode shortcut to open private tabs from the Home screen -->
    <string name="private_mode_cfr_message_2">タップ 1 回で次のプライベートタブを開きます。</string>
    <!-- Text for the positive button to accept adding a Private Browsing shortcut to the Home screen -->
    <string name="private_mode_cfr_pos_button_text">ホーム画面に追加</string>
    <!-- Text for the negative button to decline adding a Private Browsing shortcut to the Home screen -->
    <string name="cfr_neg_button_text">追加しない</string>

    <!-- Open in App "contextual feature recommendation" (CFR) -->
    <!-- Text for the info message. The first parameter is the name of the application.-->
    <string name="open_in_app_cfr_info_message_2">リンクを外部アプリで自動的に開くよう %1$s を設定できます。</string>
    <!-- Text for the positive action button -->
    <string name="open_in_app_cfr_positive_button_text">設定を開く</string>
    <!-- Text for the negative action button -->
    <string name="open_in_app_cfr_negative_button_text">閉じる</string>

    <!-- Total cookie protection "contextual feature recommendation" (CFR) -->
    <!-- Text for the message displayed in the contextual feature recommendation popup promoting the total cookie protection feature. -->
    <string name="tcp_cfr_message">私たちの最も強力なプライバシー保護機能は、クロスサイトトラッカーをさらに分離します。</string>
    <!-- Text displayed that links to website containing documentation about the "Total cookie protection" feature. -->
    <string name="tcp_cfr_learn_more">包括的 Cookie 保護について学ぶ</string>

    <!-- Private browsing erase action "contextual feature recommendation" (CFR) -->
    <!-- Text for the message displayed in the contextual feature recommendation popup promoting the erase private browsing feature. -->
    <string name="erase_action_cfr_message">ここをタップして新しいプライベートセッションを開始します。履歴や Cookie がすべて削除されます。</string>


    <!-- Toolbar "contextual feature recommendation" (CFR) -->
    <!-- Text for the title displayed in the contextual feature recommendation popup promoting the navigation bar. -->
    <string name="navbar_cfr_title">新しいナビゲーションバーで高速ブラウジング</string>

    <!-- Text for the message displayed in the contextual feature recommendation popup promoting the navigation bar. -->
    <string name="navbar_cfr_message" moz:removedIn="130" tools:ignore="UnusedResources">このバーは下にスクロールすると隠れて、閲覧スペースを広くします。</string>
    <!-- Text for the message displayed in the contextual feature recommendation popup promoting the navigation bar. -->
    <string name="navbar_cfr_message_2">ウェブサイトで下にスクロールすると、このバーが隠れて閲覧スペースを広くします。</string>

    <!-- Text for the message displayed for the popup promoting the long press of navigation in the navigation bar. -->
    <string name="navbar_navigation_buttons_cfr_message">矢印を長押しすると、このタブの履歴内のページへ移動できます。</string>

    <!-- Tablet navigation bar "contextual feature recommendation" (CFR) -->
    <!-- Text for the title displayed in the contextual feature recommendation popup promoting the tablet navigation bar. -->
<<<<<<< HEAD
    <string name="tablet_nav_bar_cfr_title">新機能: 矢印をワンタップで戻ったり進んだり</string>
    <!-- Text for the message displayed in the contextual feature recommendation popup promoting the tablet navigation bar. -->
    <string name="tablet_nav_bar_cfr_message">いつでも指先の操作で迅速なナビゲーションをお楽しみください。</string>
=======
    <string name="tablet_nav_bar_cfr_title" moz:removedIn="132" tools:ignore="UnusedResources">新機能: 矢印をワンタップで戻ったり進んだり</string>
    <!-- Text for the message displayed in the contextual feature recommendation popup promoting the tablet navigation bar. -->
    <string name="tablet_nav_bar_cfr_message" moz:removedIn="132" tools:ignore="UnusedResources">いつでも指先の操作で迅速なナビゲーションをお楽しみください。</string>
>>>>>>> 80823484

    <!-- Text for the info dialog when camera permissions have been denied but user tries to access a camera feature. -->
    <string name="camera_permissions_needed_message">カメラへのアクセスが必要です。Android の設定から、権限をタップし、許可をタップしてください。</string>
    <!-- Text for the positive action button to go to Android Settings to grant permissions. -->
    <string name="camera_permissions_needed_positive_button_text">設定を開く</string>
    <!-- Text for the negative action button to dismiss the dialog. -->
    <string name="camera_permissions_needed_negative_button_text">閉じる</string>

    <!-- Text for the banner message to tell users about our auto close feature. -->
    <string name="tab_tray_close_tabs_banner_message">開いたタブのうち、過去の一定期間表示されていないものを自動的に閉じるように設定します。</string>
    <!-- Text for the positive action button to go to Settings for auto close tabs. -->
    <string name="tab_tray_close_tabs_banner_positive_button_text">オプションを表示</string>
    <!-- Text for the negative action button to dismiss the Close Tabs Banner. -->
    <string name="tab_tray_close_tabs_banner_negative_button_text">閉じる</string>

    <!-- Text for the banner message to tell users about our inactive tabs feature. -->
    <string name="tab_tray_inactive_onboarding_message">2 週間以上表示していないタブをここに移動します。</string>
    <!-- Text for the action link to go to Settings for inactive tabs. -->
    <string name="tab_tray_inactive_onboarding_button_text">設定でオフにする</string>

    <!-- Text for title for the auto-close dialog of the inactive tabs. -->
    <string name="tab_tray_inactive_auto_close_title">1 か月後に自動的に閉じますか？</string>
    <!-- Text for the body for the auto-close dialog of the inactive tabs.
        The first parameter is the name of the application.-->
    <string name="tab_tray_inactive_auto_close_body_2">%1$s は 1 か月以上表示していないタブを閉じることができます。</string>
    <!-- Content description for close button in the auto-close dialog of the inactive tabs. -->
    <string name="tab_tray_inactive_auto_close_button_content_description">閉じる</string>


    <!-- Text for turn on auto close tabs button in the auto-close dialog of the inactive tabs. -->
    <string name="tab_tray_inactive_turn_on_auto_close_button_2">タブを自動的に閉じる</string>


    <!-- Home screen icons - Long press shortcuts -->
    <!-- Shortcut action to open new tab -->
    <string name="home_screen_shortcut_open_new_tab_2">新しいタブ</string>
    <!-- Shortcut action to open new private tab -->
    <string name="home_screen_shortcut_open_new_private_tab_2">新しいプライベートタブ</string>

    <!-- Shortcut action to open Passwords screen -->
    <string name="home_screen_shortcut_passwords">パスワード</string>

    <!-- Recent Tabs -->
    <!-- Header text for jumping back into the recent tab in the home screen -->
    <string name="recent_tabs_header">以前表示したタブ</string>
    <!-- Button text for showing all the tabs in the tabs tray -->
    <string name="recent_tabs_show_all">すべて表示</string>

    <!-- Content description for the button which navigates the user to show all recent tabs in the tabs tray. -->
    <string name="recent_tabs_show_all_content_description_2">最近のタブをすべて表示するボタンです</string>

    <!-- Text for button in synced tab card that opens synced tabs tray -->
    <string name="recent_tabs_see_all_synced_tabs_button_text">同期したタブをすべて見る</string>
    <!-- Accessibility description for device icon used for recent synced tab -->
    <string name="recent_tabs_synced_device_icon_content_description">同期された端末</string>
    <!-- Text for the dropdown menu to remove a recent synced tab from the homescreen -->
    <string name="recent_synced_tab_menu_item_remove">削除</string>
    <!-- Text for the menu button to remove a grouped highlight from the user's browsing history
         in the Recently visited section -->
    <string name="recent_tab_menu_item_remove">削除</string>

    <!-- History Metadata -->
    <!-- Header text for a section on the home screen that displays grouped highlights from the
         user's browsing history, such as topics they have researched or explored on the web -->
    <string name="history_metadata_header_2">最近訪れたサイト</string>
    <!-- Text for the menu button to remove a grouped highlight from the user's browsing history
         in the Recently visited section -->
    <string name="recently_visited_menu_item_remove">削除</string>

    <!-- Content description for the button which navigates the user to show all of their history. -->
    <string name="past_explorations_show_all_content_description_2">過去の検索をすべて表示します</string>

    <!-- Browser Fragment -->
    <!-- Content description (not visible, for screen readers etc.): Navigate backward (browsing history) -->
    <string name="browser_menu_back">戻る</string>
    <!-- Content description (not visible, for screen readers etc.): Navigate forward (browsing history) -->
    <string name="browser_menu_forward">進む</string>
    <!-- Content description (not visible, for screen readers etc.): Refresh current website -->
    <string name="browser_menu_refresh">更新</string>
    <!-- Content description (not visible, for screen readers etc.): Stop loading current website -->
    <string name="browser_menu_stop">中止</string>
    <!-- Browser menu button that opens the extensions manager -->
    <string name="browser_menu_extensions">拡張機能</string>
    <!-- Browser menu banner header text for extensions onboarding.
        The first parameter is the name of the app defined in app_name (for example: Fenix). -->
    <string name="browser_menu_extensions_banner_onboarding_header">%s を自分だけのものに</string>
    <!-- Browser menu banner body text for extensions onboarding.
        The first parameter is the name of the app defined in app_name (for example: Fenix). -->
    <string name="browser_menu_extensions_banner_onboarding_body">拡張機能は %s の外観と動作の変更からプライバシーや安全性の向上まで、あなたのブラウジングをレベルアップします。</string>
    <!-- Browser menu banner link text for learning more about extensions -->
    <string name="browser_menu_extensions_banner_learn_more">詳細情報</string>
    <!-- Browser menu button that opens the extensions manager -->
    <string name="browser_menu_manage_extensions">拡張機能を管理</string>
    <!-- Content description (not visible, for screen readers etc.): Section heading for recommended extensions.-->
    <string name="browser_menu_recommended_section_content_description">おすすめの拡張機能</string>
    <!-- Content description (not visible, for screen readers etc.): Label for plus icon used to add extensions. -->
    <string name="browser_menu_extension_plus_icon_content_description">拡張機能を追加</string>
    <!-- Browser menu button that opens AMO in a tab -->
    <string name="browser_menu_discover_more_extensions">拡張機能を探す</string>
    <!-- Browser menu description that is shown when one or more extensions are disabled due to extension errors -->
    <string name="browser_menu_extensions_disabled_description">一時的に無効化</string>
    <!-- Browser menu button that opens account settings -->
    <string name="browser_menu_account_settings">アカウント情報</string>
    <!-- Browser menu button that sends a user to help articles -->
    <string name="browser_menu_help">ヘルプ</string>
    <!-- Browser menu button that sends a to a the what's new article -->
    <string name="browser_menu_whats_new">新着情報</string>
    <!-- Browser menu button that opens the settings menu -->
    <string name="browser_menu_settings">設定</string>
    <!-- Browser menu button that opens a user's library -->
    <string name="browser_menu_library">ライブラリー</string>
    <!-- Browser menu toggle that requests a desktop site -->
    <string name="browser_menu_desktop_site">デスクトップサイト</string>
    <!-- Browser menu button that reopens a private tab as a regular tab -->
    <string name="browser_menu_open_in_regular_tab">通常タブで開く</string>
    <!-- Browser menu toggle that adds a shortcut to the site on the device home screen. -->
    <string name="browser_menu_add_to_homescreen">ホーム画面に追加</string>
    <!-- Browser menu toggle that adds a shortcut to the site on the device home screen. -->
    <string name="browser_menu_add_to_homescreen_2">ホーム画面に追加...</string>
    <!-- Text for notifying users that Xiaomi devices require additional permissions to add to home screen -->
    <string name="browser_menu_add_to_homescreen_xiaomi">Xiaomi 端末では、ホーム画面にショートカットを追加するために追加の権限が必要になる場合があります。設定を確認してください。</string>
    <!-- Content description (not visible, for screen readers etc.) for the Resync tabs button -->
    <string name="resync_button_content_description">再同期</string>
    <!-- Browser menu button that opens the find in page menu -->
    <string name="browser_menu_find_in_page">ページ内検索</string>
    <!-- Browser menu button that opens the find in page menu -->
    <string name="browser_menu_find_in_page_2">ページ内を検索...</string>
    <!-- Browser menu button that opens the translations dialog, which has options to translate the current browser page. -->
    <string name="browser_menu_translations">ページを翻訳</string>
    <!-- Browser menu button that saves the current tab to a collection -->
    <string name="browser_menu_save_to_collection">コレクションに保存...</string>
    <!-- Browser menu button that saves the current tab to a collection -->
    <string name="browser_menu_save_to_collection_2">コレクションに保存</string>
    <!-- Browser menu button that open a share menu to share the current site -->
    <string name="browser_menu_share">共有</string>
    <!-- Browser menu button that open a share menu to share the current site -->
    <string name="browser_menu_share_2">共有...</string>
    <!-- Browser menu button shown in custom tabs that opens the current tab in Fenix
        The first parameter is the name of the app defined in app_name (for example: Fenix) -->
    <string name="browser_menu_open_in_fenix">%1$s で開く</string>
    <!-- Browser menu text shown in custom tabs to indicate this is a Fenix tab
        The first parameter is the name of the app defined in app_name (for example: Fenix) -->
    <string name="browser_menu_powered_by">POWERED BY %1$s</string>

    <!-- Browser menu text shown in custom tabs to indicate this is a Fenix tab
        The first parameter is the name of the app defined in app_name (for example: Fenix) -->
    <string name="browser_menu_powered_by2">Powered by %1$s</string>

    <!-- Browser menu button to put the current page in reader mode -->
    <string name="browser_menu_read">リーダービュー</string>
    <!-- Browser menu button content description to close reader mode and return the user to the regular browser -->
    <string name="browser_menu_read_close">リーダービューを閉じる</string>
    <!-- Browser menu button to open the current page in an external app -->
    <string name="browser_menu_open_app_link">外部アプリで開く</string>

    <!-- Browser menu button to show reader view appearance controls e.g. the used font type and size -->
    <string name="browser_menu_customize_reader_view">リーダービューをカスタマイズ</string>
    <!-- Browser menu button to show reader view appearance controls e.g. the used font type and size -->
    <string name="browser_menu_customize_reader_view_2">リーダービューをカスタマイズ</string>
    <!-- Browser menu label for adding a bookmark -->
    <string name="browser_menu_add">追加</string>
    <!-- Browser menu label for editing a bookmark -->
    <string name="browser_menu_edit">編集</string>

    <!-- Button shown on the home page that opens the Customize home settings -->
    <string name="browser_menu_customize_home_1">ホームページをカスタマイズ</string>

    <!-- Browser menu label to sign in to sync on the device using Mozilla accounts -->
    <string name="browser_menu_sign_in">ログイン</string>
    <!-- Browser menu caption label for the "Sign in" browser menu item described in `browser_menu_sign_in` -->
    <string name="browser_menu_sign_in_caption">パスワード、タブなどを同期します</string>

    <!-- Browser menu label to sign back in to sync on the device when the user's account needs to be reauthenticated -->
    <string name="browser_menu_sign_back_in_to_sync">ログインして Sync に戻る</string>
    <!-- Browser menu caption label for the "Sign back in to sync" browser menu item described in `browser_menu_sign_back_in_to_sync` when there is an error in syncing -->
    <string name="browser_menu_syncing_paused_caption">同期を一時停止中</string>
    <!-- Browser menu label that creates a private tab -->
    <string name="browser_menu_new_private_tab">新しいプライベートタブ</string>
    <!-- Browser menu label that navigates to the Password screen -->
    <string name="browser_menu_passwords">パスワード</string>

    <!-- Browser menu label that navigates to the SUMO page for the Firefox for Android release notes.
         The first parameter is the name of the app defined in app_name (for example: Fenix)-->
    <string name="browser_menu_new_in_firefox">%1$s の新着情報</string>
    <!-- Browser menu label that toggles the request for the desktop site of the currently visited page -->
    <string name="browser_menu_switch_to_desktop_site">PC 版サイトに切り替える</string>
    <!-- Browser menu label that toggles the request for the mobile site of the currently visited page -->
    <string name="browser_menu_switch_to_mobile_site">モバイル版サイトに切り替える</string>
    <!-- Browser menu label that navigates to the page tools sub-menu -->
    <string name="browser_menu_tools">ツール</string>
<<<<<<< HEAD
=======
    <!-- Content description (not visible, for screen readers etc.): Back button for all menu redesign sub-menu -->
    <string name="browser_menu_back_button_content_description">メインメニューに戻る</string>
>>>>>>> 80823484
    <!-- Browser menu description that describes the various tools related menu items inside of the tools sub-menu -->
    <string name="browser_menu_tools_description_with_translate">リーダービュー、翻訳、印刷、共有、アプリを開く</string>
    <!-- Browser menu description that describes the various tools related menu items inside of the tools sub-menu -->
    <string name="browser_menu_tools_description">リーダービュー、印刷、共有、アプリを開く</string>
    <!-- Browser menu label that navigates to the save sub-menu, which contains various save related menu items such as
         bookmarking a page, saving to collection, shortcut or as a PDF, and adding to home screen -->
    <string name="browser_menu_save">保存</string>

    <!-- Browser menu description that describes the various save related menu items inside of the save sub-menu -->
    <string name="browser_menu_save_description">ブックマーク追加、ショートカット、ホーム画面、コレクション、PDF</string>
    <!-- Browser menu label that bookmarks the currently visited page -->
    <string name="browser_menu_bookmark_this_page">このページをブックマーク</string>
    <!-- Browser menu label that navigates to the edit bookmark screen for the current bookmarked page -->
    <string name="browser_menu_edit_bookmark">ブックマークを編集</string>
    <!-- Browser menu label that the saves the currently visited page as a PDF -->
    <string name="browser_menu_save_as_pdf">PDF として保存...</string>
    <!-- Browser menu label for turning ON reader view of the current visited page -->
    <string name="browser_menu_turn_on_reader_view">リーダービューで開く</string>
    <!-- Browser menu label for turning OFF reader view of the current visited page -->
    <string name="browser_menu_turn_off_reader_view">リーダービューを閉じる</string>
    <!-- Browser menu label for navigating to the translation feature, which provides language translation options the current visited page -->
    <string name="browser_menu_translate_page">ページを翻訳...</string>
    <!-- Browser menu label that is displayed when the current page has been translated by the translation feature.
         The first parameter is the name of the language that page was translated to (e.g. English). -->
    <string name="browser_menu_translated_to">%1$s に翻訳しました</string>
    <!-- Browser menu label for the print feature -->
    <string name="browser_menu_print">印刷...</string>

    <!-- Browser menu label for the Delete browsing data on quit feature.
        The first parameter is the name of the app defined in app_name (for example: Fenix). -->
    <string name="browser_menu_delete_browsing_data_on_quit">%1$s を終了</string>

<<<<<<< HEAD
=======
    <!-- Menu "contextual feature recommendation" (CFR) -->
    <!-- Text for the title in the contextual feature recommendation popup promoting the menu feature. -->
    <string name="menu_cfr_title">新機能: 簡素化されたメニュー</string>
    <!-- Text for the message in the contextual feature recommendation popup promoting the menu feature. -->
    <string name="menu_cfr_body">プライベートブラウジングから保存操作まで、必要なものをすばやく見つけられます。</string>

>>>>>>> 80823484
    <!-- Extensions management fragment -->
    <!-- Text displayed when there are no extensions to be shown -->
    <string name="extensions_management_no_extensions">拡張機能がありません</string>

    <!-- Browser Toolbar -->
    <!-- Content description for the Home screen button on the browser toolbar -->
    <string name="browser_toolbar_home">ホーム画面</string>

    <!-- Content description (not visible, for screen readers etc.): Erase button: Erase the browsing
         history and go back to the home screen. -->
    <string name="browser_toolbar_erase">閲覧履歴を消去</string>
    <!-- Content description for the translate page toolbar button that opens the translations dialog when no translation has occurred. -->
    <string name="browser_toolbar_translate">ページを翻訳</string>

    <!-- Content description (not visible, for screen readers etc.) for the translate page toolbar button that opens the translations dialog when the page is translated successfully.
         The first parameter is the name of the language that is displayed in the original page. (For example: English)
         The second parameter is the name of the language which the page was translated to. (For example: French) -->
    <string name="browser_toolbar_translated_successfully">ページを %1$s から %2$s に翻訳しました。</string>

    <!-- Locale Settings Fragment -->
    <!-- Content description for tick mark on selected language -->
    <string name="a11y_selected_locale_content_description">選択した言語</string>
    <!-- Text for default locale item -->
    <string name="default_locale_text">端末の言語設定に従う</string>
    <!-- Placeholder text shown in the search bar before a user enters text -->
    <string name="locale_search_hint">言語を検索</string>

    <!-- Search Fragment -->
    <!-- Button in the search view that lets a user search by scanning a QR code -->
    <string name="search_scan_button">スキャン</string>
    <!-- Button in the search view when shortcuts are displayed that takes a user to the search engine settings -->
    <string name="search_shortcuts_engine_settings">検索エンジンの設定</string>
    <!-- Button in the search view that lets a user navigate to the site in their clipboard -->
    <string name="awesomebar_clipboard_title">クリップボードからリンクを入力</string>

    <!-- Button in the search suggestions onboarding that allows search suggestions in private sessions -->
    <string name="search_suggestions_onboarding_allow_button">許可する</string>
    <!-- Button in the search suggestions onboarding that does not allow search suggestions in private sessions -->
    <string name="search_suggestions_onboarding_do_not_allow_button">許可しない</string>
    <!-- Search suggestion onboarding hint title text -->
    <string name="search_suggestions_onboarding_title">プライベートセッションで検索候補を表示しますか？</string>
    <!-- Search suggestion onboarding hint description text, first parameter is the name of the app defined in app_name (for example: Fenix)-->
    <string name="search_suggestions_onboarding_text">%s のアドレスバーに入力したすべての語句が既定の検索エンジンと共有されます。</string>

    <!-- Search engine suggestion title text. The first parameter is the name of the suggested engine-->
    <string name="search_engine_suggestions_title">%s で検索</string>
    <!-- Search engine suggestion description text -->
    <string name="search_engine_suggestions_description">アドレスバーから直接検索します</string>

    <!-- Menu option in the search selector menu to open the search settings -->
    <string name="search_settings_menu_item">検索設定</string>

    <!-- Header text for the search selector menu -->
    <string name="search_header_menu_item_2">今回だけ使う検索エンジン:</string>

    <!-- Content description (not visible, for screen readers etc.): Search engine icon. The first parameter is the search engine name (for example: DuckDuckGo). -->
    <string name="search_engine_icon_content_description" tools:ignore="UnusedResources">%s 検索エンジン</string>

    <!-- Home onboarding -->
    <!-- Onboarding home screen popup dialog, shown on top of the Jump back in section. -->
    <string name="onboarding_home_screen_jump_back_contextual_hint_2" moz:removedIn="132">パーソナライズされたホームページをご覧ください。最近使ったタブ、ブックマーク、検索結果がここに表示されます。</string>

    <!-- Home onboarding dialog welcome screen title text. -->
    <string name="onboarding_home_welcome_title_2">あなただけのインターネットへようこそ</string>
    <!-- Home onboarding dialog welcome screen description text. -->
    <string name="onboarding_home_welcome_description">多様なカラー、より優れたプライバシー保護、利益を超えて人々への平等なコミットメント。</string>
    <!-- Home onboarding dialog sign into sync screen title text. -->
    <string name="onboarding_home_sync_title_3">画面の切り替えがこれまで以上に簡単に</string>
    <!-- Home onboarding dialog sign into sync screen description text. -->
    <string name="onboarding_home_sync_description">ホームページ上で、他の端末のタブの中断したところから再開できます。</string>
    <!-- Text for the button to continue the onboarding on the home onboarding dialog. -->
    <string name="onboarding_home_get_started_button">はじめる</string>
    <!-- Text for the button to navigate to the sync sign in screen on the home onboarding dialog. -->
    <string name="onboarding_home_sign_in_button">ログイン</string>
    <!-- Text for the button to skip the onboarding on the home onboarding dialog. -->
    <string name="onboarding_home_skip_button">スキップ</string>
    <!-- Onboarding home screen sync popup dialog message, shown on top of Recent Synced Tabs in the Jump back in section. -->
    <string name="sync_cfr_message">タブが同期されます！ 他の端末の中断したところから再開しましょう。</string>

    <!-- Content description (not visible, for screen readers etc.): Close button for the home onboarding dialog -->
    <string name="onboarding_home_content_description_close_button">閉じる</string>

    <!-- Notification pre-permission dialog -->
    <!-- Enable notification pre permission dialog title
        The first parameter is the name of the app defined in app_name (for example: Fenix) -->
    <string name="onboarding_home_enable_notifications_title" moz:removedIn="124" tools:ignore="UnusedResources">通知は %s を活用するのに役立ちます</string>
    <!-- Enable notification pre permission dialog description with rationale
        The first parameter is the name of the app defined in app_name (for example: Fenix) -->
    <string name="onboarding_home_enable_notifications_description" moz:removedIn="124" tools:ignore="UnusedResources">端末間でタブを共有したり、ダウンロードを管理したり、%s のプライバシー保護機能を最大限に活用するためのヒントを入手できます。</string>
    <!-- Text for the button to request notification permission on the device -->
    <string name="onboarding_home_enable_notifications_positive_button" moz:removedIn="124" tools:ignore="UnusedResources">続ける</string>
    <!-- Text for the button to not request notification permission on the device and dismiss the dialog -->
    <string name="onboarding_home_enable_notifications_negative_button" moz:removedIn="124" tools:ignore="UnusedResources">後で</string>

    <!-- Juno first user onboarding flow experiment, strings are marked unused as they are only referenced by Nimbus experiments. -->
    <!-- Description for learning more about our privacy notice. -->
    <string name="juno_onboarding_privacy_notice_text" tools:ignore="BrandUsage">Firefox のプライバシー通知</string>
    <!-- Title for set firefox as default browser screen used by Nimbus experiments. -->
    <string name="juno_onboarding_default_browser_title_nimbus_2">私たちはあなたの安全を守りたいと願っています</string>
    <!-- Title for set firefox as default browser screen used by Nimbus experiments.
        Note: The word "Firefox" should NOT be translated -->
    <string name="juno_onboarding_default_browser_title_nimbus_3" tools:ignore="BrandUsage,UnusedResources">Firefox が選ばれる理由</string>
    <!-- Title for set firefox as default browser screen used by Nimbus experiments. -->
    <string name="juno_onboarding_default_browser_title_nimbus_4" tools:ignore="UnusedResources">多くの選択肢を持つ安全なブラウジング</string>
    <!-- Description for set firefox as default browser screen used by Nimbus experiments. -->
    <string name="juno_onboarding_default_browser_description_nimbus_3">非営利で作られた私たちのブラウザーは、企業によるウェブ上の密かな追跡を阻止するのに役立ちます。</string>
    <!-- Description for set firefox as default browser screen used by Nimbus experiments. -->
    <string name="juno_onboarding_default_browser_description_nimbus_4" tools:ignore="UnusedResources">1 億人以上の人が、非営利団体が支援するブラウザーを選択してプライバシーを保護しています。</string>
    <!-- Description for set firefox as default browser screen used by Nimbus experiments. -->
    <string name="juno_onboarding_default_browser_description_nimbus_5" tools:ignore="UnusedResources">既知のトラッカーが自動的にブロックされます。700 個すべての拡張機能を試せます。PDF は内蔵のリーダーで管理が簡単になります。</string>
    <!-- Description for set firefox as default browser screen used by Nimbus experiments. -->
    <string name="juno_onboarding_default_browser_description_nimbus_2" moz:RemovedIn="124" tools:ignore="UnusedResources">非営利で作られた私たちのブラウザーは、企業によるウェブ上の密かな追跡を阻止するのに役立ちます。\n\n詳細はプライバシー通知をご覧ください。</string>
    <!-- Text for the link to the privacy notice webpage for set as firefox default browser screen.
    This is part of the string with the key "juno_onboarding_default_browser_description". -->
    <string name="juno_onboarding_default_browser_description_link_text" moz:RemovedIn="124" tools:ignore="UnusedResources">プライバシー通知</string>
    <!-- Text for the button to set firefox as default browser on the device -->
    <string name="juno_onboarding_default_browser_positive_button" tools:ignore="UnusedResources">既定のブラウザーに設定</string>
    <!-- Text for the button dismiss the screen and move on with the flow -->
    <string name="juno_onboarding_default_browser_negative_button" tools:ignore="UnusedResources">後で</string>

    <!-- Title for sign in to sync screen. -->
    <string name="juno_onboarding_sign_in_title_2">端末間の移動時に暗号化した状態を維持します</string>
    <!-- Description for sign in to sync screen. Nimbus experiments do not support string placeholders.
     Note: The word "Firefox" should NOT be translated -->
    <string name="juno_onboarding_sign_in_description_2" moz:RemovedIn="130" tools:ignore="BrandUsage,UnusedResources">ログインして同期すると、Firefox がユーザーのパスワードやブックマークなどを暗号化して、より安全に使用できます。</string>
    <!-- Description for sign in to sync screen. Nimbus experiments do not support string placeholders.
     Note: The word "Firefox" should NOT be translated -->
    <string name="juno_onboarding_sign_in_description_3" tools:ignore="BrandUsage">Firefox は同期時にパスワードやブックマークなどを暗号化します。</string>
    <!-- Text for the button to sign in to sync on the device -->
    <string name="juno_onboarding_sign_in_positive_button" tools:ignore="UnusedResources">ログイン</string>
    <!-- Text for the button dismiss the screen and move on with the flow -->
    <string name="juno_onboarding_sign_in_negative_button" tools:ignore="UnusedResources">後で</string>
    <!-- Title for enable notification permission screen used by Nimbus experiments. Nimbus experiments do not support string placeholders.
        Note: The word "Firefox" should NOT be translated -->
    <string name="juno_onboarding_enable_notifications_title_nimbus_2" tools:ignore="BrandUsage">通知をオンにして Firefox で安全性を高めましょう</string>
    <!-- Description for enable notification permission screen used by Nimbus experiments. Nimbus experiments do not support string placeholders.
       Note: The word "Firefox" should NOT be translated -->
    <string name="juno_onboarding_enable_notifications_description_nimbus_2" tools:ignore="BrandUsage">端末間で安全にタブを送信するなど、Firefox の他のプライバシー機能を見つけましょう。</string>
    <!-- Text for the button to request notification permission on the device -->
    <string name="juno_onboarding_enable_notifications_positive_button" tools:ignore="UnusedResources">通知をオンにする</string>
    <!-- Text for the button dismiss the screen and move on with the flow -->
    <string name="juno_onboarding_enable_notifications_negative_button" tools:ignore="UnusedResources">後で</string>

    <!-- Title for add search widget screen used by Nimbus experiments. Nimbus experiments do not support string placeholders.
        Note: The word "Firefox" should NOT be translated -->
    <string name="juno_onboarding_add_search_widget_title" tools:ignore="BrandUsage,UnusedResources">Firefox 検索ウィジェットを試す</string>

    <!-- Description for add search widget screen used by Nimbus experiments. Nimbus experiments do not support string placeholders.
        Note: The word "Firefox" should NOT be translated -->
    <string name="juno_onboarding_add_search_widget_description" tools:ignore="BrandUsage,UnusedResources">Firefox をホーム画面に置いておくと、クロスサイトトラッカーをブロックするプライバシー優先のブラウザーに簡単にアクセスできます。</string>
    <!-- Text for the button to add search widget on the device used by Nimbus experiments. Nimbus experiments do not support string placeholders.
        Note: The word "Firefox" should NOT be translated -->
    <string name="juno_onboarding_add_search_widget_positive_button" tools:ignore="BrandUsage,UnusedResources">Firefox ウィジェットを追加</string>
    <!-- Text for the button to dismiss the screen and move on with the flow -->
    <string name="juno_onboarding_add_search_widget_negative_button" tools:ignore="UnusedResources">後で</string>

    <!-- Search Widget -->
    <!-- Content description for searching with a widget. The first parameter is the name of the application.-->
    <string name="search_widget_content_description_2">%1$s の新しいタブで開く</string>
    <!-- Text preview for smaller sized widgets -->
    <string name="search_widget_text_short">検索</string>
    <!-- Text preview for larger sized widgets -->
    <string name="search_widget_text_long">ウェブ検索</string>

    <!-- Content description (not visible, for screen readers etc.): Voice search -->
    <string name="search_widget_voice">音声検索</string>

    <!-- Preferences -->
    <!-- Title for the settings page-->
    <string name="settings">設定</string>

    <!-- Preference category for general settings -->
    <string name="preferences_category_general">一般</string>
    <!-- Preference category for all links about Fenix -->
    <string name="preferences_category_about">製品情報</string>
    <!-- Preference category for settings related to changing the default search engine -->
    <string name="preferences_category_select_default_search_engine">一つを選んでください</string>
    <!-- Preference for settings related to managing search shortcuts for the quick search menu -->
    <string name="preferences_manage_search_shortcuts_2">代替検索エンジンを管理</string>
    <!-- Summary for preference for settings related to managing search shortcuts for the quick search menu -->
    <string name="preferences_manage_search_shortcuts_summary">検索メニューに表示されるエンジンの編集</string>
    <!-- Preference category for settings related to managing search shortcuts for the quick search menu -->
    <string name="preferences_category_engines_in_search_menu">検索メニューに表示されるエンジン</string>
    <!-- Preference for settings related to changing the default search engine -->
    <string name="preferences_default_search_engine">既定の検索エンジン</string>
    <!-- Preference for settings related to Search -->
    <string name="preferences_search">検索</string>
    <!-- Preference for settings related to Search engines -->
    <string name="preferences_search_engines">検索エンジン</string>
    <!-- Preference for settings related to Search engines suggestions-->
    <string name="preferences_search_engines_suggestions">検索エンジンからの検索候補</string>
    <!-- Preference Category for settings related to Search address bar -->
    <string name="preferences_settings_address_bar">アドレスバーの設定</string>
    <!-- Preference Category for settings to Firefox Suggest -->
    <string name="preference_search_address_bar_fx_suggest" tools:ignore="BrandUsage">アドレスバー - Firefox Suggest</string>
    <!-- Preference link to Learn more about Firefox Suggest -->
    <string name="preference_search_learn_about_fx_suggest" tools:ignore="BrandUsage">Firefox Suggest について</string>
    <!-- Preference link to rating Fenix on the Play Store -->
    <string name="preferences_rate">Google Play で評価する</string>
    <!-- Preference linking to about page for Fenix
        The first parameter is the name of the app defined in app_name (for example: Fenix) -->
    <string name="preferences_about">%1$s について</string>
    <!-- Preference for settings related to changing the default browser -->
    <string name="preferences_set_as_default_browser">既定のブラウザーに設定</string>
    <!-- Preference category for advanced settings -->
    <string name="preferences_category_advanced">詳細設定</string>
    <!-- Preference category for privacy and security settings -->
    <string name="preferences_category_privacy_security">プライバシーとセキュリティ</string>
    <!-- Preference for advanced site permissions -->
    <string name="preferences_site_permissions">サイトの許可設定</string>
    <!-- Preference for private browsing options -->
    <string name="preferences_private_browsing_options">プライベートブラウジング</string>
    <!-- Preference for opening links in a private tab-->
    <string name="preferences_open_links_in_a_private_tab">リンクをプライベートタブで開く</string>
    <!-- Preference for allowing screenshots to be taken while in a private tab-->
    <string name="preferences_allow_screenshots_in_private_mode">プライベートブラウジングモードでスクリーンショットの撮影を許可する</string>
    <!-- Will inform the user of the risk of activating Allow screenshots in private browsing option -->
    <string name="preferences_screenshots_in_private_mode_disclaimer">許可すると、複数のアプリを開いているときにプライベートタブも表示されます</string>
    <!-- Preference for adding private browsing shortcut -->
    <string name="preferences_add_private_browsing_shortcut">プライベートブラウジングショートカットを追加する</string>
    <!-- Preference for enabling "HTTPS-Only" mode -->
    <string name="preferences_https_only_title">HTTPS-Only モード</string>

    <!-- Label for cookie banner section in quick settings panel. -->
    <string name="cookie_banner_blocker">Cookie バナーブロッカー</string>
    <!-- Preference for removing cookie/consent banners from sites automatically in private mode. See reduce_cookie_banner_summary for additional context. -->
    <string name="preferences_cookie_banner_reduction_private_mode">プライベートブラウジングでの Cookie バナーブロッカー</string>

    <!-- Text for indicating cookie banner handling is off this site, this is shown as part of the protections panel with the tracking protection toggle -->
    <string name="reduce_cookie_banner_off_for_site">このサイトでオフ</string>
    <!-- Text for cancel button indicating that cookie banner reduction is not supported for the current site, this is shown as part of the cookie banner details view. -->
    <string name="cookie_banner_handling_details_site_is_not_supported_cancel_button">キャンセル</string>
    <!-- Text for request support button indicating that cookie banner reduction is not supported for the current site, this is shown as part of the cookie banner details view. -->
    <string name="cookie_banner_handling_details_site_is_not_supported_request_support_button_2">依頼を送信</string>
    <!-- Text for title indicating that cookie banner reduction is not supported for the current site, this is shown as part of the cookie banner details view. -->
    <string name="cookie_banner_handling_details_site_is_not_supported_title_2">このサイトの対処を依頼しますか？</string>
    <!-- Label for the snackBar, after the user reports with success a website where cookie banner reducer did not work -->
    <string name="cookie_banner_handling_report_site_snack_bar_text_2">リクエストを送信しました</string>
    <!-- Text for indicating cookie banner handling is on this site, this is shown as part of the protections panel with the tracking protection toggle -->
    <string name="reduce_cookie_banner_on_for_site">このサイトでオン</string>

    <!-- Text for indicating that a request for unsupported site was sent to Nimbus (it's a Mozilla library for experiments), this is shown as part of the protections panel with the tracking protection toggle -->
    <string name="reduce_cookie_banner_unsupported_site_request_submitted_2">対処を依頼済みです</string>
    <!-- Text for indicating cookie banner handling is currently not supported for this site, this is shown as part of the protections panel with the tracking protection toggle -->
    <string name="reduce_cookie_banner_unsupported_site">現在サポートされていないサイトです</string>
    <!-- Title text for a detail explanation indicating cookie banner handling is on this site, this is shown as part of the cookie banner panel in the toolbar. The first parameter is a shortened URL of the current site-->
    <string name="reduce_cookie_banner_details_panel_title_on_for_site_1">%1$s で Cookie バナーブロッカーをオンにしますか？</string>
    <!-- Title text for a detail explanation indicating cookie banner handling is off this site, this is shown as part of the cookie banner panel in the toolbar. The first parameter is a shortened URL of the current site-->
    <string name="reduce_cookie_banner_details_panel_title_off_for_site_1">%1$s で Cookie バナーブロッカーをオフにしますか？</string>
    <!-- Title text for a detail explanation indicating cookie banner reducer didn't work for the current site, this is shown as part of the cookie banner panel in the toolbar. The first parameter is the application name-->
    <string name="reduce_cookie_banner_details_panel_title_unsupported_site_request_2">%1$s は現在、このサイトの Cookie 使用要求を自動的に拒否できません。このサイトへの対処を要求してください。</string>

    <!-- Long text for a detail explanation indicating what will happen if cookie banner handling is off for a site, this is shown as part of the cookie banner panel in the toolbar. The first parameter is the application name -->
    <string name="reduce_cookie_banner_details_panel_description_off_for_site_1">オフにすると、%1$s に保存された Cookie を消去してこのサイトを再読み込みします。サイトからログアウトしたり、買い物かごが空になったりする場合があります。</string>
    <!-- Long text for a detail explanation indicating what will happen if cookie banner handling is on for a site, this is shown as part of the cookie banner panel in the toolbar. The first parameter is the application name -->
    <string name="reduce_cookie_banner_details_panel_description_on_for_site_3">オンにすると、このサイトのすべての Cookie バナーに対して %1$s が自動的に拒否を試みます。</string>

    <!--Title for the cookie banner re-engagement CFR, the placeholder is replaced with app name -->
    <string name="cookie_banner_cfr_title">%1$s が Cookie を拒否しました</string>
    <!--Message for the cookie banner re-engagement CFR -->
    <string name="cookie_banner_cfr_message">このサイトに集中でき、Cookie による追跡も減少します。</string>

    <!-- Description of the preference to enable "HTTPS-Only" mode. -->
    <string name="preferences_https_only_summary">セキュリティ強化のため、自動的に HTTPS 暗号化プロトコルを使用してサイトへの接続を試行します。</string>
    <!-- Summary of https only preference if https only is set to off -->
    <string name="preferences_https_only_off">オフ</string>
    <!-- Summary of https only preference if https only is set to on in all tabs -->
    <string name="preferences_https_only_on_all">すべてのタブに適用</string>
    <!-- Summary of https only preference if https only is set to on in private tabs only -->
    <string name="preferences_https_only_on_private">プライベートタブに適用</string>
    <!-- Text displayed that links to website containing documentation about "HTTPS-Only" mode -->
    <string name="preferences_http_only_learn_more">詳細情報</string>
    <!-- Option for the https only setting -->
    <string name="preferences_https_only_in_all_tabs">すべてのタブで有効にする</string>
    <!-- Option for the https only setting -->
    <string name="preferences_https_only_in_private_tabs">プライベートタブのみ有効にする</string>
    <!-- Title shown in the error page for when trying to access a http website while https only mode is enabled. -->
    <string name="errorpage_httpsonly_title">安全なサイトが利用できません</string>
    <!-- Message shown in the error page for when trying to access a http website while https only mode is enabled. The message has two paragraphs. This is the first. -->
    <string name="errorpage_httpsonly_message_title">おそらく、ウェブサイトが HTTPS をサポートしていないだけでしょう。</string>
    <!-- Message shown in the error page for when trying to access a http website while https only mode is enabled. The message has two paragraphs. This is the second. -->
    <string name="errorpage_httpsonly_message_summary">ただし、攻撃者が関与している可能性もあります。ウェブサイトにアクセスする場合は機密情報を入力しないでください。続行すると、サイトの HTTPS-Only モードが一時的にオフになります。</string>
    <!-- Preference for accessibility -->
    <string name="preferences_accessibility">アクセシビリティ</string>
    <!-- Preference to override the Mozilla account server -->
    <string name="preferences_override_account_server">カスタム Mozilla アカウントサーバー</string>
    <!-- Preference to override the Sync token server -->
    <string name="preferences_override_sync_tokenserver">カスタム Sync サーバー</string>
    <!-- Toast shown after updating the Mozilla account/Sync server override preferences -->
    <string name="toast_override_account_sync_server_done">Mozilla アカウント/Sync サーバーが変更されました。変更を適用するためにアプリケーションを終了しています…</string>
    <!-- Preference category for account information -->
    <string name="preferences_category_account">アカウント</string>
    <!-- Preference for changing where the AddressBar is positioned -->
    <string name="preferences_toolbar_2">アドレスバーの配置</string>
    <!-- Preference for changing default theme to dark or light mode -->
    <string name="preferences_theme">テーマ</string>
    <!-- Preference for customizing the home screen -->
    <string name="preferences_home_2">ホームページ</string>
    <!-- Preference for gestures based actions -->
    <string name="preferences_gestures">ジェスチャー</string>
    <!-- Preference for settings related to visual options -->
    <string name="preferences_customize">カスタマイズ</string>
    <!-- Preference description for banner about signing in -->
    <string name="preferences_sign_in_description_2">ログインしてタブやブックマーク、パスワードなどを同期しましょう。</string>
    <!-- Preference shown instead of account display name while account profile information isn't available yet. -->
    <string name="preferences_account_default_name_2">Mozilla アカウント</string>
    <!-- Preference text for account title when there was an error syncing FxA -->
    <string name="preferences_account_sync_error">再接続して同期を再開</string>
    <!-- Preference for language -->
    <string name="preferences_language">言語</string>
    <!-- Preference for translations -->
    <string name="preferences_translations">翻訳</string>
    <!-- Preference for data choices -->
    <string name="preferences_data_choices">データの選択</string>
    <!-- Preference for data collection -->
    <string name="preferences_data_collection">データ収集</string>
    <!-- Preference for developers -->
    <string name="preferences_remote_debugging">USB 経由でリモートデバッグする</string>
    <!-- Preference title for switch preference to show search suggestions -->
    <string name="preferences_show_search_suggestions">検索語句の候補を表示する</string>
    <!-- Preference title for switch preference to show voice search button -->
    <string name="preferences_show_voice_search">音声検索を表示する</string>
    <!-- Preference title for switch preference to show search suggestions also in private mode -->
    <string name="preferences_show_search_suggestions_in_private">プライベートセッションで表示する</string>
    <!-- Preference title for switch preference to show a clipboard suggestion when searching -->
    <string name="preferences_show_clipboard_suggestions">クリップボードから検索候補を表示する</string>
    <!-- Preference title for switch preference to suggest browsing history when searching -->
    <string name="preferences_search_browsing_history">閲覧履歴を検索する</string>
    <!-- Preference title for switch preference to suggest bookmarks when searching -->
    <string name="preferences_search_bookmarks">ブックマークを検索する</string>
    <!-- Preference title for switch preference to suggest synced tabs when searching -->
    <string name="preferences_search_synced_tabs">同期したタブを検索</string>
    <!-- Preference for account settings -->
    <string name="preferences_account_settings">アカウント設定</string>

    <!-- Preference for enabling url autocomplete-->
    <string name="preferences_enable_autocomplete_urls">自動補完 URL</string>
    <!-- Preference title for switch preference to show sponsored Firefox Suggest search suggestions -->
    <string name="preferences_show_sponsored_suggestions">スポンサーからの提案</string>
    <!-- Summary for preference to show sponsored Firefox Suggest search suggestions.
         The first parameter is the name of the application. -->
    <string name="preferences_show_sponsored_suggestions_summary">スポンサーからの提案を随時表示して %1$s を支援します</string>
    <!-- Preference title for switch preference to show Firefox Suggest search suggestions for web content.
         The first parameter is the name of the application. -->
    <string name="preferences_show_nonsponsored_suggestions">%1$s からの提案</string>
    <!-- Summary for preference to show Firefox Suggest search suggestions for web content -->
    <string name="preferences_show_nonsponsored_suggestions_summary">検索語句に関連した提案をウェブから取得します</string>
    <!-- Preference for open links in third party apps -->
    <string name="preferences_open_links_in_apps">リンクを外部アプリで開く</string>

    <!-- Preference for open links in third party apps always open in apps option -->
    <string name="preferences_open_links_in_apps_always">常に使用する</string>
    <!-- Preference for open links in third party apps ask before opening option -->
    <string name="preferences_open_links_in_apps_ask">開く前に確認する</string>
    <!-- Preference for open links in third party apps never open in apps option -->
    <string name="preferences_open_links_in_apps_never">使用しない</string>
    <!-- Preference for open download with an external download manager app -->
    <string name="preferences_external_download_manager">外部のダウンロードマネージャー</string>
    <!-- Preference for enabling gecko engine logs -->
    <string name="preferences_enable_gecko_logs">Gecko ログを有効にする</string>
    <!-- Message to indicate users that we are quitting the application to apply the changes -->
    <string name="quit_application">変更を適用するためアプリケーションを終了します...</string>

    <!-- Preference for extensions -->
    <string name="preferences_extensions">拡張機能</string>
    <!-- Preference for installing a local extension -->
    <string name="preferences_install_local_extension">ファイルから拡張機能をインストール</string>
    <!-- Preference for notifications -->
    <string name="preferences_notifications">通知</string>

    <!-- Summary for notification preference indicating notifications are allowed -->
    <string name="notifications_allowed_summary">許可されています</string>
    <!-- Summary for notification preference indicating notifications are not allowed -->
    <string name="notifications_not_allowed_summary">許可されていません</string>

    <!-- Add-on Permissions -->
    <!-- The title of the required permissions section from addon's permissions screen -->
    <string name="addons_permissions_heading_required" tools:ignore="UnusedResources">必須</string>
    <!-- The title of the optional permissions section from addon's permissions screen -->
    <string name="addons_permissions_heading_optional" tools:ignore="UnusedResources">任意</string>
    <!-- The title of the origin permission option allowing a user to enable the extension to run on all sites -->
    <string name="addons_permissions_allow_for_all_sites" tools:ignore="UnusedResources">すべてのサイトで許可する</string>

    <!-- The subtitle for the allow for all sites preference toggle -->
    <string name="addons_permissions_allow_for_all_sites_subtitle" tools:ignore="UnusedResources">この拡張機能を信頼する場合は、すべてのウェブサイトに対して権限を与えられます。</string>

    <!-- The text shown when an extension does not require permissions -->
    <string name="addons_does_not_require_permissions">この拡張機能は権限を必要としません。</string>

    <!-- Add-on Preferences -->
    <!-- Preference to customize the configured AMO (addons.mozilla.org) collection -->
    <string name="preferences_customize_extension_collection">カスタム拡張機能コレクション</string>
    <!-- Button caption to confirm the add-on collection configuration -->
    <string name="customize_addon_collection_ok">OK</string>
    <!-- Button caption to abort the add-on collection configuration -->
    <string name="customize_addon_collection_cancel">キャンセル</string>
    <!-- Hint displayed on input field for custom collection name -->
    <string name="customize_addon_collection_hint">コレクション名</string>
    <!-- Hint displayed on input field for custom collection user ID-->
    <string name="customize_addon_collection_user_hint">コレクションの所有者 (ユーザーID)</string>

    <!-- Toast shown after confirming the custom extension collection configuration -->
    <string name="toast_customize_extension_collection_done">拡張機能コレクションが変更されました。変更を適用するためにアプリケーションを終了しています…</string>

    <!-- Customize Home -->
    <!-- Header text for jumping back into the recent tab in customize the home screen -->
    <string name="customize_toggle_jump_back_in">以前表示したタブ</string>
    <!-- Title for the customize home screen section with bookmarks. -->
    <string name="customize_toggle_bookmarks">ブックマーク</string>
    <!-- Title for the customize home screen section with recently visited. Recently visited is
    a section where users see a list of tabs that they have visited in the past few days -->
    <string name="customize_toggle_recently_visited">最近訪れたサイト</string>

    <!-- Title for the customize home screen section with Pocket. -->
    <string name="customize_toggle_pocket_2">示唆に富むストーリー</string>
    <!-- Summary for the customize home screen section with Pocket. The first parameter is product name Pocket -->
    <string name="customize_toggle_pocket_summary">%s が提供する記事</string>
    <!-- Title for the customize home screen section with sponsored Pocket stories. -->
    <string name="customize_toggle_pocket_sponsored">広告ストーリー</string>
    <!-- Title for the opening wallpaper settings screen -->
    <string name="customize_wallpapers">壁紙</string>
    <!-- Title for the customize home screen section with sponsored shortcuts. -->
    <string name="customize_toggle_contile">広告ショートカット</string>

    <!-- Wallpapers -->
    <!-- Content description for various wallpapers. The first parameter is the name of the wallpaper -->
    <string name="wallpapers_item_name_content_description">壁紙アイテム: %1$s</string>
    <!-- Snackbar message for when wallpaper is selected -->
    <string name="wallpaper_updated_snackbar_message">壁紙を更新しました。</string>
    <!-- Snackbar label for action to view selected wallpaper -->
    <string name="wallpaper_updated_snackbar_action">表示</string>
    <!-- Snackbar message for when wallpaper couldn't be downloaded -->
    <string name="wallpaper_download_error_snackbar_message">壁紙をダウンロードできませんでした</string>
    <!-- Snackbar label for action to retry downloading the wallpaper -->
    <string name="wallpaper_download_error_snackbar_action">再試行</string>
    <!-- Snackbar message for when wallpaper couldn't be selected because of the disk error -->
    <string name="wallpaper_select_error_snackbar_message">壁紙を変更できませんでした</string>
    <!-- Text displayed that links to website containing documentation about the "Limited Edition" wallpapers. -->
    <string name="wallpaper_learn_more">詳細情報</string>

    <!-- Text for classic wallpapers title. The first parameter is the Firefox name. -->
    <string name="wallpaper_classic_title">%s の定番</string>
    <!-- Text for artist series wallpapers title. "Artist series" represents a collection of artist collaborated wallpapers. -->
    <string name="wallpaper_artist_series_title">アーティストシリーズ</string>
    <!-- Description text for the artist series wallpapers with learn more link. The first parameter is the learn more string defined in wallpaper_learn_more. "Independent voices" is the name of the wallpaper collection -->
    <string name="wallpaper_artist_series_description_with_learn_more">壁紙コレクション「揺るぎない声」です。%s</string>
    <!-- Description text for the artist series wallpapers. "Independent voices" is the name of the wallpaper collection -->
    <string name="wallpaper_artist_series_description">壁紙コレクション「揺るぎない声」です。</string>
    <!-- Wallpaper onboarding dialog header text. -->
    <string name="wallpapers_onboarding_dialog_title_text">鮮やかな色彩を試す</string>
    <!-- Wallpaper onboarding dialog body text. -->
    <string name="wallpapers_onboarding_dialog_body_text">あなたに語りかける壁紙を選んでください。</string>
    <!-- Wallpaper onboarding dialog learn more button text. The button navigates to the wallpaper settings screen. -->
    <string name="wallpapers_onboarding_dialog_explore_more_button_text">他の壁紙を探す</string>

    <!-- Add-ons general availability nimbus message-->
    <!-- Title of the Nimbus message for extension general availability-->
    <string name="addon_ga_message_title_2" tools:ignore="UnusedResources">新しい拡張機能が利用可能になりました</string>
    <!-- Body of the Nimbus message for add-ons general availability. 'Firefox' intentionally hardcoded here-->
    <string name="addon_ga_message_body" tools:ignore="BrandUsage,UnusedResources">あなただけの Firefox にカスタマイズできる 100 以上の新しい拡張機能を確認してください。</string>

    <!-- Button text of the Nimbus message for extensions general availability. -->
    <string name="addon_ga_message_button_2" tools:ignore="UnusedResources">拡張機能を探す</string>

    <!-- Extension process crash dialog to user -->
    <!-- Title of the extension crash dialog shown to the user when enough errors have occurred with extensions and they need to be temporarily disabled -->
    <string name="extension_process_crash_dialog_title">拡張機能は一時的に無効化されています</string>
    <!-- This is a message shown to the user when too many errors have occurred with the extensions process and they have been disabled.
    The user can decide if they would like to continue trying to start extensions or if they'd rather continue without them.
    The first parameter is the application name. -->
    <string name="extension_process_crash_dialog_message">システムを不安定にしている 1 個以上の拡張機能が動作を停止しました。 %1$s による拡張機能の再起動が失敗しました。\n\n拡張機能は現在のセッション中に再起動されません。\n\n拡張機能を削除または無効にすることで、この問題を解決できるかもしれません。</string>
    <!-- Button text on the extension crash dialog to prompt the user to try restarting the extensions but the dialog will reappear if it is unsuccessful again -->
    <string name="extension_process_crash_dialog_retry_button_text" tools:ignore="UnusedResources">拡張機能を再起動してみてください</string>

    <!-- Button text on the extension crash dialog to prompt the user to continue with all extensions disabled. -->
    <string name="extension_process_crash_dialog_disable_extensions_button_text">拡張機能を無効にして続ける</string>

    <!-- Account Preferences -->
    <!-- Preference for managing your account via accounts.firefox.com -->
    <string name="preferences_manage_account">アカウント管理</string>
    <!-- Summary of the preference for managing your account via accounts.firefox.com. -->
    <string name="preferences_manage_account_summary">パスワードの変更、データ収集の管理、またはアカウントの削除</string>
    <!-- Preference for triggering sync -->
    <string name="preferences_sync_now">今すぐ同期</string>
    <!-- Preference category for sync -->
    <string name="preferences_sync_category">同期するデータの選択</string>
    <!-- Preference for syncing history -->
    <string name="preferences_sync_history">表示履歴</string>
    <!-- Preference for syncing bookmarks -->
    <string name="preferences_sync_bookmarks">ブックマーク</string>
    <!-- Preference for syncing passwords -->
    <string name="preferences_sync_logins_2">パスワード</string>
    <!-- Preference for syncing tabs -->
    <string name="preferences_sync_tabs_2">開いているタブ</string>
    <!-- Preference for signing out -->
    <string name="preferences_sign_out">ログアウト</string>
    <!-- Preference displays and allows changing current FxA device name -->
    <string name="preferences_sync_device_name">端末名</string>
    <!-- Text shown when user enters empty device name -->
    <string name="empty_device_name_error">端末名を空欄にすることはできません。</string>
    <!-- Label indicating that sync is in progress -->
    <string name="sync_syncing_in_progress">同期中…</string>
    <!-- Label summary indicating that sync failed. The first parameter is the date stamp showing last time it succeeded -->
    <string name="sync_failed_summary">同期に失敗しました。最終同期日時: %s</string>
    <!-- Label summary showing never synced -->
    <string name="sync_failed_never_synced_summary">同期に失敗しました。最終同期日時: なし</string>
    <!-- Label summary the date we last synced. The first parameter is date stamp showing last time synced -->
    <string name="sync_last_synced_summary">最終同期日時: %s</string>
    <!-- Label summary showing never synced -->
    <string name="sync_never_synced_summary">最終同期日時: なし</string>

    <!-- Text for displaying the default device name.
        The first parameter is the application name, the second is the device manufacturer name
        and the third is the device model. -->
    <string name="default_device_name_2">%2$s %3$s 上の %1$s</string>

    <!-- Preference for syncing payment methods -->
    <string name="preferences_sync_credit_cards_2">支払い方法</string>
    <!-- Preference for syncing addresses -->
    <string name="preferences_sync_address">住所</string>

    <!-- Send Tab -->
    <!-- Name of the "receive tabs" notification channel. Displayed in the "App notifications" system settings for the app -->
    <string name="fxa_received_tab_channel_name">受信したタブ</string>
    <!-- Description of the "receive tabs" notification channel. Displayed in the "App notifications" system settings for the app -->
    <string name="fxa_received_tab_channel_description" tools:ignore="BrandUsage">他の Firefox 端末から受信したタブの通知。</string>

    <!--  The body for these is the URL of the tab received  -->
    <string name="fxa_tab_received_notification_name">受信したタブ</string>
    <!-- %s is the device name -->
    <string name="fxa_tab_received_from_notification_name">%s からのタブ</string>

    <!-- Close Synced Tabs -->
    <!-- The title for a notification shown when the user closes tabs that are currently
    open on this device from another device that's signed in to the same Mozilla account.
    %1$s is a placeholder for the app name; %2$d is the number of tabs closed.  -->
    <string name="fxa_tabs_closed_notification_title">%1$s のタブを %2$d 個閉じました</string>
    <!-- The body for a "closed synced tabs" notification. -->
    <string name="fxa_tabs_closed_text">最近閉じたタブを表示</string>

    <!-- Advanced Preferences -->
    <!-- Preference for tracking protection exceptions -->
    <string name="preferences_tracking_protection_exceptions">例外</string>

    <!-- Button in Exceptions Preference to turn on tracking protection for all sites (remove all exceptions) -->
    <string name="preferences_tracking_protection_exceptions_turn_on_for_all">すべてのサイトで有効化</string>

    <!-- Text displayed when there are no exceptions -->
    <string name="exceptions_empty_message_description">例外に追加したサイトはトラッキング防止が無効になります。</string>
    <!-- Text displayed when there are no exceptions, with learn more link that brings users to a tracking protection SUMO page -->
    <string name="exceptions_empty_message_learn_more_link">詳細情報</string>

    <!-- Preference switch for usage and technical data collection -->
    <string name="preference_usage_data">使用状況と技術データ</string>
    <!-- Preference description for usage and technical data collection -->
    <string name="preferences_usage_data_description">パフォーマンス情報、使用状況、ハードウェア情報、設定を Mozilla に送信して %1$s の改善に役立てます</string>
    <!-- Preference switch for marketing data collection -->
    <string name="preferences_marketing_data">マーケティングデータ</string>
    <!-- Preference description for marketing data collection -->
    <string name="preferences_marketing_data_description2">基本的な使用状況データをモバイルマーケティングベンダーの Adjust と共有します</string>
    <!-- Preference switch title for automatically submitting crash reports -->
    <string name="preferences_automatically_submit_crashes_title">クラッシュレポートを自動的に送信する</string>
    <!-- Preference switch description for automatically submitting crash reports -->
    <string name="preferences_automatically_submit_crashes_description">クラッシュ発生後、起動時にクラッシュデータを自動的に Mozilla と共有する</string>
    <!-- Title for studies preferences -->
    <string name="preference_experiments_2">調査</string>
    <!-- Summary for studies preferences -->
    <string name="preference_experiments_summary_2">調査機能のインストールと実行を Mozilla に許可する</string>

    <!-- Turn On Sync Preferences -->
    <!-- Header of the Sync and save your data preference view -->
    <string name="preferences_sync_2">同期してデータを保存</string>
    <!-- Preference for reconnecting to FxA sync -->
    <string name="preferences_sync_sign_in_to_reconnect">ログインして再接続</string>
    <!-- Preference for removing FxA account -->
    <string name="preferences_sync_remove_account">アカウントを削除</string>

    <!-- Pairing Feature strings -->
    <!-- Instructions on how to access pairing -->
    <string name="pair_instructions_2"><![CDATA[<b>firefox.com/pair</b> で表示された QR コードをスキャンしてください]]></string>

    <!-- Toolbar Preferences -->
    <!-- Preference for using top toolbar -->
    <string name="preference_top_toolbar">画面上部</string>
    <!-- Preference for using bottom toolbar -->
    <string name="preference_bottom_toolbar">画面下部</string>

    <!-- Theme Preferences -->
    <!-- Preference for using light theme -->
    <string name="preference_light_theme">ライト</string>
    <!-- Preference for using dark theme -->
    <string name="preference_dark_theme">ダーク</string>
    <!-- Preference for using using dark or light theme automatically set by battery -->
    <string name="preference_auto_battery_theme">バッテリーセーバーで設定</string>
    <!-- Preference for using following device theme -->
    <string name="preference_follow_device_theme">端末のテーマに従う</string>

    <!-- Gestures Preferences-->
    <!-- Preferences for using pull to refresh in a webpage -->
    <string name="preference_gestures_website_pull_to_refresh">プルダウンで更新</string>
    <!-- Preference for using the dynamic toolbar -->
    <string name="preference_gestures_dynamic_toolbar">スクロール時にツールバーを隠す</string>
    <!-- Preference for showing the opened tabs by swiping up on the toolbar-->
    <string name="preference_gestures_swipe_toolbar_show_tabs">ツールバーの上スワイプでタブ表示</string>

    <!-- Preference for using the dynamic toolbars -->
    <string name="preference_gestures_dynamic_toolbar_2">スクロール時にアドレスバーとツールバーを隠す</string>
    <!-- Preference for switching tabs by swiping horizontally on the addressbar -->
    <string name="preference_gestures_swipe_toolbar_switch_tabs_2">アドレスバーの横スワイプでタブを切り替える</string>

    <!-- Library -->
    <!-- Option in Library to open Downloads page -->
    <string name="library_downloads">ダウンロード一覧</string>
    <!-- Option in library to open Bookmarks page -->
    <string name="library_bookmarks">ブックマーク</string>
    <!-- Option in library to open Desktop Bookmarks root page -->
    <string name="library_desktop_bookmarks_root">デスクトップブックマーク</string>
    <!-- Option in library to open Desktop Bookmarks "menu" page -->
    <string name="library_desktop_bookmarks_menu">ブックマークメニュー</string>
    <!-- Option in library to open Desktop Bookmarks "toolbar" page -->
    <string name="library_desktop_bookmarks_toolbar">ブックマークツールバー</string>
    <!-- Option in library to open Desktop Bookmarks "unfiled" page -->
    <string name="library_desktop_bookmarks_unfiled">他のブックマーク</string>
    <!-- Option in Library to open History page -->
    <string name="library_history">履歴</string>
    <!-- Option in Library to open a new tab -->
    <string name="library_new_tab">新しいタブ</string>
    <!-- Settings Page Title -->
    <string name="settings_title">設定</string>
    <!-- Content description (not visible, for screen readers etc.): "Close button for library settings" -->
    <string name="content_description_close_button">閉じる</string>

    <!-- Title to show in alert when a lot of tabs are to be opened
    %d is a placeholder for the number of tabs that will be opened -->
    <string name="open_all_warning_title">%d 個のタブを開きますか？</string>
    <!-- Message to warn users that a large number of tabs will be opened
    %s will be replaced by app name. -->
    <string name="open_all_warning_message">この操作で多くのタブを開くと、ページの読み込み中に %s が遅くなる可能性があります。続行してもよろしいですか？</string>
    <!-- Dialog button text for confirming open all tabs -->
    <string name="open_all_warning_confirm">タブを開く</string>
    <!-- Dialog button text for canceling open all tabs -->
    <string name="open_all_warning_cancel">キャンセル</string>

    <!-- Text to show users they have one page in the history group section of the History fragment.
    %d is a placeholder for the number of pages in the group. -->
    <string name="history_search_group_site_1">%d ページ</string>

    <!-- Text to show users they have multiple pages in the history group section of the History fragment.
    %d is a placeholder for the number of pages in the group. -->
    <string name="history_search_group_sites_1">%d ページ</string>

    <!-- Option in library for Recently Closed Tabs -->
    <string name="library_recently_closed_tabs">最近閉じたタブ</string>
    <!-- Option in library to open Recently Closed Tabs page -->
    <string name="recently_closed_show_full_history">すべての履歴を表示</string>
    <!-- Text to show users they have multiple tabs saved in the Recently Closed Tabs section of history.
    %d is a placeholder for the number of tabs selected. -->
    <string name="recently_closed_tabs">%d 個のタブ</string>
    <!-- Text to show users they have one tab saved in the Recently Closed Tabs section of history.
    %d is a placeholder for the number of tabs selected. -->
    <string name="recently_closed_tab">%d 個のタブ</string>
    <!-- Recently closed tabs screen message when there are no recently closed tabs -->
    <string name="recently_closed_empty_message">最近閉じたタブはありません</string>

    <!-- Tab Management -->
    <!-- Title of preference for tabs management -->
    <string name="preferences_tabs">タブ</string>
    <!-- Title of preference that allows a user to specify the tab view -->
    <string name="preferences_tab_view">タブ表示</string>
    <!-- Option for a list tab view -->
    <string name="tab_view_list">リスト</string>
    <!-- Option for a grid tab view -->
    <string name="tab_view_grid">グリッド</string>
    <!-- Title of preference that allows a user to auto close tabs after a specified amount of time -->
    <string name="preferences_close_tabs">タブを閉じる期間</string>
    <!-- Option for auto closing tabs that will never auto close tabs, always allows user to manually close tabs -->
    <string name="close_tabs_manually">手動</string>
    <!-- Option for auto closing tabs that will auto close tabs after one day -->
    <string name="close_tabs_after_one_day">1 日後</string>
    <!-- Option for auto closing tabs that will auto close tabs after one week -->
    <string name="close_tabs_after_one_week">1 週間後</string>
    <!-- Option for auto closing tabs that will auto close tabs after one month -->
    <string name="close_tabs_after_one_month">1 か月後</string>

    <!-- Title of preference that allows a user to specify the auto-close settings for open tabs -->
    <string name="preference_auto_close_tabs" tools:ignore="UnusedResources">開いたタブを自動的に閉じる</string>

    <!-- Opening screen -->
    <!-- Title of a preference that allows a user to choose what screen to show after opening the app -->
    <string name="preferences_opening_screen">起動画面</string>
    <!-- Option for always opening the homepage when re-opening the app -->
    <string name="opening_screen_homepage">ホームページ</string>
    <!-- Option for always opening the user's last-open tab when re-opening the app -->
    <string name="opening_screen_last_tab">最後のタブ</string>
    <!-- Option for always opening the homepage when re-opening the app after four hours of inactivity -->
    <string name="opening_screen_after_four_hours_of_inactivity">ホームページ (操作せずに 4 時間経過後)</string>
    <!-- Summary for tabs preference when auto closing tabs setting is set to manual close-->
    <string name="close_tabs_manually_summary">手動で閉じる</string>
    <!-- Summary for tabs preference when auto closing tabs setting is set to auto close tabs after one day-->
    <string name="close_tabs_after_one_day_summary">1 日後に閉じる</string>
    <!-- Summary for tabs preference when auto closing tabs setting is set to auto close tabs after one week-->
    <string name="close_tabs_after_one_week_summary">1 週間後に閉じる</string>
    <!-- Summary for tabs preference when auto closing tabs setting is set to auto close tabs after one month-->
    <string name="close_tabs_after_one_month_summary">1 か月後に閉じる</string>

    <!-- Summary for homepage preference indicating always opening the homepage when re-opening the app -->
    <string name="opening_screen_homepage_summary">ホームページを開きます</string>
    <!-- Summary for homepage preference indicating always opening the last-open tab when re-opening the app -->
    <string name="opening_screen_last_tab_summary">最後のタブを開きます</string>
    <!-- Summary for homepage preference indicating opening the homepage when re-opening the app after four hours of inactivity -->
    <string name="opening_screen_after_four_hours_of_inactivity_summary">4 時間経過後、ホームページを開きます</string>

    <!-- Inactive tabs -->
    <!-- Category header of a preference that allows a user to enable or disable the inactive tabs feature -->
    <string name="preferences_inactive_tabs">古いタブを休止中に移動する</string>
    <!-- Title of inactive tabs preference -->
    <string name="preferences_inactive_tabs_title">2 週間以上表示していないタブを休止中セクションに移動します。</string>

    <!-- Studies -->
    <!-- Title of the remove studies button -->
    <string name="studies_remove">削除</string>
    <!-- Title of the active section on the studies list -->
    <string name="studies_active">有効</string>
    <!-- Description for studies, it indicates why Firefox use studies. The first parameter is the name of the application. -->
    <string name="studies_description_2">%1$s が調査をインストールして実行することがあります。</string>
    <!-- Learn more link for studies, links to an article for more information about studies. -->
    <string name="studies_learn_more">詳細情報</string>
    <!-- Dialog message shown after removing a study -->
    <string name="studies_restart_app">変更を適用するためアプリケーションを終了します</string>
    <!-- Dialog button to confirm the removing a study. -->
    <string name="studies_restart_dialog_ok">OK</string>
    <!-- Dialog button text for canceling removing a study. -->
    <string name="studies_restart_dialog_cancel">キャンセル</string>

    <!-- Toast shown after turning on/off studies preferences -->
    <string name="studies_toast_quit_application" tools:ignore="UnusedResources">変更を適用するためアプリケーションを終了します...</string>

    <!-- Sessions -->
    <!-- Title for the list of tabs -->
    <string name="tab_header_label">タブを開く</string>
    <!-- Title for the list of tabs in the current private session -->
    <string name="tabs_header_private_tabs_title">プライベートタブ</string>
    <!-- Title for the list of tabs in the synced tabs -->
    <string name="tabs_header_synced_tabs_title">同期したタブ</string>
    <!-- Content description (not visible, for screen readers etc.): Add tab button. Adds a news tab when pressed -->
    <string name="add_tab">タブを追加</string>
    <!-- Content description (not visible, for screen readers etc.): Add tab button. Adds a news tab when pressed -->
    <string name="add_private_tab">プライベートタブを追加</string>
    <!-- Text for the new tab button to indicate adding a new private tab in the tab -->
    <string name="tab_drawer_fab_content">プライベート</string>
    <!-- Text for the new tab button to indicate syncing command on the synced tabs page -->
    <string name="tab_drawer_fab_sync">同期</string>
    <!-- Text shown in the menu for sharing all tabs -->
    <string name="tab_tray_menu_item_share">すべてのタブを共有</string>
    <!-- Text shown in the menu to view recently closed tabs -->
    <string name="tab_tray_menu_recently_closed">最近閉じたタブ</string>
    <!-- Text shown in the tabs tray inactive tabs section -->
    <string name="tab_tray_inactive_recently_closed" tools:ignore="UnusedResources">最近閉じたタブ</string>
    <!-- Text shown in the menu to view account settings -->
    <string name="tab_tray_menu_account_settings">アカウント設定</string>
    <!-- Text shown in the menu to view tab settings -->
    <string name="tab_tray_menu_tab_settings">タブ設定</string>
    <!-- Text shown in the menu for closing all tabs -->
    <string name="tab_tray_menu_item_close">すべてのタブを閉じる</string>
    <!-- Text shown in the multiselect menu for bookmarking selected tabs. -->
    <string name="tab_tray_multiselect_menu_item_bookmark">ブックマーク</string>
    <!-- Text shown in the multiselect menu for closing selected tabs. -->
    <string name="tab_tray_multiselect_menu_item_close">閉じる</string>
    <!-- Content description for tabs tray multiselect share button -->
    <string name="tab_tray_multiselect_share_content_description">選択したタブを共有</string>
    <!-- Content description for tabs tray multiselect menu -->
    <string name="tab_tray_multiselect_menu_content_description">選択したタブのメニュー</string>
    <!-- Content description (not visible, for screen readers etc.): Removes tab from collection button. Removes the selected tab from collection when pressed -->
    <string name="remove_tab_from_collection">タブをコレクションから削除</string>
    <!-- Text for button to enter multiselect mode in tabs tray -->
    <string name="tabs_tray_select_tabs">タブを選択</string>
    <!-- Content description (not visible, for screen readers etc.): Close tab button. Closes the current session when pressed -->
    <string name="close_tab">タブを閉じる</string>
    <!-- Content description (not visible, for screen readers etc.): Close tab <title> button. First parameter is tab title  -->
    <string name="close_tab_title">%s のタブを閉じる</string>
    <!-- Content description (not visible, for screen readers etc.): Opens the open tabs menu when pressed -->
    <string name="open_tabs_menu">タブメニューを開く</string>
    <!-- Open tabs menu item to save tabs to collection -->
    <string name="tabs_menu_save_to_collection1">タブをコレクションに保存</string>

    <!-- Text for the menu button to delete a collection -->
    <string name="collection_delete">コレクションを削除</string>
    <!-- Text for the menu button to rename a collection -->
    <string name="collection_rename">コレクションの名前を変更</string>
    <!-- Text for the button to open tabs of the selected collection -->
    <string name="collection_open_tabs">タブを開く</string>


    <!-- Hint for adding name of a collection -->
    <string name="collection_name_hint">コレクション名</string>
    <!-- Text for the menu button to rename a top site -->
    <string name="rename_top_site" moz:removedIn="130" tools:ignore="UnusedResources">タイトル変更</string>
    <!-- Text for the menu button to remove a top site -->
    <string name="remove_top_site">削除</string>

    <!-- Text for the menu button to delete a top site from history -->
    <string name="delete_from_history">履歴から削除</string>
    <!-- Postfix for private WebApp titles, placeholder is replaced with app name -->
    <string name="pwa_site_controls_title_private">%1$s (プライベートモード)</string>

    <!-- History -->
    <!-- Text for the button to search all history -->
    <string name="history_search_1">検索語を入力</string>
    <!-- Text for the button to clear all history -->
    <string name="history_delete_all">履歴を削除</string>
    <!-- Text for the snackbar to confirm that multiple browsing history items has been deleted -->
    <string name="history_delete_multiple_items_snackbar">履歴が削除されました</string>
    <!-- Text for the snackbar to confirm that a single browsing history item has been deleted. The first parameter is the shortened URL of the deleted history item. -->
    <string name="history_delete_single_item_snackbar">%1$s を履歴から削除しました</string>
    <!-- Context description text for the button to delete a single history item -->
    <string name="history_delete_item">削除</string>
    <!-- History multi select title in app bar
    The first parameter is the number of bookmarks selected -->
    <string name="history_multi_select_title">%1$d 件選択</string>
    <!-- Text for the header that groups the history for today -->
    <string name="history_today">今日</string>
    <!-- Text for the header that groups the history for yesterday -->
    <string name="history_yesterday">昨日</string>
    <!-- Text for the header that groups the history the past 7 days -->
    <string name="history_7_days">7 日以内</string>
    <!-- Text for the header that groups the history the past 30 days -->
    <string name="history_30_days">30 日以内</string>
    <!-- Text for the header that groups the history older than the last month -->
    <string name="history_older">古い</string>

    <!-- Text shown when no history exists -->
    <string name="history_empty_message">履歴はありません</string>

    <!-- Downloads -->
    <!-- Text for the snackbar to confirm that multiple downloads items have been removed -->
    <string name="download_delete_multiple_items_snackbar_1">ダウンロード履歴を削除しました</string>
    <!-- Text for the snackbar to confirm that a single download item has been removed. The first parameter is the name of the download item. -->
    <string name="download_delete_single_item_snackbar">%1$s を削除しました</string>
    <!-- Text shown when no download exists -->
    <string name="download_empty_message_1">ダウンロード済みのファイルはありません</string>
    <!-- History multi select title in app bar
    The first parameter is the number of downloads selected -->
    <string name="download_multi_select_title">%1$d 件選択</string>


    <!-- Text for the button to remove a single download item -->
    <string name="download_delete_item_1">削除</string>


    <!-- Crashes -->
    <!-- Title text displayed on the tab crash page. This first parameter is the name of the application (For example: Fenix) -->
    <string name="tab_crash_title_2">申し訳ありません。%1$s はそのページを読み込めません。</string>
    <!-- Send crash report checkbox text on the tab crash page -->
    <string name="tab_crash_send_report">クラッシュレポートを Mozilla に送信する</string>
    <!-- Close tab button text on the tab crash page -->
    <string name="tab_crash_close">タブを閉じる</string>
    <!-- Restore tab button text on the tab crash page -->
    <string name="tab_crash_restore">タブを復元</string>

    <!-- Unsubmitted crash dialog title, The first parameter is the name of the app (e.g. Firefox)  -->
    <string name="unsubmitted_crash_dialog_title">%s を再起動しました</string>
    <!-- Unsubmitted crash dialog checkbox label for automatically sending reports in the future -->
    <string name="unsubmitted_crash_dialog_checkbox_label">クラッシュレポートを自動的に送信する</string>
    <!-- Unsubmitted crash dialog negative button to dismiss the dialog -->
    <string name="unsubmitted_crash_dialog_negative_button">閉じる</string>
    <!-- Unsubmitted crash dialog positive button to submit crash report -->
    <string name="unsubmitted_crash_dialog_positive_button">クラッシュレポートを送信する</string>

    <!-- Bookmarks -->
    <!-- Confirmation message for a dialog confirming if the user wants to delete the selected folder -->
    <string name="bookmark_delete_folder_confirmation_dialog">このフォルダーを削除してもよろしいですか？</string>
    <!-- Confirmation message for a dialog confirming if the user wants to delete multiple items including folders. Parameter will be replaced by app name. -->
    <string name="bookmark_delete_multiple_folders_confirmation_dialog">選択したアイテムを %s から削除します</string>
    <!-- Text for the cancel button on delete bookmark dialog -->
    <string name="bookmark_delete_negative">キャンセル</string>
    <!-- Screen title for adding a bookmarks folder -->
    <string name="bookmark_add_folder">フォルダー追加</string>
    <!-- Snackbar title shown after a bookmark has been created. -->
    <string name="bookmark_saved_snackbar">ブックマークを保存しました!</string>
    <!-- Snackbar title that confirms a bookmark was saved into a folder. Parameter will be replaced by the name of the folder the bookmark was saved into. -->
    <string name="bookmark_saved_in_folder_snackbar">“%s” に保存しました</string>
    <!-- Snackbar edit button shown after a bookmark has been created. -->
    <string name="edit_bookmark_snackbar_action">編集</string>

    <!-- Bookmark overflow menu edit button -->
    <string name="bookmark_menu_edit_button">編集</string>
    <!-- Bookmark overflow menu copy button -->
    <string name="bookmark_menu_copy_button">コピー</string>
    <!-- Bookmark overflow menu share button -->
    <string name="bookmark_menu_share_button">共有</string>
    <!-- Bookmark overflow menu open in new tab button -->
    <string name="bookmark_menu_open_in_new_tab_button">新しいタブで開く</string>
    <!-- Bookmark overflow menu open in private tab button -->
    <string name="bookmark_menu_open_in_private_tab_button">プライベートタブで開く</string>
    <!-- Bookmark overflow menu open all in tabs button -->
    <string name="bookmark_menu_open_all_in_tabs_button">すべてを新しいタブで開く</string>
    <!-- Bookmark overflow menu open all in private tabs button -->
    <string name="bookmark_menu_open_all_in_private_tabs_button">すべてをプライベートタブで開く</string>
    <!-- Bookmark overflow menu delete button -->
    <string name="bookmark_menu_delete_button">削除</string>
    <!--Bookmark overflow menu save button -->
    <string name="bookmark_menu_save_button">保存</string>
    <!-- Bookmark multi select title in app bar
     The first parameter is the number of bookmarks selected -->
    <string name="bookmarks_multi_select_title">%1$d 件選択</string>
    <!-- Bookmark editing screen title -->
    <string name="edit_bookmark_fragment_title">ブックマークを編集</string>
    <!-- Bookmark folder editing screen title -->
    <string name="edit_bookmark_folder_fragment_title">フォルダー編集</string>
    <!-- Bookmark sign in button message -->
    <string name="bookmark_sign_in_button">同期したブックマークを見るにはログインしてください</string>
    <!-- Bookmark URL editing field label -->
    <string name="bookmark_url_label">URL</string>
    <!-- Bookmark FOLDER editing field label -->
    <string name="bookmark_folder_label">フォルダー</string>
    <!-- Text indicating which folder a bookmark or folder will be saved in -->
    <string name="bookmark_save_in_label">保存先</string>
    <!-- Bookmark NAME editing field label -->
    <string name="bookmark_name_label">名前</string>
    <!-- Label for a text input field for a bookmark or folder name -->
    <string name="bookmark_name_label_normal_case">名前</string>
    <!-- Bookmark add folder screen title -->
    <string name="bookmark_add_folder_fragment_label">フォルダー追加</string>
    <!-- Bookmark select folder screen title -->
    <string name="bookmark_select_folder_fragment_label">フォルダー選択</string>
    <!-- Bookmark editing error missing title -->
    <string name="bookmark_empty_title_error">タイトルが必要です</string>
    <!-- Bookmark editing error missing or improper URL -->
    <string name="bookmark_invalid_url_error">不正な URL</string>
    <!-- Bookmark screen message for empty bookmarks folder -->
    <string name="bookmarks_empty_message">ブックマークがありません</string>
    <!-- Bookmark snackbar message on deletion
     The first parameter is the host part of the URL of the bookmark deleted, if any -->
    <string name="bookmark_deletion_snackbar_message"> %1$s を削除しました</string>


    <!-- Bookmark snackbar message on deleting multiple bookmarks not including folders-->
    <string name="bookmark_deletion_multiple_snackbar_message_2">ブックマークを削除しました</string>
    <!-- Bookmark snackbar message on deleting multiple bookmarks including folders-->
    <string name="bookmark_deletion_multiple_snackbar_message_3">選択したフォルダーを削除します</string>
    <!-- Bookmark undo button for deletion snackbar action -->
    <string name="bookmark_undo_deletion">元に戻す</string>

    <!-- Text for the button to search all bookmarks -->
    <string name="bookmark_search">検索語を入力</string>

    <!-- Content description for the bookmark navigation bar back button -->
    <string name="bookmark_navigate_back_button_content_description">前のページへ戻る</string>

    <!-- Content description for the bookmark list new folder navigation bar button -->
    <string name="bookmark_add_new_folder_button_content_description">新しいフォルダーを追加します</string>
    <!-- Content description for the bookmark navigation bar close button -->
<<<<<<< HEAD
    <string name="bookmark_close_button_content_description">ブックマークを閉じます</string>
=======
    <string name="bookmark_close_button_content_description" tools:ignore="UnusedResources" moz:removedIn="130">ブックマークを閉じます</string>
>>>>>>> 80823484
    <!-- Content description for bookmark search floating action button -->
    <string name="bookmark_search_button_content_description">ブックマークを検索します</string>

    <!-- Content description for the overflow menu for a bookmark item. Paramter will a folder name or bookmark title. -->
    <string name="bookmark_item_menu_button_content_description">%s の項目メニュー</string>

<<<<<<< HEAD
=======
    <!-- Title for the bookmark list empty state-->
    <string name="bookmark_empty_list_title">ブックマークがありません</string>
    <!-- Description for the bookmark list empty state when you're not signed into sync. -->
    <string name="bookmark_empty_list_guest_description">閲覧したサイトを保存しましょう。ログインすると、他の同期した端末からブックマークを読み込めます。</string>
    <!-- Text for the button to navigate to sync authentication -->
    <string name="bookmark_empty_list_guest_cta">ログインして同期</string>
    <!-- Description for the bookmark list empty state when you're signed into sync. -->
    <string name="bookmark_empty_list_authenticated_description">閲覧したサイトを保存しましょう。他の同期した端末からもブックマークを読み込みます。</string>

    <!-- Description for the bookmark list empty state when you're in an empty folder. -->
    <string name="bookmark_empty_list_folder_description">後でお気に入りのサイトを見つけられるように、閲覧したサイトをブックマークに追加しましょう。</string>

>>>>>>> 80823484
    <!-- Site Permissions -->
    <!-- Button label that take the user to the Android App setting -->
    <string name="phone_feature_go_to_settings">設定に移動</string>

    <!-- Content description (not visible, for screen readers etc.): Quick settings sheet
        to give users access to site specific information / settings. For example:
        Secure settings status and a button to modify site permissions -->
    <string name="quick_settings_sheet">クイック設定シート</string>
    <!-- Label that indicates that this option it the recommended one -->
    <string name="phone_feature_recommended">おすすめ</string>
    <!-- Button label for clearing all the information of site permissions-->
    <string name="clear_permissions">許可設定を消去</string>
    <!-- Text for the OK button on Clear permissions dialog -->
    <string name="clear_permissions_positive">OK</string>
    <!-- Text for the cancel button on Clear permissions dialog -->
    <string name="clear_permissions_negative">キャンセル</string>
    <!-- Button label for clearing a site permission-->
    <string name="clear_permission">許可設定を消去</string>
    <!-- Text for the OK button on Clear permission dialog -->
    <string name="clear_permission_positive">OK</string>
    <!-- Text for the cancel button on Clear permission dialog -->
    <string name="clear_permission_negative">キャンセル</string>
    <!-- Button label for clearing all the information on all sites-->
    <string name="clear_permissions_on_all_sites">全サイトの許可設定を消去</string>
    <!-- Preference for altering video and audio autoplay for all websites -->
    <string name="preference_browser_feature_autoplay">自動再生</string>
    <!-- Preference for altering the camera access for all websites -->
    <string name="preference_phone_feature_camera">カメラ</string>
    <!-- Preference for altering the microphone access for all websites -->
    <string name="preference_phone_feature_microphone">マイク</string>
    <!-- Preference for altering the location access for all websites -->
    <string name="preference_phone_feature_location">位置情報</string>
    <!-- Preference for altering the notification access for all websites -->
    <string name="preference_phone_feature_notification">通知</string>
    <!-- Preference for altering the persistent storage access for all websites -->
    <string name="preference_phone_feature_persistent_storage">永続ストレージ</string>
    <!-- Preference for altering the storage access setting for all websites -->
    <string name="preference_phone_feature_cross_origin_storage_access">クロスサイト Cookie</string>
    <!-- Preference for altering the EME access for all websites -->
    <string name="preference_phone_feature_media_key_system_access">DRM 制御されたコンテンツ</string>
    <!-- Label that indicates that a permission must be asked always -->
    <string name="preference_option_phone_feature_ask_to_allow">許可を求める</string>
    <!-- Label that indicates that a permission must be blocked -->
    <string name="preference_option_phone_feature_blocked">ブロック</string>
    <!-- Label that indicates that a permission must be allowed -->
    <string name="preference_option_phone_feature_allowed">許可</string>
    <!--Label that indicates a permission is by the Android OS-->
    <string name="phone_feature_blocked_by_android">Android によってブロック</string>
    <!-- Preference for showing a list of websites that the default configurations won't apply to them -->
    <string name="preference_exceptions">例外設定</string>
    <!-- Summary of tracking protection preference if tracking protection is set to off -->
    <string name="tracking_protection_off">オフ</string>

    <!-- Summary of tracking protection preference if tracking protection is set to standard -->
    <string name="tracking_protection_standard">標準</string>
    <!-- Summary of tracking protection preference if tracking protection is set to strict -->
    <string name="tracking_protection_strict">厳格</string>
    <!-- Summary of tracking protection preference if tracking protection is set to custom -->
    <string name="tracking_protection_custom">カスタム</string>
    <!-- Label for global setting that indicates that all video and audio autoplay is allowed -->
    <string name="preference_option_autoplay_allowed2">音声と動画の再生を許可</string>
    <!-- Label for site specific setting that indicates that all video and audio autoplay is allowed -->
    <string name="quick_setting_option_autoplay_allowed">音声と動画の再生を許可</string>
    <!-- Label that indicates that video and audio autoplay is only allowed over Wi-Fi -->
    <string name="preference_option_autoplay_allowed_wifi_only2">データ通信時のみ音声と動画をブロック</string>
    <!-- Subtext that explains 'autoplay on Wi-Fi only' option -->
    <string name="preference_option_autoplay_allowed_wifi_subtext">Wi-Fi 接続時は音声と動画を再生します</string>
    <!-- Label for global setting that indicates that video autoplay is allowed, but audio autoplay is blocked -->
    <string name="preference_option_autoplay_block_audio2">音声のみブロック</string>
    <!-- Label for site specific setting that indicates that video autoplay is allowed, but audio autoplay is blocked -->
    <string name="quick_setting_option_autoplay_block_audio">音声のみブロック</string>
    <!-- Label for global setting that indicates that all video and audio autoplay is blocked -->
    <string name="preference_option_autoplay_blocked3">音声と動画をブロック</string>
    <!-- Label for site specific setting that indicates that all video and audio autoplay is blocked -->
    <string name="quick_setting_option_autoplay_blocked">音声と動画をブロック</string>
    <!-- Summary of delete browsing data on quit preference if it is set to on -->
    <string name="delete_browsing_data_quit_on">オン</string>
    <!-- Summary of delete browsing data on quit preference if it is set to off -->
    <string name="delete_browsing_data_quit_off">オフ</string>

    <!-- Summary of studies preference if it is set to on -->
    <string name="studies_on">オン</string>
    <!-- Summary of studies data on quit preference if it is set to off -->
    <string name="studies_off">オフ</string>

    <!-- Collections -->
    <!-- Collections header on home fragment -->
    <string name="collections_header">コレクション</string>
    <!-- Content description (not visible, for screen readers etc.): Opens the collection menu when pressed -->
    <string name="collection_menu_button_content_description">コレクションメニュー</string>

    <!-- Label to describe what collections are to a new user without any collections -->
    <string name="no_collections_description2">ページを集めてグループ化しましょう。\n類似の検索、ウェブサイト、タブに後ですばやくアクセスできます。</string>
    <!-- Title for the "select tabs" step of the collection creator -->
    <string name="create_collection_select_tabs">タブの選択</string>
    <!-- Title for the "select collection" step of the collection creator -->
    <string name="create_collection_select_collection">コレクションの選択</string>
    <!-- Title for the "name collection" step of the collection creator -->
    <string name="create_collection_name_collection">コレクションの名前</string>
    <!-- Button to add new collection for the "select collection" step of the collection creator -->
    <string name="create_collection_add_new_collection">新しいコレクションを追加</string>
    <!-- Button to select all tabs in the "select tabs" step of the collection creator -->
    <string name="create_collection_select_all">すべて選択</string>
    <!-- Button to deselect all tabs in the "select tabs" step of the collection creator -->
    <string name="create_collection_deselect_all">全選択を解除</string>
    <!-- Text to prompt users to select the tabs to save in the "select tabs" step of the collection creator -->
    <string name="create_collection_save_to_collection_empty">保存するタブを選択してください</string>
    <!-- Text to show users how many tabs they have selected in the "select tabs" step of the collection creator.
     %d is a placeholder for the number of tabs selected. -->
    <string name="create_collection_save_to_collection_tabs_selected">%d 個のタブを選択しました</string>
    <!-- Text to show users they have one tab selected in the "select tabs" step of the collection creator.
    %d is a placeholder for the number of tabs selected. -->
    <string name="create_collection_save_to_collection_tab_selected">%d 個のタブを選択しました</string>
    <!-- Text shown in snackbar when multiple tabs have been saved in a collection -->
    <string name="create_collection_tabs_saved">タブが保存されました！</string>
    <!-- Text shown in snackbar when one or multiple tabs have been saved in a new collection -->
    <string name="create_collection_tabs_saved_new_collection">コレクションを保存しました</string>
    <!-- Text shown in snackbar when one tab has been saved in a collection -->
    <string name="create_collection_tab_saved">タブが保存されました！</string>
    <!-- Content description (not visible, for screen readers etc.): button to close the collection creator -->
    <string name="create_collection_close">閉じる</string>
    <!-- Button to save currently selected tabs in the "select tabs" step of the collection creator-->
    <string name="create_collection_save">保存</string>

    <!-- Snackbar action to view the collection the user just created or updated -->
    <string name="create_collection_view">表示</string>

    <!-- Text for the OK button from collection dialogs -->
    <string name="create_collection_positive">OK</string>
    <!-- Text for the cancel button from collection dialogs -->
    <string name="create_collection_negative">キャンセル</string>

    <!-- Default name for a new collection in "name new collection" step of the collection creator. %d is a placeholder for the number of collections-->
    <string name="create_collection_default_name">コレクション %d</string>

    <!-- Share -->
    <!-- Share screen header -->
    <string name="share_header_2">共有</string>
    <!-- Content description (not visible, for screen readers etc.):
        "Share" button. Opens the share menu when pressed. -->
    <string name="share_button_content_description">共有</string>
    <!-- Text for the Save to PDF feature in the share menu -->
    <string name="share_save_to_pdf">PDF として保存</string>
    <!-- Text for error message when generating a PDF file Text. -->
    <string name="unable_to_save_to_pdf_error">PDF を生成できません</string>
    <!-- Text for standard error snackbar dismiss button. -->
    <string name="standard_snackbar_error_dismiss">閉じる</string>
    <!-- Text for error message when printing a page and it fails. -->
    <string name="unable_to_print_page_error">このページを印刷できません</string>
    <!-- Text for the print feature in the share and browser menu -->
    <string name="menu_print">印刷</string>
    <!-- Sub-header in the dialog to share a link to another sync device -->
    <string name="share_device_subheader">端末へ送信</string>
    <!-- Sub-header in the dialog to share a link to an app from the full list -->
    <string name="share_link_all_apps_subheader">すべての操作</string>
    <!-- Sub-header in the dialog to share a link to an app from the most-recent sorted list -->
    <string name="share_link_recent_apps_subheader">最近使用</string>
    <!-- Text for the copy link action in the share screen. -->
    <string name="share_copy_link_to_clipboard">クリップボードにコピー</string>
    <!-- Toast shown after copying link to clipboard -->
    <string name="toast_copy_link_to_clipboard">クリップボードにコピーしました</string>
    <!-- An option from the share dialog to sign into sync -->
    <string name="sync_sign_in">Sync にログイン</string>
     <!-- An option from the three dot menu to sync and save data -->
    <string name="sync_menu_sync_and_save_data">同期してデータを保存</string>
    <!-- An option from the share dialog to send link to all other sync devices -->
    <string name="sync_send_to_all">すべての端末へ送信</string>
    <!-- An option from the share dialog to reconnect to sync -->
    <string name="sync_reconnect">Sync へ再接続</string>
    <!-- Text displayed when sync is offline and cannot be accessed -->
    <string name="sync_offline">オフライン</string>
    <!-- An option to connect additional devices -->
    <string name="sync_connect_device">別の端末を接続</string>
    <!-- The dialog text shown when additional devices are not available -->
    <string name="sync_connect_device_dialog" tools:ignore="BrandUsage">タブを送信するには、少なくとも 1 台の他の端末で Firefox にログインしてください。</string>
    <!-- Confirmation dialog button -->
    <string name="sync_confirmation_button">OK</string>

    <!-- Share error message -->
    <string name="share_error_snackbar">このアプリとは共有できません</string>
    <!-- Add new device screen title -->
    <string name="sync_add_new_device_title">端末へ送信</string>

    <!-- Text for the warning message on the Add new device screen -->
    <string name="sync_add_new_device_message">接続された端末がありません</string>
    <!-- Text for the button to learn about sending tabs -->
    <string name="sync_add_new_device_learn_button">タブの送信について...</string>
    <!-- Text for the button to connect another device -->
    <string name="sync_add_new_device_connect_button">別の端末を接続...</string>

    <!-- Notifications -->
    <!-- Text shown in the notification that pops up to remind the user that a private browsing session is active. -->
    <string name="notification_pbm_delete_text_2">プライベートタブを閉じる</string>

    <!-- Text for option one, shown in microsurvey.-->
    <string name="microsurvey_survey_5_point_option_0" tools:ignore="UnusedResources" moz:removedIn="130">どちらでもない</string>
    <!-- Text for option two, shown in microsurvey.-->
    <string name="microsurvey_survey_5_point_option_1" tools:ignore="UnusedResources" moz:removedIn="130">非常に不満</string>
    <!-- Text for option three, shown in microsurvey.-->
    <string name="microsurvey_survey_5_point_option_2" tools:ignore="UnusedResources" moz:removedIn="130">不満</string>
    <!-- Text for option four, shown in microsurvey.-->
    <string name="microsurvey_survey_5_point_option_3" tools:ignore="UnusedResources" moz:removedIn="130">満足</string>
    <!-- Text for option five, shown in microsurvey.-->
    <string name="microsurvey_survey_5_point_option_4" tools:ignore="UnusedResources" moz:removedIn="130">とても満足</string>

    <!-- Text shown in the notification that pops up to remind the user that a private browsing session is active for Android 14+ -->
    <string name="notification_erase_title_android_14">プライベートタブを閉じますか？</string>
    <string name="notification_erase_text_android_14">プライベートタブを閉じるには、この通知をタップまたはスワイプしてください。</string>

    <!-- Name of the marketing notification channel. Displayed in the "App notifications" system settings for the app -->
    <string name="notification_marketing_channel_name">マーケティング</string>

    <!-- Title shown in the notification that pops up to remind the user to set fenix as default browser.
    The app name is in the text, due to limitations with localizing Nimbus experiments -->
    <string name="nimbus_notification_default_browser_title" tools:ignore="BrandUsage,UnusedResources">Firefox は動作が軽く個人使用に最適です</string>
    <!-- Text shown in the notification that pops up to remind the user to set fenix as default browser.
    The app name is in the text, due to limitations with localizing Nimbus experiments -->
    <string name="nimbus_notification_default_browser_text" tools:ignore="BrandUsage,UnusedResources">Firefox を既定のブラウザーに設定しましょう</string>
    <!-- Title shown in the notification that pops up to re-engage the user -->
    <string name="notification_re_engagement_title">プライベートブラウジングを試す</string>
    <!-- Text shown in the notification that pops up to re-engage the user.
    %1$s is a placeholder that will be replaced by the app name. -->
    <string name="notification_re_engagement_text">Cookie や履歴を %1$s に保存せずに閲覧します</string>

    <!-- Title A shown in the notification that pops up to re-engage the user -->
    <string name="notification_re_engagement_A_title">足跡を残さずにブラウジング</string>

    <!-- Text A shown in the notification that pops up to re-engage the user.
    %1$s is a placeholder that will be replaced by the app name. -->
    <string name="notification_re_engagement_A_text">%1$s のプライベートブラウジングは知られたくない情報を残しません。</string>
    <!-- Title B shown in the notification that pops up to re-engage the user -->
    <string name="notification_re_engagement_B_title">検索を使ってみよう</string>
    <!-- Text B shown in the notification that pops up to re-engage the user -->
    <string name="notification_re_engagement_B_text">気になること、興味のあることをさがしてみましょう。</string>

    <!-- Survey -->
    <!-- Text shown in the fullscreen message that pops up to ask user to take a short survey.
    The app name is in the text, due to limitations with localizing Nimbus experiments -->
    <string name="nimbus_survey_message_text" tools:ignore="BrandUsage">Firefox の改善のために簡単なアンケートへの回答をお願いします。</string>
    <!-- Preference for taking the short survey. -->
    <string name="preferences_take_survey">アンケートに答える</string>
    <!-- Preference for not taking the short survey. -->
    <string name="preferences_not_take_survey">今はしない</string>

    <!-- Snackbar -->
    <!-- Text shown in snackbar when user deletes a collection -->
    <string name="snackbar_collection_deleted">コレクションを削除しました</string>
    <!-- Text shown in snackbar when user renames a collection -->
    <string name="snackbar_collection_renamed">コレクションの名前を変更しました</string>
    <!-- Text shown in snackbar when user closes a tab -->
    <string name="snackbar_tab_closed">タブを閉じました</string>
    <!-- Text shown in snackbar when user closes all tabs -->
    <string name="snackbar_tabs_closed">すべてのタブを閉じました</string>
    <!-- Text shown in snackbar when user closes multiple inactive tabs. %1$s will be replaced with the number of tabs closed. -->
    <string name="snackbar_num_tabs_closed">閉じたタブの数: %1$s</string>
    <!-- Text shown in snackbar when user bookmarks a list of tabs -->
    <string name="snackbar_message_bookmarks_saved">ブックマークを保存しました</string>
    <!-- Text shown in snackbar when user adds a site to shortcuts -->
    <string name="snackbar_added_to_shortcuts">ショートカットに追加しました</string>
    <!-- Text shown in snackbar when user closes a private tab -->
    <string name="snackbar_private_tab_closed">プライベートタブを閉じました</string>
    <!-- Text shown in snackbar when user closes all private tabs -->
    <string name="snackbar_private_tabs_closed">すべてのプライベートタブを閉じました</string>
    <!-- Text shown in snackbar when user erases their private browsing data -->
    <string name="snackbar_private_data_deleted">プライベートブラウジングデータを削除しました</string>
    <!-- Text shown in snackbar to undo deleting a tab, top site or collection -->
    <string name="snackbar_deleted_undo">元に戻す</string>
    <!-- Text shown in snackbar when user removes a top site -->
    <string name="snackbar_top_site_removed">サイトを削除しました</string>
    <!-- QR code scanner prompt which appears after scanning a code, but before navigating to it
        First parameter is the name of the app, second parameter is the URL or text scanned-->
    <string name="qr_scanner_confirmation_dialog_message">%2$s を開くことを %1$s に許可する</string>
    <!-- QR code scanner prompt dialog positive option to allow navigation to scanned link -->
    <string name="qr_scanner_dialog_positive">許可</string>
    <!-- QR code scanner prompt dialog positive option to deny navigation to scanned link -->
    <string name="qr_scanner_dialog_negative">拒否</string>
    <!-- QR code scanner prompt dialog error message shown when a hostname does not contain http or https. -->
    <string name="qr_scanner_dialog_invalid">ウェブアドレスが正しくありません。</string>
    <!-- QR code scanner prompt dialog positive option when there is an error -->
    <string name="qr_scanner_dialog_invalid_ok">OK</string>
    <!-- Tab collection deletion prompt dialog message. Placeholder will be replaced with the collection name -->
    <string name="tab_collection_dialog_message">本当に %1$s を削除してもよろしいですか？</string>
    <!-- Tab collection deletion prompt dialog option to delete the collection -->
    <string name="tab_collection_dialog_positive">削除</string>
    <!-- Text displayed in a notification when the user enters full screen mode -->
    <string name="full_screen_notification" moz:removedIn="130" tools:ignore="UnusedResources">全画面表示モードです</string>

    <!-- Message for copying the URL via long press on the toolbar -->
    <string name="url_copied">URL をコピーしました</string>


    <!-- Sample text for accessibility font size -->
    <string name="accessibility_text_size_sample_text_1">これはサンプルテキストです。この設定でテキストサイズを変更したときに、テキストがどのように表示されるかを示します。</string>
    <!-- Summary for Accessibility Text Size Scaling Preference -->
    <string name="preference_accessibility_text_size_summary">ウェブサイト上のテキストを拡大または縮小します</string>
    <!-- Title for Accessibility Text Size Scaling Preference -->
    <string name="preference_accessibility_font_size_title">フォントサイズ</string>

    <!-- Title for Accessibility Text Automatic Size Scaling Preference -->
    <string name="preference_accessibility_auto_size_2">フォントサイズを自動調整</string>
    <!-- Summary for Accessibility Text Automatic Size Scaling Preference -->
    <string name="preference_accessibility_auto_size_summary">フォントサイズは Android の設定に従います。ここでフォントサイズを管理するには無効化してください。</string>

    <!-- Title for the Delete browsing data preference -->
    <string name="preferences_delete_browsing_data">閲覧データを削除</string>
    <!-- Title for the tabs item in Delete browsing data -->
    <string name="preferences_delete_browsing_data_tabs_title_2">開いているタブ</string>
    <!-- Subtitle for the tabs item in Delete browsing data, parameter will be replaced with the number of open tabs -->
    <string name="preferences_delete_browsing_data_tabs_subtitle">%d 個のタブ</string>
    <!-- Title for the data and history items in Delete browsing data -->
    <!-- Title for the history item in Delete browsing data -->
    <string name="preferences_delete_browsing_data_browsing_history_title">閲覧履歴</string>
    <!-- Subtitle for the data and history items in delete browsing data, parameter will be replaced with the
        number of history items the user has -->
    <string name="preferences_delete_browsing_data_browsing_data_subtitle">%d 件のアドレス</string>
    <!-- Title for the cookies and site data items in Delete browsing data -->
    <string name="preferences_delete_browsing_data_cookies_and_site_data">Cookie とサイトデータ</string>
    <!-- Subtitle for the cookies item in Delete browsing data -->
    <string name="preferences_delete_browsing_data_cookies_subtitle">ログイン状態がリセットされます</string>
    <!-- Title for the cached images and files item in Delete browsing data -->
    <string name="preferences_delete_browsing_data_cached_files">画像とファイルのキャッシュ</string>
    <!-- Subtitle for the cached images and files item in Delete browsing data -->
    <string name="preferences_delete_browsing_data_cached_files_subtitle">ストレージ領域を空けます</string>
    <!-- Title for the site permissions item in Delete browsing data -->
    <string name="preferences_delete_browsing_data_site_permissions">サイトの許可設定</string>
    <!-- Title for the downloads item in Delete browsing data -->
    <string name="preferences_delete_browsing_data_downloads">ダウンロード一覧</string>
    <!-- Text for the button to delete browsing data -->
    <string name="preferences_delete_browsing_data_button">閲覧データを削除</string>

    <!-- Title for the Delete browsing data on quit preference -->
    <string name="preferences_delete_browsing_data_on_quit">終了時に閲覧データを削除</string>
    <!-- Summary for the Delete browsing data on quit preference. "Quit" translation should match delete_browsing_data_on_quit_action translation. -->
    <string name="preference_summary_delete_browsing_data_on_quit_2">メインメニューから [終了] を選択すると、閲覧データが自動的に削除されます</string>
    <!-- Action item in menu for the Delete browsing data on quit feature -->
    <string name="delete_browsing_data_on_quit_action">終了</string>

    <!-- Title text of a delete browsing data dialog. -->
    <string name="delete_history_prompt_title">削除する期間</string>
    <!-- Body text of a delete browsing data dialog. -->
    <string name="delete_history_prompt_body" moz:RemovedIn="130" tools:ignore="UnusedResources">履歴 (他の端末から同期されたものを含む)、Cookie および他の閲覧データを削除します。</string>
    <!-- Body text of a delete browsing data dialog. -->
    <string name="delete_history_prompt_body_2">履歴を削除します (他の端末から同期した履歴を含む)</string>
    <!-- Radio button in the delete browsing data dialog to delete history items for the last hour. -->
    <string name="delete_history_prompt_button_last_hour">1 時間以内</string>
    <!-- Radio button in the delete browsing data dialog to delete history items for today and yesterday. -->
    <string name="delete_history_prompt_button_today_and_yesterday">昨日と今日</string>
    <!-- Radio button in the delete browsing data dialog to delete all history. -->
    <string name="delete_history_prompt_button_everything">すべての履歴</string>

    <!-- Dialog message to the user asking to delete browsing data. Parameter will be replaced by app name. -->
    <string name="delete_browsing_data_prompt_message_3">選択した閲覧データを %s から削除します。</string>
    <!-- Text for the cancel button for the data deletion dialog -->
    <string name="delete_browsing_data_prompt_cancel">キャンセル</string>
    <!-- Text for the allow button for the data deletion dialog -->
    <string name="delete_browsing_data_prompt_allow">削除</string>
    <!-- Text for the snackbar confirmation that the data was deleted -->
    <string name="preferences_delete_browsing_data_snackbar">閲覧データを削除しました</string>

    <!-- Text for the snackbar to show the user that the deletion of browsing data is in progress -->
    <string name="deleting_browsing_data_in_progress">閲覧データを削除しています...</string>

    <!-- Dialog message to the user asking to delete all history items inside the opened group. Parameter will be replaced by a history group name. -->
    <string name="delete_all_history_group_prompt_message">“%s” のすべてのサイトを削除しますか？</string>
    <!-- Text for the cancel button for the history group deletion dialog -->
    <string name="delete_history_group_prompt_cancel">キャンセル</string>
    <!-- Text for the allow button for the history group dialog -->
    <string name="delete_history_group_prompt_allow">削除</string>
    <!-- Text for the snackbar confirmation that the history group was deleted -->
    <string name="delete_history_group_snackbar">グループを削除しました</string>

    <!-- Onboarding -->
    <!-- text to display in the snackbar once account is signed-in -->
    <string name="onboarding_firefox_account_sync_is_on">Sync が有効です</string>

    <!-- Onboarding theme -->
    <!-- Text shown in snackbar when multiple tabs have been sent to device -->
    <string name="sync_sent_tabs_snackbar">複数のタブを送信しました！</string>
    <!-- Text shown in snackbar when one tab has been sent to device  -->
    <string name="sync_sent_tab_snackbar">タブを送信しました！</string>
    <!-- Text shown in snackbar when sharing tabs failed  -->
    <string name="sync_sent_tab_error_snackbar">送信できません</string>
    <!-- Text shown in snackbar for the "retry" action that the user has after sharing tabs failed -->
    <string name="sync_sent_tab_error_snackbar_action">再試行</string>
    <!-- Title of QR Pairing Fragment -->
    <string name="sync_scan_code">QR コードのスキャン</string>
    <!-- Instructions on how to access pairing -->
    <string name="sign_in_instructions" tools:ignore="BrandUsage"><![CDATA[コンピューターの Firefox で <b>https://firefox.com/pair</b> を開いてください]]></string>
    <!-- Text shown for sign in pairing when ready -->
    <string name="sign_in_ready_for_scan">スキャンの準備ができました</string>
    <!-- Text shown for settings option for sign with pairing -->
    <string name="sign_in_with_camera">カメラを使ってログイン</string>
    <!-- Text shown for settings option for sign with email -->
    <string name="sign_in_with_email">代わりにメールアドレスを使う</string>
    <!-- Text shown for settings option for create new account text.'Firefox' intentionally hardcoded here.-->
    <string name="sign_in_create_account_text" tools:ignore="BrandUsage"><![CDATA[アカウントをお持ちでない方は、<u>アカウントを作成</u>して Firefox を端末間で同期しましょう。]]></string>
    <!-- Text shown in confirmation dialog to sign out of account. The first parameter is the name of the app (e.g. Firefox Preview) -->
    <string name="sign_out_confirmation_message_2">%s はあなたのアカウントとの同期を中止しますが、この端末上の閲覧履歴は削除されません。</string>
    <!-- Option to continue signing out of account shown in confirmation dialog to sign out of account -->
    <string name="sign_out_disconnect">接続を解除</string>
    <!-- Option to cancel signing out shown in confirmation dialog to sign out of account -->
    <string name="sign_out_cancel">キャンセル</string>
    <!-- Error message snackbar shown after the user tried to select a default folder which cannot be altered -->
    <string name="bookmark_cannot_edit_root">既定のフォルダーは編集できません</string>

    <!-- Enhanced Tracking Protection -->
    <!-- Link displayed in enhanced tracking protection panel to access tracking protection settings -->
    <string name="etp_settings">追跡防止の設定</string>
    <!-- Preference title for enhanced tracking protection settings -->
    <string name="preference_enhanced_tracking_protection">強化型トラッキング防止</string>
    <!-- Preference summary for enhanced tracking protection settings on/off switch -->
    <string name="preference_enhanced_tracking_protection_summary">包括的 Cookie 保護が登場しました。これまでで最も強力なクロスサイトトラッカー遮断機能です。</string>
    <!-- Description of enhanced tracking protection. The parameter is the name of the application (For example: Firefox Fenix) -->
    <string name="preference_enhanced_tracking_protection_explanation_2">%s はインターネット上で個人の行動を追跡する数多くのトラッカーからあなたを守ります。</string>
    <!-- Text displayed that links to website about enhanced tracking protection -->
    <string name="preference_enhanced_tracking_protection_explanation_learn_more">詳細情報</string>
    <!-- Preference for enhanced tracking protection for the standard protection settings -->
    <string name="preference_enhanced_tracking_protection_standard_default_1">標準 (既定)</string>
    <!-- Preference description for enhanced tracking protection for the standard protection settings -->
    <string name="preference_enhanced_tracking_protection_standard_description_5">ページは正常に読み込まれますが、ブロックされるトラッカーが少なくなります。</string>
    <!--  Accessibility text for the Standard protection information icon  -->
    <string name="preference_enhanced_tracking_protection_standard_info_button">標準のトラッキング防止でブロックされるもの</string>
    <!-- Preference for enhanced tracking protection for the strict protection settings -->
    <string name="preference_enhanced_tracking_protection_strict">厳格</string>
    <!-- Preference description for enhanced tracking protection for the strict protection settings -->
    <string name="preference_enhanced_tracking_protection_strict_description_4">トラッキング防止を強力にし、パフォーマンスを高速化します。ただし、一部のサイトが正常に機能しなくなる可能性があります。</string>
    <!--  Accessibility text for the Strict protection information icon  -->
    <string name="preference_enhanced_tracking_protection_strict_info_button">厳格なトラッキング防止でブロックされるもの</string>
    <!-- Preference for enhanced tracking protection for the custom protection settings -->
    <string name="preference_enhanced_tracking_protection_custom">カスタム</string>
    <!-- Preference description for enhanced tracking protection for the strict protection settings -->
    <string name="preference_enhanced_tracking_protection_custom_description_2">ブロックするトラッカーとスクリプトを選択します。</string>
    <!--  Accessibility text for the Strict protection information icon  -->
    <string name="preference_enhanced_tracking_protection_custom_info_button">カスタム設定のトラッキング防止でブロックされるもの</string>
    <!-- Header for categories that are being blocked by current Enhanced Tracking Protection settings -->
    <!-- Preference for enhanced tracking protection for the custom protection settings for cookies-->
    <string name="preference_enhanced_tracking_protection_custom_cookies">Cookie</string>
    <!-- Option for enhanced tracking protection for the custom protection settings for cookies-->
    <string name="preference_enhanced_tracking_protection_custom_cookies_1">クロスサイトトラッカーとソーシャルメディアトラッカー</string>
    <!-- Option for enhanced tracking protection for the custom protection settings for cookies-->
    <string name="preference_enhanced_tracking_protection_custom_cookies_2">未訪問のサイトの Cookie</string>
    <!-- Option for enhanced tracking protection for the custom protection settings for cookies-->
    <string name="preference_enhanced_tracking_protection_custom_cookies_3">すべてのサードパーティ Cookie (ウェブサイトが動作しない可能性があります)</string>
    <!-- Option for enhanced tracking protection for the custom protection settings for cookies-->
    <string name="preference_enhanced_tracking_protection_custom_cookies_4">すべての Cookie (ウェブサイトが動作しない原因になります)</string>
    <!-- Option for enhanced tracking protection for the custom protection settings for cookies-->
    <string name="preference_enhanced_tracking_protection_custom_cookies_5">クロスサイト Cookie を分離する</string>
    <!-- Preference for Global Privacy Control for the custom privacy settings for Global Privacy Control. '&amp;' is replaced with the ampersand symbol: &-->
    <string name="preference_enhanced_tracking_protection_custom_global_privacy_control">ウェブサイトにユーザーデータの共有と販売の拒否を通知する</string>
    <!-- Preference for enhanced tracking protection for the custom protection settings for tracking content -->
    <string name="preference_enhanced_tracking_protection_custom_tracking_content">トラッキングコンテンツ</string>
    <!-- Option for enhanced tracking protection for the custom protection settings for tracking content-->
    <string name="preference_enhanced_tracking_protection_custom_tracking_content_1">すべてのタブに適用</string>
    <!-- Option for enhanced tracking protection for the custom protection settings for tracking content-->
    <string name="preference_enhanced_tracking_protection_custom_tracking_content_2">プライベートタブのみ適用</string>
    <!-- Preference for enhanced tracking protection for the custom protection settings -->
    <string name="preference_enhanced_tracking_protection_custom_cryptominers">暗号通貨マイニング</string>
    <!-- Preference for enhanced tracking protection for the custom protection settings -->
    <string name="preference_enhanced_tracking_protection_custom_fingerprinters" moz:RemovedIn="130" tools:ignore="UnusedResources">フィンガープリント採取</string>
    <!-- Preference for enhanced tracking protection for the custom protection settings -->
    <string name="preference_enhanced_tracking_protection_custom_known_fingerprinters">既知のフィンガープリント採取</string>
    <!-- Button label for navigating to the Enhanced Tracking Protection details -->
    <string name="enhanced_tracking_protection_details">詳細</string>
    <!-- Header for categories that are being being blocked by current Enhanced Tracking Protection settings -->
    <string name="enhanced_tracking_protection_blocked">ブロック済み</string>
    <!-- Header for categories that are being not being blocked by current Enhanced Tracking Protection settings -->
    <string name="enhanced_tracking_protection_allowed">許可済み</string>
    <!-- Category of trackers (social media trackers) that can be blocked by Enhanced Tracking Protection -->
    <string name="etp_social_media_trackers_title">SNS メディアトラッカー</string>
    <!-- Description of social media trackers that can be blocked by Enhanced Tracking Protection -->
    <string name="etp_social_media_trackers_description">ソーシャルネットワークによるウェブ上の行動追跡を制限します。</string>
    <!-- Category of trackers (cross-site tracking cookies) that can be blocked by Enhanced Tracking Protection -->
    <string name="etp_cookies_title">クロスサイトトラッキング Cookie</string>
    <!-- Category of trackers (cross-site tracking cookies) that can be blocked by Enhanced Tracking Protection -->
    <string name="etp_cookies_title_2">クロスサイト Cookie</string>
    <!-- Description of cross-site tracking cookies that can be blocked by Enhanced Tracking Protection -->
    <string name="etp_cookies_description">広告ネットワークやアクセス解析サービスが様々なサイトの閲覧データの収集に使用する Cookie をブロックします。</string>
    <!-- Description of cross-site tracking cookies that can be blocked by Enhanced Tracking Protection -->
    <string name="etp_cookies_description_2">包括的 Cookie 保護機能により、現在のサイトに対する Cookie を分離して、サイトを横断してあなたを追跡する Cookie を広告ネットワークなどのトラッカーが利用できないようにします。</string>
    <!-- Category of trackers (cryptominers) that can be blocked by Enhanced Tracking Protection -->
    <string name="etp_cryptominers_title">暗号通貨マイニング</string>
    <!-- Description of cryptominers that can be blocked by Enhanced Tracking Protection -->
    <string name="etp_cryptominers_description">悪意のあるスクリプトによる暗号通貨マイニングを防止します。</string>
    <!-- Category of trackers (fingerprinters) that can be blocked by Enhanced Tracking Protection -->
    <string name="etp_fingerprinters_title" moz:RemovedIn="130" tools:ignore="UnusedResources">フィンガープリント採取</string>
    <!-- Description of fingerprinters that can be blocked by Enhanced Tracking Protection -->
    <string name="etp_fingerprinters_description" moz:RemovedIn="130" tools:ignore="UnusedResources">端末を一意に識別できるデータがユーザーを追跡する目的で収集されるのを防止します。</string>
    <!-- Description of fingerprinters that can be blocked by Enhanced Tracking Protection -->
    <string name="etp_known_fingerprinters_description">端末を一意に識別できるデータがユーザーを追跡する目的で収集されるのを防止します。</string>
    <!-- Category of trackers (tracking content) that can be blocked by Enhanced Tracking Protection -->
    <string name="etp_tracking_content_title">トラッキングコンテンツ</string>
    <!-- Description of tracking content that can be blocked by Enhanced Tracking Protection -->
    <string name="etp_tracking_content_description">追跡コードを含む外部の広告、動画、その他のコンテンツの読み込みを停止します。一部のウェブサイトの機能に影響する場合があります。</string>
    <!-- Enhanced Tracking Protection message that protection is currently on for this site -->
    <string name="etp_panel_on">このサイトでは保護が有効になっています</string>
    <!-- Enhanced Tracking Protection message that protection is currently off for this site -->
    <string name="etp_panel_off">このサイトでは保護が無効になっています</string>
    <!-- Header for exceptions list for which sites enhanced tracking protection is always off -->
    <string name="enhanced_tracking_protection_exceptions">これらのウェブサイトでは強化型トラッキング防止が無効になります</string>
    <!-- Content description (not visible, for screen readers etc.): Navigate
    back from ETP details (Ex: Tracking content) -->
    <string name="etp_back_button_content_description">前のページへ戻る</string>
    <!-- About page link text to open what's new link -->
    <string name="about_whats_new">%s の新機能</string>
    <!-- Open source licenses page title
    The first parameter is the app name -->
    <string name="open_source_licenses_title">%s | OSS ライブラリー</string>

    <!-- Category of trackers (redirect trackers) that can be blocked by Enhanced Tracking Protection -->
    <string name="etp_redirect_trackers_title">リダイレクトトラッカー</string>
    <!-- Description of redirect tracker cookies that can be blocked by Enhanced Tracking Protection -->
    <string name="etp_redirect_trackers_description">既知のトラッキングウェブサイトへのリダイレクトにより設定された Cookie を消去します。</string>

    <!-- Preference for fingerprinting protection for the custom protection settings -->
    <string name="etp_suspected_fingerprinters_title">疑わしいフィンガープリント採取</string>
    <!-- Description of fingerprinters that can be blocked by fingerprinting protection -->
    <string name="etp_suspected_fingerprinters_description">フィンガープリント防止を有効にすると、疑わしいフィンガープリント採取を阻止します。</string>
    <!-- Category of trackers (fingerprinters) that can be blocked by Enhanced Tracking Protection -->
    <string name="etp_known_fingerprinters_title">既知のフィンガープリント採取</string>
    <!-- Description of the SmartBlock Enhanced Tracking Protection feature. The * symbol is intentionally hardcoded here,
         as we use it on the UI to indicate which trackers have been partially unblocked.  -->
    <string name="preference_etp_smartblock_description">ユーザーの操作により、以下のマークされたトラッカー*のブロックがこのページ上で部分的に解除されています。</string>
    <!-- Text displayed that links to website about enhanced tracking protection SmartBlock -->
    <string name="preference_etp_smartblock_learn_more">詳細情報</string>

    <!-- Content description (not visible, for screen readers etc.):
    Enhanced tracking protection exception preference icon for ETP settings. -->
    <string name="preference_etp_exceptions_icon_description">強化型トラッキング防止の例外設定のアイコン</string>

    <!-- About page link text to open support link -->
    <string name="about_support">サポート</string>
    <!-- About page link text to list of past crashes (like about:crashes on desktop) -->
    <string name="about_crashes">クラッシュ</string>
    <!-- About page link text to open privacy notice link -->
    <string name="about_privacy_notice">個人情報保護方針</string>
    <!-- About page link text to open know your rights link -->
    <string name="about_know_your_rights">あなたの権利について</string>
    <!-- About page link text to open licensing information link -->
    <string name="about_licensing_information">ライセンス情報</string>
    <!-- About page link text to open a screen with libraries that are used -->
    <string name="about_other_open_source_libraries">利用しているライブラリー</string>

    <!-- Toast shown to the user when they are activating the secret dev menu
        The first parameter is number of long clicks left to enable the menu -->
    <string name="about_debug_menu_toast_progress">デバッグメニュー: 有効にするには %1$d 回クリックしてください</string>
    <string name="about_debug_menu_toast_done">デバッグメニューが有効です</string>

    <!-- Browser long press popup menu -->
    <!-- Copy the current url -->
    <string name="browser_toolbar_long_press_popup_copy">コピー</string>
    <!-- Paste & go the text in the clipboard. '&amp;' is replaced with the ampersand symbol: & -->
    <string name="browser_toolbar_long_press_popup_paste_and_go">貼り付けて移動</string>
    <!-- Paste the text in the clipboard -->
    <string name="browser_toolbar_long_press_popup_paste">貼り付け</string>

    <!-- Snackbar message shown after an URL has been copied to clipboard. -->
    <string name="browser_toolbar_url_copied_to_clipboard_snackbar">URL をクリップボードにコピーしました</string>

    <!-- Title text for the Add To Homescreen dialog -->
    <string name="add_to_homescreen_title">ホーム画面に追加</string>

    <!-- Cancel button text for the Add to Homescreen dialog -->
    <string name="add_to_homescreen_cancel">キャンセル</string>
    <!-- Add button text for the Add to Homescreen dialog -->
    <string name="add_to_homescreen_add">追加</string>
    <!-- Continue to website button text for the first-time Add to Homescreen dialog -->
    <string name="add_to_homescreen_continue">ウェブサイトを開く</string>
    <!-- Placeholder text for the TextView in the Add to Homescreen dialog -->
    <string name="add_to_homescreen_text_placeholder">ショートカット名</string>

    <!-- Describes the add to homescreen functionality -->
    <string name="add_to_homescreen_description_2">このウェブサイトを端末のホーム画面に簡単な操作で追加できます。アプリのような感覚で素早くアクセスして閲覧しましょう。</string>

    <!-- Preference for managing the settings for logins and passwords in Fenix -->
    <string name="preferences_passwords_logins_and_passwords_2">パスワード</string>
    <!-- Preference for managing the saving of logins and passwords in Fenix -->
    <string name="preferences_passwords_save_logins_2">パスワードを保存</string>
    <!-- Preference option for asking to save passwords in Fenix -->
    <string name="preferences_passwords_save_logins_ask_to_save">保存するか確認する</string>
    <!-- Preference option for never saving passwords in Fenix -->
    <string name="preferences_passwords_save_logins_never_save">保存しない</string>

    <!-- Preference for autofilling saved logins in Firefox (in web content), %1$s will be replaced with the app name -->
    <string name="preferences_passwords_autofill2">%1$s で自動入力する</string>
    <!-- Description for the preference for autofilling saved logins in Firefox (in web content), %1$s will be replaced with the app name -->
    <string name="preferences_passwords_autofill_description">%1$s の使用中、ウェブサイトにユーザー名とパスワードを入力して保存します。</string>
    <!-- Preference for autofilling logins from Fenix in other apps (e.g. autofilling the Twitter app) -->
    <string name="preferences_android_autofill">他のアプリで自動入力する</string>
    <!-- Description for the preference for autofilling logins from Fenix in other apps (e.g. autofilling the Twitter app) -->
    <string name="preferences_android_autofill_description">端末上の他のアプリにユーザー名とパスワードを入力します。</string>

    <!-- Preference option for adding a password -->
    <string name="preferences_logins_add_login_2">パスワードを追加</string>

    <!-- Preference for syncing saved passwords in Fenix -->
    <string name="preferences_passwords_sync_logins_2">パスワードを同期</string>
    <!-- Preference for syncing saved passwords in Fenix, when not signed in-->
    <string name="preferences_passwords_sync_logins_across_devices_2">端末間でパスワードを同期</string>
    <!-- Preference to access list of saved passwords -->
    <string name="preferences_passwords_saved_logins_2">保存されたパスワード</string>
    <!-- Description of empty list of saved passwords. Placeholder is replaced with app name.  -->
    <string name="preferences_passwords_saved_logins_description_empty_text_2">%s に保存または同期したパスワードがこのリストに表示されます。保存されたすべてのパスワードは暗号化されます。</string>
    <!-- Clickable text for opening an external link for more information about Sync. -->
    <string name="preferences_passwords_saved_logins_description_empty_learn_more_link_2">Sync についての詳細情報</string>
    <!-- Preference to access list of login exceptions that we never save logins for -->
    <string name="preferences_passwords_exceptions">例外</string>
    <!-- Empty description of list of login exceptions that we never save passwords for. Parameter will be replaced by app name. -->
    <string name="preferences_passwords_exceptions_description_empty_2">%s は、このリストに表示されているサイトのパスワードを保存しません。</string>
    <!-- Description of list of login exceptions that we never save passwords for. Parameter will be replaced by app name. -->
    <string name="preferences_passwords_exceptions_description_2">%s はこれらのサイトのパスワードを保存しません。</string>
    <!-- Text on button to remove all saved login exceptions -->
    <string name="preferences_passwords_exceptions_remove_all">すべての例外を削除</string>
    <!-- Hint for search box in passwords list -->
    <string name="preferences_passwords_saved_logins_search_2">パスワードを検索</string>
    <!-- The header for the site that a login is for -->
    <string name="preferences_passwords_saved_logins_site">サイト</string>
    <!-- The header for the username for a login -->
    <string name="preferences_passwords_saved_logins_username">ユーザー名</string>
    <!-- The header for the password for a login -->
    <string name="preferences_passwords_saved_logins_password">パスワード</string>
    <!-- Shown in snackbar to tell user that the password has been copied -->
    <string name="logins_password_copied">パスワードをクリップボードにコピーしました</string>
    <!-- Shown in snackbar to tell user that the username has been copied -->
    <string name="logins_username_copied">ユーザー名をクリップボードにコピーしました</string>
    <!-- Content Description (for screenreaders etc) read for the button to copy a password in logins-->
    <string name="saved_logins_copy_password">パスワードをコピー</string>
    <!-- Content Description (for screenreaders etc) read for the button to clear a password while editing a login-->
    <string name="saved_logins_clear_password">パスワードを消去</string>
    <!-- Content Description (for screenreaders etc) read for the button to copy a username in logins -->
    <string name="saved_login_copy_username">ユーザー名をコピー</string>
    <!-- Content Description (for screenreaders etc) read for the button to clear a username while editing a login -->
    <string name="saved_login_clear_username">ユーザー名を消去</string>
    <!-- Content Description (for screenreaders etc) read for the button to clear the hostname field while creating a login -->
    <string name="saved_login_clear_hostname">ホスト名を消去</string>
    <!-- Content Description (for screenreaders etc) read for the button to open a site in logins -->
    <string name="saved_login_open_site">サイトをブラウザーで開く</string>
    <!-- Content Description (for screenreaders etc) read for the button to reveal a password in logins -->
    <string name="saved_login_reveal_password">パスワードを表示</string>
    <!-- Content Description (for screenreaders etc) read for the button to hide a password in logins -->
    <string name="saved_login_hide_password">パスワードを隠す</string>
    <!-- Message displayed in biometric prompt displayed for authentication before allowing users to view their passwords -->
    <string name="logins_biometric_prompt_message_2">保存されたパスワードを表示するにはロック解除してください</string>
    <!-- Title of warning dialog if users have no device authentication set up -->
    <string name="logins_warning_dialog_title_2">保存されたパスワードを保護してください</string>
    <!-- Message of warning dialog if users have no device authentication set up -->
    <string name="logins_warning_dialog_message_2">端末のロックパターンや PIN、パスワードを設定して、保存されたパスワードを他人の不正なアクセスから保護しましょう。</string>
    <!-- Negative button to ignore warning dialog if users have no device authentication set up -->
    <string name="logins_warning_dialog_later">後で</string>
    <!-- Positive button to send users to set up a pin of warning dialog if users have no device authentication set up -->
    <string name="logins_warning_dialog_set_up_now">今すぐ設定</string>
    <!-- Title of PIN verification dialog to direct users to re-enter their device credentials to access their logins -->
    <string name="logins_biometric_prompt_message_pin">端末のロック解除</string>

    <!-- Title for Accessibility Force Enable Zoom Preference -->
    <string name="preference_accessibility_force_enable_zoom">すべてのウェブサイトでズーム</string>
    <!-- Summary for Accessibility Force Enable Zoom Preference -->
    <string name="preference_accessibility_force_enable_zoom_summary">ピンチとズームを有効にします。このジェスチャーが止められているウェブサイトでも有効です。</string>

    <!-- Saved logins sorting strategy menu item -by name- (if selected, it will sort saved logins alphabetically) -->
    <string name="saved_logins_sort_strategy_alphabetically">名前 (昇順)</string>
    <!-- Saved logins sorting strategy menu item -by last used- (if selected, it will sort saved logins by last used) -->
    <string name="saved_logins_sort_strategy_last_used">最終使用日時</string>

    <!-- Content description (not visible, for screen readers etc.) -->
    <string name="saved_logins_menu_dropdown_chevron_icon_content_description_2">パスワードを並べ替えます</string>

    <!-- Autofill -->
    <!-- Preference and title for managing the autofill settings -->
    <string name="preferences_autofill">自動入力</string>
    <!-- Preference and title for managing the settings for addresses -->
    <string name="preferences_addresses">所在地フォーム</string>

    <!-- Preference and title for managing the settings for payment methods -->
    <string name="preferences_credit_cards_2">支払い方法</string>
    <!-- Preference for saving and autofilling credit cards -->
    <string name="preferences_credit_cards_save_and_autofill_cards_2">支払い方法を保存して入力する</string>
    <!-- Preference summary for saving and autofilling payment method data. Parameter will be replaced by app name. -->
    <string name="preferences_credit_cards_save_and_autofill_cards_summary_2">%s は保存したすべての支払い方法を暗号化します</string>
    <!-- Preference option for syncing credit cards across devices. This is displayed when the user is not signed into sync -->
    <string name="preferences_credit_cards_sync_cards_across_devices">端末間でカード情報を同期する</string>
    <!-- Preference option for syncing credit cards across devices. This is displayed when the user is signed into sync -->
    <string name="preferences_credit_cards_sync_cards">クレジットカード情報を同期</string>
    <!-- Preference option for adding a card -->
    <string name="preferences_credit_cards_add_credit_card_2">カード情報を追加</string>
    <!-- Preference option for managing saved cards -->
    <string name="preferences_credit_cards_manage_saved_cards_2">カード情報を管理</string>
    <!-- Preference option for adding an address -->
    <string name="preferences_addresses_add_address">アドレスを追加</string>
    <!-- Preference option for managing saved addresses -->
    <string name="preferences_addresses_manage_addresses">アドレスの管理</string>

    <!-- Preference for saving and filling addresses -->
    <string name="preferences_addresses_save_and_autofill_addresses_2">住所を保存して入力する</string>

    <!-- Preference summary for saving and filling address data -->
    <string name="preferences_addresses_save_and_autofill_addresses_summary_2">電話番号とメールアドレスを含みます</string>

    <!-- Title of the "Add card" screen -->
    <string name="credit_cards_add_card">カードの追加</string>

    <!-- Title of the "Edit card" screen -->
    <string name="credit_cards_edit_card">カードの編集</string>
    <!-- The header for the card number of a credit card -->
    <string name="credit_cards_card_number">カード番号</string>
    <!-- The header for the expiration date of a credit card -->
    <string name="credit_cards_expiration_date">有効期限</string>
    <!-- The label for the expiration date month of a credit card to be used by a11y services-->
    <string name="credit_cards_expiration_date_month">有効期限月</string>
    <!-- The label for the expiration date year of a credit card to be used by a11y services-->
    <string name="credit_cards_expiration_date_year">有効期限年</string>
    <!-- The header for the name on the credit card -->
    <string name="credit_cards_name_on_card">カード名義</string>
    <!-- The text for the "Delete card" menu item for deleting a credit card -->
    <string name="credit_cards_menu_delete_card">カードを削除</string>
    <!-- The text for the "Delete card" button for deleting a credit card -->
    <string name="credit_cards_delete_card_button">カードを削除</string>
    <!-- The text for the confirmation message of "Delete card" dialog -->
    <string name="credit_cards_delete_dialog_confirmation_2">カード情報を削除しますか？</string>
    <!-- The text for the positive button on "Delete card" dialog -->
    <string name="credit_cards_delete_dialog_button">削除</string>
    <!-- The title for the "Save" menu item for saving a credit card -->
    <string name="credit_cards_menu_save">保存</string>
    <!-- The text for the "Save" button for saving a credit card -->
    <string name="credit_cards_save_button">保存</string>
    <!-- The text for the "Cancel" button for cancelling adding, updating or deleting a credit card -->
    <string name="credit_cards_cancel_button">キャンセル</string>

    <!-- Title of the "Saved cards" screen -->
    <string name="credit_cards_saved_cards">保存したカード</string>

    <!-- Error message for card number validation -->
    <string name="credit_cards_number_validation_error_message_2">正しいカード番号を入力してください</string>
    <!-- Error message for card name on card validation -->
    <string name="credit_cards_name_on_card_validation_error_message_2">名前を追加してください</string>
    <!-- Message displayed in biometric prompt displayed for authentication before allowing users to view their saved credit cards -->
    <string name="credit_cards_biometric_prompt_message">保存されたカード情報を表示するにはロック解除してください</string>

    <!-- Title of warning dialog if users have no device authentication set up -->
    <string name="credit_cards_warning_dialog_title_2">保存された支払い方法を保護してください</string>
    <!-- Message of warning dialog if users have no device authentication set up -->
    <string name="credit_cards_warning_dialog_message_3">端末のロックパターンや PIN、パスワードを設定して、保存された支払い方法を他人の不正なアクセスから保護しましょう。</string>
    <!-- Positive button to send users to set up a pin of warning dialog if users have no device authentication set up -->
    <string name="credit_cards_warning_dialog_set_up_now">今すぐ設定</string>
    <!-- Negative button to ignore warning dialog if users have no device authentication set up -->
    <string name="credit_cards_warning_dialog_later">後で</string>
    <!-- Title of PIN verification dialog to direct users to re-enter their device credentials to access their credit cards -->
    <string name="credit_cards_biometric_prompt_message_pin">端末のロック解除</string>

    <!-- Message displayed in biometric prompt for authentication, before allowing users to use their stored payment method information -->
    <string name="credit_cards_biometric_prompt_unlock_message_2">保存された支払い方法を使用するにはロック解除してください</string>
    <!-- Title of the "Add address" screen -->
    <string name="addresses_add_address">アドレスを追加</string>
    <!-- Title of the "Edit address" screen -->
    <string name="addresses_edit_address">住所の編集</string>
    <!-- Title of the "Manage addresses" screen -->
    <string name="addresses_manage_addresses">アドレスの管理</string>
    <!-- The header for the name of an address. Name represents a person's full name, typically made up of a first, middle and last name, e.g. John Joe Doe. -->
    <string name="addresses_name">氏名</string>
    <!-- The header for the street address of an address -->
    <string name="addresses_street_address">番地</string>
    <!-- The header for the city of an address -->
    <string name="addresses_city">市区町村</string>
    <!-- The header for the subregion of an address when "state" should be used -->
    <string name="addresses_state">都道府県</string>
    <!-- The header for the subregion of an address when "province" should be used -->
    <string name="addresses_province">都道府県</string>
    <!-- The header for the zip code of an address -->
    <string name="addresses_zip">郵便番号</string>
    <!-- The header for the country or region of an address -->
    <string name="addresses_country">国または地域</string>
    <!-- The header for the phone number of an address -->
    <string name="addresses_phone">電話番号</string>
    <!-- The header for the email of an address -->
    <string name="addresses_email">メールアドレス</string>
    <!-- The text for the "Save" button for saving an address -->
    <string name="addresses_save_button">保存</string>
    <!-- The text for the "Cancel" button for cancelling adding, updating or deleting an address -->
    <string name="addresses_cancel_button">キャンセル</string>
    <!-- The text for the "Delete address" button for deleting an address -->
    <string name="addressess_delete_address_button">アドレスを削除</string>

    <!-- The title for the "Delete address" confirmation dialog -->
    <string name="addressess_confirm_dialog_message_2">このアドレスを削除しますか？</string>
    <!-- The text for the positive button on "Delete address" dialog -->
    <string name="addressess_confirm_dialog_ok_button">削除</string>
    <!-- The text for the negative button on "Delete address" dialog -->
    <string name="addressess_confirm_dialog_cancel_button">キャンセル</string>
    <!-- The text for the "Save address" menu item for saving an address -->
    <string name="address_menu_save_address">住所を保存</string>
    <!-- The text for the "Delete address" menu item for deleting an address -->
    <string name="address_menu_delete_address">住所を削除</string>

    <!-- Title of the Add search engine screen -->
    <string name="search_engine_add_custom_search_engine_title">検索エンジンの追加</string>
    <!-- Content description (not visible, for screen readers etc.): Title for the button that navigates to add new engine screen -->
    <string name="search_engine_add_custom_search_engine_button_content_description">新しい検索エンジンを追加します</string>
    <!-- Title of the Edit search engine screen -->
    <string name="search_engine_edit_custom_search_engine_title">検索エンジンの編集</string>
    <!-- Text for the menu button to edit a search engine -->
    <string name="search_engine_edit">編集</string>
    <!-- Text for the menu button to delete a search engine -->
    <string name="search_engine_delete">削除</string>

    <!-- Label for the TextField in which user enters custom search engine name -->
    <string name="search_add_custom_engine_name_label">名前</string>
    <!-- Placeholder text shown in the Search Engine Name text field before a user enters text -->
    <string name="search_add_custom_engine_name_hint_2">検索エンジン名</string>
    <!-- Label for the TextField in which user enters custom search engine URL -->
    <string name="search_add_custom_engine_url_label">検索文字列の URL</string>
    <!-- Placeholder text shown in the Search String TextField before a user enters text -->
    <string name="search_add_custom_engine_search_string_hint_2">検索に使用する URL</string>
    <!-- Description text for the Search String TextField. The %s is part of the string -->
    <string name="search_add_custom_engine_search_string_example" formatted="false">クエリーを “%s” に置き換えます。例:\nhttps://www.google.com/search?q=%s</string>

    <!-- Accessibility description for the form in which details about the custom search engine are entered -->
    <string name="search_add_custom_engine_form_description">カスタム検索エンジンの詳細</string>

    <!-- Label for the TextField in which user enters custom search engine suggestion URL -->
    <string name="search_add_custom_engine_suggest_url_label">検索候補 API (任意)</string>
    <!-- Placeholder text shown in the Search Suggestion String TextField before a user enters text -->
    <string name="search_add_custom_engine_suggest_string_hint">検索候補 API の URL</string>
    <!-- Description text for the Search Suggestion String TextField. The %s is part of the string -->
    <string name="search_add_custom_engine_suggest_string_example_2" formatted="false">クエリーを “%s” に置き換えます。例:\nhttps://suggestqueries.google.com/complete/search?client=firefox&amp;q=%s</string>
    <!-- The text for the "Save" button for saving a custom search engine -->
    <string name="search_custom_engine_save_button">保存</string>

    <!-- Text shown when a user leaves the name field empty -->
    <string name="search_add_custom_engine_error_empty_name">検索エンジン名を入力してください</string>
    <!-- Text shown when a user leaves the search string field empty -->
    <string name="search_add_custom_engine_error_empty_search_string">検索クエリーを入力してください</string>
    <!-- Text shown when a user leaves out the required template string -->
    <string name="search_add_custom_engine_error_missing_template">検索クエリーが入力例の書式と一致しているか確認してください</string>
    <!-- Text shown when we aren't able to validate the custom search query. The first parameter is the url of the custom search engine -->
    <string name="search_add_custom_engine_error_cannot_reach">“%s” への接続でエラーが発生しました</string>
    <!-- Text shown when a user creates a new search engine -->
    <string name="search_add_custom_engine_success_message">%s を追加しました</string>
    <!-- Text shown when a user successfully edits a custom search engine -->
    <string name="search_edit_custom_engine_success_message">%s を保存しました</string>
    <!-- Text shown when a user successfully deletes a custom search engine -->
    <string name="search_delete_search_engine_success_message">%s を削除しました</string>

    <!-- Heading for the instructions to allow a permission -->
    <string name="phone_feature_blocked_intro">許可するには:</string>
    <!-- First step for the allowing a permission -->
    <string name="phone_feature_blocked_step_settings">1. Android の設定を開きます</string>
    <!-- Second step for the allowing a permission -->
    <string name="phone_feature_blocked_step_permissions"><![CDATA[2. <b>権限</b> をタップします]]></string>
    <!-- Third step for the allowing a permission (Fore example: Camera) -->
    <string name="phone_feature_blocked_step_feature"><![CDATA[3. <b>%1$s</b> をオンに切り替えます]]></string>

    <!-- Label that indicates a site is using a secure connection -->
    <string name="quick_settings_sheet_secure_connection_2">接続は安全です</string>
    <!-- Label that indicates a site is using a insecure connection -->
    <string name="quick_settings_sheet_insecure_connection_2">接続は安全ではありません</string>
    <!-- Label to clear site data -->
    <string name="clear_site_data">Cookie とサイトデータを消去</string>
    <!-- Confirmation message for a dialog confirming if the user wants to delete all data for current site -->
    <string name="confirm_clear_site_data"><![CDATA[<b>%s</b> のすべての Cookie とデータを消去してもよろしいですか？]]></string>
    <!-- Confirmation message for a dialog confirming if the user wants to delete all the permissions for all sites-->
    <string name="confirm_clear_permissions_on_all_sites">すべてのサイトの許可設定を消去してもよろしいですか？</string>
    <!-- Confirmation message for a dialog confirming if the user wants to delete all the permissions for a site-->
    <string name="confirm_clear_permissions_site">このサイトの許可設定を消去してもよろしいですか？</string>
    <!-- Confirmation message for a dialog confirming if the user wants to set default value a permission for a site-->
    <string name="confirm_clear_permission_site">このサイトのこの許可設定を削除してもよろしいですか？</string>
    <!-- label shown when there are not site exceptions to show in the site exception settings -->
    <string name="no_site_exceptions">例外サイトなし</string>
    <!-- Bookmark deletion confirmation -->
    <string name="bookmark_deletion_confirmation">本当にこのブックマークを削除してもよろしいですか？</string>
    <!-- Browser menu button that adds a shortcut to the home fragment -->
    <string name="browser_menu_add_to_shortcuts">ショートカットに追加</string>
    <!-- Browser menu button that removes a shortcut from the home fragment -->
    <string name="browser_menu_remove_from_shortcuts">ショートカットから削除</string>
    <!-- text shown before the issuer name to indicate who its verified by, parameter is the name of
     the certificate authority that verified the ticket-->
    <string name="certificate_info_verified_by">認証局: %1$s</string>
    <!-- Login overflow menu delete button -->
    <string name="login_menu_delete_button">削除</string>
    <!-- Login overflow menu edit button -->
    <string name="login_menu_edit_button">編集</string>
    <!-- Message in delete confirmation dialog for password -->
    <string name="login_deletion_confirmation_2">本当にこのパスワードを削除してもよろしいですか？</string>
    <!-- Positive action of a dialog asking to delete  -->
    <string name="dialog_delete_positive">削除</string>

    <!-- Negative action of a dialog asking to delete login -->
    <string name="dialog_delete_negative">キャンセル</string>
    <!--  The saved password options menu description. -->
    <string name="login_options_menu_2">パスワードのオプション</string>
    <!--  The editable text field for a website address. -->
    <string name="saved_login_hostname_description_3">ウェブサイトのアドレスの編集可能なテキストフィールド。</string>
    <!--  The editable text field for a username. -->
    <string name="saved_login_username_description_3">ユーザー名の編集可能なテキストフィールド。</string>
    <!--  The editable text field for a login's password. -->
    <string name="saved_login_password_description_2">パスワードの編集可能なテキストフィールド。</string>
    <!--  The button description to save changes to an edited password. -->
    <string name="save_changes_to_login_2">変更を保存します。</string>
    <!--  The page title for editing a saved password. -->
    <string name="edit_2">パスワードを編集</string>
    <!--  The page title for adding new password. -->
    <string name="add_login_2">パスワードを追加</string>
    <!--  Error text displayed underneath the password field when it is in an error case. -->
    <string name="saved_login_password_required_2">パスワードを入力してください</string>
    <!--  The error message in add login view when username field is blank. -->
    <string name="saved_login_username_required_2">ユーザー名を入力してください</string>
    <!--  The error message in add login view when hostname field is blank. -->
    <string name="saved_login_hostname_required" tools:ignore="UnusedResources">ホスト名は必須です</string>
    <!--  The error message in add login view when hostname field is blank. -->
    <string name="saved_login_hostname_required_2" tools:ignore="UnusedResources">ウェブアドレスを入力してください</string>
    <!-- Voice search button content description  -->
    <string name="voice_search_content_description">音声検索</string>
    <!-- Voice search prompt description displayed after the user presses the voice search button -->
    <string name="voice_search_explainer">話してください</string>

    <!--  The error message in edit login view when a duplicate username exists. -->
    <string name="saved_login_duplicate">このユーザー名を持つログイン情報がすでに存在します。</string>

    <!-- This is the hint text that is shown inline on the hostname field of the create new login page. 'https://www.example.com' intentionally hardcoded here -->
    <string name="add_login_hostname_hint_text">https://www.example.com</string>
    <!-- This is an error message shown below the hostname field of the add login page when a hostname does not contain http or https. -->
    <string name="add_login_hostname_invalid_text_3">ウェブアドレスには “https://“ または “http://“ が含まれている必要があります</string>
    <!-- This is an error message shown below the hostname field of the add login page when a hostname is invalid. -->
    <string name="add_login_hostname_invalid_text_2">正しいホスト名を入力してください</string>

    <!-- Synced Tabs -->
    <!-- Text displayed to ask user to connect another device as no devices found with account -->
    <string name="synced_tabs_connect_another_device">他の端末を接続してください。</string>
    <!-- Text displayed asking user to re-authenticate -->
    <string name="synced_tabs_reauth">再認証してください。</string>

    <!-- Text displayed when user has disabled tab syncing in Firefox Sync Account -->
    <string name="synced_tabs_enable_tab_syncing">タブの同期を有効にしてください。</string>
    <!-- Text displayed when user has no tabs that have been synced -->
    <string name="synced_tabs_no_tabs" tools:ignore="BrandUsage">他の端末の Firefox で開いているタブはありません。</string>
    <!-- Text displayed in the synced tabs screen when a user is not signed in to Firefox Sync describing Synced Tabs -->
    <string name="synced_tabs_sign_in_message">他の端末のタブの一覧を表示できます。</string>
    <!-- Text displayed on a button in the synced tabs screen to link users to sign in when a user is not signed in to Firefox Sync -->
    <string name="synced_tabs_sign_in_button">Sync にログイン</string>

    <!-- The text displayed when a synced device has no tabs to show in the list of Synced Tabs. -->
    <string name="synced_tabs_no_open_tabs">開いているタブはありません</string>

    <!-- Content description for expanding a group of synced tabs. -->
    <string name="synced_tabs_expand_group">同期したタブのグループを展開します</string>
    <!-- Content description for collapsing a group of synced tabs. -->
    <string name="synced_tabs_collapse_group">同期したタブのグループを折りたたみます</string>

    <!-- Top Sites -->
    <!-- Title text displayed in the dialog when shortcuts limit is reached. -->
    <string name="shortcut_max_limit_title">ショートカット数の上限に達しました</string>
    <!-- Content description text displayed in the dialog when shortcut limit is reached. -->
    <string name="shortcut_max_limit_content">新しいショートカットを追加するには、いずれかを削除してください。サイトを長押しして削除を選択します。</string>
    <!-- Confirmation dialog button text when top sites limit is reached. -->
    <string name="top_sites_max_limit_confirmation_button">OK</string>

    <!-- Label for the preference to show the shortcuts for the most visited top sites on the homepage -->
    <string name="top_sites_toggle_top_recent_sites_4">ショートカット</string>
    <!-- Title text displayed in the rename top site dialog. -->
    <string name="top_sites_rename_dialog_title">タイトル</string>
    <!-- Hint for renaming title of a shortcut -->
    <string name="shortcut_name_hint">ショートカット名</string>
    <!-- Hint for editing URL of a shortcut. -->
    <string name="shortcut_url_hint">ショートカット URL</string>
    <!-- Button caption to confirm the renaming of the top site. -->
    <string name="top_sites_rename_dialog_ok" moz:removedIn="130" tools:ignore="UnusedResources">OK</string>
    <!-- Dialog button text for canceling the rename top site prompt. -->
    <string name="top_sites_rename_dialog_cancel">キャンセル</string>

    <!-- Text for the menu button to open the homepage settings. -->
    <string name="top_sites_menu_settings">設定</string>
    <!-- Text for the menu button to navigate to sponsors and privacy support articles. '&amp;' is replaced with the ampersand symbol: & -->
    <string name="top_sites_menu_sponsor_privacy">私たちのスポンサーとあなたのプライバシー</string>
    <!-- Label text displayed for a sponsored top site. -->
    <string name="top_sites_sponsored_label">広告</string>

    <!-- Text for the menu item to edit a top site. -->
    <string name="top_sites_edit_top_site">編集</string>
    <!-- Text for the dialog title to edit a top site. -->
    <string name="top_sites_edit_dialog_title">ショートカットを編集</string>
    <!-- Button caption to confirm the edit of the top site. -->
    <string name="top_sites_edit_dialog_save">保存</string>
    <!-- Error message when the user entered an invalid URL -->
    <string name="top_sites_edit_dialog_url_error">正しい URL を入力してください</string>
    <!-- Label for the URL edit field in the edit top site dialog. -->
    <string name="top_sites_edit_dialog_url_title">URL</string>

    <!-- Inactive tabs in the tabs tray -->
    <!-- Title text displayed in the tabs tray when a tab has been unused for 14 days. -->
    <string name="inactive_tabs_title">休止中のタブ</string>
    <!-- Content description for closing all inactive tabs -->
    <string name="inactive_tabs_delete_all">休止中のタブをすべて閉じます</string>

    <!-- Content description for expanding the inactive tabs section. -->
    <string name="inactive_tabs_expand_content_description">休止中のタブを展開します</string>
    <!-- Content description for collapsing the inactive tabs section. -->
    <string name="inactive_tabs_collapse_content_description">休止中のタブを折りたたみます</string>

    <!-- Inactive tabs auto-close message in the tabs tray -->
    <!-- The header text of the auto-close message when the user is asked if they want to turn on the auto-closing of inactive tabs. -->
    <string name="inactive_tabs_auto_close_message_header" tools:ignore="UnusedResources">1 か月後に自動的に閉じますか？</string>
    <!-- A description below the header to notify the user what the inactive tabs auto-close feature is. -->
    <string name="inactive_tabs_auto_close_message_description" tools:ignore="BrandUsage,UnusedResources">Firefox は 1 か月以上表示していないタブを閉じることができます。</string>
    <!-- A call to action below the description to allow the user to turn on the auto closing of inactive tabs. -->
    <string name="inactive_tabs_auto_close_message_action" tools:ignore="UnusedResources">自動的に閉じる</string>

    <!-- Text for the snackbar to confirm auto-close is enabled for inactive tabs -->
    <string name="inactive_tabs_auto_close_message_snackbar">自動的に閉じる機能が有効です</string>

    <!-- Awesome bar suggestion's headers -->
    <!-- Search suggestions title for Firefox Suggest. -->
    <string name="firefox_suggest_header" tools:ignore="BrandUsage">Firefox Suggest</string>

    <!-- Title for search suggestions when Google is the default search suggestion engine. -->
    <string name="google_search_engine_suggestion_header">Google 検索</string>
    <!-- Title for search suggestions when the default search suggestion engine is anything other than Google. The first parameter is default search engine name. -->
    <string name="other_default_search_engine_suggestion_header">%s 検索</string>

    <!-- Default browser experiment -->
    <!-- Default browser card title -->
    <string name="default_browser_experiment_card_title">既定のブラウザーを変更しませんか</string>
    <!-- Default browser card text -->
    <string name="default_browser_experiment_card_text" tools:ignore="BrandUsage">ウェブサイトやメール、メッセージのリンクを自動的に Firefox で開きます。</string>

    <!-- Content description for close button in collection placeholder. -->
    <string name="remove_home_collection_placeholder_content_description">削除</string>

    <!-- Content description radio buttons with a link to more information -->
    <string name="radio_preference_info_content_description">詳細はこちら</string>

    <!-- Content description for the action bar "up" button -->
    <string name="action_bar_up_description" moz:removedIn="124" tools:ignore="UnusedResources">上へ移動します</string>

    <!-- Content description for privacy content close button -->
    <string name="privacy_content_close_button_content_description">閉じる</string>

    <!-- Pocket recommended stories -->
    <!-- Header text for a section on the home screen. -->
    <string name="pocket_stories_header_1">示唆に富むストーリー</string>
    <!-- Header text for a section on the home screen. -->
    <string name="pocket_stories_categories_header">トピック別のストーリー</string>
    <!-- Text of a button allowing users to access an external url for more Pocket recommendations. -->
    <string name="pocket_stories_placeholder_text">より詳しく</string>
    <!-- Title of an app feature. Smaller than a heading. The first parameter is product name Pocket -->
    <string name="pocket_stories_feature_title_2">%s による提供です。</string>
    <!-- Caption for describing a certain feature. The placeholder is for a clickable text (eg: Learn more) which will load an url in a new tab when clicked.  -->
    <string name="pocket_stories_feature_caption" tools:ignore="BrandUsage">Firefox ファミリーの一員です。 %s</string>
    <!-- Clickable text for opening an external link for more information about Pocket. -->
    <string name="pocket_stories_feature_learn_more">詳細情報</string>

    <!-- Text indicating that the Pocket story that also displays this text is a sponsored story by other 3rd party entity. -->
    <string name="pocket_stories_sponsor_indication">広告</string>

    <!-- Snackbar message for enrolling in a Nimbus experiment from the secret settings when Studies preference is Off.-->
    <string name="experiments_snackbar">データを送信するにはテレメトリーを有効にしてください。</string>
    <!-- Snackbar button text to navigate to telemetry settings.-->
    <string name="experiments_snackbar_button">設定を開く</string>

    <!-- Review quality check feature-->
    <!-- Name for the review quality check feature used as title for the panel. -->
    <string name="review_quality_check_feature_name_2">レビューチェッカー</string>
    <!-- Summary for grades A and B for review quality check adjusted grading. -->
    <string name="review_quality_check_grade_a_b_description">信頼できるレビュー</string>
    <!-- Summary for grade C for review quality check adjusted grading. -->
    <string name="review_quality_check_grade_c_description">信頼できるレビューとできないものが混在</string>
    <!-- Summary for grades D and F for review quality check adjusted grading. -->
    <string name="review_quality_check_grade_d_f_description">信頼できないレビュー</string>
    <!-- Text for title presenting the reliability of a product's reviews. -->
    <string name="review_quality_check_grade_title">これらのレビューはどのくらい信頼できますか？</string>

    <!-- Title for when the rating has been updated by the review checker -->
    <string name="review_quality_check_adjusted_rating_title">レートが調整されています</string>
    <!-- Description for a product's adjusted star rating. The text presents that the product's reviews which were evaluated as unreliable were removed from the adjusted rating. -->
    <string name="review_quality_check_adjusted_rating_description_2">信頼できないレビューに基づきます</string>
    <!-- Title for list of highlights from a product's review emphasizing a product's important traits. -->
    <string name="review_quality_check_highlights_title">最近の注目レビュー</string>
    <!-- Title for section explaining how we analyze the reliability of a product's reviews. -->
    <string name="review_quality_check_explanation_title">レビュー品質の決定方法について</string>
    <!-- Paragraph explaining how we analyze the reliability of a product's reviews. First parameter is the Fakespot product name. In the phrase "Fakespot by Mozilla", "by" can be localized. Does not need to stay by. -->
    <string name="review_quality_check_explanation_body_reliability">私たちは、%s by Mozilla の AI 技術を用いて製品レビューの信頼性を解析します。これは製品そのものの品質ではなく、製品の信頼できるレビューへのアクセスを助けるものです。</string>
    <!-- Paragraph explaining the grading system we use to classify the reliability of a product's reviews. -->
    <string name="review_quality_check_info_review_grade_header"><![CDATA[私たちは、各製品のレビューを A から F までの <b>レターグレード</b> で評価します。]]></string>
    <!-- Description explaining grades A and B for review quality check adjusted grading. -->
    <string name="review_quality_check_info_grade_info_AB">信頼できるレビューです。これは正直で偏見を持たない本物の顧客によるレビューであると思われます。</string>
    <!-- Description explaining grade C for review quality check adjusted grading. -->
    <string name="review_quality_check_info_grade_info_C">信頼できるレビューと信頼できないレビューが混在していると思われます。</string>
    <!-- Description explaining grades D and F for review quality check adjusted grading. -->
    <string name="review_quality_check_info_grade_info_DF">信頼できないレビューです。これは偽物または偏見を持ったレビュアーによるレビューであると思われます。</string>
    <!-- Paragraph explaining how a product's adjusted grading is calculated. -->
    <string name="review_quality_check_explanation_body_adjusted_grading"><![CDATA[<b>調整されたレート</b> は私たちが信頼するに足ると評価したレビューのみを基にしています。]]></string>
    <!-- Paragraph explaining product review highlights. First parameter is the name of the retailer (e.g. Amazon). -->
    <string name="review_quality_check_explanation_body_highlights"><![CDATA[<b>注目レビュー</b> は最近 80 日以内の %s からのレビューで私たちが信頼するに足ると評価したものです。]]></string>
    <!-- Text for learn more caption presenting a link with information about review quality. First parameter is for clickable text defined in review_quality_check_info_learn_more_link. -->
    <string name="review_quality_check_info_learn_more">%s についての詳細。</string>
    <!-- Clickable text that links to review quality check SuMo page. First parameter is the Fakespot product name. -->
    <string name="review_quality_check_info_learn_more_link_2">%s がレビュー品質を決定する方法について</string>
    <!-- Text for title of settings section. -->
    <string name="review_quality_check_settings_title">設定</string>
    <!-- Text for label for switch preference to show recommended products from review quality check settings section. -->
    <string name="review_quality_check_settings_recommended_products">レビューチェッカーに広告を表示する</string>
    <!-- Description for switch preference to show recommended products from review quality check settings section. First parameter is for clickable text defined in review_quality_check_settings_recommended_products_learn_more.-->
    <string name="review_quality_check_settings_recommended_products_description_2" tools:ignore="UnusedResources">時々、関連製品の広告が表示されます。私たちはレビュー品質基準を満たした信頼できる製品のみを広告しています。%s</string>
    <!-- Clickable text that links to review quality check recommended products support article. -->
    <string name="review_quality_check_settings_recommended_products_learn_more" tools:ignore="UnusedResources">詳細情報</string>
    <!-- Text for turning sidebar off button from review quality check settings section. -->
    <string name="review_quality_check_settings_turn_off">レビューチェッカーをオフにする</string>
    <!-- Text for title of recommended product section. This is displayed above a product image, suggested as an alternative to the product reviewed. -->
    <string name="review_quality_check_ad_title" tools:ignore="UnusedResources">さらに検討する</string>
    <!-- Caption for recommended product section indicating this is an ad by Fakespot. First parameter is the Fakespot product name. -->
    <string name="review_quality_check_ad_caption" tools:ignore="UnusedResources">%s による広告</string>
    <!-- Caption for review quality check panel. First parameter is for clickable text defined in review_quality_check_powered_by_link. -->
    <string name="review_quality_check_powered_by_2">レビュー チェッカーは %s の提供です</string>
    <!-- Clickable text that links to Fakespot.com. First parameter is the Fakespot product name. In the phrase "Fakespot by Mozilla", "by" can be localized. Does not need to stay by. -->
    <string name="review_quality_check_powered_by_link" tools:ignore="UnusedResources">%s by Mozilla</string>
    <!-- Text for title of warning card informing the user that the current analysis is outdated. -->
    <string name="review_quality_check_outdated_analysis_warning_title" tools:ignore="UnusedResources">新し情報の確認</string>
    <!-- Text for button from warning card informing the user that the current analysis is outdated. Clicking this should trigger the product's re-analysis. -->
    <string name="review_quality_check_outdated_analysis_warning_action" tools:ignore="UnusedResources">今すぐ確認</string>
    <!-- Title for warning card informing the user that the current product does not have enough reviews for a review analysis. -->
    <string name="review_quality_check_no_reviews_warning_title">まだ十分な数のレビューがありません</string>
    <!-- Text for body of warning card informing the user that the current product does not have enough reviews for a review analysis. -->
    <string name="review_quality_check_no_reviews_warning_body">この製品の品質を確認可能な数のレビューが掲載されるまでお待ちください。</string>
    <!-- Title for warning card informing the user that the current product is currently not available. -->
    <string name="review_quality_check_product_availability_warning_title">製品が利用できません</string>
    <!-- Text for the body of warning card informing the user that the current product is currently not available. -->
    <string name="review_quality_check_product_availability_warning_body">この製品が再入荷されている場合はご報告ください。その製品レビューを確認します。</string>
    <!-- Clickable text for warning card informing the user that the current product is currently not available. Clicking this should inform the server that the product is available. -->
    <string name="review_quality_check_product_availability_warning_action_2">製品の在庫があることを報告する</string>

    <!-- Title for warning card informing the user that the current product's analysis is still processing. The parameter is the percentage progress (0-100%) of the analysis process (e.g. 56%). -->
    <string name="review_quality_check_analysis_in_progress_warning_title_2">レビューの品質の確認 (%s)</string>
    <!-- Text for body of warning card informing the user that the current product's analysis is still processing. -->
    <string name="review_quality_check_analysis_in_progress_warning_body">これには約 60 秒かかります。</string>
    <!-- Title for info card displayed after the user reports a product is back in stock. -->
    <string name="review_quality_check_analysis_requested_info_title">ご報告ありがとうございます。</string>
    <!-- Text for body of info card displayed after the user reports a product is back in stock. -->
    <string name="review_quality_check_analysis_requested_info_body">この製品のレビュー情報は 24 時間以内に更新されます。後でもう一度確認してください。</string>
    <!-- Title for info card displayed when the user review checker while on a product that Fakespot does not analyze (e.g. gift cards, music). -->
    <string name="review_quality_check_not_analyzable_info_title">これらのレビューは確認できません</string>
    <!-- Text for body of info card displayed when the user review checker while on a product that Fakespot does not analyze (e.g. gift cards, music). -->
    <string name="review_quality_check_not_analyzable_info_body">残念ながら、特定の種類の商品のレビュー品質は確認できません。たとえば、ギフトカードやストリーミングビデオ、音楽、ゲームなどです。</string>
    <!-- Title for info card displayed when another user reported the displayed product is back in stock. -->
    <string name="review_quality_check_analysis_requested_other_user_info_title" tools:ignore="UnusedResources">情報は間もなく更新</string>
    <!-- Text for body of info card displayed when another user reported the displayed product is back in stock. -->
    <string name="review_quality_check_analysis_requested_other_user_info_body" tools:ignore="UnusedResources">この製品のレビュー情報は 24 時間以内に更新されます。後でもう一度確認してください。</string>
    <!-- Title for info card displayed to the user when analysis finished updating. -->
    <string name="review_quality_check_analysis_updated_confirmation_title" tools:ignore="UnusedResources">解析は最新です</string>
    <!-- Text for the action button from info card displayed to the user when analysis finished updating. -->
    <string name="review_quality_check_analysis_updated_confirmation_action" tools:ignore="UnusedResources">OK</string>
    <!-- Title for error card displayed to the user when an error occurred. -->
    <string name="review_quality_check_generic_error_title">現在入手可能な情報はありません</string>
    <!-- Text for body of error card displayed to the user when an error occurred. -->
    <string name="review_quality_check_generic_error_body">現在、問題の解決に取り組んでいます。後でもう一度確認してください。</string>
    <!-- Title for error card displayed to the user when the device is disconnected from the network. -->
    <string name="review_quality_check_no_connection_title">ネットワーク接続がありません</string>
    <!-- Text for body of error card displayed to the user when the device is disconnected from the network. -->
    <string name="review_quality_check_no_connection_body">ネットワーク接続を確認し、ページを再度読み込んでみてください。</string>
    <!-- Title for card displayed to the user for products whose reviews were not analyzed yet. -->
    <string name="review_quality_check_no_analysis_title">これらのレビューに関する情報はまだありません</string>

    <!-- Text for the body of card displayed to the user for products whose reviews were not analyzed yet. -->
    <string name="review_quality_check_no_analysis_body">この製品のレビューが信頼できるかどうかを確認するには、レビュー品質を確認してください。所要時間はわずか 60 秒ほどです。</string>
    <!-- Text for button from body of card displayed to the user for products whose reviews were not analyzed yet. Clicking this should trigger a product analysis. -->
    <string name="review_quality_check_no_analysis_link">レビューの品質を確認</string>
    <!-- Headline for review quality check contextual onboarding card. -->
    <string name="review_quality_check_contextual_onboarding_title">製品レビューの信頼できるガイドをお試しください</string>

    <!-- Description for review quality check contextual onboarding card. The first and last two parameters are for retailer names (e.g. Amazon, Walmart). The second parameter is for the name of the application (e.g. Firefox). -->
    <string name="review_quality_check_contextual_onboarding_description">購入する前に、%1$s で製品レビューの信頼性を確認してください。 %2$s の実験的な機能であるレビュー チェッカーはブラウザーに直接組み込まれています。 %3$s と %4$s でも動作します。</string>
    <!-- Description for review quality check contextual onboarding card. The first parameters is for retailer name (e.g. Amazon). The second parameter is for the name of the application (e.g. Firefox). -->
    <string name="review_quality_check_contextual_onboarding_description_one_vendor">購入する前に、%1$s で製品レビューの信頼性を確認してください。 %2$s の実験的な機能であるレビュー チェッカーはブラウザーに直接組み込まれています。</string>
    <!-- Paragraph presenting review quality check feature. First parameter is the Fakespot product name. Second parameter is for clickable text defined in review_quality_check_contextual_onboarding_learn_more_link. In the phrase "Fakespot by Mozilla", "by" can be localized. Does not need to stay by. -->
    <string name="review_quality_check_contextual_onboarding_learn_more">%1$s by Mozilla の機能を利用して偏ったレビューや偽物のレビューを回避できるように支援します。私たち AI モデルは、買い物中のお客様を保護するために常に改善されています。%2$s</string>
    <!-- Clickable text from the contextual onboarding card that links to review quality check support article. -->
    <string name="review_quality_check_contextual_onboarding_learn_more_link">詳細情報</string>
    <!-- Caption text to be displayed in review quality check contextual onboarding card above the opt-in button. First parameter is Firefox app name, third parameter is the Fakespot product name. Second & fourth are for clickable texts defined in review_quality_check_contextual_onboarding_privacy_policy_3 and review_quality_check_contextual_onboarding_terms_use. -->
    <string name="review_quality_check_contextual_onboarding_caption_3" moz:RemovedIn="124" tools:ignore="UnusedResources">「はい、試します」を選択すると、%1$s の%2$sおよび  %3$s の%4$sに同意したものとみなされます。</string>
    <!-- Caption text to be displayed in review quality check contextual onboarding card above the opt-in button. First parameter is Firefox app name, third parameter is the Fakespot product name. Second & fourth are for clickable texts defined in review_quality_check_contextual_onboarding_privacy_policy_3 and review_quality_check_contextual_onboarding_terms_use. -->
    <string name="review_quality_check_contextual_onboarding_caption_4">「はい、試します」を選択すると、%1$s の%2$sおよび  %3$s の%4$sに同意したものとみなされます。</string>
    <!-- Clickable text from the review quality check contextual onboarding card that links to Fakespot privacy notice. -->
    <string name="review_quality_check_contextual_onboarding_privacy_policy_3">プライバシー通知</string>
    <!-- Clickable text from the review quality check contextual onboarding card that links to Fakespot terms of use. -->
    <string name="review_quality_check_contextual_onboarding_terms_use">利用規約</string>
    <!-- Text for opt-in button from the review quality check contextual onboarding card. -->
    <string name="review_quality_check_contextual_onboarding_primary_button_text">はい、試します</string>
    <!-- Text for opt-out button from the review quality check contextual onboarding card. -->
    <string name="review_quality_check_contextual_onboarding_secondary_button_text">後で</string>
    <!-- Text for the first CFR presenting the review quality check feature. -->
    <string name="review_quality_check_first_cfr_message">購入する前に、この製品のレビューが信頼できるかどうか確認してください。</string>
    <!-- Text displayed in the first CFR presenting the review quality check feature that opens the review checker when clicked. -->
    <string name="review_quality_check_first_cfr_action" tools:ignore="UnusedResources">レビューチェッカーを試す</string>
    <!-- Text for the second CFR presenting the review quality check feature. -->
    <string name="review_quality_check_second_cfr_message">これらのレビューは信頼できますか？ 評価が調整されていないか今すぐ確認してください。</string>
    <!-- Text displayed in the second CFR presenting the review quality check feature that opens the review checker when clicked. -->
    <string name="review_quality_check_second_cfr_action" tools:ignore="UnusedResources">レビューチェッカーを開く</string>

    <!-- Flag showing that the review quality check feature is work in progress. -->
    <string name="review_quality_check_beta_flag" moz:removedIn="130" tools:ignore="UnusedResources">Beta</string>
    <!-- Content description (not visible, for screen readers etc.) for opening browser menu button to open review quality check bottom sheet. -->
    <string name="review_quality_check_open_handle_content_description">レビューチェッカーを開く</string>
    <!-- Content description (not visible, for screen readers etc.) for closing browser menu button to open review quality check bottom sheet. -->
    <string name="review_quality_check_close_handle_content_description">レビューチェッカーを閉じる</string>
    <!-- Content description (not visible, for screen readers etc.) for review quality check star rating. First parameter is the number of stars (1-5) representing the rating. -->
    <string name="review_quality_check_star_rating_content_description">スター 5 個中 %1$s 個</string>
    <!-- Text for minimize button from highlights card. When clicked the highlights card should reduce its size. -->
    <string name="review_quality_check_highlights_show_less">折りたたむ</string>
    <!-- Text for maximize button from highlights card. When clicked the highlights card should expand to its full size. -->
    <string name="review_quality_check_highlights_show_more">さらに表示</string>
    <!-- Text for highlights card quality category header. Reviews shown under this header should refer the product's quality. -->
    <string name="review_quality_check_highlights_type_quality">品質</string>
    <!-- Text for highlights card price category header. Reviews shown under this header should refer the product's price. -->
    <string name="review_quality_check_highlights_type_price">価格</string>
    <!-- Text for highlights card shipping category header. Reviews shown under this header should refer the product's shipping. -->
    <string name="review_quality_check_highlights_type_shipping">出荷</string>
    <!-- Text for highlights card packaging and appearance category header. Reviews shown under this header should refer the product's packaging and appearance. -->
    <string name="review_quality_check_highlights_type_packaging_appearance">梱包と外観</string>
    <!-- Text for highlights card competitiveness category header. Reviews shown under this header should refer the product's competitiveness. -->
    <string name="review_quality_check_highlights_type_competitiveness">競争力</string>

    <!-- Text that is surrounded by quotes. The parameter is the actual text that is in quotes. An example of that text could be: Excellent craftsmanship, and that is displayed as “Excellent craftsmanship”. The text comes from a buyer's review that the feature is highlighting"   -->
    <string name="surrounded_with_quotes">“%s”</string>

    <!-- Accessibility services actions labels. These will be appended to accessibility actions like "Double tap to.." but not by or applications but by services like Talkback. -->
    <!-- Action label for elements that can be collapsed if interacting with them. Talkback will append this to say "Double tap to collapse". -->
    <string name="a11y_action_label_collapse">折りたたむ</string>
    <!-- Current state for elements that can be collapsed if interacting with them. Talkback will dictate this after a state change. -->
    <string name="a11y_state_label_collapsed">折りたたみ状態</string>
    <!-- Action label for elements that can be expanded if interacting with them. Talkback will append this to say "Double tap to expand". -->
    <string name="a11y_action_label_expand">展開する</string>
    <!-- Current state for elements that can be expanded if interacting with them. Talkback will dictate this after a state change. -->
    <string name="a11y_state_label_expanded">展開状態</string>
    <!-- Action label for links to a website containing documentation about a wallpaper collection. Talkback will append this to say "Double tap to open link to learn more about this collection". -->
    <string name="a11y_action_label_wallpaper_collection_learn_more">このコレクションの詳細についてはリンク先をご覧ください</string>
    <!-- Action label for links that point to an article. Talkback will append this to say "Double tap to read the article". -->
    <string name="a11y_action_label_read_article">記事を読む</string>
    <!-- Action label for links to the Firefox Pocket website. Talkback will append this to say "Double tap to open link to learn more". -->
    <string name="a11y_action_label_pocket_learn_more">リンクを開いて詳細を表示</string>
    <!-- Content description for headings announced by accessibility service. The first parameter is the text of the heading. Talkback will announce the first parameter and then speak the word "Heading" indicating to the user that this text is a heading for a section. -->
    <string name="a11y_heading">%s、見出し</string>
    <!-- Title for dialog displayed when trying to access links present in a text. -->
    <string name="a11y_links_title">リンク</string>
    <!-- Additional content description for text bodies that contain urls. -->
    <string name="a11y_links_available">利用可能なリンク</string>

    <!-- Translations feature-->

    <!-- Translation request dialog -->
    <!-- Title for the translation dialog that allows a user to translate the webpage. -->
    <string name="translations_bottom_sheet_title">このページを翻訳しますか？</string>
    <!-- Title for the translation dialog after a translation was completed successfully.
    The first parameter is the name of the language that the page was translated from, for example, "French".
    The second parameter is the name of the language that the page was translated to, for example, "English". -->
    <string name="translations_bottom_sheet_title_translation_completed">ページを %1$s から %2$s に翻訳しました</string>
    <!-- Title for the translation dialog that allows a user to translate the webpage when a user uses the translation feature the first time. The first parameter is the name of the application, for example, "Fenix". -->
    <string name="translations_bottom_sheet_title_first_time">%1$s でプライベート翻訳を試してください</string>
    <!-- Additional information on the translation dialog that appears when a user uses the translation feature the first time. The first parameter is clickable text with a link, for example, "Learn more". -->
    <string name="translations_bottom_sheet_info_message">プライバシーを重視し、翻訳データは端末内のみで処理されます。対応言語の追加と改善に乞うご期待！ %1$s</string>
    <!-- Text that links to additional information about the Firefox translations feature. -->
    <string name="translations_bottom_sheet_info_message_learn_more">詳細情報</string>
    <!-- Label for the dropdown to select which language to translate from on the translations dialog. Usually the translate from language selected will be the same as the page language. -->
    <string name="translations_bottom_sheet_translate_from">翻訳元</string>
    <!-- Label for the dropdown to select which language to translate to on the translations dialog. Usually the translate to language selected will be the user's preferred language. -->
    <string name="translations_bottom_sheet_translate_to">翻訳先</string>
    <!-- Label for the dropdown to select which language to translate from on the translations dialog when the page language is not supported. This selection is to allow the user to select another language, in case we automatically detected the page language incorrectly. -->
    <string name="translations_bottom_sheet_translate_from_unsupported_language">別の翻訳元言語を試す</string>
    <!-- Button text on the translations dialog to dismiss the dialog and return to the browser. -->
    <string name="translations_bottom_sheet_negative_button">後で</string>
    <!-- Button text on the translations dialog to restore the translated website back to the original untranslated version. -->
    <string name="translations_bottom_sheet_negative_button_restore">元の言語で表示</string>
    <!-- Accessibility announcement (not visible, for screen readers etc.) for the translations dialog after restore button was pressed that indicates the original untranslated page was loaded. -->
    <string name="translations_bottom_sheet_restore_accessibility_announcement">翻訳されていない元のページが読み込まれました</string>
    <!-- Button text on the translations dialog when a translation error appears, used to dismiss the dialog and return to the browser. -->
    <string name="translations_bottom_sheet_negative_button_error">完了</string>
    <!-- Button text on the translations dialog to begin a translation of the website. -->
    <string name="translations_bottom_sheet_positive_button">翻訳</string>
    <!-- Button text on the translations dialog when a translation error appears. -->
    <string name="translations_bottom_sheet_positive_button_error">再試行</string>
    <!-- Inactive button text on the translations dialog that indicates a translation is currently in progress. This button will be accompanied by a loading icon. -->
    <string name="translations_bottom_sheet_translating_in_progress">翻訳中</string>
    <!-- Button content description (not visible, for screen readers etc.) for the translations dialog translate button that indicates a translation is currently in progress. -->
    <string name="translations_bottom_sheet_translating_in_progress_content_description">翻訳中です</string>
    <!-- Default dropdown option when initially selecting a language from the translations dialog language selection dropdown. -->
    <string name="translations_bottom_sheet_default_dropdown_selection">言語を選択</string>
    <!-- The title of the warning card informs the user that a translation could not be completed. -->
    <string name="translation_error_could_not_translate_warning_text">翻訳時に問題が発生しました。もう一度試してください。</string>
    <!-- The title of the warning card informs the user that the list of languages cannot be loaded. -->
    <string name="translation_error_could_not_load_languages_warning_text">言語を読み込めませんでした。インターネット接続を確認して、もう一度試してください。</string>
    <!-- The title of the warning card informs the user that a language is not supported. The first parameter is the name of the language that is not supported. -->
    <string name="translation_error_language_not_supported_warning_text">申し訳ありませんが、%1$s はまだサポートされていません。</string>

    <!-- Snackbar title shown if the user closes the Translation Request dialogue and a translation is in progress. -->
    <string name="translation_in_progress_snackbar">翻訳中…</string>


    <!-- Title for the data saving mode warning dialog used in the translation request dialog.
    This dialog will be presented when the user attempts to perform
    a translation without the necessary language files downloaded first when Android's data saver mode is enabled and the user is not using WiFi.
    The first parameter is the size in kilobytes or megabytes of the language file. -->
    <string name="translations_download_language_file_dialog_title">データ節約モードで言語をダウンロード (%1$s) しますか？</string>


    <!-- Translations options dialog -->
    <!-- Title of the translation options dialog that allows a user to set their translation options for the site the user is currently on. -->
    <string name="translation_option_bottom_sheet_title_heading">翻訳オプション</string>
    <!-- Toggle switch label that allows a user to set the setting if they would like the browser to always offer or suggest translations when available. -->
    <string name="translation_option_bottom_sheet_always_translate">常に翻訳機能を提供する</string>
    <!-- Toggle switch label that allows a user to set if they would like a given language to automatically translate or not. The first parameter is the language name, for example, "Spanish". -->
    <string name="translation_option_bottom_sheet_always_translate_in_language">%1$s のページを常に翻訳する</string>
    <!-- Toggle switch label that allows a user to set if they would like to never be offered a translation of the given language. The first parameter is the language name, for example, "Spanish". -->
    <string name="translation_option_bottom_sheet_never_translate_in_language">%1$s のページは翻訳しない</string>
    <!-- Toggle switch label that allows a user to set the setting if they would like the browser to never translate the site the user is currently visiting. -->
    <string name="translation_option_bottom_sheet_never_translate_site">このサイトは翻訳しない</string>
    <!-- Toggle switch description that will appear under the "Never translate these sites" settings toggle switch to provide more information on how this setting interacts with other settings. -->
    <string name="translation_option_bottom_sheet_switch_never_translate_site_description">他のすべての設定を上書きします</string>
    <!-- Toggle switch description that will appear under the "Never translate" and "Always translate" toggle switch settings to provide more information on how these  settings interacts with other settings. -->
    <string name="translation_option_bottom_sheet_switch_description">翻訳機能の設定を上書きします</string>
    <!-- Button text for the button that will take the user to the translation settings dialog. -->
    <string name="translation_option_bottom_sheet_translation_settings">翻訳設定</string>
    <!-- Button text for the button that will take the user to a website to learn more about how translations works in the given app. The first parameter is the name of the application, for example, "Fenix". -->
    <string name="translation_option_bottom_sheet_about_translations">%1$s の翻訳機能について</string>

    <!-- Content description (not visible, for screen readers etc.) for closing the translations bottom sheet. -->
    <string name="translation_option_bottom_sheet_close_content_description">翻訳シートを閉じる</string>

    <!-- The title of the warning card informs the user that an error has occurred at page settings. -->
    <string name="translation_option_bottom_sheet_error_warning_text">一部の設定が一時的に利用できません。</string>

    <!-- Translation settings dialog -->
    <!-- Title of the translation settings dialog that allows a user to set their preferred translation settings. -->
    <string name="translation_settings_toolbar_title">翻訳</string>

    <!-- Toggle switch label that indicates that the browser should signal or indicate when a translation is possible for any page. -->
    <string name="translation_settings_offer_to_translate">翻訳可能な場合に通知する</string>
    <!-- Toggle switch label that indicates that downloading files required for translating is permitted when using data saver mode in Android. -->
    <string name="translation_settings_always_download">常にデータ節約モードで言語をダウンロードする</string>
    <!-- Section header text that begins the section of a list of different options the user may select to adjust their translation preferences. -->
    <string name="translation_settings_translation_preference">翻訳の設定</string>
    <!-- Button text for the button that will take the user to the automatic translations settings dialog. On the automatic translations settings dialog, the user can set if translations should occur automatically for a given language. -->
    <string name="translation_settings_automatic_translation">自動翻訳</string>
    <!-- Button text for the button that will take the user to the never translate these sites dialog. On the never translate these sites dialog, the user can set if translations should never occur on certain websites. -->
    <string name="translation_settings_automatic_never_translate_sites">これらのサイトは翻訳しない</string>
    <!-- Button text for the button that will take the user to the download languages dialog. On the download languages dialog, the user can manage which languages they would like to download for translations. -->
    <string name="translation_settings_download_language">言語をダウンロード</string>

    <!-- Automatic translation preference screen -->
    <!-- Title of the automatic translation preference screen that will appear on the toolbar.-->
    <string name="automatic_translation_toolbar_title_preference">自動翻訳</string>
    <!-- Screen header presenting the automatic translation preference feature. It will appear under the toolbar. -->
    <string name="automatic_translation_header_preference">設定で「常に翻訳する」言語と「翻訳しない」言語を選択します。</string>

    <!-- The title of the warning card informs the user that the system could not load languages for translation settings. -->
    <string name="automatic_translation_error_warning_text">言語を読み込めませんでした。後でもう一度ご確認ください。</string>

    <!-- Automatic translation options preference screen -->
    <!-- Preference option for offering to translate. Radio button title text.-->
    <string name="automatic_translation_option_offer_to_translate_title_preference">翻訳を通知する (既定)</string>
    <!-- Preference option for offering to translate. Radio button summary text. The first parameter is the name of the app defined in app_name (for example: Fenix)-->
    <string name="automatic_translation_option_offer_to_translate_summary_preference">%1$s がサイトをこの言語に翻訳可能であることを通知します。</string>
    <!-- Preference option for always translate. Radio button title text. -->
    <string name="automatic_translation_option_always_translate_title_preference">常に翻訳する</string>
    <!-- Preference option for always translate. Radio button summary text. The first parameter is the name of the app defined in app_name (for example: Fenix)-->
    <string name="automatic_translation_option_always_translate_summary_preference">%1$s がこの言語のページの読み込み時に自動的に翻訳します。</string>
    <!-- Preference option for never translate. Radio button title text.-->
    <string name="automatic_translation_option_never_translate_title_preference">翻訳しない</string>
    <!-- Preference option for never translate. Radio button summary text. The first parameter is the name of the app defined in app_name (for example: Fenix)-->
    <string name="automatic_translation_option_never_translate_summary_preference">%1$s はサイトをこの言語に翻訳可能であることを通知しません。</string>

    <!-- Never translate site preference screen -->
    <!-- Title of the never translate site preference screen that will appear on the toolbar.-->
    <string name="never_translate_site_toolbar_title_preference">これらのサイトは翻訳しない</string>
    <!-- Screen header presenting the never translate site preference feature. It will appear under the toolbar. -->
    <string name="never_translate_site_header_preference">新しいサイトを追加するには: そのサイトにアクセスし、翻訳メニューから「このサイトを翻訳しない」を選択します。</string>
    <!-- Content description (not visible, for screen readers etc.): For a never-translated site list item that is selected.
             The first parameter is web site url (for example:"wikipedia.com") -->
    <string name="never_translate_site_item_list_content_description_preference">%1$s を削除します</string>
    <!-- The title of the warning card informs the user that an error has occurred at the never translate sites list. -->
    <string name="never_translate_site_error_warning_text">サイトを読み込めませんでした。後でもう一度ご確認ください。</string>
    <!-- The Delete site dialogue title will appear when the user clicks on a list item.
             The first parameter is web site url (for example:"wikipedia.com") -->
    <string name="never_translate_site_dialog_title_preference">%1$s を削除しますか？</string>
    <!-- The Delete site dialogue positive button will appear when the user clicks on a list item. The site will be deleted. -->
    <string name="never_translate_site_dialog_confirm_delete_preference">削除</string>
    <!-- The Delete site dialogue negative button will appear when the user clicks on a list item. The dialog will be dismissed. -->
    <string name="never_translate_site_dialog_cancel_preference">キャンセル</string>

    <!-- Download languages preference screen -->
    <!-- Title of the download languages preference screen toolbar.-->
    <string name="download_languages_toolbar_title_preference" moz:removedIn="130" tools:ignore="UnusedResources">言語をダウンロード</string>

    <!-- Title of the toolbar for the translation feature screen where users may download different languages for translation. -->
    <string name="download_languages_translations_toolbar_title_preference">言語をダウンロード</string>
    <!-- Screen header presenting the download language preference feature. It will appear under the toolbar.The first parameter is "Learn More," a clickable text with a link. Talkback will append this to say "Double tap to open link to learn more". -->
    <string name="download_languages_header_preference">言語をすべてダウンロードして、翻訳を高速化したり、オフラインで翻訳したりできます。 %1$s</string>
    <!-- Clickable text from the screen header that links to a website. -->
    <string name="download_languages_header_learn_more_preference">詳細情報</string>
    <!-- The subhead of the download language preference screen will appear above the pivot language. -->
    <string name="download_languages_available_languages_preference">利用可能な言語</string>
    <!-- Text that will appear beside a core or pivot language package name to show that the language is necessary for the translation feature to function. -->
    <string name="download_languages_default_system_language_require_preference">必須</string>
    <!-- A text for download language preference item.
    The first parameter is the language name, for example, "Spanish".
    The second parameter is the language file size, for example, "(3.91 KB)" or, if the language package name is a pivot language, "(required)". -->
    <string name="download_languages_language_item_preference">%1$s (%2$s)</string>
    <!-- The subhead of the download language preference screen will appear above the items that were not downloaded. -->
    <string name="download_language_header_preference">言語をダウンロード</string>
    <!-- All languages list item. When the user presses this item, they can download all languages. -->
    <string name="download_language_all_languages_item_preference">すべての言語</string>
    <!-- All languages list item. When the user presses this item, they can delete all languages that were downloaded. -->
    <string name="download_language_all_languages_item_preference_to_delete">すべての言語を削除</string>
    <!-- Content description (not visible, for screen readers etc.): For a language list item that was downloaded, the user can now delete it. -->
    <string name="download_languages_item_content_description_downloaded_state">削除</string>
    <!-- Content description (not visible, for screen readers etc.): For a language list item, deleting is in progress. -->
    <string name="download_languages_item_content_description_delete_in_progress_state">削除中</string>
    <!-- Content description (not visible, for screen readers etc.): For a language list item, downloading is in progress.
    The first parameter is the language name, for example, "Spanish".
    The second parameter is the language file size, for example, "(3.91 KB)". -->
    <string name="download_languages_item_content_description_download_in_progress_state">%1$s のダウンロードを停止 (%2$s)</string>
    <!-- Content description (not visible, for screen readers etc.): For a language list item that was not downloaded. -->
    <string name="download_languages_item_content_description_not_downloaded_state">ダウンロード</string>

    <!-- The title of the warning card informs the user that an error has occurred when fetching the list of languages. -->
    <string name="download_languages_fetch_error_warning_text">言語を読み込めませんでした。後でもう一度ご確認ください。</string>
    <!-- The title of the warning card informs the user that an error has occurred at downloading a language.
      The first parameter is the language name, for example, "Spanish". -->
    <string name="download_languages_error_warning_text"><![CDATA[<b>%1$s</b> をダウンロードできませんでした。もう一度試してください。]]></string>
    <!-- The title of the warning card informs the user that an error has occurred at deleting a language.
          The first parameter is the language name, for example, "Spanish". -->
    <string name="download_languages_delete_error_warning_text"><![CDATA[<b>%1$s</b> を削除できませんでした。もう一度試してください。]]></string>

    <!-- Title for the dialog used by the translations feature to confirm deleting a language.
    The dialog will be presented when the user requests deletion of a language.
    The first parameter is the name of the language, for example, "Spanish" and the second parameter is the size in kilobytes or megabytes of the language file. -->
    <string name="delete_language_file_dialog_title">%1$s (%2$s) を削除しますか？</string>
    <!-- Additional information for the dialog used by the translations feature to confirm deleting a language. The first parameter is the name of the application, for example, "Fenix". -->
    <string name="delete_language_file_dialog_message">この言語を削除すると、翻訳時に %1$s が言語の一部をキャッシュにダウンロードします。</string>
    <!-- Title for the dialog used by the translations feature to confirm deleting all languages file.
    The dialog will be presented when the user requests deletion of all languages file.
    The first parameter is the size in kilobytes or megabytes of the language file. -->
    <string name="delete_language_all_languages_file_dialog_title">すべての言語 (%1$s) を削除しますか？</string>
    <!-- Additional information for the dialog used by the translations feature to confirm deleting all languages file. The first parameter is the name of the application, for example, "Fenix". -->
    <string name="delete_language_all_languages_file_dialog_message">すべての言語を削除すると、翻訳時に %1$s が言語の一部をキャッシュにダウンロードします。</string>
    <!-- Button text on the dialog used by the translations feature to confirm deleting a language. -->
    <string name="delete_language_file_dialog_positive_button_text">削除</string>
    <!-- Button text on the dialog used by the translations feature to cancel deleting a language. -->
    <string name="delete_language_file_dialog_negative_button_text">キャンセル</string>

    <!-- Title for the dialog used by the translations feature to confirm canceling a download in progress for a language file.
    The first parameter is the name of the language, for example, "Spanish". -->
    <string name="cancel_download_language_file_dialog_title" moz:removedIn="130" tools:ignore="UnusedResources">%1$s のダウンロードをキャンセルしますか？</string>
    <!-- Button text on the dialog used by the translations feature confirms canceling a download in progress for a language file. -->
    <string name="cancel_download_language_file_dialog_positive_button_text" moz:removedIn="130" tools:ignore="UnusedResources">はい</string>
    <!-- Button text on the dialog used by the translations feature to dismiss the dialog. -->
    <string name="cancel_download_language_file_negative_button_text" moz:removedIn="130" tools:ignore="UnusedResources">いいえ</string>

    <!-- Title for the data saving mode warning dialog used by the translations feature.
    This dialog will be presented when the user attempts to download a language or perform
    a translation without the necessary language files downloaded first when Android's data saver mode is enabled and the user is not using WiFi.
    The first parameter is the size in kilobytes or megabytes of the language file.-->
    <string name="download_language_file_dialog_title">データ節約モード中にダウンロード (%1$s) しますか？</string>
    <!-- Additional information for the data saving mode warning dialog used by the translations feature. This text explains the reason a download is required for a translation. -->
    <string name="download_language_file_dialog_message_all_languages">翻訳のプライバシー保つため、言語の一部をキャッシュにダウンロードします。</string>
    <!-- Checkbox label text on the data saving mode warning dialog used by the translations feature. This checkbox allows users to ignore the data usage warnings. -->
    <string name="download_language_file_dialog_checkbox_text">常にデータ節約モードでダウンロードする</string>
    <!-- Button text on the data saving mode warning dialog used by the translations feature to allow users to confirm they wish to continue and download the language file. -->
    <string name="download_language_file_dialog_positive_button_text">ダウンロード</string>
    <!-- Button text on the data saving mode warning dialog used by the translations feature to allow users to confirm they wish to continue and download the language file and perform a translation. -->
    <string name="download_language_file_dialog_positive_button_text_all_languages">ダウンロードして翻訳</string>
    <!-- Button text on the data saving mode warning dialog used by the translations feature to allow users to cancel the action and not perform a download of the language file. -->
    <string name="download_language_file_dialog_negative_button_text">キャンセル</string>

    <!-- Debug drawer -->
    <!-- The user-facing title of the Debug Drawer feature. -->
    <string name="debug_drawer_title">デバッグツール</string>
    <!-- Content description (not visible, for screen readers etc.): Navigate back within the debug drawer. -->
    <string name="debug_drawer_back_button_content_description">前のページへ戻ります</string>

    <!-- Content description (not visible, for screen readers etc.): Open debug drawer. -->
    <string name="debug_drawer_fab_content_description">デバッグパネルを開く</string>

    <!-- Debug drawer tabs tools -->
    <!-- The title of the Tab Tools feature in the Debug Drawer. -->
    <string name="debug_drawer_tab_tools_title">タブツール</string>
    <!-- The title of the tab count section in Tab Tools. -->
    <string name="debug_drawer_tab_tools_tab_count_title">タブ数</string>
    <!-- The active tab count category in the tab count section in Tab Tools. -->
    <string name="debug_drawer_tab_tools_tab_count_active">使用中</string>
    <!-- The inactive tab count category in the tab count section in Tab Tools. -->
    <string name="debug_drawer_tab_tools_tab_count_inactive">休止中</string>
    <!-- The private tab count category in the tab count section in Tab Tools. -->
    <string name="debug_drawer_tab_tools_tab_count_private">プライベート</string>
    <!-- The total tab count category in the tab count section in Tab Tools. -->
    <string name="debug_drawer_tab_tools_tab_count_total">合計</string>
    <!-- The title of the tab creation tool section in Tab Tools. -->
    <string name="debug_drawer_tab_tools_tab_creation_tool_title">タブ作成ツール</string>
    <!-- The label of the text field in the tab creation tool. -->
    <string name="debug_drawer_tab_tools_tab_creation_tool_text_field_label">作成するタブの数</string>
    <!-- The error message of the text field in the tab creation tool when the text field is empty -->
    <string name="debug_drawer_tab_tools_tab_quantity_empty_error">テキストフィールドが空です</string>
    <!-- The error message of the text field in the tab creation tool when the text field has characters other than digits -->
    <string name="debug_drawer_tab_tools_tab_quantity_non_digits_error">正の整数を入力してください</string>
    <!-- The error message of the text field in the tab creation tool when the text field is a zero -->
    <string name="debug_drawer_tab_tools_tab_quantity_non_zero_error">0 より大きい数字を入力してください</string>
    <!-- The error message of the text field in the tab creation tool when the text field is a
        quantity greater than the max tabs. The first parameter is the maximum number of tabs
        that can be generated in one operation.-->
    <string name="debug_drawer_tab_tools_tab_quantity_exceed_max_error">1 回の操作で生成できるタブの上限 (%1$s 個) に達しました</string>
    <!-- The button text to add tabs to the active tab group in the tab creation tool. -->
    <string name="debug_drawer_tab_tools_tab_creation_tool_button_text_active">使用中のタブに追加</string>
    <!-- The button text to add tabs to the inactive tab group in the tab creation tool. -->
    <string name="debug_drawer_tab_tools_tab_creation_tool_button_text_inactive">休止中のタブに追加</string>
    <!-- The button text to add tabs to the private tab group in the tab creation tool. -->
    <string name="debug_drawer_tab_tools_tab_creation_tool_button_text_private">プライベートタブに追加</string>

    <!-- Micro survey -->

    <!-- Microsurvey -->
    <!-- Prompt view -->
    <!-- The microsurvey prompt title. Note: The word "Firefox" should NOT be translated -->
    <string name="micro_survey_prompt_title" tools:ignore="BrandUsage,UnusedResources">Firefox の改善にご協力ください。時間はかかりません。</string>
    <!-- The continue button label -->
    <string name="micro_survey_continue_button_label" tools:ignore="UnusedResources">続ける</string>
    <!-- Survey view -->
    <!-- The survey header -->
    <string name="micro_survey_survey_header_2">アンケートにご回答ください</string>
    <!-- The privacy notice link -->
    <string name="micro_survey_privacy_notice_2">プライバシー通知</string>
    <!-- The submit button label text -->
    <string name="micro_survey_submit_button_label">送信</string>
    <!-- The survey completion header -->
    <string name="micro_survey_survey_header_confirmation" tools:ignore="UnusedResources">回答完了</string>
    <!-- The survey completion confirmation text -->
    <string name="micro_survey_feedback_confirmation">フィードバックのご提供ありがとうございます。</string>
    <!-- Option for likert scale -->
    <string name="likert_scale_option_1" tools:ignore="UnusedResources">とても満足</string>
    <!-- Option for likert scale -->
    <string name="likert_scale_option_2" tools:ignore="UnusedResources">満足</string>
    <!-- Option for likert scale -->
    <string name="likert_scale_option_3" tools:ignore="UnusedResources">どちらでもない</string>
    <!-- Option for likert scale -->
    <string name="likert_scale_option_4" tools:ignore="UnusedResources">不満</string>
    <!-- Option for likert scale -->
    <string name="likert_scale_option_5" tools:ignore="UnusedResources">非常に不満</string>

    <!-- Option for likert scale -->
    <string name="likert_scale_option_6" tools:ignore="UnusedResources">使わない</string>
    <!-- Option for likert scale. Note: The word "Firefox" should NOT be translated. -->
    <string name="likert_scale_option_7" tools:ignore="BrandUsage,UnusedResources">Firefox では検索しない</string>
    <!-- Option for likert scale -->
    <string name="likert_scale_option_8" tools:ignore="UnusedResources">同期を使用しない</string>
    <!-- Text shown in prompt for homepage microsurvey. Note: The word "Firefox" should NOT be translated. -->
    <string name="microsurvey_prompt_homepage_title" tools:ignore="BrandUsage,UnusedResources" moz:removedIn="130">Firefox ホームページにどの程度満足していますか？</string>
    <!-- Text shown in prompt for printing microsurvey. "sec" It's an abbreviation for "second". Note: The word "Firefox" should NOT be translated. -->
    <string name="microsurvey_prompt_printing_title" tools:ignore="BrandUsage,UnusedResources">Firefox の印刷機能の改善にご協力ください。時間はかかりません。</string>
    <!-- Text shown in prompt for search microsurvey. Note: The word "Firefox" should NOT be translated. -->
    <string name="microsurvey_prompt_search_title" tools:ignore="BrandUsage,UnusedResources">Firefox の検索機能の改善にご協力ください。時間はかかりません</string>
    <!-- Text shown in prompt for sync microsurvey. Note: The word "Firefox" should NOT be translated. -->
    <string name="microsurvey_prompt_sync_title" tools:ignore="BrandUsage,UnusedResources">Firefox の同期機能の改善にご協力ください。時間はかかりません</string>
    <!-- Text shown in the survey title for printing microsurvey. Note: The word "Firefox" should NOT be translated. -->
    <string name="microsurvey_survey_printing_title" tools:ignore="BrandUsage,UnusedResources">Firefox での印刷にどの程度満足していますか？</string>
    <!-- Text shown in the survey title for homepage microsurvey. Note: The word "Firefox" should NOT be translated. -->
    <string name="microsurvey_homepage_title" tools:ignore="BrandUsage,UnusedResources">Firefox ホームページにどの程度満足していますか？</string>
    <!-- Text shown in the survey title for search experience microsurvey. Note: The word "Firefox" should NOT be translated. -->
    <string name="microsurvey_search_title" tools:ignore="BrandUsage,UnusedResources">Firefox での検索にどの程度満足していますか？</string>
    <!-- Text shown in the survey title for sync experience microsurvey. Note: The word "Firefox" should NOT be translated. -->
    <string name="microsurvey_sync_title" tools:ignore="BrandUsage,UnusedResources">Firefox の同期機能にどの程度満足していますか？</string>
    <!-- Accessibility -->
    <!-- Content description for the survey application icon. Note: The word "Firefox" should NOT be translated.  -->
    <string name="microsurvey_app_icon_content_description" tools:ignore="BrandUsage">Firefox ロゴ</string>
    <!-- Content description for the survey feature icon. -->
    <string name="microsurvey_feature_icon_content_description">アンケート機能アイコン</string>
    <!-- Content description (not visible, for screen readers etc.) for opening microsurvey bottom sheet. -->
    <string name="microsurvey_open_handle_content_description" tools:ignore="UnusedResources" moz:removedIn="130">アンケートを開く</string>
    <!-- Content description (not visible, for screen readers etc.) for closing microsurvey bottom sheet. -->
    <string name="microsurvey_close_handle_content_description">アンケートを閉じる</string>
    <!-- Content description for "X" button that is closing microsurvey. -->
    <string name="microsurvey_close_button_content_description">閉じる</string>

    <!-- Debug drawer logins -->
    <!-- The title of the Logins feature in the Debug Drawer. -->
    <string name="debug_drawer_logins_title">ログイン情報</string>
    <!-- The title of the logins section in the Logins feature, where the parameter will be the site domain  -->
    <string name="debug_drawer_logins_current_domain_label">現在のドメイン: %s</string>
    <!-- The label for a button to add a new fake login for the current domain in the Logins feature. -->
    <string name="debug_drawer_logins_add_login_button">このドメインの疑似ログイン情報を追加</string>
    <!-- Content description for delete button where parameter will be the username of the login -->
    <string name="debug_drawer_logins_delete_login_button_content_description">ユーザー名 %s のログイン情報を削除します</string>

    <!-- Debug drawer "contextual feature recommendation" (CFR) tools -->
    <!-- The title of the CFR Tools feature in the Debug Drawer -->
    <string name="debug_drawer_cfr_tools_title">CFR ツール</string>
    <!-- The title of the reset CFR section in CFR Tools -->
    <string name="debug_drawer_cfr_tools_reset_cfr_title">CFR をリセット</string>

    <!-- Messages explaining how to exit fullscreen mode -->
    <!-- Message shown to explain how to exit fullscreen mode when gesture navigation is enabled -->
    <string name="exit_fullscreen_with_gesture" moz:removedIn="132" tools:ignore="UnusedResources">全画面表示を終了するには、上からドラッグし、戻るジェスチャーをしてください</string>
    <!-- Message shown to explain how to exit fullscreen mode when using back button navigation -->
    <string name="exit_fullscreen_with_back_button" moz:removedIn="132" tools:ignore="UnusedResources">全画面表示を終了するには、上からドラッグし、[戻る] を押してください</string>

    <!-- Message shown to explain how to exit fullscreen mode when gesture navigation is enabled. -->
    <!-- Localisation note: this text should be as short as possible, max 68 chars -->
    <string name="exit_fullscreen_with_gesture_short">上からドラッグして戻るジェスチャーで終了します</string>
    <!-- Message shown to explain how to exit fullscreen mode when using back button navigation. -->
    <!-- Localisation note: this text should be as short as possible, max 68 chars -->
    <string name="exit_fullscreen_with_back_button_short">上からドラッグして戻るボタンを押すと終了します</string>

    <!-- Beta Label Component !-->
    <!-- Text shown as a label or tag to indicate a feature or area is still undergoing active development. Note that here "Beta" should not be translated, as it is used as an icon styled element. -->
    <string name="beta_feature">BETA</string>
</resources><|MERGE_RESOLUTION|>--- conflicted
+++ resolved
@@ -122,15 +122,9 @@
 
     <!-- Tablet navigation bar "contextual feature recommendation" (CFR) -->
     <!-- Text for the title displayed in the contextual feature recommendation popup promoting the tablet navigation bar. -->
-<<<<<<< HEAD
-    <string name="tablet_nav_bar_cfr_title">新機能: 矢印をワンタップで戻ったり進んだり</string>
-    <!-- Text for the message displayed in the contextual feature recommendation popup promoting the tablet navigation bar. -->
-    <string name="tablet_nav_bar_cfr_message">いつでも指先の操作で迅速なナビゲーションをお楽しみください。</string>
-=======
     <string name="tablet_nav_bar_cfr_title" moz:removedIn="132" tools:ignore="UnusedResources">新機能: 矢印をワンタップで戻ったり進んだり</string>
     <!-- Text for the message displayed in the contextual feature recommendation popup promoting the tablet navigation bar. -->
     <string name="tablet_nav_bar_cfr_message" moz:removedIn="132" tools:ignore="UnusedResources">いつでも指先の操作で迅速なナビゲーションをお楽しみください。</string>
->>>>>>> 80823484
 
     <!-- Text for the info dialog when camera permissions have been denied but user tries to access a camera feature. -->
     <string name="camera_permissions_needed_message">カメラへのアクセスが必要です。Android の設定から、権限をタップし、許可をタップしてください。</string>
@@ -321,11 +315,8 @@
     <string name="browser_menu_switch_to_mobile_site">モバイル版サイトに切り替える</string>
     <!-- Browser menu label that navigates to the page tools sub-menu -->
     <string name="browser_menu_tools">ツール</string>
-<<<<<<< HEAD
-=======
     <!-- Content description (not visible, for screen readers etc.): Back button for all menu redesign sub-menu -->
     <string name="browser_menu_back_button_content_description">メインメニューに戻る</string>
->>>>>>> 80823484
     <!-- Browser menu description that describes the various tools related menu items inside of the tools sub-menu -->
     <string name="browser_menu_tools_description_with_translate">リーダービュー、翻訳、印刷、共有、アプリを開く</string>
     <!-- Browser menu description that describes the various tools related menu items inside of the tools sub-menu -->
@@ -358,15 +349,12 @@
         The first parameter is the name of the app defined in app_name (for example: Fenix). -->
     <string name="browser_menu_delete_browsing_data_on_quit">%1$s を終了</string>
 
-<<<<<<< HEAD
-=======
     <!-- Menu "contextual feature recommendation" (CFR) -->
     <!-- Text for the title in the contextual feature recommendation popup promoting the menu feature. -->
     <string name="menu_cfr_title">新機能: 簡素化されたメニュー</string>
     <!-- Text for the message in the contextual feature recommendation popup promoting the menu feature. -->
     <string name="menu_cfr_body">プライベートブラウジングから保存操作まで、必要なものをすばやく見つけられます。</string>
 
->>>>>>> 80823484
     <!-- Extensions management fragment -->
     <!-- Text displayed when there are no extensions to be shown -->
     <string name="extensions_management_no_extensions">拡張機能がありません</string>
@@ -1319,19 +1307,13 @@
     <!-- Content description for the bookmark list new folder navigation bar button -->
     <string name="bookmark_add_new_folder_button_content_description">新しいフォルダーを追加します</string>
     <!-- Content description for the bookmark navigation bar close button -->
-<<<<<<< HEAD
-    <string name="bookmark_close_button_content_description">ブックマークを閉じます</string>
-=======
     <string name="bookmark_close_button_content_description" tools:ignore="UnusedResources" moz:removedIn="130">ブックマークを閉じます</string>
->>>>>>> 80823484
     <!-- Content description for bookmark search floating action button -->
     <string name="bookmark_search_button_content_description">ブックマークを検索します</string>
 
     <!-- Content description for the overflow menu for a bookmark item. Paramter will a folder name or bookmark title. -->
     <string name="bookmark_item_menu_button_content_description">%s の項目メニュー</string>
 
-<<<<<<< HEAD
-=======
     <!-- Title for the bookmark list empty state-->
     <string name="bookmark_empty_list_title">ブックマークがありません</string>
     <!-- Description for the bookmark list empty state when you're not signed into sync. -->
@@ -1344,7 +1326,6 @@
     <!-- Description for the bookmark list empty state when you're in an empty folder. -->
     <string name="bookmark_empty_list_folder_description">後でお気に入りのサイトを見つけられるように、閲覧したサイトをブックマークに追加しましょう。</string>
 
->>>>>>> 80823484
     <!-- Site Permissions -->
     <!-- Button label that take the user to the Android App setting -->
     <string name="phone_feature_go_to_settings">設定に移動</string>
