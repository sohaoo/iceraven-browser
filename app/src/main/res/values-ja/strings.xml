<?xml version="1.0" encoding="utf-8"?>
<resources xmlns:tools="http://schemas.android.com/tools" xmlns:moz="http://mozac.org/tools">


    <!-- App name for private browsing mode. The first parameter is the name of the app defined in app_name (for example: Fenix)-->
    <string name="app_name_private_5">%s プライベートモード</string>
    <!-- App name for private browsing mode. The first parameter is the name of the app defined in app_name (for example: Fenix)-->
    <string name="app_name_private_4">%s (プライベート)</string>

    <!-- Home Fragment -->
    <!-- Content description (not visible, for screen readers etc.): "Three dot" menu button. -->
    <string name="content_description_menu">他のオプション</string>
    <!-- Content description (not visible, for screen readers etc.): "Private Browsing" menu button. -->
    <string name="content_description_private_browsing_button">プライベートブラウジングを有効にします</string>
    <!-- Content description (not visible, for screen readers etc.): "Private Browsing" menu button. -->
    <string name="content_description_disable_private_browsing_button">プライベートブラウジングを無効にします</string>
    <!-- Content description (not visible, for screen readers etc.): "Private Browsing" menu button. -->
    <string name="content_description_private_browsing">プライベートブラウジング</string>
    <!-- Placeholder text shown in the search bar before a user enters text for the default engine -->
    <string name="search_hint">検索語またはアドレスを入力</string>

    <!-- Placeholder text shown in the search bar before a user enters text for a general engine -->
    <string name="search_hint_general_engine">ウェブを検索</string>
    <!-- Placeholder text shown in search bar when using history search -->
    <string name="history_search_hint">履歴を検索</string>
    <!-- Placeholder text shown in search bar when using bookmarks search -->
    <string name="bookmark_search_hint">ブックマークを検索</string>
    <!-- Placeholder text shown in search bar when using tabs search -->
    <string name="tab_search_hint">タブを検索</string>
    <!-- Placeholder text shown in the search bar when using application search engines -->
    <string name="application_search_hint">検索語を入力</string>
    <!-- No Open Tabs Message Description -->
    <string name="no_open_tabs_description">開いているタブがここに表示されます。</string>

    <!-- No Private Tabs Message Description -->
    <string name="no_private_tabs_description">プライベートタブがここに表示されます。</string>

    <!-- Tab tray multi select title in app bar. The first parameter is the number of tabs selected -->
    <string name="tab_tray_multi_select_title">%1$d 個選択</string>
    <!-- Label of button in create collection dialog for creating a new collection  -->
    <string name="tab_tray_add_new_collection">新しいコレクションを追加</string>
    <!-- Label of editable text in create collection dialog for naming a new collection  -->
    <string name="tab_tray_add_new_collection_name">コレクション名</string>
    <!-- Label of button in save to collection dialog for selecting a current collection  -->
    <string name="tab_tray_select_collection">コレクションを選択</string>
    <!-- Content description for close button while in multiselect mode in tab tray -->
    <string name="tab_tray_close_multiselect_content_description">複数選択モードを終了</string>
    <!-- Content description for save to collection button while in multiselect mode in tab tray -->
    <string name="tab_tray_collection_button_multiselect_content_description">選択したタブをコレクションに保存</string>

    <!-- Content description on checkmark while tab is selected in multiselect mode in tab tray -->
    <string name="tab_tray_multiselect_selected_content_description" moz:removedIn="136" tools:ignore="UnusedResources">選択</string>

    <!-- Home - Bookmarks -->
    <!-- Title for the home screen section with bookmarks. -->
    <string name="home_bookmarks_title">ブックマーク</string>
    <!-- Content description for the button which navigates the user to show all of their bookmarks. -->
    <string name="home_bookmarks_show_all_content_description">すべてのブックマークを表示</string>
    <!-- Text for the menu button to remove a recently saved bookmark from the user's home screen -->
    <string name="home_bookmarks_menu_item_remove">削除</string>

    <!-- About content. The first parameter is the name of the application. (For example: Fenix) -->
    <string name="about_content">%1$s は Mozilla の製品です。</string>

    <!-- Private Browsing -->
    <!-- Explanation for private browsing displayed to users on home view when they first enable private mode
        The first parameter is the name of the app defined in app_name (for example: Fenix) -->
    <string name="private_browsing_placeholder_description_2">%1$s のプライベートタブを閉じるかアプリを終了すると、その検索履歴と閲覧履歴が消去されます。これは、ウェブサイトやインターネットサービスプロバイダーに対して匿名でアクセスしているわけではありません。この機能は、この端末を使用する他者に対してオンライン上のプライベートな行動を隠すものです。</string>
    <string name="private_browsing_common_myths">
       プライベートブラウジングについての誤解
    </string>

    <!-- True Private Browsing Mode -->
    <!-- Title for info card on private homescreen in True Private Browsing Mode. -->
    <string name="felt_privacy_desc_card_title">この端末を追跡させません</string>
    <!-- Explanation for private browsing displayed to users on home view when they first enable
        private mode in our new Total Private Browsing mode.
        The first parameter is the name of the app defined in app_name (for example: Firefox Nightly)
        The second parameter is the clickable link text in felt_privacy_info_card_subtitle_link_text -->
    <string name="felt_privacy_info_card_subtitle_2">すべてのプライベートタブを閉じると、%1$s により Cookie、履歴、サイトデータが削除されます。%2$s</string>
    <!-- Clickable portion of the explanation for private browsing that links the user to our
        about privacy page.
        This string is used in felt_privacy_info_card_subtitle as the second parameter.-->
    <string name="felt_privacy_info_card_subtitle_link_text">私の行動を知ることができるのは誰？</string>

    <!-- Private mode shortcut "contextual feature recommendation" (CFR) -->
    <!-- Text for the Private mode shortcut CFR message for adding a private mode shortcut to open private tabs from the Home screen -->
    <string name="private_mode_cfr_message_2">タップ 1 回で次のプライベートタブを開きます。</string>
    <!-- Text for the positive button to accept adding a Private Browsing shortcut to the Home screen -->
    <string name="private_mode_cfr_pos_button_text">ホーム画面に追加</string>
    <!-- Text for the negative button to decline adding a Private Browsing shortcut to the Home screen -->
    <string name="cfr_neg_button_text">追加しない</string>

    <!-- Open in App "contextual feature recommendation" (CFR) -->
    <!-- Text for the info message. The first parameter is the name of the application.-->
    <string name="open_in_app_cfr_info_message_2">リンクを外部アプリで自動的に開くよう %1$s を設定できます。</string>
    <!-- Text for the positive action button -->
    <string name="open_in_app_cfr_positive_button_text">設定を開く</string>
    <!-- Text for the negative action button -->
    <string name="open_in_app_cfr_negative_button_text">閉じる</string>

    <!-- Private browsing erase action "contextual feature recommendation" (CFR) -->
    <!-- Text for the message displayed in the contextual feature recommendation popup promoting the erase private browsing feature. -->
    <string name="erase_action_cfr_message">ここをタップして新しいプライベートセッションを開始します。履歴や Cookie がすべて削除されます。</string>


    <!-- Toolbar "contextual feature recommendation" (CFR) -->
    <!-- Text for the title displayed in the contextual feature recommendation popup promoting the navigation bar. -->
    <string name="navbar_cfr_title">新しいナビゲーションバーで高速ブラウジング</string>

    <!-- Text for the message displayed in the contextual feature recommendation popup promoting the navigation bar. -->
    <string name="navbar_cfr_message_2">ウェブサイトで下にスクロールすると、このバーが隠れて閲覧スペースを広くします。</string>

    <!-- Text for the message displayed for the popup promoting the long press of navigation in the navigation bar. -->
    <string name="navbar_navigation_buttons_cfr_message">矢印を長押しすると、このタブの履歴内のページへ移動できます。</string>

    <!-- Address bar swipe "contextual feature recommendation" (CFR) -->
    <!-- Text for the title displayed in the contextual feature recommendation popup promoting swipe of address bar. -->
    <string name="address_bar_swipe_cfr_title">ツールバーをスワイプすると、タブを切り替えられます</string>
    <!-- Text for the message displayed in the contextual feature recommendation popup promoting swipe of address bar. -->
    <string name="address_bar_swipe_cfr_message">左右にスワイプするとタブが切り替わります。最後のタブを左にスワイプすると、新しいタブを開きます。</string>

    <!-- Text for the info dialog when camera permissions have been denied but user tries to access a camera feature. -->
    <string name="camera_permissions_needed_message">カメラへのアクセスが必要です。Android の設定から、権限をタップし、許可をタップしてください。</string>
    <!-- Text for the positive action button to go to Android Settings to grant permissions. -->
    <string name="camera_permissions_needed_positive_button_text">設定を開く</string>
    <!-- Text for the negative action button to dismiss the dialog. -->
    <string name="camera_permissions_needed_negative_button_text">閉じる</string>

    <!-- Text for the banner message to tell users about our auto close feature. -->
    <string name="tab_tray_close_tabs_banner_message">開いたタブのうち、過去の一定期間表示されていないものを自動的に閉じるように設定します。</string>
    <!-- Text for the positive action button to go to Settings for auto close tabs. -->
    <string name="tab_tray_close_tabs_banner_positive_button_text">オプションを表示</string>
    <!-- Text for the negative action button to dismiss the Close Tabs Banner. -->
    <string name="tab_tray_close_tabs_banner_negative_button_text">閉じる</string>

    <!-- Text for the banner message to tell users about our inactive tabs feature. -->
    <string name="tab_tray_inactive_onboarding_message">2 週間以上表示していないタブをここに移動します。</string>
    <!-- Text for the action link to go to Settings for inactive tabs. -->
    <string name="tab_tray_inactive_onboarding_button_text">設定でオフにする</string>

    <!-- Text for title for the auto-close dialog of the inactive tabs. -->
    <string name="tab_tray_inactive_auto_close_title">1 か月後に自動的に閉じますか？</string>
    <!-- Text for the body for the auto-close dialog of the inactive tabs.
        The first parameter is the name of the application.-->
    <string name="tab_tray_inactive_auto_close_body_2">%1$s は 1 か月以上表示していないタブを閉じることができます。</string>
    <!-- Content description for close button in the auto-close dialog of the inactive tabs. -->
    <string name="tab_tray_inactive_auto_close_button_content_description">閉じる</string>


    <!-- Text for turn on auto close tabs button in the auto-close dialog of the inactive tabs. -->
    <string name="tab_tray_inactive_turn_on_auto_close_button_2">タブを自動的に閉じる</string>


    <!-- Home screen icons - Long press shortcuts -->
    <!-- Shortcut action to open new tab -->
    <string name="home_screen_shortcut_open_new_tab_2">新しいタブ</string>
    <!-- Shortcut action to open new private tab -->
    <string name="home_screen_shortcut_open_new_private_tab_2">新しいプライベートタブ</string>

    <!-- Shortcut action to open Passwords screen -->
    <string name="home_screen_shortcut_passwords">パスワード</string>

    <!-- Recent Tabs -->
    <!-- Header text for jumping back into the recent tab in the home screen -->
    <string name="recent_tabs_header">以前表示したタブ</string>
    <!-- Button text for showing all the tabs in the tabs tray -->
    <string name="recent_tabs_show_all">すべて表示</string>

    <!-- Content description for the button which navigates the user to show all recent tabs in the tabs tray. -->
    <string name="recent_tabs_show_all_content_description_2">最近のタブをすべて表示するボタンです</string>

    <!-- Text for button in synced tab card that opens synced tabs tray -->
    <string name="recent_tabs_see_all_synced_tabs_button_text">同期したタブをすべて見る</string>
    <!-- Accessibility description for device icon used for recent synced tab -->
    <string name="recent_tabs_synced_device_icon_content_description">同期された端末</string>
    <!-- Text for the dropdown menu to remove a recent synced tab from the homescreen -->
    <string name="recent_synced_tab_menu_item_remove">削除</string>
    <!-- Text for the menu button to remove a grouped highlight from the user's browsing history
         in the Recently visited section -->
    <string name="recent_tab_menu_item_remove">削除</string>

    <!-- History Metadata -->
    <!-- Header text for a section on the home screen that displays grouped highlights from the
         user's browsing history, such as topics they have researched or explored on the web -->
    <string name="history_metadata_header_2">最近訪れたサイト</string>
    <!-- Text for the menu button to remove a grouped highlight from the user's browsing history
         in the Recently visited section -->
    <string name="recently_visited_menu_item_remove">削除</string>

    <!-- Content description for the button which navigates the user to show all of their history. -->
    <string name="past_explorations_show_all_content_description_2">過去の検索をすべて表示します</string>

    <!-- Browser Fragment -->
    <!-- Content description (not visible, for screen readers etc.): Navigate backward (browsing history) -->
    <string name="browser_menu_back">戻る</string>
    <!-- Content description (not visible, for screen readers etc.): Navigate forward (browsing history) -->
    <string name="browser_menu_forward">進む</string>
    <!-- Content description (not visible, for screen readers etc.): Refresh current website -->
    <string name="browser_menu_refresh">更新</string>
    <!-- Content description (not visible, for screen readers etc.): Stop loading current website -->
    <string name="browser_menu_stop">中止</string>
    <!-- Browser menu button that opens the extensions manager -->
    <string name="browser_menu_extensions">拡張機能</string>
    <!-- Browser menu banner header text for extensions onboarding.
        The first parameter is the name of the app defined in app_name (for example: Fenix). -->
    <string name="browser_menu_extensions_banner_onboarding_header">%s を自分だけのものに</string>
    <!-- Browser menu banner header text for extensions onboarding when all installed extensions have been disabled. -->
    <string name="browser_menu_disabled_extensions_banner_onboarding_header">インストールされたままで有効になっていない拡張機能があります</string>
    <!-- Browser menu banner body text for extensions onboarding.
        The first parameter is the name of the app defined in app_name (for example: Fenix). -->
    <string name="browser_menu_extensions_banner_onboarding_body">拡張機能は %s の外観と動作の変更からプライバシーや安全性の向上まで、あなたのブラウジングをレベルアップします。</string>
    <!-- Browser menu banner body text for extensions onboarding when all installed extensions have been disabled.
     The first parameter is the name of the button that opens extension manager (for example "Manage extensions"). -->
    <string name="browser_menu_disabled_extensions_banner_onboarding_body">拡張機能を使用するには、設定で有効にするか、下の [%s] を選択してください。</string>
    <!-- Browser menu banner link text for learning more about extensions -->
    <string name="browser_menu_extensions_banner_learn_more">詳細情報</string>
    <!-- Browser menu button that opens the extensions manager -->
    <string name="browser_menu_manage_extensions">拡張機能を管理</string>
    <!-- Content description (not visible, for screen readers etc.): Section heading for recommended extensions.-->
    <string name="browser_menu_recommended_section_content_description">おすすめの拡張機能</string>
    <!-- Content description (not visible, for screen readers etc.): Label for plus icon used to add extension.
      The first parameter is the name of the extension (for example: ClearURLs). -->
    <string name="browser_menu_extension_plus_icon_content_description_2">%1$s を追加</string>
    <!-- Browser menu button that opens AMO in a tab -->
    <string name="browser_menu_discover_more_extensions">拡張機能を探す</string>
    <!-- Browser menu description that is shown when one or more extensions are disabled due to extension errors -->
    <string name="browser_menu_extensions_disabled_description">一時的に無効化</string>
    <!-- The description of the browser menu appears when the user hasn't installed any extensions. -->
    <string name="browser_menu_no_extensions_installed_description">有効な拡張機能がありません</string>
    <!-- Browser menu button that opens account settings -->
    <string name="browser_menu_account_settings">アカウント情報</string>
    <!-- Browser menu button that sends a user to help articles -->
    <string name="browser_menu_help">ヘルプ</string>
    <!-- Browser menu button that sends a to a the what's new article -->
    <string name="browser_menu_whats_new">新着情報</string>
    <!-- Browser menu button that opens the settings menu -->
    <string name="browser_menu_settings">設定</string>
    <!-- Browser menu button that opens a user's library -->
    <string name="browser_menu_library">ライブラリー</string>
    <!-- Browser menu toggle that requests a desktop site -->
    <string name="browser_menu_desktop_site">PC 版サイト</string>
    <!-- Browser menu button that reopens a private tab as a regular tab -->
    <string name="browser_menu_open_in_regular_tab">通常タブで開く</string>
    <!-- Browser menu toggle that adds a shortcut to the site on the device home screen. -->
    <string name="browser_menu_add_to_homescreen">ホーム画面に追加</string>
    <!-- Browser menu toggle that adds a PWA of the site on the device home screen. -->
    <string name="browser_menu_add_app_to_homescreen">ホーム画面にアプリを追加</string>
    <!-- Browser menu toggle that adds a shortcut to the site on the device home screen. -->
    <string name="browser_menu_add_to_homescreen_2">ホーム画面に追加...</string>
    <!-- Browser menu toggle that adds a PWA of the site on the device home screen. -->
    <string name="browser_menu_add_app_to_homescreen_2">ホーム画面にアプリを追加...</string>
    <!-- Text for notifying users that Xiaomi devices require additional permissions to add to home screen -->
    <string name="browser_menu_add_to_homescreen_xiaomi">Xiaomi 端末では、ホーム画面にショートカットを追加するために追加の権限が必要になる場合があります。設定を確認してください。</string>
    <!-- Content description (not visible, for screen readers etc.) for the Resync tabs button -->
    <string name="resync_button_content_description">再同期</string>
    <!-- Browser menu button that opens the find in page menu -->
    <string name="browser_menu_find_in_page">ページ内検索</string>
    <!-- Browser menu button that opens the find in page menu -->
    <string name="browser_menu_find_in_page_2">ページ内を検索...</string>
    <!-- Browser menu button that opens the translations dialog, which has options to translate the current browser page. -->
    <string name="browser_menu_translations">ページを翻訳</string>
    <!-- Browser menu button that saves the current tab to a collection -->
    <string name="browser_menu_save_to_collection">コレクションに保存...</string>
    <!-- Browser menu button that saves the current tab to a collection -->
    <string name="browser_menu_save_to_collection_2">コレクションに保存</string>
    <!-- Browser menu button that open a share menu to share the current site -->
    <string name="browser_menu_share">共有</string>
    <!-- Browser menu button that open a share menu to share the current site -->
    <string name="browser_menu_share_2">共有...</string>
    <!-- Browser menu button shown in custom tabs that opens the current tab in Fenix
        The first parameter is the name of the app defined in app_name (for example: Fenix) -->
    <string name="browser_menu_open_in_fenix">%1$s で開く</string>
    <!-- Browser menu text shown in custom tabs to indicate this is a Fenix tab
        The first parameter is the name of the app defined in app_name (for example: Fenix) -->
    <string name="browser_menu_powered_by">POWERED BY %1$s</string>

    <!-- Browser menu text shown in custom tabs to indicate this is a Fenix tab
        The first parameter is the name of the app defined in app_name (for example: Fenix) -->
    <string name="browser_menu_powered_by2">Powered by %1$s</string>

    <!-- Browser menu button to put the current page in reader mode -->
    <string name="browser_menu_read">リーダービュー</string>
    <!-- Browser menu button content description to close reader mode and return the user to the regular browser -->
    <string name="browser_menu_read_close">リーダービューを閉じる</string>
    <!-- Browser menu button to open the current page in an external app -->
    <string name="browser_menu_open_app_link">外部アプリで開く</string>

    <!-- Browser menu button to show reader view appearance controls e.g. the used font type and size -->
    <string name="browser_menu_customize_reader_view">リーダービューをカスタマイズ</string>
    <!-- Browser menu button to show reader view appearance controls e.g. the used font type and size -->
    <string name="browser_menu_customize_reader_view_2">リーダービューをカスタマイズ</string>
    <!-- Browser menu label for adding a bookmark -->
    <string name="browser_menu_add">追加</string>
    <!-- Browser menu label for editing a bookmark -->
    <string name="browser_menu_edit">編集</string>

    <!-- Button shown on the home page that opens the Customize home settings -->
    <string name="browser_menu_customize_home_1">ホームページをカスタマイズ</string>

    <!-- Browser menu label to sign in to sync on the device using Mozilla accounts -->
    <string name="browser_menu_sign_in">ログイン</string>
    <!-- Browser menu caption label for the "Sign in" browser menu item described in `browser_menu_sign_in` -->
    <string name="browser_menu_sign_in_caption">パスワード、タブなどを同期します</string>

    <!-- Browser menu label to sign back in to sync on the device when the user's account needs to be reauthenticated -->
    <string name="browser_menu_sign_back_in_to_sync">ログインして Sync に戻る</string>
    <!-- Browser menu caption label for the "Sign back in to sync" browser menu item described in `browser_menu_sign_back_in_to_sync` when there is an error in syncing -->
    <string name="browser_menu_syncing_paused_caption">同期を一時停止中</string>
    <!-- Browser menu label that creates a private tab -->
    <string name="browser_menu_new_private_tab">新しいプライベートタブ</string>
    <!-- Browser menu label that navigates to the Password screen -->
    <string name="browser_menu_passwords">パスワード</string>

    <!-- Browser menu label that navigates to the SUMO page for the Firefox for Android release notes.
         The first parameter is the name of the app defined in app_name (for example: Fenix)-->
    <string name="browser_menu_new_in_firefox">%1$s の新着情報</string>
    <!-- Browser menu label that toggles the request for the desktop site of the currently visited page -->
    <string name="browser_menu_switch_to_desktop_site">PC 版サイトに切り替える</string>
    <!-- Browser menu label that toggles the request for the mobile site of the currently visited page -->
    <string name="browser_menu_switch_to_mobile_site">モバイル版サイトに切り替える</string>
    <!-- Browser menu label that navigates to the page tools sub-menu -->
    <string name="browser_menu_tools">ツール</string>
    <!-- Content description (not visible, for screen readers etc.): Back button for all menu redesign sub-menu -->
    <string name="browser_menu_back_button_content_description">メインメニューに戻る</string>
    <!-- Content description (not visible, for screen readers etc.) for bottom sheet handlebar main menu. -->
    <string name="browser_main_menu_handlebar_content_description">メインメニューシートを閉じます</string>
    <!-- Content description (not visible, for screen readers etc.) for main menu help button. -->
    <string name="browser_main_menu_content_description_help_button">ヘルプ</string>
    <!-- Content description (not visible, for screen readers etc.) for main menu settings button. -->
    <string name="browser_main_menu_content_description_settings_button">設定</string>
    <!-- Content description (not visible, for screen readers etc.) for bottom sheet handlebar extensions menu. -->
    <string name="browser_extensions_menu_handlebar_content_description">拡張機能メニューシートを閉じます</string>
    <!-- Content description (not visible, for screen readers etc.) for bottom sheet handlebar save menu. -->
    <string name="browser_save_menu_handlebar_content_description">保存メニューシートを閉じます</string>
    <!-- Content description (not visible, for screen readers etc.) for bottom sheet handlebar tools menu. -->
    <string name="browser_tools_menu_handlebar_content_description">ツールメニューシートを閉じます</string>
    <!-- Content description (not visible, for screen readers etc.) for bottom sheet handlebar custom tab menu. -->
    <string name="browser_custom_tab_menu_handlebar_content_description">カスタムタブメニューシートを閉じます</string>
    <!-- Browser menu description that describes the various tools related menu items inside of the tools sub-menu -->
    <string name="browser_menu_tools_description_with_translate" moz:removedIn="134" tools:ignore="UnusedResources">リーダービュー、翻訳、印刷、共有、アプリを開く</string>
    <!-- Browser menu description that describes the various tools related menu items inside of the tools sub-menu -->
    <string name="browser_menu_tools_description" moz:removedIn="134" tools:ignore="UnusedResources">リーダービュー、印刷、共有、アプリを開く</string>
    <!-- Browser menu description that describes the various tools related menu items inside of the tools sub-menu
         The first parameter is the label of the report site issue (for example: Report Site issue) -->
    <string name="browser_menu_tools_description_with_translate_with_report_site" moz:removedIn="135" tools:ignore="UnusedResources">リーダービュー、翻訳、%s、印刷、共有、アプリを開く</string>
    <!-- Browser menu description that describes the various tools related menu items inside of the tools sub-menu when the "Report broken site" feature is available-->
    <string name="browser_menu_tools_description_with_translate_with_report_site_2">リーダービュー、翻訳、動作しないサイトを報告、印刷、共有、アプリを開く</string>
<<<<<<< HEAD
    <!-- Browser menu description that describes the various tools related menu items inside of the tools sub-menu -->
    <string name="browser_menu_tools_description_with_translate_without_report_site">リーダービュー、翻訳、印刷、共有、アプリを開く</string>
    <!-- Browser menu description that describes the various tools related menu items inside of the tools sub-menu
         The first parameter is the label of the report site issue (for example: Report Site issue) -->
    <string name="browser_menu_tools_description_with_report_site" moz:removedIn="135" tools:ignore="UnusedResources">リーダービュー、%s、印刷、共有、アプリを開く</string>
    <!-- Browser menu description that describes the various tools related menu items inside of the tools sub-menu when the "Report broken site" feature is available-->
    <string name="browser_menu_tools_description_with_report_site_2">リーダービュー、動作しないサイトを報告、印刷、共有、アプリを開く</string>
    <!-- Browser menu description that describes the various tools related menu items inside of the tools sub-menu -->
=======
    <!-- Browser menu description that describes the various tools related menu items inside of the tools sub-menu -->
    <string name="browser_menu_tools_description_with_translate_without_report_site">リーダービュー、翻訳、印刷、共有、アプリを開く</string>
    <!-- Browser menu description that describes the various tools related menu items inside of the tools sub-menu
         The first parameter is the label of the report site issue (for example: Report Site issue) -->
    <string name="browser_menu_tools_description_with_report_site" moz:removedIn="135" tools:ignore="UnusedResources">リーダービュー、%s、印刷、共有、アプリを開く</string>
    <!-- Browser menu description that describes the various tools related menu items inside of the tools sub-menu when the "Report broken site" feature is available-->
    <string name="browser_menu_tools_description_with_report_site_2">リーダービュー、動作しないサイトを報告、印刷、共有、アプリを開く</string>
    <!-- Browser menu description that describes the various tools related menu items inside of the tools sub-menu -->
>>>>>>> 07ff4473
    <string name="browser_menu_tools_description_without_report_site">リーダービュー、印刷、共有、アプリを開く</string>
    <!-- Browser menu label that navigates to the save sub-menu, which contains various save related menu items such as
         bookmarking a page, saving to collection, shortcut or as a PDF, and adding to home screen -->
    <string name="browser_menu_save">保存</string>

    <!-- Browser menu description that describes the various save related menu items inside of the save sub-menu -->
    <string name="browser_menu_save_description">ブックマーク追加、ショートカット、ホーム画面、コレクション、PDF</string>
    <!-- Browser menu label that bookmarks the currently visited page -->
    <string name="browser_menu_bookmark_this_page">このページをブックマーク</string>
    <!-- Browser menu label that navigates to the edit bookmark screen for the current bookmarked page -->
    <string name="browser_menu_edit_bookmark">ブックマークを編集</string>
    <!-- Browser menu label that the saves the currently visited page as a PDF -->
    <string name="browser_menu_save_as_pdf">PDF として保存...</string>
    <!-- Browser menu label for turning ON reader view of the current visited page -->
    <string name="browser_menu_turn_on_reader_view">リーダービューで開く</string>
    <!-- Browser menu label for turning OFF reader view of the current visited page -->
<<<<<<< HEAD
    <string name="browser_menu_turn_off_reader_view">リーダービューを閉じる</string>dsa
    <!-- Browser menu button that reopens a private tab as a regular tab -->
    <string name="browser_menu_open_in_normal_tab">非プライベートタブに移動</string>dsa
=======
    <string name="browser_menu_turn_off_reader_view">リーダービューを閉じる</string>
    <!-- Browser menu button that reopens a private tab as a regular tab -->
    <string name="browser_menu_open_in_normal_tab">非プライベートタブに移動</string>
>>>>>>> 07ff4473
    <!-- Browser menu label for navigating to the translation feature, which provides language translation options the current visited page -->
    <string name="browser_menu_translate_page">ページを翻訳...</string>
    <!-- Browser menu label for navigating to the Web Compat Reporter feature, which provides users the ability to send bug reports for broken sites. -->
    <string name="browser_menu_webcompat_reporter">動作しないサイトを報告...</string>
    <!-- Browser menu label that is displayed when the current page has been translated by the translation feature.
         The first parameter is the name of the language that page was translated to (e.g. English). -->
    <string name="browser_menu_translated_to">%1$s に翻訳しました</string>
    <!-- Browser menu label for the print feature -->
    <string name="browser_menu_print">印刷...</string>

    <!-- Browser menu label for the Delete browsing data on quit feature.
        The first parameter is the name of the app defined in app_name (for example: Fenix). -->
    <string name="browser_menu_delete_browsing_data_on_quit">%1$s を終了</string>

    <!-- Menu "contextual feature recommendation" (CFR) -->
    <!-- Text for the title in the contextual feature recommendation popup promoting the menu feature. -->
    <string name="menu_cfr_title">新機能: 簡素化されたメニュー</string>
    <!-- Text for the message in the contextual feature recommendation popup promoting the menu feature. -->
    <string name="menu_cfr_body">プライベートブラウジングから保存操作まで、必要なものをすばやく見つけられます。</string>

    <!-- Extensions management fragment -->
    <!-- Text displayed when there are no extensions to be shown -->
    <string name="extensions_management_no_extensions">拡張機能がありません</string>

    <!-- Browser Toolbar -->
    <!-- Content description for the Home screen button on the browser toolbar -->
    <string name="browser_toolbar_home">ホーム画面</string>

    <!-- Content description (not visible, for screen readers etc.): Erase button: Erase the browsing
         history and go back to the home screen. -->
    <string name="browser_toolbar_erase">閲覧履歴を消去</string>
    <!-- Content description for the translate page toolbar button that opens the translations dialog when no translation has occurred. -->
    <string name="browser_toolbar_translate">ページを翻訳</string>

    <!-- Content description (not visible, for screen readers etc.) for the translate page toolbar button that opens the translations dialog when the page is translated successfully.
         The first parameter is the name of the language that is displayed in the original page. (For example: English)
         The second parameter is the name of the language which the page was translated to. (For example: French) -->
    <string name="browser_toolbar_translated_successfully">ページを %1$s から %2$s に翻訳しました。</string>

    <!-- Locale Settings Fragment -->
    <!-- Content description for tick mark on selected language -->
    <string name="a11y_selected_locale_content_description">選択した言語</string>
    <!-- Text for default locale item -->
    <string name="default_locale_text">端末の言語設定に従う</string>
    <!-- Placeholder text shown in the search bar before a user enters text -->
    <string name="locale_search_hint">言語を検索</string>

    <!-- Search Fragment -->
    <!-- Button in the search view that lets a user search by scanning a QR code -->
    <string name="search_scan_button_2">QR コードをスキャン</string>
    <!-- Button in the search view when shortcuts are displayed that takes a user to the search engine settings -->
    <string name="search_shortcuts_engine_settings">検索エンジンの設定</string>
    <!-- Button in the search view that lets a user navigate to the site in their clipboard -->
    <string name="awesomebar_clipboard_title">クリップボードからリンクを入力</string>

    <!-- Button in the search suggestions onboarding that allows search suggestions in private sessions -->
    <string name="search_suggestions_onboarding_allow_button">許可する</string>
    <!-- Button in the search suggestions onboarding that does not allow search suggestions in private sessions -->
    <string name="search_suggestions_onboarding_do_not_allow_button">許可しない</string>
    <!-- Search suggestion onboarding hint title text -->
    <string name="search_suggestions_onboarding_title">プライベートセッションで検索候補を表示しますか？</string>
    <!-- Search suggestion onboarding hint description text, first parameter is the name of the app defined in app_name (for example: Fenix)-->
    <string name="search_suggestions_onboarding_text">%s のアドレスバーに入力したすべての語句が既定の検索エンジンと共有されます。</string>

    <!-- Search engine suggestion title text. The first parameter is the name of the suggested engine-->
    <string name="search_engine_suggestions_title">%s で検索</string>
    <!-- Search engine suggestion description text -->
    <string name="search_engine_suggestions_description">アドレスバーから直接検索します</string>

    <!-- Menu option in the search selector menu to open the search settings -->
    <string name="search_settings_menu_item">検索設定</string>

    <!-- Header text for the search selector menu -->
    <string name="search_header_menu_item_2">今回だけ使う検索エンジン:</string>

    <!-- Content description (not visible, for screen readers etc.): Search engine icon.
    The parameter is the search engine name (for example: DuckDuckGo). -->
    <string name="search_engine_icon_content_description_1">検索エンジン: %s</string>

<<<<<<< HEAD
=======
    <!-- Content description (not visible, for screen readers etc.) of the search engine selector from the search toolbar.
    The parameter is the search engine name (for example: DuckDuckGo).
    The colon character (in "%s:") is intended to have the screen reader make a small pause between the search engine name and the description of the button. -->
    <string name="search_engine_selector_content_description">%s: 検索エンジンセレクター</string>

>>>>>>> 07ff4473
    <!-- Home onboarding -->
    <!-- Home onboarding dialog welcome screen title text. -->
    <string name="onboarding_home_welcome_title_2">あなただけのインターネットへようこそ</string>
    <!-- Home onboarding dialog welcome screen description text. -->
    <string name="onboarding_home_welcome_description">多様なカラー、より優れたプライバシー保護、利益を超えて人々への平等なコミットメント。</string>
    <!-- Home onboarding dialog sign into sync screen title text. -->
    <string name="onboarding_home_sync_title_3">画面の切り替えがこれまで以上に簡単に</string>
    <!-- Home onboarding dialog sign into sync screen description text. -->
    <string name="onboarding_home_sync_description">ホームページ上で、他の端末のタブの中断したところから再開できます。</string>
    <!-- Text for the button to continue the onboarding on the home onboarding dialog. -->
    <string name="onboarding_home_get_started_button">はじめる</string>
    <!-- Text for the button to navigate to the sync sign in screen on the home onboarding dialog. -->
    <string name="onboarding_home_sign_in_button">ログイン</string>
    <!-- Text for the button to skip the onboarding on the home onboarding dialog. -->
    <string name="onboarding_home_skip_button">スキップ</string>
    <!-- Onboarding home screen sync popup dialog message, shown on top of Recent Synced Tabs in the Jump back in section. -->
    <string name="sync_cfr_message">タブが同期されます！ 他の端末の中断したところから再開しましょう。</string>

    <!-- Content description (not visible, for screen readers etc.): Close button for the home onboarding dialog -->
    <string name="onboarding_home_content_description_close_button">閉じる</string>

    <!-- Juno first user onboarding flow experiment, strings are marked unused as they are only referenced by Nimbus experiments. -->
    <!-- Description for learning more about our privacy notice. -->
    <string name="juno_onboarding_privacy_notice_text" tools:ignore="BrandUsage">Firefox のプライバシー通知</string>
    <!-- Title for set firefox as default browser screen used by Nimbus experiments. -->
    <string name="juno_onboarding_default_browser_title_nimbus_2">私たちはあなたの安全を守りたいと願っています</string>
    <!-- Title for set firefox as default browser screen used by Nimbus experiments.
        Note: The word "Firefox" should NOT be translated -->
    <string name="juno_onboarding_default_browser_title_nimbus_3" tools:ignore="BrandUsage,UnusedResources">Firefox が選ばれる理由</string>
    <!-- Title for set firefox as default browser screen used by Nimbus experiments. -->
    <string name="juno_onboarding_default_browser_title_nimbus_4" tools:ignore="UnusedResources">多くの選択肢を持つ安全なブラウジング</string>
    <!-- Description for set firefox as default browser screen used by Nimbus experiments. -->
    <string name="juno_onboarding_default_browser_description_nimbus_3">非営利で作られた私たちのブラウザーは、企業によるウェブ上の密かな追跡を阻止するのに役立ちます。</string>
    <!-- Description for set firefox as default browser screen used by Nimbus experiments. -->
    <string name="juno_onboarding_default_browser_description_nimbus_4" tools:ignore="UnusedResources">1 億人以上の人が、非営利団体が支援するブラウザーを選択してプライバシーを保護しています。</string>
    <!-- Description for set firefox as default browser screen used by Nimbus experiments. -->
    <string name="juno_onboarding_default_browser_description_nimbus_5" tools:ignore="UnusedResources">既知のトラッカーが自動的にブロックされます。700 個すべての拡張機能を試せます。PDF は内蔵のリーダーで管理が簡単になります。</string>
    <!-- Text for the button to set firefox as default browser on the device -->
    <string name="juno_onboarding_default_browser_positive_button" tools:ignore="UnusedResources">既定のブラウザーに設定</string>
    <!-- Text for the button dismiss the screen and move on with the flow -->
    <string name="juno_onboarding_default_browser_negative_button" tools:ignore="UnusedResources">後で</string>

    <!-- Title for sign in to sync screen. -->
    <string name="juno_onboarding_sign_in_title_2">端末間の移動時に暗号化した状態を維持します</string>
    <!-- Description for sign in to sync screen. Nimbus experiments do not support string placeholders.
     Note: The word "Firefox" should NOT be translated -->
    <string name="juno_onboarding_sign_in_description_3" tools:ignore="BrandUsage">Firefox は同期時にパスワードやブックマークなどを暗号化します。</string>
    <!-- Text for the button to sign in to sync on the device -->
    <string name="juno_onboarding_sign_in_positive_button" tools:ignore="UnusedResources">ログイン</string>
    <!-- Text for the button dismiss the screen and move on with the flow -->
    <string name="juno_onboarding_sign_in_negative_button" tools:ignore="UnusedResources">後で</string>
    <!-- Title for enable notification permission screen used by Nimbus experiments. Nimbus experiments do not support string placeholders.
        Note: The word "Firefox" should NOT be translated -->
    <string name="juno_onboarding_enable_notifications_title_nimbus_2" tools:ignore="BrandUsage">通知をオンにして Firefox で安全性を高めましょう</string>
    <!-- Description for enable notification permission screen used by Nimbus experiments. Nimbus experiments do not support string placeholders.
       Note: The word "Firefox" should NOT be translated -->
    <string name="juno_onboarding_enable_notifications_description_nimbus_2" tools:ignore="BrandUsage">端末間で安全にタブを送信するなど、Firefox の他のプライバシー機能を見つけましょう。</string>
    <!-- Text for the button to request notification permission on the device -->
    <string name="juno_onboarding_enable_notifications_positive_button" tools:ignore="UnusedResources">通知をオンにする</string>
    <!-- Text for the button dismiss the screen and move on with the flow -->
    <string name="juno_onboarding_enable_notifications_negative_button" tools:ignore="UnusedResources">後で</string>

    <!-- Title for add search widget screen used by Nimbus experiments. Nimbus experiments do not support string placeholders.
        Note: The word "Firefox" should NOT be translated -->
    <string name="juno_onboarding_add_search_widget_title" tools:ignore="BrandUsage,UnusedResources">Firefox 検索ウィジェットをお試しください</string>

    <!-- Description for add search widget screen used by Nimbus experiments. Nimbus experiments do not support string placeholders.
        Note: The word "Firefox" should NOT be translated -->
    <string name="juno_onboarding_add_search_widget_description" tools:ignore="BrandUsage,UnusedResources">Firefox をホーム画面に置いておくと、クロスサイトトラッカーをブロックするプライバシー優先のブラウザーに簡単にアクセスできます。</string>
    <!-- Text for the button to add search widget on the device used by Nimbus experiments. Nimbus experiments do not support string placeholders.
        Note: The word "Firefox" should NOT be translated -->
    <string name="juno_onboarding_add_search_widget_positive_button" tools:ignore="BrandUsage,UnusedResources">Firefox ウィジェットを追加</string>
    <!-- Text for the button to dismiss the screen and move on with the flow -->
    <string name="juno_onboarding_add_search_widget_negative_button" tools:ignore="UnusedResources">後で</string>

    <!-- Onboarding header for the add-ons card used by Nimbus experiments. Nimbus experiments do not support string placeholders.
    Note: The word "Firefox" should NOT be translated -->
    <string name="onboarding_add_on_header" tools:ignore="BrandUsage,UnusedResources">拡張機能で Firefox をカスタマイズできます</string>
    <!-- Onboarding sub header for the add-ons card, used by Nimbus experiments. -->
    <string name="onboarding_add_on_sub_header" tools:ignore="UnusedResources">セキュリティや生産性を向上させる、サードパーティの拡張機能を追加してみませんか？</string>
    <!-- Onboarding add-ons card, for checking more add-ons on, used by Nimbus experiments. -->
    <string name="onboarding_add_on_explore_more_extensions_2">すべての拡張機能を見る</string>
    <!-- Onboarding add-ons card, button for start browsing, used by Nimbus experiments. -->
    <string name="onboarding_add_on_start_browsing_button_2">ブラウジングを開始</string>
    <!-- Ublock name for the onboarding add-ons card, used by Nimbus experiments. Note: The word "Ublock Origin" is a brand name should NOT be translated -->
    <string name="onboarding_add_on_ublock_name" tools:ignore="UnusedResources">uBlock Origin</string>
    <!-- Ublock description for the onboarding add-ons card, used by Nimbus experiments. -->
    <string name="onboarding_add_on_ublock_description" tools:ignore="UnusedResources">広告を効果的かつ効率的にブロックします。</string>
    <!-- Privacy Badger name for the onboarding add-ons card, used by Nimbus experiments. Note: The word "Privacy Badger" is a brand name should NOT be translated -->
    <string name="onboarding_add_on_privacy_badger_name" tools:ignore="UnusedResources">Privacy Badger</string>
    <!-- Privacy Badger description for the onboarding add-ons card, used by Nimbus experiments. -->
    <string name="onboarding_add_on_privacy_badger_description" tools:ignore="UnusedResources">珠玉の追跡防止ツール。目に見えないトラッカーとスパイ広告を抑止します。</string>
    <!-- Search by Image name for the onboarding add-ons card, used by Nimbus experiments. Note: The word "Search by Image" is a brand name should NOT be translated -->
    <string name="onboarding_add_on_search_by_image_name" tools:ignore="UnusedResources">Search by Image</string>
    <!-- Search by Image description for the onboarding add-ons card, used by Nimbus experiments. -->
    <string name="onboarding_add_on_search_by_image_description" tools:ignore="UnusedResources">興味深い写真を見つけたら、それを詳しく調べてみましょう。</string>
    <!-- Dark Reader name for the onboarding add-ons card, used by Nimbus experiments. Note: The word "Dark Reader" is a brand name should NOT be translated -->
    <string name="onboarding_add_on_dark_reader_name" tools:ignore="UnusedResources">Dark Reader</string>

    <!-- Privacy Badger description for the onboarding add-ons card, used by Nimbus experiments. -->
    <string name="onboarding_add_on_dark_reader_description" tools:ignore="UnusedResources">モバイルウェブのためのカスタムダークモード。</string>

    <!-- Label for the number of reviews for an add-on. The parameter is for the formatted number of reviews e.g. "1,234", "12,345", "123,456". -->
    <string name="onboarding_add_on_reviews_label">レビュー数: %1$s</string>
    <!-- Content description for the add-on icon. -->
    <string name="onboarding_add_on_icon_content_description">アドオンアイコン</string>
    <!-- Content description for the an installed add-on icon. -->
    <string name="onboarding_installed_add_on_icon_content_description">インストールされたアドオンのアイコン</string>
    <!-- Content description for the an installing add-on icon. -->
    <string name="onboarding_installing_add_on_icon_content_description">アドオンインストール中のアイコン</string>
    <!-- Content description for the add add-on button. -->
    <string name="onboarding_add_on_add_button_content_description">アドオン追加ボタン</string>
    <!-- Content description for the star rating group. -->
    <string name="onboarding_add_on_star_rating_content_description">評価 %1$s/5</string>

    <!-- Title for the privacy preferences dialog shown during onboarding. Note: The word "Firefox" should NOT be translated. -->
<<<<<<< HEAD
    <string name="onboarding_preferences_dialog_title" tools:ignore="BrandUsage,UnusedResources">Firefox の改善にご協力ください</string>
    <!-- Title for the crash reporting option in the privacy preferences dialog shown during onboarding. -->
    <string name="onboarding_preferences_dialog_crash_reporting_title" tools:ignore="UnusedResources">クラッシュレポートを自動的に送信</string>
    <!-- Description for the crash reporting option in the privacy preferences dialog shown during onboarding. -->
    <string name="onboarding_preferences_dialog_crash_reporting_description" tools:ignore="UnusedResources">クラッシュレポートが送信されることにより、ブラウザーの問題の診断と修正に役立てられます。レポートには個人情報や機密性の高い情報が含まれる場合があります。</string>
    <!-- Learn more link for the crash reporting option in the privacy preferences dialog shown during onboarding. -->
    <string name="onboarding_preferences_dialog_crash_reporting_learn_more" tools:ignore="UnusedResources">クラッシュレポートについて詳細</string>
    <!-- Title for the usage data option in the privacy preferences dialog shown during onboarding. Note: The word "Mozilla" should NOT be translated. -->
    <string name="onboarding_preferences_dialog_usage_data_title" tools:ignore="UnusedResources">技術データと対話データを Mozilla に送信する</string>

    <!-- Description for the usage data option in the privacy preferences dialog shown during onboarding. Note: The word "Firefox" should NOT be translated. -->
    <string name="onboarding_preferences_dialog_usage_data_description" tools:ignore="BrandUsage,UnusedResources">端末、ハードウェア構成、Firefox の使用状況に関するデータは、世界中のユーザーのために、機能やパフォーマンス、安定性の向上に役立てられます。</string>
    <!-- Learn more link for the usage data option in the privacy preferences dialog shown during onboarding. -->
    <string name="onboarding_preferences_dialog_usage_data_learn_more" tools:ignore="UnusedResources">使用状況データについての詳細</string>
    <!-- Positive button label for the privacy preferences dialog shown during onboarding. -->
    <string name="onboarding_preferences_dialog_positive_button" tools:ignore="UnusedResources">完了</string>
    <!-- Negative button label for the privacy preferences dialog shown during onboarding. -->
    <string name="onboarding_preferences_dialog_negative_button" tools:ignore="UnusedResources">キャンセル</string>
    <!-- Terms of service onboarding title card label. 'Firefox' intentionally hardcoded here-->
    <string name="onboarding_welcome_to_firefox" tools:ignore="UnusedResources,BrandUsage">Firefox へようこそ</string>
    <!-- Terms of service onboarding page continue button label. -->
    <string name="onboarding_term_of_service_agree_and_continue_button_label" tools:ignore="UnusedResources">同意して続ける</string>
    <!-- Line one of the terms of service onboarding page. 'Firefox' is intentionally hardcoded. %1$s is replaced by an active link, using onboarding_term_of_service_line_one_link_text as text (“Terms of Service”). -->
    <string name="onboarding_term_of_service_line_one" tools:ignore="UnusedResources,BrandUsage">続行すると、Firefox の%1$sに同意したものとみなされます。</string>
    <!-- Used as text for the link in onboarding_term_of_service_line_one. -->
    <string name="onboarding_term_of_service_line_one_link_text" tools:ignore="UnusedResources,BrandUsage">利用規約</string>
    <!-- Line two of the terms of service onboarding page. 'Firefox' is intentionally hardcoded. %1$s is replaced by an active link, using onboarding_term_of_service_line_two_link_text as text (Privacy Notice”). -->
    <string name="onboarding_term_of_service_line_two" tools:ignore="UnusedResources,BrandUsage">Firefox はあなたのプライバシーを重視します。詳細は %1$s をご確認ください。</string>
    <!-- Used as text for the link in onboarding_term_of_service_line_two. -->
    <string name="onboarding_term_of_service_line_two_link_text" tools:ignore="UnusedResources,BrandUsage">プライバシー通知</string>
    <!-- Line three of the terms of service onboarding page. 'Firefox' and 'Mozilla' are intentionally hardcoded. %1$S is replaced by an active link, using onboarding_term_of_service_line_three_link_text as text (Manage”). -->
    <string name="onboarding_term_of_service_line_three" tools:ignore="UnusedResources,BrandUsage">ブラウザーの改善に役立てるため、Firefox は診断情報と対話データを Mozilla に送信します。%1$s</string>
    <!-- Used as text for the link in onboarding_term_of_service_line_three. -->
    <string name="onboarding_term_of_service_line_three_link_text" tools:ignore="UnusedResources,BrandUsage">管理</string>
=======
    <string name="onboarding_preferences_dialog_title" tools:ignore="BrandUsage">Firefox の改善にご協力ください</string>
    <!-- Title for the crash reporting option in the privacy preferences dialog shown during onboarding. -->
    <string name="onboarding_preferences_dialog_crash_reporting_title">クラッシュレポートを自動的に送信</string>
    <!-- Description for the crash reporting option in the privacy preferences dialog shown during onboarding. -->
    <string name="onboarding_preferences_dialog_crash_reporting_description">クラッシュレポートが送信されることにより、ブラウザーの問題の診断と修正に役立てられます。レポートには個人情報や機密性の高い情報が含まれる場合があります。</string>
    <!-- Learn more link for the crash reporting option in the privacy preferences dialog shown during onboarding. -->
    <string name="onboarding_preferences_dialog_crash_reporting_learn_more" moz:removedIn="136" tools:ignore="UnusedResources">クラッシュレポートについて詳細</string>
    <!-- Title for the usage data option in the privacy preferences dialog shown during onboarding. Note: The word "Mozilla" should NOT be translated. -->
    <string name="onboarding_preferences_dialog_usage_data_title">技術データと対話データを Mozilla に送信する</string>

    <!-- Description for the usage data option in the privacy preferences dialog shown during onboarding. Note: The word "Firefox" should NOT be translated. -->
    <string name="onboarding_preferences_dialog_usage_data_description" moz:removedIn="136" tools:ignore="BrandUsage,UnusedResources">端末、ハードウェア構成、Firefox の使用状況に関するデータは、世界中のユーザーのために、機能やパフォーマンス、安定性の向上に役立てられます。</string>
    <!-- Learn more link for the usage data option in the privacy preferences dialog shown during onboarding. -->
    <string name="onboarding_preferences_dialog_usage_data_learn_more" moz:removedIn="136" tools:ignore="UnusedResources">使用状況データについての詳細</string>
    <!-- Positive button label for the privacy preferences dialog shown during onboarding. -->
    <string name="onboarding_preferences_dialog_positive_button">完了</string>
    <!-- Negative button label for the privacy preferences dialog shown during onboarding. -->
    <string name="onboarding_preferences_dialog_negative_button">キャンセル</string>
    <!-- Terms of service onboarding title card label. 'Firefox' intentionally hardcoded here-->
    <string name="onboarding_welcome_to_firefox" tools:ignore="BrandUsage">Firefox へようこそ</string>
    <!-- Terms of service onboarding page continue button label. -->
    <string name="onboarding_term_of_service_agree_and_continue_button_label">同意して続ける</string>
    <!-- Line one of the terms of service onboarding page. %1$s is replaced by an active link, using onboarding_term_of_service_line_one_link_text as text (“Firefox Terms of Use”). -->
    <string name="onboarding_term_of_service_line_one" moz:removedIn="136" tools:ignore="BrandUsage, UnusedResources">続行すると、Firefox の%1$sに同意したものとみなされます。</string>
    <!-- Used as text for the link in onboarding_term_of_service_line_one. -->
    <string name="onboarding_term_of_service_line_one_link_text" moz:removedIn="136" tools:ignore="UnusedResources">利用規約</string>
    <!-- Line two of the terms of service onboarding page. 'Firefox' is intentionally hardcoded. %1$s is replaced by an active link, using onboarding_term_of_service_line_two_link_text as text (“Privacy Notice”). -->
    <string name="onboarding_term_of_service_line_two" moz:removedIn="136" tools:ignore="UnusedResources,BrandUsage">Firefox はあなたのプライバシーを重視します。詳細は %1$s をご確認ください。</string>
    <!-- Used as text for the link in onboarding_term_of_service_line_two. -->
    <string name="onboarding_term_of_service_line_two_link_text">プライバシー通知</string>
    <!-- Line three of the terms of service onboarding page. 'Firefox' and 'Mozilla' are intentionally hardcoded. %1$S is replaced by an active link, using onboarding_term_of_service_line_three_link_text as text (“Manage”). -->
    <string name="onboarding_term_of_service_line_three" tools:ignore="BrandUsage">ブラウザーの改善に役立てるため、Firefox は診断情報と対話データを Mozilla に送信します。%1$s</string>
    <!-- Used as text for the link in onboarding_term_of_service_line_three. -->
    <string name="onboarding_term_of_service_line_three_link_text">管理</string>
>>>>>>> 07ff4473
    <!-- Onboarding header for the toolbar selection card, used by Nimbus experiments. -->
    <string name="onboarding_customize_toolbar_title" tools:ignore="UnusedResources">ツールバーの配置を選択</string>
    <!-- Onboarding sub header for toolbar selection card, used by Nimbus experiments. -->
    <string name="onboarding_customize_toolbar_description" tools:ignore="UnusedResources">手元で検索。</string>
    <!-- Onboarding label for 'Save and continue' button, used by Nimbus experiments. -->
    <string name="onboarding_save_and_continue_button">保存して続ける</string>
    <!-- Onboarding toolbar selection card label for 'skip' button, used by Nimbus experiments. -->
<<<<<<< HEAD
    <string name="onboarding_customize_toolbar_skip_button">スキップ</string>
=======
    <string name="onboarding_customize_toolbar_skip_button" moz:removedIn="135" tools:ignore="UnusedResources">スキップ</string>
>>>>>>> 07ff4473
    <!-- Onboarding toolbar selection card label for 'top' option, used by Nimbus experiments. -->
    <string name="onboarding_customize_toolbar_top_option">画面上部</string>
    <!-- Onboarding toolbar selection card label for 'bottom' option, used by Nimbus experiments. -->
    <string name="onboarding_customize_toolbar_bottom_option">画面下部</string>

    <!-- Onboarding toolbar selection card content description for the main image. -->
    <string name="onboarding_customize_toolbar_main_image_content_description">ツールバーが描かれたツールバー選択ビューの大きなヘッダー画像。</string>
    <!-- Onboarding toolbar selection card content description for the toolbar placement image. %1$s is placeholder for either 'top' or 'bottom'. -->
<<<<<<< HEAD
    <string name="onboarding_customize_toolbar_placement_content_description">%1$s ツールバーの画像</string>
=======
    <string name="onboarding_customize_toolbar_placement_content_description" moz:removedIn="135" tools:ignore="UnusedResources">%1$s ツールバーの画像</string>

    <!-- Onboarding toolbar selection card content description for the toolbar placement image. -->
    <string name="onboarding_customize_toolbar_placement_bottom_content_description">下部ツールバーの画像</string>
    <string name="onboarding_customize_toolbar_placement_top_content_description">上部のツールバーの画像</string>
    <!-- Onboarding toolbar selection card label for 'Not now' button, used by Nimbus experiments. -->
    <string name="onboarding_customize_toolbar_not_now_button" moz:removedIn="136" tools:ignore="UnusedResources">後で</string>
>>>>>>> 07ff4473

    <!-- Onboarding header for the theme selection card, used by Nimbus experiments. -->
    <string name="onboarding_customize_theme_title" tools:ignore="UnusedResources">テーマの選択</string>
    <!-- Onboarding sub header for theme selection card, used by Nimbus experiments. -->
    <string name="onboarding_customize_theme_description" tools:ignore="UnusedResources">最適な明るさでウェブをご覧ください。</string>
    <!-- Onboarding label for 'Save and start browsing' button, used by Nimbus experiments. -->
    <string name="onboarding_save_and_start_button">保存してブラウジングを開始</string>
    <!-- Onboarding theme selection card label for 'skip' button, used by Nimbus experiments. -->
<<<<<<< HEAD
    <string name="onboarding_customize_theme_skip_button">スキップ</string>
=======
    <string name="onboarding_customize_theme_skip_button" moz:removedIn="135" tools:ignore="UnusedResources">スキップ</string>
>>>>>>> 07ff4473
    <!-- Onboarding theme selection card label for 'dark' option, used by Nimbus experiments. -->
    <string name="onboarding_customize_theme_dark_option">ダーク</string>
    <!-- Onboarding theme selection card label for 'light' option, used by Nimbus experiments. -->
    <string name="onboarding_customize_theme_light_option">ライト</string>
    <!-- Onboarding theme selection card label for 'System auto' option, used by Nimbus experiments. -->
    <string name="onboarding_customize_theme_system_option">システムテーマ</string>
    <!-- Onboarding theme selection card content description for the main image. -->
    <string name="onboarding_customize_theme_main_image_content_description">アーティストとビルダーツールが描かれたテーマ選択ビューの大きなヘッダー画像。</string>
    <!-- Onboarding theme selection card content description for the theme selection image. %1$s is placeholder for either 'system', 'light' or 'dark'. -->
    <string name="onboarding_customize_theme_content_description">%1$s テーマの画像</string>

<<<<<<< HEAD
=======
    <!-- Onboarding theme selection card label for 'Not now' button, used by Nimbus experiments. -->
    <string name="onboarding_customize_theme_not_now_button" moz:removedIn="136" tools:ignore="UnusedResources">後で</string>

>>>>>>> 07ff4473
    <!-- Search Widget -->
    <!-- Content description for searching with a widget. The first parameter is the name of the application.-->
    <string name="search_widget_content_description_2">%1$s の新しいタブで開く</string>
    <!-- Text preview for smaller sized widgets -->
    <string name="search_widget_text_short">検索</string>
    <!-- Text preview for larger sized widgets -->
    <string name="search_widget_text_long">ウェブ検索</string>

    <!-- Content description (not visible, for screen readers etc.): Voice search -->
    <string name="search_widget_voice">音声検索</string>

    <!-- Preferences -->
    <!-- Title for the settings page-->
    <string name="settings">設定</string>

    <!-- Preference category for general settings -->
    <string name="preferences_category_general">一般</string>
    <!-- Preference category for all links about Fenix -->
    <string name="preferences_category_about">製品情報</string>
    <!-- Preference category for settings related to changing the default search engine -->
    <string name="preferences_category_select_default_search_engine">一つを選んでください</string>
    <!-- Preference for settings related to managing search shortcuts for the quick search menu -->
    <string name="preferences_manage_search_shortcuts_2">代替検索エンジンを管理</string>
    <!-- Summary for preference for settings related to managing search shortcuts for the quick search menu -->
    <string name="preferences_manage_search_shortcuts_summary">検索メニューに表示されるエンジンの編集</string>
    <!-- Preference category for settings related to managing search shortcuts for the quick search menu -->
    <string name="preferences_category_engines_in_search_menu">検索メニューに表示されるエンジン</string>
    <!-- Preference for settings related to changing the default search engine -->
    <string name="preferences_default_search_engine">既定の検索エンジン</string>
    <!-- Preference for settings related to Search -->
    <string name="preferences_search">検索</string>
    <!-- Preference for settings related to Search engines -->
    <string name="preferences_search_engines">検索エンジン</string>
    <!-- Preference for settings related to Search engines suggestions-->
    <string name="preferences_search_engines_suggestions">検索エンジンからの検索候補</string>
    <!-- Preference Category for settings related to Search address bar -->
    <string name="preferences_settings_address_bar">アドレスバーの設定</string>
    <!-- Preference Category for settings to Firefox Suggest -->
    <string name="preference_search_address_bar_fx_suggest" tools:ignore="BrandUsage">アドレスバー - Firefox Suggest</string>
    <!-- Preference link to Learn more about Firefox Suggest -->
    <string name="preference_search_learn_about_fx_suggest" tools:ignore="BrandUsage">Firefox Suggest について</string>
    <!-- Preference link to rating Fenix on the Play Store -->
    <string name="preferences_rate">Google Play で評価する</string>
    <!-- Preference linking to about page for Fenix
        The first parameter is the name of the app defined in app_name (for example: Fenix) -->
    <string name="preferences_about">%1$s について</string>
    <!-- Preference for settings related to changing the default browser -->
    <string name="preferences_set_as_default_browser">既定のブラウザーに設定</string>
    <!-- Preference category for advanced settings -->
    <string name="preferences_category_advanced">詳細設定</string>
    <!-- Preference category for privacy and security settings -->
    <string name="preferences_category_privacy_security">プライバシーとセキュリティ</string>
    <!-- Preference for advanced site settings -->
    <string name="preferences_site_settings">サイト設定</string>
    <!-- Preference for private browsing options -->
    <string name="preferences_private_browsing_options">プライベートブラウジング</string>
    <!-- Preference for opening links in a private tab-->
    <string name="preferences_open_links_in_a_private_tab">リンクをプライベートタブで開く</string>
    <!-- Preference for allowing screenshots to be taken while in a private tab-->
    <string name="preferences_allow_screenshots_in_private_mode">プライベートブラウジングモードでスクリーンショットの撮影を許可する</string>
    <!-- Will inform the user of the risk of activating Allow screenshots in private browsing option -->
    <string name="preferences_screenshots_in_private_mode_disclaimer">許可すると、複数のアプリを開いているときにプライベートタブも表示されます</string>
    <!-- Preference for adding private browsing shortcut -->
    <string name="preferences_add_private_browsing_shortcut">プライベートブラウジングショートカットを追加する</string>
    <!-- Preference for enabling "HTTPS-Only" mode -->
    <string name="preferences_https_only_title">HTTPS-Only モード</string>

    <!-- Label for cookie banner section in quick settings panel. -->
    <string name="cookie_banner_blocker">Cookie バナーブロッカー</string>
    <!-- Preference for removing cookie/consent banners from sites automatically in private mode. See reduce_cookie_banner_summary for additional context. -->
    <string name="preferences_cookie_banner_reduction_private_mode">プライベートブラウジングでの Cookie バナーブロッカー</string>

    <!-- Text for indicating cookie banner handling is off this site, this is shown as part of the protections panel with the tracking protection toggle -->
    <string name="reduce_cookie_banner_off_for_site">このサイトでオフ</string>
    <!-- Text for cancel button indicating that cookie banner reduction is not supported for the current site, this is shown as part of the cookie banner details view. -->
    <string name="cookie_banner_handling_details_site_is_not_supported_cancel_button">キャンセル</string>
    <!-- Text for request support button indicating that cookie banner reduction is not supported for the current site, this is shown as part of the cookie banner details view. -->
    <string name="cookie_banner_handling_details_site_is_not_supported_request_support_button_2">依頼を送信</string>
    <!-- Text for title indicating that cookie banner reduction is not supported for the current site, this is shown as part of the cookie banner details view. -->
    <string name="cookie_banner_handling_details_site_is_not_supported_title_2">このサイトの対処を依頼しますか？</string>
    <!-- Label for the snackBar, after the user reports with success a website where cookie banner reducer did not work -->
    <string name="cookie_banner_handling_report_site_snack_bar_text_2">リクエストを送信しました</string>
    <!-- Text for indicating cookie banner handling is on this site, this is shown as part of the protections panel with the tracking protection toggle -->
    <string name="reduce_cookie_banner_on_for_site">このサイトでオン</string>

    <!-- Text for indicating that a request for unsupported site was sent to Nimbus (it's a Mozilla library for experiments), this is shown as part of the protections panel with the tracking protection toggle -->
    <string name="reduce_cookie_banner_unsupported_site_request_submitted_2">対処を依頼済みです</string>
    <!-- Text for indicating cookie banner handling is currently not supported for this site, this is shown as part of the protections panel with the tracking protection toggle -->
    <string name="reduce_cookie_banner_unsupported_site">現在サポートされていないサイトです</string>
    <!-- Title text for a detail explanation indicating cookie banner handling is on this site, this is shown as part of the cookie banner panel in the toolbar. The first parameter is a shortened URL of the current site-->
    <string name="reduce_cookie_banner_details_panel_title_on_for_site_1">%1$s で Cookie バナーブロッカーをオンにしますか？</string>
    <!-- Title text for a detail explanation indicating cookie banner handling is off this site, this is shown as part of the cookie banner panel in the toolbar. The first parameter is a shortened URL of the current site-->
    <string name="reduce_cookie_banner_details_panel_title_off_for_site_1">%1$s で Cookie バナーブロッカーをオフにしますか？</string>
    <!-- Title text for a detail explanation indicating cookie banner reducer didn't work for the current site, this is shown as part of the cookie banner panel in the toolbar. The first parameter is the application name-->
    <string name="reduce_cookie_banner_details_panel_title_unsupported_site_request_2">%1$s は現在、このサイトの Cookie 使用要求を自動的に拒否できません。このサイトへの対処を要求してください。</string>

    <!-- Long text for a detail explanation indicating what will happen if cookie banner handling is off for a site, this is shown as part of the cookie banner panel in the toolbar. The first parameter is the application name -->
    <string name="reduce_cookie_banner_details_panel_description_off_for_site_1">オフにすると、%1$s に保存された Cookie を消去してこのサイトを再読み込みします。サイトからログアウトしたり、買い物かごが空になったりする場合があります。</string>
    <!-- Long text for a detail explanation indicating what will happen if cookie banner handling is on for a site, this is shown as part of the cookie banner panel in the toolbar. The first parameter is the application name -->
    <string name="reduce_cookie_banner_details_panel_description_on_for_site_3">オンにすると、このサイトのすべての Cookie バナーに対して %1$s が自動的に拒否を試みます。</string>

    <!--Title for the cookie banner re-engagement CFR, the placeholder is replaced with app name -->
    <string name="cookie_banner_cfr_title">%1$s が Cookie を拒否しました</string>
    <!--Message for the cookie banner re-engagement CFR -->
    <string name="cookie_banner_cfr_message">このサイトに集中でき、Cookie による追跡も減少します。</string>

    <!-- Description of the preference to enable "HTTPS-Only" mode. -->
    <string name="preferences_https_only_summary">セキュリティ強化のため、自動的に HTTPS 暗号化プロトコルを使用してサイトへの接続を試行します。</string>
    <!-- Summary of https only preference if https only is set to off -->
    <string name="preferences_https_only_off">オフ</string>
    <!-- Summary of https only preference if https only is set to on in all tabs -->
    <string name="preferences_https_only_on_all">すべてのタブに適用</string>
    <!-- Summary of https only preference if https only is set to on in private tabs only -->
    <string name="preferences_https_only_on_private">プライベートタブに適用</string>
    <!-- Text displayed that links to website containing documentation about "HTTPS-Only" mode -->
    <string name="preferences_http_only_learn_more">詳細情報</string>
    <!-- Option for the https only setting -->
    <string name="preferences_https_only_in_all_tabs">すべてのタブで有効にする</string>
    <!-- Option for the https only setting -->
    <string name="preferences_https_only_in_private_tabs">プライベートタブのみ有効にする</string>
    <!-- Title shown in the error page for when trying to access a http website while https only mode is enabled. -->
    <string name="errorpage_httpsonly_title">安全なサイトが利用できません</string>
    <!-- Message shown in the error page for when trying to access a http website while https only mode is enabled. The message has two paragraphs. This is the first. -->
    <string name="errorpage_httpsonly_message_title">おそらく、ウェブサイトが HTTPS をサポートしていないだけでしょう。</string>
    <!-- Message shown in the error page for when trying to access a http website while https only mode is enabled. The message has two paragraphs. This is the second. -->
    <string name="errorpage_httpsonly_message_summary">ただし、攻撃者が関与している可能性もあります。ウェブサイトにアクセスする場合は機密情報を入力しないでください。続行すると、サイトの HTTPS-Only モードが一時的にオフになります。</string>
    <!-- Preference for accessibility -->
    <string name="preferences_accessibility">アクセシビリティ</string>
    <!-- Preference to override the Mozilla account server -->
    <string name="preferences_override_account_server">カスタム Mozilla アカウントサーバー</string>
    <!-- Preference to override the Sync token server -->
    <string name="preferences_override_sync_tokenserver">カスタム Sync サーバー</string>
    <!-- Toast shown after updating the Mozilla account/Sync server override preferences -->
    <string name="toast_override_account_sync_server_done">Mozilla アカウント/Sync サーバーが変更されました。変更を適用するためにアプリケーションを終了しています…</string>
    <!-- Preference category for account information -->
    <string name="preferences_category_account">アカウント</string>
    <!-- Preference for changing where the AddressBar is positioned -->
    <string name="preferences_toolbar_2">アドレスバーの配置</string>
    <!-- Preference for changing default theme to dark or light mode -->
    <string name="preferences_theme">テーマ</string>
    <!-- Preference for customizing the home screen -->
    <string name="preferences_home_2">ホームページ</string>
    <!-- Preference for gestures based actions -->
    <string name="preferences_gestures">ジェスチャー</string>
    <!-- Preference for settings related to visual options -->
    <string name="preferences_customize">カスタマイズ</string>
    <!-- Preference description for banner about signing in -->
    <string name="preferences_sign_in_description_2">ログインしてタブやブックマーク、パスワードなどを同期しましょう。</string>
    <!-- Preference shown instead of account display name while account profile information isn't available yet. -->
    <string name="preferences_account_default_name_2">Mozilla アカウント</string>
    <!-- Preference text for account title when there was an error syncing FxA -->
    <string name="preferences_account_sync_error">再接続して同期を再開</string>
    <!-- Preference for language -->
    <string name="preferences_language">言語</string>
    <!-- Preference for translations -->
    <string name="preferences_translations">翻訳</string>
    <!-- Preference for data choices -->
    <string name="preferences_data_choices">データの選択</string>
    <!-- Preference for data collection -->
    <string name="preferences_data_collection">データ収集</string>
    <!-- Preference for developers -->
    <string name="preferences_remote_debugging">USB 経由でリモートデバッグする</string>
    <!-- Preference title for switch preference to show search suggestions -->
    <string name="preferences_show_search_suggestions">検索語句の候補を表示する</string>
    <!-- Preference title for switch preference to show voice search button -->
    <string name="preferences_show_voice_search">音声検索を表示する</string>
    <!-- Preference title for switch preference to show search suggestions also in private mode -->
    <string name="preferences_show_search_suggestions_in_private">プライベートセッションで表示する</string>
    <!-- Preference title for switch preference to show a clipboard suggestion when searching -->
    <string name="preferences_show_clipboard_suggestions">クリップボードから検索候補を表示する</string>
    <!-- Preference title for switch preference to suggest browsing history when searching -->
    <string name="preferences_search_browsing_history">閲覧履歴を検索する</string>
    <!-- Preference title for switch preference to suggest bookmarks when searching -->
    <string name="preferences_search_bookmarks">ブックマークを検索する</string>
    <!-- Preference title for switch preference to suggest synced tabs when searching -->
    <string name="preferences_search_synced_tabs">同期したタブを検索</string>
    <!-- Preference for account settings -->
    <string name="preferences_account_settings">アカウント設定</string>

    <!-- Preference for enabling url autocomplete-->
    <string name="preferences_enable_autocomplete_urls">自動補完 URL</string>
    <!-- Preference title for switch preference to show sponsored Firefox Suggest search suggestions -->
    <string name="preferences_show_sponsored_suggestions">スポンサーからの提案</string>
    <!-- Summary for preference to show sponsored Firefox Suggest search suggestions.
         The first parameter is the name of the application. -->
    <string name="preferences_show_sponsored_suggestions_summary">スポンサーからの提案を随時表示して %1$s を支援します</string>
    <!-- Preference title for switch preference to show Firefox Suggest search suggestions for web content.
         The first parameter is the name of the application. -->
    <string name="preferences_show_nonsponsored_suggestions">%1$s からの提案</string>
    <!-- Summary for preference to show Firefox Suggest search suggestions for web content -->
    <string name="preferences_show_nonsponsored_suggestions_summary">検索語句に関連した提案をウェブから取得します</string>
    <!-- Preference for open links in third party apps -->
    <string name="preferences_open_links_in_apps">リンクを外部アプリで開く</string>

    <!-- Preference for open links in third party apps always open in apps option -->
    <string name="preferences_open_links_in_apps_always">常に使用する</string>
    <!-- Preference for open links in third party apps ask before opening option -->
    <string name="preferences_open_links_in_apps_ask">開く前に確認する</string>
    <!-- Preference for open links in third party apps never open in apps option -->
    <string name="preferences_open_links_in_apps_never">使用しない</string>
    <!-- Preference for open download with an external download manager app -->
    <string name="preferences_external_download_manager">外部のダウンロードマネージャー</string>
    <!-- Preference for enabling gecko engine logs -->
    <string name="preferences_enable_gecko_logs">Gecko ログを有効にする</string>
    <!-- Message to indicate users that we are quitting the application to apply the changes -->
    <string name="quit_application">変更を適用するためアプリケーションを終了します...</string>

    <!-- Preference for extensions -->
    <string name="preferences_extensions">拡張機能</string>
    <!-- Preference for installing a local extension -->
    <string name="preferences_install_local_extension">ファイルから拡張機能をインストール</string>
    <!-- Preference for notifications -->
    <string name="preferences_notifications">通知</string>

    <!-- Summary for notification preference indicating notifications are allowed -->
    <string name="notifications_allowed_summary">許可されています</string>
    <!-- Summary for notification preference indicating notifications are not allowed -->
    <string name="notifications_not_allowed_summary">許可されていません</string>

    <!-- Add-on Permissions -->
    <!-- The title of the required permissions section from addon's permissions screen -->
    <string name="addons_permissions_heading_required" tools:ignore="UnusedResources">必須</string>
    <!-- The title of the optional permissions section from addon's permissions screen -->
    <string name="addons_permissions_heading_optional" tools:ignore="UnusedResources">任意</string>
    <!-- The title of the origin permission option allowing a user to enable the extension to run on all sites -->
    <string name="addons_permissions_allow_for_all_sites" tools:ignore="UnusedResources">すべてのサイトで許可する</string>

    <!-- The subtitle for the allow for all sites preference toggle -->
    <string name="addons_permissions_allow_for_all_sites_subtitle" tools:ignore="UnusedResources">この拡張機能を信頼する場合は、すべてのウェブサイトに対して権限を与えられます。</string>

    <!-- The text shown when an extension does not require permissions -->
    <string name="addons_does_not_require_permissions">この拡張機能は権限を必要としません。</string>

    <!-- Add-on Preferences -->
    <!-- Preference to customize the configured AMO (addons.mozilla.org) collection -->
    <string name="preferences_customize_extension_collection">カスタム拡張機能コレクション</string>
    <!-- Button caption to confirm the add-on collection configuration -->
    <string name="customize_addon_collection_ok">OK</string>
    <!-- Button caption to abort the add-on collection configuration -->
    <string name="customize_addon_collection_cancel">キャンセル</string>
    <!-- Hint displayed on input field for custom collection name -->
    <string name="customize_addon_collection_hint">コレクション名</string>
    <!-- Hint displayed on input field for custom collection user ID-->
    <string name="customize_addon_collection_user_hint">コレクションの所有者 (ユーザーID)</string>

    <!-- Toast shown after confirming the custom extension collection configuration -->
    <string name="toast_customize_extension_collection_done">拡張機能コレクションが変更されました。変更を適用するためにアプリケーションを終了しています…</string>

    <!-- Customize Home -->
    <!-- Header text for jumping back into the recent tab in customize the home screen -->
    <string name="customize_toggle_jump_back_in">以前表示したタブ</string>
    <!-- Title for the customize home screen section with bookmarks. -->
    <string name="customize_toggle_bookmarks">ブックマーク</string>
    <!-- Title for the customize home screen section with recently visited. Recently visited is
    a section where users see a list of tabs that they have visited in the past few days -->
    <string name="customize_toggle_recently_visited">最近訪れたサイト</string>

    <!-- Title for the customize home screen section with Pocket. -->
    <string name="customize_toggle_pocket_2">示唆に富むストーリー</string>
    <!-- Summary for the customize home screen section with Pocket. The first parameter is product name Pocket -->
    <string name="customize_toggle_pocket_summary">%s が提供する記事</string>
    <!-- Title for the customize home screen section with sponsored Pocket stories. -->
    <string name="customize_toggle_pocket_sponsored">広告ストーリー</string>
    <!-- Title for the opening wallpaper settings screen -->
    <string name="customize_wallpapers">壁紙</string>
    <!-- Title for the customize home screen section with sponsored shortcuts. -->
    <string name="customize_toggle_contile">広告ショートカット</string>

    <!-- Wallpapers -->
    <!-- Content description for various wallpapers. The first parameter is the name of the wallpaper -->
    <string name="wallpapers_item_name_content_description">壁紙アイテム: %1$s</string>
    <!-- Snackbar message for when wallpaper is selected -->
    <string name="wallpaper_updated_snackbar_message">壁紙を更新しました。</string>
    <!-- Snackbar label for action to view selected wallpaper -->
    <string name="wallpaper_updated_snackbar_action">表示</string>
    <!-- Snackbar message for when wallpaper couldn't be downloaded -->
    <string name="wallpaper_download_error_snackbar_message">壁紙をダウンロードできませんでした</string>
    <!-- Snackbar label for action to retry downloading the wallpaper -->
    <string name="wallpaper_download_error_snackbar_action">再試行</string>
    <!-- Snackbar message for when wallpaper couldn't be selected because of the disk error -->
    <string name="wallpaper_select_error_snackbar_message">壁紙を変更できませんでした</string>
    <!-- Text displayed that links to website containing documentation about the "Limited Edition" wallpapers. -->
    <string name="wallpaper_learn_more">詳細情報</string>

    <!-- Text for classic wallpapers title. The first parameter is the Firefox name. -->
    <string name="wallpaper_classic_title">%s の定番</string>
    <!-- Text for artist series wallpapers title. "Artist series" represents a collection of artist collaborated wallpapers. -->
    <string name="wallpaper_artist_series_title">アーティストシリーズ</string>
    <!-- Description text for the artist series wallpapers with learn more link. The first parameter is the learn more string defined in wallpaper_learn_more. "Independent voices" is the name of the wallpaper collection -->
    <string name="wallpaper_artist_series_description_with_learn_more">壁紙コレクション「揺るぎない声」です。%s</string>
    <!-- Description text for the artist series wallpapers. "Independent voices" is the name of the wallpaper collection -->
    <string name="wallpaper_artist_series_description">壁紙コレクション「揺るぎない声」です。</string>
    <!-- Wallpaper onboarding dialog header text. -->
    <string name="wallpapers_onboarding_dialog_title_text">鮮やかな色彩を試す</string>
    <!-- Wallpaper onboarding dialog body text. -->
    <string name="wallpapers_onboarding_dialog_body_text">あなたに語りかける壁紙を選んでください。</string>
    <!-- Wallpaper onboarding dialog learn more button text. The button navigates to the wallpaper settings screen. -->
    <string name="wallpapers_onboarding_dialog_explore_more_button_text">他の壁紙を探す</string>

    <!-- Add-ons general availability nimbus message-->
    <!-- Title of the Nimbus message for extension general availability-->
    <string name="addon_ga_message_title_2" tools:ignore="UnusedResources">新しい拡張機能が利用可能になりました</string>
    <!-- Body of the Nimbus message for add-ons general availability. 'Firefox' intentionally hardcoded here-->
    <string name="addon_ga_message_body" tools:ignore="BrandUsage,UnusedResources">あなただけの Firefox にカスタマイズできる 100 以上の新しい拡張機能を確認してください。</string>

    <!-- Button text of the Nimbus message for extensions general availability. -->
    <string name="addon_ga_message_button_2" tools:ignore="UnusedResources">拡張機能を探す</string>

    <!-- Extension process crash dialog to user -->
    <!-- Title of the extension crash dialog shown to the user when enough errors have occurred with extensions and they need to be temporarily disabled -->
    <string name="extension_process_crash_dialog_title">拡張機能は一時的に無効化されています</string>
    <!-- This is a message shown to the user when too many errors have occurred with the extensions process and they have been disabled.
    The user can decide if they would like to continue trying to start extensions or if they'd rather continue without them.
    The first parameter is the application name. -->
    <string name="extension_process_crash_dialog_message">システムを不安定にしている 1 個以上の拡張機能が動作を停止しました。 %1$s による拡張機能の再起動が失敗しました。\n\n拡張機能は現在のセッション中に再起動されません。\n\n拡張機能を削除または無効にすることで、この問題を解決できるかもしれません。</string>
    <!-- Button text on the extension crash dialog to prompt the user to try restarting the extensions but the dialog will reappear if it is unsuccessful again -->
    <string name="extension_process_crash_dialog_retry_button_text" tools:ignore="UnusedResources">拡張機能を再起動してみてください</string>

    <!-- Button text on the extension crash dialog to prompt the user to continue with all extensions disabled. -->
    <string name="extension_process_crash_dialog_disable_extensions_button_text">拡張機能を無効にして続ける</string>

    <!-- Account Preferences -->
    <!-- Preference for managing your account via accounts.firefox.com -->
    <string name="preferences_manage_account">アカウント管理</string>
    <!-- Summary of the preference for managing your account via accounts.firefox.com. -->
    <string name="preferences_manage_account_summary">パスワードの変更、データ収集の管理、またはアカウントの削除</string>
    <!-- Preference for triggering sync -->
    <string name="preferences_sync_now">今すぐ同期</string>
    <!-- Preference category for sync -->
    <string name="preferences_sync_category">同期するデータの選択</string>
    <!-- Preference for syncing history -->
    <string name="preferences_sync_history">表示履歴</string>
    <!-- Preference for syncing bookmarks -->
    <string name="preferences_sync_bookmarks">ブックマーク</string>
    <!-- Preference for syncing passwords -->
    <string name="preferences_sync_logins_2">パスワード</string>
    <!-- Preference for syncing tabs -->
    <string name="preferences_sync_tabs_2">開いているタブ</string>
    <!-- Preference for signing out -->
    <string name="preferences_sign_out">ログアウト</string>
    <!-- Preference displays and allows changing current FxA device name -->
    <string name="preferences_sync_device_name">端末名</string>
    <!-- Text shown when user enters empty device name -->
    <string name="empty_device_name_error">端末名を空欄にすることはできません。</string>
    <!-- Label indicating that sync is in progress -->
    <string name="sync_syncing_in_progress">同期中…</string>
    <!-- Label summary indicating that sync failed. The first parameter is the date stamp showing last time it succeeded -->
    <string name="sync_failed_summary">同期に失敗しました。最終同期日時: %s</string>
    <!-- Label summary showing never synced -->
    <string name="sync_failed_never_synced_summary">同期に失敗しました。最終同期日時: なし</string>
    <!-- Label summary the date we last synced. The first parameter is date stamp showing last time synced -->
    <string name="sync_last_synced_summary">最終同期日時: %s</string>
    <!-- Label summary showing never synced -->
    <string name="sync_never_synced_summary">最終同期日時: なし</string>

    <!-- Text for displaying the default device name.
        The first parameter is the application name, the second is the device manufacturer name
        and the third is the device model. -->
    <string name="default_device_name_2">%2$s %3$s 上の %1$s</string>

    <!-- Preference for syncing payment methods -->
    <string name="preferences_sync_credit_cards_2">支払い方法</string>
    <!-- Preference for syncing addresses -->
    <string name="preferences_sync_address">住所</string>

    <!-- Send Tab -->
    <!-- Name of the "receive tabs" notification channel. Displayed in the "App notifications" system settings for the app -->
    <string name="fxa_received_tab_channel_name">受信したタブ</string>
    <!-- Description of the "receive tabs" notification channel. Displayed in the "App notifications" system settings for the app -->
    <string name="fxa_received_tab_channel_description" tools:ignore="BrandUsage">他の Firefox 端末から受信したタブの通知。</string>

    <!--  The body for these is the URL of the tab received  -->
    <string name="fxa_tab_received_notification_name">受信したタブ</string>
    <!-- %s is the device name -->
    <string name="fxa_tab_received_from_notification_name">%s からのタブ</string>

    <!-- Close Synced Tabs -->
    <!-- The title for a notification shown when the user closes tabs that are currently
    open on this device from another device that's signed in to the same Mozilla account.
    %1$s is a placeholder for the app name; %2$d is the number of tabs closed.  -->
    <string name="fxa_tabs_closed_notification_title">%1$s のタブを %2$d 個閉じました</string>
    <!-- The body for a "closed synced tabs" notification. -->
    <string name="fxa_tabs_closed_text">最近閉じたタブを表示</string>

    <!-- Advanced Preferences -->
    <!-- Preference for tracking protection exceptions -->
    <string name="preferences_tracking_protection_exceptions">例外</string>

    <!-- Button in Exceptions Preference to turn on tracking protection for all sites (remove all exceptions) -->
    <string name="preferences_tracking_protection_exceptions_turn_on_for_all">すべてのサイトで有効化</string>

    <!-- Text displayed when there are no exceptions -->
    <string name="exceptions_empty_message_description">例外に追加したサイトはトラッキング防止が無効になります。</string>
    <!-- Text displayed when there are no exceptions, with learn more link that brings users to a tracking protection SUMO page -->
    <string name="exceptions_empty_message_learn_more_link">詳細情報</string>

    <!-- Preference switch for usage and technical data collection -->
    <string name="preference_usage_data" moz:removedIn="134" tools:ignore="UnusedResources">使用状況と技術データ</string>
    <!-- Preference switch for usage and technical data collection -->
    <string name="preference_usage_data_1">技術データと対話データ</string>
    <!-- Preference switch for usage and technical learn more link -->
    <string name="preference_usage_data_learn_more" tools:ignore="UnusedResources">詳細情報</string>
    <!-- Preference description for usage and technical data collection -->
    <string name="preferences_usage_data_description">パフォーマンス情報、使用状況、ハードウェア情報、設定を Mozilla に送信して %1$s の改善に役立てます</string>
    <!-- Preference switch for marketing data collection -->
    <string name="preferences_marketing_data">マーケティングデータ</string>
    <!-- Preference description for marketing data collection -->
    <string name="preferences_marketing_data_description2" moz:removedIn="134" tools:ignore="UnusedResources">基本的な使用状況データをモバイルマーケティングベンダーの Adjust と共有します</string>
    <!-- Preference description for marketing data collection. Note: The words "Firefox" and "Mozilla" should NOT be translated -->
    <string name="preferences_marketing_data_description_3" tools:ignore="BrandUsage">Firefox との出会いについて、Mozilla のマーケティングパートナーと共有してください。これにより、Firefox の成長とインターネットのより良い発展に貢献できます。</string>
    <!-- Learn more link for marketing data preference -->
    <string name="preferences_marketing_data_learn_more">マーケティングデータについての詳細</string>
<<<<<<< HEAD
=======

    <!-- Preference switch for daily usage ping data collection -->
    <string name="preferences_daily_usage_ping_title">毎日の使用頻度を送信する</string>
    <string name="preferences_daily_usage_ping_description">これは Mozilla がアクティブユーザー数を推定するのに役立ちます。</string>
    <string name="preferences_daily_usage_ping_learn_more">日ごとの使用状況データについての詳細</string>
>>>>>>> 07ff4473
    <!-- Preference switch title for automatically submitting crash reports -->
    <string name="preferences_automatically_send_crashes_title">クラッシュレポートを自動的に送信する</string>
    <string name="preferences_automatically_submit_crashes_title" moz:removedIn="136" tools:ignore="UnusedResources">クラッシュレポートを自動的に送信する</string>

    <!-- Preference switch description for automatically submitting crash reports -->
    <string name="preferences_automatically_send_crashes_description">これはブラウザーの問題の診断と修正に役立てられます。レポートには個人情報や機密性の高い情報が含まれる場合があります。</string>
    <string name="preferences_automatically_submit_crashes_description" moz:removedIn="136" tools:ignore="UnusedResources">クラッシュ発生後、起動時にクラッシュデータを自動的に Mozilla と共有する</string>

    <!-- Title for studies preferences -->
    <string name="preference_experiments_2">調査</string>
    <!-- Summary for studies preferences -->
    <string name="preference_experiments_summary_2">調査機能のインストールと実行を Mozilla に許可する</string>

    <!-- Turn On Sync Preferences -->
    <!-- Header of the Sync and save your data preference view -->
    <string name="preferences_sync_2">同期してデータを保存</string>
    <!-- Preference for reconnecting to FxA sync -->
    <string name="preferences_sync_sign_in_to_reconnect">ログインして再接続</string>
    <!-- Preference for removing FxA account -->
    <string name="preferences_sync_remove_account">アカウントを削除</string>

    <!-- Pairing Feature strings -->
    <!-- Instructions on how to access pairing -->
    <string name="pair_instructions_2"><![CDATA[<b>firefox.com/pair</b> で表示された QR コードをスキャンしてください]]></string>

    <!-- Toolbar Preferences -->
    <!-- Preference for using top toolbar -->
    <string name="preference_top_toolbar">画面上部</string>
    <!-- Preference for using bottom toolbar -->
    <string name="preference_bottom_toolbar">画面下部</string>

    <!-- Theme Preferences -->
    <!-- Preference for using light theme -->
    <string name="preference_light_theme">ライト</string>
    <!-- Preference for using dark theme -->
    <string name="preference_dark_theme">ダーク</string>
    <!-- Preference for using using dark or light theme automatically set by battery -->
    <string name="preference_auto_battery_theme">バッテリーセーバーで設定</string>
    <!-- Preference for using following device theme -->
    <string name="preference_follow_device_theme">端末のテーマに従う</string>

    <!-- Gestures Preferences-->
    <!-- Preferences for using pull to refresh in a webpage -->
    <string name="preference_gestures_website_pull_to_refresh">プルダウンで更新</string>
    <!-- Preference for using the dynamic toolbar -->
    <string name="preference_gestures_dynamic_toolbar">スクロール時にツールバーを隠す</string>
    <!-- Preference for showing the opened tabs by swiping up on the toolbar-->
    <string name="preference_gestures_swipe_toolbar_show_tabs">ツールバーの上スワイプでタブ表示</string>

    <!-- Preference for using the dynamic toolbars -->
    <string name="preference_gestures_dynamic_toolbar_2">スクロール時にアドレスバーとツールバーを隠す</string>
    <!-- Preference for switching tabs by swiping horizontally on the addressbar -->
    <string name="preference_gestures_swipe_toolbar_switch_tabs_2">アドレスバーの横スワイプでタブを切り替える</string>

    <!-- Library -->
    <!-- Option in Library to open Downloads page -->
    <string name="library_downloads">ダウンロード一覧</string>
    <!-- Option in library to open Bookmarks page -->
    <string name="library_bookmarks">ブックマーク</string>
    <!-- Option in library to open Desktop Bookmarks root page -->
    <string name="library_desktop_bookmarks_root">デスクトップブックマーク</string>
    <!-- Option in library to open Desktop Bookmarks "menu" page -->
    <string name="library_desktop_bookmarks_menu">ブックマークメニュー</string>
    <!-- Option in library to open Desktop Bookmarks "toolbar" page -->
    <string name="library_desktop_bookmarks_toolbar">ブックマークツールバー</string>
    <!-- Option in library to open Desktop Bookmarks "unfiled" page -->
    <string name="library_desktop_bookmarks_unfiled">他のブックマーク</string>
    <!-- Option in Library to open History page -->
    <string name="library_history">履歴</string>
    <!-- Option in Library to open a new tab -->
    <string name="library_new_tab">新しいタブ</string>
    <!-- Settings Page Title -->
    <string name="settings_title">設定</string>
    <!-- Content description (not visible, for screen readers etc.): "Close button for library settings" -->
    <string name="content_description_close_button">閉じる</string>

    <!-- Title to show in alert when a lot of tabs are to be opened
    %d is a placeholder for the number of tabs that will be opened -->
    <string name="open_all_warning_title">%d 個のタブを開きますか？</string>
    <!-- Message to warn users that a large number of tabs will be opened
    %s will be replaced by app name. -->
    <string name="open_all_warning_message">この操作で多くのタブを開くと、ページの読み込み中に %s が遅くなる可能性があります。続行してもよろしいですか？</string>
    <!-- Dialog button text for confirming open all tabs -->
    <string name="open_all_warning_confirm">タブを開く</string>
    <!-- Dialog button text for canceling open all tabs -->
    <string name="open_all_warning_cancel">キャンセル</string>

    <!-- Text to show users they have one page in the history group section of the History fragment.
    %d is a placeholder for the number of pages in the group. -->
    <string name="history_search_group_site_1">%d ページ</string>

    <!-- Text to show users they have multiple pages in the history group section of the History fragment.
    %d is a placeholder for the number of pages in the group. -->
    <string name="history_search_group_sites_1">%d ページ</string>

    <!-- Option in library for Recently Closed Tabs -->
    <string name="library_recently_closed_tabs">最近閉じたタブ</string>
    <!-- Option in library to open Recently Closed Tabs page -->
    <string name="recently_closed_show_full_history">すべての履歴を表示</string>
    <!-- Text to show users they have multiple tabs saved in the Recently Closed Tabs section of history.
    %d is a placeholder for the number of tabs selected. -->
    <string name="recently_closed_tabs">%d 個のタブ</string>
    <!-- Text to show users they have one tab saved in the Recently Closed Tabs section of history.
    %d is a placeholder for the number of tabs selected. -->
    <string name="recently_closed_tab">%d 個のタブ</string>
    <!-- Recently closed tabs screen message when there are no recently closed tabs -->
    <string name="recently_closed_empty_message">最近閉じたタブはありません</string>

    <!-- Tab Management -->
    <!-- Title of preference for tabs management -->
    <string name="preferences_tabs">タブ</string>
    <!-- Title of preference that allows a user to specify the tab view -->
    <string name="preferences_tab_view">タブ表示</string>
    <!-- Option for a list tab view -->
    <string name="tab_view_list">リスト</string>
    <!-- Option for a grid tab view -->
    <string name="tab_view_grid">グリッド</string>
    <!-- Title of preference that allows a user to auto close tabs after a specified amount of time -->
    <string name="preferences_close_tabs">タブを閉じる期間</string>
    <!-- Option for auto closing tabs that will never auto close tabs, always allows user to manually close tabs -->
    <string name="close_tabs_manually">手動</string>
    <!-- Option for auto closing tabs that will auto close tabs after one day -->
    <string name="close_tabs_after_one_day">1 日後</string>
    <!-- Option for auto closing tabs that will auto close tabs after one week -->
    <string name="close_tabs_after_one_week">1 週間後</string>
    <!-- Option for auto closing tabs that will auto close tabs after one month -->
    <string name="close_tabs_after_one_month">1 か月後</string>

    <!-- Title of preference that allows a user to specify the auto-close settings for open tabs -->
    <string name="preference_auto_close_tabs" tools:ignore="UnusedResources">開いたタブを自動的に閉じる</string>

    <!-- Opening screen -->
    <!-- Title of a preference that allows a user to choose what screen to show after opening the app -->
    <string name="preferences_opening_screen">起動画面</string>
    <!-- Option for always opening the homepage when re-opening the app -->
    <string name="opening_screen_homepage">ホームページ</string>
    <!-- Option for always opening the user's last-open tab when re-opening the app -->
    <string name="opening_screen_last_tab">最後のタブ</string>
    <!-- Option for always opening the homepage when re-opening the app after four hours of inactivity -->
    <string name="opening_screen_after_four_hours_of_inactivity">ホームページ (操作せずに 4 時間経過後)</string>
    <!-- Summary for tabs preference when auto closing tabs setting is set to manual close-->
    <string name="close_tabs_manually_summary">手動で閉じる</string>
    <!-- Summary for tabs preference when auto closing tabs setting is set to auto close tabs after one day-->
    <string name="close_tabs_after_one_day_summary">1 日後に閉じる</string>
    <!-- Summary for tabs preference when auto closing tabs setting is set to auto close tabs after one week-->
    <string name="close_tabs_after_one_week_summary">1 週間後に閉じる</string>
    <!-- Summary for tabs preference when auto closing tabs setting is set to auto close tabs after one month-->
    <string name="close_tabs_after_one_month_summary">1 か月後に閉じる</string>

    <!-- Summary for homepage preference indicating always opening the homepage when re-opening the app -->
    <string name="opening_screen_homepage_summary">ホームページを開きます</string>
    <!-- Summary for homepage preference indicating always opening the last-open tab when re-opening the app -->
    <string name="opening_screen_last_tab_summary">最後のタブを開きます</string>
    <!-- Summary for homepage preference indicating opening the homepage when re-opening the app after four hours of inactivity -->
    <string name="opening_screen_after_four_hours_of_inactivity_summary">4 時間経過後、ホームページを開きます</string>

    <!-- Inactive tabs -->
    <!-- Category header of a preference that allows a user to enable or disable the inactive tabs feature -->
    <string name="preferences_inactive_tabs">古いタブを休止中に移動する</string>
    <!-- Title of inactive tabs preference -->
    <string name="preferences_inactive_tabs_title">2 週間以上表示していないタブを休止中セクションに移動します。</string>

    <!-- Studies -->
    <!-- Title of the remove studies button -->
    <string name="studies_remove">削除</string>
    <!-- Title of the active section on the studies list -->
    <string name="studies_active">有効</string>
    <!-- Description for studies, it indicates why Firefox use studies. The first parameter is the name of the application. -->
    <string name="studies_description_2">%1$s が調査をインストールして実行することがあります。</string>
    <!-- Learn more link for studies, links to an article for more information about studies. -->
    <string name="studies_learn_more">詳細情報</string>
    <!-- Dialog message shown after removing a study -->
    <string name="studies_restart_app" moz:removedIn="135">変更を適用するためアプリケーションを終了します</string>
    <!-- Dialog button to confirm the removing a study. -->
    <string name="studies_restart_dialog_ok" moz:removedIn="135">OK</string>
    <!-- Dialog button text for canceling removing a study. -->
    <string name="studies_restart_dialog_cancel" moz:removedIn="135">キャンセル</string>

    <!-- Toast shown after turning on/off studies preferences -->
    <string name="studies_toast_quit_application" moz:removedIn="135" tools:ignore="UnusedResources">変更を適用するためアプリケーションを終了します...</string>

    <!-- Sessions -->
    <!-- Title for the list of tabs -->
    <string name="tab_header_label" moz:removedIn="135" tools:ignore="UnusedResources">タブを開く</string>
    <!-- Title for the list of tabs in the current private session -->
    <string name="tabs_header_private_tabs_title" moz:removedIn="136" tools:ignore="UnusedResources">プライベートタブ</string>
    <!-- Title for the list of tabs in the current private session used by a11y services
    The %1$s will be replaced by the number of opened private tabs -->
    <string name="tabs_header_private_tabs_counter_title">開いているプライベートタブ: %1$s 個。タップしてタブを切り替えます。</string>
    <!-- Title for the list of tabs in the synced tabs -->
    <string name="tabs_header_synced_tabs_title" moz:removedIn="136" tools:ignore="UnusedResources">同期したタブ</string>
    <!-- Title for the list of tabs in the synced tabs used by a11y services
    The %1$s will be replaced by the number of opened synced tabs -->
    <string name="tabs_header_synced_tabs_counter_title">同期した開いているタブ: %1$s 個。タップしてタブを切り替えます。</string>
    <!-- Content description (not visible, for screen readers etc.): Add tab button. Adds a news tab when pressed -->
    <string name="add_tab">タブを追加</string>
    <!-- Content description (not visible, for screen readers etc.): Add tab button. Adds a news tab when pressed -->
    <string name="add_private_tab">プライベートタブを追加</string>
    <!-- Text for the new tab button to indicate adding a new private tab in the tab -->
    <string name="tab_drawer_fab_content">プライベート</string>
    <!-- Text for the new tab button to indicate syncing command on the synced tabs page -->
    <string name="tab_drawer_fab_sync">同期</string>
    <!-- Text shown in the menu for sharing all tabs -->
    <string name="tab_tray_menu_item_share">すべてのタブを共有</string>
    <!-- Text shown in the menu to view recently closed tabs -->
    <string name="tab_tray_menu_recently_closed">最近閉じたタブ</string>
    <!-- Text shown in the tabs tray inactive tabs section -->
    <string name="tab_tray_inactive_recently_closed" tools:ignore="UnusedResources">最近閉じたタブ</string>
    <!-- Text shown in the menu to view account settings -->
    <string name="tab_tray_menu_account_settings">アカウント設定</string>
    <!-- Text shown in the menu to view tab settings -->
    <string name="tab_tray_menu_tab_settings">タブ設定</string>
    <!-- Text shown in the menu for closing all tabs -->
    <string name="tab_tray_menu_item_close">すべてのタブを閉じる</string>
    <!-- Text shown in the multiselect menu for bookmarking selected tabs. -->
    <string name="tab_tray_multiselect_menu_item_bookmark">ブックマーク</string>
    <!-- Text shown in the multiselect menu for closing selected tabs. -->
    <string name="tab_tray_multiselect_menu_item_close">閉じる</string>
    <!-- Content description for tabs tray multiselect share button -->
    <string name="tab_tray_multiselect_share_content_description">選択したタブを共有</string>
    <!-- Content description for tabs tray multiselect menu -->
    <string name="tab_tray_multiselect_menu_content_description">選択したタブのメニュー</string>
    <!-- Content description (not visible, for screen readers etc.): Removes tab from collection button. Removes the selected tab from collection when pressed -->
    <string name="remove_tab_from_collection">タブをコレクションから削除</string>
    <!-- Text for button to enter multiselect mode in tabs tray -->
    <string name="tabs_tray_select_tabs">タブを選択</string>
    <!-- Content description (not visible, for screen readers etc.): Close tab button. Closes the current session when pressed -->
    <string name="close_tab">タブを閉じる</string>
    <!-- Content description (not visible, for screen readers etc.): Close tab <title> button. First parameter is tab title  -->
    <string name="close_tab_title">%s のタブを閉じる</string>
    <!-- Content description (not visible, for screen readers etc.): Opens the open tabs menu when pressed -->
    <string name="open_tabs_menu">タブメニューを開く</string>
    <!-- Open tabs menu item to save tabs to collection -->
    <string name="tabs_menu_save_to_collection1">タブをコレクションに保存</string>

    <!-- Text for the menu button to delete a collection -->
    <string name="collection_delete">コレクションを削除</string>
    <!-- Text for the menu button to rename a collection -->
    <string name="collection_rename">コレクションの名前を変更</string>
    <!-- Text for the button to open tabs of the selected collection -->
    <string name="collection_open_tabs">タブを開く</string>


    <!-- Hint for adding name of a collection -->
    <string name="collection_name_hint">コレクション名</string>
    <!-- Text for the menu button to remove a top site -->
    <string name="remove_top_site">削除</string>

    <!-- Text for the menu button to delete a top site from history -->
    <string name="delete_from_history">履歴から削除</string>
    <!-- Postfix for private WebApp titles, placeholder is replaced with app name -->
    <string name="pwa_site_controls_title_private">%1$s (プライベートモード)</string>

    <!-- History -->
    <!-- Text for the button to search all history -->
    <string name="history_search_1">検索語を入力</string>
    <!-- Text for the button to clear all history -->
    <string name="history_delete_all">履歴を削除</string>
    <!-- Text for the snackbar to confirm that multiple browsing history items has been deleted -->
    <string name="history_delete_multiple_items_snackbar">履歴が削除されました</string>
    <!-- Text for the snackbar to confirm that a single browsing history item has been deleted. The first parameter is the shortened URL of the deleted history item. -->
    <string name="history_delete_single_item_snackbar">%1$s を履歴から削除しました</string>
    <!-- Context description text for the button to delete a single history item -->
    <string name="history_delete_item">削除</string>
    <!-- History multi select title in app bar
    The first parameter is the number of bookmarks selected -->
    <string name="history_multi_select_title">%1$d 件選択</string>
    <!-- Text for the header that groups the history for today -->
    <string name="history_today">今日</string>
    <!-- Text for the header that groups the history for yesterday -->
    <string name="history_yesterday">昨日</string>
    <!-- Text for the header that groups the history the past 7 days -->
    <string name="history_7_days">7 日以内</string>
    <!-- Text for the header that groups the history the past 30 days -->
    <string name="history_30_days">30 日以内</string>
    <!-- Text for the header that groups the history older than the last month -->
    <string name="history_older">古い</string>

    <!-- Text shown when no history exists -->
    <string name="history_empty_message">履歴はありません</string>

    <!-- Downloads -->
    <!-- Text for the snackbar to confirm that multiple downloads items have been removed -->
    <string name="download_delete_multiple_items_snackbar_1">ダウンロード履歴を削除しました</string>
    <!-- Text for the snackbar to confirm that a single download item has been removed. The first parameter is the name of the download item. -->
    <string name="download_delete_single_item_snackbar">%1$s を削除しました</string>
    <!-- Text shown when no download exists -->
    <string name="download_empty_message_1">ダウンロード済みのファイルはありません</string>
    <!-- History multi select title in app bar
    The first parameter is the number of downloads selected -->
    <string name="download_multi_select_title">%1$d 件選択</string>


    <!-- Text for the button to remove a single download item -->
    <string name="download_delete_item_1">削除</string>


    <!-- WebCompat Reporter -->


    <!-- WebCompat Reporter -->
    <!-- The title of the Web Compat Reporter feature. This is displayed in the top app bar. -->
    <string name="webcompat_reporter_screen_title">動作しないサイトを報告</string>
    <!-- The description of the Web Compat Reporter feature. This first parameter is the name of the application (For example: Fenix) -->
    <string name="webcompat_reporter_description">%1$s をすべての人にとってより良いものにするためにご協力ください。Mozilla の担当者が、送信された情報を使用してウェブサイトの問題を解決します。</string>
    <!-- The text field label of the URL text field. This is displayed above the user-inputted URL. -->
    <string name="webcompat_reporter_label_url">URL</string>
    <!-- The error message of the URL text field when an invalid URL has been entered. -->
    <string name="webcompat_reporter_url_error_invalid">正しい URL を入力してください</string>
    <!-- The label/title of an optional field in the Web Compat Reporter feature for explaining a high-level reason why the site is broken. -->
<<<<<<< HEAD
    <string name="webcompat_reporter_label_whats_broken">不具合の詳細 (任意)</string>
    <!-- The placeholder text for the dropdown where a user can select a high-level reason why the site is broken. -->
=======
    <string name="webcompat_reporter_label_whats_broken" moz:removedIn="136" tools:ignore="UnusedResources">不具合の詳細 (任意)</string>
    <!-- The placeholder text for the dropdown where a user selects a high-level reason why the site is broken. -->
>>>>>>> 07ff4473
    <string name="webcompat_reporter_choose_reason">不具合の対象を選んでください</string>
    <!-- The label/title of an optional field in the Web Compat Reporter feature for adding additional information. -->
    <string name="webcompat_reporter_label_description">問題の詳細を記入してください (任意)</string>
    <!-- The button text for navigating away from the feature to provide more information on the broken site's bug report. -->
    <string name="webcompat_reporter_send_more_info">詳しい情報を送信</string>
    <!-- The button text for the cancel button to leave the Web Compat Reporter feature. -->
    <string name="webcompat_reporter_cancel">キャンセル</string>
    <!-- The button text for the send button to submit the provided form data. -->
    <string name="webcompat_reporter_send">送信</string>


<<<<<<< HEAD
=======
    <!-- Text for a snackbar to confirm the successful submission of a WebCompat report. -->
    <string name="webcompat_reporter_success_snackbar_text">レポートが送信されました</string>
    <!-- Button text for closing or dismissing the snackbar shown after successfully submitting a WebCompat report. -->
    <string name="webcompat_reporter_dismiss_success_snackbar_text">閉じる</string>

>>>>>>> 07ff4473
    <!-- These reason strings are dropdown options on a WebCompat reporter form, indicating what is broken on the site. -->
    <!-- Broken site reason text for site slow or not working -->
    <string name="webcompat_reporter_reason_slow">サイトの動作が遅いまたは動作しない</string>
    <!-- Broken site reason text for images or videos -->
    <string name="webcompat_reporter_reason_media">画像または動画</string>
    <!-- Broken site reason text for buttons, links, and other content -->
    <string name="webcompat_reporter_reason_content">ボタン、リンクおよび他のコンテンツ</string>
    <!-- Broken site reason text for sign in or sign out -->
    <string name="webcompat_reporter_reason_account">ログインまたはログアウト</string>
    <!-- Broken site reason text for ad blocker -->
    <string name="webcompat_reporter_reason_ad_blocker">広告ブロッカー</string>
    <!-- Broken site reason text for something else -->
    <string name="webcompat_reporter_reason_other">その他</string>

    <!-- Crashes -->
    <!-- Title text displayed on the tab crash page. This first parameter is the name of the application (For example: Fenix) -->
    <string name="tab_crash_title_2">申し訳ありません。%1$s はそのページを読み込めません。</string>
    <!-- Send crash report checkbox text on the tab crash page -->
    <string name="tab_crash_send_report">クラッシュレポートを Mozilla に送信する</string>
    <!-- Close tab button text on the tab crash page -->
    <string name="tab_crash_close">タブを閉じる</string>
    <!-- Restore tab button text on the tab crash page -->
    <string name="tab_crash_restore">タブを復元</string>

    <!-- Unsubmitted crash dialog title, The first parameter is the name of the app (e.g. Firefox)  -->
    <string name="unsubmitted_crash_dialog_title">%s を再起動しました</string>
    <!-- Unsubmitted crash dialog checkbox label for automatically sending reports in the future -->
    <string name="unsubmitted_crash_dialog_checkbox_label">クラッシュレポートを自動的に送信する</string>
    <!-- Unsubmitted crash dialog negative button to dismiss the dialog -->
    <string name="unsubmitted_crash_dialog_negative_button">閉じる</string>
    <!-- Unsubmitted crash dialog positive button to submit crash report -->
    <string name="unsubmitted_crash_dialog_positive_button">クラッシュレポートを送信する</string>

    <!-- Bookmarks -->
    <!-- Confirmation message for a dialog confirming if the user wants to delete the selected folder -->
    <string name="bookmark_delete_folder_confirmation_dialog">このフォルダーを削除してもよろしいですか？</string>
    <!-- Confirmation message for a dialog confirming if the user wants to delete multiple items. -->
    <string name="bookmark_delete_folders_confirmation_dialog">本当に選択したアイテムを削除してもよろしいですか？</string>
    <!-- Confirmation message for a dialog confirming if the user wants to delete multiple items including folders. Parameter will be replaced by app name. -->
    <string name="bookmark_delete_multiple_folders_confirmation_dialog">選択したアイテムを %s から削除します</string>
    <!-- Text for the cancel button on delete bookmark dialog -->
    <string name="bookmark_delete_negative">キャンセル</string>
    <!-- Screen title for adding a bookmarks folder -->
    <string name="bookmark_add_folder">フォルダー追加</string>
    <!-- Snackbar title that confirms a bookmark was saved into a folder. Parameter will be replaced by the name of the folder the bookmark was saved into. -->
    <string name="bookmark_saved_in_folder_snackbar">“%s” に保存しました</string>
    <!-- Snackbar edit button shown after a bookmark has been created. -->
    <string name="edit_bookmark_snackbar_action">編集</string>

    <!-- Bookmark menu move button -->
    <string name="bookmark_menu_move_button">移動</string>
    <!-- Bookmark overflow menu edit button -->
    <string name="bookmark_menu_edit_button">編集</string>
    <!-- Bookmark overflow menu copy button -->
    <string name="bookmark_menu_copy_button">コピー</string>
    <!-- Bookmark overflow menu share button -->
    <string name="bookmark_menu_share_button">共有</string>
    <!-- Bookmark overflow menu open in new tab button -->
    <string name="bookmark_menu_open_in_new_tab_button">新しいタブで開く</string>
    <!-- Bookmark overflow menu open in private tab button -->
    <string name="bookmark_menu_open_in_private_tab_button">プライベートタブで開く</string>
    <!-- Bookmark overflow menu open all in tabs button -->
    <string name="bookmark_menu_open_all_in_tabs_button">すべてを新しいタブで開く</string>
    <!-- Bookmark overflow menu open all in private tabs button -->
    <string name="bookmark_menu_open_all_in_private_tabs_button">すべてをプライベートタブで開く</string>
    <!-- Bookmark overflow menu delete button -->
    <string name="bookmark_menu_delete_button">削除</string>
    <!--Bookmark overflow menu save button -->
    <string name="bookmark_menu_save_button">保存</string>
    <!-- Bookmark multi select title in app bar
     The first parameter is the number of bookmarks selected -->
    <string name="bookmarks_multi_select_title">%1$d 件選択</string>
    <!-- Bookmark editing screen title -->
    <string name="edit_bookmark_fragment_title">ブックマークを編集</string>
    <!-- Bookmark folder editing screen title -->
    <string name="edit_bookmark_folder_fragment_title">フォルダー編集</string>
    <!-- Bookmark sign in button message -->
    <string name="bookmark_sign_in_button">同期したブックマークを見るにはログインしてください</string>
    <!-- Bookmark URL editing field label -->
    <string name="bookmark_url_label">URL</string>
    <!-- Bookmark FOLDER editing field label -->
    <string name="bookmark_folder_label">フォルダー</string>
    <!-- Text indicating which folder a bookmark or folder will be saved in -->
    <string name="bookmark_save_in_label">保存先</string>
    <!-- Bookmark NAME editing field label -->
    <string name="bookmark_name_label">名前</string>
    <!-- Label for a text input field for a bookmark or folder name -->
    <string name="bookmark_name_label_normal_case">名前</string>
    <!-- Bookmark add folder screen title -->
    <string name="bookmark_add_folder_fragment_label">フォルダー追加</string>
    <!-- Bookmark select folder screen title -->
    <string name="bookmark_select_folder_fragment_label">フォルダー選択</string>
    <!-- Bookmark editing error missing title -->
    <string name="bookmark_empty_title_error">タイトルが必要です</string>
    <!-- Bookmark editing error missing or improper URL -->
    <string name="bookmark_invalid_url_error">不正な URL</string>
    <!-- Bookmark screen message for empty bookmarks folder -->
    <string name="bookmarks_empty_message">ブックマークがありません</string>
    <!-- Bookmark snackbar message on deletion
     The first parameter is the host part of the URL of the bookmark deleted, if any -->
    <string name="bookmark_deletion_snackbar_message"> %1$s を削除しました</string>


    <!-- Bookmark snackbar message on deleting multiple bookmarks not including folders-->
    <string name="bookmark_deletion_multiple_snackbar_message_2">ブックマークを削除しました</string>
    <!-- Bookmark snackbar message on deleting multiple bookmarks including folders-->
    <string name="bookmark_deletion_multiple_snackbar_message_3">選択したフォルダーを削除します</string>
    <!-- Bookmark undo button for deletion snackbar action -->
    <string name="bookmark_undo_deletion">元に戻す</string>

    <!-- Bookmark snackbar message for deleting a single item. Parameter is the title of the item being deleted -->
    <string name="bookmark_delete_single_item">%s を削除しました</string>
    <!-- Bookmark snackbar message for deleting multiple items. Parameter is the number of items being deleted -->
    <string name="bookmark_delete_multiple_items">削除されたアイテム: %s</string>
    <!-- Text for the button to search all bookmarks -->
    <string name="bookmark_search">検索語を入力</string>

    <!-- Content description for the bookmark navigation bar back button -->
    <string name="bookmark_navigate_back_button_content_description">前のページへ戻る</string>

    <!-- Content description for the bookmark list new folder navigation bar button -->
    <string name="bookmark_add_new_folder_button_content_description">新しいフォルダーを追加します</string>
    <!-- Content description for the bookmark screen delete bookmark navigation bar button -->
    <string name="bookmark_delete_bookmark_content_description">ブックマークを削除</string>
    <!-- Content description for the bookmark screen delete bookmark folder navigation bar button -->
    <string name="bookmark_delete_folder_content_description">フォルダーを削除</string>
    <!-- Content description for bookmark search floating action button -->
    <string name="bookmark_search_button_content_description">ブックマークを検索します</string>

    <!-- Content description for the overflow menu for a bookmark item. Paramter will a folder name or bookmark title. -->
    <string name="bookmark_item_menu_button_content_description">%s の項目メニュー</string>

    <!-- Title for the bookmark list empty state-->
    <string name="bookmark_empty_list_title">ブックマークがありません</string>
    <!-- Description for the bookmark list empty state when you're not signed into sync. -->
    <string name="bookmark_empty_list_guest_description">閲覧したサイトを保存しましょう。ログインすると、他の同期した端末からブックマークを読み込めます。</string>
    <!-- Text for the button to navigate to sync authentication -->
    <string name="bookmark_empty_list_guest_cta">ログインして同期</string>
    <!-- Description for the bookmark list empty state when you're signed into sync. -->
    <string name="bookmark_empty_list_authenticated_description">閲覧したサイトを保存しましょう。他の同期した端末からもブックマークを読み込みます。</string>

    <!-- Description for the bookmark list empty state when you're in an empty folder. -->
    <string name="bookmark_empty_list_folder_description">後でお気に入りのサイトを見つけられるように、閲覧したサイトをブックマークに追加しましょう。</string>

    <!-- Description for the add new folder button when selecting a folder. -->
    <string name="bookmark_select_folder_new_folder_button_title">新しいフォルダー</string>

    <!-- Site Permissions -->
    <!-- Button label that take the user to the Android App setting -->
    <string name="phone_feature_go_to_settings">設定に移動</string>

    <!-- Content description (not visible, for screen readers etc.): Quick settings sheet
        to give users access to site specific information / settings. For example:
        Secure settings status and a button to modify site permissions -->
    <string name="quick_settings_sheet">クイック設定シート</string>
    <!-- Label that indicates that this option it the recommended one -->
    <string name="phone_feature_recommended">おすすめ</string>
    <!-- Button label for clearing all the information of site permissions-->
    <string name="clear_permissions">許可設定を消去</string>
    <!-- Text for the OK button on Clear permissions dialog -->
    <string name="clear_permissions_positive">OK</string>
    <!-- Text for the cancel button on Clear permissions dialog -->
    <string name="clear_permissions_negative">キャンセル</string>
    <!-- Button label for clearing a site permission-->
    <string name="clear_permission">許可設定を消去</string>
    <!-- Text for the OK button on Clear permission dialog -->
    <string name="clear_permission_positive">OK</string>
    <!-- Text for the cancel button on Clear permission dialog -->
    <string name="clear_permission_negative">キャンセル</string>
    <!-- Button label for clearing all the information on all sites-->
    <string name="clear_permissions_on_all_sites">全サイトの許可設定を消去</string>
    <!-- Preference for altering video and audio autoplay for all websites -->
    <string name="preference_browser_feature_autoplay">自動再生</string>
    <!-- Preference for altering the camera access for all websites -->
    <string name="preference_phone_feature_camera">カメラ</string>
    <!-- Preference for altering the microphone access for all websites -->
    <string name="preference_phone_feature_microphone">マイク</string>
    <!-- Preference for altering the location access for all websites -->
    <string name="preference_phone_feature_location">位置情報</string>
    <!-- Preference for altering the notification access for all websites -->
    <string name="preference_phone_feature_notification">通知</string>
    <!-- Preference for altering the persistent storage access for all websites -->
    <string name="preference_phone_feature_persistent_storage">永続ストレージ</string>
    <!-- Preference for altering the storage access setting for all websites -->
    <string name="preference_phone_feature_cross_origin_storage_access">クロスサイト Cookie</string>
    <!-- Preference for altering the EME access for all websites -->
    <string name="preference_phone_feature_media_key_system_access">DRM 制御されたコンテンツ</string>
    <!-- Label that indicates that a permission must be asked always -->
    <string name="preference_option_phone_feature_ask_to_allow">許可を求める</string>
    <!-- Label that indicates that a permission must be blocked -->
    <string name="preference_option_phone_feature_blocked">ブロック</string>
    <!-- Label that indicates that a permission must be allowed -->
    <string name="preference_option_phone_feature_allowed">許可</string>
    <!--Label that indicates a permission is by the Android OS-->
    <string name="phone_feature_blocked_by_android">Android によってブロック</string>
    <!-- Preference for showing a list of websites that the default configurations won't apply to them -->
    <string name="preference_exceptions">例外設定</string>
    <!-- Summary of tracking protection preference if tracking protection is set to off -->
    <string name="tracking_protection_off">オフ</string>

    <!-- Summary of tracking protection preference if tracking protection is set to standard -->
    <string name="tracking_protection_standard">標準</string>
    <!-- Summary of tracking protection preference if tracking protection is set to strict -->
    <string name="tracking_protection_strict">厳格</string>
    <!-- Summary of tracking protection preference if tracking protection is set to custom -->
    <string name="tracking_protection_custom">カスタム</string>
    <!-- Label for global setting that indicates that all video and audio autoplay is allowed -->
    <string name="preference_option_autoplay_allowed2">音声と動画の再生を許可</string>
    <!-- Label for site specific setting that indicates that all video and audio autoplay is allowed -->
    <string name="quick_setting_option_autoplay_allowed">音声と動画の再生を許可</string>
    <!-- Label that indicates that video and audio autoplay is only allowed over Wi-Fi -->
    <string name="preference_option_autoplay_allowed_wifi_only2">データ通信時のみ音声と動画をブロック</string>
    <!-- Subtext that explains 'autoplay on Wi-Fi only' option -->
    <string name="preference_option_autoplay_allowed_wifi_subtext">Wi-Fi 接続時は音声と動画を再生します</string>
    <!-- Label for global setting that indicates that video autoplay is allowed, but audio autoplay is blocked -->
    <string name="preference_option_autoplay_block_audio2">音声のみブロック</string>
    <!-- Label for site specific setting that indicates that video autoplay is allowed, but audio autoplay is blocked -->
    <string name="quick_setting_option_autoplay_block_audio">音声のみブロック</string>
    <!-- Label for global setting that indicates that all video and audio autoplay is blocked -->
    <string name="preference_option_autoplay_blocked3">音声と動画をブロック</string>
    <!-- Label for site specific setting that indicates that all video and audio autoplay is blocked -->
    <string name="quick_setting_option_autoplay_blocked">音声と動画をブロック</string>
    <!-- Summary of delete browsing data on quit preference if it is set to on -->
    <string name="delete_browsing_data_quit_on">オン</string>
    <!-- Summary of delete browsing data on quit preference if it is set to off -->
    <string name="delete_browsing_data_quit_off">オフ</string>

    <!-- Summary of studies preference if it is set to on -->
    <string name="studies_on">オン</string>
    <!-- Summary of studies data on quit preference if it is set to off -->
    <string name="studies_off">オフ</string>

    <!-- Category header of a preference that allows a user to alter settings related to web permissions. -->
    <string name="preferences_category_permissions">許可設定</string>
    <!-- Category header of a preference that allows a user to alter settings related to web content. -->
    <string name="preferences_category_content">コンテンツ</string>
    <!-- Preference for altering the default browsing mode. When enabled, the desktop site will always be requested. -->
    <string name="preference_feature_desktop_mode_default">常に PC 版サイトを要求する</string>

    <!-- Collections -->
    <!-- Collections header on home fragment -->
    <string name="collections_header">コレクション</string>
    <!-- Content description (not visible, for screen readers etc.): Opens the collection menu when pressed -->
    <string name="collection_menu_button_content_description">コレクションメニュー</string>

    <!-- Label to describe what collections are to a new user without any collections -->
    <string name="no_collections_description2">ページを集めてグループ化しましょう。\n類似の検索、ウェブサイト、タブに後ですばやくアクセスできます。</string>
    <!-- Title for the "select tabs" step of the collection creator -->
    <string name="create_collection_select_tabs">タブの選択</string>
    <!-- Title for the "select collection" step of the collection creator -->
    <string name="create_collection_select_collection">コレクションの選択</string>
    <!-- Title for the "name collection" step of the collection creator -->
    <string name="create_collection_name_collection">コレクションの名前</string>
    <!-- Button to add new collection for the "select collection" step of the collection creator -->
    <string name="create_collection_add_new_collection">新しいコレクションを追加</string>
    <!-- Button to select all tabs in the "select tabs" step of the collection creator -->
    <string name="create_collection_select_all">すべて選択</string>
    <!-- Button to deselect all tabs in the "select tabs" step of the collection creator -->
    <string name="create_collection_deselect_all">全選択を解除</string>
    <!-- Text to prompt users to select the tabs to save in the "select tabs" step of the collection creator -->
    <string name="create_collection_save_to_collection_empty">保存するタブを選択してください</string>
    <!-- Text to show users how many tabs they have selected in the "select tabs" step of the collection creator.
     %d is a placeholder for the number of tabs selected. -->
    <string name="create_collection_save_to_collection_tabs_selected">%d 個のタブを選択しました</string>
    <!-- Text to show users they have one tab selected in the "select tabs" step of the collection creator.
    %d is a placeholder for the number of tabs selected. -->
    <string name="create_collection_save_to_collection_tab_selected">%d 個のタブを選択しました</string>
    <!-- Text shown in snackbar when multiple tabs have been saved in a collection -->
    <string name="create_collection_tabs_saved">タブが保存されました！</string>
    <!-- Text shown in snackbar when one or multiple tabs have been saved in a new collection -->
    <string name="create_collection_tabs_saved_new_collection">コレクションを保存しました</string>
    <!-- Text shown in snackbar when one tab has been saved in a collection -->
    <string name="create_collection_tab_saved">タブが保存されました！</string>
    <!-- Content description (not visible, for screen readers etc.): button to close the collection creator -->
    <string name="create_collection_close">閉じる</string>
    <!-- Button to save currently selected tabs in the "select tabs" step of the collection creator-->
    <string name="create_collection_save">保存</string>

    <!-- Snackbar action to view the collection the user just created or updated -->
    <string name="create_collection_view">表示</string>

    <!-- Text for the OK button from collection dialogs -->
    <string name="create_collection_positive">OK</string>
    <!-- Text for the cancel button from collection dialogs -->
    <string name="create_collection_negative">キャンセル</string>

    <!-- Default name for a new collection in "name new collection" step of the collection creator. %d is a placeholder for the number of collections-->
    <string name="create_collection_default_name">コレクション %d</string>

    <!-- Share -->
    <!-- Share screen header -->
    <string name="share_header_2">共有</string>
    <!-- Content description (not visible, for screen readers etc.):
        "Share" button. Opens the share menu when pressed. -->
    <string name="share_button_content_description">共有</string>
    <!-- Text for the Save to PDF feature in the share menu -->
    <string name="share_save_to_pdf">PDF として保存</string>
    <!-- Text for error message when generating a PDF file Text. -->
    <string name="unable_to_save_to_pdf_error">PDF を生成できません</string>
    <!-- Text for standard error snackbar dismiss button. -->
    <string name="standard_snackbar_error_dismiss">閉じる</string>
    <!-- Text for error message when printing a page and it fails. -->
    <string name="unable_to_print_page_error">このページを印刷できません</string>
    <!-- Text for the print feature in the share and browser menu -->
    <string name="menu_print">印刷</string>
    <!-- Sub-header in the dialog to share a link to another sync device -->
    <string name="share_device_subheader">端末へ送信</string>
    <!-- Sub-header in the dialog to share a link to an app from the full list -->
    <string name="share_link_all_apps_subheader">すべての操作</string>
    <!-- Sub-header in the dialog to share a link to an app from the most-recent sorted list -->
    <string name="share_link_recent_apps_subheader">最近使用</string>
    <!-- Text for the copy link action in the share screen. -->
    <string name="share_copy_link_to_clipboard">クリップボードにコピー</string>
    <!-- Toast shown after copying link to clipboard -->
    <string name="toast_copy_link_to_clipboard">クリップボードにコピーしました</string>
    <!-- An option from the share dialog to sign into sync -->
    <string name="sync_sign_in">Sync にログイン</string>
     <!-- An option from the three dot menu to sync and save data -->
    <string name="sync_menu_sync_and_save_data">同期してデータを保存</string>
    <!-- An option from the share dialog to send link to all other sync devices -->
    <string name="sync_send_to_all">すべての端末へ送信</string>
    <!-- An option from the share dialog to reconnect to sync -->
    <string name="sync_reconnect">Sync へ再接続</string>
    <!-- Text displayed when sync is offline and cannot be accessed -->
    <string name="sync_offline">オフライン</string>
    <!-- An option to connect additional devices -->
    <string name="sync_connect_device">別の端末を接続</string>
    <!-- The dialog text shown when additional devices are not available -->
    <string name="sync_connect_device_dialog" tools:ignore="BrandUsage">タブを送信するには、少なくとも 1 台の他の端末で Firefox にログインしてください。</string>
    <!-- Confirmation dialog button -->
    <string name="sync_confirmation_button">OK</string>

    <!-- Share error message -->
    <string name="share_error_snackbar">このアプリとは共有できません</string>
    <!-- Add new device screen title -->
    <string name="sync_add_new_device_title">端末へ送信</string>

    <!-- Text for the warning message on the Add new device screen -->
    <string name="sync_add_new_device_message">接続された端末がありません</string>
    <!-- Text for the button to learn about sending tabs -->
    <string name="sync_add_new_device_learn_button">タブの送信について...</string>
    <!-- Text for the button to connect another device -->
    <string name="sync_add_new_device_connect_button">別の端末を接続...</string>

    <!-- Notifications -->
    <!-- Text shown in the notification that pops up to remind the user that a private browsing session is active. -->
    <string name="notification_pbm_delete_text_2">プライベートタブを閉じる</string>

    <!-- Text shown in the notification that pops up to remind the user that a private browsing session is active for Android 14+ -->
    <string name="notification_erase_title_android_14">プライベートタブを閉じますか？</string>
    <string name="notification_erase_text_android_14">プライベートタブを閉じるには、この通知をタップまたはスワイプしてください。</string>

    <!-- Name of the marketing notification channel. Displayed in the "App notifications" system settings for the app -->
    <string name="notification_marketing_channel_name">マーケティング</string>

    <!-- Title shown in the notification that pops up to remind the user to set fenix as default browser.
    The app name is in the text, due to limitations with localizing Nimbus experiments -->
    <string name="nimbus_notification_default_browser_title" tools:ignore="BrandUsage,UnusedResources">Firefox は動作が軽く個人使用に最適です</string>
    <!-- Text shown in the notification that pops up to remind the user to set fenix as default browser.
    The app name is in the text, due to limitations with localizing Nimbus experiments -->
    <string name="nimbus_notification_default_browser_text" tools:ignore="BrandUsage,UnusedResources">Firefox を既定のブラウザーに設定しましょう</string>
    <!-- Title shown in the notification that pops up to re-engage the user -->
    <string name="notification_re_engagement_title">プライベートブラウジングを試す</string>
    <!-- Text shown in the notification that pops up to re-engage the user.
    %1$s is a placeholder that will be replaced by the app name. -->
    <string name="notification_re_engagement_text">Cookie や履歴を %1$s に保存せずに閲覧します</string>

    <!-- Title A shown in the notification that pops up to re-engage the user -->
    <string name="notification_re_engagement_A_title">足跡を残さずにブラウジング</string>

    <!-- Text A shown in the notification that pops up to re-engage the user.
    %1$s is a placeholder that will be replaced by the app name. -->
    <string name="notification_re_engagement_A_text">%1$s のプライベートブラウジングは知られたくない情報を残しません。</string>
    <!-- Title B shown in the notification that pops up to re-engage the user -->
    <string name="notification_re_engagement_B_title">検索を使ってみよう</string>
    <!-- Text B shown in the notification that pops up to re-engage the user -->
    <string name="notification_re_engagement_B_text">気になること、興味のあることをさがしてみましょう。</string>

    <!-- Survey -->
    <!-- Text shown in the fullscreen message that pops up to ask user to take a short survey.
    The app name is in the text, due to limitations with localizing Nimbus experiments -->
    <string name="nimbus_survey_message_text" tools:ignore="BrandUsage">Firefox の改善のために簡単なアンケートへの回答をお願いします。</string>
    <!-- Preference for taking the short survey. -->
    <string name="preferences_take_survey">アンケートに答える</string>
    <!-- Preference for not taking the short survey. -->
    <string name="preferences_not_take_survey">今はしない</string>

    <!-- Snackbar -->
    <!-- Text shown in snackbar when user deletes a collection -->
    <string name="snackbar_collection_deleted">コレクションを削除しました</string>
    <!-- Text shown in snackbar when user renames a collection -->
    <string name="snackbar_collection_renamed">コレクションの名前を変更しました</string>
    <!-- Text shown in snackbar when user closes a tab -->
    <string name="snackbar_tab_closed">タブを閉じました</string>
    <!-- Text shown in snackbar when user closes all tabs -->
    <string name="snackbar_tabs_closed">すべてのタブを閉じました</string>
    <!-- Text shown in snackbar when user closes multiple inactive tabs. %1$s will be replaced with the number of tabs closed. -->
    <string name="snackbar_num_tabs_closed">閉じたタブの数: %1$s</string>
    <!-- Text shown in snackbar when user bookmarks a list of tabs. Parameter will be replaced by the name of the folder the bookmark was saved into.-->
    <string name="snackbar_message_bookmarks_saved_in">ブックマークを “%s” に保存しました。</string>
    <!-- Text shown in snackbar when user adds a site to shortcuts -->
    <string name="snackbar_added_to_shortcuts">ショートカットに追加しました</string>
    <!-- Text shown in snackbar when user closes a private tab -->
    <string name="snackbar_private_tab_closed">プライベートタブを閉じました</string>
    <!-- Text shown in snackbar when user closes all private tabs -->
    <string name="snackbar_private_tabs_closed">すべてのプライベートタブを閉じました</string>
    <!-- Text shown in snackbar when user erases their private browsing data -->
    <string name="snackbar_private_data_deleted">プライベートブラウジングデータを削除しました</string>
    <!-- Text shown in snackbar to undo deleting a tab, top site or collection -->
    <string name="snackbar_deleted_undo">元に戻す</string>
    <!-- Text shown in snackbar when user removes a top site -->
    <string name="snackbar_top_site_removed">サイトを削除しました</string>
    <!-- QR code scanner prompt which appears after scanning a code, but before navigating to it
        First parameter is the name of the app, second parameter is the URL or text scanned-->
    <string name="qr_scanner_confirmation_dialog_message">%2$s を開くことを %1$s に許可する</string>
    <!-- QR code scanner prompt dialog positive option to allow navigation to scanned link -->
    <string name="qr_scanner_dialog_positive">許可</string>
    <!-- QR code scanner prompt dialog positive option to deny navigation to scanned link -->
    <string name="qr_scanner_dialog_negative">拒否</string>
    <!-- QR code scanner prompt dialog error message shown when a hostname does not contain http or https. -->
    <string name="qr_scanner_dialog_invalid">ウェブアドレスが正しくありません。</string>
    <!-- QR code scanner prompt dialog positive option when there is an error -->
    <string name="qr_scanner_dialog_invalid_ok">OK</string>
    <!-- Tab collection deletion prompt dialog message. Placeholder will be replaced with the collection name -->
    <string name="tab_collection_dialog_message">本当に %1$s を削除してもよろしいですか？</string>
    <!-- Tab collection deletion prompt dialog option to delete the collection -->
    <string name="tab_collection_dialog_positive">削除</string>

    <!-- Message for copying the URL via long press on the toolbar -->
    <string name="url_copied">URL をコピーしました</string>


    <!-- Sample text for accessibility font size -->
    <string name="accessibility_text_size_sample_text_1">これはサンプルテキストです。この設定でテキストサイズを変更したときに、テキストがどのように表示されるかを示します。</string>
    <!-- Summary for Accessibility Text Size Scaling Preference -->
    <string name="preference_accessibility_text_size_summary">ウェブサイト上のテキストを拡大または縮小します</string>
    <!-- Title for Accessibility Text Size Scaling Preference -->
    <string name="preference_accessibility_font_size_title">フォントサイズ</string>

    <!-- Title for Accessibility Text Automatic Size Scaling Preference -->
    <string name="preference_accessibility_auto_size_2">フォントサイズを自動調整</string>
    <!-- Summary for Accessibility Text Automatic Size Scaling Preference -->
    <string name="preference_accessibility_auto_size_summary">フォントサイズは Android の設定に従います。ここでフォントサイズを管理するには無効化してください。</string>

    <!-- Title for the Delete browsing data preference -->
    <string name="preferences_delete_browsing_data">閲覧データを削除</string>
    <!-- Title for the tabs item in Delete browsing data -->
    <string name="preferences_delete_browsing_data_tabs_title_2">開いているタブ</string>
    <!-- Subtitle for the tabs item in Delete browsing data, parameter will be replaced with the number of open tabs -->
    <string name="preferences_delete_browsing_data_tabs_subtitle">%d 個のタブ</string>
    <!-- Title for the data and history items in Delete browsing data -->
    <!-- Title for the history item in Delete browsing data -->
    <string name="preferences_delete_browsing_data_browsing_history_title">閲覧履歴</string>
    <!-- Subtitle for the data and history items in delete browsing data, parameter will be replaced with the
        number of history items the user has -->
    <string name="preferences_delete_browsing_data_browsing_data_subtitle">%d 件のアドレス</string>
    <!-- Title for the cookies and site data items in Delete browsing data -->
    <string name="preferences_delete_browsing_data_cookies_and_site_data">Cookie とサイトデータ</string>
    <!-- Subtitle for the cookies item in Delete browsing data -->
    <string name="preferences_delete_browsing_data_cookies_subtitle">ログイン状態がリセットされます</string>
    <!-- Title for the cached images and files item in Delete browsing data -->
    <string name="preferences_delete_browsing_data_cached_files">画像とファイルのキャッシュ</string>
    <!-- Subtitle for the cached images and files item in Delete browsing data -->
    <string name="preferences_delete_browsing_data_cached_files_subtitle">ストレージ領域を空けます</string>
    <!-- Title for the site permissions item in Delete browsing data -->
    <string name="preferences_delete_browsing_data_site_permissions">サイトの許可設定</string>
    <!-- Title for the downloads item in Delete browsing data -->
    <string name="preferences_delete_browsing_data_downloads">ダウンロード一覧</string>
    <!-- Text for the button to delete browsing data -->
    <string name="preferences_delete_browsing_data_button">閲覧データを削除</string>

    <!-- Title for the Delete browsing data on quit preference -->
    <string name="preferences_delete_browsing_data_on_quit">終了時に閲覧データを削除</string>
    <!-- Summary for the Delete browsing data on quit preference. "Quit" translation should match delete_browsing_data_on_quit_action translation. -->
    <string name="preference_summary_delete_browsing_data_on_quit_2">メインメニューから [終了] を選択すると、閲覧データが自動的に削除されます</string>
    <!-- Action item in menu for the Delete browsing data on quit feature -->
    <string name="delete_browsing_data_on_quit_action">終了</string>

    <!-- Title text of a delete browsing data dialog. -->
    <string name="delete_history_prompt_title">削除する期間</string>
    <!-- Body text of a delete browsing data dialog. -->
    <string name="delete_history_prompt_body_2">履歴を削除します (他の端末から同期した履歴を含む)</string>
    <!-- Radio button in the delete browsing data dialog to delete history items for the last hour. -->
    <string name="delete_history_prompt_button_last_hour">1 時間以内</string>
    <!-- Radio button in the delete browsing data dialog to delete history items for today and yesterday. -->
    <string name="delete_history_prompt_button_today_and_yesterday">昨日と今日</string>
    <!-- Radio button in the delete browsing data dialog to delete all history. -->
    <string name="delete_history_prompt_button_everything">すべての履歴</string>

    <!-- Dialog message to the user asking to delete browsing data. Parameter will be replaced by app name. -->
    <string name="delete_browsing_data_prompt_message_3">選択した閲覧データを %s から削除します。</string>
    <!-- Text for the cancel button for the data deletion dialog -->
    <string name="delete_browsing_data_prompt_cancel">キャンセル</string>
    <!-- Text for the allow button for the data deletion dialog -->
    <string name="delete_browsing_data_prompt_allow">削除</string>
    <!-- Text for the snackbar confirmation that the data was deleted -->
    <string name="preferences_delete_browsing_data_snackbar">閲覧データを削除しました</string>

    <!-- Text for the snackbar to show the user that the deletion of browsing data is in progress -->
    <string name="deleting_browsing_data_in_progress">閲覧データを削除しています...</string>

    <!-- Dialog message to the user asking to delete all history items inside the opened group. Parameter will be replaced by a history group name. -->
    <string name="delete_all_history_group_prompt_message">“%s” のすべてのサイトを削除しますか？</string>
    <!-- Text for the cancel button for the history group deletion dialog -->
    <string name="delete_history_group_prompt_cancel">キャンセル</string>
    <!-- Text for the allow button for the history group dialog -->
    <string name="delete_history_group_prompt_allow">削除</string>
    <!-- Text for the snackbar confirmation that the history group was deleted -->
    <string name="delete_history_group_snackbar">グループを削除しました</string>

    <!-- Onboarding -->
    <!-- text to display in the snackbar once account is signed-in -->
    <string name="onboarding_firefox_account_sync_is_on">Sync が有効です</string>

    <!-- Onboarding theme -->
    <!-- Text shown in snackbar when multiple tabs have been sent to device -->
    <string name="sync_sent_tabs_snackbar">複数のタブを送信しました！</string>
    <!-- Text shown in snackbar when one tab has been sent to device  -->
    <string name="sync_sent_tab_snackbar">タブを送信しました！</string>
    <!-- Text shown in snackbar when sharing tabs failed  -->
    <string name="sync_sent_tab_error_snackbar">送信できません</string>
    <!-- Text shown in snackbar for the "retry" action that the user has after sharing tabs failed -->
    <string name="sync_sent_tab_error_snackbar_action">再試行</string>
    <!-- Title of QR Pairing Fragment -->
    <string name="sync_scan_code">QR コードのスキャン</string>
    <!-- Instructions on how to access pairing -->
    <string name="sign_in_instructions" tools:ignore="BrandUsage"><![CDATA[コンピューターの Firefox で <b>https://firefox.com/pair</b> を開いてください]]></string>
    <!-- Text shown for sign in pairing when ready -->
    <string name="sign_in_ready_for_scan">スキャンの準備ができました</string>
    <!-- Text shown for settings option for sign with pairing -->
    <string name="sign_in_with_camera">カメラを使ってログイン</string>
    <!-- Text shown for settings option for sign with email -->
    <string name="sign_in_with_email">代わりにメールアドレスを使う</string>
    <!-- Text shown for settings option for create new account text.'Firefox' intentionally hardcoded here.-->
    <string name="sign_in_create_account_text" tools:ignore="BrandUsage"><![CDATA[アカウントをお持ちでない方は、<u>アカウントを作成</u>して Firefox を端末間で同期しましょう。]]></string>
    <!-- Text shown in confirmation dialog to sign out of account. The first parameter is the name of the app (e.g. Firefox Preview) -->
    <string name="sign_out_confirmation_message_2">%s はあなたのアカウントとの同期を中止しますが、この端末上の閲覧履歴は削除されません。</string>
    <!-- Option to continue signing out of account shown in confirmation dialog to sign out of account -->
    <string name="sign_out_disconnect">接続を解除</string>
    <!-- Option to cancel signing out shown in confirmation dialog to sign out of account -->
    <string name="sign_out_cancel">キャンセル</string>
    <!-- Error message snackbar shown after the user tried to select a default folder which cannot be altered -->
    <string name="bookmark_cannot_edit_root">既定のフォルダーは編集できません</string>

    <!-- Enhanced Tracking Protection -->
    <!-- Link displayed in enhanced tracking protection panel to access tracking protection settings -->
    <string name="etp_settings">追跡防止の設定</string>
    <!-- Preference title for enhanced tracking protection settings -->
    <string name="preference_enhanced_tracking_protection">強化型トラッキング防止</string>
    <!-- Preference summary for enhanced tracking protection settings on/off switch -->
    <string name="preference_enhanced_tracking_protection_summary">包括的 Cookie 保護が登場しました。これまでで最も強力なクロスサイトトラッカー遮断機能です。</string>
    <!-- Description of enhanced tracking protection. The parameter is the name of the application (For example: Firefox Fenix) -->
    <string name="preference_enhanced_tracking_protection_explanation_2">%s はインターネット上で個人の行動を追跡する数多くのトラッカーからあなたを守ります。</string>
    <!-- Text displayed that links to website about enhanced tracking protection -->
    <string name="preference_enhanced_tracking_protection_explanation_learn_more">詳細情報</string>
    <!-- Preference for enhanced tracking protection for the standard protection settings -->
    <string name="preference_enhanced_tracking_protection_standard_default_1">標準 (既定)</string>
    <!-- Preference description for enhanced tracking protection for the standard protection settings -->
    <string name="preference_enhanced_tracking_protection_standard_description_5">ページは正常に読み込まれますが、ブロックされるトラッカーが少なくなります。</string>
    <!--  Accessibility text for the Standard protection information icon  -->
    <string name="preference_enhanced_tracking_protection_standard_info_button">標準のトラッキング防止でブロックされるもの</string>
    <!-- Preference for enhanced tracking protection for the strict protection settings -->
    <string name="preference_enhanced_tracking_protection_strict">厳格</string>
    <!-- Preference description for enhanced tracking protection for the strict protection settings -->
    <string name="preference_enhanced_tracking_protection_strict_description_4">トラッキング防止を強力にし、パフォーマンスを高速化します。ただし、一部のサイトが正常に機能しなくなる可能性があります。</string>
    <!--  Accessibility text for the Strict protection information icon  -->
    <string name="preference_enhanced_tracking_protection_strict_info_button">厳格なトラッキング防止でブロックされるもの</string>
    <!-- Preference for enhanced tracking protection for the custom protection settings -->
    <string name="preference_enhanced_tracking_protection_custom">カスタム</string>
    <!-- Preference description for enhanced tracking protection for the strict protection settings -->
    <string name="preference_enhanced_tracking_protection_custom_description_2">ブロックするトラッカーとスクリプトを選択します。</string>
    <!--  Accessibility text for the Strict protection information icon  -->
    <string name="preference_enhanced_tracking_protection_custom_info_button">カスタム設定のトラッキング防止でブロックされるもの</string>
    <!-- Header for categories that are being blocked by current Enhanced Tracking Protection settings -->
    <!-- Preference for enhanced tracking protection for the custom protection settings for cookies-->
    <string name="preference_enhanced_tracking_protection_custom_cookies">Cookie</string>
    <!-- Option for enhanced tracking protection for the custom protection settings for cookies-->
    <string name="preference_enhanced_tracking_protection_custom_cookies_1">クロスサイトトラッカーとソーシャルメディアトラッカー</string>
    <!-- Option for enhanced tracking protection for the custom protection settings for cookies-->
    <string name="preference_enhanced_tracking_protection_custom_cookies_2">未訪問のサイトの Cookie</string>
    <!-- Option for enhanced tracking protection for the custom protection settings for cookies-->
    <string name="preference_enhanced_tracking_protection_custom_cookies_3">すべてのサードパーティ Cookie (ウェブサイトが動作しない可能性があります)</string>
    <!-- Option for enhanced tracking protection for the custom protection settings for cookies-->
    <string name="preference_enhanced_tracking_protection_custom_cookies_4">すべての Cookie (ウェブサイトが動作しない原因になります)</string>
    <!-- Option for enhanced tracking protection for the custom protection settings for cookies-->
    <string name="preference_enhanced_tracking_protection_custom_cookies_5">クロスサイト Cookie を分離する</string>
    <!-- Preference for Global Privacy Control for the custom privacy settings for Global Privacy Control. '&amp;' is replaced with the ampersand symbol: &-->
    <string name="preference_enhanced_tracking_protection_custom_global_privacy_control">ウェブサイトにユーザーデータの共有と販売の拒否を通知する</string>
    <!-- Preference for enhanced tracking protection for the custom protection settings for tracking content -->
    <string name="preference_enhanced_tracking_protection_custom_tracking_content">トラッキングコンテンツ</string>
    <!-- Option for enhanced tracking protection for the custom protection settings for tracking content-->
    <string name="preference_enhanced_tracking_protection_custom_tracking_content_1">すべてのタブに適用</string>
    <!-- Option for enhanced tracking protection for the custom protection settings for tracking content-->
    <string name="preference_enhanced_tracking_protection_custom_tracking_content_2">プライベートタブのみ適用</string>
    <!-- Preference for enhanced tracking protection for the custom protection settings -->
    <string name="preference_enhanced_tracking_protection_custom_cryptominers">暗号通貨マイニング</string>
    <!-- Preference for enhanced tracking protection for the custom protection settings -->
    <string name="preference_enhanced_tracking_protection_custom_known_fingerprinters">既知のフィンガープリント採取</string>
    <!-- Button label for navigating to the Enhanced Tracking Protection details -->
    <string name="enhanced_tracking_protection_details">詳細</string>
    <!-- Header for categories that are being being blocked by current Enhanced Tracking Protection settings -->
    <string name="enhanced_tracking_protection_blocked">ブロック済み</string>
    <!-- Header for categories that are being not being blocked by current Enhanced Tracking Protection settings -->
    <string name="enhanced_tracking_protection_allowed">許可済み</string>
    <!-- Category of trackers (social media trackers) that can be blocked by Enhanced Tracking Protection -->
    <string name="etp_social_media_trackers_title">SNS メディアトラッカー</string>
    <!-- Description of social media trackers that can be blocked by Enhanced Tracking Protection -->
    <string name="etp_social_media_trackers_description">ソーシャルネットワークによるウェブ上の行動追跡を制限します。</string>
    <!-- Category of trackers (cross-site tracking cookies) that can be blocked by Enhanced Tracking Protection -->
    <string name="etp_cookies_title">クロスサイトトラッキング Cookie</string>
    <!-- Category of trackers (cross-site tracking cookies) that can be blocked by Enhanced Tracking Protection -->
    <string name="etp_cookies_title_2">クロスサイト Cookie</string>
    <!-- Description of cross-site tracking cookies that can be blocked by Enhanced Tracking Protection -->
    <string name="etp_cookies_description">広告ネットワークやアクセス解析サービスが様々なサイトの閲覧データの収集に使用する Cookie をブロックします。</string>
    <!-- Description of cross-site tracking cookies that can be blocked by Enhanced Tracking Protection -->
    <string name="etp_cookies_description_2">包括的 Cookie 保護機能により、現在のサイトに対する Cookie を分離して、サイトを横断してあなたを追跡する Cookie を広告ネットワークなどのトラッカーが利用できないようにします。</string>
    <!-- Category of trackers (cryptominers) that can be blocked by Enhanced Tracking Protection -->
    <string name="etp_cryptominers_title">暗号通貨マイニング</string>
    <!-- Description of cryptominers that can be blocked by Enhanced Tracking Protection -->
    <string name="etp_cryptominers_description">悪意のあるスクリプトによる暗号通貨マイニングを防止します。</string>
    <!-- Description of fingerprinters that can be blocked by Enhanced Tracking Protection -->
    <string name="etp_known_fingerprinters_description">端末を一意に識別できるデータがユーザーを追跡する目的で収集されるのを防止します。</string>
    <!-- Category of trackers (tracking content) that can be blocked by Enhanced Tracking Protection -->
    <string name="etp_tracking_content_title">トラッキングコンテンツ</string>
    <!-- Description of tracking content that can be blocked by Enhanced Tracking Protection -->
    <string name="etp_tracking_content_description">追跡コードを含む外部の広告、動画、その他のコンテンツの読み込みを停止します。一部のウェブサイトの機能に影響する場合があります。</string>
    <!-- Enhanced Tracking Protection message that protection is currently on for this site -->
    <string name="etp_panel_on">このサイトでは保護が有効になっています</string>
    <!-- Enhanced Tracking Protection message that protection is currently off for this site -->
    <string name="etp_panel_off">このサイトでは保護が無効になっています</string>
    <!-- Header for exceptions list for which sites enhanced tracking protection is always off -->
    <string name="enhanced_tracking_protection_exceptions">これらのウェブサイトでは強化型トラッキング防止が無効になります</string>
    <!-- Content description (not visible, for screen readers etc.): Navigate
    back from ETP details (Ex: Tracking content) -->
    <string name="etp_back_button_content_description">前のページへ戻る</string>
    <!-- About page link text to open what's new link -->
    <string name="about_whats_new">%s の新機能</string>
    <!-- Open source licenses page title
    The first parameter is the app name -->
    <string name="open_source_licenses_title">%s | OSS ライブラリー</string>

    <!-- Category of trackers (redirect trackers) that can be blocked by Enhanced Tracking Protection -->
    <string name="etp_redirect_trackers_title">リダイレクトトラッカー</string>
    <!-- Description of redirect tracker cookies that can be blocked by Enhanced Tracking Protection -->
    <string name="etp_redirect_trackers_description">既知のトラッキングウェブサイトへのリダイレクトにより設定された Cookie を消去します。</string>

    <!-- Preference for fingerprinting protection for the custom protection settings -->
    <string name="etp_suspected_fingerprinters_title">疑わしいフィンガープリント採取</string>
    <!-- Description of fingerprinters that can be blocked by fingerprinting protection -->
    <string name="etp_suspected_fingerprinters_description">フィンガープリント防止を有効にすると、疑わしいフィンガープリント採取を阻止します。</string>
    <!-- Category of trackers (fingerprinters) that can be blocked by Enhanced Tracking Protection -->
    <string name="etp_known_fingerprinters_title">既知のフィンガープリント採取</string>
    <!-- Description of the SmartBlock Enhanced Tracking Protection feature. The * symbol is intentionally hardcoded here,
         as we use it on the UI to indicate which trackers have been partially unblocked.  -->
    <string name="preference_etp_smartblock_description">ユーザーの操作により、以下のマークされたトラッカー*のブロックがこのページ上で部分的に解除されています。</string>
    <!-- Text displayed that links to website about enhanced tracking protection SmartBlock -->
    <string name="preference_etp_smartblock_learn_more">詳細情報</string>

    <!-- Content description (not visible, for screen readers etc.):
    Enhanced tracking protection exception preference icon for ETP settings. -->
    <string name="preference_etp_exceptions_icon_description">強化型トラッキング防止の例外設定のアイコン</string>

    <!-- About page link text to open support link -->
    <string name="about_support">サポート</string>
    <!-- About page link text to list of past crashes (like about:crashes on desktop) -->
    <string name="about_crashes">クラッシュ</string>
    <!-- About page link text to open privacy notice link -->
    <string name="about_privacy_notice">個人情報保護方針</string>
    <!-- About page link text to open know your rights link -->
    <string name="about_know_your_rights">あなたの権利について</string>
    <!-- About page link text to open licensing information link -->
    <string name="about_licensing_information">ライセンス情報</string>
    <!-- About page link text to open a screen with libraries that are used -->
    <string name="about_other_open_source_libraries">利用しているライブラリー</string>

    <!-- Toast shown to the user when they are activating the secret dev menu
        The first parameter is number of long clicks left to enable the menu -->
    <string name="about_debug_menu_toast_progress">デバッグメニュー: 有効にするには %1$d 回クリックしてください</string>
    <string name="about_debug_menu_toast_done">デバッグメニューが有効です</string>

    <!-- Browser long press popup menu -->
    <!-- Copy the current url -->
    <string name="browser_toolbar_long_press_popup_copy">コピー</string>
    <!-- Paste & go the text in the clipboard. '&amp;' is replaced with the ampersand symbol: & -->
    <string name="browser_toolbar_long_press_popup_paste_and_go">貼り付けて移動</string>
    <!-- Paste the text in the clipboard -->
    <string name="browser_toolbar_long_press_popup_paste">貼り付け</string>

    <!-- Snackbar message shown after an URL has been copied to clipboard. -->
    <string name="browser_toolbar_url_copied_to_clipboard_snackbar">URL をクリップボードにコピーしました</string>

    <!-- Title text for the Add To Homescreen dialog -->
    <string name="add_to_homescreen_title">ホーム画面に追加</string>

    <!-- Cancel button text for the Add to Homescreen dialog -->
    <string name="add_to_homescreen_cancel">キャンセル</string>
    <!-- Add button text for the Add to Homescreen dialog -->
    <string name="add_to_homescreen_add">追加</string>
    <!-- Continue to website button text for the first-time Add to Homescreen dialog -->
    <string name="add_to_homescreen_continue">ウェブサイトを開く</string>
    <!-- Placeholder text for the TextView in the Add to Homescreen dialog -->
    <string name="add_to_homescreen_text_placeholder">ショートカット名</string>

    <!-- Describes the add to homescreen functionality -->
    <string name="add_to_homescreen_description_2">このウェブサイトを端末のホーム画面に簡単な操作で追加できます。アプリのような感覚で素早くアクセスして閲覧しましょう。</string>

    <!-- Preference for managing the settings for logins and passwords in Fenix -->
    <string name="preferences_passwords_logins_and_passwords_2">パスワード</string>
    <!-- Preference for managing the saving of logins and passwords in Fenix -->
    <string name="preferences_passwords_save_logins_2">パスワードを保存</string>
    <!-- Preference option for asking to save passwords in Fenix -->
    <string name="preferences_passwords_save_logins_ask_to_save">保存するか確認する</string>
    <!-- Preference option for never saving passwords in Fenix -->
    <string name="preferences_passwords_save_logins_never_save">保存しない</string>

    <!-- Preference for autofilling saved logins in Firefox (in web content), %1$s will be replaced with the app name -->
    <string name="preferences_passwords_autofill2">%1$s で自動入力する</string>
    <!-- Description for the preference for autofilling saved logins in Firefox (in web content), %1$s will be replaced with the app name -->
    <string name="preferences_passwords_autofill_description">%1$s の使用中、ウェブサイトにユーザー名とパスワードを入力して保存します。</string>
    <!-- Preference for autofilling logins from Fenix in other apps (e.g. autofilling the Twitter app) -->
    <string name="preferences_android_autofill">他のアプリで自動入力する</string>
    <!-- Description for the preference for autofilling logins from Fenix in other apps (e.g. autofilling the Twitter app) -->
    <string name="preferences_android_autofill_description">端末上の他のアプリにユーザー名とパスワードを入力します。</string>

    <!-- Preference option for adding a password -->
    <string name="preferences_logins_add_login_2">パスワードを追加</string>

    <!-- Preference for syncing saved passwords in Fenix -->
    <string name="preferences_passwords_sync_logins_2">パスワードを同期</string>
    <!-- Preference for syncing saved passwords in Fenix, when not signed in-->
    <string name="preferences_passwords_sync_logins_across_devices_2">端末間でパスワードを同期</string>
    <!-- Preference to access list of saved passwords -->
    <string name="preferences_passwords_saved_logins_2">保存されたパスワード</string>
    <!-- Description of empty list of saved passwords. Placeholder is replaced with app name.  -->
    <string name="preferences_passwords_saved_logins_description_empty_text_2">%s に保存または同期したパスワードがこのリストに表示されます。保存されたすべてのパスワードは暗号化されます。</string>
    <!-- Clickable text for opening an external link for more information about Sync. -->
    <string name="preferences_passwords_saved_logins_description_empty_learn_more_link_2">Sync についての詳細情報</string>
    <!-- Preference to access list of login exceptions that we never save logins for -->
    <string name="preferences_passwords_exceptions">例外</string>
    <!-- Empty description of list of login exceptions that we never save passwords for. Parameter will be replaced by app name. -->
    <string name="preferences_passwords_exceptions_description_empty_2">%s は、このリストに表示されているサイトのパスワードを保存しません。</string>
    <!-- Description of list of login exceptions that we never save passwords for. Parameter will be replaced by app name. -->
    <string name="preferences_passwords_exceptions_description_2">%s はこれらのサイトのパスワードを保存しません。</string>
    <!-- Text on button to remove all saved login exceptions -->
    <string name="preferences_passwords_exceptions_remove_all">すべての例外を削除</string>
    <!-- Hint for search box in passwords list -->
    <string name="preferences_passwords_saved_logins_search_2">パスワードを検索</string>
    <!-- The header for the site that a login is for -->
    <string name="preferences_passwords_saved_logins_site">サイト</string>
    <!-- The header for the username for a login -->
    <string name="preferences_passwords_saved_logins_username">ユーザー名</string>
    <!-- The header for the password for a login -->
    <string name="preferences_passwords_saved_logins_password">パスワード</string>
    <!-- Shown in snackbar to tell user that the password has been copied -->
    <string name="logins_password_copied">パスワードをクリップボードにコピーしました</string>
    <!-- Shown in snackbar to tell user that the username has been copied -->
    <string name="logins_username_copied">ユーザー名をクリップボードにコピーしました</string>
    <!-- Content Description (for screenreaders etc) read for the button to copy a password in logins-->
    <string name="saved_logins_copy_password">パスワードをコピー</string>
    <!-- Content Description (for screenreaders etc) read for the button to clear a password while editing a login-->
    <string name="saved_logins_clear_password">パスワードを消去</string>
    <!-- Content Description (for screenreaders etc) read for the button to copy a username in logins -->
    <string name="saved_login_copy_username">ユーザー名をコピー</string>
    <!-- Content Description (for screenreaders etc) read for the button to clear a username while editing a login -->
    <string name="saved_login_clear_username">ユーザー名を消去</string>
    <!-- Content Description (for screenreaders etc) read for the button to clear the hostname field while creating a login -->
    <string name="saved_login_clear_hostname">ホスト名を消去</string>
    <!-- Content Description (for screenreaders etc) read for the button to open a site in logins -->
    <string name="saved_login_open_site">サイトをブラウザーで開く</string>
    <!-- Content Description (for screenreaders etc) read for the button to reveal a password in logins -->
    <string name="saved_login_reveal_password">パスワードを表示</string>
    <!-- Content Description (for screenreaders etc) read for the button to hide a password in logins -->
    <string name="saved_login_hide_password">パスワードを隠す</string>
    <!-- Message displayed in biometric prompt displayed for authentication before allowing users to view their passwords -->
    <string name="logins_biometric_prompt_message_2">保存されたパスワードを表示するにはロック解除してください</string>
    <!-- Title of warning dialog if users have no device authentication set up -->
    <string name="logins_warning_dialog_title_2">保存されたパスワードを保護してください</string>
    <!-- Message of warning dialog if users have no device authentication set up -->
    <string name="logins_warning_dialog_message_2">端末のロックパターンや PIN、パスワードを設定して、保存されたパスワードを他人の不正なアクセスから保護しましょう。</string>
    <!-- Negative button to ignore warning dialog if users have no device authentication set up -->
    <string name="logins_warning_dialog_later">後で</string>
    <!-- Positive button to send users to set up a pin of warning dialog if users have no device authentication set up -->
    <string name="logins_warning_dialog_set_up_now">今すぐ設定</string>
    <!-- Title of PIN verification dialog to direct users to re-enter their device credentials to access their logins -->
    <string name="logins_biometric_prompt_message_pin">端末のロック解除</string>

    <!-- Title for Accessibility Force Enable Zoom Preference -->
    <string name="preference_accessibility_force_enable_zoom">すべてのウェブサイトでズーム</string>
    <!-- Summary for Accessibility Force Enable Zoom Preference -->
    <string name="preference_accessibility_force_enable_zoom_summary">ピンチとズームを有効にします。このジェスチャーが止められているウェブサイトでも有効です。</string>

    <!-- Saved logins sorting strategy menu item -by name- (if selected, it will sort saved logins alphabetically) -->
    <string name="saved_logins_sort_strategy_alphabetically">名前 (昇順)</string>
    <!-- Saved logins sorting strategy menu item -by last used- (if selected, it will sort saved logins by last used) -->
    <string name="saved_logins_sort_strategy_last_used">最終使用日時</string>

    <!-- Content description (not visible, for screen readers etc.) -->
    <string name="saved_logins_menu_dropdown_chevron_icon_content_description_2">パスワードを並べ替えます</string>

    <!-- Autofill -->
    <!-- Preference and title for managing the autofill settings -->
    <string name="preferences_autofill">自動入力</string>
    <!-- Preference and title for managing the settings for addresses -->
    <string name="preferences_addresses">所在地フォーム</string>

    <!-- Preference and title for managing the settings for payment methods -->
    <string name="preferences_credit_cards_2">支払い方法</string>
    <!-- Preference for saving and autofilling credit cards -->
    <string name="preferences_credit_cards_save_and_autofill_cards_2">支払い方法を保存して入力する</string>
    <!-- Preference summary for saving and autofilling payment method data. Parameter will be replaced by app name. -->
    <string name="preferences_credit_cards_save_and_autofill_cards_summary_2">%s は保存したすべての支払い方法を暗号化します</string>
    <!-- Preference option for syncing credit cards across devices. This is displayed when the user is not signed into sync -->
    <string name="preferences_credit_cards_sync_cards_across_devices">端末間でカード情報を同期する</string>
    <!-- Preference option for syncing credit cards across devices. This is displayed when the user is signed into sync -->
    <string name="preferences_credit_cards_sync_cards">クレジットカード情報を同期</string>
    <!-- Preference option for adding a card -->
    <string name="preferences_credit_cards_add_credit_card_2">カード情報を追加</string>
    <!-- Preference option for managing saved cards -->
    <string name="preferences_credit_cards_manage_saved_cards_2">カード情報を管理</string>
    <!-- Preference option for adding an address -->
    <string name="preferences_addresses_add_address">アドレスを追加</string>
    <!-- Preference option for managing saved addresses -->
    <string name="preferences_addresses_manage_addresses">アドレスの管理</string>

    <!-- Preference for saving and filling addresses -->
    <string name="preferences_addresses_save_and_autofill_addresses_2">住所を保存して入力する</string>

    <!-- Preference summary for saving and filling address data -->
    <string name="preferences_addresses_save_and_autofill_addresses_summary_2">電話番号とメールアドレスを含みます</string>

    <!-- Title of the "Add card" screen -->
    <string name="credit_cards_add_card">カードの追加</string>

    <!-- Title of the "Edit card" screen -->
    <string name="credit_cards_edit_card">カードの編集</string>
    <!-- The header for the card number of a credit card -->
    <string name="credit_cards_card_number">カード番号</string>
    <!-- The header for the expiration date of a credit card -->
    <string name="credit_cards_expiration_date">有効期限</string>
    <!-- The label for the expiration date month of a credit card to be used by a11y services-->
    <string name="credit_cards_expiration_date_month">有効期限月</string>
    <!-- The label for the expiration date year of a credit card to be used by a11y services-->
    <string name="credit_cards_expiration_date_year">有効期限年</string>
    <!-- The header for the name on the credit card -->
    <string name="credit_cards_name_on_card">カード名義</string>
    <!-- The text for the "Delete card" menu item for deleting a credit card -->
    <string name="credit_cards_menu_delete_card">カードを削除</string>
    <!-- The text for the "Delete card" button for deleting a credit card -->
    <string name="credit_cards_delete_card_button">カードを削除</string>
    <!-- The text for the confirmation message of "Delete card" dialog -->
    <string name="credit_cards_delete_dialog_confirmation_2">カード情報を削除しますか？</string>
    <!-- The text for the positive button on "Delete card" dialog -->
    <string name="credit_cards_delete_dialog_button">削除</string>
    <!-- The title for the "Save" menu item for saving a credit card -->
    <string name="credit_cards_menu_save">保存</string>
    <!-- The text for the "Save" button for saving a credit card -->
    <string name="credit_cards_save_button">保存</string>
    <!-- The text for the "Cancel" button for cancelling adding, updating or deleting a credit card -->
    <string name="credit_cards_cancel_button">キャンセル</string>

    <!-- Title of the "Saved cards" screen -->
    <string name="credit_cards_saved_cards">保存したカード</string>

    <!-- Error message for card number validation -->
    <string name="credit_cards_number_validation_error_message_2">正しいカード番号を入力してください</string>
    <!-- Error message for card name on card validation -->
    <string name="credit_cards_name_on_card_validation_error_message_2">名前を追加してください</string>
    <!-- Message displayed in biometric prompt displayed for authentication before allowing users to view their saved credit cards -->
    <string name="credit_cards_biometric_prompt_message">保存されたカード情報を表示するにはロック解除してください</string>

    <!-- Title of warning dialog if users have no device authentication set up -->
    <string name="credit_cards_warning_dialog_title_2">保存された支払い方法を保護してください</string>
    <!-- Message of warning dialog if users have no device authentication set up -->
    <string name="credit_cards_warning_dialog_message_3">端末のロックパターンや PIN、パスワードを設定して、保存された支払い方法を他人の不正なアクセスから保護しましょう。</string>
    <!-- Positive button to send users to set up a pin of warning dialog if users have no device authentication set up -->
    <string name="credit_cards_warning_dialog_set_up_now">今すぐ設定</string>
    <!-- Negative button to ignore warning dialog if users have no device authentication set up -->
    <string name="credit_cards_warning_dialog_later">後で</string>
    <!-- Title of PIN verification dialog to direct users to re-enter their device credentials to access their credit cards -->
    <string name="credit_cards_biometric_prompt_message_pin">端末のロック解除</string>

    <!-- Message displayed in biometric prompt for authentication, before allowing users to use their stored payment method information -->
    <string name="credit_cards_biometric_prompt_unlock_message_2">保存された支払い方法を使用するにはロック解除してください</string>
    <!-- Title of the "Add address" screen -->
    <string name="addresses_add_address">アドレスを追加</string>
    <!-- Title of the "Edit address" screen -->
    <string name="addresses_edit_address">住所の編集</string>
    <!-- Title of the "Manage addresses" screen -->
    <string name="addresses_manage_addresses">アドレスの管理</string>
    <!-- The header for the name of an address. Name represents a person's full name, typically made up of a first, middle and last name, e.g. John Joe Doe. -->
    <string name="addresses_name">氏名</string>
    <!-- The header for the street address of an address -->
    <string name="addresses_street_address">番地</string>
    <!-- The header for the city of an address -->
    <string name="addresses_city">市区町村</string>
    <!-- The header for the subregion of an address when "state" should be used -->
    <string name="addresses_state">都道府県</string>
    <!-- The header for the subregion of an address when "province" should be used -->
    <string name="addresses_province">都道府県</string>
    <!-- The header for the zip code of an address -->
    <string name="addresses_zip">郵便番号</string>
    <!-- The header for the country or region of an address -->
    <string name="addresses_country">国または地域</string>
    <!-- The header for the phone number of an address -->
    <string name="addresses_phone">電話番号</string>
    <!-- The header for the email of an address -->
    <string name="addresses_email">メールアドレス</string>
    <!-- The text for the "Save" button for saving an address -->
    <string name="addresses_save_button">保存</string>
    <!-- The text for the "Cancel" button for cancelling adding, updating or deleting an address -->
    <string name="addresses_cancel_button">キャンセル</string>
    <!-- The text for the "Delete address" button for deleting an address -->
    <string name="addressess_delete_address_button">アドレスを削除</string>

    <!-- The title for the "Delete address" confirmation dialog -->
    <string name="addressess_confirm_dialog_message_2">このアドレスを削除しますか？</string>
    <!-- The text for the positive button on "Delete address" dialog -->
    <string name="addressess_confirm_dialog_ok_button">削除</string>
    <!-- The text for the negative button on "Delete address" dialog -->
    <string name="addressess_confirm_dialog_cancel_button">キャンセル</string>
    <!-- The text for the "Save address" menu item for saving an address -->
    <string name="address_menu_save_address">住所を保存</string>
    <!-- The text for the "Delete address" menu item for deleting an address -->
    <string name="address_menu_delete_address">住所を削除</string>

    <!-- Title of the Add search engine screen -->
    <string name="search_engine_add_custom_search_engine_title">検索エンジンの追加</string>
    <!-- Content description (not visible, for screen readers etc.): Title for the button that navigates to add new engine screen -->
    <string name="search_engine_add_custom_search_engine_button_content_description">新しい検索エンジンを追加します</string>
    <!-- Title of the Edit search engine screen -->
    <string name="search_engine_edit_custom_search_engine_title">検索エンジンの編集</string>
    <!-- Text for the menu button to edit a search engine -->
    <string name="search_engine_edit">編集</string>
    <!-- Text for the menu button to delete a search engine -->
    <string name="search_engine_delete">削除</string>

    <!-- Label for the TextField in which user enters custom search engine name -->
    <string name="search_add_custom_engine_name_label">名前</string>
    <!-- Placeholder text shown in the Search Engine Name text field before a user enters text -->
    <string name="search_add_custom_engine_name_hint_2">検索エンジン名</string>
    <!-- Label for the TextField in which user enters custom search engine URL -->
    <string name="search_add_custom_engine_url_label">検索文字列の URL</string>
    <!-- Placeholder text shown in the Search String TextField before a user enters text -->
    <string name="search_add_custom_engine_search_string_hint_2">検索に使用する URL</string>
    <!-- Description text for the Search String TextField. The %s is part of the string -->
    <string name="search_add_custom_engine_search_string_example" formatted="false">クエリーを “%s” に置き換えます。例:\nhttps://www.google.com/search?q=%s</string>

    <!-- Accessibility description for the form in which details about the custom search engine are entered -->
    <string name="search_add_custom_engine_form_description">カスタム検索エンジンの詳細</string>

    <!-- Label for the TextField in which user enters custom search engine suggestion URL -->
    <string name="search_add_custom_engine_suggest_url_label">検索候補 API (任意)</string>
    <!-- Placeholder text shown in the Search Suggestion String TextField before a user enters text -->
    <string name="search_add_custom_engine_suggest_string_hint">検索候補 API の URL</string>
    <!-- Description text for the Search Suggestion String TextField. The %s is part of the string -->
    <string name="search_add_custom_engine_suggest_string_example_2" formatted="false">クエリーを “%s” に置き換えます。例:\nhttps://suggestqueries.google.com/complete/search?client=firefox&amp;q=%s</string>
    <!-- The text for the "Save" button for saving a custom search engine -->
    <string name="search_custom_engine_save_button">保存</string>

    <!-- Text shown when a user leaves the name field empty -->
    <string name="search_add_custom_engine_error_empty_name">検索エンジン名を入力してください</string>
    <!-- Text shown when a user leaves the search string field empty -->
    <string name="search_add_custom_engine_error_empty_search_string">検索クエリーを入力してください</string>
    <!-- Text shown when a user leaves out the required template string -->
    <string name="search_add_custom_engine_error_missing_template">検索クエリーが入力例の書式と一致しているか確認してください</string>
    <!-- Text shown when we aren't able to validate the custom search query. The first parameter is the url of the custom search engine -->
    <string name="search_add_custom_engine_error_cannot_reach">“%s” への接続でエラーが発生しました</string>
    <!-- Text shown when a user creates a new search engine -->
    <string name="search_add_custom_engine_success_message">%s を追加しました</string>
    <!-- Text shown when a user successfully edits a custom search engine -->
    <string name="search_edit_custom_engine_success_message">%s を保存しました</string>
    <!-- Text shown when a user successfully deletes a custom search engine -->
    <string name="search_delete_search_engine_success_message">%s を削除しました</string>

    <!-- Heading for the instructions to allow a permission -->
    <string name="phone_feature_blocked_intro">許可するには:</string>
    <!-- First step for the allowing a permission -->
    <string name="phone_feature_blocked_step_settings">1. Android の設定を開きます</string>
    <!-- Second step for the allowing a permission -->
    <string name="phone_feature_blocked_step_permissions"><![CDATA[2. <b>権限</b> をタップします]]></string>
    <!-- Third step for the allowing a permission (Fore example: Camera) -->
    <string name="phone_feature_blocked_step_feature"><![CDATA[3. <b>%1$s</b> をオンに切り替えます]]></string>

    <!-- Label that indicates a site is using a secure connection -->
    <string name="quick_settings_sheet_secure_connection_2">接続は安全です</string>
    <!-- Label that indicates a site is using a insecure connection -->
    <string name="quick_settings_sheet_insecure_connection_2">接続は安全ではありません</string>
    <!-- Label to clear site data -->
    <string name="clear_site_data">Cookie とサイトデータを消去</string>
    <!-- Confirmation message for a dialog confirming if the user wants to delete all data for current site -->
    <string name="confirm_clear_site_data"><![CDATA[<b>%s</b> のすべての Cookie とデータを消去してもよろしいですか？]]></string>
    <!-- Confirmation message for a dialog confirming if the user wants to delete all the permissions for all sites-->
    <string name="confirm_clear_permissions_on_all_sites">すべてのサイトの許可設定を消去してもよろしいですか？</string>
    <!-- Confirmation message for a dialog confirming if the user wants to delete all the permissions for a site-->
    <string name="confirm_clear_permissions_site">このサイトの許可設定を消去してもよろしいですか？</string>
    <!-- Confirmation message for a dialog confirming if the user wants to set default value a permission for a site-->
    <string name="confirm_clear_permission_site">このサイトのこの許可設定を削除してもよろしいですか？</string>
    <!-- label shown when there are not site exceptions to show in the site exception settings -->
    <string name="no_site_exceptions">例外サイトなし</string>
    <!-- Bookmark deletion confirmation -->
    <string name="bookmark_deletion_confirmation">本当にこのブックマークを削除してもよろしいですか？</string>
    <!-- Browser menu button that adds a shortcut to the home fragment -->
    <string name="browser_menu_add_to_shortcuts">ショートカットに追加</string>
    <!-- Browser menu button that removes a shortcut from the home fragment -->
    <string name="browser_menu_remove_from_shortcuts">ショートカットから削除</string>
    <!-- text shown before the issuer name to indicate who its verified by, parameter is the name of
     the certificate authority that verified the ticket-->
    <string name="certificate_info_verified_by">認証局: %1$s</string>
    <!-- Login overflow menu delete button -->
    <string name="login_menu_delete_button">削除</string>
    <!-- Login overflow menu edit button -->
    <string name="login_menu_edit_button">編集</string>
    <!-- Message in delete confirmation dialog for password -->
    <string name="login_deletion_confirmation_2">本当にこのパスワードを削除してもよろしいですか？</string>
    <!-- Positive action of a dialog asking to delete  -->
    <string name="dialog_delete_positive">削除</string>

    <!-- Negative action of a dialog asking to delete login -->
    <string name="dialog_delete_negative">キャンセル</string>
    <!--  The saved password options menu description. -->
    <string name="login_options_menu_2">パスワードのオプション</string>
    <!--  The editable text field for a website address. -->
    <string name="saved_login_hostname_description_3">ウェブサイトのアドレスの編集可能なテキストフィールド。</string>
    <!--  The editable text field for a username. -->
    <string name="saved_login_username_description_3">ユーザー名の編集可能なテキストフィールド。</string>
    <!--  The editable text field for a login's password. -->
    <string name="saved_login_password_description_2">パスワードの編集可能なテキストフィールド。</string>
    <!--  The button description to save changes to an edited password. -->
    <string name="save_changes_to_login_2">変更を保存します。</string>
    <!--  The page title for editing a saved password. -->
    <string name="edit_2">パスワードを編集</string>
    <!--  The page title for adding new password. -->
    <string name="add_login_2">パスワードを追加</string>
    <!--  Error text displayed underneath the password field when it is in an error case. -->
    <string name="saved_login_password_required_2">パスワードを入力してください</string>
    <!--  The error message in add login view when username field is blank. -->
    <string name="saved_login_username_required_2">ユーザー名を入力してください</string>
    <!--  The error message in add login view when hostname field is blank. -->
    <string name="saved_login_hostname_required" tools:ignore="UnusedResources">ホスト名は必須です</string>
    <!--  The error message in add login view when hostname field is blank. -->
    <string name="saved_login_hostname_required_2" tools:ignore="UnusedResources">ウェブアドレスを入力してください</string>
    <!-- Voice search button content description  -->
    <string name="voice_search_content_description">音声検索</string>
    <!-- Voice search prompt description displayed after the user presses the voice search button -->
    <string name="voice_search_explainer">話してください</string>

    <!--  The error message in edit login view when a duplicate username exists. -->
    <string name="saved_login_duplicate">このユーザー名を持つログイン情報がすでに存在します。</string>

    <!-- This is the hint text that is shown inline on the hostname field of the create new login page. 'https://www.example.com' intentionally hardcoded here -->
    <string name="add_login_hostname_hint_text">https://www.example.com</string>
    <!-- This is an error message shown below the hostname field of the add login page when a hostname does not contain http or https. -->
    <string name="add_login_hostname_invalid_text_3">ウェブアドレスには “https://“ または “http://“ が含まれている必要があります</string>
    <!-- This is an error message shown below the hostname field of the add login page when a hostname is invalid. -->
    <string name="add_login_hostname_invalid_text_2">正しいホスト名を入力してください</string>

    <!-- Synced Tabs -->
    <!-- Text displayed to ask user to connect another device as no devices found with account -->
    <string name="synced_tabs_connect_another_device">他の端末を接続してください。</string>
    <!-- Text displayed asking user to re-authenticate -->
    <string name="synced_tabs_reauth">再認証してください。</string>

    <!-- Text displayed when user has disabled tab syncing in Firefox Sync Account -->
    <string name="synced_tabs_enable_tab_syncing">タブの同期を有効にしてください。</string>
    <!-- Text displayed when user has no tabs that have been synced -->
    <string name="synced_tabs_no_tabs" tools:ignore="BrandUsage">他の端末の Firefox で開いているタブはありません。</string>
    <!-- Text displayed in the synced tabs screen when a user is not signed in to Firefox Sync describing Synced Tabs -->
    <string name="synced_tabs_sign_in_message">他の端末のタブの一覧を表示できます。</string>
    <!-- Text displayed on a button in the synced tabs screen to link users to sign in when a user is not signed in to Firefox Sync -->
    <string name="synced_tabs_sign_in_button">Sync にログイン</string>

    <!-- The text displayed when a synced device has no tabs to show in the list of Synced Tabs. -->
    <string name="synced_tabs_no_open_tabs">開いているタブはありません</string>

    <!-- Content description for expanding a group of synced tabs. -->
    <string name="synced_tabs_expand_group">同期したタブのグループを展開します</string>
    <!-- Content description for collapsing a group of synced tabs. -->
    <string name="synced_tabs_collapse_group">同期したタブのグループを折りたたみます</string>

    <!-- Top Sites -->
    <!-- Title text displayed in the dialog when shortcuts limit is reached. -->
    <string name="shortcut_max_limit_title">ショートカット数の上限に達しました</string>
    <!-- Content description text displayed in the dialog when shortcut limit is reached. -->
    <string name="shortcut_max_limit_content">新しいショートカットを追加するには、いずれかを削除してください。サイトを長押しして削除を選択します。</string>
    <!-- Confirmation dialog button text when top sites limit is reached. -->
    <string name="top_sites_max_limit_confirmation_button">OK</string>

    <!-- Label for the preference to show the shortcuts for the most visited top sites on the homepage -->
    <string name="top_sites_toggle_top_recent_sites_4">ショートカット</string>
    <!-- Title text displayed in the rename top site dialog. -->
    <string name="top_sites_rename_dialog_title">タイトル</string>
    <!-- Hint for renaming title of a shortcut -->
    <string name="shortcut_name_hint">ショートカット名</string>
    <!-- Hint for editing URL of a shortcut. -->
    <string name="shortcut_url_hint">ショートカット URL</string>
    <!-- Dialog button text for canceling the rename top site prompt. -->
    <string name="top_sites_rename_dialog_cancel">キャンセル</string>

    <!-- Text for the menu button to open the homepage settings. -->
    <string name="top_sites_menu_settings">設定</string>
    <!-- Text for the menu button to navigate to sponsors and privacy support articles. '&amp;' is replaced with the ampersand symbol: & -->
    <string name="top_sites_menu_sponsor_privacy">私たちのスポンサーとあなたのプライバシー</string>
    <!-- Label text displayed for a sponsored top site. -->
    <string name="top_sites_sponsored_label">広告</string>

    <!-- Text for the menu item to edit a top site. -->
    <string name="top_sites_edit_top_site">編集</string>
    <!-- Text for the dialog title to edit a top site. -->
    <string name="top_sites_edit_dialog_title">ショートカットを編集</string>
    <!-- Button caption to confirm the edit of the top site. -->
    <string name="top_sites_edit_dialog_save">保存</string>
    <!-- Error message when the user entered an invalid URL -->
    <string name="top_sites_edit_dialog_url_error">正しい URL を入力してください</string>
    <!-- Label for the URL edit field in the edit top site dialog. -->
    <string name="top_sites_edit_dialog_url_title">URL</string>

    <!-- Inactive tabs in the tabs tray -->
    <!-- Title text displayed in the tabs tray when a tab has been unused for 14 days. -->
    <string name="inactive_tabs_title">休止中のタブ</string>
    <!-- Content description for closing all inactive tabs -->
    <string name="inactive_tabs_delete_all">休止中のタブをすべて閉じます</string>

    <!-- Content description for expanding the inactive tabs section. -->
    <string name="inactive_tabs_expand_content_description">休止中のタブを展開します</string>
    <!-- Content description for collapsing the inactive tabs section. -->
    <string name="inactive_tabs_collapse_content_description">休止中のタブを折りたたみます</string>

    <!-- Inactive tabs auto-close message in the tabs tray -->
    <!-- The header text of the auto-close message when the user is asked if they want to turn on the auto-closing of inactive tabs. -->
    <string name="inactive_tabs_auto_close_message_header" tools:ignore="UnusedResources">1 か月後に自動的に閉じますか？</string>
    <!-- A description below the header to notify the user what the inactive tabs auto-close feature is. -->
    <string name="inactive_tabs_auto_close_message_description" tools:ignore="BrandUsage,UnusedResources">Firefox は 1 か月以上表示していないタブを閉じることができます。</string>
    <!-- A call to action below the description to allow the user to turn on the auto closing of inactive tabs. -->
    <string name="inactive_tabs_auto_close_message_action" tools:ignore="UnusedResources">自動的に閉じる</string>

    <!-- Text for the snackbar to confirm auto-close is enabled for inactive tabs -->
    <string name="inactive_tabs_auto_close_message_snackbar">自動的に閉じる機能が有効です</string>

    <!-- Awesome bar suggestion's headers -->
    <!-- Search suggestions title for Firefox Suggest. -->
    <string name="firefox_suggest_header" tools:ignore="BrandUsage">Firefox Suggest</string>

    <!-- Title for search suggestions when Google is the default search suggestion engine. -->
    <string name="google_search_engine_suggestion_header">Google 検索</string>
    <!-- Title for search suggestions when the default search suggestion engine is anything other than Google. The first parameter is default search engine name. -->
    <string name="other_default_search_engine_suggestion_header">%s 検索</string>

    <!-- Default browser experiment -->
    <!-- Default browser card title -->
    <string name="default_browser_experiment_card_title">既定のブラウザーを変更しませんか</string>
    <!-- Default browser card text -->
    <string name="default_browser_experiment_card_text" tools:ignore="BrandUsage">ウェブサイトやメール、メッセージのリンクを自動的に Firefox で開きます。</string>

    <!-- Content description for close button in collection placeholder. -->
    <string name="remove_home_collection_placeholder_content_description">削除</string>

    <!-- Content description radio buttons with a link to more information -->
    <string name="radio_preference_info_content_description">詳細はこちら</string>

    <!-- Content description for the action bar "up" button -->
    <string name="action_bar_up_description">上へ移動します</string>

    <!-- Content description for privacy content close button -->
    <string name="privacy_content_close_button_content_description">閉じる</string>

    <!-- Pocket recommended stories -->
    <!-- Header text for a section on the home screen. -->
    <string name="pocket_stories_header_1">示唆に富むストーリー</string>
    <!-- Header text for a section on the home screen. -->
    <string name="pocket_stories_categories_header">トピック別のストーリー</string>
    <!-- Text of a button allowing users to access an external url for more Pocket recommendations. -->
    <string name="pocket_stories_placeholder_text">より詳しく</string>
    <!-- Title of an app feature. Smaller than a heading. The first parameter is product name Pocket -->
    <string name="pocket_stories_feature_title_2">%s による提供です。</string>
    <!-- Caption for describing a certain feature. The placeholder is for a clickable text (eg: Learn more) which will load an url in a new tab when clicked.  -->
    <string name="pocket_stories_feature_caption" tools:ignore="BrandUsage">Firefox ファミリーの一員です。 %s</string>
    <!-- Clickable text for opening an external link for more information about Pocket. -->
    <string name="pocket_stories_feature_learn_more">詳細情報</string>

    <!-- Text indicating that the Pocket story that also displays this text is a sponsored story by other 3rd party entity. -->
    <string name="pocket_stories_sponsor_indication">広告</string>

    <!-- Snackbar message for enrolling in a Nimbus experiment from the secret settings when Studies preference is Off.-->
    <string name="experiments_snackbar">データを送信するにはテレメトリーを有効にしてください。</string>
    <!-- Snackbar button text to navigate to telemetry settings.-->
    <string name="experiments_snackbar_button">設定を開く</string>

    <!-- Review quality check feature-->
    <!-- Name for the review quality check feature used as title for the panel. -->
    <string name="review_quality_check_feature_name_2" moz:removedIn="136" tools:ignore="UnusedResources">レビューチェッカー</string>
    <!-- Summary for grades A and B for review quality check adjusted grading. -->
    <string name="review_quality_check_grade_a_b_description" moz:removedIn="136" tools:ignore="UnusedResources">信頼できるレビュー</string>
    <!-- Summary for grade C for review quality check adjusted grading. -->
    <string name="review_quality_check_grade_c_description" moz:removedIn="136" tools:ignore="UnusedResources">信頼できるレビューとできないものが混在</string>
    <!-- Summary for grades D and F for review quality check adjusted grading. -->
    <string name="review_quality_check_grade_d_f_description" moz:removedIn="136" tools:ignore="UnusedResources">信頼できないレビュー</string>
    <!-- Text for title presenting the reliability of a product's reviews. -->
    <string name="review_quality_check_grade_title" moz:removedIn="136" tools:ignore="UnusedResources">これらのレビューはどのくらい信頼できますか？</string>

    <!-- Title for when the rating has been updated by the review checker -->
    <string name="review_quality_check_adjusted_rating_title" moz:removedIn="136" tools:ignore="UnusedResources">レートが調整されています</string>
    <!-- Description for a product's adjusted star rating. The text presents that the product's reviews which were evaluated as unreliable were removed from the adjusted rating. -->
    <string name="review_quality_check_adjusted_rating_description_2" moz:removedIn="136" tools:ignore="UnusedResources">信頼できないレビューに基づきます</string>
    <!-- Title for list of highlights from a product's review emphasizing a product's important traits. -->
    <string name="review_quality_check_highlights_title" moz:removedIn="136" tools:ignore="UnusedResources">最近の注目レビュー</string>
    <!-- Title for section explaining how we analyze the reliability of a product's reviews. -->
    <string name="review_quality_check_explanation_title" moz:removedIn="136" tools:ignore="UnusedResources">レビュー品質の決定方法について</string>
    <!-- Paragraph explaining how we analyze the reliability of a product's reviews. First parameter is the Fakespot product name. In the phrase "Fakespot by Mozilla", "by" can be localized. Does not need to stay by. -->
    <string name="review_quality_check_explanation_body_reliability" moz:removedIn="136" tools:ignore="UnusedResources">私たちは、%s by Mozilla の AI 技術を用いて製品レビューの信頼性を解析します。これは製品そのものの品質ではなく、製品の信頼できるレビューへのアクセスを助けるものです。</string>
    <!-- Paragraph explaining the grading system we use to classify the reliability of a product's reviews. -->
    <string name="review_quality_check_info_review_grade_header" moz:removedIn="136" tools:ignore="UnusedResources"><![CDATA[私たちは、各製品のレビューを A から F までの <b>レターグレード</b> で評価します。]]></string>
    <!-- Description explaining grades A and B for review quality check adjusted grading. -->
    <string name="review_quality_check_info_grade_info_AB" moz:removedIn="136" tools:ignore="UnusedResources">信頼できるレビューです。これは正直で偏見を持たない本物の顧客によるレビューであると思われます。</string>
    <!-- Description explaining grade C for review quality check adjusted grading. -->
    <string name="review_quality_check_info_grade_info_C" moz:removedIn="136" tools:ignore="UnusedResources">信頼できるレビューと信頼できないレビューが混在していると思われます。</string>
    <!-- Description explaining grades D and F for review quality check adjusted grading. -->
    <string name="review_quality_check_info_grade_info_DF" moz:removedIn="136" tools:ignore="UnusedResources">信頼できないレビューです。これは偽物または偏見を持ったレビュアーによるレビューであると思われます。</string>
    <!-- Paragraph explaining how a product's adjusted grading is calculated. -->
    <string name="review_quality_check_explanation_body_adjusted_grading" moz:removedIn="136" tools:ignore="UnusedResources"><![CDATA[<b>調整されたレート</b> は私たちが信頼するに足ると評価したレビューのみを基にしています。]]></string>
    <!-- Paragraph explaining product review highlights. First parameter is the name of the retailer (e.g. Amazon). -->
    <string name="review_quality_check_explanation_body_highlights" moz:removedIn="136" tools:ignore="UnusedResources"><![CDATA[<b>注目レビュー</b> は最近 80 日以内の %s からのレビューで私たちが信頼するに足ると評価したものです。]]></string>
    <!-- Text for learn more caption presenting a link with information about review quality. First parameter is for clickable text defined in review_quality_check_info_learn_more_link. -->
    <string name="review_quality_check_info_learn_more" moz:removedIn="136" tools:ignore="UnusedResources">%s についての詳細。</string>
    <!-- Clickable text that links to review quality check SuMo page. First parameter is the Fakespot product name. -->
    <string name="review_quality_check_info_learn_more_link_2" moz:removedIn="136" tools:ignore="UnusedResources">%s がレビュー品質を決定する方法について</string>
    <!-- Text for title of settings section. -->
    <string name="review_quality_check_settings_title" moz:removedIn="136" tools:ignore="UnusedResources">設定</string>
    <!-- Text for label for switch preference to show recommended products from review quality check settings section. -->
    <string name="review_quality_check_settings_recommended_products" moz:removedIn="136" tools:ignore="UnusedResources">レビューチェッカーに広告を表示する</string>
    <!-- Description for switch preference to show recommended products from review quality check settings section. First parameter is for clickable text defined in review_quality_check_settings_recommended_products_learn_more.-->
    <string name="review_quality_check_settings_recommended_products_description_2" moz:removedIn="136" tools:ignore="UnusedResources">時々、関連製品の広告が表示されます。私たちはレビュー品質基準を満たした信頼できる製品のみを広告しています。%s</string>
    <!-- Clickable text that links to review quality check recommended products support article. -->
    <string name="review_quality_check_settings_recommended_products_learn_more" moz:removedIn="136" tools:ignore="UnusedResources">詳細情報</string>
    <!-- Text for turning sidebar off button from review quality check settings section. -->
    <string name="review_quality_check_settings_turn_off" moz:removedIn="136" tools:ignore="UnusedResources">レビューチェッカーをオフにする</string>
    <!-- Text for title of recommended product section. This is displayed above a product image, suggested as an alternative to the product reviewed. -->
    <string name="review_quality_check_ad_title" moz:removedIn="136" tools:ignore="UnusedResources">さらに検討する</string>
    <!-- Caption for recommended product section indicating this is an ad by Fakespot. First parameter is the Fakespot product name. -->
    <string name="review_quality_check_ad_caption" moz:removedIn="136" tools:ignore="UnusedResources">%s による広告</string>
    <!-- Caption for review quality check panel. First parameter is for clickable text defined in review_quality_check_powered_by_link. -->
    <string name="review_quality_check_powered_by_2" moz:removedIn="136" tools:ignore="UnusedResources">レビュー チェッカーは %s の提供です</string>
    <!-- Clickable text that links to Fakespot.com. First parameter is the Fakespot product name. In the phrase "Fakespot by Mozilla", "by" can be localized. Does not need to stay by. -->
    <string name="review_quality_check_powered_by_link" moz:removedIn="136" tools:ignore="UnusedResources">%s by Mozilla</string>
    <!-- Text for title of warning card informing the user that the current analysis is outdated. -->
    <string name="review_quality_check_outdated_analysis_warning_title" moz:removedIn="136" tools:ignore="UnusedResources">新し情報の確認</string>
    <!-- Text for button from warning card informing the user that the current analysis is outdated. Clicking this should trigger the product's re-analysis. -->
    <string name="review_quality_check_outdated_analysis_warning_action" moz:removedIn="136" tools:ignore="UnusedResources">今すぐ確認</string>
    <!-- Title for warning card informing the user that the current product does not have enough reviews for a review analysis. -->
    <string name="review_quality_check_no_reviews_warning_title" moz:removedIn="136" tools:ignore="UnusedResources">まだ十分な数のレビューがありません</string>
    <!-- Text for body of warning card informing the user that the current product does not have enough reviews for a review analysis. -->
    <string name="review_quality_check_no_reviews_warning_body" moz:removedIn="136" tools:ignore="UnusedResources">この製品の品質を確認可能な数のレビューが掲載されるまでお待ちください。</string>
    <!-- Title for warning card informing the user that the current product is currently not available. -->
    <string name="review_quality_check_product_availability_warning_title" moz:removedIn="136" tools:ignore="UnusedResources">製品が利用できません</string>
    <!-- Text for the body of warning card informing the user that the current product is currently not available. -->
    <string name="review_quality_check_product_availability_warning_body" moz:removedIn="136" tools:ignore="UnusedResources">この製品が再入荷されている場合はご報告ください。その製品レビューを確認します。</string>
    <!-- Clickable text for warning card informing the user that the current product is currently not available. Clicking this should inform the server that the product is available. -->
    <string name="review_quality_check_product_availability_warning_action_2" moz:removedIn="136" tools:ignore="UnusedResources">製品の在庫があることを報告する</string>

    <!-- Title for warning card informing the user that the current product's analysis is still processing. The parameter is the percentage progress (0-100%) of the analysis process (e.g. 56%). -->
    <string name="review_quality_check_analysis_in_progress_warning_title_2" moz:removedIn="136" tools:ignore="UnusedResources">レビューの品質の確認 (%s)</string>
    <!-- Text for body of warning card informing the user that the current product's analysis is still processing. -->
    <string name="review_quality_check_analysis_in_progress_warning_body" moz:removedIn="136" tools:ignore="UnusedResources">これには約 60 秒かかります。</string>
    <!-- Title for info card displayed after the user reports a product is back in stock. -->
    <string name="review_quality_check_analysis_requested_info_title" moz:removedIn="136" tools:ignore="UnusedResources">ご報告ありがとうございます。</string>
    <!-- Text for body of info card displayed after the user reports a product is back in stock. -->
    <string name="review_quality_check_analysis_requested_info_body" moz:removedIn="136" tools:ignore="UnusedResources">この製品のレビュー情報は 24 時間以内に更新されます。後でもう一度確認してください。</string>
    <!-- Title for info card displayed when the user review checker while on a product that Fakespot does not analyze (e.g. gift cards, music). -->
    <string name="review_quality_check_not_analyzable_info_title" moz:removedIn="136" tools:ignore="UnusedResources">これらのレビューは確認できません</string>
    <!-- Text for body of info card displayed when the user review checker while on a product that Fakespot does not analyze (e.g. gift cards, music). -->
    <string name="review_quality_check_not_analyzable_info_body" moz:removedIn="136" tools:ignore="UnusedResources">残念ながら、特定の種類の商品のレビュー品質は確認できません。たとえば、ギフトカードやストリーミングビデオ、音楽、ゲームなどです。</string>
    <!-- Title for info card displayed when another user reported the displayed product is back in stock. -->
    <string name="review_quality_check_analysis_requested_other_user_info_title" moz:removedIn="136" tools:ignore="UnusedResources">情報は間もなく更新</string>
    <!-- Text for body of info card displayed when another user reported the displayed product is back in stock. -->
    <string name="review_quality_check_analysis_requested_other_user_info_body" moz:removedIn="136" tools:ignore="UnusedResources">この製品のレビュー情報は 24 時間以内に更新されます。後でもう一度確認してください。</string>
    <!-- Title for info card displayed to the user when analysis finished updating. -->
    <string name="review_quality_check_analysis_updated_confirmation_title" moz:removedIn="136" tools:ignore="UnusedResources">解析は最新です</string>
    <!-- Text for the action button from info card displayed to the user when analysis finished updating. -->
    <string name="review_quality_check_analysis_updated_confirmation_action" moz:removedIn="136" tools:ignore="UnusedResources">OK</string>
    <!-- Title for error card displayed to the user when an error occurred. -->
    <string name="review_quality_check_generic_error_title" moz:removedIn="136" tools:ignore="UnusedResources">現在入手可能な情報はありません</string>
    <!-- Text for body of error card displayed to the user when an error occurred. -->
    <string name="review_quality_check_generic_error_body" moz:removedIn="136" tools:ignore="UnusedResources">現在、問題の解決に取り組んでいます。後でもう一度確認してください。</string>
    <!-- Title for error card displayed to the user when the device is disconnected from the network. -->
    <string name="review_quality_check_no_connection_title" moz:removedIn="136" tools:ignore="UnusedResources">ネットワーク接続がありません</string>
    <!-- Text for body of error card displayed to the user when the device is disconnected from the network. -->
    <string name="review_quality_check_no_connection_body" moz:removedIn="136" tools:ignore="UnusedResources">ネットワーク接続を確認し、ページを再度読み込んでみてください。</string>
    <!-- Title for card displayed to the user for products whose reviews were not analyzed yet. -->
    <string name="review_quality_check_no_analysis_title" moz:removedIn="136" tools:ignore="UnusedResources">これらのレビューに関する情報はまだありません</string>

    <!-- Text for the body of card displayed to the user for products whose reviews were not analyzed yet. -->
    <string name="review_quality_check_no_analysis_body" moz:removedIn="136" tools:ignore="UnusedResources">この製品のレビューが信頼できるかどうかを確認するには、レビュー品質を確認してください。所要時間はわずか 60 秒ほどです。</string>
    <!-- Text for button from body of card displayed to the user for products whose reviews were not analyzed yet. Clicking this should trigger a product analysis. -->
    <string name="review_quality_check_no_analysis_link" moz:removedIn="136" tools:ignore="UnusedResources">レビューの品質を確認</string>
    <!-- Headline for review quality check contextual onboarding card. -->
    <string name="review_quality_check_contextual_onboarding_title" moz:removedIn="136" tools:ignore="UnusedResources">製品レビューの信頼できるガイドをお試しください</string>

    <!-- Description for review quality check contextual onboarding card. The first and last two parameters are for retailer names (e.g. Amazon, Walmart). The second parameter is for the name of the application (e.g. Firefox). -->
    <string name="review_quality_check_contextual_onboarding_description" moz:removedIn="136" tools:ignore="UnusedResources">購入する前に、%1$s で製品レビューの信頼性を確認してください。 %2$s の実験的な機能であるレビュー チェッカーはブラウザーに直接組み込まれています。 %3$s と %4$s でも動作します。</string>
    <!-- Description for review quality check contextual onboarding card. The first parameters is for retailer name (e.g. Amazon). The second parameter is for the name of the application (e.g. Firefox). -->
    <string name="review_quality_check_contextual_onboarding_description_one_vendor" moz:removedIn="136" tools:ignore="UnusedResources">購入する前に、%1$s で製品レビューの信頼性を確認してください。 %2$s の実験的な機能であるレビュー チェッカーはブラウザーに直接組み込まれています。</string>
    <!-- Paragraph presenting review quality check feature. First parameter is the Fakespot product name. Second parameter is for clickable text defined in review_quality_check_contextual_onboarding_learn_more_link. In the phrase "Fakespot by Mozilla", "by" can be localized. Does not need to stay by. -->
    <string name="review_quality_check_contextual_onboarding_learn_more" moz:removedIn="136" tools:ignore="UnusedResources">%1$s by Mozilla の機能を利用して偏ったレビューや偽物のレビューを回避できるように支援します。私たち AI モデルは、買い物中のお客様を保護するために常に改善されています。%2$s</string>
    <!-- Clickable text from the contextual onboarding card that links to review quality check support article. -->
    <string name="review_quality_check_contextual_onboarding_learn_more_link" moz:removedIn="136" tools:ignore="UnusedResources">詳細情報</string>
    <!-- Caption text to be displayed in review quality check contextual onboarding card above the opt-in button. First parameter is Firefox app name, third parameter is the Fakespot product name. Second & fourth are for clickable texts defined in review_quality_check_contextual_onboarding_privacy_policy_3 and review_quality_check_contextual_onboarding_terms_use. -->
    <string name="review_quality_check_contextual_onboarding_caption_4" moz:removedIn="136" tools:ignore="UnusedResources">[はい、試します] を選択すると、%1$s の%2$sおよび  %3$s の%4$sに同意したものとみなされます。</string>
    <!-- Clickable text from the review quality check contextual onboarding card that links to Fakespot privacy notice. -->
    <string name="review_quality_check_contextual_onboarding_privacy_policy_3" moz:removedIn="136" tools:ignore="UnusedResources">プライバシー通知</string>
    <!-- Clickable text from the review quality check contextual onboarding card that links to Fakespot terms of use. -->
    <string name="review_quality_check_contextual_onboarding_terms_use" moz:removedIn="136" tools:ignore="UnusedResources">利用規約</string>
    <!-- Text for opt-in button from the review quality check contextual onboarding card. -->
    <string name="review_quality_check_contextual_onboarding_primary_button_text" moz:removedIn="136" tools:ignore="UnusedResources">はい、試します</string>
    <!-- Text for opt-out button from the review quality check contextual onboarding card. -->
<<<<<<< HEAD
    <string name="review_quality_check_contextual_onboarding_secondary_button_text">後で</string>
=======
    <string name="review_quality_check_contextual_onboarding_secondary_button_text" moz:removedIn="136" tools:ignore="UnusedResources">後で</string>
>>>>>>> 07ff4473

    <!-- Content description (not visible, for screen readers etc.) for opening browser menu button to open review quality check bottom sheet. -->
    <string name="review_quality_check_open_handle_content_description" moz:removedIn="136" tools:ignore="UnusedResources">レビューチェッカーを開く</string>
    <!-- Content description (not visible, for screen readers etc.) for closing browser menu button to open review quality check bottom sheet. -->
    <string name="review_quality_check_close_handle_content_description" moz:removedIn="136" tools:ignore="UnusedResources">レビューチェッカーを閉じる</string>
    <!-- Content description (not visible, for screen readers etc.) for review quality check star rating. First parameter is the number of stars (1-5) representing the rating. -->
    <string name="review_quality_check_star_rating_content_description" moz:removedIn="136" tools:ignore="UnusedResources">スター 5 個中 %1$s 個</string>
    <!-- Text for minimize button from highlights card. When clicked the highlights card should reduce its size. -->
    <string name="review_quality_check_highlights_show_less" moz:removedIn="136" tools:ignore="UnusedResources">折りたたむ</string>
    <!-- Text for maximize button from highlights card. When clicked the highlights card should expand to its full size. -->
    <string name="review_quality_check_highlights_show_more" moz:removedIn="136" tools:ignore="UnusedResources">さらに表示</string>
    <!-- Text for highlights card quality category header. Reviews shown under this header should refer the product's quality. -->
    <string name="review_quality_check_highlights_type_quality" moz:removedIn="136" tools:ignore="UnusedResources">品質</string>
    <!-- Text for highlights card price category header. Reviews shown under this header should refer the product's price. -->
    <string name="review_quality_check_highlights_type_price" moz:removedIn="136" tools:ignore="UnusedResources">価格</string>
    <!-- Text for highlights card shipping category header. Reviews shown under this header should refer the product's shipping. -->
    <string name="review_quality_check_highlights_type_shipping" moz:removedIn="136" tools:ignore="UnusedResources">出荷</string>
    <!-- Text for highlights card packaging and appearance category header. Reviews shown under this header should refer the product's packaging and appearance. -->
    <string name="review_quality_check_highlights_type_packaging_appearance" moz:removedIn="136" tools:ignore="UnusedResources">梱包と外観</string>
    <!-- Text for highlights card competitiveness category header. Reviews shown under this header should refer the product's competitiveness. -->
    <string name="review_quality_check_highlights_type_competitiveness" moz:removedIn="136" tools:ignore="UnusedResources">競争力</string>

    <!-- Text that is surrounded by quotes. The parameter is the actual text that is in quotes. An example of that text could be: Excellent craftsmanship, and that is displayed as “Excellent craftsmanship”. The text comes from a buyer's review that the feature is highlighting"   -->
    <string name="surrounded_with_quotes" moz:removedIn="136" tools:ignore="UnusedResources">“%s”</string>

    <!-- Accessibility services actions labels. These will be appended to accessibility actions like "Double tap to.." but not by or applications but by services like Talkback. -->
    <!-- Action label for elements that can be collapsed if interacting with them. Talkback will append this to say "Double tap to collapse". -->
    <string name="a11y_action_label_collapse">折りたたむ</string>
    <!-- Current state for elements that can be collapsed if interacting with them. Talkback will dictate this after a state change. -->
    <string name="a11y_state_label_collapsed">折りたたみ状態</string>
    <!-- Action label for elements that can be expanded if interacting with them. Talkback will append this to say "Double tap to expand". -->
    <string name="a11y_action_label_expand">展開する</string>
    <!-- Current state for elements that can be expanded if interacting with them. Talkback will dictate this after a state change. -->
    <string name="a11y_state_label_expanded">展開状態</string>
    <!-- Action label for links to a website containing documentation about a wallpaper collection. Talkback will append this to say "Double tap to open link to learn more about this collection". -->
    <string name="a11y_action_label_wallpaper_collection_learn_more">このコレクションの詳細についてはリンク先をご覧ください</string>
    <!-- Action label for links that point to an article. Talkback will append this to say "Double tap to read the article". -->
    <string name="a11y_action_label_read_article">記事を読む</string>
    <!-- Action label for links to the Firefox Pocket website. Talkback will append this to say "Double tap to open link to learn more". -->
    <string name="a11y_action_label_pocket_learn_more">リンクを開いて詳細を表示</string>
    <!-- Content description for headings announced by accessibility service. The first parameter is the text of the heading. Talkback will announce the first parameter and then speak the word "Heading" indicating to the user that this text is a heading for a section. -->
    <string name="a11y_heading">%s、見出し</string>
    <!-- Title for dialog displayed when trying to access links present in a text. -->
    <string name="a11y_links_title">リンク</string>
    <!-- Additional content description for text bodies that contain urls. -->
    <string name="a11y_links_available">利用可能なリンク</string>

    <!-- Translations feature-->

    <!-- Translation request dialog -->
    <!-- Title for the translation dialog that allows a user to translate the webpage. -->
    <string name="translations_bottom_sheet_title">このページを翻訳しますか？</string>
    <!-- Title for the translation dialog after a translation was completed successfully.
    The first parameter is the name of the language that the page was translated from, for example, "French".
    The second parameter is the name of the language that the page was translated to, for example, "English". -->
    <string name="translations_bottom_sheet_title_translation_completed">ページを %1$s から %2$s に翻訳しました</string>
    <!-- Title for the translation dialog that allows a user to translate the webpage when a user uses the translation feature the first time. The first parameter is the name of the application, for example, "Fenix". -->
    <string name="translations_bottom_sheet_title_first_time">%1$s でプライベート翻訳を試してください</string>
    <!-- Additional information on the translation dialog that appears when a user uses the translation feature the first time. The first parameter is clickable text with a link, for example, "Learn more". -->
    <string name="translations_bottom_sheet_info_message">プライバシーを重視し、翻訳データは端末内のみで処理されます。対応言語の追加と改善に乞うご期待！ %1$s</string>
    <!-- Text that links to additional information about the Firefox translations feature. -->
    <string name="translations_bottom_sheet_info_message_learn_more">詳細情報</string>
    <!-- Label for the dropdown to select which language to translate from on the translations dialog. Usually the translate from language selected will be the same as the page language. -->
    <string name="translations_bottom_sheet_translate_from">翻訳元</string>
    <!-- Label for the dropdown to select which language to translate to on the translations dialog. Usually the translate to language selected will be the user's preferred language. -->
    <string name="translations_bottom_sheet_translate_to">翻訳先</string>
    <!-- Label for the dropdown to select which language to translate from on the translations dialog when the page language is not supported. This selection is to allow the user to select another language, in case we automatically detected the page language incorrectly. -->
    <string name="translations_bottom_sheet_translate_from_unsupported_language">別の翻訳元言語を試す</string>
    <!-- Button text on the translations dialog to dismiss the dialog and return to the browser. -->
    <string name="translations_bottom_sheet_negative_button">後で</string>
    <!-- Button text on the translations dialog to restore the translated website back to the original untranslated version. -->
    <string name="translations_bottom_sheet_negative_button_restore">元の言語で表示</string>
    <!-- Accessibility announcement (not visible, for screen readers etc.) for the translations dialog after restore button was pressed that indicates the original untranslated page was loaded. -->
    <string name="translations_bottom_sheet_restore_accessibility_announcement">翻訳されていない元のページが読み込まれました</string>
    <!-- Button text on the translations dialog when a translation error appears, used to dismiss the dialog and return to the browser. -->
    <string name="translations_bottom_sheet_negative_button_error">完了</string>
    <!-- Button text on the translations dialog to begin a translation of the website. -->
    <string name="translations_bottom_sheet_positive_button">翻訳</string>
    <!-- Button text on the translations dialog when a translation error appears. -->
    <string name="translations_bottom_sheet_positive_button_error">再試行</string>
    <!-- Inactive button text on the translations dialog that indicates a translation is currently in progress. This button will be accompanied by a loading icon. -->
    <string name="translations_bottom_sheet_translating_in_progress">翻訳中</string>
    <!-- Button content description (not visible, for screen readers etc.) for the translations dialog translate button that indicates a translation is currently in progress. -->
    <string name="translations_bottom_sheet_translating_in_progress_content_description">翻訳中です</string>
    <!-- Default dropdown option when initially selecting a language from the translations dialog language selection dropdown. -->
    <string name="translations_bottom_sheet_default_dropdown_selection">言語を選択</string>
    <!-- The title of the warning card informs the user that a translation could not be completed. -->
    <string name="translation_error_could_not_translate_warning_text">翻訳時に問題が発生しました。もう一度試してください。</string>
    <!-- The title of the warning card informs the user that the list of languages cannot be loaded. -->
    <string name="translation_error_could_not_load_languages_warning_text">言語を読み込めませんでした。インターネット接続を確認して、もう一度試してください。</string>
    <!-- The title of the warning card informs the user that a language is not supported. The first parameter is the name of the language that is not supported. -->
    <string name="translation_error_language_not_supported_warning_text">申し訳ありませんが、%1$s はまだサポートされていません。</string>

    <!-- Snackbar title shown if the user closes the Translation Request dialogue and a translation is in progress. -->
    <string name="translation_in_progress_snackbar">翻訳中…</string>


    <!-- Title for the data saving mode warning dialog used in the translation request dialog.
    This dialog will be presented when the user attempts to perform
    a translation without the necessary language files downloaded first when Android's data saver mode is enabled and the user is not using WiFi.
    The first parameter is the size in kilobytes or megabytes of the language file. -->
    <string name="translations_download_language_file_dialog_title">データ節約モードで言語をダウンロード (%1$s) しますか？</string>


    <!-- Translations options dialog -->
    <!-- Title of the translation options dialog that allows a user to set their translation options for the site the user is currently on. -->
    <string name="translation_option_bottom_sheet_title_heading">翻訳オプション</string>
    <!-- Toggle switch label that allows a user to set the setting if they would like the browser to always offer or suggest translations when available. -->
    <string name="translation_option_bottom_sheet_always_translate">常に翻訳機能を提供する</string>
    <!-- Toggle switch label that allows a user to set if they would like a given language to automatically translate or not. The first parameter is the language name, for example, "Spanish". -->
    <string name="translation_option_bottom_sheet_always_translate_in_language">%1$s のページを常に翻訳する</string>
    <!-- Toggle switch label that allows a user to set if they would like to never be offered a translation of the given language. The first parameter is the language name, for example, "Spanish". -->
    <string name="translation_option_bottom_sheet_never_translate_in_language">%1$s のページは翻訳しない</string>
    <!-- Toggle switch label that allows a user to set the setting if they would like the browser to never translate the site the user is currently visiting. -->
    <string name="translation_option_bottom_sheet_never_translate_site">このサイトは翻訳しない</string>
    <!-- Toggle switch description that will appear under the "Never translate these sites" settings toggle switch to provide more information on how this setting interacts with other settings. -->
    <string name="translation_option_bottom_sheet_switch_never_translate_site_description">他のすべての設定を上書きします</string>
    <!-- Toggle switch description that will appear under the "Never translate" and "Always translate" toggle switch settings to provide more information on how these  settings interacts with other settings. -->
    <string name="translation_option_bottom_sheet_switch_description">翻訳機能の設定を上書きします</string>
    <!-- Button text for the button that will take the user to the translation settings dialog. -->
    <string name="translation_option_bottom_sheet_translation_settings">翻訳設定</string>
    <!-- Button text for the button that will take the user to a website to learn more about how translations works in the given app. The first parameter is the name of the application, for example, "Fenix". -->
    <string name="translation_option_bottom_sheet_about_translations">%1$s の翻訳機能について</string>

    <!-- Content description (not visible, for screen readers etc.) for closing the translations bottom sheet. -->
    <string name="translation_option_bottom_sheet_close_content_description">翻訳シートを閉じる</string>

    <!-- The title of the warning card informs the user that an error has occurred at page settings. -->
    <string name="translation_option_bottom_sheet_error_warning_text">一部の設定が一時的に利用できません。</string>

    <!-- Translation settings dialog -->
    <!-- Title of the translation settings dialog that allows a user to set their preferred translation settings. -->
    <string name="translation_settings_toolbar_title">翻訳</string>

    <!-- Toggle switch label that indicates that the browser should signal or indicate when a translation is possible for any page. -->
    <string name="translation_settings_offer_to_translate">翻訳可能な場合に通知する</string>
    <!-- Toggle switch label that indicates that downloading files required for translating is permitted when using data saver mode in Android. -->
    <string name="translation_settings_always_download">常にデータ節約モードで言語をダウンロードする</string>
    <!-- Section header text that begins the section of a list of different options the user may select to adjust their translation preferences. -->
    <string name="translation_settings_translation_preference">翻訳の設定</string>
    <!-- Button text for the button that will take the user to the automatic translations settings dialog. On the automatic translations settings dialog, the user can set if translations should occur automatically for a given language. -->
    <string name="translation_settings_automatic_translation">自動翻訳</string>
    <!-- Button text for the button that will take the user to the never translate these sites dialog. On the never translate these sites dialog, the user can set if translations should never occur on certain websites. -->
    <string name="translation_settings_automatic_never_translate_sites">これらのサイトは翻訳しない</string>
    <!-- Button text for the button that will take the user to the download languages dialog. On the download languages dialog, the user can manage which languages they would like to download for translations. -->
    <string name="translation_settings_download_language">言語をダウンロード</string>

    <!-- Automatic translation preference screen -->
    <!-- Title of the automatic translation preference screen that will appear on the toolbar.-->
    <string name="automatic_translation_toolbar_title_preference">自動翻訳</string>
    <!-- Screen header presenting the automatic translation preference feature. It will appear under the toolbar. -->
    <string name="automatic_translation_header_preference">設定で [常に翻訳する] 言語と [翻訳しない] 言語を選択します。</string>

    <!-- The title of the warning card informs the user that the system could not load languages for translation settings. -->
    <string name="automatic_translation_error_warning_text">言語を読み込めませんでした。後でもう一度ご確認ください。</string>

    <!-- Automatic translation options preference screen -->
    <!-- Preference option for offering to translate. Radio button title text.-->
    <string name="automatic_translation_option_offer_to_translate_title_preference">翻訳を通知する (既定)</string>
    <!-- Preference option for offering to translate. Radio button summary text. The first parameter is the name of the app defined in app_name (for example: Fenix)-->
    <string name="automatic_translation_option_offer_to_translate_summary_preference">%1$s がサイトをこの言語に翻訳可能であることを通知します。</string>
    <!-- Preference option for always translate. Radio button title text. -->
    <string name="automatic_translation_option_always_translate_title_preference">常に翻訳する</string>
    <!-- Preference option for always translate. Radio button summary text. The first parameter is the name of the app defined in app_name (for example: Fenix)-->
    <string name="automatic_translation_option_always_translate_summary_preference">%1$s がこの言語のページの読み込み時に自動的に翻訳します。</string>
    <!-- Preference option for never translate. Radio button title text.-->
    <string name="automatic_translation_option_never_translate_title_preference">翻訳しない</string>
    <!-- Preference option for never translate. Radio button summary text. The first parameter is the name of the app defined in app_name (for example: Fenix)-->
    <string name="automatic_translation_option_never_translate_summary_preference">%1$s はサイトをこの言語に翻訳可能であることを通知しません。</string>

    <!-- Never translate site preference screen -->
    <!-- Title of the never translate site preference screen that will appear on the toolbar.-->
    <string name="never_translate_site_toolbar_title_preference">これらのサイトは翻訳しない</string>
    <!-- Screen header presenting the never translate site preference feature. It will appear under the toolbar. -->
    <string name="never_translate_site_header_preference">新しいサイトを追加するには: そのサイトにアクセスし、翻訳メニューから [このサイトを翻訳しない] を選択します。</string>
    <!-- Content description (not visible, for screen readers etc.): For a never-translated site list item that is selected.
             The first parameter is web site url (for example:"wikipedia.com") -->
    <string name="never_translate_site_item_list_content_description_preference">%1$s を削除します</string>
    <!-- The title of the warning card informs the user that an error has occurred at the never translate sites list. -->
    <string name="never_translate_site_error_warning_text">サイトを読み込めませんでした。後でもう一度ご確認ください。</string>
    <!-- The Delete site dialogue title will appear when the user clicks on a list item.
             The first parameter is web site url (for example:"wikipedia.com") -->
    <string name="never_translate_site_dialog_title_preference">%1$s を削除しますか？</string>
    <!-- The Delete site dialogue positive button will appear when the user clicks on a list item. The site will be deleted. -->
    <string name="never_translate_site_dialog_confirm_delete_preference">削除</string>
    <!-- The Delete site dialogue negative button will appear when the user clicks on a list item. The dialog will be dismissed. -->
    <string name="never_translate_site_dialog_cancel_preference">キャンセル</string>

    <!-- Download languages preference screen -->
    <!-- Title of the toolbar for the translation feature screen where users may download different languages for translation. -->
    <string name="download_languages_translations_toolbar_title_preference">言語をダウンロード</string>
    <!-- Screen header presenting the download language preference feature. It will appear under the toolbar.The first parameter is "Learn More," a clickable text with a link. Talkback will append this to say "Double tap to open link to learn more". -->
    <string name="download_languages_header_preference">言語をすべてダウンロードして、翻訳を高速化したり、オフラインで翻訳したりできます。 %1$s</string>
    <!-- Clickable text from the screen header that links to a website. -->
    <string name="download_languages_header_learn_more_preference">詳細情報</string>
    <!-- The subhead of the download language preference screen will appear above the pivot language. -->
    <string name="download_languages_available_languages_preference">利用可能な言語</string>
    <!-- Text that will appear beside a core or pivot language package name to show that the language is necessary for the translation feature to function. -->
    <string name="download_languages_default_system_language_require_preference">必須</string>
    <!-- A text for download language preference item.
    The first parameter is the language name, for example, "Spanish".
    The second parameter is the language file size, for example, "(3.91 KB)" or, if the language package name is a pivot language, "(required)". -->
    <string name="download_languages_language_item_preference">%1$s (%2$s)</string>
    <!-- The subhead of the download language preference screen will appear above the items that were not downloaded. -->
    <string name="download_language_header_preference">言語をダウンロード</string>
    <!-- All languages list item. When the user presses this item, they can download all languages. -->
    <string name="download_language_all_languages_item_preference">すべての言語</string>
    <!-- All languages list item. When the user presses this item, they can delete all languages that were downloaded. -->
    <string name="download_language_all_languages_item_preference_to_delete">すべての言語を削除</string>
    <!-- Content description (not visible, for screen readers etc.): For a language list item that was downloaded, the user can now delete it. -->
    <string name="download_languages_item_content_description_downloaded_state">削除</string>
    <!-- Content description (not visible, for screen readers etc.): For a language list item, deleting is in progress. -->
    <string name="download_languages_item_content_description_delete_in_progress_state">削除中</string>
    <!-- Content description (not visible, for screen readers etc.): For a language list item, downloading is in progress.
    The first parameter is the language name, for example, "Spanish".
    The second parameter is the language file size, for example, "(3.91 KB)". -->
    <string name="download_languages_item_content_description_download_in_progress_state">%1$s のダウンロードを停止 (%2$s)</string>
    <!-- Content description (not visible, for screen readers etc.): For a language list item that was not downloaded. -->
    <string name="download_languages_item_content_description_not_downloaded_state">ダウンロード</string>

    <!-- The title of the warning card informs the user that an error has occurred when fetching the list of languages. -->
    <string name="download_languages_fetch_error_warning_text">言語を読み込めませんでした。後でもう一度ご確認ください。</string>
    <!-- The title of the warning card informs the user that an error has occurred at downloading a language.
      The first parameter is the language name, for example, "Spanish". -->
    <string name="download_languages_error_warning_text"><![CDATA[<b>%1$s</b> をダウンロードできませんでした。もう一度試してください。]]></string>
    <!-- The title of the warning card informs the user that an error has occurred at deleting a language.
          The first parameter is the language name, for example, "Spanish". -->
    <string name="download_languages_delete_error_warning_text"><![CDATA[<b>%1$s</b> を削除できませんでした。もう一度試してください。]]></string>

    <!-- Title for the dialog used by the translations feature to confirm deleting a language.
    The dialog will be presented when the user requests deletion of a language.
    The first parameter is the name of the language, for example, "Spanish" and the second parameter is the size in kilobytes or megabytes of the language file. -->
    <string name="delete_language_file_dialog_title">%1$s (%2$s) を削除しますか？</string>
    <!-- Additional information for the dialog used by the translations feature to confirm deleting a language. The first parameter is the name of the application, for example, "Fenix". -->
    <string name="delete_language_file_dialog_message">この言語を削除すると、翻訳時に %1$s が言語の一部をキャッシュにダウンロードします。</string>
    <!-- Title for the dialog used by the translations feature to confirm deleting all languages file.
    The dialog will be presented when the user requests deletion of all languages file.
    The first parameter is the size in kilobytes or megabytes of the language file. -->
    <string name="delete_language_all_languages_file_dialog_title">すべての言語 (%1$s) を削除しますか？</string>
    <!-- Additional information for the dialog used by the translations feature to confirm deleting all languages file. The first parameter is the name of the application, for example, "Fenix". -->
    <string name="delete_language_all_languages_file_dialog_message">すべての言語を削除すると、翻訳時に %1$s が言語の一部をキャッシュにダウンロードします。</string>
    <!-- Button text on the dialog used by the translations feature to confirm deleting a language. -->
    <string name="delete_language_file_dialog_positive_button_text">削除</string>
    <!-- Button text on the dialog used by the translations feature to cancel deleting a language. -->
    <string name="delete_language_file_dialog_negative_button_text">キャンセル</string>

    <!-- Title for the data saving mode warning dialog used by the translations feature.
    This dialog will be presented when the user attempts to download a language or perform
    a translation without the necessary language files downloaded first when Android's data saver mode is enabled and the user is not using WiFi.
    The first parameter is the size in kilobytes or megabytes of the language file.-->
    <string name="download_language_file_dialog_title">データ節約モード中にダウンロード (%1$s) しますか？</string>
    <!-- Additional information for the data saving mode warning dialog used by the translations feature. This text explains the reason a download is required for a translation. -->
    <string name="download_language_file_dialog_message_all_languages">翻訳のプライバシー保つため、言語の一部をキャッシュにダウンロードします。</string>
    <!-- Checkbox label text on the data saving mode warning dialog used by the translations feature. This checkbox allows users to ignore the data usage warnings. -->
    <string name="download_language_file_dialog_checkbox_text">常にデータ節約モードでダウンロードする</string>
    <!-- Button text on the data saving mode warning dialog used by the translations feature to allow users to confirm they wish to continue and download the language file. -->
    <string name="download_language_file_dialog_positive_button_text">ダウンロード</string>
    <!-- Button text on the data saving mode warning dialog used by the translations feature to allow users to confirm they wish to continue and download the language file and perform a translation. -->
    <string name="download_language_file_dialog_positive_button_text_all_languages">ダウンロードして翻訳</string>
    <!-- Button text on the data saving mode warning dialog used by the translations feature to allow users to cancel the action and not perform a download of the language file. -->
    <string name="download_language_file_dialog_negative_button_text">キャンセル</string>

    <!-- Unified Trust Panel -->
    <!-- Title text for the protection panel banner when the site is not secure. -->
    <string name="protection_panel_banner_not_secure_title">このサイトでは注意してください</string>
    <!-- Description text for the protection panel banner when the site is not secure. -->
    <string name="protection_panel_banner_not_secure_description">接続が安全ではありません。</string>
    <!-- Title text for the protection panel banner when tracking protection is disabled. -->
    <string name="protection_panel_banner_not_protected_title">保護をオフにしました</string>
    <!-- Description text for the protection panel banner when tracking protection is disabled.
        The first parameter is the name of the app defined in app_name (for example: Fenix) -->
    <string name="protection_panel_banner_not_protected_description">%s の保護機能がオフです。保護を再度オンにすることをおすすめします。</string>
    <!-- Title text for the protection panel banner when tracking protection is enabled.
        The first parameter is the name of the app defined in app_name (for example: Fenix) -->
    <string name="protection_panel_banner_protected_title">%s の保護機能がオンです</string>
    <!-- Description text for the protection panel banner when tracking protection is enabled. -->
    <string name="protection_panel_banner_protected_description">現在保護されています。何か問題があればお知らせします。</string>
    <!-- Label text for the Enhanced Tracking Protection toggle. -->
    <string name="protection_panel_etp_toggle_label">強化型トラッキング防止</string>
    <!-- Description text for the Enhanced Tracking Protection toggle when tracking protection is enabled. -->
    <string name="protection_panel_etp_toggle_enabled_description">このサイトでの動作がおかしい場合は、保護機能をオフにしてみてください。</string>
    <!-- Description text for the Enhanced Tracking Protection toggle when tracking protection is disabled. -->
    <string name="protection_panel_etp_toggle_disabled_description">保護機能がオフになっています。再度オンにすることをおすすめします。</string>

    <!-- Debug drawer -->
    <!-- The user-facing title of the Debug Drawer feature. -->
    <string name="debug_drawer_title">デバッグツール</string>
    <!-- Content description (not visible, for screen readers etc.): Navigate back within the debug drawer. -->
    <string name="debug_drawer_back_button_content_description">前のページへ戻ります</string>

    <!-- Content description (not visible, for screen readers etc.): Open debug drawer. -->
    <string name="debug_drawer_fab_content_description">デバッグパネルを開く</string>

    <!-- Debug drawer tabs tools -->
    <!-- The title of the Tab Tools feature in the Debug Drawer. -->
    <string name="debug_drawer_tab_tools_title">タブツール</string>
    <!-- The title of the tab count section in Tab Tools. -->
    <string name="debug_drawer_tab_tools_tab_count_title">タブ数</string>
    <!-- The active tab count category in the tab count section in Tab Tools. -->
    <string name="debug_drawer_tab_tools_tab_count_active">使用中</string>
    <!-- The inactive tab count category in the tab count section in Tab Tools. -->
    <string name="debug_drawer_tab_tools_tab_count_inactive">休止中</string>
    <!-- The private tab count category in the tab count section in Tab Tools. -->
    <string name="debug_drawer_tab_tools_tab_count_private">プライベート</string>
    <!-- The total tab count category in the tab count section in Tab Tools. -->
    <string name="debug_drawer_tab_tools_tab_count_total">合計</string>
    <!-- The title of the tab creation tool section in Tab Tools. -->
    <string name="debug_drawer_tab_tools_tab_creation_tool_title">タブ作成ツール</string>
    <!-- The label of the text field in the tab creation tool. -->
    <string name="debug_drawer_tab_tools_tab_creation_tool_text_field_label">作成するタブの数</string>
    <!-- The error message of the text field in the tab creation tool when the text field is empty -->
    <string name="debug_drawer_tab_tools_tab_quantity_empty_error">テキストフィールドが空です</string>
    <!-- The error message of the text field in the tab creation tool when the text field has characters other than digits -->
    <string name="debug_drawer_tab_tools_tab_quantity_non_digits_error">正の整数を入力してください</string>
    <!-- The error message of the text field in the tab creation tool when the text field is a zero -->
    <string name="debug_drawer_tab_tools_tab_quantity_non_zero_error">0 より大きい数字を入力してください</string>
    <!-- The error message of the text field in the tab creation tool when the text field is a
        quantity greater than the max tabs. The first parameter is the maximum number of tabs
        that can be generated in one operation.-->
    <string name="debug_drawer_tab_tools_tab_quantity_exceed_max_error">1 回の操作で生成できるタブの上限 (%1$s 個) に達しました</string>
    <!-- The button text to add tabs to the active tab group in the tab creation tool. -->
    <string name="debug_drawer_tab_tools_tab_creation_tool_button_text_active">使用中のタブに追加</string>
    <!-- The button text to add tabs to the inactive tab group in the tab creation tool. -->
    <string name="debug_drawer_tab_tools_tab_creation_tool_button_text_inactive">休止中のタブに追加</string>
    <!-- The button text to add tabs to the private tab group in the tab creation tool. -->
    <string name="debug_drawer_tab_tools_tab_creation_tool_button_text_private">プライベートタブに追加</string>

    <!-- Micro survey -->

    <!-- Microsurvey -->
    <!-- Prompt view -->
    <!-- The microsurvey prompt title. Note: The word "Firefox" should NOT be translated -->
    <string name="micro_survey_prompt_title" tools:ignore="BrandUsage,UnusedResources">Firefox の改善にご協力ください。時間はかかりません。</string>
    <!-- The continue button label -->
    <string name="micro_survey_continue_button_label" tools:ignore="UnusedResources">続ける</string>
    <!-- Survey view -->
    <!-- The survey header -->
    <string name="micro_survey_survey_header_2">アンケートにご回答ください</string>
    <!-- The privacy notice link -->
    <string name="micro_survey_privacy_notice_2">プライバシー通知</string>
    <!-- The submit button label text -->
    <string name="micro_survey_submit_button_label">送信</string>
    <!-- The survey completion header -->
    <string name="micro_survey_survey_header_confirmation" tools:ignore="UnusedResources">回答完了</string>
    <!-- The survey completion confirmation text -->
    <string name="micro_survey_feedback_confirmation">フィードバックのご提供ありがとうございます。</string>
    <!-- Option for likert scale -->
    <string name="likert_scale_option_1" tools:ignore="UnusedResources">とても満足</string>
    <!-- Option for likert scale -->
    <string name="likert_scale_option_2" tools:ignore="UnusedResources">満足</string>
    <!-- Option for likert scale -->
    <string name="likert_scale_option_3" tools:ignore="UnusedResources">どちらでもない</string>
    <!-- Option for likert scale -->
    <string name="likert_scale_option_4" tools:ignore="UnusedResources">不満</string>
    <!-- Option for likert scale -->
    <string name="likert_scale_option_5" tools:ignore="UnusedResources">非常に不満</string>

    <!-- Option for likert scale -->
    <string name="likert_scale_option_6" tools:ignore="UnusedResources">使わない</string>
    <!-- Option for likert scale. Note: The word "Firefox" should NOT be translated. -->
    <string name="likert_scale_option_7" tools:ignore="BrandUsage,UnusedResources">Firefox では検索しない</string>
    <!-- Option for likert scale -->
    <string name="likert_scale_option_8" tools:ignore="UnusedResources">同期を使用しない</string>
    <!-- Text shown in prompt for printing microsurvey. "sec" It's an abbreviation for "second". Note: The word "Firefox" should NOT be translated. -->
    <string name="microsurvey_prompt_printing_title" tools:ignore="BrandUsage,UnusedResources">Firefox の印刷機能の改善にご協力ください。時間はかかりません。</string>
    <!-- Text shown in prompt for search microsurvey. Note: The word "Firefox" should NOT be translated. -->
    <string name="microsurvey_prompt_search_title" tools:ignore="BrandUsage,UnusedResources">Firefox の検索機能の改善にご協力ください。時間はかかりません</string>
    <!-- Text shown in prompt for sync microsurvey. Note: The word "Firefox" should NOT be translated. -->
    <string name="microsurvey_prompt_sync_title" tools:ignore="BrandUsage,UnusedResources">Firefox の同期機能の改善にご協力ください。時間はかかりません</string>
    <!-- Text shown in the survey title for printing microsurvey. Note: The word "Firefox" should NOT be translated. -->
    <string name="microsurvey_survey_printing_title" tools:ignore="BrandUsage,UnusedResources">Firefox での印刷にどの程度満足していますか？</string>
    <!-- Text shown in the survey title for homepage microsurvey. Note: The word "Firefox" should NOT be translated. -->
    <string name="microsurvey_homepage_title" tools:ignore="BrandUsage,UnusedResources">Firefox ホームページにどの程度満足していますか？</string>
    <!-- Text shown in the survey title for search experience microsurvey. Note: The word "Firefox" should NOT be translated. -->
    <string name="microsurvey_search_title" tools:ignore="BrandUsage,UnusedResources">Firefox での検索にどの程度満足していますか？</string>
    <!-- Text shown in the survey title for sync experience microsurvey. Note: The word "Firefox" should NOT be translated. -->
    <string name="microsurvey_sync_title" tools:ignore="BrandUsage,UnusedResources">Firefox の同期機能にどの程度満足していますか？</string>
    <!-- Accessibility -->
    <!-- Content description for the survey application icon. Note: The word "Firefox" should NOT be translated.  -->
    <string name="microsurvey_app_icon_content_description" tools:ignore="BrandUsage">Firefox ロゴ</string>
    <!-- Content description for the survey feature icon. -->
    <string name="microsurvey_feature_icon_content_description">アンケート機能アイコン</string>
    <!-- Content description (not visible, for screen readers etc.) for closing microsurvey bottom sheet. -->
    <string name="microsurvey_close_handle_content_description">アンケートを閉じる</string>
    <!-- Content description for "X" button that is closing microsurvey. -->
    <string name="microsurvey_close_button_content_description">閉じる</string>

    <!-- Debug drawer logins -->
    <!-- The title of the Logins feature in the Debug Drawer. -->
    <string name="debug_drawer_logins_title">ログイン情報</string>
    <!-- The title of the logins section in the Logins feature, where the parameter will be the site domain  -->
    <string name="debug_drawer_logins_current_domain_label">現在のドメイン: %s</string>
    <!-- The label for a button to add a new fake login for the current domain in the Logins feature. -->
    <string name="debug_drawer_logins_add_login_button">このドメインの疑似ログイン情報を追加</string>
    <!-- Content description for delete button where parameter will be the username of the login -->
    <string name="debug_drawer_logins_delete_login_button_content_description">ユーザー名 %s のログイン情報を削除します</string>

    <!-- Debug drawer addresses -->
    <!-- The title of the Addresses feature in the Debug Drawer. -->
    <string name="debug_drawer_addresses_title">アドレス</string>
    <!-- The title of the section header for the list of debug locales that can be enabled and disabled. -->
    <string name="debug_drawer_addresses_debug_locales_header">デバッグロケールを有効化</string>

    <!-- Debug drawer "contextual feature recommendation" (CFR) tools -->
    <!-- The title of the CFR Tools feature in the Debug Drawer -->
    <string name="debug_drawer_cfr_tools_title">CFR ツール</string>
    <!-- The title of the reset CFR section in CFR Tools -->
    <string name="debug_drawer_cfr_tools_reset_cfr_title">CFR をリセット</string>

    <!-- Glean debug tools -->
    <!-- The title of the glean debugging feature -->
    <string name="glean_debug_tools_title">Glean デバッグツール</string>

    <!-- Messages explaining how to exit fullscreen mode -->
    <!-- Message shown to explain how to exit fullscreen mode when gesture navigation is enabled. -->
    <!-- Localisation note: this text should be as short as possible, max 68 chars -->
    <string name="exit_fullscreen_with_gesture_short">上からドラッグして戻るジェスチャーで終了します</string>
    <!-- Message shown to explain how to exit fullscreen mode when using back button navigation. -->
    <!-- Localisation note: this text should be as short as possible, max 68 chars -->
    <string name="exit_fullscreen_with_back_button_short">上からドラッグして戻るボタンを押すと終了します</string>

    <!-- Beta Label Component !-->
    <!-- Text shown as a label or tag to indicate a feature or area is still undergoing active development. Note that here "Beta" should not be translated, as it is used as an icon styled element. -->
    <string name="beta_feature">BETA</string>

    <!-- Root certificate expiration warnings -->
    <!-- These strings for homepage cards and push notifications to be pushed to users running outdated versions of Firefox. We want to encourage these users to update to the latest version so their extensions and other features don't stop working when Firefox's old root certificate expires on 2025-03-14. For more information, see this SUMO article: https://support.mozilla.org/kb/root-certificate-expiration !-->
    <!-- Homepage card button to open Google Play Store. "Update" is a verb. -->
    <string name="certificate_warning_homepage_card_update_now_button" tools:ignore="UnusedResources">今すぐ更新</string>
    <!-- Homepage card title about old Firefox version. "Update" is a verb. Note: The word "Firefox" should NOT be translated. -->
    <string name="certificate_warning_homepage_card_hca1_title" tools:ignore="BrandUsage,UnusedResources">Firefox ブラウザーを更新しましょう</string>
    <!-- Homepage card message about old Firefox version -->
    <string name="certificate_warning_homepage_card_hca1_message" tools:ignore="UnusedResources">ルート証明書の有効期限が切れるため、3 月 14 日に一部の機能が動作しなくなります。</string>
    <!-- Homepage card title about old Firefox version. "Update" is a verb. -->
    <string name="certificate_warning_homepage_card_hcr1_title" tools:ignore="UnusedResources">3 月 14 日までに更新してください</string>
    <!-- Homepage card message about old Firefox version. Note: The word "Firefox" should NOT be translated. -->
    <string name="certificate_warning_homepage_card_hcr1_message" tools:ignore="BrandUsage,UnusedResources">ルート証明書の有効期限が切れると、ご使用のバージョンの Firefox が正しく動作しなくなります。</string>
    <!-- Homepage card title about old Firefox version -->
    <string name="certificate_warning_homepage_card_hcw2_title" tools:ignore="UnusedResources">残り 7 日以内に更新してください</string>
    <!-- Homepage card message about old Firefox version. Note: The word "Firefox" should NOT be translated. -->
    <string name="certificate_warning_homepage_card_hcw2_message" tools:ignore="BrandUsage,UnusedResources">3 月 14 日にルート証明書の有効期限が切れるため、アドオンやその他の Firefox の機能が動作しなくなります。</string>
    <!-- Homepage card title about old Firefox version. Note: The word "Firefox" should NOT be translated. -->
    <string name="certificate_warning_homepage_card_hcw3_title" tools:ignore="BrandUsage,UnusedResources">Firefox を維持する最後のチャンスです</string>
    <!-- Homepage card message about old Firefox version. Note: The word "Firefox" should NOT be translated. -->
    <string name="certificate_warning_homepage_card_hcw3_message" tools:ignore="BrandUsage,UnusedResources">3 月 14 日にルート証明書の有効期限が切れるため、ご使用のバージョンの Firefox が正しく動作しなくなります。</string>
    <!-- Push notification title about old Firefox version. "Update" is a noun. -->
    <string name="certificate_warning_push_notification_update_recommended_title" tools:ignore="UnusedResources">更新してください</string>
    <!-- Push notification message about old Firefox version -->
    <string name="certificate_warning_push_notification_pnr1_message" tools:ignore="UnusedResources">アドオンと一部の機能が 3 月 14 日以降に動作しなくなります。</string>
    <!-- Push notification title about old Firefox version. Note: The word "Firefox" should NOT be translated. -->
    <string name="certificate_warning_push_notification_pnw2_title" tools:ignore="BrandUsage,UnusedResources">古いバージョンの Firefox を使用しています</string>
    <!-- Push notification message about old Firefox version. "Update" is a verb. -->
    <string name="certificate_warning_push_notification_pnw2_message" tools:ignore="UnusedResources">アドオンやその他の機能を引き続き使用するには、3 月 14 日までに更新してください。</string>
    <!-- Push notification message about old Firefox version -->
    <string name="certificate_warning_push_notification_pnw3_message" tools:ignore="UnusedResources">明日以降、一部の機能が動作しなくなります。</string>
</resources><|MERGE_RESOLUTION|>--- conflicted
+++ resolved
@@ -346,7 +346,6 @@
     <string name="browser_menu_tools_description_with_translate_with_report_site" moz:removedIn="135" tools:ignore="UnusedResources">リーダービュー、翻訳、%s、印刷、共有、アプリを開く</string>
     <!-- Browser menu description that describes the various tools related menu items inside of the tools sub-menu when the "Report broken site" feature is available-->
     <string name="browser_menu_tools_description_with_translate_with_report_site_2">リーダービュー、翻訳、動作しないサイトを報告、印刷、共有、アプリを開く</string>
-<<<<<<< HEAD
     <!-- Browser menu description that describes the various tools related menu items inside of the tools sub-menu -->
     <string name="browser_menu_tools_description_with_translate_without_report_site">リーダービュー、翻訳、印刷、共有、アプリを開く</string>
     <!-- Browser menu description that describes the various tools related menu items inside of the tools sub-menu
@@ -355,16 +354,6 @@
     <!-- Browser menu description that describes the various tools related menu items inside of the tools sub-menu when the "Report broken site" feature is available-->
     <string name="browser_menu_tools_description_with_report_site_2">リーダービュー、動作しないサイトを報告、印刷、共有、アプリを開く</string>
     <!-- Browser menu description that describes the various tools related menu items inside of the tools sub-menu -->
-=======
-    <!-- Browser menu description that describes the various tools related menu items inside of the tools sub-menu -->
-    <string name="browser_menu_tools_description_with_translate_without_report_site">リーダービュー、翻訳、印刷、共有、アプリを開く</string>
-    <!-- Browser menu description that describes the various tools related menu items inside of the tools sub-menu
-         The first parameter is the label of the report site issue (for example: Report Site issue) -->
-    <string name="browser_menu_tools_description_with_report_site" moz:removedIn="135" tools:ignore="UnusedResources">リーダービュー、%s、印刷、共有、アプリを開く</string>
-    <!-- Browser menu description that describes the various tools related menu items inside of the tools sub-menu when the "Report broken site" feature is available-->
-    <string name="browser_menu_tools_description_with_report_site_2">リーダービュー、動作しないサイトを報告、印刷、共有、アプリを開く</string>
-    <!-- Browser menu description that describes the various tools related menu items inside of the tools sub-menu -->
->>>>>>> 07ff4473
     <string name="browser_menu_tools_description_without_report_site">リーダービュー、印刷、共有、アプリを開く</string>
     <!-- Browser menu label that navigates to the save sub-menu, which contains various save related menu items such as
          bookmarking a page, saving to collection, shortcut or as a PDF, and adding to home screen -->
@@ -381,15 +370,9 @@
     <!-- Browser menu label for turning ON reader view of the current visited page -->
     <string name="browser_menu_turn_on_reader_view">リーダービューで開く</string>
     <!-- Browser menu label for turning OFF reader view of the current visited page -->
-<<<<<<< HEAD
-    <string name="browser_menu_turn_off_reader_view">リーダービューを閉じる</string>dsa
-    <!-- Browser menu button that reopens a private tab as a regular tab -->
-    <string name="browser_menu_open_in_normal_tab">非プライベートタブに移動</string>dsa
-=======
     <string name="browser_menu_turn_off_reader_view">リーダービューを閉じる</string>
     <!-- Browser menu button that reopens a private tab as a regular tab -->
     <string name="browser_menu_open_in_normal_tab">非プライベートタブに移動</string>
->>>>>>> 07ff4473
     <!-- Browser menu label for navigating to the translation feature, which provides language translation options the current visited page -->
     <string name="browser_menu_translate_page">ページを翻訳...</string>
     <!-- Browser menu label for navigating to the Web Compat Reporter feature, which provides users the ability to send bug reports for broken sites. -->
@@ -469,14 +452,11 @@
     The parameter is the search engine name (for example: DuckDuckGo). -->
     <string name="search_engine_icon_content_description_1">検索エンジン: %s</string>
 
-<<<<<<< HEAD
-=======
     <!-- Content description (not visible, for screen readers etc.) of the search engine selector from the search toolbar.
     The parameter is the search engine name (for example: DuckDuckGo).
     The colon character (in "%s:") is intended to have the screen reader make a small pause between the search engine name and the description of the button. -->
     <string name="search_engine_selector_content_description">%s: 検索エンジンセレクター</string>
 
->>>>>>> 07ff4473
     <!-- Home onboarding -->
     <!-- Home onboarding dialog welcome screen title text. -->
     <string name="onboarding_home_welcome_title_2">あなただけのインターネットへようこそ</string>
@@ -593,42 +573,6 @@
     <string name="onboarding_add_on_star_rating_content_description">評価 %1$s/5</string>
 
     <!-- Title for the privacy preferences dialog shown during onboarding. Note: The word "Firefox" should NOT be translated. -->
-<<<<<<< HEAD
-    <string name="onboarding_preferences_dialog_title" tools:ignore="BrandUsage,UnusedResources">Firefox の改善にご協力ください</string>
-    <!-- Title for the crash reporting option in the privacy preferences dialog shown during onboarding. -->
-    <string name="onboarding_preferences_dialog_crash_reporting_title" tools:ignore="UnusedResources">クラッシュレポートを自動的に送信</string>
-    <!-- Description for the crash reporting option in the privacy preferences dialog shown during onboarding. -->
-    <string name="onboarding_preferences_dialog_crash_reporting_description" tools:ignore="UnusedResources">クラッシュレポートが送信されることにより、ブラウザーの問題の診断と修正に役立てられます。レポートには個人情報や機密性の高い情報が含まれる場合があります。</string>
-    <!-- Learn more link for the crash reporting option in the privacy preferences dialog shown during onboarding. -->
-    <string name="onboarding_preferences_dialog_crash_reporting_learn_more" tools:ignore="UnusedResources">クラッシュレポートについて詳細</string>
-    <!-- Title for the usage data option in the privacy preferences dialog shown during onboarding. Note: The word "Mozilla" should NOT be translated. -->
-    <string name="onboarding_preferences_dialog_usage_data_title" tools:ignore="UnusedResources">技術データと対話データを Mozilla に送信する</string>
-
-    <!-- Description for the usage data option in the privacy preferences dialog shown during onboarding. Note: The word "Firefox" should NOT be translated. -->
-    <string name="onboarding_preferences_dialog_usage_data_description" tools:ignore="BrandUsage,UnusedResources">端末、ハードウェア構成、Firefox の使用状況に関するデータは、世界中のユーザーのために、機能やパフォーマンス、安定性の向上に役立てられます。</string>
-    <!-- Learn more link for the usage data option in the privacy preferences dialog shown during onboarding. -->
-    <string name="onboarding_preferences_dialog_usage_data_learn_more" tools:ignore="UnusedResources">使用状況データについての詳細</string>
-    <!-- Positive button label for the privacy preferences dialog shown during onboarding. -->
-    <string name="onboarding_preferences_dialog_positive_button" tools:ignore="UnusedResources">完了</string>
-    <!-- Negative button label for the privacy preferences dialog shown during onboarding. -->
-    <string name="onboarding_preferences_dialog_negative_button" tools:ignore="UnusedResources">キャンセル</string>
-    <!-- Terms of service onboarding title card label. 'Firefox' intentionally hardcoded here-->
-    <string name="onboarding_welcome_to_firefox" tools:ignore="UnusedResources,BrandUsage">Firefox へようこそ</string>
-    <!-- Terms of service onboarding page continue button label. -->
-    <string name="onboarding_term_of_service_agree_and_continue_button_label" tools:ignore="UnusedResources">同意して続ける</string>
-    <!-- Line one of the terms of service onboarding page. 'Firefox' is intentionally hardcoded. %1$s is replaced by an active link, using onboarding_term_of_service_line_one_link_text as text (“Terms of Service”). -->
-    <string name="onboarding_term_of_service_line_one" tools:ignore="UnusedResources,BrandUsage">続行すると、Firefox の%1$sに同意したものとみなされます。</string>
-    <!-- Used as text for the link in onboarding_term_of_service_line_one. -->
-    <string name="onboarding_term_of_service_line_one_link_text" tools:ignore="UnusedResources,BrandUsage">利用規約</string>
-    <!-- Line two of the terms of service onboarding page. 'Firefox' is intentionally hardcoded. %1$s is replaced by an active link, using onboarding_term_of_service_line_two_link_text as text (Privacy Notice”). -->
-    <string name="onboarding_term_of_service_line_two" tools:ignore="UnusedResources,BrandUsage">Firefox はあなたのプライバシーを重視します。詳細は %1$s をご確認ください。</string>
-    <!-- Used as text for the link in onboarding_term_of_service_line_two. -->
-    <string name="onboarding_term_of_service_line_two_link_text" tools:ignore="UnusedResources,BrandUsage">プライバシー通知</string>
-    <!-- Line three of the terms of service onboarding page. 'Firefox' and 'Mozilla' are intentionally hardcoded. %1$S is replaced by an active link, using onboarding_term_of_service_line_three_link_text as text (Manage”). -->
-    <string name="onboarding_term_of_service_line_three" tools:ignore="UnusedResources,BrandUsage">ブラウザーの改善に役立てるため、Firefox は診断情報と対話データを Mozilla に送信します。%1$s</string>
-    <!-- Used as text for the link in onboarding_term_of_service_line_three. -->
-    <string name="onboarding_term_of_service_line_three_link_text" tools:ignore="UnusedResources,BrandUsage">管理</string>
-=======
     <string name="onboarding_preferences_dialog_title" tools:ignore="BrandUsage">Firefox の改善にご協力ください</string>
     <!-- Title for the crash reporting option in the privacy preferences dialog shown during onboarding. -->
     <string name="onboarding_preferences_dialog_crash_reporting_title">クラッシュレポートを自動的に送信</string>
@@ -663,7 +607,6 @@
     <string name="onboarding_term_of_service_line_three" tools:ignore="BrandUsage">ブラウザーの改善に役立てるため、Firefox は診断情報と対話データを Mozilla に送信します。%1$s</string>
     <!-- Used as text for the link in onboarding_term_of_service_line_three. -->
     <string name="onboarding_term_of_service_line_three_link_text">管理</string>
->>>>>>> 07ff4473
     <!-- Onboarding header for the toolbar selection card, used by Nimbus experiments. -->
     <string name="onboarding_customize_toolbar_title" tools:ignore="UnusedResources">ツールバーの配置を選択</string>
     <!-- Onboarding sub header for toolbar selection card, used by Nimbus experiments. -->
@@ -671,11 +614,7 @@
     <!-- Onboarding label for 'Save and continue' button, used by Nimbus experiments. -->
     <string name="onboarding_save_and_continue_button">保存して続ける</string>
     <!-- Onboarding toolbar selection card label for 'skip' button, used by Nimbus experiments. -->
-<<<<<<< HEAD
-    <string name="onboarding_customize_toolbar_skip_button">スキップ</string>
-=======
     <string name="onboarding_customize_toolbar_skip_button" moz:removedIn="135" tools:ignore="UnusedResources">スキップ</string>
->>>>>>> 07ff4473
     <!-- Onboarding toolbar selection card label for 'top' option, used by Nimbus experiments. -->
     <string name="onboarding_customize_toolbar_top_option">画面上部</string>
     <!-- Onboarding toolbar selection card label for 'bottom' option, used by Nimbus experiments. -->
@@ -684,9 +623,6 @@
     <!-- Onboarding toolbar selection card content description for the main image. -->
     <string name="onboarding_customize_toolbar_main_image_content_description">ツールバーが描かれたツールバー選択ビューの大きなヘッダー画像。</string>
     <!-- Onboarding toolbar selection card content description for the toolbar placement image. %1$s is placeholder for either 'top' or 'bottom'. -->
-<<<<<<< HEAD
-    <string name="onboarding_customize_toolbar_placement_content_description">%1$s ツールバーの画像</string>
-=======
     <string name="onboarding_customize_toolbar_placement_content_description" moz:removedIn="135" tools:ignore="UnusedResources">%1$s ツールバーの画像</string>
 
     <!-- Onboarding toolbar selection card content description for the toolbar placement image. -->
@@ -694,7 +630,6 @@
     <string name="onboarding_customize_toolbar_placement_top_content_description">上部のツールバーの画像</string>
     <!-- Onboarding toolbar selection card label for 'Not now' button, used by Nimbus experiments. -->
     <string name="onboarding_customize_toolbar_not_now_button" moz:removedIn="136" tools:ignore="UnusedResources">後で</string>
->>>>>>> 07ff4473
 
     <!-- Onboarding header for the theme selection card, used by Nimbus experiments. -->
     <string name="onboarding_customize_theme_title" tools:ignore="UnusedResources">テーマの選択</string>
@@ -703,11 +638,7 @@
     <!-- Onboarding label for 'Save and start browsing' button, used by Nimbus experiments. -->
     <string name="onboarding_save_and_start_button">保存してブラウジングを開始</string>
     <!-- Onboarding theme selection card label for 'skip' button, used by Nimbus experiments. -->
-<<<<<<< HEAD
-    <string name="onboarding_customize_theme_skip_button">スキップ</string>
-=======
     <string name="onboarding_customize_theme_skip_button" moz:removedIn="135" tools:ignore="UnusedResources">スキップ</string>
->>>>>>> 07ff4473
     <!-- Onboarding theme selection card label for 'dark' option, used by Nimbus experiments. -->
     <string name="onboarding_customize_theme_dark_option">ダーク</string>
     <!-- Onboarding theme selection card label for 'light' option, used by Nimbus experiments. -->
@@ -719,12 +650,9 @@
     <!-- Onboarding theme selection card content description for the theme selection image. %1$s is placeholder for either 'system', 'light' or 'dark'. -->
     <string name="onboarding_customize_theme_content_description">%1$s テーマの画像</string>
 
-<<<<<<< HEAD
-=======
     <!-- Onboarding theme selection card label for 'Not now' button, used by Nimbus experiments. -->
     <string name="onboarding_customize_theme_not_now_button" moz:removedIn="136" tools:ignore="UnusedResources">後で</string>
 
->>>>>>> 07ff4473
     <!-- Search Widget -->
     <!-- Content description for searching with a widget. The first parameter is the name of the application.-->
     <string name="search_widget_content_description_2">%1$s の新しいタブで開く</string>
@@ -1137,14 +1065,11 @@
     <string name="preferences_marketing_data_description_3" tools:ignore="BrandUsage">Firefox との出会いについて、Mozilla のマーケティングパートナーと共有してください。これにより、Firefox の成長とインターネットのより良い発展に貢献できます。</string>
     <!-- Learn more link for marketing data preference -->
     <string name="preferences_marketing_data_learn_more">マーケティングデータについての詳細</string>
-<<<<<<< HEAD
-=======
 
     <!-- Preference switch for daily usage ping data collection -->
     <string name="preferences_daily_usage_ping_title">毎日の使用頻度を送信する</string>
     <string name="preferences_daily_usage_ping_description">これは Mozilla がアクティブユーザー数を推定するのに役立ちます。</string>
     <string name="preferences_daily_usage_ping_learn_more">日ごとの使用状況データについての詳細</string>
->>>>>>> 07ff4473
     <!-- Preference switch title for automatically submitting crash reports -->
     <string name="preferences_automatically_send_crashes_title">クラッシュレポートを自動的に送信する</string>
     <string name="preferences_automatically_submit_crashes_title" moz:removedIn="136" tools:ignore="UnusedResources">クラッシュレポートを自動的に送信する</string>
@@ -1455,13 +1380,8 @@
     <!-- The error message of the URL text field when an invalid URL has been entered. -->
     <string name="webcompat_reporter_url_error_invalid">正しい URL を入力してください</string>
     <!-- The label/title of an optional field in the Web Compat Reporter feature for explaining a high-level reason why the site is broken. -->
-<<<<<<< HEAD
-    <string name="webcompat_reporter_label_whats_broken">不具合の詳細 (任意)</string>
-    <!-- The placeholder text for the dropdown where a user can select a high-level reason why the site is broken. -->
-=======
     <string name="webcompat_reporter_label_whats_broken" moz:removedIn="136" tools:ignore="UnusedResources">不具合の詳細 (任意)</string>
     <!-- The placeholder text for the dropdown where a user selects a high-level reason why the site is broken. -->
->>>>>>> 07ff4473
     <string name="webcompat_reporter_choose_reason">不具合の対象を選んでください</string>
     <!-- The label/title of an optional field in the Web Compat Reporter feature for adding additional information. -->
     <string name="webcompat_reporter_label_description">問題の詳細を記入してください (任意)</string>
@@ -1473,14 +1393,11 @@
     <string name="webcompat_reporter_send">送信</string>
 
 
-<<<<<<< HEAD
-=======
     <!-- Text for a snackbar to confirm the successful submission of a WebCompat report. -->
     <string name="webcompat_reporter_success_snackbar_text">レポートが送信されました</string>
     <!-- Button text for closing or dismissing the snackbar shown after successfully submitting a WebCompat report. -->
     <string name="webcompat_reporter_dismiss_success_snackbar_text">閉じる</string>
 
->>>>>>> 07ff4473
     <!-- These reason strings are dropdown options on a WebCompat reporter form, indicating what is broken on the site. -->
     <!-- Broken site reason text for site slow or not working -->
     <string name="webcompat_reporter_reason_slow">サイトの動作が遅いまたは動作しない</string>
@@ -2794,11 +2711,7 @@
     <!-- Text for opt-in button from the review quality check contextual onboarding card. -->
     <string name="review_quality_check_contextual_onboarding_primary_button_text" moz:removedIn="136" tools:ignore="UnusedResources">はい、試します</string>
     <!-- Text for opt-out button from the review quality check contextual onboarding card. -->
-<<<<<<< HEAD
-    <string name="review_quality_check_contextual_onboarding_secondary_button_text">後で</string>
-=======
     <string name="review_quality_check_contextual_onboarding_secondary_button_text" moz:removedIn="136" tools:ignore="UnusedResources">後で</string>
->>>>>>> 07ff4473
 
     <!-- Content description (not visible, for screen readers etc.) for opening browser menu button to open review quality check bottom sheet. -->
     <string name="review_quality_check_open_handle_content_description" moz:removedIn="136" tools:ignore="UnusedResources">レビューチェッカーを開く</string>
