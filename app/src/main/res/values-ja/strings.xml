--- conflicted
+++ resolved
@@ -259,14 +259,11 @@
     <!-- Content description for the translate page toolbar button that opens the translations dialog when no translation has occurred. -->
     <string name="browser_toolbar_translate">ページを翻訳</string>
 
-<<<<<<< HEAD
-=======
     <!-- Content description (not visible, for screen readers etc.) for the translate page toolbar button that opens the translations dialog when the page is translated successfully.
          The first parameter is the name of the language that is displayed in the original page. (For example: English)
          The second parameter is the name of the language which the page was translated to. (For example: French) -->
     <string name="browser_toolbar_translated_successfully">ページを %1$s から %2$s に翻訳しました。</string>
 
->>>>>>> 382ca721
     <!-- Locale Settings Fragment -->
     <!-- Content description for tick mark on selected language -->
     <string name="a11y_selected_locale_content_description">選択した言語</string>
@@ -345,12 +342,8 @@
     <!-- Juno first user onboarding flow experiment, strings are marked unused as they are only referenced by Nimbus experiments. -->
     <!-- Description for learning more about our privacy notice. -->
     <string name="juno_onboarding_privacy_notice_text">Firefox のプライバシー通知</string>
-<<<<<<< HEAD
-    <!-- Text for the button to set firefox as default browser on the device -->
-=======
     <!-- Description for learning more about our privacy notice. -->
     <string name="juno_onboarding_privacy_notice_text_2" moz:removedIn="125" tools:ignore="UnusedResources">詳細はプライバシー通知をご覧ください</string>
->>>>>>> 382ca721
     <!-- Title for set firefox as default browser screen used by Nimbus experiments. -->
     <string name="juno_onboarding_default_browser_title_nimbus_2">私たちはあなたの安全を守りたいと願っています</string>
     <!-- Title for set firefox as default browser screen used by Nimbus experiments.
@@ -361,13 +354,10 @@
     <!-- Description for set firefox as default browser screen used by Nimbus experiments. -->
     <string name="juno_onboarding_default_browser_description_nimbus_3">非営利で作られた私たちのブラウザーは、企業によるウェブ上の密かな追跡を阻止するのに役立ちます。</string>
     <!-- Description for set firefox as default browser screen used by Nimbus experiments. -->
-<<<<<<< HEAD
-=======
     <string name="juno_onboarding_default_browser_description_nimbus_4" tools:ignore="UnusedResources">1 億人以上の人が、非営利団体が支援するブラウザーを選択してプライバシーを保護しています。</string>
     <!-- Description for set firefox as default browser screen used by Nimbus experiments. -->
     <string name="juno_onboarding_default_browser_description_nimbus_5" tools:ignore="UnusedResources">既知のトラッカーが自動的にブロックされます。700 個すべての拡張機能を試せます。PDF は内蔵のリーダーで管理が簡単になります。</string>
     <!-- Description for set firefox as default browser screen used by Nimbus experiments. -->
->>>>>>> 382ca721
     <string name="juno_onboarding_default_browser_description_nimbus_2" moz:RemovedIn="124" tools:ignore="UnusedResources">非営利で作られた私たちのブラウザーは、企業によるウェブ上の密かな追跡を阻止するのに役立ちます。\n\n詳細はプライバシー通知をご覧ください。</string>
     <!-- Text for the link to the privacy notice webpage for set as firefox default browser screen.
     This is part of the string with the key "juno_onboarding_default_browser_description". -->
@@ -726,15 +716,9 @@
     <!-- Preference for syncing bookmarks -->
     <string name="preferences_sync_bookmarks">ブックマーク</string>
     <!-- Preference for syncing logins -->
-<<<<<<< HEAD
-    <string name="preferences_sync_logins">ログイン情報</string>
-    <!-- Preference for syncing passwords -->
-    <string name="preferences_sync_logins_2" tools:ignore="UnusedResources">パスワード</string>
-=======
     <string name="preferences_sync_logins" moz:RemovedIn="125" tools:ignore="UnusedResources">ログイン情報</string>
     <!-- Preference for syncing passwords -->
     <string name="preferences_sync_logins_2">パスワード</string>
->>>>>>> 382ca721
     <!-- Preference for syncing tabs -->
     <string name="preferences_sync_tabs_2">開いているタブ</string>
     <!-- Preference for signing out -->
@@ -760,15 +744,9 @@
     <string name="default_device_name_2">%2$s %3$s 上の %1$s</string>
 
     <!-- Preference for syncing credit cards -->
-<<<<<<< HEAD
-    <string name="preferences_sync_credit_cards">クレジットカード情報</string>
-    <!-- Preference for syncing payment methods -->
-    <string name="preferences_sync_credit_cards_2" tools:ignore="UnusedResources">支払い方法</string>
-=======
     <string name="preferences_sync_credit_cards" moz:RemovedIn="125" tools:ignore="UnusedResources">クレジットカード情報</string>
     <!-- Preference for syncing payment methods -->
     <string name="preferences_sync_credit_cards_2">支払い方法</string>
->>>>>>> 382ca721
     <!-- Preference for syncing addresses -->
     <string name="preferences_sync_address">住所</string>
 
@@ -1722,15 +1700,6 @@
     <string name="add_to_homescreen_description_2">このウェブサイトを端末のホーム画面に簡単な操作で追加できます。アプリのような感覚で素早くアクセスして閲覧しましょう。</string>
 
     <!-- Preference for managing the settings for logins and passwords in Fenix -->
-<<<<<<< HEAD
-    <string name="preferences_passwords_logins_and_passwords">ログイン情報とパスワード</string>
-    <!-- Preference for managing the settings for logins and passwords in Fenix -->
-    <string name="preferences_passwords_logins_and_passwords_2" tools:ignore="UnusedResources">パスワード</string>
-    <!-- Preference for managing the saving of logins and passwords in Fenix -->
-    <string name="preferences_passwords_save_logins">ログイン情報を保存する</string>
-    <!-- Preference for managing the saving of logins and passwords in Fenix -->
-    <string name="preferences_passwords_save_logins_2" tools:ignore="UnusedResources">パスワードを保存</string>
-=======
     <string name="preferences_passwords_logins_and_passwords" moz:RemovedIn="125" tools:ignore="UnusedResources">ログイン情報とパスワード</string>
     <!-- Preference for managing the settings for logins and passwords in Fenix -->
     <string name="preferences_passwords_logins_and_passwords_2">パスワード</string>
@@ -1738,7 +1707,6 @@
     <string name="preferences_passwords_save_logins" moz:RemovedIn="125" tools:ignore="UnusedResources">ログイン情報を保存する</string>
     <!-- Preference for managing the saving of logins and passwords in Fenix -->
     <string name="preferences_passwords_save_logins_2">パスワードを保存</string>
->>>>>>> 382ca721
     <!-- Preference option for asking to save passwords in Fenix -->
     <string name="preferences_passwords_save_logins_ask_to_save">保存するか確認する</string>
     <!-- Preference option for never saving passwords in Fenix -->
@@ -1757,46 +1725,6 @@
     <string name="preferences_logins_add_login" moz:RemovedIn="125" tools:ignore="UnusedResources">ログイン情報を追加</string>
 
     <!-- Preference option for adding a password -->
-<<<<<<< HEAD
-    <string name="preferences_logins_add_login_2" tools:ignore="UnusedResources">パスワードを追加</string>
-
-    <!-- Preference for syncing saved logins in Fenix -->
-    <string name="preferences_passwords_sync_logins">ログイン情報を同期</string>
-    <!-- Preference for syncing saved passwords in Fenix -->
-    <string name="preferences_passwords_sync_logins_2" tools:ignore="UnusedResources">パスワードを同期</string>
-    <!-- Preference for syncing saved logins in Fenix, when not signed in-->
-    <string name="preferences_passwords_sync_logins_across_devices">端末間でログイン情報を同期します</string>
-    <!-- Preference for syncing saved passwords in Fenix, when not signed in-->
-    <string name="preferences_passwords_sync_logins_across_devices_2" tools:ignore="UnusedResources">端末間でパスワードを同期</string>
-    <!-- Preference to access list of saved logins -->
-    <string name="preferences_passwords_saved_logins">保存されたログイン情報</string>
-    <!-- Preference to access list of saved passwords -->
-    <string name="preferences_passwords_saved_logins_2" tools:ignore="UnusedResources">保存されたパスワード</string>
-    <!-- Description of empty list of saved passwords. Placeholder is replaced with app name.  -->
-    <string name="preferences_passwords_saved_logins_description_empty_text">端末に保存または %s と同期したログイン情報がここに表示されます。</string>
-    <!-- Description of empty list of saved passwords. Placeholder is replaced with app name.  -->
-    <string name="preferences_passwords_saved_logins_description_empty_text_2" tools:ignore="UnusedResources">%s に保存または同期したパスワードがこのリストに表示されます。保存されたすべてのパスワードは暗号化されます。</string>
-    <!-- Preference to access list of saved logins -->
-    <string name="preferences_passwords_saved_logins_description_empty_learn_more_link">Sync についての詳細情報。</string>
-    <!-- Clickable text for opening an external link for more information about Sync. -->
-    <string name="preferences_passwords_saved_logins_description_empty_learn_more_link_2" tools:ignore="UnusedResources">Sync についての詳細情報</string>
-    <!-- Preference to access list of login exceptions that we never save logins for -->
-    <string name="preferences_passwords_exceptions">例外</string>
-    <!-- Empty description of list of login exceptions that we never save logins for -->
-    <string name="preferences_passwords_exceptions_description_empty">ログイン情報が保存されないサイトがここに表示されます。</string>
-    <!-- Empty description of list of login exceptions that we never save passwords for. Parameter will be replaced by app name. -->
-    <string name="preferences_passwords_exceptions_description_empty_2" tools:ignore="UnusedResources">%s は、このリストに表示されているサイトのパスワードを保存しません。</string>
-    <!-- Description of list of login exceptions that we never save logins for -->
-    <string name="preferences_passwords_exceptions_description">これらのサイトではログイン情報が保存されません。</string>
-    <!-- Description of list of login exceptions that we never save passwords for. Parameter will be replaced by app name. -->
-    <string name="preferences_passwords_exceptions_description_2" tools:ignore="UnusedResources">%s はこれらのサイトのパスワードを保存しません。</string>
-    <!-- Text on button to remove all saved login exceptions -->
-    <string name="preferences_passwords_exceptions_remove_all">すべての例外を削除</string>
-    <!-- Hint for search box in logins list -->
-    <string name="preferences_passwords_saved_logins_search">ログイン情報を検索</string>
-    <!-- Hint for search box in passwords list -->
-    <string name="preferences_passwords_saved_logins_search_2" tools:ignore="UnusedResources">パスワードを検索</string>
-=======
     <string name="preferences_logins_add_login_2">パスワードを追加</string>
 
     <!-- Preference for syncing saved passwords in Fenix -->
@@ -1835,7 +1763,6 @@
     <string name="preferences_passwords_saved_logins_search" moz:RemovedIn="125" tools:ignore="UnusedResources">ログイン情報を検索</string>
     <!-- Hint for search box in passwords list -->
     <string name="preferences_passwords_saved_logins_search_2">パスワードを検索</string>
->>>>>>> 382ca721
     <!-- The header for the site that a login is for -->
     <string name="preferences_passwords_saved_logins_site">サイト</string>
     <!-- The header for the username for a login -->
@@ -1863,19 +1790,6 @@
     <!-- Content Description (for screenreaders etc) read for the button to hide a password in logins -->
     <string name="saved_login_hide_password">パスワードを隠す</string>
     <!-- Message displayed in biometric prompt displayed for authentication before allowing users to view their logins -->
-<<<<<<< HEAD
-    <string name="logins_biometric_prompt_message">ロック解除して保存されたログイン情報を表示します</string>
-    <!-- Message displayed in biometric prompt displayed for authentication before allowing users to view their passwords -->
-    <string name="logins_biometric_prompt_message_2" tools:ignore="UnusedResources">保存されたパスワードを表示するにはロック解除してください</string>
-    <!-- Title of warning dialog if users have no device authentication set up -->
-    <string name="logins_warning_dialog_title">ログイン情報とパスワードの保護</string>
-    <!-- Title of warning dialog if users have no device authentication set up -->
-    <string name="logins_warning_dialog_title_2" tools:ignore="UnusedResources">保存されたパスワードを保護してください</string>
-    <!-- Message of warning dialog if users have no device authentication set up -->
-    <string name="logins_warning_dialog_message">端末のロックパターンや PIN、パスワードを設定して、保存されたログイン情報とパスワードを他人の不正なアクセスから保護しましょう。</string>
-    <!-- Message of warning dialog if users have no device authentication set up -->
-    <string name="logins_warning_dialog_message_2" tools:ignore="UnusedResources">端末のロックパターンや PIN、パスワードを設定して、保存されたパスワードを他人の不正なアクセスから保護しましょう。</string>
-=======
     <string name="logins_biometric_prompt_message" moz:RemovedIn="125" tools:ignore="UnusedResources">ロック解除して保存されたログイン情報を表示します</string>
     <!-- Message displayed in biometric prompt displayed for authentication before allowing users to view their passwords -->
     <string name="logins_biometric_prompt_message_2">保存されたパスワードを表示するにはロック解除してください</string>
@@ -1887,7 +1801,6 @@
     <string name="logins_warning_dialog_message" moz:RemovedIn="125" tools:ignore="UnusedResources">端末のロックパターンや PIN、パスワードを設定して、保存されたログイン情報とパスワードを他人の不正なアクセスから保護しましょう。</string>
     <!-- Message of warning dialog if users have no device authentication set up -->
     <string name="logins_warning_dialog_message_2">端末のロックパターンや PIN、パスワードを設定して、保存されたパスワードを他人の不正なアクセスから保護しましょう。</string>
->>>>>>> 382ca721
     <!-- Negative button to ignore warning dialog if users have no device authentication set up -->
     <string name="logins_warning_dialog_later">後で</string>
     <!-- Positive button to send users to set up a pin of warning dialog if users have no device authentication set up -->
@@ -1922,17 +1835,6 @@
     <string name="preferences_credit_cards" moz:RemovedIn="125" tools:ignore="UnusedResources">クレジットカード</string>
 
     <!-- Preference and title for managing the settings for payment methods -->
-<<<<<<< HEAD
-    <string name="preferences_credit_cards_2" tools:ignore="UnusedResources">支払い方法</string>
-    <!-- Preference for saving and autofilling credit cards -->
-    <string name="preferences_credit_cards_save_and_autofill_cards">カード情報を保存して自動入力する</string>
-    <!-- Preference for saving and autofilling credit cards -->
-    <string name="preferences_credit_cards_save_and_autofill_cards_2" tools:ignore="UnusedResources">支払い方法を保存して入力する</string>
-    <!-- Preference summary for saving and autofilling credit card data -->
-    <string name="preferences_credit_cards_save_and_autofill_cards_summary">データは暗号化されています</string>
-    <!-- Preference summary for saving and autofilling payment method data. Parameter will be replaced by app name. -->
-    <string name="preferences_credit_cards_save_and_autofill_cards_summary_2" tools:ignore="UnusedResources">%s は保存したすべての支払い方法を暗号化します</string>
-=======
     <string name="preferences_credit_cards_2">支払い方法</string>
     <!-- Preference for saving and autofilling credit cards -->
     <string name="preferences_credit_cards_save_and_autofill_cards" moz:RemovedIn="125" tools:ignore="UnusedResources">カード情報を保存して自動入力する</string>
@@ -1942,21 +1844,11 @@
     <string name="preferences_credit_cards_save_and_autofill_cards_summary" moz:RemovedIn="125" tools:ignore="UnusedResources">データは暗号化されています</string>
     <!-- Preference summary for saving and autofilling payment method data. Parameter will be replaced by app name. -->
     <string name="preferences_credit_cards_save_and_autofill_cards_summary_2">%s は保存したすべての支払い方法を暗号化します</string>
->>>>>>> 382ca721
     <!-- Preference option for syncing credit cards across devices. This is displayed when the user is not signed into sync -->
     <string name="preferences_credit_cards_sync_cards_across_devices">端末間でカード情報を同期する</string>
     <!-- Preference option for syncing credit cards across devices. This is displayed when the user is signed into sync -->
     <string name="preferences_credit_cards_sync_cards">クレジットカード情報を同期</string>
     <!-- Preference option for adding a credit card -->
-<<<<<<< HEAD
-    <string name="preferences_credit_cards_add_credit_card">クレジットカードを追加</string>
-    <!-- Preference option for adding a card -->
-    <string name="preferences_credit_cards_add_credit_card_2" tools:ignore="UnusedResources">カード情報を追加</string>
-    <!-- Preference option for managing saved credit cards -->
-    <string name="preferences_credit_cards_manage_saved_cards">保存したカードを管理</string>
-    <!-- Preference option for managing saved cards -->
-    <string name="preferences_credit_cards_manage_saved_cards_2" tools:ignore="UnusedResources">カード情報を管理</string>
-=======
     <string name="preferences_credit_cards_add_credit_card" moz:RemovedIn="125" tools:ignore="UnusedResources">クレジットカードを追加</string>
     <!-- Preference option for adding a card -->
     <string name="preferences_credit_cards_add_credit_card_2">カード情報を追加</string>
@@ -1964,22 +1856,15 @@
     <string name="preferences_credit_cards_manage_saved_cards" moz:RemovedIn="125" tools:ignore="UnusedResources">保存したカードを管理</string>
     <!-- Preference option for managing saved cards -->
     <string name="preferences_credit_cards_manage_saved_cards_2">カード情報を管理</string>
->>>>>>> 382ca721
     <!-- Preference option for adding an address -->
     <string name="preferences_addresses_add_address">アドレスを追加</string>
     <!-- Preference option for managing saved addresses -->
     <string name="preferences_addresses_manage_addresses">アドレスの管理</string>
 
     <!-- Preference for saving and autofilling addresses -->
-<<<<<<< HEAD
-    <string name="preferences_addresses_save_and_autofill_addresses">アドレスを保存して自動入力する</string>
-    <!-- Preference for saving and filling addresses -->
-    <string name="preferences_addresses_save_and_autofill_addresses_2" tools:ignore="UnusedResources">住所を保存して入力する</string>
-=======
     <string name="preferences_addresses_save_and_autofill_addresses" moz:RemovedIn="125" tools:ignore="UnusedResources">アドレスを保存して自動入力する</string>
     <!-- Preference for saving and filling addresses -->
     <string name="preferences_addresses_save_and_autofill_addresses_2">住所を保存して入力する</string>
->>>>>>> 382ca721
     <!-- Preference summary for saving and autofilling address data -->
     <string name="preferences_addresses_save_and_autofill_addresses_summary" moz:RemovedIn="125" tools:ignore="UnusedResources">カード番号、メールアドレス、配送先などの情報を含める</string>
 
@@ -2009,15 +1894,9 @@
     <!-- The text for the "Delete card" button for deleting a credit card -->
     <string name="credit_cards_delete_card_button">カードを削除</string>
     <!-- The text for the confirmation message of "Delete card" dialog -->
-<<<<<<< HEAD
-    <string name="credit_cards_delete_dialog_confirmation">本当にこのクレジットカード情報を削除してもよろしいですか？</string>
-    <!-- The text for the confirmation message of "Delete card" dialog -->
-    <string name="credit_cards_delete_dialog_confirmation_2" tools:ignore="UnusedResources">カード情報を削除しますか？</string>
-=======
     <string name="credit_cards_delete_dialog_confirmation" moz:RemovedIn="125" tools:ignore="UnusedResources">本当にこのクレジットカード情報を削除してもよろしいですか？</string>
     <!-- The text for the confirmation message of "Delete card" dialog -->
     <string name="credit_cards_delete_dialog_confirmation_2">カード情報を削除しますか？</string>
->>>>>>> 382ca721
     <!-- The text for the positive button on "Delete card" dialog -->
     <string name="credit_cards_delete_dialog_button">削除</string>
     <!-- The title for the "Save" menu item for saving a credit card -->
@@ -2034,38 +1913,22 @@
     <string name="credit_cards_number_validation_error_message" moz:RemovedIn="125" tools:ignore="UnusedResources">有効なクレジットカード番号を入力してください</string>
 
     <!-- Error message for card number validation -->
-<<<<<<< HEAD
-    <string name="credit_cards_number_validation_error_message_2" tools:ignore="UnusedResources">正しいカード番号を入力してください</string>
-    <!-- Error message for credit card name on card validation -->
-    <string name="credit_cards_name_on_card_validation_error_message">このフィールドは入力必須です</string>
-    <!-- Error message for card name on card validation -->
-    <string name="credit_cards_name_on_card_validation_error_message_2" tools:ignore="UnusedResources">名前を追加してください</string>
-=======
     <string name="credit_cards_number_validation_error_message_2">正しいカード番号を入力してください</string>
     <!-- Error message for credit card name on card validation -->
     <string name="credit_cards_name_on_card_validation_error_message" moz:RemovedIn="125" tools:ignore="UnusedResources">このフィールドは入力必須です</string>
     <!-- Error message for card name on card validation -->
     <string name="credit_cards_name_on_card_validation_error_message_2">名前を追加してください</string>
->>>>>>> 382ca721
     <!-- Message displayed in biometric prompt displayed for authentication before allowing users to view their saved credit cards -->
     <string name="credit_cards_biometric_prompt_message">保存されたカード情報を表示するにはロック解除してください</string>
     <!-- Title of warning dialog if users have no device authentication set up -->
     <string name="credit_cards_warning_dialog_title" moz:RemovedIn="125" tools:ignore="UnusedResources">クレジットカード情報の保護</string>
 
     <!-- Title of warning dialog if users have no device authentication set up -->
-<<<<<<< HEAD
-    <string name="credit_cards_warning_dialog_title_2" tools:ignore="UnusedResources">保存された支払い方法を保護してください</string>
-    <!-- Message of warning dialog if users have no device authentication set up -->
-    <string name="credit_cards_warning_dialog_message">端末のロックパターンや PIN、パスワードを設定して、保存されたクレジットカード情報とパスワードを他人の不正なアクセスから保護しましょう。</string>
-    <!-- Message of warning dialog if users have no device authentication set up -->
-    <string name="credit_cards_warning_dialog_message_3" tools:ignore="UnusedResources">端末のロックパターンや PIN、パスワードを設定して、保存された支払い方法を他人の不正なアクセスから保護しましょう。</string>
-=======
     <string name="credit_cards_warning_dialog_title_2">保存された支払い方法を保護してください</string>
     <!-- Message of warning dialog if users have no device authentication set up -->
     <string name="credit_cards_warning_dialog_message" moz:RemovedIn="125" tools:ignore="UnusedResources">端末のロックパターンや PIN、パスワードを設定して、保存されたクレジットカード情報とパスワードを他人の不正なアクセスから保護しましょう。</string>
     <!-- Message of warning dialog if users have no device authentication set up -->
     <string name="credit_cards_warning_dialog_message_3">端末のロックパターンや PIN、パスワードを設定して、保存された支払い方法を他人の不正なアクセスから保護しましょう。</string>
->>>>>>> 382ca721
     <!-- Positive button to send users to set up a pin of warning dialog if users have no device authentication set up -->
     <string name="credit_cards_warning_dialog_set_up_now">今すぐ設定</string>
     <!-- Negative button to ignore warning dialog if users have no device authentication set up -->
@@ -2077,11 +1940,7 @@
     <string name="credit_cards_biometric_prompt_unlock_message" moz:RemovedIn="125" tools:ignore="UnusedResources">ロックを解除して保存したクレジットカード情報を使用します</string>
 
     <!-- Message displayed in biometric prompt for authentication, before allowing users to use their stored payment method information -->
-<<<<<<< HEAD
-    <string name="credit_cards_biometric_prompt_unlock_message_2" tools:ignore="UnusedResources">保存された支払い方法を使用するにはロック解除してください</string>
-=======
     <string name="credit_cards_biometric_prompt_unlock_message_2">保存された支払い方法を使用するにはロック解除してください</string>
->>>>>>> 382ca721
     <!-- Title of the "Add address" screen -->
     <string name="addresses_add_address">アドレスを追加</string>
     <!-- Title of the "Edit address" screen -->
@@ -2120,15 +1979,9 @@
     <string name="addressess_delete_address_button">アドレスを削除</string>
 
     <!-- The title for the "Delete address" confirmation dialog -->
-<<<<<<< HEAD
-    <string name="addressess_confirm_dialog_message">本当にこの住所を削除してもよろしいですか？</string>
-    <!-- The title for the "Delete address" confirmation dialog -->
-    <string name="addressess_confirm_dialog_message_2" tools:ignore="UnusedResources">このアドレスを削除しますか？</string>
-=======
     <string name="addressess_confirm_dialog_message" moz:RemovedIn="125" tools:ignore="UnusedResources">本当にこの住所を削除してもよろしいですか？</string>
     <!-- The title for the "Delete address" confirmation dialog -->
     <string name="addressess_confirm_dialog_message_2">このアドレスを削除しますか？</string>
->>>>>>> 382ca721
     <!-- The text for the positive button on "Delete address" dialog -->
     <string name="addressess_confirm_dialog_ok_button">削除</string>
     <!-- The text for the negative button on "Delete address" dialog -->
@@ -2226,58 +2079,15 @@
     <!-- Login overflow menu edit button -->
     <string name="login_menu_edit_button">編集</string>
     <!-- Message in delete confirmation dialog for logins -->
-<<<<<<< HEAD
-    <string name="login_deletion_confirmation">このログイン情報を削除してもよろしいですか？</string>
-    <!-- Message in delete confirmation dialog for password -->
-    <string name="login_deletion_confirmation_2" tools:ignore="UnusedResources">本当にこのパスワードを削除してもよろしいですか？</string>
-=======
     <string name="login_deletion_confirmation" moz:RemovedIn="125" tools:ignore="UnusedResources">このログイン情報を削除してもよろしいですか？</string>
     <!-- Message in delete confirmation dialog for password -->
     <string name="login_deletion_confirmation_2">本当にこのパスワードを削除してもよろしいですか？</string>
->>>>>>> 382ca721
     <!-- Positive action of a dialog asking to delete  -->
     <string name="dialog_delete_positive">削除</string>
 
     <!-- Negative action of a dialog asking to delete login -->
     <string name="dialog_delete_negative">キャンセル</string>
     <!--  The saved login options menu description. -->
-<<<<<<< HEAD
-    <string name="login_options_menu">ログインオプション</string>
-    <!--  The saved password options menu description. -->
-    <string name="login_options_menu_2" tools:ignore="UnusedResources">パスワードのオプション</string>
-    <!--  The editable text field for a login's web address. -->
-    <string name="saved_login_hostname_description">ログイン情報のウェブアドレスの編集可能なテキストフィールド。</string>
-    <!--  The editable text field for a website address. -->
-    <string name="saved_login_hostname_description_3" tools:ignore="UnusedResources">ウェブサイトのアドレスの編集可能なテキストフィールド。</string>
-    <!--  The editable text field for a login's username. -->
-    <string name="saved_login_username_description">ログイン情報のユーザー名の編集可能なテキストフィールド。</string>
-    <!--  The editable text field for a username. -->
-    <string name="saved_login_username_description_3" tools:ignore="UnusedResources">ユーザー名の編集可能なテキストフィールド。</string>
-    <!--  The editable text field for a login's password. -->
-    <string name="saved_login_password_description">ログイン情報のパスワードの編集可能なテキストフィールド。</string>
-    <!--  The editable text field for a login's password. -->
-    <string name="saved_login_password_description_2" tools:ignore="UnusedResources">パスワードの編集可能なテキストフィールド。</string>
-    <!--  The button description to save changes to an edited login. -->
-    <string name="save_changes_to_login">変更を保存してログインします。</string>
-    <!--  The button description to save changes to an edited password. -->
-    <string name="save_changes_to_login_2" tools:ignore="UnusedResources">変更を保存します。</string>
-    <!--  The page title for editing a saved login. -->
-    <string name="edit">編集</string>
-    <!--  The page title for editing a saved password. -->
-    <string name="edit_2" tools:ignore="UnusedResources">パスワードを編集</string>
-    <!--  The page title for adding new login. -->
-    <string name="add_login">新しいログイン情報の追加</string>
-    <!--  The page title for adding new password. -->
-    <string name="add_login_2" tools:ignore="UnusedResources">パスワードを追加</string>
-    <!--  The error message in add/edit login view when password field is blank. -->
-    <string name="saved_login_password_required">パスワードが必要です</string>
-    <!--  Error text displayed underneath the password field when it is in an error case. -->
-    <string name="saved_login_password_required_2" tools:ignore="UnusedResources">パスワードを入力してください</string>
-    <!--  The error message in add login view when username field is blank. -->
-    <string name="saved_login_username_required">ユーザー名は必須です</string>
-    <!--  The error message in add login view when username field is blank. -->
-    <string name="saved_login_username_required_2" tools:ignore="UnusedResources">ユーザー名を入力してください</string>
-=======
     <string name="login_options_menu" moz:RemovedIn="125" tools:ignore="UnusedResources">ログインオプション</string>
     <!--  The saved password options menu description. -->
     <string name="login_options_menu_2">パスワードのオプション</string>
@@ -2313,7 +2123,6 @@
     <string name="saved_login_username_required" moz:RemovedIn="125" tools:ignore="UnusedResources">ユーザー名は必須です</string>
     <!--  The error message in add login view when username field is blank. -->
     <string name="saved_login_username_required_2">ユーザー名を入力してください</string>
->>>>>>> 382ca721
     <!--  The error message in add login view when hostname field is blank. -->
     <string name="saved_login_hostname_required" tools:ignore="UnusedResources">ホスト名は必須です</string>
     <!--  The error message in add login view when hostname field is blank. -->
