<?xml version="1.0" encoding="utf-8"?>
<resources xmlns:tools="http://schemas.android.com/tools" xmlns:moz="http://mozac.org/tools">

    <!-- App name for private browsing mode. The first parameter is the name of the app defined in app_name (for example: Fenix)-->
    <string name="app_name_private_5">Ñemigua %s</string>
    <!-- App name for private browsing mode. The first parameter is the name of the app defined in app_name (for example: Fenix)-->
    <string name="app_name_private_4">%s (Ñemigua)</string>

    <!-- Home Fragment -->
    <!-- Content description (not visible, for screen readers etc.): "Three dot" menu button. -->
    <string name="content_description_menu">Jeporavorãve</string>
    <!-- Content description (not visible, for screen readers etc.): "Private Browsing" menu button. -->
    <string name="content_description_private_browsing_button">Embojuruja kundahára ñemigua</string>
    <!-- Content description (not visible, for screen readers etc.): "Private Browsing" menu button. -->
    <string name="content_description_disable_private_browsing_button">Eipe’a kundaha ñemigua</string>
    <!-- Placeholder text shown in the search bar before a user enters text for the default engine -->
    <string name="search_hint">Eheka térã ehai kundaharape</string>

    <!-- Placeholder text shown in the search bar before a user enters text for a general engine -->
    <string name="search_hint_general_engine">Eheka ñandutípe</string>
    <!-- Placeholder text shown in search bar when using history search -->
    <string name="history_search_hint">Eheka tembiasakuépe</string>
    <!-- Placeholder text shown in search bar when using bookmarks search -->
    <string name="bookmark_search_hint">Eheka techaukahápe</string>
    <!-- Placeholder text shown in search bar when using tabs search -->
    <string name="tab_search_hint">Eheka tendayke</string>
    <!-- Placeholder text shown in the search bar when using application search engines -->
    <string name="application_search_hint">Emoinge ñe’ẽ ehekaséva</string>
    <!-- No Open Tabs Message Description -->
    <string name="no_open_tabs_description">Umi tendayke ijurujáva ojehecháta ápe.</string>

    <!-- No Private Tabs Message Description -->
    <string name="no_private_tabs_description">Ne rendaykekuéra ñemiguáva ojehecháta ápe.</string>

    <!-- Tab tray multi select title in app bar. The first parameter is the number of tabs selected -->
    <string name="tab_tray_multi_select_title">%1$d poravopyre</string>
    <!-- Label of button in create collection dialog for creating a new collection  -->
    <string name="tab_tray_add_new_collection">Embojuaju ñembyatyha pyahu</string>
    <!-- Label of editable text in create collection dialog for naming a new collection  -->
    <string name="tab_tray_add_new_collection_name">Téra</string>
    <!-- Label of button in save to collection dialog for selecting a current collection  -->
    <string name="tab_tray_select_collection">Eiporavo ñembyatyha</string>
    <!-- Content description for close button while in multiselect mode in tab tray -->
    <string name="tab_tray_close_multiselect_content_description">Esẽ poravoha hekoetáva ayvúgui</string>
    <!-- Content description for save to collection button while in multiselect mode in tab tray -->
    <string name="tab_tray_collection_button_multiselect_content_description">Eñongatu tendayke poravopyre mbyatyhápe</string>
    <!-- Content description on checkmark while tab is selected in multiselect mode in tab tray -->
    <string name="tab_tray_multiselect_selected_content_description">Poravopyre</string>

    <!-- Home - Recently saved bookmarks -->
    <!-- Title for the home screen section with recently saved bookmarks. -->
    <string name="recently_saved_title">Oñeñongaturamóva</string>
    <!-- Content description for the button which navigates the user to show all of their saved bookmarks. -->
    <string name="recently_saved_show_all_content_description_2">Ehechaukapaite techaukaha ñongatupyre</string>

    <!-- Text for the menu button to remove a recently saved bookmark from the user's home screen -->
    <string name="recently_saved_menu_item_remove">Mboguete</string>

    <!-- About content. The first parameter is the name of the application. (For example: Fenix) -->
    <string name="about_content">%1$s ojapókuri Mozilla.</string>

    <!-- Private Browsing -->
    <!-- Explanation for private browsing displayed to users on home view when they first enable private mode
        The first parameter is the name of the app defined in app_name (for example: Fenix) -->
    <string name="private_browsing_placeholder_description_2">%1$s omopotĩ nde jeheka ha kundahára rembiasakue tendayke ñemiguápe emboty térã esẽenguévo ko tembiporu’ígui. Kóva nande kuaukáiramo jepe ñanduti rendápe térã ne ñanduti me’ẽhárape, nombohasýi eime ñemi hag̃ua opaite tapicha oiporúva ko mba’e’oka renondépe.</string>
    <string name="private_browsing_common_myths">
       Mombe’ugua’u kundahára ñemi rehegua
    </string>

    <!-- True Private Browsing Mode -->
    <!-- Title for info card on private homescreen in True Private Browsing Mode. -->
    <string name="felt_privacy_desc_card_title">Ani eheja ko mba’e’oka rapykuere</string>

    <!-- Explanation for private browsing displayed to users on home view when they first enable
        private mode in our new Total Private Browsing mode.
        The first parameter is the name of the app defined in app_name (for example: Firefox Nightly)
        The second parameter is the clickable link text in felt_privacy_info_card_subtitle_link_text -->
    <string name="felt_privacy_info_card_subtitle_2">%1$s ombogue kookie, tembiasakue ha mba’ekuaarã tendápe embotypávo ne rendayke ñemiguáva. %2$s</string>
    <!-- Clickable portion of the explanation for private browsing that links the user to our
        about privacy page.
        This string is used in felt_privacy_info_card_subtitle as the second parameter.-->
    <string name="felt_privacy_info_card_subtitle_link_text">Mávapa ohechakuaa che rembiapo</string>

    <!-- Private mode shortcut "contextual feature recommendation" (CFR) -->
    <!-- Text for the Private mode shortcut CFR message for adding a private mode shortcut to open private tabs from the Home screen -->
    <string name="private_mode_cfr_message_2">Emoñepyrũ tendayke ñemigua peteĩ jekutúpe.</string>
    <!-- Text for the positive button to accept adding a Private Browsing shortcut to the Home screen -->
    <string name="private_mode_cfr_pos_button_text">Embojuaju mba’erechaha ñepyrũháre</string>
    <!-- Text for the negative button to decline adding a Private Browsing shortcut to the Home screen -->
    <string name="cfr_neg_button_text">Nahániri, aguyje</string>

    <!-- Open in App "contextual feature recommendation" (CFR) -->
    <!-- Text for the info message. The first parameter is the name of the application.-->
    <string name="open_in_app_cfr_info_message_2">Embohekokuaa %1$s ombojuruja hag̃ua ijehegui juajuha tembiporu’ípe.</string>
    <!-- Text for the positive action button -->
    <string name="open_in_app_cfr_positive_button_text">Eho ñembohekópe</string>
    <!-- Text for the negative action button -->
    <string name="open_in_app_cfr_negative_button_text">Mboyke</string>

    <!-- Total cookie protection "contextual feature recommendation" (CFR) -->
    <!-- Text for the message displayed in the contextual feature recommendation popup promoting the total cookie protection feature. -->
    <string name="tcp_cfr_message">Ore rembiapo tekoñemigua iporãvéva omboyke tapykuehoha tendakuéra pa’ũme.</string>
    <!-- Text displayed that links to website containing documentation about the "Total cookie protection" feature. -->
    <string name="tcp_cfr_learn_more">Maranduve kookie ñemo’ã guasu rehegua</string>


    <!-- Private browsing erase action "contextual feature recommendation" (CFR) -->
    <!-- Text for the message displayed in the contextual feature recommendation popup promoting the erase private browsing feature. -->
    <string name="erase_action_cfr_message">Eikutu ápe eñepyrũ hag̃ua tembiapo ñemigua. Embogue ne rembiasakue, kookie — opavave.</string>


    <!-- Text for the info dialog when camera permissions have been denied but user tries to access a camera feature. -->
    <string name="camera_permissions_needed_message">Eikotevẽ eike ta’ãngamýime. Eho Android ñembohekópe, eukutu ñemoneĩ ha moneĩ.</string>
    <!-- Text for the positive action button to go to Android Settings to grant permissions. -->
    <string name="camera_permissions_needed_positive_button_text">Eho ñembohekópe</string>
    <!-- Text for the negative action button to dismiss the dialog. -->
    <string name="camera_permissions_needed_negative_button_text">Mboyke</string>

    <!-- Text for the banner message to tell users about our auto close feature. -->
    <string name="tab_tray_close_tabs_banner_message">Emboheko tendayke ijurujáva oñemboty hag̃ua ijehegui ojehecha’ỹva pe ára, arapokõindy térã jasýpe.</string>
    <!-- Text for the positive action button to go to Settings for auto close tabs. -->
    <string name="tab_tray_close_tabs_banner_positive_button_text">Ehecha jeporavorã</string>
    <!-- Text for the negative action button to dismiss the Close Tabs Banner. -->
    <string name="tab_tray_close_tabs_banner_negative_button_text">Mboyke</string>

    <!-- Text for the banner message to tell users about our inactive tabs feature. -->
    <string name="tab_tray_inactive_onboarding_message">Ko’ápe oku’e umi tendayke ehecha’ỹa mokõi arapokõindýpe.</string>
    <!-- Text for the action link to go to Settings for inactive tabs. -->
    <string name="tab_tray_inactive_onboarding_button_text">Eipe’aite pytyvõhápe</string>

    <!-- Text for title for the auto-close dialog of the inactive tabs. -->
    <string name="tab_tray_inactive_auto_close_title">¿Omboty ijehegui peteĩ jasy rire?</string>
    <!-- Text for the body for the auto-close dialog of the inactive tabs.
        The first parameter is the name of the application.-->
    <string name="tab_tray_inactive_auto_close_body_2">%1$s ombotykuaa tendayke ehecha’ỹva jasy ohasaramovévape.</string>
    <!-- Content description for close button in the auto-close dialog of the inactive tabs. -->
    <string name="tab_tray_inactive_auto_close_button_content_description">Mboty</string>

    <!-- Text for turn on auto close tabs button in the auto-close dialog of the inactive tabs. -->
    <string name="tab_tray_inactive_turn_on_auto_close_button_2">Emyandy mboty jehegui</string>


    <!-- Home screen icons - Long press shortcuts -->
    <!-- Shortcut action to open new tab -->
    <string name="home_screen_shortcut_open_new_tab_2">Tendayke pyahu</string>
    <!-- Shortcut action to open new private tab -->
    <string name="home_screen_shortcut_open_new_private_tab_2">Tendayke pyahu ñemigua</string>

    <!-- Shortcut action to open Passwords screens -->
    <string name="home_screen_shortcut_open_password_screen">Ñe’ẽñemíme jeikepya’erã</string>

    <!-- Recent Tabs -->
    <!-- Header text for jumping back into the recent tab in the home screen -->
    <string name="recent_tabs_header">Epo tapykue gotyo</string>
    <!-- Button text for showing all the tabs in the tabs tray -->
    <string name="recent_tabs_show_all">Techaukapaite</string>

    <!-- Content description for the button which navigates the user to show all recent tabs in the tabs tray. -->
    <string name="recent_tabs_show_all_content_description_2">Ehechauka votõ opaite tendayke ramoguápe</string>

    <!-- Text for button in synced tab card that opens synced tabs tray -->
    <string name="recent_tabs_see_all_synced_tabs_button_text">Ehechapaite tendayke mbojuehepyre</string>
    <!-- Accessibility description for device icon used for recent synced tab -->
    <string name="recent_tabs_synced_device_icon_content_description">Mba’e’oka mbojuehepyre</string>
    <!-- Text for the dropdown menu to remove a recent synced tab from the homescreen -->
    <string name="recent_synced_tab_menu_item_remove">Mboguete</string>
    <!-- Text for the menu button to remove a grouped highlight from the user's browsing history
         in the Recently visited section -->
    <string name="recent_tab_menu_item_remove">Mboguete</string>

    <!-- History Metadata -->
    <!-- Header text for a section on the home screen that displays grouped highlights from the
         user's browsing history, such as topics they have researched or explored on the web -->
    <string name="history_metadata_header_2">Ojeikeramohague</string>
    <!-- Text for the menu button to remove a grouped highlight from the user's browsing history
         in the Recently visited section -->
    <string name="recently_visited_menu_item_remove">Mboguete</string>

    <!-- Content description for the button which navigates the user to show all of their history. -->
    <string name="past_explorations_show_all_content_description_2">Ehechaukapaite nde jeheka rapykuere</string>

    <!-- Browser Fragment -->
    <!-- Content description (not visible, for screen readers etc.): Navigate backward (browsing history) -->
    <string name="browser_menu_back">Tapykue</string>
    <!-- Content description (not visible, for screen readers etc.): Navigate forward (browsing history) -->
    <string name="browser_menu_forward">Tenonde</string>
    <!-- Content description (not visible, for screen readers etc.): Refresh current website -->
    <string name="browser_menu_refresh">Mbohekopyahu</string>
    <!-- Content description (not visible, for screen readers etc.): Stop loading current website -->
    <string name="browser_menu_stop">Pyta</string>
    <!-- Browser menu button that opens the addon manager -->
    <string name="browser_menu_add_ons">Moĩmbaha</string>
    <!-- Browser menu button that opens account settings -->
    <string name="browser_menu_account_settings">Mba’ete marandu</string>
    <!-- Text displayed when there are no add-ons to be shown -->
    <string name="no_add_ons">Ndaipóri moĩmbaha ápe</string>
    <!-- Browser menu button that sends a user to help articles -->
    <string name="browser_menu_help">Pytyvõ</string>
    <!-- Browser menu button that sends a to a the what's new article -->
    <string name="browser_menu_whats_new">Mba’epyahu</string>

    <!-- Browser menu button that opens the settings menu -->
    <string name="browser_menu_settings">Ñemboheko</string>
    <!-- Browser menu button that opens a user's library -->
    <string name="browser_menu_library">Arandukarenda</string>
    <!-- Browser menu toggle that requests a desktop site -->
    <string name="browser_menu_desktop_site">Tenda mesa arigua</string>
    <!-- Browser menu button that reopens a private tab as a regular tab -->
    <string name="browser_menu_open_in_regular_tab">Embojuruja tendayke</string>
    <!-- Browser menu toggle that adds a shortcut to the site on the device home screen. -->
    <string name="browser_menu_add_to_homescreen">Embojuaju mba’erechaha ñepyrũgua</string>
    <!-- Browser menu toggle that installs a Progressive Web App shortcut to the site on the device home screen. -->
    <string name="browser_menu_install_on_homescreen">Mohenda</string>
    <!-- Content description (not visible, for screen readers etc.) for the Resync tabs button -->
    <string name="resync_button_content_description">Mbojuajujey</string>
    <!-- Browser menu button that opens the find in page menu -->
    <string name="browser_menu_find_in_page">Eheka kuatiaroguépe</string>
    <!-- Browser menu button that opens the translations dialog, which has options to translate the current browser page. -->
    <string name="browser_menu_translations">Emoñe’ẽasa kuatiarogue</string>
    <!-- Browser menu button that saves the current tab to a collection -->
    <string name="browser_menu_save_to_collection_2">Eñongatu mbyatyhápe</string>
    <!-- Browser menu button that open a share menu to share the current site -->
    <string name="browser_menu_share">Moherakuã</string>
    <!-- Browser menu button shown in custom tabs that opens the current tab in Fenix
        The first parameter is the name of the app defined in app_name (for example: Fenix) -->
    <string name="browser_menu_open_in_fenix">Embojuruja %1$s-pe</string>
    <!-- Browser menu text shown in custom tabs to indicate this is a Fenix tab
        The first parameter is the name of the app defined in app_name (for example: Fenix) -->
    <string name="browser_menu_powered_by">OHEPYME’ẼVA %1$s</string>
    <!-- Browser menu text shown in custom tabs to indicate this is a Fenix tab
        The first parameter is the name of the app defined in app_name (for example: Fenix) -->
    <string name="browser_menu_powered_by2">Omboguatáva %1$s</string>
    <!-- Browser menu button to put the current page in reader mode -->
    <string name="browser_menu_read">Moñe’ẽrã rechaha</string>
    <!-- Browser menu button content description to close reader mode and return the user to the regular browser -->
    <string name="browser_menu_read_close">Moñe’ẽrã rechahágui ñesẽ</string>
    <!-- Browser menu button to open the current page in an external app -->
    <string name="browser_menu_open_app_link">Embojuruja tembiporu’i</string>

    <!-- Browser menu button to show reader view appearance controls e.g. the used font type and size -->
    <string name="browser_menu_customize_reader_view">Emboava moñe’ẽhára rechaha</string>
    <!-- Browser menu label for adding a bookmark -->
    <string name="browser_menu_add">Mbojuaju</string>
    <!-- Browser menu label for editing a bookmark -->
    <string name="browser_menu_edit">Mbosako’i</string>

    <!-- Button shown on the home page that opens the Customize home settings -->
    <string name="browser_menu_customize_home_1">Emboava kuatiarogue ñepyrũgua</string>
    <!-- Browser Toolbar -->
    <!-- Content description for the Home screen button on the browser toolbar -->
    <string name="browser_toolbar_home">Mba’erechaha ñepyrũgua</string>

    <!-- Content description (not visible, for screen readers etc.): Erase button: Erase the browsing
         history and go back to the home screen. -->
    <string name="browser_toolbar_erase">Embogue kundahára rembiasakue</string>
    <!-- Locale Settings Fragment -->
    <!-- Content description for tick mark on selected language -->
    <string name="a11y_selected_locale_content_description">Ñe’ẽ poravopyre</string>
    <!-- Text for default locale item -->
    <string name="default_locale_text">Eiporu mba’e’oka ñe’ẽ</string>
    <!-- Placeholder text shown in the search bar before a user enters text -->
    <string name="locale_search_hint">Eheka ñe’ẽ</string>

    <!-- Search Fragment -->
    <!-- Button in the search view that lets a user search by scanning a QR code -->
    <string name="search_scan_button">Moha’ãnga</string>
    <!-- Button in the search view that lets a user change their search engine -->
    <string name="search_engine_button" moz:RemovedIn="121" tools:ignore="UnusedResources">Hekaha mongu’eha</string>
    <!-- Button in the search view when shortcuts are displayed that takes a user to the search engine settings -->
    <string name="search_shortcuts_engine_settings">Hekaha ñemboheko</string>
    <!-- Button in the search view that lets a user navigate to the site in their clipboard -->
    <string name="awesomebar_clipboard_title">Emoĩmba juajuha kuatiajokoha guive</string>
    <!-- Button in the search suggestions onboarding that allows search suggestions in private sessions -->
    <string name="search_suggestions_onboarding_allow_button">Moneĩ</string>
    <!-- Button in the search suggestions onboarding that does not allow search suggestions in private sessions -->
    <string name="search_suggestions_onboarding_do_not_allow_button">Ani emoneĩ</string>
    <!-- Search suggestion onboarding hint title text -->
    <string name="search_suggestions_onboarding_title">¿Emoneĩ jehekarã tembiapo ñemiguápe?</string>
    <!-- Search suggestion onboarding hint description text, first parameter is the name of the app defined in app_name (for example: Fenix)-->
    <string name="search_suggestions_onboarding_text">%s omohekuãta ehaíva guive kundaharape rendápe nde hekaha ijypykuéva ndive.</string>

    <!-- Search engine suggestion title text. The first parameter is the name of the suggested engine-->
    <string name="search_engine_suggestions_title">Eheka %s</string>

    <!-- Search engine suggestion description text -->
    <string name="search_engine_suggestions_description">Eheka kundaharape renda guive</string>

    <!-- Menu option in the search selector menu to open the search settings -->
    <string name="search_settings_menu_item">Mba’epytyvõrã jeheka</string>

    <!-- Header text for the search selector menu -->
    <string name="search_header_menu_item_2">Ko’ág̃a eheka amo:</string>

    <!-- Content description (not visible, for screen readers etc.): Search engine icon. The first parameter is the search engine name (for example: DuckDuckGo). -->
    <string name="search_engine_icon_content_description" tools:ignore="UnusedResources">%s rekaha mongu’eha</string>

    <!-- Home onboarding -->
    <!-- Onboarding home screen popup dialog, shown on top of the Jump back in section. -->
    <string name="onboarding_home_screen_jump_back_contextual_hint_2">Ehecha nde kuatiarogue ñepyrũha. Umi tendayke ramovegua, techaukaha ha jeheka rapykuere oĩta ápe.</string>
    <!-- Home onboarding dialog welcome screen title text. -->
    <string name="onboarding_home_welcome_title_2">Eg̃uahẽporãite ñanduti mba’eguáva</string>
    <!-- Home onboarding dialog welcome screen description text. -->
    <string name="onboarding_home_welcome_description">Sa’yve. Tekorosãve. Roykekove tapichakuérape roma’ẽ’ỹre virúre.</string>
    <!-- Home onboarding dialog sign into sync screen title text. -->
    <string name="onboarding_home_sync_title_3">Mba’erechaha ñemoambue ndahasyiete</string>
    <!-- Home onboarding dialog sign into sync screen description text. -->
    <string name="onboarding_home_sync_description">Eku’ejey eheja haguégui tendayke ambue mba’e’oka ndive nde kuatiarogue ñepyrũme.</string>
    <!-- Text for the button to continue the onboarding on the home onboarding dialog. -->
    <string name="onboarding_home_get_started_button">Eñepyrũ</string>
    <!-- Text for the button to navigate to the sync sign in screen on the home onboarding dialog. -->
    <string name="onboarding_home_sign_in_button">Eñemboheraguapy</string>
    <!-- Text for the button to skip the onboarding on the home onboarding dialog. -->
    <string name="onboarding_home_skip_button">Jepo</string>

    <!-- Onboarding home screen sync popup dialog message, shown on top of Recent Synced Tabs in the Jump back in section. -->
    <string name="sync_cfr_message">¡Tendayke oñembojuehehína! Eku’ejey eheja haguégui ambue mba’e’okápe.</string>
    <!-- Content description (not visible, for screen readers etc.): Close button for the home onboarding dialog -->
    <string name="onboarding_home_content_description_close_button">Mboty</string>

    <!-- Notification pre-permission dialog -->
    <!-- Enable notification pre permission dialog title
        The first parameter is the name of the app defined in app_name (for example: Fenix) -->
    <string name="onboarding_home_enable_notifications_title">Marandu’i ne pytyvõta ejapovéta %s ndive</string>
    <!-- Enable notification pre permission dialog description with rationale
        The first parameter is the name of the app defined in app_name (for example: Fenix) -->
    <string name="onboarding_home_enable_notifications_description">Embojuehe tendayke mba’e’oka pa’ũme, eñangareko ñemboguejýre, ehendu ñemoñe’ẽ mba’éichapa eiporuporãta %s rekorosã ñemigua ha ambue.</string>
    <!-- Text for the button to request notification permission on the device -->
    <string name="onboarding_home_enable_notifications_positive_button">Ku’ejey</string>
    <!-- Text for the button to not request notification permission on the device and dismiss the dialog -->
    <string name="onboarding_home_enable_notifications_negative_button">Ani ko’ág̃a</string>

    <!-- Juno first user onboarding flow experiment, strings are marked unused as they are only referenced by Nimbus experiments. -->
    <!-- Title for set firefox as default browser screen used by Nimbus experiments. -->
    <string name="juno_onboarding_default_browser_title_nimbus_2">Rovy’ã eimére tekorosãme</string>
    <!-- Description for set firefox as default browser screen used by Nimbus experiments. -->
    <string name="juno_onboarding_default_browser_description_nimbus_2">Ore kundahára ojeykekóva viru rehegua’ỹva oipytyvõ mba’apohaguasukuéra nde rapykuehóvo ñemihápe ñandutípe.\n\nEikuaavéta ore marandu’i ñemiguápe.</string>
    <!-- Text for the link to the privacy notice webpage for set as firefox default browser screen.
    This is part of the string with the key "juno_onboarding_default_browser_description". -->
    <string name="juno_onboarding_default_browser_description_link_text" tools:ignore="UnusedResources">marandu’i ñemiguáva</string>

    <!-- Text for the button to set firefox as default browser on the device -->
    <string name="juno_onboarding_default_browser_positive_button" tools:ignore="UnusedResources">Ejapo kundahára ijypyguávarõ</string>
    <!-- Text for the button dismiss the screen and move on with the flow -->
    <string name="juno_onboarding_default_browser_negative_button" tools:ignore="UnusedResources">Ani ko’ág̃a</string>
    <!-- Title for sign in to sync screen. -->
    <string name="juno_onboarding_sign_in_title_2">Eime papapýpe ehasávo ambue mba’e’okápe</string>
    <!-- Description for sign in to sync screen. Nimbus experiments do not support string placeholders.
     Note: The word "Firefox" should NOT be translated -->
    <string name="juno_onboarding_sign_in_description_2">Emoñepyrũvo tembiapo ha ojuehérõ, ne rekorosãvéta. Firefox ombopapapy ñe’ẽñemi, techaukaha ha hetave.</string>
    <!-- Text for the button to sign in to sync on the device -->
    <string name="juno_onboarding_sign_in_positive_button" tools:ignore="UnusedResources">Eñemboheraguapy</string>
    <!-- Text for the button dismiss the screen and move on with the flow -->
    <string name="juno_onboarding_sign_in_negative_button" tools:ignore="UnusedResources">Ani ko’ág̃a</string>
    <!-- Title for enable notification permission screen used by Nimbus experiments. Nimbus experiments do not support string placeholders.
        Note: The word "Firefox" should NOT be translated -->
    <string name="juno_onboarding_enable_notifications_title_nimbus_2">Umi marandu ne pytyvõta eime hag̃ua tekorosãme Firefox ndive</string>
    <!-- Description for enable notification permission screen used by Nimbus experiments. Nimbus experiments do not support string placeholders.
       Note: The word "Firefox" should NOT be translated -->
    <string name="juno_onboarding_enable_notifications_description_nimbus_2">Emondo tendayke mba’e’oka pa’ũme tekorosãme ha ehecha ambue Firefox rembiapoite ñemiguáva.</string>
    <!-- Text for the button to request notification permission on the device -->
    <string name="juno_onboarding_enable_notifications_positive_button" tools:ignore="UnusedResources">Emyandy marandu’i</string>
    <!-- Text for the button dismiss the screen and move on with the flow -->
    <string name="juno_onboarding_enable_notifications_negative_button" tools:ignore="UnusedResources">Ani ko’ág̃a</string>

    <!-- Title for add search widget screen used by Nimbus experiments. Nimbus experiments do not support string placeholders.
        Note: The word "Firefox" should NOT be translated -->
    <string name="juno_onboarding_add_search_widget_title" tools:ignore="UnusedResources">Eiporu Firefox widget jehekaha</string>
    <!-- Description for add search widget screen used by Nimbus experiments. Nimbus experiments do not support string placeholders.
        Note: The word "Firefox" should NOT be translated -->
    <string name="juno_onboarding_add_search_widget_description" tools:ignore="UnusedResources">Firefox ndive ne mba’erechaha ñepyrũguápe, eikéta pya’e kundahárape omomba’éva tekoñemi ha ojoko umi tenda rapykuehoha.</string>
    <!-- Text for the button to add search widget on the device used by Nimbus experiments. Nimbus experiments do not support string placeholders.
        Note: The word "Firefox" should NOT be translated -->
    <string name="juno_onboarding_add_search_widget_positive_button" tools:ignore="UnusedResources">Embjuaju Firefox widget</string>
    <!-- Text for the button to dismiss the screen and move on with the flow -->
    <string name="juno_onboarding_add_search_widget_negative_button" tools:ignore="UnusedResources">Ani ko’ág̃a</string>

    <!-- Search Widget -->
    <!-- Content description for searching with a widget. The first parameter is the name of the application.-->
    <string name="search_widget_content_description_2">Embojuruja tendayke pyahu %1$s mba’e</string>
    <!-- Text preview for smaller sized widgets -->
    <string name="search_widget_text_short">Heka</string>

    <!-- Text preview for larger sized widgets -->
    <string name="search_widget_text_long">Eheka ñandutípe</string>

    <!-- Content description (not visible, for screen readers etc.): Voice search -->
    <string name="search_widget_voice">Ñe’ẽ jeheka</string>

    <!-- Preferences -->
    <!-- Title for the settings page-->
    <string name="settings">Ñemboheko</string>
    <!-- Preference category for general settings -->
    <string name="preferences_category_general">Tuichakue</string>
    <!-- Preference category for all links about Fenix -->
    <string name="preferences_category_about">Péva rehegua</string>
    <!-- Preference category for settings related to changing the default search engine -->
    <string name="preferences_category_select_default_search_engine">Eiporavo peteĩ</string>
    <!-- Preference for settings related to managing search shortcuts for the quick search menu -->
    <string name="preferences_manage_search_shortcuts_2">Eñangareko jehekaha ykepeguávare</string>
    <!-- Summary for preference for settings related to managing search shortcuts for the quick search menu -->
    <string name="preferences_manage_search_shortcuts_summary">Embosako’i jehekaha ojekuaáva poravorã jehekahápe</string>
    <!-- Preference category for settings related to managing search shortcuts for the quick search menu -->
    <string name="preferences_category_engines_in_search_menu">Jehekaha ojekuaáva poravorã jehekahápe</string>
    <!-- Preference for settings related to changing the default search engine -->
    <string name="preferences_default_search_engine">Hekaha mongu’eha ypykuéva</string>
    <!-- Preference for settings related to Search -->
    <string name="preferences_search">Heka</string>
    <!-- Preference for settings related to Search engines -->
    <string name="preferences_search_engines">Hekaha mongu’eha</string>
    <!-- Preference for settings related to Search engines suggestions-->
    <string name="preferences_search_engines_suggestions">Ñemoñe’ẽ hekaharaguáva</string>
    <!-- Preference Category for settings related to Search address bar -->
    <string name="preferences_settings_address_bar">Jerohoryvéva kundaharape rendáre</string>
    <!-- Preference Category for settings to Firefox Suggest -->
    <string name="preference_search_address_bar_fx_suggest">Kundaharape renda – Firefox ñemoñe’ẽ</string>
    <!-- Preference link to Learn more about Firefox Suggest -->
    <string name="preference_search_learn_about_fx_suggest">Eikuaave Firefox ñemoñe’ẽ rehegua</string>
    <!-- Preference link to rating Fenix on the Play Store -->
    <string name="preferences_rate">Embopapapy Google Play-pe</string>
    <!-- Preference linking to about page for Fenix
        The first parameter is the name of the app defined in app_name (for example: Fenix) -->
    <string name="preferences_about">%1$s rehegua</string>
    <!-- Preference for settings related to changing the default browser -->
    <string name="preferences_set_as_default_browser">Emboheko kundahára ijypykuévaramo</string>
    <!-- Preference category for advanced settings -->
    <string name="preferences_category_advanced">Opapotáva</string>
    <!-- Preference category for privacy and security settings -->
    <string name="preferences_category_privacy_security">Ñemigua ha Tekorosã</string>
    <!-- Preference for advanced site permissions -->
    <string name="preferences_site_permissions">Tenda ñemoneĩ</string>
    <!-- Preference for private browsing options -->
    <string name="preferences_private_browsing_options">Kundahára ñemigua</string>
    <!-- Preference for opening links in a private tab-->
    <string name="preferences_open_links_in_a_private_tab">Embojuruja juajuha tendayke ñemíme</string>
    <!-- Preference for allowing screenshots to be taken while in a private tab-->
    <string name="preferences_allow_screenshots_in_private_mode">Emoneĩ mba’erechaha japyhy kundaha ñemíme</string>
    <!-- Will inform the user of the risk of activating Allow screenshots in private browsing option -->
    <string name="preferences_screenshots_in_private_mode_disclaimer">Oñemoneĩrõ, umi tendayke ñemigua ojehecháta oĩ vove heta tembiporu’i ijurujáva</string>
    <!-- Preference for adding private browsing shortcut -->
    <string name="preferences_add_private_browsing_shortcut">Embojuaju jeike pya’eha tendayke ñemiguáre</string>
    <!-- Preference for enabling "HTTPS-Only" mode -->
    <string name="preferences_https_only_title">HTTPS ayvúpe añoite</string>

    <!-- Preference for removing cookie/consent banners from sites automatically. See reduce_cookie_banner_summary for additional context. -->
    <string name="preferences_cookie_banner_reduction" moz:RemovedIn="121" tools:ignore="UnusedResources">Kookie Banner Ñemomichĩ</string>
    <!-- Label for cookie banner section in quick settings panel. -->
    <string name="cookie_banner_blocker">Ejoko Banner kookie rehegua</string>
    <!-- Preference for removing cookie/consent banners from sites automatically in private mode. See reduce_cookie_banner_summary for additional context. -->
    <string name="preferences_cookie_banner_reduction_private_mode">Kookie ñe’ẽmondo jokoha ñeikundaha ñemíme</string>
    <!-- Preference for rejecting or removing as many cookie/consent banners as possible on sites. See reduce_cookie_banner_summary for additional context. -->
    <string name="reduce_cookie_banner_option" moz:RemovedIn="121" tools:ignore="UnusedResources">Emomichĩ kookie banner</string>

    <!-- Summary of cookie banner handling preference if the setting disabled is set to off -->
    <string name="reduce_cookie_banner_option_off" moz:RemovedIn="121" tools:ignore="UnusedResources">Mboguepyre</string>
    <!-- Summary of cookie banner handling preference if the setting enabled is set to on -->
    <string name="reduce_cookie_banner_option_on" moz:RemovedIn="121" tools:ignore="UnusedResources">Hendypyre</string>

    <!-- Summary for the preference for rejecting all cookies whenever possible. The first parameter is the application name -->
    <string name="reduce_cookie_banner_summary_1" moz:RemovedIn="121" tools:ignore="UnusedResources">%1$s omboykese ijehegui kookie mba’ejerure kookie marandu ñemurãme.</string>
    <!-- Text for indicating cookie banner handling is off this site, this is shown as part of the protections panel with the tracking protection toggle -->
    <string name="reduce_cookie_banner_off_for_site">Ogue ko tendápe</string>
    <!-- Text for cancel button indicating that cookie banner reduction is not supported for the current site, this is shown as part of the cookie banner details view. -->
    <string name="cookie_banner_handling_details_site_is_not_supported_cancel_button">Heja</string>
    <!-- Text for request support button indicating that cookie banner reduction is not supported for the current site, this is shown as part of the cookie banner details view. -->
    <string name="cookie_banner_handling_details_site_is_not_supported_request_support_button_2">Emondo mba’ejerure</string>
    <!-- Text for title indicating that cookie banner reduction is not supported for the current site, this is shown as part of the cookie banner details view. -->
    <string name="cookie_banner_handling_details_site_is_not_supported_title_2">¿Ejerure pytyvõ ko tendápe g̃uarã?</string>
    <!-- Label for the snackBar, after the user reports with success a website where cookie banner reducer did not work -->
    <string name="cookie_banner_handling_report_site_snack_bar_text_2">Mba’ejerure mondopyre</string>
    <!-- Text for indicating cookie banner handling is on this site, this is shown as part of the protections panel with the tracking protection toggle -->
    <string name="reduce_cookie_banner_on_for_site">Hendy ko tendápe</string>
    <!-- Text for indicating that a request for unsupported site was sent to Nimbus (it's a Mozilla library for experiments), this is shown as part of the protections panel with the tracking protection toggle -->
    <string name="reduce_cookie_banner_unsupported_site_request_submitted_2">Mba’ejerure pytyvõrã mondopyre</string>
    <!-- Text for indicating cookie banner handling is currently not supported for this site, this is shown as part of the protections panel with the tracking protection toggle -->
    <string name="reduce_cookie_banner_unsupported_site">Tenda ko’ág̃a ojokupyty’ỹva</string>
    <!-- Title text for a detail explanation indicating cookie banner handling is on this site, this is shown as part of the cookie banner panel in the toolbar. The first parameter is a shortened URL of the current site-->
    <string name="reduce_cookie_banner_details_panel_title_on_for_site" moz:RemovedIn="121" tools:ignore="UnusedResources">¿Emyandy kookie ñemurã momichĩ %1$s peg̃uarã?</string>
    <!-- Title text for a detail explanation indicating cookie banner handling is on this site, this is shown as part of the cookie banner panel in the toolbar. The first parameter is a shortened URL of the current site-->
    <string name="reduce_cookie_banner_details_panel_title_on_for_site_1">¿Emyandy Kookie Banner jokoha %1$s peg̃uarã?</string>
    <!-- Title text for a detail explanation indicating cookie banner handling is off this site, this is shown as part of the cookie banner panel in the toolbar. The first parameter is a shortened URL of the current site-->
    <string name="reduce_cookie_banner_details_panel_title_off_for_site" moz:RemovedIn="121" tools:ignore="UnusedResources">¿Embogue kookie ñemurã momichĩ %1$s peg̃uarã?</string>

    <!-- Title text for a detail explanation indicating cookie banner handling is off this site, this is shown as part of the cookie banner panel in the toolbar. The first parameter is a shortened URL of the current site-->
    <string name="reduce_cookie_banner_details_panel_title_off_for_site_1">¿Embogue Kookie Banner jokoha %1$s peg̃uarã?</string>
    <!-- Title text for a detail explanation indicating cookie banner reducer didn't work for the current site, this is shown as part of the cookie banner panel in the toolbar. The first parameter is the application name-->
    <string name="reduce_cookie_banner_details_panel_title_unsupported_site_request_2">%1$s nomboykekuaái ijehegui kookie marandu ñemurã ko tendápe. Emba’ejerurekuaa omoneĩ hag̃ua ko tenda tenonderãve.</string>
    <!-- Long text for a detail explanation indicating what will happen if cookie banner handling is off for a site, this is shown as part of the cookie banner panel in the toolbar. The first parameter is the application name -->
    <string name="reduce_cookie_banner_details_panel_description_off_for_site" moz:RemovedIn="121" tools:ignore="UnusedResources">%1$s omboguéta kookie ko tendagua ha omyanyhẽjeýta kuatiarogue. Emboguepaitérõ kookie ombotykuaa ne rembiapo térã omonandi ne mba’ejoguakue.</string>

    <!-- Long text for a detail explanation indicating what will happen if cookie banner handling is off for a site, this is shown as part of the cookie banner panel in the toolbar. The first parameter is the application name -->
    <string name="reduce_cookie_banner_details_panel_description_off_for_site_1">Eipe’ãvo, %1$s omboguéta kookie ha omyanyhẽta tenda. Kóva ombotykuaa emba’apoha térã omonandi ejoguáva.</string>
    <!-- Long text for a detail explanation indicating what will happen if cookie banner handling is on for a site, this is shown as part of the cookie banner panel in the toolbar. The first parameter is the application name -->
    <string name="reduce_cookie_banner_details_panel_description_on_for_site_2" moz:RemovedIn="121" tools:ignore="UnusedResources">%1$s omboykese ijehegui umi kookie mba’ejerure tenda ojokupytývape.</string>
    <!-- Long text for a detail explanation indicating what will happen if cookie banner handling is on for a site, this is shown as part of the cookie banner panel in the toolbar. The first parameter is the application name -->
    <string name="reduce_cookie_banner_details_panel_description_on_for_site_3">Emyandývo, %1$s oñeha’ãta omboyke ijeheguiete umi kookie ñe’ẽmondo ko tendápe.</string>
    <!-- Title text for the cookie banner re-engagement dialog. The first parameter is the application name. -->
    <string name="reduce_cookie_banner_dialog_title" moz:RemovedIn="121" tools:ignore="UnusedResources">¿Emoneĩ %1$s tomboyke kookie ñe’ẽmondo?</string>
    <!-- Body text for the cookie banner re-engagement dialog use. The first parameter is the application name. -->
    <string name="reduce_cookie_banner_dialog_body" moz:RemovedIn="121" tools:ignore="UnusedResources">%1$s omboykekuaa ijehegui umi kookie mba’ejerure.</string>
    <!-- Remind me later text button for the onboarding dialog -->
    <string name="reduce_cookie_banner_dialog_not_now_button" moz:RemovedIn="121" tools:ignore="UnusedResources">Ani ko’ág̃a</string>
    <!-- Snack text for the cookie banner dialog, after user hit the dismiss banner button -->
    <string name="reduce_cookie_banner_dialog_snackbar_text" moz:RemovedIn="121" tools:ignore="UnusedResources">Ehecha’ivéta kookie mba’ejerure</string>

    <!-- Change setting text button, for the cookie banner re-engagement dialog -->
    <string name="reduce_cookie_banner_dialog_change_setting_button" moz:RemovedIn="121" tools:ignore="UnusedResources">Moneĩ</string>

    <!--Title for the cookie banner re-engagement CFR, the placeholder is replaced with app name -->
    <string name="cookie_banner_cfr_title">%1$s omboyke kookie nde rehehápe</string>

    <!--Message for the cookie banner re-engagement CFR -->
    <string name="cookie_banner_cfr_message">Sa’ive ñakãity, sa’ive kookie nde rapykuehóva ko tendápe.</string>

    <!-- Description of the preference to enable "HTTPS-Only" mode. -->
    <string name="preferences_https_only_summary">Eñeha’ã eike hag̃ua tendakuérape eiporúvo pe taperekoite HTTPS ipapapýva tekorosãverã.</string>
    <!-- Summary of https only preference if https only is set to off -->
    <string name="preferences_https_only_off">Mboguepyre</string>
    <!-- Summary of https only preference if https only is set to on in all tabs -->
    <string name="preferences_https_only_on_all">Hendýma opaite tendayképe</string>
    <!-- Summary of https only preference if https only is set to on in private tabs only -->
    <string name="preferences_https_only_on_private">Hendýma tendayke ñemíme</string>
    <!-- Text displayed that links to website containing documentation about "HTTPS-Only" mode -->
    <string name="preferences_http_only_learn_more">Kuaave</string>
    <!-- Option for the https only setting -->
    <string name="preferences_https_only_in_all_tabs">Embojuruja opaite tendayképe</string>
    <!-- Option for the https only setting -->
    <string name="preferences_https_only_in_private_tabs">Embojuruja tendayke ñemiguápe</string>
    <!-- Title shown in the error page for when trying to access a http website while https only mode is enabled. -->
    <string name="errorpage_httpsonly_title">Tenda rekorosã oñembotýva</string>
    <!-- Message shown in the error page for when trying to access a http website while https only mode is enabled. The message has two paragraphs. This is the first. -->
    <string name="errorpage_httpsonly_message_title">Pe ikatúva hína ñanduti renda ndojokupytypái HTTPS ndive.</string>
    <!-- Message shown in the error page for when trying to access a http website while https only mode is enabled. The message has two paragraphs. This is the second. -->
    <string name="errorpage_httpsonly_message_summary">Upéicharamo jepe, ikatu avei peteĩ mba’evaiapoha. Eime meméramo ñanduti rendápe, aníke emoinge marandu emomba’evéva. Eiméramo pype, pe HTTPS ayvu añoite omboguéta sapy’aite pe tendápe g̃uarã.</string>
    <!-- Preference for accessibility -->
    <string name="preferences_accessibility">Jeikekuaaha</string>
    <!-- Preference to override the Mozilla account server -->
    <string name="preferences_override_account_server">Mohendahavusu Mozilla mba’ete mboavapyréva</string>
    <!-- Preference to override the Sync token server -->
    <string name="preferences_override_sync_tokenserver">Mohendahavusu Sync momba’etepyre</string>
    <!-- Toast shown after updating the Mozilla account/Sync server override preferences -->
    <string name="toast_override_account_sync_server_done">Mozilla mba’ete/Sync mohendahavusu moambuepyre. Esẽ tembiporu’ígui iñambue hag̃ua…</string>
    <!-- Preference category for account information -->
    <string name="preferences_category_account">Mba’ete</string>
    <!-- Preference for changing where the toolbar is positioned -->
    <string name="preferences_toolbar">Tembiporu renda</string>
    <!-- Preference for changing default theme to dark or light mode -->
    <string name="preferences_theme">Téma</string>
    <!-- Preference for customizing the home screen -->
    <string name="preferences_home_2">Kuatiarogue ñepyrũ</string>
    <!-- Preference for gestures based actions -->
    <string name="preferences_gestures">Ñeha’ãnga</string>
    <!-- Preference for settings related to visual options -->
    <string name="preferences_customize">Ñemomba’ete</string>
    <!-- Preference description for banner about signing in -->
    <string name="preferences_sign_in_description_2">Eñepyrũ tembiapo embojuehe hag̃ua tendayke, techaukaha, ñe’ẽñemi ha hetave.</string>
    <!-- Preference shown instead of account display name while account profile information isn't available yet. -->
    <string name="preferences_account_default_name_2">Mozilla mba’ete</string>
    <!-- Preference text for account title when there was an error syncing FxA -->
    <string name="preferences_account_sync_error">Eikejey eñepyrũjey hag̃ua ñembojuehe</string>
    <!-- Preference for language -->
    <string name="preferences_language">Ñe’ẽ</string>
    <!-- Preference for data choices -->
    <string name="preferences_data_choices">Mba’ekuaarã jeporavo</string>
    <!-- Preference for data collection -->
    <string name="preferences_data_collection">Mba’ekuaarã ñembyaty</string>
    <!-- Preference for developers -->
    <string name="preferences_remote_debugging">Ñemopotĩ okayguáva USB rupi</string>
    <!-- Preference title for switch preference to show search suggestions -->
    <string name="preferences_show_search_suggestions">Ehechauka ñemoñe’ẽ jehekarã</string>
    <!-- Preference title for switch preference to show voice search button -->
    <string name="preferences_show_voice_search">Ehechauka hekaha ñe’ẽgua</string>
    <!-- Preference title for switch preference to show search suggestions also in private mode -->
    <string name="preferences_show_search_suggestions_in_private">Ehechauka tembiapo ñemigua</string>
    <!-- Preference title for switch preference to show a clipboard suggestion when searching -->
    <string name="preferences_show_clipboard_suggestions">Ehechauka kuatiajokoha ñemoñe’ẽ</string>
    <!-- Preference title for switch preference to suggest browsing history when searching -->
    <string name="preferences_search_browsing_history">Eheka kundahára rembiasakue</string>
    <!-- Preference title for switch preference to suggest bookmarks when searching -->
    <string name="preferences_search_bookmarks">Eheka techaukaha</string>
    <!-- Preference title for switch preference to suggest synced tabs when searching -->
    <string name="preferences_search_synced_tabs">Eheka tendayke mbojuehepyre</string>
    <!-- Preference for account settings -->
    <string name="preferences_account_settings">Mba’ete ñemboheko</string>
    <!-- Preference for enabling url autocomplete-->
    <string name="preferences_enable_autocomplete_urls">Moĩmbajehegui URLs</string>
    <!-- Preference title for switch preference to show sponsored Firefox Suggest search suggestions -->
    <string name="preferences_show_sponsored_suggestions">Pytyvõhára ñemoñe’ẽ</string>
    <!-- Summary for preference to show sponsored Firefox Suggest search suggestions.
         The first parameter is the name of the application. -->
    <string name="preferences_show_sponsored_suggestions_summary">Eykeko %1$s ñemoñe’ẽ jehepyme’ẽrã sapy’apy’agua</string>
    <!-- Preference title for switch preference to show Firefox Suggest search suggestions for web content.
         The first parameter is the name of the application. -->
    <string name="preferences_show_nonsponsored_suggestions">%1$s ñemoñe’ẽ</string>
    <!-- Summary for preference to show Firefox Suggest search suggestions for web content -->
    <string name="preferences_show_nonsponsored_suggestions_summary">Emog̃uahẽ ñemoñe’ẽ ñandutígui jeheka rehegua</string>
    <!-- Preference for open links in third party apps -->
    <string name="preferences_open_links_in_apps">Embojuruja juajuha tembiporu’ípe</string>
    <!-- Preference for open links in third party apps always open in apps option -->
    <string name="preferences_open_links_in_apps_always">Tapiaite</string>
    <!-- Preference for open links in third party apps ask before opening option -->
    <string name="preferences_open_links_in_apps_ask">Eporandu embojuruja mboyve</string>
    <!-- Preference for open links in third party apps never open in apps option -->
    <string name="preferences_open_links_in_apps_never">Araka’eve</string>
    <!-- Preference for open download with an external download manager app -->
    <string name="preferences_external_download_manager">Mboguejy okaygua ñangarekoha</string>

    <!-- Preference for enabling gecko engine logs -->
    <string name="preferences_enable_gecko_logs">Embojuruja Gecko jehaikue</string>
    <!-- Message to indicate users that we are quitting the application to apply the changes -->
    <string name="quit_application">Asẽma tembiporu’ígui iñambuekuaa hag̃ua…</string>

    <!-- Preference for add_ons -->
    <string name="preferences_addons">Moĩmbaha</string>

    <!-- Preference for installing a local add-on -->
    <string name="preferences_install_local_addon">Emohenda moĩmbaha marandurenda guive</string>
    <!-- Preference for notifications -->
    <string name="preferences_notifications">Ñemomarandu</string>

    <!-- Summary for notification preference indicating notifications are allowed -->
    <string name="notifications_allowed_summary">Moneĩmbyre </string>
    <!-- Summary for notification preference indicating notifications are not allowed -->
    <string name="notifications_not_allowed_summary">Oñemoneĩ’ỹva</string>

    <!-- Add-on Preferences -->
    <!-- Preference to customize the configured AMO (addons.mozilla.org) collection -->
    <string name="preferences_customize_amo_collection">Moĩmbaha aty momba’epyre</string>
    <!-- Button caption to confirm the add-on collection configuration -->
    <string name="customize_addon_collection_ok">MONEĨ</string>
    <!-- Button caption to abort the add-on collection configuration -->
    <string name="customize_addon_collection_cancel">Heja</string>
    <!-- Hint displayed on input field for custom collection name -->
    <string name="customize_addon_collection_hint">Ñembyatyha réra</string>
    <!-- Hint displayed on input field for custom collection user ID-->
    <string name="customize_addon_collection_user_hint">Ñembyatyha jára (poruhára ID)</string>

    <!-- Toast shown after confirming the custom add-on collection configuration -->
    <string name="toast_customize_addon_collection_done">Moĩmbaha aty moambuepyre. Embotyhína tembiporu’i emoambuekuaa hag̃ua…</string>

    <!-- Customize Home -->
    <!-- Header text for jumping back into the recent tab in customize the home screen -->
    <string name="customize_toggle_jump_back_in">Eho tapykuépe</string>
    <!-- Title for the customize home screen section with recently saved bookmarks. -->
    <string name="customize_toggle_recent_bookmarks">Techaukaha ramoguáva</string>
    <!-- Title for the customize home screen section with recently visited. Recently visited is
    a section where users see a list of tabs that they have visited in the past few days -->
    <string name="customize_toggle_recently_visited">Ojeikeramohague</string>

    <!-- Title for the customize home screen section with Pocket. -->
    <string name="customize_toggle_pocket_2">Tembiasakue nemoakãngetáva</string>
    <!-- Summary for the customize home screen section with Pocket. The first parameter is product name Pocket -->
    <string name="customize_toggle_pocket_summary">Jehaipy oykekóva %s</string>
    <!-- Title for the customize home screen section with sponsored Pocket stories. -->
    <string name="customize_toggle_pocket_sponsored">Tembiasakue jehepyme’ẽguáva</string>
    <!-- Title for the opening wallpaper settings screen -->
    <string name="customize_wallpapers">Mba’erechaha rugua</string>
    <!-- Title for the customize home screen section with sponsored shortcuts. -->
    <string name="customize_toggle_contile">Jeike pya’eha jehepyme’ẽpyre</string>

    <!-- Wallpapers -->
    <!-- Content description for various wallpapers. The first parameter is the name of the wallpaper -->
    <string name="wallpapers_item_name_content_description">Mba’erechaha rugua mba’eporu: %1$s</string>
    <!-- Snackbar message for when wallpaper is selected -->
    <string name="wallpaper_updated_snackbar_message">¡Mba’erechaha rugua hekopyahupyréva!</string>
    <!-- Snackbar label for action to view selected wallpaper -->
    <string name="wallpaper_updated_snackbar_action">Hecha</string>

    <!-- Snackbar message for when wallpaper couldn't be downloaded -->
    <string name="wallpaper_download_error_snackbar_message">Noñemboguejykuaái mba’erechaha rugua</string>
    <!-- Snackbar label for action to retry downloading the wallpaper -->
    <string name="wallpaper_download_error_snackbar_action">Eha’ãjey</string>
    <!-- Snackbar message for when wallpaper couldn't be selected because of the disk error -->
    <string name="wallpaper_select_error_snackbar_message">Noñemoambuekuaái mba’erechaha rugua</string>
    <!-- Text displayed that links to website containing documentation about the "Limited Edition" wallpapers. -->
    <string name="wallpaper_learn_more">Kuaave</string>

    <!-- Text for classic wallpapers title. The first parameter is the Firefox name. -->
    <string name="wallpaper_classic_title">Jepokuaa %s</string>
    <!-- Text for artist series wallpapers title. "Artist series" represents a collection of artist collaborated wallpapers. -->
    <string name="wallpaper_artist_series_title">Mba’eapokuaahára renda</string>
    <!-- Description text for the artist series wallpapers with learn more link. The first parameter is the learn more string defined in wallpaper_learn_more. "Independent voices" is the name of the wallpaper collection -->
    <string name="wallpaper_artist_series_description_with_learn_more">Voces Independientes ñembyaty. %s</string>
    <!-- Description text for the artist series wallpapers. "Independent voices" is the name of the wallpaper collection -->
    <string name="wallpaper_artist_series_description">Voces Independientes ñembyaty.</string>
    <!-- Wallpaper onboarding dialog header text. -->
    <string name="wallpapers_onboarding_dialog_title_text">Eiporukuaa sa’y sa’imi</string>

    <!-- Wallpaper onboarding dialog body text. -->
    <string name="wallpapers_onboarding_dialog_body_text">Eiporavo mba’erechaha rugua nde ehecharamóva.</string>

    <!-- Wallpaper onboarding dialog learn more button text. The button navigates to the wallpaper settings screen. -->
    <string name="wallpapers_onboarding_dialog_explore_more_button_text">Ema’ẽjeyjey mba’erechaha ruguáre</string>

    <!-- Add-ons general availability nimbus message-->
    <!-- Title of the Nimbus message for add-ons general availability-->
    <string name="addon_ga_message_title" tools:ignore="UnusedResources">Tembiporu’i pyahu ojeporukuaámava</string>

    <!-- Body of the Nimbus message for add-ons general availability. 'Firefox' intentionally hardcoded here-->
    <string name="addon_ga_message_body" tools:ignore="UnusedResources">Ehecha hetave 100 jepysokue pyahu ndeykekótava Firefox ñemboavápe.</string>
    <!-- Button text of the Nimbus message for add-ons general availability. -->
    <string name="addon_ga_message_button" tools:ignore="UnusedResources">Ejepovyvy moĩmbaháre</string>

    <!-- Add-on process crash dialog to user -->
    <!-- Title of a dialog shown to the user when enough errors have occurred with addons and they need to be temporarily disabled -->
    <string name="addon_process_crash_dialog_title" tools:ignore="UnusedResources">Umi tembiporu’i ojejoko sapy’ami</string>
    <!-- The first parameter is the application name. This is a message shown to the user when too many errors have occurred with the addons process and they have been disabled. The user can decide if they would like to continue trying to start add-ons or if they'd rather continue without them. -->
    <string name="addon_process_crash_dialog_message" tools:ignore="UnusedResources">Peteĩ térã hetave tembiporu’i ndoikoéima, péicha rupi apopyvusu ndoku’eporãi. %1$s omoñepyrũsejey tembiporu’i ha ndaikatúi.\n\nUmi tembiporu’i ndoku’emo’ãi ko tembiapo aja.\n\nEipe’a térã embotývo umi tembiporu’i ikatu omyatyrõ ko apañuãi.</string>
    <!-- This will cause the add-ons to try restarting but the dialog will reappear if it is unsuccessful again -->
    <string name="addon_process_crash_dialog_retry_button_text" tools:ignore="UnusedResources">Emoñepyrũ umi tembiporu’i</string>
    <!-- The user will continue with all add-ons disabled -->
    <string name="addon_process_crash_dialog_disable_addons_button_text" tools:ignore="UnusedResources">Eku’ejey tembiporu’i jokopyréva ndive</string>

    <!-- Account Preferences -->
    <!-- Preference for managing your account via accounts.firefox.com -->
    <string name="preferences_manage_account">Mba’ete ñangareko</string>
    <!-- Summary of the preference for managing your account via accounts.firefox.com. -->
    <string name="preferences_manage_account_summary">Emoambue ñe’ẽñemi, eñangareko mba’ekuaarã ñembyaty térã embogue mba’ete</string>
    <!-- Preference for triggering sync -->
    <string name="preferences_sync_now">Embojuehe ko’ág̃a</string>
    <!-- Preference category for sync -->
    <string name="preferences_sync_category">Eiporavo mba’épa embojuehéta</string>
    <!-- Preference for syncing history -->
    <string name="preferences_sync_history">Tembiasakue</string>

    <!-- Preference for syncing bookmarks -->
    <string name="preferences_sync_bookmarks">Techaukaha</string>
    <!-- Preference for syncing logins -->
    <string name="preferences_sync_logins">Tembiapo ñepyrũ</string>
    <!-- Preference for syncing tabs -->
    <string name="preferences_sync_tabs_2">Tendayke ijurujáva</string>
    <!-- Preference for signing out -->
    <string name="preferences_sign_out">Emboty tembiapo</string>
    <!-- Preference displays and allows changing current FxA device name -->
    <string name="preferences_sync_device_name">Mba’e’oka réra</string>
    <!-- Text shown when user enters empty device name -->
    <string name="empty_device_name_error">Pe mba’e’oka réra ndaikatúi opyta nandi.</string>
    <!-- Label indicating that sync is in progress -->
    <string name="sync_syncing_in_progress">Ojuehehína…</string>
    <!-- Label summary indicating that sync failed. The first parameter is the date stamp showing last time it succeeded -->
    <string name="sync_failed_summary">Ñembojuehe ojavy. Oikoporãva: %s</string>
    <!-- Label summary showing never synced -->
    <string name="sync_failed_never_synced_summary">Ñembojuehe ojavy. Ñembojuehe ipyahuvéva: araka’eve</string>
    <!-- Label summary the date we last synced. The first parameter is date stamp showing last time synced -->
    <string name="sync_last_synced_summary">Ñembojuehe ipyahuvéva: %s</string>
    <!-- Label summary showing never synced -->
    <string name="sync_never_synced_summary">Ñembojuehe ipyahuvéva: araka’eve</string>

    <!-- Text for displaying the default device name.
        The first parameter is the application name, the second is the device manufacturer name
        and the third is the device model. -->
    <string name="default_device_name_2">%1$s %2$s %3$s-pe</string>

    <!-- Preference for syncing credit cards -->
    <string name="preferences_sync_credit_cards">Kuatia’atã ñemurã</string>
    <!-- Preference for syncing addresses -->
    <string name="preferences_sync_address">Kundaharape</string>

    <!-- Send Tab -->
    <!-- Name of the "receive tabs" notification channel. Displayed in the "App notifications" system settings for the app -->
    <string name="fxa_received_tab_channel_name">Tendayke g̃uahẽmbyre</string>
    <!-- Description of the "receive tabs" notification channel. Displayed in the "App notifications" system settings for the app -->
    <string name="fxa_received_tab_channel_description">Tendayke marandu’i g̃uahẽmbyre ambue Firefox mba’e’oka guive.</string>
    <!--  The body for these is the URL of the tab received  -->
    <string name="fxa_tab_received_notification_name">Tendayke g̃uahẽmbyre</string>
    <!-- %s is the device name -->
    <string name="fxa_tab_received_from_notification_name">Tendayke %s mba’e</string>

    <!-- Advanced Preferences -->
    <!-- Preference for tracking protection exceptions -->
    <string name="preferences_tracking_protection_exceptions">Oĩ’ỹva</string>
    <!-- Button in Exceptions Preference to turn on tracking protection for all sites (remove all exceptions) -->
    <string name="preferences_tracking_protection_exceptions_turn_on_for_all">Emyandy opaite tendápe g̃uarã</string>
    <!-- Text displayed when there are no exceptions -->
    <string name="exceptions_empty_message_description">Umi oĩ’ỹva omopa’ũ eipe’a hag̃ua tapykuehoha mo’ãha tenda poravopyrépe.</string>
    <!-- Text displayed when there are no exceptions, with learn more link that brings users to a tracking protection SUMO page -->
    <string name="exceptions_empty_message_learn_more_link">Kuaave</string>

    <!-- Preference switch for usage and technical data collection -->
    <string name="preference_usage_data">Jeporu ha mba’ekuaarã aporekogua</string>
    <!-- Preference description for usage and technical data collection -->
    <string name="preferences_usage_data_description">Emoherakuã mba’ekuaarã apopy, jeporu, hardware ha kundahára mboava Mozilla ndive orepytyvõ hag̃ua oikoporãvévo %1$s</string>
    <!-- Preference switch for marketing data collection -->
    <string name="preferences_marketing_data">Mba’ekuaarã jehepyme’ẽrã</string>
    <!-- Preference description for marketing data collection -->
    <string name="preferences_marketing_data_description2">Emoherakuã mba’ekuaarã ojeporúva Adjust ndive, ore marketing me’ẽhára</string>
    <!-- Title for studies preferences -->
    <string name="preference_experiments_2">Ñembokatupyry</string>
    <!-- Summary for studies preferences -->
    <string name="preference_experiments_summary_2">Emoneĩ Mozilla-pe omohenda ha omongu’évo ñembokatupyry</string>

    <!-- Turn On Sync Preferences -->
    <!-- Header of the Sync and save your data preference view -->
    <string name="preferences_sync_2">Embojuehe ha eñongatu mba’ekuaarã</string>
    <!-- Preference for reconnecting to FxA sync -->
    <string name="preferences_sync_sign_in_to_reconnect">Eñepyrũ tembiapo eikejey hag̃ua</string>
    <!-- Preference for removing FxA account -->
    <string name="preferences_sync_remove_account">Emboguete mba’ete</string>

    <!-- Pairing Feature strings -->
    <!-- Instructions on how to access pairing -->
    <string name="pair_instructions_2"><![CDATA[l,2046Emoha’ãnga QR ayvu ehecháva <b>firefox.com/pair</b>-pe]]></string>

    <!-- Toolbar Preferences -->
    <!-- Preference for using top toolbar -->
    <string name="preference_top_toolbar">Yvatevéva</string>

    <!-- Preference for using bottom toolbar -->
    <string name="preference_bottom_toolbar">Michĩvéva</string>

    <!-- Theme Preferences -->
    <!-- Preference for using light theme -->
    <string name="preference_light_theme">Tesakã</string>
    <!-- Preference for using dark theme -->
    <string name="preference_dark_theme">Ypytũ</string>
    <!-- Preference for using using dark or light theme automatically set by battery -->
    <string name="preference_auto_battery_theme">Batería mboareveha moĩmbyre</string>
    <!-- Preference for using following device theme -->
    <string name="preference_follow_device_theme">Ehapykueho mba’e’oka téma</string>

    <!-- Gestures Preferences-->
    <!-- Preferences for using pull to refresh in a webpage -->
    <string name="preference_gestures_website_pull_to_refresh">Embosyryry hekopyahu hag̃ua</string>
    <!-- Preference for using the dynamic toolbar -->
    <string name="preference_gestures_dynamic_toolbar">Emongu’e emoñemi hag̃ua mba’erenda</string>

    <!-- Preference for switching tabs by swiping horizontally on the toolbar -->
    <string name="preference_gestures_swipe_toolbar_switch_tabs">Eraha mba’erenda yke gotyo emoambue hag̃ua tendayke</string>
    <!-- Preference for showing the opened tabs by swiping up on the toolbar-->
    <string name="preference_gestures_swipe_toolbar_show_tabs">Eraha mba’erenda yvate gotyo embojuruja hag̃ua tendayke</string>

    <!-- Library -->
    <!-- Option in Library to open Downloads page -->
    <string name="library_downloads">Ñemboguejy</string>
    <!-- Option in library to open Bookmarks page -->
    <string name="library_bookmarks">Techaukaha</string>
    <!-- Option in library to open Desktop Bookmarks root page -->
    <string name="library_desktop_bookmarks_root">Techaukaha mohendaha pegua</string>
    <!-- Option in library to open Desktop Bookmarks "menu" page -->
    <string name="library_desktop_bookmarks_menu">Techaukaha Poravorã</string>
    <!-- Option in library to open Desktop Bookmarks "toolbar" page -->
    <string name="library_desktop_bookmarks_toolbar">Techaukaha rembiporu renda</string>
    <!-- Option in library to open Desktop Bookmarks "unfiled" page -->
    <string name="library_desktop_bookmarks_unfiled">Ambue techaukahakuéra</string>
    <!-- Option in Library to open History page -->
    <string name="library_history">Tembiasakue</string>
    <!-- Option in Library to open a new tab -->
    <string name="library_new_tab">Tendayke pyahu</string>

    <!-- Settings Page Title -->
    <string name="settings_title">Jeporavorã</string>
    <!-- Content description (not visible, for screen readers etc.): "Close button for library settings" -->
    <string name="content_description_close_button">Mboty</string>

    <!-- Title to show in alert when a lot of tabs are to be opened
    %d is a placeholder for the number of tabs that will be opened -->
    <string name="open_all_warning_title">¿Embojuruja %d tendayke?</string>
    <!-- Message to warn users that a large number of tabs will be opened
    %s will be replaced by app name. -->
    <string name="open_all_warning_message">Embojurujávo heta tendayke omombeguekuaa %s henyhẽnguévo umi kuatiarogue. ¿Añetehápepa rehoseve hese?</string>
    <!-- Dialog button text for confirming open all tabs -->
    <string name="open_all_warning_confirm">Embojuruja tendayke</string>
    <!-- Dialog button text for canceling open all tabs -->
    <string name="open_all_warning_cancel">Heja</string>

    <!-- Text to show users they have one page in the history group section of the History fragment.
    %d is a placeholder for the number of pages in the group. -->
    <string name="history_search_group_site_1">%d kuatiarogue</string>

    <!-- Text to show users they have multiple pages in the history group section of the History fragment.
    %d is a placeholder for the number of pages in the group. -->
    <string name="history_search_group_sites_1">%d kuatiarogue</string>

    <!-- Option in library for Recently Closed Tabs -->
    <string name="library_recently_closed_tabs">Tendayke oñemboty ramóva</string>
    <!-- Option in library to open Recently Closed Tabs page -->
    <string name="recently_closed_show_full_history">Tembiasakue jehechaukapa</string>
    <!-- Text to show users they have multiple tabs saved in the Recently Closed Tabs section of history.
    %d is a placeholder for the number of tabs selected. -->
    <string name="recently_closed_tabs">%d tendaykekuéra</string>
    <!-- Text to show users they have one tab saved in the Recently Closed Tabs section of history.
    %d is a placeholder for the number of tabs selected. -->
    <string name="recently_closed_tab">%d tendayke</string>
    <!-- Recently closed tabs screen message when there are no recently closed tabs -->
    <string name="recently_closed_empty_message">Ndaipóri tendayke oñemboty ramóva</string>

    <!-- Tab Management -->
    <!-- Title of preference for tabs management -->
    <string name="preferences_tabs">Tendayke</string>
    <!-- Title of preference that allows a user to specify the tab view -->
    <string name="preferences_tab_view">Tendayke jehecha</string>
    <!-- Option for a list tab view -->
    <string name="tab_view_list">Tysýi</string>
    <!-- Option for a grid tab view -->
    <string name="tab_view_grid">Kora’ieta</string>
    <!-- Title of preference that allows a user to auto close tabs after a specified amount of time -->
    <string name="preferences_close_tabs">Emboty tendayke</string>
    <!-- Option for auto closing tabs that will never auto close tabs, always allows user to manually close tabs -->
    <string name="close_tabs_manually">Popegua</string>
    <!-- Option for auto closing tabs that will auto close tabs after one day -->
    <string name="close_tabs_after_one_day">Peteĩ ára rire</string>
    <!-- Option for auto closing tabs that will auto close tabs after one week -->
    <string name="close_tabs_after_one_week">Peteĩ arapokõindy rire</string>
    <!-- Option for auto closing tabs that will auto close tabs after one month -->
    <string name="close_tabs_after_one_month">Peteĩ jasy rire</string>

    <!-- Title of preference that allows a user to specify the auto-close settings for open tabs -->
    <string name="preference_auto_close_tabs" tools:ignore="UnusedResources">Omboty ijehegui tendayke ijurujáva</string>

    <!-- Opening screen -->
    <!-- Title of a preference that allows a user to choose what screen to show after opening the app -->
    <string name="preferences_opening_screen">Mba’erechaha ñepyrũha</string>
    <!-- Option for always opening the homepage when re-opening the app -->
    <string name="opening_screen_homepage">Kuatiarogue ñepyrũha</string>
    <!-- Option for always opening the user's last-open tab when re-opening the app -->
    <string name="opening_screen_last_tab">Tendayke pahagua</string>
    <!-- Option for always opening the homepage when re-opening the app after four hours of inactivity -->
    <string name="opening_screen_after_four_hours_of_inactivity">Kuatiarrogue ñepyrũha irundy aravo ojeheja rire</string>
    <!-- Summary for tabs preference when auto closing tabs setting is set to manual close-->
    <string name="close_tabs_manually_summary">Emboty nde pópe</string>
    <!-- Summary for tabs preference when auto closing tabs setting is set to auto close tabs after one day-->
    <string name="close_tabs_after_one_day_summary">Emboty peteĩ ára rire</string>

    <!-- Summary for tabs preference when auto closing tabs setting is set to auto close tabs after one week-->
    <string name="close_tabs_after_one_week_summary">Emboty arapokõindy rire</string>
    <!-- Summary for tabs preference when auto closing tabs setting is set to auto close tabs after one month-->
    <string name="close_tabs_after_one_month_summary">Emboty peteĩ jasy rire</string>

    <!-- Summary for homepage preference indicating always opening the homepage when re-opening the app -->
    <string name="opening_screen_homepage_summary">Ijuruja kuatiarogue ñepyrũme</string>

    <!-- Summary for homepage preference indicating always opening the last-open tab when re-opening the app -->
    <string name="opening_screen_last_tab_summary">Embojuruja tendayke pahápe</string>
    <!-- Summary for homepage preference indicating opening the homepage when re-opening the app after four hours of inactivity -->
    <string name="opening_screen_after_four_hours_of_inactivity_summary">Ijuruja kuatiarogue ñepyrũme irundy aravo rire</string>

    <!-- Inactive tabs -->
    <!-- Category header of a preference that allows a user to enable or disable the inactive tabs feature -->
    <string name="preferences_inactive_tabs">Eguerova tendayke ituja ha ojeporu’ỹva</string>

    <!-- Title of inactive tabs preference -->
    <string name="preferences_inactive_tabs_title">Umi tendayke ehecha’ỹa mokõi arapokõindýpe ohóma tenda ojeporu’ỹvape.</string>

    <!-- Studies -->
    <!-- Title of the remove studies button -->
    <string name="studies_remove">Mboguete</string>
    <!-- Title of the active section on the studies list -->
    <string name="studies_active">Myandy</string>

    <!-- Description for studies, it indicates why Firefox use studies. The first parameter is the name of the application. -->
    <string name="studies_description_2">%1$s ikatu omohenda ha omongu’e kuaara’ã sapy’apy’a.</string>
    <!-- Learn more link for studies, links to an article for more information about studies. -->
    <string name="studies_learn_more">Kuaave</string>

    <!-- Dialog message shown after removing a study -->
    <string name="studies_restart_app">Ko tembiporu’i oñembotýta hekopyahu hag̃ua</string>
    <!-- Dialog button to confirm the removing a study. -->
    <string name="studies_restart_dialog_ok">MONEĨ</string>
    <!-- Dialog button text for canceling removing a study. -->
    <string name="studies_restart_dialog_cancel">Heja</string>

    <!-- Toast shown after turning on/off studies preferences -->
    <string name="studies_toast_quit_application" tools:ignore="UnusedResources">Esẽke tembiporu’ígui iñambuekuaa hag̃ua…</string>

    <!-- Sessions -->
    <!-- Title for the list of tabs -->
    <string name="tab_header_label">Tendayke ijurujáva</string>
    <!-- Title for the list of tabs in the current private session -->
    <string name="tabs_header_private_tabs_title">Tendayke ñemiguáva</string>

    <!-- Title for the list of tabs in the synced tabs -->
    <string name="tabs_header_synced_tabs_title">Tendayke mbojuehepyre</string>
    <!-- Content description (not visible, for screen readers etc.): Add tab button. Adds a news tab when pressed -->
    <string name="add_tab">Embojuaju tendayke</string>
    <!-- Content description (not visible, for screen readers etc.): Add tab button. Adds a news tab when pressed -->
    <string name="add_private_tab">Embojuaju tendayke ñemigua</string>
    <!-- Text for the new tab button to indicate adding a new private tab in the tab -->
    <string name="tab_drawer_fab_content">Ñemigua</string>
    <!-- Text for the new tab button to indicate syncing command on the synced tabs page -->
    <string name="tab_drawer_fab_sync">Mbojuehe</string>
    <!-- Text shown in the menu for sharing all tabs -->
    <string name="tab_tray_menu_item_share">Emoherakuã opaite tendayke</string>
    <!-- Text shown in the menu to view recently closed tabs -->
    <string name="tab_tray_menu_recently_closed">Tendayke oñemboty ramóva</string>
    <!-- Text shown in the tabs tray inactive tabs section -->
    <string name="tab_tray_inactive_recently_closed" tools:ignore="UnusedResources">Oñembotyramovéva</string>
    <!-- Text shown in the menu to view account settings -->
    <string name="tab_tray_menu_account_settings">Mba’ete ñemboheko</string>
    <!-- Text shown in the menu to view tab settings -->
    <string name="tab_tray_menu_tab_settings">Tendayke ñemboheko</string>
    <!-- Text shown in the menu for closing all tabs -->
    <string name="tab_tray_menu_item_close">Emboty opaite tendayke</string>
    <!-- Text shown in the multiselect menu for bookmarking selected tabs. -->
    <string name="tab_tray_multiselect_menu_item_bookmark">Techaukaha</string>
    <!-- Text shown in the multiselect menu for closing selected tabs. -->
    <string name="tab_tray_multiselect_menu_item_close">Mboty</string>
    <!-- Content description for tabs tray multiselect share button -->
    <string name="tab_tray_multiselect_share_content_description">Emoherakuã tendayke mbosa’ypyre</string>
    <!-- Content description for tabs tray multiselect menu -->
    <string name="tab_tray_multiselect_menu_content_description">Tendayke poravorã mbosa’ypyre</string>
    <!-- Content description (not visible, for screen readers etc.): Removes tab from collection button. Removes the selected tab from collection when pressed -->
    <string name="remove_tab_from_collection">Embogue tendayke mbyatypyregua</string>
    <!-- Text for button to enter multiselect mode in tabs tray -->
    <string name="tabs_tray_select_tabs">Eiporavo tendayke</string>
    <!-- Content description (not visible, for screen readers etc.): Close tab button. Closes the current session when pressed -->
    <string name="close_tab">Emboty tendayke</string>
    <!-- Content description (not visible, for screen readers etc.): Close tab <title> button. First parameter is tab title  -->
    <string name="close_tab_title">Emboty tendayke %s</string>

    <!-- Content description (not visible, for screen readers etc.): Opens the open tabs menu when pressed -->
    <string name="open_tabs_menu">Embojuruja poravorã rendayke</string>
    <!-- Open tabs menu item to save tabs to collection -->
    <string name="tabs_menu_save_to_collection1">Eñongatu tendayke atyhápe</string>
    <!-- Text for the menu button to delete a collection -->
    <string name="collection_delete">Emboguete atygua</string>
    <!-- Text for the menu button to rename a collection -->
    <string name="collection_rename">Emoambue atygua réra</string>
    <!-- Text for the button to open tabs of the selected collection -->
    <string name="collection_open_tabs">Embojuruja tendayke</string>
    <!-- Hint for adding name of a collection -->
    <string name="collection_name_hint">Ñembyatyha réra</string>
    <!-- Text for the menu button to rename a top site -->
    <string name="rename_top_site">Ñemboherajey</string>
    <!-- Text for the menu button to remove a top site -->
    <string name="remove_top_site">Mboguete</string>

    <!-- Text for the menu button to delete a top site from history -->
    <string name="delete_from_history">Emboguete tembiasakuégui</string>
    <!-- Postfix for private WebApp titles, placeholder is replaced with app name -->
    <string name="pwa_site_controls_title_private">%1$s (Ayvu Ñemigua)</string>

    <!-- History -->
    <!-- Text for the button to search all history -->
    <string name="history_search_1">Emoinge ñe’ẽ ehekaséva</string>
    <!-- Text for the button to clear all history -->
    <string name="history_delete_all">Emboguete tembiasakue</string>

    <!-- Text for the snackbar to confirm that multiple browsing history items has been deleted -->
    <string name="history_delete_multiple_items_snackbar">Tembiasakue mboguepyre</string>
    <!-- Text for the snackbar to confirm that a single browsing history item has been deleted. The first parameter is the shortened URL of the deleted history item. -->
    <string name="history_delete_single_item_snackbar">Mboguepyre %1$s</string>
    <!-- Context description text for the button to delete a single history item -->
    <string name="history_delete_item">Mboguete</string>
    <!-- History multi select title in app bar
    The first parameter is the number of bookmarks selected -->
    <string name="history_multi_select_title">%1$d poravopyre</string>
    <!-- Text for the header that groups the history for today -->
    <string name="history_today">Ko’árape</string>
    <!-- Text for the header that groups the history for yesterday -->
    <string name="history_yesterday">Kuehe</string>
    <!-- Text for the header that groups the history the past 7 days -->
    <string name="history_7_days">7 ára ohasamóva</string>
    <!-- Text for the header that groups the history the past 30 days -->
    <string name="history_30_days">30 ára ohasamóva</string>

    <!-- Text for the header that groups the history older than the last month -->
    <string name="history_older">Itujavéva</string>
    <!-- Text shown when no history exists -->
    <string name="history_empty_message">Ndaipóri tembiasakue</string>

    <!-- Downloads -->
    <!-- Text for the snackbar to confirm that multiple downloads items have been removed -->
    <string name="download_delete_multiple_items_snackbar_1">Ñemboguejy Mboguetepyre</string>
    <!-- Text for the snackbar to confirm that a single download item has been removed. The first parameter is the name of the download item. -->
    <string name="download_delete_single_item_snackbar">Emboguete %1$s</string>
    <!-- Text shown when no download exists -->
    <string name="download_empty_message_1">Ndaipóri marandurenda mboguejypyre</string>
    <!-- History multi select title in app bar
    The first parameter is the number of downloads selected -->
    <string name="download_multi_select_title">%1$d poravopyre</string>


    <!-- Text for the button to remove a single download item -->
    <string name="download_delete_item_1">Mboguete</string>


    <!-- Crashes -->
    <!-- Title text displayed on the tab crash page. This first parameter is the name of the application (For example: Fenix) -->
    <string name="tab_crash_title_2">Rombyasy. %1$s nomyanyhẽkuaái pe kuatiarogue.</string>
    <!-- Send crash report checkbox text on the tab crash page -->
    <string name="tab_crash_send_report">Emomarandu Mozilla-pe jejavy rehegua</string>
    <!-- Close tab button text on the tab crash page -->
    <string name="tab_crash_close">Emboty tendayke</string>
    <!-- Restore tab button text on the tab crash page -->
    <string name="tab_crash_restore">Embojevy tendayke</string>

    <!-- Bookmarks -->
    <!-- Confirmation message for a dialog confirming if the user wants to delete the selected folder -->
    <string name="bookmark_delete_folder_confirmation_dialog">¿Añetehápepa emboguetese ko marandurenda?</string>
    <!-- Confirmation message for a dialog confirming if the user wants to delete multiple items including folders. Parameter will be replaced by app name. -->
    <string name="bookmark_delete_multiple_folders_confirmation_dialog">%s omboguéta umi mba’eporu poravopyre.</string>
    <!-- Text for the cancel button on delete bookmark dialog -->
    <string name="bookmark_delete_negative">Heja</string>
    <!-- Screen title for adding a bookmarks folder -->
    <string name="bookmark_add_folder">Embojuaju ñongatuha</string>
    <!-- Snackbar title shown after a bookmark has been created. -->
    <string name="bookmark_saved_snackbar">¡Techaukaha ñongatupyre!</string>
    <!-- Snackbar edit button shown after a bookmark has been created. -->
    <string name="edit_bookmark_snackbar_action">MBOSAKO’I</string>
    <!-- Bookmark overflow menu edit button -->
    <string name="bookmark_menu_edit_button">Mbosako’i</string>
    <!-- Bookmark overflow menu copy button -->
    <string name="bookmark_menu_copy_button">Monguatia</string>
    <!-- Bookmark overflow menu share button -->
    <string name="bookmark_menu_share_button">Moherakuã</string>
    <!-- Bookmark overflow menu open in new tab button -->
    <string name="bookmark_menu_open_in_new_tab_button">Embojuruja tendayke pyahu</string>
    <!-- Bookmark overflow menu open in private tab button -->
    <string name="bookmark_menu_open_in_private_tab_button">Embojuruja tendayke pyahúpe</string>
    <!-- Bookmark overflow menu open all in tabs button -->
    <string name="bookmark_menu_open_all_in_tabs_button">Embojurujapa tendayke pyahúpe</string>
    <!-- Bookmark overflow menu open all in private tabs button -->
    <string name="bookmark_menu_open_all_in_private_tabs_button">Embojurujapa tendayke ñemíme</string>
    <!-- Bookmark overflow menu delete button -->
    <string name="bookmark_menu_delete_button">Mboguete</string>
    <!--Bookmark overflow menu save button -->
    <string name="bookmark_menu_save_button">Ñongatu</string>
    <!-- Bookmark multi select title in app bar
     The first parameter is the number of bookmarks selected -->
    <string name="bookmarks_multi_select_title">%1$d poravopyre</string>
    <!-- Bookmark editing screen title -->
    <string name="edit_bookmark_fragment_title">Techaukaha mbosako’i</string>
    <!-- Bookmark folder editing screen title -->
    <string name="edit_bookmark_folder_fragment_title">Embosako’i ñongatuha</string>

    <!-- Bookmark sign in button message -->
    <string name="bookmark_sign_in_button">Eñepyrũ tembiapo ehecha hag̃ua techaukaha mbojuehepyre</string>
    <!-- Bookmark URL editing field label -->
    <string name="bookmark_url_label">URL</string>
    <!-- Bookmark FOLDER editing field label -->
    <string name="bookmark_folder_label">ÑONGATUHA</string>
    <!-- Bookmark NAME editing field label -->
    <string name="bookmark_name_label">TÉRA</string>
    <!-- Bookmark add folder screen title -->
    <string name="bookmark_add_folder_fragment_label">Embojuaju ñongatuha</string>
    <!-- Bookmark select folder screen title -->
    <string name="bookmark_select_folder_fragment_label">Ñongatuha jeporavo</string>
    <!-- Bookmark editing error missing title -->
    <string name="bookmark_empty_title_error">Orekova’erã teratee</string>
    <!-- Bookmark editing error missing or improper URL -->
    <string name="bookmark_invalid_url_error">URL oiko’ỹva</string>
    <!-- Bookmark screen message for empty bookmarks folder -->
    <string name="bookmarks_empty_message">Ndaipóri techaukaha ápe</string>
    <!-- Bookmark snackbar message on deletion
     The first parameter is the host part of the URL of the bookmark deleted, if any -->
    <string name="bookmark_deletion_snackbar_message">Emboguete %1$s</string>
    <!-- Bookmark snackbar message on deleting multiple bookmarks not including folders-->
    <string name="bookmark_deletion_multiple_snackbar_message_2">Techaukaha mboguepyre</string>
    <!-- Bookmark snackbar message on deleting multiple bookmarks including folders-->
    <string name="bookmark_deletion_multiple_snackbar_message_3">Embogue marandurenda poravopyre</string>
    <!-- Bookmark undo button for deletion snackbar action -->
    <string name="bookmark_undo_deletion">MBOGUEVI</string>

    <!-- Text for the button to search all bookmarks -->
    <string name="bookmark_search">Emoinge ñe’ẽ ehekaséva</string>

    <!-- Site Permissions -->
    <!-- Button label that take the user to the Android App setting -->
    <string name="phone_feature_go_to_settings">Eho Ñembohekópe</string>
    <!-- Content description (not visible, for screen readers etc.): Quick settings sheet
        to give users access to site specific information / settings. For example:
        Secure settings status and a button to modify site permissions -->
    <string name="quick_settings_sheet">Ñemboheko rogue ipya’éva</string>
    <!-- Label that indicates that this option it the recommended one -->
    <string name="phone_feature_recommended">Jeroviaháva</string>
    <!-- Button label for clearing all the information of site permissions-->
    <string name="clear_permissions">Emboguete ñemoneĩ</string>
    <!-- Text for the OK button on Clear permissions dialog -->
    <string name="clear_permissions_positive">MONEĨ</string>
    <!-- Text for the cancel button on Clear permissions dialog -->
    <string name="clear_permissions_negative">Heja</string>
    <!-- Button label for clearing a site permission-->
    <string name="clear_permission">Emboguete ñemoneĩ</string>
    <!-- Text for the OK button on Clear permission dialog -->
    <string name="clear_permission_positive">MONEĨ</string>
    <!-- Text for the cancel button on Clear permission dialog -->
    <string name="clear_permission_negative">Heja</string>
    <!-- Button label for clearing all the information on all sites-->
    <string name="clear_permissions_on_all_sites">Emboguete ñemoneĩ opaite tendápe</string>
    <!-- Preference for altering video and audio autoplay for all websites -->
    <string name="preference_browser_feature_autoplay">Mbohetajehegui</string>

    <!-- Preference for altering the camera access for all websites -->
    <string name="preference_phone_feature_camera">Ta’ãnganohẽha</string>
    <!-- Preference for altering the microphone access for all websites -->
    <string name="preference_phone_feature_microphone">Ñe’ẽatãha</string>
    <!-- Preference for altering the location access for all websites -->
    <string name="preference_phone_feature_location">Tendaite</string>
    <!-- Preference for altering the notification access for all websites -->
    <string name="preference_phone_feature_notification">Ñemomarandu</string>
    <!-- Preference for altering the persistent storage access for all websites -->
    <string name="preference_phone_feature_persistent_storage">Ñongatuharenda areguáva</string>
    <!-- Preference for altering the storage access setting for all websites -->
    <string name="preference_phone_feature_cross_origin_storage_access">Kookie tenda pa’ũme</string>
    <!-- Preference for altering the EME access for all websites -->
    <string name="preference_phone_feature_media_key_system_access">Tetepy ohechajeýva DRM</string>
    <!-- Label that indicates that a permission must be asked always -->
    <string name="preference_option_phone_feature_ask_to_allow">Ejerure ñemoneĩ</string>
    <!-- Label that indicates that a permission must be blocked -->
    <string name="preference_option_phone_feature_blocked">Jokopyre</string>
    <!-- Label that indicates that a permission must be allowed -->
    <string name="preference_option_phone_feature_allowed">Moneĩmbyre </string>
    <!--Label that indicates a permission is by the Android OS-->
    <string name="phone_feature_blocked_by_android">Android ojokopyre</string>
    <!-- Preference for showing a list of websites that the default configurations won't apply to them -->
    <string name="preference_exceptions">Oĩ’ỹva</string>
    <!-- Summary of tracking protection preference if tracking protection is set to off -->
    <string name="tracking_protection_off">Mboguepyre</string>
    <!-- Summary of tracking protection preference if tracking protection is set to standard -->
    <string name="tracking_protection_standard">Ypykue</string>
    <!-- Summary of tracking protection preference if tracking protection is set to strict -->
    <string name="tracking_protection_strict">Mbaretépe</string>
    <!-- Summary of tracking protection preference if tracking protection is set to custom -->
    <string name="tracking_protection_custom">Mboavapyre</string>
    <!-- Label for global setting that indicates that all video and audio autoplay is allowed -->
    <string name="preference_option_autoplay_allowed2">Emoneĩ mba’epu ha ta’ãngamýi</string>
    <!-- Label for site specific setting that indicates that all video and audio autoplay is allowed -->
    <string name="quick_setting_option_autoplay_allowed">Emoneĩ mba’epu ha ta’ãngamýi</string>
    <!-- Label that indicates that video and audio autoplay is only allowed over Wi-Fi -->
    <string name="preference_option_autoplay_allowed_wifi_only2">Ejoko mba’epu ha ta’ãngamýi pumbyry mba’ekuaarãme año</string>
    <!-- Subtext that explains 'autoplay on Wi-Fi only' option -->
    <string name="preference_option_autoplay_allowed_wifi_subtext">Mba’epu ha ta’ãngamýi oñembohetáta Wi-Fi ndive</string>
    <!-- Label for global setting that indicates that video autoplay is allowed, but audio autoplay is blocked -->
    <string name="preference_option_autoplay_block_audio2">Ejoko mba’epu año</string>
    <!-- Label for site specific setting that indicates that video autoplay is allowed, but audio autoplay is blocked -->
    <string name="quick_setting_option_autoplay_block_audio">Ejoko mba’epu año</string>
    <!-- Label for global setting that indicates that all video and audio autoplay is blocked -->
    <string name="preference_option_autoplay_blocked3">Ejoko mba’epu ha ta’ãngamýi año</string>
    <!-- Label for site specific setting that indicates that all video and audio autoplay is blocked -->
    <string name="quick_setting_option_autoplay_blocked">Ejoko mba’epu ha ta’ãngamýi</string>
    <!-- Summary of delete browsing data on quit preference if it is set to on -->
    <string name="delete_browsing_data_quit_on">Hendypyre</string>
    <!-- Summary of delete browsing data on quit preference if it is set to off -->
    <string name="delete_browsing_data_quit_off">Mboguepyre</string>

    <!-- Summary of studies preference if it is set to on -->
    <string name="studies_on">Hendypyre</string>
    <!-- Summary of studies data on quit preference if it is set to off -->
    <string name="studies_off">Mboguepyre</string>

    <!-- Collections -->
    <!-- Collections header on home fragment -->
    <string name="collections_header">Ñembyatyha</string>
    <!-- Content description (not visible, for screen readers etc.): Opens the collection menu when pressed -->
    <string name="collection_menu_button_content_description">Ñembyatyha poravorã</string>

    <!-- Label to describe what collections are to a new user without any collections -->
    <string name="no_collections_description2">Embyaty umi mba’e ehayhuvéva.\nEmboaty umi jeheka, tenda ha tendayke ojueheguáva eike hag̃ua pype pya’e.</string>
    <!-- Title for the "select tabs" step of the collection creator -->
    <string name="create_collection_select_tabs">Eiporavo tendayke</string>
    <!-- Title for the "select collection" step of the collection creator -->
    <string name="create_collection_select_collection">Eiporavo ñembyatyha</string>
    <!-- Title for the "name collection" step of the collection creator -->
    <string name="create_collection_name_collection">Embohéra ñembyatyha</string>
    <!-- Button to add new collection for the "select collection" step of the collection creator -->
    <string name="create_collection_add_new_collection">Embojuaju ñembyatyha pyahu</string>
    <!-- Button to select all tabs in the "select tabs" step of the collection creator -->
    <string name="create_collection_select_all">Eiporavopaite</string>
    <!-- Button to deselect all tabs in the "select tabs" step of the collection creator -->
    <string name="create_collection_deselect_all">Eiporavo’opaite</string>
    <!-- Text to prompt users to select the tabs to save in the "select tabs" step of the collection creator -->
    <string name="create_collection_save_to_collection_empty">Eiporavo tendayke eñongatuséva</string>
    <!-- Text to show users how many tabs they have selected in the "select tabs" step of the collection creator.
     %d is a placeholder for the number of tabs selected. -->
    <string name="create_collection_save_to_collection_tabs_selected">%d tendayke poravopyre</string>
    <!-- Text to show users they have one tab selected in the "select tabs" step of the collection creator.
    %d is a placeholder for the number of tabs selected. -->
    <string name="create_collection_save_to_collection_tab_selected">%d tendayke poravopyre</string>
    <!-- Text shown in snackbar when multiple tabs have been saved in a collection -->
    <string name="create_collection_tabs_saved">¡Tendayke ñongatupyre!</string>
    <!-- Text shown in snackbar when one or multiple tabs have been saved in a new collection -->
    <string name="create_collection_tabs_saved_new_collection">Ñembyaty ñongatupyre</string>
    <!-- Text shown in snackbar when one tab has been saved in a collection -->
    <string name="create_collection_tab_saved">¡Tendayke ñongatupyre!</string>
    <!-- Content description (not visible, for screen readers etc.): button to close the collection creator -->
    <string name="create_collection_close">Mboty</string>
    <!-- Button to save currently selected tabs in the "select tabs" step of the collection creator-->
    <string name="create_collection_save">Ñongatu</string>

    <!-- Snackbar action to view the collection the user just created or updated -->
    <string name="create_collection_view">Hecha</string>

    <!-- Text for the OK button from collection dialogs -->
    <string name="create_collection_positive">MONEĨ</string>
    <!-- Text for the cancel button from collection dialogs -->
    <string name="create_collection_negative">Heja</string>

    <!-- Default name for a new collection in "name new collection" step of the collection creator. %d is a placeholder for the number of collections-->
    <string name="create_collection_default_name">Ñembyatyha %d</string>

    <!-- Share -->
    <!-- Share screen header -->
    <string name="share_header_2">Moherakuã</string>
    <!-- Content description (not visible, for screen readers etc.):
        "Share" button. Opens the share menu when pressed. -->
    <string name="share_button_content_description">Moherakuã</string>

    <!-- Text for the Save to PDF feature in the share menu -->
    <string name="share_save_to_pdf">Eñongatu PDF ramo</string>
    <!-- Text for error message when generating a PDF file Text. -->
    <string name="unable_to_save_to_pdf_error">Nderejapokuaái PDF</string>
    <!-- Text for standard error snackbar dismiss button. -->
    <string name="standard_snackbar_error_dismiss">Mboyke</string>
    <!-- Text for error message when printing a page and it fails. -->
    <string name="unable_to_print_error" moz:removedIn="121" tools:ignore="UnusedResources">Ndaikatúi embokuatia</string>
    <!-- Text for error message when printing a page and it fails. -->
    <string name="unable_to_print_page_error">Ndaikatúi emonguatia ko kuatiarogue</string>
    <!-- Text for the print feature in the share and browser menu -->
    <string name="menu_print">Mbokuatia</string>
    <!-- Sub-header in the dialog to share a link to another sync device -->
    <string name="share_device_subheader">Emondo mba’e’okápe</string>

    <!-- Sub-header in the dialog to share a link to an app from the full list -->
    <string name="share_link_all_apps_subheader">Opaite tembiaporã</string>
    <!-- Sub-header in the dialog to share a link to an app from the most-recent sorted list -->
    <string name="share_link_recent_apps_subheader">Ojeporuramovéva</string>
    <!-- Text for the copy link action in the share screen. -->
    <string name="share_copy_link_to_clipboard">Emondo kuatiajohápe</string>
    <!-- Toast shown after copying link to clipboard -->
    <string name="toast_copy_link_to_clipboard">Emondo kuatiajohápe</string>
    <!-- An option from the share dialog to sign into sync -->
    <string name="sync_sign_in">Eñepyrũ tembiapo Sync-pe</string>
     <!-- An option from the three dot menu to sync and save data -->
    <string name="sync_menu_sync_and_save_data">Embojuehe ha eñongatu mba’ekuaarã</string>
    <!-- An option from the share dialog to send link to all other sync devices -->
    <string name="sync_send_to_all">Emondo opaite mba’e’okápe</string>
    <!-- An option from the share dialog to reconnect to sync -->
    <string name="sync_reconnect">Eikejey Sync-pe</string>
    <!-- Text displayed when sync is offline and cannot be accessed -->
    <string name="sync_offline">Juaju’ỹre</string>
    <!-- An option to connect additional devices -->
    <string name="sync_connect_device">Embojuaju ambue mba’e’oka</string>
    <!-- The dialog text shown when additional devices are not available -->
    <string name="sync_connect_device_dialog">Emondo hag̃ua tendayke, eñepyrũ tembiapo Firefox-pe ambue mba’e’okápe.</string>
    <!-- Confirmation dialog button -->
    <string name="sync_confirmation_button">Kũmbypyre</string>
    <!-- Share error message -->
    <string name="share_error_snackbar">Ndaikatúi emoherakuã ko tembiporu’i ndive</string>
    <!-- Add new device screen title -->
    <string name="sync_add_new_device_title">Emondo mba’e’okápe</string>

    <!-- Text for the warning message on the Add new device screen -->
    <string name="sync_add_new_device_message">Ndaipóri mba’e’oka jeikepyre</string>

    <!-- Text for the button to learn about sending tabs -->
    <string name="sync_add_new_device_learn_button">Eikuaave tendayke mondo rehegua…</string>
    <!-- Text for the button to connect another device -->
    <string name="sync_add_new_device_connect_button">Embojuaju ambue mba’e’oka…</string>

    <!-- Notifications -->
    <!-- Text shown in the notification that pops up to remind the user that a private browsing session is active. -->
    <string name="notification_pbm_delete_text_2">Emboty tendayke ñemigua</string>

    <!-- Text shown in the notification that pops up to remind the user that a private browsing session is active for Android 14+ -->
    <string name="notification_erase_title_android_14">¿Emboty tendayke ñemigua?</string>
    <string name="notification_erase_text_android_14">Eikutu ha embosyryry ko marandu’i emboty hag̃ua umi tendayke ñemigua.</string>

    <!-- Name of the marketing notification channel. Displayed in the "App notifications" system settings for the app -->
    <string name="notification_marketing_channel_name">Jehepyme’ẽrã</string>

    <!-- Title shown in the notification that pops up to remind the user to set fenix as default browser.
    The app name is in the text, due to limitations with localizing Nimbus experiments -->
    <string name="nimbus_notification_default_browser_title" tools:ignore="UnusedResources">Firefox ipya’e ha hekoñemi</string>
    <!-- Text shown in the notification that pops up to remind the user to set fenix as default browser.
    The app name is in the text, due to limitations with localizing Nimbus experiments -->
    <string name="nimbus_notification_default_browser_text" tools:ignore="UnusedResources">Ejapo Firefox-gui kundahára ypyguáva</string>
    <!-- Title shown in the notification that pops up to re-engage the user -->
    <string name="notification_re_engagement_title">Kundaha ñemi jeporu</string>

    <!-- Text shown in the notification that pops up to re-engage the user.
    %1$s is a placeholder that will be replaced by the app name. -->
    <string name="notification_re_engagement_text">Eikundaha kookie ha tembiasakue ñongatu’ỹre %1$s-pe</string>

    <!-- Title A shown in the notification that pops up to re-engage the user -->
    <string name="notification_re_engagement_A_title">Eikundaha jehekaha’ỹre</string>

    <!-- Text A shown in the notification that pops up to re-engage the user.
    %1$s is a placeholder that will be replaced by the app name. -->
    <string name="notification_re_engagement_A_text">Ñeikundaha ñemi %1$s ndive noñongatúi ne marandu.</string>
    <!-- Title B shown in the notification that pops up to re-engage the user -->
    <string name="notification_re_engagement_B_title">Eheka ñepyrũ</string>

    <!-- Text B shown in the notification that pops up to re-engage the user -->
    <string name="notification_re_engagement_B_text">Ejuhuta ag̃uite. Térã ehecháta mba’e ijukýva.</string>

    <!-- Survey -->
    <!-- Text shown in the fullscreen message that pops up to ask user to take a short survey.
    The app name is in the text, due to limitations with localizing Nimbus experiments -->
    <string name="nimbus_survey_message_text">Ore pytyvõ Firefox rekoporãrã embohováivo ko’ã porandu.</string>
    <!-- Preference for taking the short survey. -->
    <string name="preferences_take_survey">Ejapo encuesta</string>
    <!-- Preference for not taking the short survey. -->
    <string name="preferences_not_take_survey">Nahániri, aguyje</string>

    <!-- Snackbar -->
    <!-- Text shown in snackbar when user deletes a collection -->
    <string name="snackbar_collection_deleted">Ñembyatyha mboguetepyre</string>
    <!-- Text shown in snackbar when user renames a collection -->
    <string name="snackbar_collection_renamed">Ñembyatyha mbohérajeypyre</string>
    <!-- Text shown in snackbar when user closes a tab -->
    <string name="snackbar_tab_closed">Tendayke mbotypyre</string>
    <!-- Text shown in snackbar when user closes all tabs -->
    <string name="snackbar_tabs_closed">Tendayke mbotypyre</string>
    <!-- Text shown in snackbar when user bookmarks a list of tabs -->
    <string name="snackbar_message_bookmarks_saved">¡Techaukaha ñongatupyre!</string>
    <!-- Text shown in snackbar when user adds a site to shortcuts -->
    <string name="snackbar_added_to_shortcuts">¡Ojuajúva mbopya’eháre!</string>
    <!-- Text shown in snackbar when user closes a private tab -->
    <string name="snackbar_private_tab_closed">Tendayke ñemigua mbotypyre</string>
    <!-- Text shown in snackbar when user closes all private tabs -->
    <string name="snackbar_private_tabs_closed">Tendayke ñemigua mbotypyre</string>
    <!-- Text shown in snackbar when user erases their private browsing data -->
    <string name="snackbar_private_data_deleted">Oñemboguéma kundahára mba’ekuaarã</string>
    <!-- Text shown in snackbar to undo deleting a tab, top site or collection -->
    <string name="snackbar_deleted_undo">MBOGUEVI</string>
    <!-- Text shown in snackbar when user removes a top site -->
    <string name="snackbar_top_site_removed">Tenda mboguetepyre</string>
    <!-- QR code scanner prompt which appears after scanning a code, but before navigating to it
        First parameter is the name of the app, second parameter is the URL or text scanned-->
    <string name="qr_scanner_confirmation_dialog_message">Oñemoneĩ %1$s ombojurujávo %2$s</string>
    <!-- QR code scanner prompt dialog positive option to allow navigation to scanned link -->
    <string name="qr_scanner_dialog_positive">MONEĨ</string>
    <!-- QR code scanner prompt dialog positive option to deny navigation to scanned link -->
    <string name="qr_scanner_dialog_negative">MBOTOVE</string>
    <!-- QR code scanner prompt dialog error message shown when a hostname does not contain http or https. -->
    <string name="qr_scanner_dialog_invalid">Pe kundaharape ndoikói.</string>
    <!-- QR code scanner prompt dialog positive option when there is an error -->
    <string name="qr_scanner_dialog_invalid_ok">MONEĨ</string>
    <!-- Tab collection deletion prompt dialog message. Placeholder will be replaced with the collection name -->
    <string name="tab_collection_dialog_message">¿Emboguetesépa añetehápe %1$s?</string>
    <!-- Collection and tab deletion prompt dialog message. This will show when the last tab from a collection is deleted -->
    <string name="delete_tab_and_collection_dialog_message">Emboguetévo ko tendayke omboguéta opaite mbyatypyre. Emoheñoikuaa mbyatypyre pyahu ejapose vove.</string>
    <!-- Collection and tab deletion prompt dialog title. Placeholder will be replaced with the collection name. This will show when the last tab from a collection is deleted -->
    <string name="delete_tab_and_collection_dialog_title">¿Emboguete %1$s?</string>
    <!-- Tab collection deletion prompt dialog option to delete the collection -->
    <string name="tab_collection_dialog_positive">Mboguete</string>
    <!-- Text displayed in a notification when the user enters full screen mode -->
    <string name="full_screen_notification">Oikehína mba’erechaha tuichavévape</string>
    <!-- Message for copying the URL via long press on the toolbar -->
    <string name="url_copied">URL monguatiapyre</string>

    <!-- Sample text for accessibility font size -->
    <string name="accessibility_text_size_sample_text_1">Kóva moñe’ẽrã techapyrãva. Oĩ ohechauka hag̃ua mba’éichapa ojehecháta moñe’ẽrã tuicha ha michĩvévo ko ñembohekópe.</string>
    <!-- Summary for Accessibility Text Size Scaling Preference -->
    <string name="preference_accessibility_text_size_summary">Embotuicha térã emomichĩ mone’ẽrã ñanduti rendápe</string>
    <!-- Title for Accessibility Text Size Scaling Preference -->
    <string name="preference_accessibility_font_size_title">Taireñoiha tuichakue</string>

    <!-- Title for Accessibility Text Automatic Size Scaling Preference -->
    <string name="preference_accessibility_auto_size_2">Tai tuichakue ijeheguíva</string>
    <!-- Summary for Accessibility Text Automatic Size Scaling Preference -->
    <string name="preference_accessibility_auto_size_summary">Pe tai tuichakue ojojoguáta Android pegua ndive. Embogue jeporavorã emboheko hag̃ua ápe.</string>

    <!-- Title for the Delete browsing data preference -->
    <string name="preferences_delete_browsing_data">Emboguete kundahára mba’ekuaarã</string>
    <!-- Title for the tabs item in Delete browsing data -->
    <string name="preferences_delete_browsing_data_tabs_title_2">Embojuruja tendayke</string>
    <!-- Subtitle for the tabs item in Delete browsing data, parameter will be replaced with the number of open tabs -->
    <string name="preferences_delete_browsing_data_tabs_subtitle">%d tendayke</string>
    <!-- Title for the data and history items in Delete browsing data -->
    <!-- Title for the history item in Delete browsing data -->
    <string name="preferences_delete_browsing_data_browsing_history_title">Kundaha rembiasakue</string>
    <!-- Subtitle for the data and history items in delete browsing data, parameter will be replaced with the
        number of history items the user has -->
    <string name="preferences_delete_browsing_data_browsing_data_subtitle">%d kundaharape</string>
    <!-- Title for the cookies and site data items in Delete browsing data -->
    <string name="preferences_delete_browsing_data_cookies_and_site_data">Kookie ha tenda mba’ekuaarã</string>
    <!-- Subtitle for the cookies item in Delete browsing data -->
    <string name="preferences_delete_browsing_data_cookies_subtitle">Oñembotýta tembiapo heta tendápe</string>
    <!-- Title for the cached images and files item in Delete browsing data -->
    <string name="preferences_delete_browsing_data_cached_files">Ta’ãnga ha marandurenda kachépe</string>
    <!-- Subtitle for the cached images and files item in Delete browsing data -->
    <string name="preferences_delete_browsing_data_cached_files_subtitle">Emopotĩ pa’ũ ñembyatyha</string>
    <!-- Title for the site permissions item in Delete browsing data -->
    <string name="preferences_delete_browsing_data_site_permissions">Tenda ñemoneĩ</string>
    <!-- Title for the downloads item in Delete browsing data -->
    <string name="preferences_delete_browsing_data_downloads">Ñemboguejy</string>
    <!-- Text for the button to delete browsing data -->
    <string name="preferences_delete_browsing_data_button">Emboguete kundahára mba’ekuaarã</string>
    <!-- Title for the Delete browsing data on quit preference -->
    <string name="preferences_delete_browsing_data_on_quit">Emboguete kundahára mba’ekuaarã esẽvo</string>
    <!-- Summary for the Delete browsing data on quit preference. "Quit" translation should match delete_browsing_data_on_quit_action translation. -->
    <string name="preference_summary_delete_browsing_data_on_quit_2">Embogue ijehegui kundahára mba’ekuaarã eiporavóvo &quot;Ñesẽ&quot; pe jeporavorã guasúpe</string>
    <!-- Action item in menu for the Delete browsing data on quit feature -->
    <string name="delete_browsing_data_on_quit_action">Ñesẽ</string>

    <!-- Title text of a delete browsing data dialog. -->
    <string name="delete_history_prompt_title">Pa’ũ embogue hag̃ua</string>
    <!-- Body text of a delete browsing data dialog. -->
    <string name="delete_history_prompt_body" moz:RemovedIn="130" tools:ignore="UnusedResources">Embogue tembiasakue (oĩhápe tembiasakue mbojuehepyre ambue mba’e’okagua), kookie ha ambue kundahára mba’ekuaarã.</string>
    <!-- Body text of a delete browsing data dialog. -->
    <string name="delete_history_prompt_body_2">Embogue tembiasakue (oĩhápe tembiasakue ojuehepyre ambue mba’e’okagua)</string>
    <!-- Radio button in the delete browsing data dialog to delete history items for the last hour. -->
    <string name="delete_history_prompt_button_last_hour">Aravo pahápe</string>
    <!-- Radio button in the delete browsing data dialog to delete history items for today and yesterday. -->
    <string name="delete_history_prompt_button_today_and_yesterday">Ko árape ha kuehe</string>
    <!-- Radio button in the delete browsing data dialog to delete all history. -->
    <string name="delete_history_prompt_button_everything">Opavave</string>

    <!-- Dialog message to the user asking to delete browsing data. Parameter will be replaced by app name. -->
    <string name="delete_browsing_data_prompt_message_3">%s omboguepáta umi kundahára mba’ekuaarã poravopyre.</string>
    <!-- Text for the cancel button for the data deletion dialog -->
    <string name="delete_browsing_data_prompt_cancel">Heja</string>
    <!-- Text for the allow button for the data deletion dialog -->
    <string name="delete_browsing_data_prompt_allow">Mboguete</string>

    <!-- Text for the snackbar confirmation that the data was deleted -->
    <string name="preferences_delete_browsing_data_snackbar">Oñemboguetéma kundahára mba’ekuaarã</string>

    <!-- Text for the snackbar to show the user that the deletion of browsing data is in progress -->
    <string name="deleting_browsing_data_in_progress">Oguepahína kundahára mba’ekuaarã…</string>

    <!-- Dialog message to the user asking to delete all history items inside the opened group. Parameter will be replaced by a history group name. -->
    <string name="delete_all_history_group_prompt_message">Emboguepaite tenda “%s”-pe</string>
    <!-- Text for the cancel button for the history group deletion dialog -->
    <string name="delete_history_group_prompt_cancel">Heja</string>
    <!-- Text for the allow button for the history group dialog -->
    <string name="delete_history_group_prompt_allow">Mboguete</string>

    <!-- Text for the snackbar confirmation that the history group was deleted -->
    <string name="delete_history_group_snackbar">Aty mboguepyre</string>

    <!-- Onboarding -->
    <!-- text to display in the snackbar once account is signed-in -->
    <string name="onboarding_firefox_account_sync_is_on">Sync oñemyandýma</string>

    <!-- Onboarding theme -->
    <!-- Text shown in snackbar when multiple tabs have been sent to device -->
    <string name="sync_sent_tabs_snackbar">¡Tendayke mondopyre!</string>
    <!-- Text shown in snackbar when one tab has been sent to device  -->
    <string name="sync_sent_tab_snackbar">Tendayke mondopyre</string>
    <!-- Text shown in snackbar when sharing tabs failed  -->
    <string name="sync_sent_tab_error_snackbar">Hasy imondo</string>
    <!-- Text shown in snackbar for the "retry" action that the user has after sharing tabs failed -->
    <string name="sync_sent_tab_error_snackbar_action">HA’ÃJEY</string>
    <!-- Title of QR Pairing Fragment -->
    <string name="sync_scan_code">Emoha’ãnga ayvu</string>
    <!-- Instructions on how to access pairing -->
    <string name="sign_in_instructions"><![CDATA[Ne mohendahápe, eike Firefox-pe ha eho <b>https://firefox.com/pair</b>-pe]]></string>
    <!-- Text shown for sign in pairing when ready -->
    <string name="sign_in_ready_for_scan">Ikatúma emoha’ãnga</string>
    <!-- Text shown for settings option for sign with pairing -->
    <string name="sign_in_with_camera">Eñepyrũ tembiapo ne ra’ãngamýi ndive</string>
    <!-- Text shown for settings option for sign with email -->
    <string name="sign_in_with_email">Eiporu ñandutiveve</string>
    <!-- Text shown for settings option for create new account text.'Firefox' intentionally hardcoded here.-->
    <string name="sign_in_create_account_text"><![CDATA[¿Ndererekói mba’ete? <u>Emoheñói</u> embojuehe hag̃ua Firefox mba’e’oka ndive.]]></string>
    <!-- Text shown in confirmation dialog to sign out of account. The first parameter is the name of the app (e.g. Firefox Preview) -->
    <string name="sign_out_confirmation_message_2">%s nombojuehemo’ãvéima ne mba’ete ndive, hákatu nomboguemo’ãi ne kundaha mba’ekuaarã ko mba’e’okápe.</string>
    <!-- Option to continue signing out of account shown in confirmation dialog to sign out of account -->
    <string name="sign_out_disconnect">Ñesẽte</string>
    <!-- Option to cancel signing out shown in confirmation dialog to sign out of account -->
    <string name="sign_out_cancel">Heja</string>

    <!-- Error message snackbar shown after the user tried to select a default folder which cannot be altered -->
    <string name="bookmark_cannot_edit_root">Ndaikatúi embosako’i ñongatuha ijypykuéva</string>

    <!-- Enhanced Tracking Protection -->
    <!-- Link displayed in enhanced tracking protection panel to access tracking protection settings -->
    <string name="etp_settings">Ñemboheko ñemo’ãgua</string>
    <!-- Preference title for enhanced tracking protection settings -->
    <string name="preference_enhanced_tracking_protection">Tapykueho mo’ãha iporãvéva</string>
    <!-- Preference summary for enhanced tracking protection settings on/off switch -->
    <string name="preference_enhanced_tracking_protection_summary">Ko’ág̃a Total Cookie Protection ñemo’ã ndive, ore mba’ejokoha imbaretevéva jehapykueho tenda juasapyréva rovake.</string>
    <!-- Description of enhanced tracking protection. The parameter is the name of the application (For example: Firefox Fenix) -->
    <string name="preference_enhanced_tracking_protection_explanation_2">%s nemo’ãta heta tapykuehohágui ohecháva mba’etépa ejapohína ñandutípe.</string>
    <!-- Text displayed that links to website about enhanced tracking protection -->
    <string name="preference_enhanced_tracking_protection_explanation_learn_more">Kuaave</string>

    <!-- Preference for enhanced tracking protection for the standard protection settings -->
    <string name="preference_enhanced_tracking_protection_standard_default_1">Ypyguaite (ijypygua)</string>
    <!-- Preference description for enhanced tracking protection for the standard protection settings -->
    <string name="preference_enhanced_tracking_protection_standard_description_5">Kuatiarogue henyhẽta tapiaguáicha, hákatu ojoko’ivéta tapykuehoha.</string>
    <!--  Accessibility text for the Standard protection information icon  -->
    <string name="preference_enhanced_tracking_protection_standard_info_button">Mba’e umi ojokóva tapykuehoha moãha ypyguáva renondépe</string>
    <!-- Preference for enhanced tracking protection for the strict protection settings -->
    <string name="preference_enhanced_tracking_protection_strict">Mbaretépe</string>
    <!-- Preference description for enhanced tracking protection for the strict protection settings -->
    <string name="preference_enhanced_tracking_protection_strict_description_4">Tapykuehoha iporãvéva ñemo’ã rovake ha apopykuaave, hákatu ikatu heta tenda nomba’poporãi.</string>
    <!--  Accessibility text for the Strict protection information icon  -->
    <string name="preference_enhanced_tracking_protection_strict_info_button">Mba’e umi ojokóva tapykuehoha mo’ãha imbaretéva</string>
    <!-- Preference for enhanced tracking protection for the custom protection settings -->
    <string name="preference_enhanced_tracking_protection_custom">Momba’epyre</string>
    <!-- Preference description for enhanced tracking protection for the strict protection settings -->
    <string name="preference_enhanced_tracking_protection_custom_description_2">Eiporavo mba’e tapykuehoha ha jehekaha ejokose.</string>
    <!--  Accessibility text for the Strict protection information icon  -->
    <string name="preference_enhanced_tracking_protection_custom_info_button">Mba’e umi ojokóva tapykuehoha mo’ãha ñemomba’epyre</string>
    <!-- Header for categories that are being blocked by current Enhanced Tracking Protection settings -->
    <!-- Preference for enhanced tracking protection for the custom protection settings for cookies-->
    <string name="preference_enhanced_tracking_protection_custom_cookies">Kookie</string>
    <!-- Option for enhanced tracking protection for the custom protection settings for cookies-->
    <string name="preference_enhanced_tracking_protection_custom_cookies_1">Tenda ha ava ñandutieta rapykuehoha</string>
    <!-- Option for enhanced tracking protection for the custom protection settings for cookies-->
    <string name="preference_enhanced_tracking_protection_custom_cookies_2">Kookie eike’ỹ hague</string>
    <!-- Option for enhanced tracking protection for the custom protection settings for cookies-->
    <string name="preference_enhanced_tracking_protection_custom_cookies_3">Umi kookie mbohapyháva (ikatu ñanduti renda ombyai)</string>
    <!-- Option for enhanced tracking protection for the custom protection settings for cookies-->
    <string name="preference_enhanced_tracking_protection_custom_cookies_4">Opaite kookie (ikatu ñanduti renda ombyai)</string>
    <!-- Option for enhanced tracking protection for the custom protection settings for cookies-->
    <string name="preference_enhanced_tracking_protection_custom_cookies_5">Eipe’a kookie tenda ojuasávagui</string>
    <!-- Preference for Global Privacy Control for the custom privacy settings for Global Privacy Control. '&amp;' is replaced with the ampersand symbol: &-->
    <string name="preference_enhanced_tracking_protection_custom_global_privacy_control">Ere ñanduti rendápe ani ovende ha omoherakuã mba’ekuaarã</string>
    <!-- Preference for enhanced tracking protection for the custom protection settings for tracking content -->
    <string name="preference_enhanced_tracking_protection_custom_tracking_content">Tetepy rapykueho</string>
    <!-- Option for enhanced tracking protection for the custom protection settings for tracking content-->
    <string name="preference_enhanced_tracking_protection_custom_tracking_content_1">Opaite tendayképe</string>
    <!-- Option for enhanced tracking protection for the custom protection settings for tracking content-->
    <string name="preference_enhanced_tracking_protection_custom_tracking_content_2">Tendayke ñemiguápe añoite</string>
    <!-- Preference for enhanced tracking protection for the custom protection settings -->
    <string name="preference_enhanced_tracking_protection_custom_cryptominers">Criptominero</string>
    <!-- Preference for enhanced tracking protection for the custom protection settings -->
    <string name="preference_enhanced_tracking_protection_custom_fingerprinters">Ñemokuãhũ</string>
    <!-- Button label for navigating to the Enhanced Tracking Protection details -->
    <string name="enhanced_tracking_protection_details">Mba’emimi</string>
    <!-- Header for categories that are being being blocked by current Enhanced Tracking Protection settings -->
    <string name="enhanced_tracking_protection_blocked">Jokopyre</string>
    <!-- Header for categories that are being not being blocked by current Enhanced Tracking Protection settings -->
    <string name="enhanced_tracking_protection_allowed">Moneĩmbyre</string>

    <!-- Category of trackers (social media trackers) that can be blocked by Enhanced Tracking Protection -->
    <string name="etp_social_media_trackers_title">Ava ñandutieta rapykuehoha</string>
    <!-- Description of social media trackers that can be blocked by Enhanced Tracking Protection -->
    <string name="etp_social_media_trackers_description">Emomichĩ ava ñandutietápe nde rapykuehokuaa hag̃ua eikundahakuévo.</string>
    <!-- Category of trackers (cross-site tracking cookies) that can be blocked by Enhanced Tracking Protection -->
    <string name="etp_cookies_title">Kookie rapykuehoha tendakuérape</string>
    <!-- Category of trackers (cross-site tracking cookies) that can be blocked by Enhanced Tracking Protection -->
    <string name="etp_cookies_title_2">Kookie tenda ojuasáva</string>
    <!-- Description of cross-site tracking cookies that can be blocked by Enhanced Tracking Protection -->
    <string name="etp_cookies_description">Ejoko kookie oiporúva ñanduti marandugua ha mba’apohaguasu mba’ekuaarã resa’ỹijoha ombyatýva kundahára mba’ekuaarã oikévo tendápe.</string>
    <!-- Description of cross-site tracking cookies that can be blocked by Enhanced Tracking Protection -->
    <string name="etp_cookies_description_2">Ñemo’ãmbaite kookie rovake oreko kookie tenda reimehápe g̃uarã, avei tapykuehoha ndojeporukuaái ohapykueho hag̃ua tendakuéra pa’ũme.</string>
    <!-- Category of trackers (cryptominers) that can be blocked by Enhanced Tracking Protection -->
    <string name="etp_cryptominers_title">Criptominero</string>

    <!-- Description of cryptominers that can be blocked by Enhanced Tracking Protection -->
    <string name="etp_cryptominers_description">Emboyke umi scripts ñaña ani oike ne mba’e’okápe oguenohẽ hag̃ua viru ñandutigua.</string>
    <!-- Category of trackers (fingerprinters) that can be blocked by Enhanced Tracking Protection -->
    <string name="etp_fingerprinters_title">Kuãhũ kuaaukaha</string>
    <!-- Description of fingerprinters that can be blocked by Enhanced Tracking Protection -->
    <string name="etp_fingerprinters_description">Emboyke ani oñembyaty ne mba’ekuaarã ojehechakuaáva ne mba’e’oka rehegua ikatúva ojeporu ejehapykuehokuaa hag̃ua.</string>
    <!-- Category of trackers (tracking content) that can be blocked by Enhanced Tracking Protection -->
    <string name="etp_tracking_content_title">Tapykueho retepy</string>
    <!-- Description of tracking content that can be blocked by Enhanced Tracking Protection -->
    <string name="etp_tracking_content_description">Ejoko ñemurã ñemyanyhẽ okayguáva, ta’ãngamýi ha tetepy oguerekóva ayvu rapykuehoha. Ikatu ombyai ñanduti renda rembiapoite.</string>
    <!-- Enhanced Tracking Protection message that protection is currently on for this site -->
    <string name="etp_panel_on">Umi ñemo’ã oñemyandýma ko tendápe g̃uarã</string>
    <!-- Enhanced Tracking Protection message that protection is currently off for this site -->
    <string name="etp_panel_off">Umi ñemo’ã ojepe’áma ko tendápe g̃uarã</string>
    <!-- Header for exceptions list for which sites enhanced tracking protection is always off -->
    <string name="enhanced_tracking_protection_exceptions">Ñemo’ã tapykuehogua oñemboguéma ko’ã tendápe g̃uarã</string>
    <!-- Content description (not visible, for screen readers etc.): Navigate
    back from ETP details (Ex: Tracking content) -->
    <string name="etp_back_button_content_description">Eikundaha tapykuévo</string>
    <!-- About page link text to open what's new link -->
    <string name="about_whats_new">%s mba’epyahu</string>

    <!-- Open source licenses page title
    The first parameter is the app name -->
    <string name="open_source_licenses_title">%s | OSS Arandukarenda</string>

    <!-- Category of trackers (redirect trackers) that can be blocked by Enhanced Tracking Protection -->
    <string name="etp_redirect_trackers_title">Embohapejey tapykuehoha</string>
    <!-- Description of redirect tracker cookies that can be blocked by Enhanced Tracking Protection -->
    <string name="etp_redirect_trackers_description">Embogue umi kookie oñembohapejeýva ñanduti renda rapykuehohápe.</string>

    <!-- Description of the SmartBlock Enhanced Tracking Protection feature. The * symbol is intentionally hardcoded here,
         as we use it on the UI to indicate which trackers have been partially unblocked.  -->
    <string name="preference_etp_smartblock_description">Oĩ ndahetái tapykuehoha ikurusúva oñemosãso’imíva ko kuatiaroguépe eñemongu’e rupive hendivekuéra *.</string>
    <!-- Text displayed that links to website about enhanced tracking protection SmartBlock -->
    <string name="preference_etp_smartblock_learn_more">Kuaave</string>

    <!-- Content description (not visible, for screen readers etc.):
    Enhanced tracking protection exception preference icon for ETP settings. -->
    <string name="preference_etp_exceptions_icon_description">Erohoryvéva ta’ãnga’i ñemo’ã ykeguáva jehapykueho rovake</string>

    <!-- About page link text to open support link -->
    <string name="about_support">Ñepytyvõ</string>

    <!-- About page link text to list of past crashes (like about:crashes on desktop) -->
    <string name="about_crashes">Jejavy</string>
    <!-- About page link text to open privacy notice link -->
    <string name="about_privacy_notice">Marandu’i ñemiguáva</string>
    <!-- About page link text to open know your rights link -->
    <string name="about_know_your_rights">Eikuaa nde derécho</string>
    <!-- About page link text to open licensing information link -->
    <string name="about_licensing_information">Marandu ñemoneĩgua</string>
    <!-- About page link text to open a screen with libraries that are used -->
    <string name="about_other_open_source_libraries">Arandukarenda roiporúva</string>

    <!-- Toast shown to the user when they are activating the secret dev menu
        The first parameter is number of long clicks left to enable the menu -->
    <string name="about_debug_menu_toast_progress">Poravprã mopotĩha: opyta %1$d eikutu (s) embojuruja hag̃ua</string>
    <string name="about_debug_menu_toast_done">Mopotĩha poravorã jurujapyre</string>

    <!-- Browser long press popup menu -->
    <!-- Copy the current url -->
    <string name="browser_toolbar_long_press_popup_copy">Monguatia</string>

    <!-- Paste & go the text in the clipboard. '&amp;' is replaced with the ampersand symbol: & -->
    <string name="browser_toolbar_long_press_popup_paste_and_go">Emboja ha eho</string>
    <!-- Paste the text in the clipboard -->
    <string name="browser_toolbar_long_press_popup_paste">Mboja</string>

    <!-- Snackbar message shown after an URL has been copied to clipboard. -->
    <string name="browser_toolbar_url_copied_to_clipboard_snackbar">URL embohasáva kuatiajokohápe</string>

    <!-- Title text for the Add To Homescreen dialog -->
    <string name="add_to_homescreen_title">Embojuaju mba’erechaha ñepyrũgua</string>
    <!-- Cancel button text for the Add to Homescreen dialog -->
    <string name="add_to_homescreen_cancel">Heja</string>
    <!-- Add button text for the Add to Homescreen dialog -->
    <string name="add_to_homescreen_add">Mbojuaju</string>

    <!-- Continue to website button text for the first-time Add to Homescreen dialog -->
    <string name="add_to_homescreen_continue">Eimeve ñanduti rendápe</string>
    <!-- Placeholder text for the TextView in the Add to Homescreen dialog -->
    <string name="add_to_homescreen_text_placeholder">Jeike pya’eha réra</string>

    <!-- Describes the add to homescreen functionality -->
    <string name="add_to_homescreen_description_2">Ikatu embojuaju ko ñanduti renda ne mba’e’oka mba’erechaha ñepyrũgua rehe eike hag̃ua ha eikundaha pya’eve, peteĩ tembiporu’ícharamo.</string>

    <!-- Preference for managing the settings for logins and passwords in Fenix -->
    <string name="preferences_passwords_logins_and_passwords">Tembiapo ñepyrũ ha ñe’ẽñemi</string>
    <!-- Preference for managing the saving of logins and passwords in Fenix -->
    <string name="preferences_passwords_save_logins">Eñongatu tembiapo ñepyrũ ha ñe’ẽñemi</string>
    <!-- Preference option for asking to save passwords in Fenix -->
    <string name="preferences_passwords_save_logins_ask_to_save">Ejerure ñemoneĩ eñongatu hag̃ua</string>
    <!-- Preference option for never saving passwords in Fenix -->
    <string name="preferences_passwords_save_logins_never_save">Aníke eñongatu</string>

    <!-- Preference for autofilling saved logins in Firefox (in web content), %1$s will be replaced with the app name -->
    <string name="preferences_passwords_autofill2">Emyanyhẽjey %1$s-pe</string>
    <!-- Description for the preference for autofilling saved logins in Firefox (in web content), %1$s will be replaced with the app name -->
    <string name="preferences_passwords_autofill_description">Emoĩmba ha eñongatu poruhára réra ha ñe’ẽñemi ñanduti rendápe eiporu aja %1$s.</string>
    <!-- Preference for autofilling logins from Fenix in other apps (e.g. autofilling the Twitter app) -->
    <string name="preferences_android_autofill">Emyanyhẽjey ambue apps-pe</string>

    <!-- Description for the preference for autofilling logins from Fenix in other apps (e.g. autofilling the Twitter app) -->
    <string name="preferences_android_autofill_description">Emoĩmba ha eñongatu poruhára réra ha ñe’ẽñemi ambue tembiporu’ípe ne mba’e’oka pegua.</string>

    <!-- Preference option for adding a login -->
    <string name="preferences_logins_add_login">Embojuaju jeike</string>

    <!-- Preference for syncing saved logins in Fenix -->
    <string name="preferences_passwords_sync_logins">Embojuehe tembiapo ñepyrũ</string>
    <!-- Preference for syncing saved logins in Fenix, when not signed in-->
    <string name="preferences_passwords_sync_logins_across_devices">Embojuehe tembiapo ñepyrũ mba’e’oka pa’ũme</string>
    <!-- Preference to access list of saved logins -->
    <string name="preferences_passwords_saved_logins">Tembiapo ñepyrũ ñongatupyre</string>
    <!-- Description of empty list of saved passwords. Placeholder is replaced with app name.  -->
    <string name="preferences_passwords_saved_logins_description_empty_text">Ko’ápe ojehecháta tembiapo ñepyrũ eñongatu térã embojuehéva %s ndive.</string>
    <!-- Preference to access list of saved logins -->
    <string name="preferences_passwords_saved_logins_description_empty_learn_more_link">Eikuaave Sync rehegua</string>
    <!-- Preference to access list of login exceptions that we never save logins for -->
    <string name="preferences_passwords_exceptions">Oĩ’ỹva</string>
    <!-- Empty description of list of login exceptions that we never save logins for -->
    <string name="preferences_passwords_exceptions_description_empty">Ápe ojehecháta tembiapo ñepyrũ ha ñe’ẽñemi oñeñongatu’ỹva.</string>
    <!-- Description of list of login exceptions that we never save logins for -->
    <string name="preferences_passwords_exceptions_description">Noñeñongatumo’ãi tembiapo ñepyrũ ha ñe’ẽñemi ko’ã tendápe g̃uarã.</string>
    <!-- Text on button to remove all saved login exceptions -->
    <string name="preferences_passwords_exceptions_remove_all">Emboguete opaite oĩ’ỹva</string>
    <!-- Hint for search box in logins list -->
    <string name="preferences_passwords_saved_logins_search">Eheka tembiapo ñepyrũ</string>
    <!-- The header for the site that a login is for -->
    <string name="preferences_passwords_saved_logins_site">Tenda</string>
    <!-- The header for the username for a login -->
    <string name="preferences_passwords_saved_logins_username">Poruhára réra</string>
    <!-- The header for the password for a login -->
    <string name="preferences_passwords_saved_logins_password">Ñe’ẽñemi</string>
    <!-- Shown in snackbar to tell user that the password has been copied -->
    <string name="logins_password_copied">Ñe’ẽñemi ohasáva kuatiajokohápe</string>
    <!-- Shown in snackbar to tell user that the username has been copied -->
    <string name="logins_username_copied">Poruhára réra ohasáva kuatiajokohápe</string>
    <!-- Content Description (for screenreaders etc) read for the button to copy a password in logins-->
    <string name="saved_logins_copy_password">Emonguatia ñe’ẽñemi</string>
    <!-- Content Description (for screenreaders etc) read for the button to clear a password while editing a login-->
    <string name="saved_logins_clear_password">Embogue ñe’ẽñemi</string>
    <!-- Content Description (for screenreaders etc) read for the button to copy a username in logins -->
    <string name="saved_login_copy_username">Emonguatia poruhára réra</string>
    <!-- Content Description (for screenreaders etc) read for the button to clear a username while editing a login -->
    <string name="saved_login_clear_username">Embogue poruhára réra</string>
    <!-- Content Description (for screenreaders etc) read for the button to clear the hostname field while creating a login -->
    <string name="saved_login_clear_hostname">Emopotĩ mohendahavusu réra</string>
    <!-- Content Description (for screenreaders etc) read for the button to open a site in logins -->
    <string name="saved_login_open_site">Embojuruja tenda kundahárape</string>
    <!-- Content Description (for screenreaders etc) read for the button to reveal a password in logins -->
    <string name="saved_login_reveal_password">Ehechauka ñe’ẽñemi</string>
    <!-- Content Description (for screenreaders etc) read for the button to hide a password in logins -->
    <string name="saved_login_hide_password">Emokañy ñe’ẽñemi</string>
    <!-- Message displayed in biometric prompt displayed for authentication before allowing users to view their logins -->
    <string name="logins_biometric_prompt_message">Emyandyjey ehecha hag̃ua ne rembiapo ñepyrũ ñongatupyre</string>
    <!-- Title of warning dialog if users have no device authentication set up -->
    <string name="logins_warning_dialog_title">Erekokuaa nde poruhára ha ñe’ẽñemi</string>
    <!-- Message of warning dialog if users have no device authentication set up -->
    <string name="logins_warning_dialog_message">Emboheko pe patrõ jokoháva mba’e’oka pegua, PIN térã ñe’ẽñemi emo’ã hag̃ua nde poruhára ha ñe’ẽñemi ñongatupyrépe jeike ambue orekórõ ne mba’e’oka.</string>
    <!-- Negative button to ignore warning dialog if users have no device authentication set up -->
    <string name="logins_warning_dialog_later">Upéi</string>
    <!-- Positive button to send users to set up a pin of warning dialog if users have no device authentication set up -->
    <string name="logins_warning_dialog_set_up_now">Emboheko ko’ág̃a</string>

    <!-- Title of PIN verification dialog to direct users to re-enter their device credentials to access their logins -->
    <string name="logins_biometric_prompt_message_pin">Emyandyjey ne mba’e’oka</string>
    <!-- Title for Accessibility Force Enable Zoom Preference -->
    <string name="preference_accessibility_force_enable_zoom">Zoom opaite ñanduti rendápe</string>

    <!-- Summary for Accessibility Force Enable Zoom Preference -->
    <string name="preference_accessibility_force_enable_zoom_summary">Embojuruja poravorã emoneĩvo ñepichãi ha ejapo zoom, ikatu ñanduti renda omboykesévape kóva.</string>

    <!-- Saved logins sorting strategy menu item -by name- (if selected, it will sort saved logins alphabetically) -->
    <string name="saved_logins_sort_strategy_alphabetically">Téra (A-Z)</string>
    <!-- Saved logins sorting strategy menu item -by last used- (if selected, it will sort saved logins by last used) -->
    <string name="saved_logins_sort_strategy_last_used">Jejuru paha</string>
    <!-- Content description (not visible, for screen readers etc.): Sort saved logins dropdown menu chevron icon -->
    <string name="saved_logins_menu_dropdown_chevron_icon_content_description">Emoĩporã poravorã tembiapo ñepyrũgua</string>

    <!-- Autofill -->
    <!-- Preference and title for managing the autofill settings -->
    <string name="preferences_autofill">Myanyhẽ jehegui</string>
    <!-- Preference and title for managing the settings for addresses -->
    <string name="preferences_addresses">Kundaharape</string>
    <!-- Preference and title for managing the settings for credit cards -->
    <string name="preferences_credit_cards">Kuatia’atã ñemurã</string>
    <!-- Preference for saving and autofilling credit cards -->
    <string name="preferences_credit_cards_save_and_autofill_cards">Eñongatu ha emyanyhẽ kuatia’atã</string>

    <!-- Preference summary for saving and autofilling credit card data -->
    <string name="preferences_credit_cards_save_and_autofill_cards_summary">Mba’ekuaarã ipapapypa</string>
    <!-- Preference option for syncing credit cards across devices. This is displayed when the user is not signed into sync -->
    <string name="preferences_credit_cards_sync_cards_across_devices">Embojuehe kuatia’atã mba’e’oka pa’ũme</string>
    <!-- Preference option for syncing credit cards across devices. This is displayed when the user is signed into sync -->
    <string name="preferences_credit_cards_sync_cards">Embojuehe kuatia’atã</string>
    <!-- Preference option for adding a credit card -->
    <string name="preferences_credit_cards_add_credit_card">Embojuaju kuatia’atã ñemurã</string>

    <!-- Preference option for managing saved credit cards -->
    <string name="preferences_credit_cards_manage_saved_cards">Eñangareko kuatia’atã ñongatupyrére</string>
    <!-- Preference option for adding an address -->
    <string name="preferences_addresses_add_address">Embojuaju kundaharape</string>
    <!-- Preference option for managing saved addresses -->
    <string name="preferences_addresses_manage_addresses">Kundaharape ñangareko</string>
    <!-- Preference for saving and autofilling addresses -->
    <string name="preferences_addresses_save_and_autofill_addresses">Eñongatu ha emyanyhẽ kundaharape</string>

    <!-- Preference summary for saving and autofilling address data -->
    <string name="preferences_addresses_save_and_autofill_addresses_summary">Emoĩ marandu ipapapy, ñanduti veve ha kundaharape ñemondorãva</string>

    <!-- Title of the "Add card" screen -->
    <string name="credit_cards_add_card">Embojuaju kuatia’atã</string>
    <!-- Title of the "Edit card" screen -->
    <string name="credit_cards_edit_card">Embosako’i kuatia’atã</string>
    <!-- The header for the card number of a credit card -->
    <string name="credit_cards_card_number">Kuatia’atã papy</string>
    <!-- The header for the expiration date of a credit card -->
    <string name="credit_cards_expiration_date">Arange opaha</string>
    <!-- The label for the expiration date month of a credit card to be used by a11y services-->
    <string name="credit_cards_expiration_date_month">Jasýma opahague</string>
    <!-- The label for the expiration date year of a credit card to be used by a11y services-->
    <string name="credit_cards_expiration_date_year">Arýma opahague</string>
    <!-- The header for the name on the credit card -->
    <string name="credit_cards_name_on_card">Kuatia’atã réra</string>
    <!-- The text for the "Delete card" menu item for deleting a credit card -->
    <string name="credit_cards_menu_delete_card">Emboguete kuatia’atã</string>
    <!-- The text for the "Delete card" button for deleting a credit card -->
    <string name="credit_cards_delete_card_button">Emboguete kuatia’atã</string>
    <!-- The text for the confirmation message of "Delete card" dialog -->
    <string name="credit_cards_delete_dialog_confirmation">¿Emboguesépa añetehápe ko kuatia’atã ñemurã?</string>
    <!-- The text for the positive button on "Delete card" dialog -->
    <string name="credit_cards_delete_dialog_button">Mboguete</string>
    <!-- The title for the "Save" menu item for saving a credit card -->
    <string name="credit_cards_menu_save">Ñongatu</string>
    <!-- The text for the "Save" button for saving a credit card -->
    <string name="credit_cards_save_button">Ñongatu</string>
    <!-- The text for the "Cancel" button for cancelling adding, updating or deleting a credit card -->
    <string name="credit_cards_cancel_button">Heja</string>

    <!-- Title of the "Saved cards" screen -->
    <string name="credit_cards_saved_cards">Kuatia’atã ñongatupyre</string>

    <!-- Error message for credit card number validation -->
    <string name="credit_cards_number_validation_error_message">Ikatúpiko ehai kuatia’atã ñemurã papapy oikóva</string>

    <!-- Error message for credit card name on card validation -->
    <string name="credit_cards_name_on_card_validation_error_message">Ikatúpiko emyanyhẽ ko kora</string>
    <!-- Message displayed in biometric prompt displayed for authentication before allowing users to view their saved credit cards -->
    <string name="credit_cards_biometric_prompt_message">Embojuruja ehecha hag̃ua kuatia’atã ñongatupyre</string>
    <!-- Title of warning dialog if users have no device authentication set up -->
    <string name="credit_cards_warning_dialog_title">Emohekorosã nde kuatia’atã ñemurã</string>
    <!-- Message of warning dialog if users have no device authentication set up -->
    <string name="credit_cards_warning_dialog_message">Emboheko peteĩ jekokoha rape, PIN térã ñe’ẽñemi emo’ã hag̃ua nde kuatia’atã ñongatupyre ambue oikeséramo ne mba’e’okápe.</string>
    <!-- Positive button to send users to set up a pin of warning dialog if users have no device authentication set up -->
    <string name="credit_cards_warning_dialog_set_up_now">Emboheko ko’ág̃a</string>
    <!-- Negative button to ignore warning dialog if users have no device authentication set up -->
    <string name="credit_cards_warning_dialog_later">Upéi</string>
    <!-- Title of PIN verification dialog to direct users to re-enter their device credentials to access their credit cards -->
    <string name="credit_cards_biometric_prompt_message_pin">Embojuruja ne mba’e’oka</string>

    <!-- Message displayed in biometric prompt for authentication, before allowing users to use their stored credit card information -->
    <string name="credit_cards_biometric_prompt_unlock_message">Embojuruja eiporu hag̃ua kuatia’atã ñemurã marandu mbyatypyre</string>

    <!-- Title of the "Add address" screen -->
    <string name="addresses_add_address">Embojuaju kundaharape</string>
    <!-- Title of the "Edit address" screen -->
    <string name="addresses_edit_address">Embosako’i kundaharape</string>
    <!-- Title of the "Manage addresses" screen -->
    <string name="addresses_manage_addresses">Kundaharape ñangareko</string>
    <!-- The header for the first name of an address -->
    <string name="addresses_first_name">Téra Peteĩha</string>
    <!-- The header for the middle name of an address -->
    <string name="addresses_middle_name">Téra Mokõiha</string>
    <!-- The header for the last name of an address -->
    <string name="addresses_last_name">Terajoapy</string>
    <!-- The header for the street address of an address -->
    <string name="addresses_street_address">Kundaharape</string>
    <!-- The header for the city of an address -->
    <string name="addresses_city">Táva</string>
    <!-- The header for the subregion of an address when "state" should be used -->
    <string name="addresses_state">Tetãvore</string>
    <!-- The header for the subregion of an address when "province" should be used -->
    <string name="addresses_province">Tetãpehẽ</string>
    <!-- The header for the zip code of an address -->
    <string name="addresses_zip">Tendaréra papapy</string>
    <!-- The header for the country or region of an address -->
    <string name="addresses_country">Tetã térã tendaguasu</string>
    <!-- The header for the phone number of an address -->
    <string name="addresses_phone">Pumbyry</string>
    <!-- The header for the email of an address -->
    <string name="addresses_email">Ñanduti veve</string>
    <!-- The text for the "Save" button for saving an address -->
    <string name="addresses_save_button">Ñongatu</string>
    <!-- The text for the "Cancel" button for cancelling adding, updating or deleting an address -->
    <string name="addresses_cancel_button">Heja</string>
    <!-- The text for the "Delete address" button for deleting an address -->
    <string name="addressess_delete_address_button">Embogue kundaharape</string>

    <!-- The title for the "Delete address" confirmation dialog -->
    <string name="addressess_confirm_dialog_message">¿Añetehápepa remboguese ko kundaharape?</string>
    <!-- The text for the positive button on "Delete address" dialog -->
    <string name="addressess_confirm_dialog_ok_button">Mboguete</string>
    <!-- The text for the negative button on "Delete address" dialog -->
    <string name="addressess_confirm_dialog_cancel_button">Heja</string>
    <!-- The text for the "Save address" menu item for saving an address -->
    <string name="address_menu_save_address">Eñongatu kundaharape</string>
    <!-- The text for the "Delete address" menu item for deleting an address -->
    <string name="address_menu_delete_address">Emboguete kundaharape</string>

    <!-- Title of the Add search engine screen -->
    <string name="search_engine_add_custom_search_engine_title">Embojuaju hekaha</string>
    <!-- Content description (not visible, for screen readers etc.): Title for the button that navigates to add new engine screen -->
    <string name="search_engine_add_custom_search_engine_button_content_description">Embojuaju jehekaha pyahu</string>
    <!-- Title of the Edit search engine screen -->
    <string name="search_engine_edit_custom_search_engine_title">Embosako’i hekaha</string>
    <!-- Text for the menu button to edit a search engine -->
    <string name="search_engine_edit">Mbosako’i</string>
    <!-- Text for the menu button to delete a search engine -->
    <string name="search_engine_delete">Mboguete</string>

    <!-- Label for the TextField in which user enters custom search engine name -->
    <string name="search_add_custom_engine_name_label">Téra</string>
    <!-- Placeholder text shown in the Search Engine Name text field before a user enters text -->
    <string name="search_add_custom_engine_name_hint_2">Hekaha mongu’eha réra</string>
    <!-- Label for the TextField in which user enters custom search engine URL -->
    <string name="search_add_custom_engine_url_label">Jeheka juajuha URL</string>
    <!-- Placeholder text shown in the Search String TextField before a user enters text -->
    <string name="search_add_custom_engine_search_string_hint_2">URL eiporukuaáva eheka hag̃ua</string>
    <!-- Description text for the Search String TextField. The %s is part of the string -->
    <string name="search_add_custom_engine_search_string_example" formatted="false">Emoambue porandu “%s” ndive. Techapyrã:https://www.google.com/search?q=%s</string>

    <!-- Accessibility description for the form in which details about the custom search engine are entered -->
    <string name="search_add_custom_engine_form_description">Mba’emimi jehekaha mongu’eha mboavapyre</string>

    <!-- Label for the TextField in which user enters custom search engine suggestion URL -->
    <string name="search_add_custom_engine_suggest_url_label">API ñemoñe’ẽ jehekarã (ejaposérõ)</string>
    <!-- Placeholder text shown in the Search Suggestion String TextField before a user enters text -->
    <string name="search_add_custom_engine_suggest_string_hint">API URL ñemoñe’ẽ jehekarã</string>
    <!-- Description text for the Search Suggestion String TextField. The %s is part of the string -->
    <string name="search_add_custom_engine_suggest_string_example_2" formatted="false">Emyengovia porandu “%s” ndive. Techapyrã:\nhttps://suggestqueries.google.com/complete/search?client=firefox&amp;q=%s</string>
    <!-- The text for the "Save" button for saving a custom search engine -->
    <string name="search_custom_engine_save_button">Ñongatu</string>

    <!-- Text shown when a user leaves the name field empty -->
    <string name="search_add_custom_engine_error_empty_name">Emoinge hekaha réra</string>
    <!-- Text shown when a user leaves the search string field empty -->
    <string name="search_add_custom_engine_error_empty_search_string">Emoinge pe jehekaha juajuha</string>
    <!-- Text shown when a user leaves out the required template string -->
    <string name="search_add_custom_engine_error_missing_template">Ehechajey pe jehekaha juajuha ojokupytýpa techapyrã ohechaukáva ndive</string>
    <!-- Text shown when we aren't able to validate the custom search query. The first parameter is the url of the custom search engine -->
    <string name="search_add_custom_engine_error_cannot_reach">Ojavy eikekuévo “%s” ndive</string>
    <!-- Text shown when a user creates a new search engine -->
    <string name="search_add_custom_engine_success_message">Moheñoipyre %s</string>
    <!-- Text shown when a user successfully edits a custom search engine -->
    <string name="search_edit_custom_engine_success_message">Ñongatu %s</string>
    <!-- Text shown when a user successfully deletes a custom search engine -->
    <string name="search_delete_search_engine_success_message">Mboguete %s</string>

    <!-- Heading for the instructions to allow a permission -->
    <string name="phone_feature_blocked_intro">Emoneĩ hag̃ua:</string>

    <!-- First step for the allowing a permission -->
    <string name="phone_feature_blocked_step_settings">1. Eho Android ñembohekópe</string>

    <!-- Second step for the allowing a permission -->
    <string name="phone_feature_blocked_step_permissions"><![CDATA[2. Epoko <b>Ñemoneĩ</b>]]></string>
    <!-- Third step for the allowing a permission (Fore example: Camera) -->
    <string name="phone_feature_blocked_step_feature"><![CDATA[3. Emoambue <b>%1$s</b> Ijurujávaramo]]></string>

    <!-- Label that indicates a site is using a secure connection -->
    <string name="quick_settings_sheet_secure_connection_2">Jeikekatu</string>
    <!-- Label that indicates a site is using a insecure connection -->
    <string name="quick_settings_sheet_insecure_connection_2">Jeikekatu’ỹ</string>
    <!-- Label to clear site data -->
    <string name="clear_site_data">Emboguete kookie ha mba’ekuaarã tendágui</string>
    <!-- Confirmation message for a dialog confirming if the user wants to delete all data for current site -->
    <string name="confirm_clear_site_data"><![CDATA[¿Añetehápepa emboguetese opaite kookie ha mba’ekuaarã tendágui <b>%s</b>?]]></string>
    <!-- Confirmation message for a dialog confirming if the user wants to delete all the permissions for all sites-->
    <string name="confirm_clear_permissions_on_all_sites">¿Añetehápe emboguese opaite ñemoneĩ opaite tenda pegua?</string>
    <!-- Confirmation message for a dialog confirming if the user wants to delete all the permissions for a site-->
    <string name="confirm_clear_permissions_site">¿Añetehápe emboguese opavave ñemoneĩ opaite tenda pegua?</string>
    <!-- Confirmation message for a dialog confirming if the user wants to set default value a permission for a site-->
    <string name="confirm_clear_permission_site">¿Añetehápe emboguese opaite ñemoneĩ ko tenda pegua?</string>
    <!-- label shown when there are not site exceptions to show in the site exception settings -->
    <string name="no_site_exceptions">Ndaipóri oi’ỹva ko tendápe</string>
    <!-- Bookmark deletion confirmation -->
    <string name="bookmark_deletion_confirmation">¿Añetehápe emboguese ko techaukaha?</string>
    <!-- Browser menu button that adds a shortcut to the home fragment -->
    <string name="browser_menu_add_to_shortcuts">Ojuajúva mbopya’eháre</string>
    <!-- Browser menu button that removes a shortcut from the home fragment -->
    <string name="browser_menu_remove_from_shortcuts">Emboguete mbopya’ehágui</string>
    <!-- text shown before the issuer name to indicate who its verified by, parameter is the name of
     the certificate authority that verified the ticket-->
    <string name="certificate_info_verified_by">Ohechapyréma: %1$s</string>
    <!-- Login overflow menu delete button -->
    <string name="login_menu_delete_button">Mboguete</string>
    <!-- Login overflow menu edit button -->
    <string name="login_menu_edit_button">Mbosako’i</string>
    <!-- Message in delete confirmation dialog for logins -->
    <string name="login_deletion_confirmation">¿Emboguese añetehápe ko tembiapo ñepyrũ?</string>
    <!-- Positive action of a dialog asking to delete  -->
    <string name="dialog_delete_positive">Mboguete</string>
    <!-- Negative action of a dialog asking to delete login -->
    <string name="dialog_delete_negative">Heja</string>
    <!--  The saved login options menu description. -->
    <string name="login_options_menu">Jeporavorã tembiapo ñepyrũgua</string>
    <!--  The editable text field for a login's web address. -->
    <string name="saved_login_hostname_description">Moñe’ẽha kora isako’ikuaáava ñanduti kundaharape rembiapo ñepyrũme.</string>
    <!--  The editable text field for a login's username. -->
    <string name="saved_login_username_description">Moñe’ẽha kora isako’ikuaáava poruhára réra rembiapo ñepyrũme.</string>
    <!--  The editable text field for a login's password. -->
    <string name="saved_login_password_description">Moñe’ẽha kora isako’ikuaáava ñe’ẽñemi rembiapo ñepyrũme.</string>
    <!--  The button description to save changes to an edited login. -->
    <string name="save_changes_to_login">Eñongatu moambue tembiapo ñepyrũme.</string>
    <!--  The page title for editing a saved login. -->
    <string name="edit">Mbosako’i</string>
    <!--  The page title for adding new login. -->
    <string name="add_login">Embojuaju terarenda pyahu</string>
    <!--  The error message in add/edit login view when password field is blank. -->
    <string name="saved_login_password_required">Tekotevẽ ñe’ẽñemi</string>
    <!--  The error message in add login view when username field is blank. -->
    <string name="saved_login_username_required">Poruhára réra jerurepyre</string>
    <!--  The error message in add login view when hostname field is blank. -->
    <string name="saved_login_hostname_required" tools:ignore="UnusedResources">Mohendahavusu réra jerurepyre</string>
    <!-- Voice search button content description  -->
    <string name="voice_search_content_description">Hekaha ñe’ẽgua</string>
    <!-- Voice search prompt description displayed after the user presses the voice search button -->
    <string name="voice_search_explainer">Eñe’ẽ ko’ág̃a</string>

    <!--  The error message in edit login view when a duplicate username exists. -->
    <string name="saved_login_duplicate">Oĩma tembiapo ñepyrũ poruhára réra peichagua</string>

    <!-- This is the hint text that is shown inline on the hostname field of the create new login page. 'https://www.example.com' intentionally hardcoded here -->
    <string name="add_login_hostname_hint_text">https://www.example.com</string>

    <!-- This is an error message shown below the hostname field of the add login page when a hostname does not contain http or https. -->
    <string name="add_login_hostname_invalid_text_3">Ñanduti kundaharape orekova’erã &quot;https://&quot; térã &quot;http://&quot;</string>
    <!-- This is an error message shown below the hostname field of the add login page when a hostname is invalid. -->
    <string name="add_login_hostname_invalid_text_2">Mohendahavusu réra oikóva jerurepyre</string>

    <!-- Synced Tabs -->
    <!-- Text displayed to ask user to connect another device as no devices found with account -->
    <string name="synced_tabs_connect_another_device">Emoinge ambue mba’e’oka.</string>
    <!-- Text displayed asking user to re-authenticate -->
    <string name="synced_tabs_reauth">Ikatúpiko emoneĩjey.</string>
    <!-- Text displayed when user has disabled tab syncing in Firefox Sync Account -->
    <string name="synced_tabs_enable_tab_syncing">Embojuruja tendayke ñembojuehe.</string>

    <!-- Text displayed when user has no tabs that have been synced -->
    <string name="synced_tabs_no_tabs">Ndererekói tendayke ijurujáva Firefox-pe ambue ne mba’e’okápe.</string>
    <!-- Text displayed in the synced tabs screen when a user is not signed in to Firefox Sync describing Synced Tabs -->
    <string name="synced_tabs_sign_in_message">Ehecha tendayke rysýi ambue ne mba’e’okápe.</string>
    <!-- Text displayed on a button in the synced tabs screen to link users to sign in when a user is not signed in to Firefox Sync -->
    <string name="synced_tabs_sign_in_button">Eñepyrũ tembiapo embojuehe hag̃ua</string>

    <!-- The text displayed when a synced device has no tabs to show in the list of Synced Tabs. -->
    <string name="synced_tabs_no_open_tabs">Ndaipóri tendayke ijurujáva</string>

    <!-- Content description for expanding a group of synced tabs. -->
    <string name="synced_tabs_expand_group">Emoasãi tendayke aty mbojuehepyre</string>
    <!-- Content description for collapsing a group of synced tabs. -->
    <string name="synced_tabs_collapse_group">Emokañy tendayke aty mbojuehepyre</string>

    <!-- Top Sites -->
    <!-- Title text displayed in the dialog when shortcuts limit is reached. -->
    <string name="shortcut_max_limit_title">Emohu’ãma mbopya’ehápe g̃uarã</string>
    <!-- Content description text displayed in the dialog when shortcut limit is reached. -->
    <string name="shortcut_max_limit_content">Embojuaju hag̃ua jeike pyahu, embogue peteĩ. Ejopy are tenda ha eiporavo mboguete.</string>
    <!-- Confirmation dialog button text when top sites limit is reached. -->
    <string name="top_sites_max_limit_confirmation_button">Oĩma, aikũmby</string>

    <!-- Label for the preference to show the shortcuts for the most visited top sites on the homepage -->
    <string name="top_sites_toggle_top_recent_sites_4">Jeike pya’eha</string>
    <!-- Title text displayed in the rename top site dialog. -->
    <string name="top_sites_rename_dialog_title">Téra</string>
    <!-- Hint for renaming title of a shortcut -->
    <string name="shortcut_name_hint">Mbopya’eha réra</string>
    <!-- Button caption to confirm the renaming of the top site. -->
    <string name="top_sites_rename_dialog_ok">Moneĩ</string>
    <!-- Dialog button text for canceling the rename top site prompt. -->
    <string name="top_sites_rename_dialog_cancel">Heja</string>

    <!-- Text for the menu button to open the homepage settings. -->
    <string name="top_sites_menu_settings">Ñemboheko</string>
    <!-- Text for the menu button to navigate to sponsors and privacy support articles. '&amp;' is replaced with the ampersand symbol: & -->
    <string name="top_sites_menu_sponsor_privacy">Ore pytyvõhára ha nemigua</string>
    <!-- Label text displayed for a sponsored top site. -->
    <string name="top_sites_sponsored_label">Pytyvõpyréva</string>

    <!-- Inactive tabs in the tabs tray -->
    <!-- Title text displayed in the tabs tray when a tab has been unused for 14 days. -->
    <string name="inactive_tabs_title">Tendayke ojeporu’ỹva</string>
    <!-- Content description for closing all inactive tabs -->
    <string name="inactive_tabs_delete_all">Embotypaite tendayke ojeporu’ỹva</string>

    <!-- Content description for expanding the inactive tabs section. -->
    <string name="inactive_tabs_expand_content_description">Emoasãi tendayke ojeporu’ỹva</string>
    <!-- Content description for collapsing the inactive tabs section. -->
    <string name="inactive_tabs_collapse_content_description">Emomichĩ tendayke ojeporu’ỹva</string>

    <!-- Inactive tabs auto-close message in the tabs tray -->
    <!-- The header text of the auto-close message when the user is asked if they want to turn on the auto-closing of inactive tabs. -->
    <string name="inactive_tabs_auto_close_message_header" tools:ignore="UnusedResources">¿Omboty ijehegui peteĩ jasy rire?</string>

    <!-- A description below the header to notify the user what the inactive tabs auto-close feature is. -->
    <string name="inactive_tabs_auto_close_message_description" tools:ignore="UnusedResources">Firefox ombotykuaa tendayke ehecha’ỹakuri jasy ohasaramóvape.</string>
    <!-- A call to action below the description to allow the user to turn on the auto closing of inactive tabs. -->
    <string name="inactive_tabs_auto_close_message_action" tools:ignore="UnusedResources">EMYANDY ÑEMBOTY IJEHEGUÍVA</string>

    <!-- Text for the snackbar to confirm auto-close is enabled for inactive tabs -->
    <string name="inactive_tabs_auto_close_message_snackbar">Mboty jehegui jurujapyre</string>

    <!-- Awesome bar suggestion's headers -->
    <!-- Search suggestions title for Firefox Suggest. -->
    <string name="firefox_suggest_header">Firefox Kuave’ẽmby</string>

    <!-- Title for search suggestions when Google is the default search suggestion engine. -->
    <string name="google_search_engine_suggestion_header">Google Jehekaha</string>
    <!-- Title for search suggestions when the default search suggestion engine is anything other than Google. The first parameter is default search engine name. -->
    <string name="other_default_search_engine_suggestion_header">Eheka %s ndive</string>

    <!-- Default browser experiment -->
    <string name="default_browser_experiment_card_text">Emboheko ñanduti renda juajuha, ñanduti veve ha ñe’ẽmondo ijuruja hag̃ua ijehegui Firefox-pe.</string>

    <!-- Content description for close button in collection placeholder. -->
    <string name="remove_home_collection_placeholder_content_description">Mboguete</string>

    <!-- Content description radio buttons with a link to more information -->
    <string name="radio_preference_info_content_description">Eikutu ápe eikuaave hag̃ua</string>

    <!-- Content description for the action bar "up" button -->
    <string name="action_bar_up_description">Eikundaha yvate gotyo</string>

    <!-- Content description for privacy content close button -->
    <string name="privacy_content_close_button_content_description">Mboty</string>

    <!-- Pocket recommended stories -->
    <!-- Header text for a section on the home screen. -->
    <string name="pocket_stories_header_1">Tembiasakue nemoakãngetáva</string>
    <!-- Header text for a section on the home screen. -->
    <string name="pocket_stories_categories_header">Tembiasakue téma rehegua</string>
    <!-- Text of a button allowing users to access an external url for more Pocket recommendations. -->
    <string name="pocket_stories_placeholder_text">Ejuhukuaave</string>
    <!-- Title of an app feature. Smaller than a heading. The first parameter is product name Pocket -->
    <string name="pocket_stories_feature_title_2">Omboguatáva %s.</string>
    <!-- Caption for describing a certain feature. The placeholder is for a clickable text (eg: Learn more) which will load an url in a new tab when clicked.  -->
    <string name="pocket_stories_feature_caption">Firefox reheguaite. %s</string>
    <!-- Clickable text for opening an external link for more information about Pocket. -->
    <string name="pocket_stories_feature_learn_more">Kuaave</string>

    <!-- Text indicating that the Pocket story that also displays this text is a sponsored story by other 3rd party entity. -->
    <string name="pocket_stories_sponsor_indication">Pytyvõpyréva</string>

    <!-- Snackbar message for enrolling in a Nimbus experiment from the secret settings when Studies preference is Off.-->
    <string name="experiments_snackbar">Embojuruja telemetry emondo hag̃ua mba’ekuaarã.</string>
    <!-- Snackbar button text to navigate to telemetry settings.-->
    <string name="experiments_snackbar_button">Eho ñembohekópe</string>

    <!-- Review quality check feature-->
    <!-- Name for the review quality check feature used as title for the panel. -->
    <string name="review_quality_check_feature_name_2">Marandu’i rechajeyha</string>
    <!-- Summary for grades A and B for review quality check adjusted grading. -->
    <string name="review_quality_check_grade_a_b_description">Marandu’i jeroviaha</string>
    <!-- Summary for grade C for review quality check adjusted grading. -->
    <string name="review_quality_check_grade_c_description">Ojehe’a hechajey jerovia ha jerovia’ỹva</string>
    <!-- Summary for grades D and F for review quality check adjusted grading. -->
    <string name="review_quality_check_grade_d_f_description">Hechajeyha jerovia’ỹva</string>
    <!-- Text for title presenting the reliability of a product's reviews. -->
    <string name="review_quality_check_grade_title">Ejerovia añetépa ko’ã hechajeýre</string>
    <!-- Title for when the rating has been updated by the review checker -->
    <string name="review_quality_check_adjusted_rating_title">Ñeha’ãmby ha’etéva</string>
    <!-- Description for a product's adjusted star rating. The text presents that the product's reviews which were evaluated as unreliable were removed from the adjusted rating. -->
    <string name="review_quality_check_adjusted_rating_description" moz:RemovedIn="122" tools:ignore="UnusedResources">Oñemboguéta marandu’i jerovia’ỹha</string>
    <!-- Description for a product's adjusted star rating. The text presents that the product's reviews which were evaluated as unreliable were removed from the adjusted rating. -->
    <string name="review_quality_check_adjusted_rating_description_2">Oiko hechajey jeroviahápe</string>
    <!-- Title for list of highlights from a product's review emphasizing a product's important traits. -->
    <string name="review_quality_check_highlights_title">Mba’e iporãva marandu’i osẽramóvare</string>
    <!-- Title for section explaining how we analyze the reliability of a product's reviews. -->
    <string name="review_quality_check_explanation_title">Mba’éichapa jaikuaáta marandu’i iporãha</string>
    <!-- Paragraph explaining how we analyze the reliability of a product's reviews. First parameter is the Fakespot product name. In the phrase "Fakespot by Mozilla", "by" can be localized. Does not need to stay by. -->
    <string name="review_quality_check_explanation_body_reliability">Roiporu tembiporupyahu IA %s Mozilla rupive rohesa’ỹijo hag̃ua iporãpa marandu’i apopyregua. Ñehesa’ỹijo oipytyvõta roha’ã hag̃ua marandu’i porãngue, ndaha’éi apopyre porãngue.</string>
    <!-- Paragraph explaining the grading system we use to classify the reliability of a product's reviews. -->
    <string name="review_quality_check_info_review_grade_header"><![CDATA[Rome’ẽ marandu’i peteĩteĩva apopyrépe <b>papapy tai ndive</b> A guive F peve.]]></string>
    <!-- Description explaining grades A and B for review quality check adjusted grading. -->
    <string name="review_quality_check_info_grade_info_AB">Hechajey jeroviaha. Roguerovia marandu’i ouha joguaharaitégui ohejáva umi marandu’i oñanduháicha ha ñaña’ỹre.</string>
    <!-- Description explaining grade C for review quality check adjusted grading. -->
    <string name="review_quality_check_info_grade_info_C">Roikuaa oĩha marandu’i jeroviaha ha jerovia’ỹha.</string>
    <!-- Description explaining grades D and F for review quality check adjusted grading. -->
    <string name="review_quality_check_info_grade_info_DF">Marandu’i jerovia’iveha. Roikuaa marandu’i ikatuha japu térã ou hechajeyhára iñañávagui.</string>
    <!-- Paragraph explaining how a product's adjusted grading is calculated. -->
    <string name="review_quality_check_explanation_body_adjusted_grading"><![CDATA[<b>ñeha’ã oikóva</b> oma’ẽ marandu’i rohecháva ojegueroviaha añoite.]]></string>
    <!-- Paragraph explaining product review highlights. First parameter is the name of the retailer (e.g. Amazon). -->
    <string name="review_quality_check_explanation_body_highlights"><![CDATA[Umi <b>kyta mba’eguasúva</b> ou marandu’i %s 80 ára ohasaramóvagui ikatuha ejerovia.]]></string>
    <!-- Text for learn more caption presenting a link with information about review quality. First parameter is for clickable text defined in review_quality_check_info_learn_more_link. -->
    <string name="review_quality_check_info_learn_more">Eikuaave ko’ãvare %s.</string>
    <!-- Clickable text that links to review quality check SuMo page. First parameter is the Fakespot product name. In the phrase "Fakespot by Mozilla", "by" can be localized. Does not need to stay by. -->
    <string name="review_quality_check_info_learn_more_link" moz:RemovedIn="121" tools:ignore="UnusedResources">mba’éichapa %s Mozilla mba’e ohechaukáta marandu’i iporãha</string>
    <!-- Clickable text that links to review quality check SuMo page. First parameter is the Fakespot product name. -->
    <string name="review_quality_check_info_learn_more_link_2">mba’éicha %s oikuaa marandu’i iporãha</string>
    <!-- Text for title of settings section. -->
    <string name="review_quality_check_settings_title">Ñemboheko</string>
    <!-- Text for label for switch preference to show recommended products from review quality check settings section. -->
    <string name="review_quality_check_settings_recommended_products">Ehechauka ñemurã marandu’i rechajeyhápe</string>
    <!-- Description for switch preference to show recommended products from review quality check settings section. First parameter is for clickable text defined in review_quality_check_settings_recommended_products_learn_more.-->
<<<<<<< HEAD
    <string name="review_quality_check_settings_recommended_products_description" moz:RemovedIn="120" tools:ignore="UnusedResources">Ehecháta ñemurã sapy’agua apopyre iporãvagui. Opaite ñemurã ojapova’erã oipotaháicha jehechajey porãverã. %s</string>
    <!-- Description for switch preference to show recommended products from review quality check settings section. First parameter is for clickable text defined in review_quality_check_settings_recommended_products_learn_more.-->
=======
>>>>>>> 4a244ea9
    <string name="review_quality_check_settings_recommended_products_description_2" tools:ignore="UnusedResources">Ehecháta ñemurã sapy’apy’a apopyre oikóva rehegua. Romoasãi ñemurã apopyre jeroviaha añoite. %s</string>
    <!-- Clickable text that links to review quality check recommended products support article. -->
    <string name="review_quality_check_settings_recommended_products_learn_more" tools:ignore="UnusedResources">Eikuaave</string>
    <!-- Text for turning sidebar off button from review quality check settings section. -->
    <string name="review_quality_check_settings_turn_off">Eipe’a marandu’i rechajeyha</string>
    <!-- Text for title of recommended product section. This is displayed above a product image, suggested as an alternative to the product reviewed. -->
    <string name="review_quality_check_ad_title" tools:ignore="UnusedResources">Ehecha emomba’e hag̃ua</string>
    <!-- Caption for recommended product section indicating this is an ad by Fakespot. First parameter is the Fakespot product name. -->
    <string name="review_quality_check_ad_caption" tools:ignore="UnusedResources">Ñemurã %s</string>

    <!-- Caption for review quality check panel. First parameter is for clickable text defined in review_quality_check_powered_by_link. -->
    <string name="review_quality_check_powered_by_2">Marandu’i rechajeyhápe oiko %s rupive.</string>
    <!-- Clickable text that links to Fakespot.com. First parameter is the Fakespot product name. In the phrase "Fakespot by Mozilla", "by" can be localized. Does not need to stay by. -->
    <string name="review_quality_check_powered_by_link" tools:ignore="UnusedResources">%s Mozilla mba’e</string>
    <!-- Text for title of warning card informing the user that the current analysis is outdated. -->
    <string name="review_quality_check_outdated_analysis_warning_title" tools:ignore="UnusedResources">Marandu pyahu ehechajey hag̃ua</string>
    <!-- Text for button from warning card informing the user that the current analysis is outdated. Clicking this should trigger the product's re-analysis. -->
    <string name="review_quality_check_outdated_analysis_warning_action" tools:ignore="UnusedResources">Ehechajey ko’ág̃a</string>
    <!-- Title for warning card informing the user that the current product does not have enough reviews for a review analysis. -->
    <string name="review_quality_check_no_reviews_warning_title">Noĩri gueteri heta marandu’i</string>
    <!-- Text for body of warning card informing the user that the current product does not have enough reviews for a review analysis. -->
    <string name="review_quality_check_no_reviews_warning_body">Ko apopyre ojehecha hetajey rire, rohesa’ỹijóta iporãngue.</string>
    <!-- Title for warning card informing the user that the current product is currently not available. -->
    <string name="review_quality_check_product_availability_warning_title">Apopyre ndojeporukuaái</string>
    <!-- Text for the body of warning card informing the user that the current product is currently not available. -->
    <string name="review_quality_check_product_availability_warning_body">Ehechárõ ko apopyre ojejoguakuaajeýma, oremomarandu ha romba’apóta hekopyahu hag̃ua ñehesa’ijo.</string>
    <!-- Clickable text for warning card informing the user that the current product is currently not available. Clicking this should inform the server that the product is available. -->
    <string name="review_quality_check_product_availability_warning_action_2">Emomarandu apopyre ojeporukuaaha</string>
    <!-- Title for warning card informing the user that the current product's re-analysis is still processing. -->
    <string name="review_quality_check_reanalysis_in_progress_warning_title" moz:RemovedIn="122">Ehechajey marandu’i porãngue</string>
    <!-- Title for warning card informing the user that the current product's analysis is still processing. -->
    <string name="review_quality_check_analysis_in_progress_warning_title" moz:RemovedIn="122">Ehechajey marandu’i porãngue</string>
    <!-- Title for warning card informing the user that the current product's analysis is still processing. The parameter is the percentage progress (0-100%) of the analysis process (e.g. 56%). -->
    <string name="review_quality_check_analysis_in_progress_warning_title_2">Ehechajey marandu’i porãngue (%s)</string>
    <!-- Text for body of warning card informing the user that the current product's analysis is still processing. -->
    <string name="review_quality_check_analysis_in_progress_warning_body">Kóva ipukukuaa 60 aravo’ive rupi.</string>
    <!-- Title for info card displayed after the user reports a product is back in stock. -->
    <string name="review_quality_check_analysis_requested_info_title">¡Aguyje emomarandúre!</string>
    <!-- Text for body of info card displayed after the user reports a product is back in stock. -->
    <string name="review_quality_check_analysis_requested_info_body">Oĩva’erã marandu ko apopyre jehechajey rehegua 24 aravo oútavape. Ehechajey uperire.</string>
    <!-- Title for info card displayed when the user review checker while on a product that Fakespot does not analyze (e.g. gift cards, music). -->
    <string name="review_quality_check_not_analyzable_info_title">Ndorohechajeykuaái ko marandu’i.</string>
    <!-- Text for body of info card displayed when the user review checker while on a product that Fakespot does not analyze (e.g. gift cards, music). -->
    <string name="review_quality_check_not_analyzable_info_body">Rombyasy, ndorohechajeykuaái marandu’i porãngue peteĩchagua apopyrépe. Techapyrã, jopói kuatia’atã ha ta’ãngamýi ñemoasãi, purahéi ha ñembosarái.</string>
    <!-- Title for info card displayed when another user reported the displayed product is back in stock. -->
    <string name="review_quality_check_analysis_requested_other_user_info_title" tools:ignore="UnusedResources">Marandu ojeporupotáma</string>
    <!-- Text for body of info card displayed when another user reported the displayed product is back in stock. -->
    <string name="review_quality_check_analysis_requested_other_user_info_body" tools:ignore="UnusedResources">Oĩva’erã marandu ko apopyre jehechajey rehegua 24 aravo oútavape. Ehechajey upéi.</string>
    <!-- Title for info card displayed to the user when analysis finished updating. -->
    <string name="review_quality_check_analysis_updated_confirmation_title" tools:ignore="UnusedResources">Ñehesa’ỹijo hekopyahúma</string>
    <!-- Text for the action button from info card displayed to the user when analysis finished updating. -->
    <string name="review_quality_check_analysis_updated_confirmation_action" tools:ignore="UnusedResources">Aikũmby</string>
    <!-- Title for error card displayed to the user when an error occurred. -->
    <string name="review_quality_check_generic_error_title">Ndaipóri marandu ko’ág̃aite</string>
    <!-- Text for body of error card displayed to the user when an error occurred. -->
    <string name="review_quality_check_generic_error_body">Romba’apo opa hag̃ua apañuãi. Ikatúpiko, eha’ãjey ag̃ave.</string>
    <!-- Title for error card displayed to the user when the device is disconnected from the network. -->
    <string name="review_quality_check_no_connection_title">Ndaikatúi eike ñandutípe</string>
    <!-- Text for body of error card displayed to the user when the device is disconnected from the network. -->
    <string name="review_quality_check_no_connection_body">Ehechajey nde jeikekatu ñandutípe ha emyanyhẽjey kuatiarogue.</string>
    <!-- Title for card displayed to the user for products whose reviews were not analyzed yet. -->
    <string name="review_quality_check_no_analysis_title">Ndaipóri mba’eve ko’ã marandu’i rehegua</string>
    <!-- Text for the body of card displayed to the user for products whose reviews were not analyzed yet. -->
    <string name="review_quality_check_no_analysis_body">Eikuaa hag̃ua ko apopyre marandu’i jeroviahápa, ehechajey iporãpa marandu’i. Hi’aréta 60 aravo’ive rupi.</string>
    <!-- Text for button from body of card displayed to the user for products whose reviews were not analyzed yet. Clicking this should trigger a product analysis. -->
    <string name="review_quality_check_no_analysis_link">Ehechajey marandu’i porãngue</string>
    <!-- Headline for review quality check contextual onboarding card. -->
    <string name="review_quality_check_contextual_onboarding_title">Eiporu ore marandu’i jeguataha rechajey jeroviápe</string>
    <!-- Description for review quality check contextual onboarding card. The first and last two parameters are for retailer names (e.g. Amazon, Walmart). The second parameter is for the name of the application (e.g. Firefox). -->
    <string name="review_quality_check_contextual_onboarding_description">Ehechajey iporãha umi marandu’i apopyre rehegua %1$s ndive ejogua mboyve. Pe marandu’i rechajeyha, %2$s mba’epyahúva, ojuaju kundahaite ndive. Avei ojeporu %3$s ha %4$s ndive.</string>
    <!-- Description for review quality check contextual onboarding card. The first parameters is for retailer name (e.g. Amazon). The second parameter is for the name of the application (e.g. Firefox). -->
    <string name="review_quality_check_contextual_onboarding_description_one_vendor">Ehechajey iporãha umi marandu’i apopyre rehegua %1$s ndive ejogua mboyve. Pe marandu’i rechajeyha, %2$s mba’epyahúva, ojuaju kundahára ndive.</string>
    <!-- Paragraph presenting review quality check feature. First parameter is the Fakespot product name. Second parameter is for clickable text defined in review_quality_check_contextual_onboarding_learn_more_link. In the phrase "Fakespot by Mozilla", "by" can be localized. Does not need to stay by. -->
    <string name="review_quality_check_contextual_onboarding_learn_more">Erekóvo tembiporupyahu %1$s Mozilla mba’e, roipytyvõta emboyke hag̃ua marandu’ivai ha hekotee’ỹva. Ore IA iporãmeme ñemo’ã hag̃ua emba’ejogua aja. %2$s</string>
    <!-- Clickable text from the contextual onboarding card that links to review quality check support article. -->
    <string name="review_quality_check_contextual_onboarding_learn_more_link">Eikuaave</string>
    <!-- Caption text to be displayed in review quality check contextual onboarding card above the opt-in button. First parameter is the Fakespot product name. Following parameters are for clickable texts defined in review_quality_check_contextual_onboarding_privacy_policy and review_quality_check_contextual_onboarding_terms_use. In the phrase "Fakespot by Mozilla", "by" can be localized. Does not need to stay by. -->
    <string name="review_quality_check_contextual_onboarding_caption">Eiporavóvo “Héẽ, eiporu”, emoneĩ %1$s %2$s-gua ha %3$s Mozilla mba’e.</string>
    <!-- Caption text to be displayed in review quality check contextual onboarding card above the opt-in button. Parameter is the Fakespot product name. After the colon, what appears are two links, each on their own line. The first link is to a Privacy policy (review_quality_check_contextual_onboarding_privacy_policy_2). The second link is to Terms of use (review_quality_check_contextual_onboarding_terms_use_2). -->
    <string name="review_quality_check_contextual_onboarding_caption_2" moz:RemovedIn="123" tools:ignore="UnusedResources">Eiporavóvo “H’éẽ, eiporu”, emoneĩ upeigua %1$s mba’áva:</string>
    <!-- Clickable text from the review quality check contextual onboarding card that links to Fakespot privacy policy. -->
    <string name="review_quality_check_contextual_onboarding_privacy_policy">temiñemi porureko</string>
    <!-- Clickable text from the review quality check contextual onboarding card that links to Fakespot privacy policy. -->
    <string name="review_quality_check_contextual_onboarding_privacy_policy_2" moz:RemovedIn="123" tools:ignore="UnusedResources">Temiñemi porureko</string>
    <!-- Clickable text from the review quality check contextual onboarding card that links to Fakespot terms of use. -->
    <string name="review_quality_check_contextual_onboarding_terms_use">temiñemi jeporurã</string>
    <!-- Clickable text from the review quality check contextual onboarding card that links to Fakespot terms of use. -->
    <string name="review_quality_check_contextual_onboarding_terms_use_2" moz:RemovedIn="123" tools:ignore="UnusedResources">Jeporurã reko</string>
    <!-- Text for opt-in button from the review quality check contextual onboarding card. -->
    <string name="review_quality_check_contextual_onboarding_primary_button_text">Héẽ, eiporu</string>
    <!-- Text for opt-out button from the review quality check contextual onboarding card. -->
    <string name="review_quality_check_contextual_onboarding_secondary_button_text">Ani ko’ág̃a</string>
    <!-- Text for the first CFR presenting the review quality check feature. -->
    <string name="review_quality_check_first_cfr_message">Ehecha ejeroviátapa marandu’i ko’ã apopyre reheguáre — ejogua mboyve.</string>
    <!-- Text displayed in the first CFR presenting the review quality check feature that opens the review checker when clicked. -->
    <string name="review_quality_check_first_cfr_action" tools:ignore="UnusedResources">Eiporu hechajey rechaha</string>
    <!-- Text for the second CFR presenting the review quality check feature. -->
    <string name="review_quality_check_second_cfr_message">Ejeroviápa ko’ã jehechajeýre. Eporandu ko’ág̃a ehecha hag̃ua ñeha’ã porãngue.</string>
    <!-- Text displayed in the second CFR presenting the review quality check feature that opens the review checker when clicked. -->
    <string name="review_quality_check_second_cfr_action" tools:ignore="UnusedResources">Embojuruja marandu’i rechajeyha</string>
    <!-- Flag showing that the review quality check feature is work in progress. -->
    <string name="review_quality_check_beta_flag">Beta</string>
    <!-- Content description (not visible, for screen readers etc.) for opening browser menu button to open review quality check bottom sheet. -->
    <string name="review_quality_check_open_handle_content_description">Embojuruja marandu’i rechajeyha</string>
    <!-- Content description (not visible, for screen readers etc.) for closing browser menu button to open review quality check bottom sheet. -->
    <string name="review_quality_check_close_handle_content_description">Emboty marandu’i rechajeyha</string>
    <!-- Content description (not visible, for screen readers etc.) for review quality check star rating. First parameter is the number of stars (1-5) representing the rating. -->
    <string name="review_quality_check_star_rating_content_description">%1$s 5 mbyjáva</string>
    <!-- Text for minimize button from highlights card. When clicked the highlights card should reduce its size. -->
    <string name="review_quality_check_highlights_show_less">Ehechauka’ive</string>
    <!-- Text for maximize button from highlights card. When clicked the highlights card should expand to its full size. -->
    <string name="review_quality_check_highlights_show_more">Ehechaukave</string>
    <!-- Text for highlights card quality category header. Reviews shown under this header should refer the product's quality. -->
    <string name="review_quality_check_highlights_type_quality">Mba’eporã</string>
    <!-- Text for highlights card price category header. Reviews shown under this header should refer the product's price. -->
    <string name="review_quality_check_highlights_type_price">Tepy</string>
    <!-- Text for highlights card shipping category header. Reviews shown under this header should refer the product's shipping. -->
    <string name="review_quality_check_highlights_type_shipping">Ñemuhaguasu</string>
    <!-- Text for highlights card packaging and appearance category header. Reviews shown under this header should refer the product's packaging and appearance. -->
    <string name="review_quality_check_highlights_type_packaging_appearance">Mbyapeha ha jehecharã</string>

    <!-- Text for highlights card competitiveness category header. Reviews shown under this header should refer the product's competitiveness. -->
    <string name="review_quality_check_highlights_type_competitiveness">Katupyryrasa</string>

    <!-- Text that is surrounded by quotes. The parameter is the actual text that is in quotes. An example of that text could be: Excellent craftsmanship, and that is displayed as “Excellent craftsmanship”. The text comes from a buyer's review that the feature is highlighting"   -->
    <string name="surrounded_with_quotes">“%s”</string>

    <!-- Accessibility services actions labels. These will be appended to accessibility actions like "Double tap to.." but not by or applications but by services like Talkback. -->
    <!-- Action label for elements that can be collapsed if interacting with them. Talkback will append this to say "Double tap to collapse". -->
    <string name="a11y_action_label_collapse">pa’ãmba</string>
    <!-- Current state for elements that can be collapsed if interacting with them. Talkback will dictate this after a state change. -->
    <string name="a11y_state_label_collapsed">momichĩmbyre</string>
    <!-- Action label for elements that can be expanded if interacting with them. Talkback will append this to say "Double tap to expand". -->
    <string name="a11y_action_label_expand">moasãi</string>
    <!-- Current state for elements that can be expanded if interacting with them. Talkback will dictate this after a state change. -->
    <string name="a11y_state_label_expanded">moasãimbyre</string>
    <!-- Action label for links to a website containing documentation about a wallpaper collection. Talkback will append this to say "Double tap to open link to learn more about this collection". -->
    <string name="a11y_action_label_wallpaper_collection_learn_more">embojuruja juajuha eikuaave hag̃ua ko ñembyaty</string>
    <!-- Action label for links that point to an article. Talkback will append this to say "Double tap to read the article". -->
    <string name="a11y_action_label_read_article">emoñe’ẽ jehaipy</string>
    <!-- Action label for links to the Firefox Pocket website. Talkback will append this to say "Double tap to open link to learn more". -->
    <string name="a11y_action_label_pocket_learn_more">embojuruja juajuha eikuaave hag̃ua</string>
<<<<<<< HEAD
    </resources>
=======
    <!-- Content description for headings announced by accessibility service. The first parameter is the text of the heading. Talkback will announce the first parameter and then speak the word "Heading" indicating to the user that this text is a heading for a section. -->
    <string name="a11y_heading">%s, Moakãha</string>

    <!-- Title for dialog displayed when trying to access links present in a text. -->
    <string name="a11y_links_title">Joajuhakuéra</string>
    <!-- Additional content description for text bodies that contain urls. -->
    <string name="a11y_links_available">Juajuhakuéra eiporukuaáva</string>

    <!-- Translations feature-->

    <!-- Translation request dialog -->
    <!-- Title for the translation dialog that allows a user to translate the webpage. -->
    <string name="translations_bottom_sheet_title">¿Emoñe’ẽ’asa ko kuatiarogue?</string>
    <!-- Title for the translation dialog that allows a user to translate the webpage when a user uses the translation feature the first time. The first parameter is the name of the application, for example, "Fenix". -->
    <string name="translations_bottom_sheet_title_first_time">Emoñe’ẽasa ñemiguáva %1$s-pe</string>
    <!-- Additional information on the translation dialog that appears when a user uses the translation feature the first time. The first parameter is clickable text with a link, for example, "Learn more". -->
    <string name="translations_bottom_sheet_info_message">Nde rekoñemirã, umi moñe’ẽasa nosẽi araka’eve ne mba’e’okágui. ¡Ñe’ẽ pyahu ha mba’eporã tenondeve! %1$s</string>
    <!-- Text that links to additional information about the Firefox translations feature. -->
    <string name="translations_bottom_sheet_info_message_learn_more">Eikuaave</string>
    <!-- Label for the dropdown to select which language to translate from on the translations dialog. Usually the translate from language selected will be the same as the page language. -->
    <string name="translations_bottom_sheet_translate_from">Emoñe’ẽasa ko</string>
    <!-- Label for the dropdown to select which language to translate to on the translations dialog. Usually the translate to language selected will be the user's preferred language. -->
    <string name="translations_bottom_sheet_translate_to">Emoñe’ẽasa pe</string>
    <!-- Button text on the translations dialog to dismiss the dialog and return to the browser. -->
    <string name="translations_bottom_sheet_negative_button">Ani ko’ág̃a</string>
    <!-- Button text on the translations dialog when a translation error appears, used to dismiss the dialog and return to the browser. -->
    <string name="translations_bottom_sheet_negative_button_error">Oĩma</string>
    <!-- Button text on the translations dialog to begin a translation of the website. -->
    <string name="translations_bottom_sheet_positive_button">Moñe’ẽasa</string>
    <!-- Button text on the translations dialog when a translation error appears. -->
    <string name="translations_bottom_sheet_positive_button_error">Eha’ãjey</string>
    <!-- Inactive button text on the translations dialog that indicates a translation is currently in progress. This button will be accompanied by a loading icon. -->
    <string name="translations_bottom_sheet_translating_in_progress">Amoñe’ẽasahína</string>
    <!-- Button content description (not visible, for screen readers etc.) for the translations dialog translate button that indicates a translation is currently in progress. -->
    <string name="translations_bottom_sheet_translating_in_progress_content_description">Ñe’ẽasa oñemboguatáva</string>

    <!-- The title of the warning card informs the user that a translation could not be completed. -->
    <string name="translation_error_could_not_translate_warning_text">Iñapañuãi emoñe’ẽasakuévo. Eha’ãjey ag̃amieve.</string>
    <!-- The title of the warning card informs the user that the list of languages cannot be loaded. -->
    <string name="translation_error_could_not_load_languages_warning_text">Nahenyhẽkuaái ñe’ẽnguéra. Ehechajey oikópa ne ñanduti ha eha’ãjey ag̃ave.</string>
    <!-- The title of the warning card informs the user that a language is not supported. The first parameter is the name of the language that is not supported. -->
    <string name="translation_error_language_not_supported_warning_text">Rombyasy, noroykekói gueteri %1$s.</string>
    <!-- Button text on the warning card when a language is not supported. The link will take the user to a page to a support page about translations. -->
    <string name="translation_error_language_not_supported_learn_more">Kuaave</string>

    <!-- Translations options dialog -->
    <!-- Title of the translation options dialog that allows a user to set their translation options for the site the user is currently on. -->
    <string name="translation_option_bottom_sheet_title">Ñe’ẽasa poravopyrã</string>
    <!-- Toggle switch label that allows a user to set the setting if they would like the browser to always offer or suggest translations when available. -->
    <string name="translation_option_bottom_sheet_always_translate">Eñekuãve’ẽ emoñe’ẽasa hag̃ua</string>
    <!-- Toggle switch label that allows a user to set if they would like a given language to automatically translate or not. The first parameter is the language name, for example, "Spanish". -->
    <string name="translation_option_bottom_sheet_always_translate_in_language">Emoñe’ẽasameme %1$s</string>
    <!-- Toggle switch label that allows a user to set if they would like to never be offered a translation of the given language. The first parameter is the language name, for example, "Spanish". -->
    <string name="translation_option_bottom_sheet_never_translate_in_language">Aníke emoñe\'ẽasa %1$s</string>
    <!-- Toggle switch label that allows a user to set the setting if they would like the browser to never translate the site the user is currently visiting. -->
    <string name="translation_option_bottom_sheet_never_translate_site">Ani emo’ñe’ẽasa ko tenda</string>
    <!-- Button text for the button that will take the user to the translation settings dialog. -->
    <string name="translation_option_bottom_sheet_translation_settings">Ñe’ẽasa ñemboheko</string>
    <!-- Button text for the button that will take the user to a website to learn more about how translations works in the given app. The first parameter is the name of the application, for example, "Fenix". -->
    <string name="translation_option_bottom_sheet_about_translations">Mo’ñe’ẽasa rehegua %1$s-pe</string>

    <!-- Translation settings dialog -->
    <!-- Title of the translation settings dialog that allows a user to set their preferred translation settings. -->
    <string name="translation_settings_toolbar_title">Ñemoñe’ẽasa</string>

    <!-- Toggle switch label that indicates that the browser should signal or indicate when a translation is possible for any page. -->
    <string name="translation_settings_offer_to_translate">Eikuave’ẽ ñemoñe’ẽasa ikatu vove</string>

    <!-- Toggle switch label that indicates that downloading files required for translating is permitted when using data saver mode in Android. -->
    <string name="translation_settings_always_download">Emboguejy ñe’ẽnguéra mba’ekuaarã poru’iverãme</string>
    <!-- Section header text that begins the section of a list of different options the user may select to adjust their translation preferences. -->
    <string name="translation_settings_translation_preference">Moñe’ẽasa jerohoryvéva</string>
    <!-- Button text for the button that will take the user to the automatic translations settings dialog. On the automatic translations settings dialog, the user can set if translations should occur automatically for a given language. -->
    <string name="translation_settings_automatic_translation">Moñe’ẽasa ijeheguíva</string>
    <!-- Button text for the button that will take the user to the never translate these sites dialog. On the never translate these sites dialog, the user can set if translations should never occur on certain websites. -->
    <string name="translation_settings_automatic_never_translate_sites">Aníke emoñe’ẽasa ko’ã tenda</string>
    <!-- Button text for the button that will take the user to the download languages dialog. On the download languages dialog, the user can manage which languages they would like to download for translations. -->
    <string name="translation_settings_download_language">Emboguejy ñe’ẽita</string>

    <!-- Automatic translation preference screen -->
    <!-- Title of the automatic translation preference screen that will appear on the toolbar.-->
    <string name="automatic_translation_toolbar_title_preference">Ñe’ẽasa ijeheguíva</string>

    <!-- Screen header presenting the automatic translation preference feature. It will appear under the toolbar. -->
    <string name="automatic_translation_header_preference">Eiporavo ñe’ẽ eñangareko hag̃ua umi erohoryvéva “emoñe’ẽasameme” y “ani emoñe’ẽasa”.</string>

    <!-- Automatic translation options preference screen -->
    <!-- Preference option for offering to translate. Radio button title text.-->
    <string name="automatic_translation_option_offer_to_translate_title_preference">Eikuave’ẽ ñe’ẽasa (ypyguáva)</string>
    <!-- Preference option for offering to translate. Radio button summary text. The first parameter is the name of the app defined in app_name (for example: Fenix)-->
    <string name="automatic_translation_option_offer_to_translate_summary_preference">%1$s oikuave’ẽta tenda moñe’ẽasa ko ñe’ẽme.</string>
    <!-- Preference option for always translate. Radio button title text. -->
    <string name="automatic_translation_option_always_translate_title_preference">Emoñe’ẽasameme</string>
    <!-- Preference option for always translate. Radio button summary text. The first parameter is the name of the app defined in app_name (for example: Fenix)-->
    <string name="automatic_translation_option_always_translate_summary_preference">%1$s omoñe’ẽasáta ko ñe’ẽ ijeheguiete henyhẽ vove pe kuatiarogue.</string>
    <!-- Preference option for never translate. Radio button title text.-->
    <string name="automatic_translation_option_never_translate_title_preference">Ani emoñe’ẽasa</string>

    <!-- Preference option for never translate. Radio button summary text. The first parameter is the name of the app defined in app_name (for example: Fenix)-->
    <string name="automatic_translation_option_never_translate_summary_preference">%1$s noikuave’ẽmo’ãi araka’eve omoñe’ẽasávo tenda ko ñe’ẽme.</string>

    <!-- Never translate site preference screen -->
    <!-- Title of the never translate site preference screen that will appear on the toolbar.-->
    <string name="never_translate_site_toolbar_title_preference">Araka’eve ani emoñe’ẽasa ko’ã tenda</string>
    <!-- Screen header presenting the never translate site preference feature. It will appear under the toolbar. -->
    <string name="never_translate_site_header_preference">Embojuaju hag̃ua tenda pyahu: eike ha eiporavo “Ani emoñe’ẽasa ko tenda” moñe’ẽasa poravorãme.</string>
    <!-- Content description (not visible, for screen readers etc.): For a never-translated site list item that is selected.
             The first parameter is web site url (for example:"wikipedia.com") -->
    <string name="never_translate_site_item_list_content_description_preference">Emboguete %1$s</string>
    <!-- The Delete site dialogue title will appear when the user clicks on a list item.
             The first parameter is web site url (for example:"wikipedia.com") -->
    <string name="never_translate_site_dialog_title_preference">¿Emboguete %1$s?</string>
    <!-- The Delete site dialogue positive button will appear when the user clicks on a list item. The site will be deleted. -->
    <string name="never_translate_site_dialog_confirm_delete_preference">Embogue</string>
    <!-- The Delete site dialogue negative button will appear when the user clicks on a list item. The dialog will be dismissed. -->
    <string name="never_translate_site_dialog_cancel_preference">Heja</string>

    <!-- Download languages preference screen -->
    <!-- Title of the download languages preference screen toolbar.-->
    <string name="download_languages_toolbar_title_preference">Emboguejy Ñe’ẽ</string>
    <!-- Screen header presenting the download language preference feature. It will appear under the toolbar.The first parameter is "Learn More," a clickable text with a link. Talkback will append this to say "Double tap to open link to learn more". -->
    <string name="download_languages_header_preference">Emboguejy ñe’ẽnguéra tuichaháicha emoñe’ẽasa pya’eve hag̃ua ha ñanduti’ỹre. %1$s</string>
    <!-- Clickable text from the screen header that links to a website. -->
    <string name="download_languages_header_learn_more_preference">Kuaave</string>
    <!-- The subhead of the download language preference screen will appear above the pivot language. -->
    <string name="download_languages_available_languages_preference">Ñe’ẽ eiporukuaáva</string>
    <!-- Text that will appear beside a core or pivot language package name to show that the language is necessary for the translation feature to function. -->
    <string name="download_languages_default_system_language_require_preference">tekotevẽva</string>
    <!-- A text for download language preference item.
    The first parameter is the language name, for example, "Spanish".
    The second parameter is the language file size, for example, "(3.91 KB)" or, if the language package name is a pivot language, "(required)". -->
    <string name="download_languages_language_item_preference">%1$s (%2$s)</string>
    <!-- The subhead of the download language preference screen will appear above the items that were not downloaded. -->
    <string name="download_language_header_preference">Emboguejy Ñe’ẽ</string>
    <!-- All languages list item. When the user presses this item, they can download or delete all languages. -->
    <string name="download_language_all_languages_item_preference">Opaite ñe’ẽ</string>
    <!-- Content description (not visible, for screen readers etc.): For a language list item that was downloaded, the user can now delete it. -->
    <string name="download_languages_item_content_description_downloaded_state">Mboguete</string>
    <!-- Content description (not visible, for screen readers etc.): For a language list item, downloading is in progress. -->
    <string name="download_languages_item_content_description_in_progress_state">Oñemohendavahína</string>
    <!-- Content description (not visible, for screen readers etc.): For a language list item that was not downloaded. -->
    <string name="download_languages_item_content_description_not_downloaded_state">Mboguejy</string>
    <!-- Content description (not visible, for screen readers etc.): For a language list item that is selected. -->
    <string name="download_languages_item_content_description_selected_state">Poravopyre</string>

    <!-- Title for the dialog used by the translations feature to confirm deleting a language.
    The dialog will be presented when the user requests deletion of a language.
    The first parameter is the name of the language, for example, "Spanish" and the second parameter is the size in kilobytes or megabytes of the language file. -->
    <string name="delete_language_file_dialog_title">¿Embogue %1$s (%2$s)?</string>
    <!-- Additional information for the dialog used by the translations feature to confirm deleting a language. The first parameter is the name of the application, for example, "Fenix". -->
    <string name="delete_language_file_dialog_message">Emboguéramo ko ñe’ẽ, %1$s omboguejýta ñe’ẽ vore kachépe emoñe’ẽasakuévo.</string>
    <!-- Title for the dialog used by the translations feature to confirm deleting all languages file.
    The dialog will be presented when the user requests deletion of all languages file.
    The first parameter is the size in kilobytes or megabytes of the language file. -->
    <string name="delete_language_all_languages_file_dialog_title">¿Emboguepa ñe’ẽnguéra (%1$s)?</string>
    <!-- Additional information for the dialog used by the translations feature to confirm deleting all languages file. The first parameter is the name of the application, for example, "Fenix". -->
    <string name="delete_language_all_languages_file_dialog_message">Emboguéramo ñe’ẽnguéra, %1$s omboguejýta ñe’ẽ vore kachépe emoñe’ẽasakuévo.</string>
    <!-- Button text on the dialog used by the translations feature to confirm deleting a language. -->
    <string name="delete_language_file_dialog_positive_button_text">Mboguete</string>
    <!-- Button text on the dialog used by the translations feature to cancel deleting a language. -->
    <string name="delete_language_file_dialog_negative_button_text">Heja</string>

    <!-- Title for the data saving mode warning dialog used by the translations feature.
    This dialog will be presented when the user attempts to download a language or perform
    a translation without the necessary language files downloaded first when Android's data saver mode is enabled and the user is not using WiFi.
    The first parameter is the size in kilobytes or megabytes of the language file.-->
    <string name="download_language_file_dialog_title">¿Emboguejy ñe’ẽnguéra mba’ekuaarã poru’iverãme (%1$s)?</string>
    <!-- Additional information for the data saving mode warning dialog used by the translations feature. This text explains the reason a download is required for a translation. -->
    <string name="download_language_file_dialog_message_all_languages">Romboguejy ñe’ẽnguéra vore kachépe opyta hag̃ua moñe’ẽasa ñemiguáva.</string>
    <!-- Checkbox label text on the data saving mode warning dialog used by the translations feature. This checkbox allows users to ignore the data usage warnings. -->
    <string name="download_language_file_dialog_checkbox_text">Emboguejy ñe’ẽnguéra mba’ekuaarã poru’iverãme</string>
    <!-- Button text on the data saving mode warning dialog used by the translations feature to allow users to confirm they wish to continue and download the language file. -->
    <string name="download_language_file_dialog_positive_button_text">Mboguejy</string>
    <!-- Button text on the data saving mode warning dialog used by the translations feature to allow users to confirm they wish to continue and download the language file and perform a translation. -->
    <string name="download_language_file_dialog_positive_button_text_all_languages">Emboguejy ha emoñe’ẽasa</string>
    <!-- Button text on the data saving mode warning dialog used by the translations feature to allow users to cancel the action and not perform a download of the language file. -->
    <string name="download_language_file_dialog_negative_button_text">Heja</string>

    <!-- Debug drawer -->
    <!-- The user-facing title of the Debug Drawer feature. -->
    <string name="debug_drawer_title">Temiporu mopotĩha</string>
    <!-- Content description (not visible, for screen readers etc.): Navigate back within the debug drawer. -->
    <string name="debug_drawer_back_button_content_description">Eikundaha tapykuévo</string>
    <!-- The title of the Tab Tools feature in the Debug Drawer. -->
    <string name="debug_drawer_tab_tools_title">Tendayke rembiporu</string>
    <!-- The title of the tab count section in Tab Tools. -->
    <string name="debug_drawer_tab_tools_tab_count_title">Tendayke papapy</string>
    <!-- The active tab count category in the tab count section in Tab Tools. -->
    <string name="debug_drawer_tab_tools_tab_count_normal">Myandy</string>
    <!-- The inactive tab count category in the tab count section in Tab Tools. -->
    <string name="debug_drawer_tab_tools_tab_count_inactive">Jokopyre</string>
    <!-- The private tab count category in the tab count section in Tab Tools. -->
    <string name="debug_drawer_tab_tools_tab_count_private">Ñemigua</string>
    <!-- The total tab count category in the tab count section in Tab Tools. -->
    <string name="debug_drawer_tab_tools_tab_count_total">Opavavete</string>
    <!-- The title of the tab creation tool section in Tab Tools. -->
    <string name="debug_drawer_tab_tools_tab_creation_tool_title">Tembiporu tendayke moheñoiha</string>
    <!-- The label of the text field in the tab creation tool. -->
    <string name="debug_drawer_tab_tools_tab_creation_tool_text_field_label">Mboýpa emoheñóita tendayke</string>
    <!-- The button text to add tabs to the active tab group in the tab creation tool. -->
    <string name="debug_drawer_tab_tools_tab_creation_tool_button_text_active">Embojuaju tendayke oikóva</string>
    <!-- The button text to add tabs to the inactive tab group in the tab creation tool. -->
    <string name="debug_drawer_tab_tools_tab_creation_tool_button_text_inactive">Embojuaju tendayke ojeporu’ỹva</string>
    <!-- The button text to add tabs to the private tab group in the tab creation tool. -->
    <string name="debug_drawer_tab_tools_tab_creation_tool_button_text_private">Embojuaju tendayke ñemiguáva</string>
</resources>
>>>>>>> 4a244ea9
<|MERGE_RESOLUTION|>--- conflicted
+++ resolved
@@ -2237,11 +2237,6 @@
     <!-- Text for label for switch preference to show recommended products from review quality check settings section. -->
     <string name="review_quality_check_settings_recommended_products">Ehechauka ñemurã marandu’i rechajeyhápe</string>
     <!-- Description for switch preference to show recommended products from review quality check settings section. First parameter is for clickable text defined in review_quality_check_settings_recommended_products_learn_more.-->
-<<<<<<< HEAD
-    <string name="review_quality_check_settings_recommended_products_description" moz:RemovedIn="120" tools:ignore="UnusedResources">Ehecháta ñemurã sapy’agua apopyre iporãvagui. Opaite ñemurã ojapova’erã oipotaháicha jehechajey porãverã. %s</string>
-    <!-- Description for switch preference to show recommended products from review quality check settings section. First parameter is for clickable text defined in review_quality_check_settings_recommended_products_learn_more.-->
-=======
->>>>>>> 4a244ea9
     <string name="review_quality_check_settings_recommended_products_description_2" tools:ignore="UnusedResources">Ehecháta ñemurã sapy’apy’a apopyre oikóva rehegua. Romoasãi ñemurã apopyre jeroviaha añoite. %s</string>
     <!-- Clickable text that links to review quality check recommended products support article. -->
     <string name="review_quality_check_settings_recommended_products_learn_more" tools:ignore="UnusedResources">Eikuaave</string>
@@ -2384,9 +2379,6 @@
     <string name="a11y_action_label_read_article">emoñe’ẽ jehaipy</string>
     <!-- Action label for links to the Firefox Pocket website. Talkback will append this to say "Double tap to open link to learn more". -->
     <string name="a11y_action_label_pocket_learn_more">embojuruja juajuha eikuaave hag̃ua</string>
-<<<<<<< HEAD
-    </resources>
-=======
     <!-- Content description for headings announced by accessibility service. The first parameter is the text of the heading. Talkback will announce the first parameter and then speak the word "Heading" indicating to the user that this text is a heading for a section. -->
     <string name="a11y_heading">%s, Moakãha</string>
 
@@ -2592,5 +2584,4 @@
     <string name="debug_drawer_tab_tools_tab_creation_tool_button_text_inactive">Embojuaju tendayke ojeporu’ỹva</string>
     <!-- The button text to add tabs to the private tab group in the tab creation tool. -->
     <string name="debug_drawer_tab_tools_tab_creation_tool_button_text_private">Embojuaju tendayke ñemiguáva</string>
-</resources>
->>>>>>> 4a244ea9
+</resources>