--- conflicted
+++ resolved
@@ -339,12 +339,8 @@
     <!-- Juno first user onboarding flow experiment, strings are marked unused as they are only referenced by Nimbus experiments. -->
     <!-- Description for learning more about our privacy notice. -->
     <string name="juno_onboarding_privacy_notice_text">Firefox marandu’i ñemigua</string>
-<<<<<<< HEAD
-    <!-- Text for the button to set firefox as default browser on the device -->
-=======
     <!-- Description for learning more about our privacy notice. -->
     <string name="juno_onboarding_privacy_notice_text_2" moz:removedIn="125" tools:ignore="UnusedResources">Eikuaave ore marandu’i ñemigua rupive</string>
->>>>>>> 382ca721
     <!-- Title for set firefox as default browser screen used by Nimbus experiments. -->
     <string name="juno_onboarding_default_browser_title_nimbus_2">Rovy’ã eimére tekorosãme</string>
     <!-- Title for set firefox as default browser screen used by Nimbus experiments.
@@ -355,11 +351,6 @@
     <!-- Description for set firefox as default browser screen used by Nimbus experiments. -->
     <string name="juno_onboarding_default_browser_description_nimbus_3">Ore kundahára oykeko atyguasu viru’ỹgua oipytyvõ omboykévo umi mba’apohaguasu ani nde rapykueho ñanduti rupive.</string>
     <!-- Description for set firefox as default browser screen used by Nimbus experiments. -->
-<<<<<<< HEAD
-    <string name="juno_onboarding_default_browser_description_nimbus_3">Ore kundahára oykeko atyguasu viru’ỹgua oipytyvõ omboykévo umi mba’apohaguasu ani nde rapykueho ñanduti rupive.</string>
-    <!-- Description for set firefox as default browser screen used by Nimbus experiments. -->
-=======
->>>>>>> 382ca721
     <string name="juno_onboarding_default_browser_description_nimbus_2" moz:RemovedIn="124" tools:ignore="UnusedResources">Ore kundahára ojeykekóva viru rehegua’ỹva oipytyvõ mba’apohaguasukuéra nde rapykuehóvo ñemihápe ñandutípe.\n\nEikuaavéta ore marandu’i ñemiguápe.</string>
     <!-- Text for the link to the privacy notice webpage for set as firefox default browser screen.
     This is part of the string with the key "juno_onboarding_default_browser_description". -->
@@ -722,15 +713,9 @@
     <!-- Preference for syncing bookmarks -->
     <string name="preferences_sync_bookmarks">Techaukaha</string>
     <!-- Preference for syncing logins -->
-<<<<<<< HEAD
-    <string name="preferences_sync_logins">Tembiapo ñepyrũ</string>
-    <!-- Preference for syncing passwords -->
-    <string name="preferences_sync_logins_2" tools:ignore="UnusedResources">Ñe’ẽñemi</string>
-=======
     <string name="preferences_sync_logins" moz:RemovedIn="125" tools:ignore="UnusedResources">Tembiapo ñepyrũ</string>
     <!-- Preference for syncing passwords -->
     <string name="preferences_sync_logins_2">Ñe’ẽñemi</string>
->>>>>>> 382ca721
     <!-- Preference for syncing tabs -->
     <string name="preferences_sync_tabs_2">Tendayke ijurujáva</string>
     <!-- Preference for signing out -->
@@ -756,15 +741,9 @@
     <string name="default_device_name_2">%1$s %2$s %3$s-pe</string>
 
     <!-- Preference for syncing credit cards -->
-<<<<<<< HEAD
-    <string name="preferences_sync_credit_cards">Kuatia’atã ñemurã</string>
-    <!-- Preference for syncing payment methods -->
-    <string name="preferences_sync_credit_cards_2" tools:ignore="UnusedResources">Mba’éicha ehepyme’ẽta</string>
-=======
     <string name="preferences_sync_credit_cards" moz:RemovedIn="125" tools:ignore="UnusedResources">Kuatia’atã ñemurã</string>
     <!-- Preference for syncing payment methods -->
     <string name="preferences_sync_credit_cards_2">Mba’éicha ehepyme’ẽta</string>
->>>>>>> 382ca721
     <!-- Preference for syncing addresses -->
     <string name="preferences_sync_address">Kundaharape</string>
 
@@ -1730,15 +1709,6 @@
     <string name="add_to_homescreen_description_2">Ikatu embojuaju ko ñanduti renda ne mba’e’oka mba’erechaha ñepyrũgua rehe eike hag̃ua ha eikundaha pya’eve, peteĩ tembiporu’ícharamo.</string>
 
     <!-- Preference for managing the settings for logins and passwords in Fenix -->
-<<<<<<< HEAD
-    <string name="preferences_passwords_logins_and_passwords">Tembiapo ñepyrũ ha ñe’ẽñemi</string>
-    <!-- Preference for managing the settings for logins and passwords in Fenix -->
-    <string name="preferences_passwords_logins_and_passwords_2" tools:ignore="UnusedResources">Ñe’ẽñemi</string>
-    <!-- Preference for managing the saving of logins and passwords in Fenix -->
-    <string name="preferences_passwords_save_logins">Eñongatu tembiapo ñepyrũ ha ñe’ẽñemi</string>
-    <!-- Preference for managing the saving of logins and passwords in Fenix -->
-    <string name="preferences_passwords_save_logins_2" tools:ignore="UnusedResources">Eñongatu ñe’ẽñemi</string>
-=======
     <string name="preferences_passwords_logins_and_passwords" moz:RemovedIn="125" tools:ignore="UnusedResources">Tembiapo ñepyrũ ha ñe’ẽñemi</string>
     <!-- Preference for managing the settings for logins and passwords in Fenix -->
     <string name="preferences_passwords_logins_and_passwords_2">Ñe’ẽñemi</string>
@@ -1746,7 +1716,6 @@
     <string name="preferences_passwords_save_logins" moz:RemovedIn="125" tools:ignore="UnusedResources">Eñongatu tembiapo ñepyrũ ha ñe’ẽñemi</string>
     <!-- Preference for managing the saving of logins and passwords in Fenix -->
     <string name="preferences_passwords_save_logins_2">Eñongatu ñe’ẽñemi</string>
->>>>>>> 382ca721
     <!-- Preference option for asking to save passwords in Fenix -->
     <string name="preferences_passwords_save_logins_ask_to_save">Ejerure ñemoneĩ eñongatu hag̃ua</string>
     <!-- Preference option for never saving passwords in Fenix -->
@@ -1768,46 +1737,24 @@
     <!-- Preference option for adding a password -->
     <string name="preferences_logins_add_login_2">Embojuaju ñe’ẽñemi</string>
 
-<<<<<<< HEAD
-    <!-- Preference option for adding a password -->
-    <string name="preferences_logins_add_login_2" tools:ignore="UnusedResources">Embojuaju ñe’ẽñemi</string>
-
-    <!-- Preference for syncing saved logins in Fenix -->
-    <string name="preferences_passwords_sync_logins">Embojuehe tembiapo ñepyrũ</string>
-    <!-- Preference for syncing saved passwords in Fenix -->
-    <string name="preferences_passwords_sync_logins_2" tools:ignore="UnusedResources">Embojuehe ñe’ẽñemi</string>
-=======
     <!-- Preference for syncing saved passwords in Fenix -->
     <string name="preferences_passwords_sync_logins" moz:RemovedIn="125" tools:ignore="UnusedResources">Embojuehe tembiapo ñepyrũ</string>
     <!-- Preference for syncing saved passwords in Fenix -->
     <string name="preferences_passwords_sync_logins_2">Embojuehe ñe’ẽñemi</string>
->>>>>>> 382ca721
     <!-- Preference for syncing saved logins in Fenix, when not signed in-->
     <string name="preferences_passwords_sync_logins_across_devices" moz:RemovedIn="125" tools:ignore="UnusedResources">Embojuehe tembiapo ñepyrũ mba’e’oka pa’ũme</string>
     <!-- Preference for syncing saved passwords in Fenix, when not signed in-->
     <string name="preferences_passwords_sync_logins_across_devices_2">Embojuehe ñe’ẽñemi mba’e’oka pa’ũme</string>
     <!-- Preference to access list of saved logins -->
-<<<<<<< HEAD
-    <string name="preferences_passwords_saved_logins">Tembiapo ñepyrũ ñongatupyre</string>
-    <!-- Preference to access list of saved passwords -->
-    <string name="preferences_passwords_saved_logins_2" tools:ignore="UnusedResources">Ñe’ẽñemi ñongatupyre</string>
-=======
     <string name="preferences_passwords_saved_logins" moz:RemovedIn="125" tools:ignore="UnusedResources">Tembiapo ñepyrũ ñongatupyre</string>
     <!-- Preference to access list of saved passwords -->
     <string name="preferences_passwords_saved_logins_2">Ñe’ẽñemi ñongatupyre</string>
->>>>>>> 382ca721
     <!-- Description of empty list of saved passwords. Placeholder is replaced with app name.  -->
     <string name="preferences_passwords_saved_logins_description_empty_text" moz:RemovedIn="125" tools:ignore="UnusedResources">Ko’ápe ojehecháta tembiapo ñepyrũ eñongatu térã embojuehéva %s ndive.</string>
     <!-- Preference to access list of saved logins -->
-<<<<<<< HEAD
-    <string name="preferences_passwords_saved_logins_description_empty_learn_more_link">Eikuaave Sync rehegua</string>
-    <!-- Clickable text for opening an external link for more information about Sync. -->
-    <string name="preferences_passwords_saved_logins_description_empty_learn_more_link_2" tools:ignore="UnusedResources">Eikuaave ñembojuehe rehegua</string>
-=======
     <string name="preferences_passwords_saved_logins_description_empty_learn_more_link" moz:RemovedIn="125" tools:ignore="UnusedResources">Eikuaave Sync rehegua</string>
     <!-- Clickable text for opening an external link for more information about Sync. -->
     <string name="preferences_passwords_saved_logins_description_empty_learn_more_link_2">Eikuaave ñembojuehe rehegua</string>
->>>>>>> 382ca721
     <!-- Preference to access list of login exceptions that we never save logins for -->
     <string name="preferences_passwords_exceptions">Oĩ’ỹva</string>
     <!-- Empty description of list of login exceptions that we never save logins for -->
@@ -1817,15 +1764,9 @@
     <!-- Text on button to remove all saved login exceptions -->
     <string name="preferences_passwords_exceptions_remove_all">Emboguete opaite oĩ’ỹva</string>
     <!-- Hint for search box in logins list -->
-<<<<<<< HEAD
-    <string name="preferences_passwords_saved_logins_search">Eheka tembiapo ñepyrũ</string>
-    <!-- Hint for search box in passwords list -->
-    <string name="preferences_passwords_saved_logins_search_2" tools:ignore="UnusedResources">Eheka ñe’ẽñemi</string>
-=======
     <string name="preferences_passwords_saved_logins_search" moz:RemovedIn="125" tools:ignore="UnusedResources">Eheka tembiapo ñepyrũ</string>
     <!-- Hint for search box in passwords list -->
     <string name="preferences_passwords_saved_logins_search_2">Eheka ñe’ẽñemi</string>
->>>>>>> 382ca721
     <!-- The header for the site that a login is for -->
     <string name="preferences_passwords_saved_logins_site">Tenda</string>
     <!-- The header for the username for a login -->
@@ -1890,24 +1831,14 @@
     <!-- Preference and title for managing the settings for addresses -->
     <string name="preferences_addresses">Kundaharape</string>
     <!-- Preference and title for managing the settings for credit cards -->
-<<<<<<< HEAD
-    <string name="preferences_credit_cards">Kuatia’atã ñemurã</string>
-    <!-- Preference and title for managing the settings for payment methods -->
-    <string name="preferences_credit_cards_2" tools:ignore="UnusedResources">Mba’éicha ehepyme’ẽta</string>
-=======
     <string name="preferences_credit_cards" moz:RemovedIn="125" tools:ignore="UnusedResources">Kuatia’atã ñemurã</string>
     <!-- Preference and title for managing the settings for payment methods -->
     <string name="preferences_credit_cards_2">Mba’éicha ehepyme’ẽta</string>
->>>>>>> 382ca721
     <!-- Preference for saving and autofilling credit cards -->
     <string name="preferences_credit_cards_save_and_autofill_cards" moz:RemovedIn="125" tools:ignore="UnusedResources">Eñongatu ha emyanyhẽ kuatia’atã</string>
 
     <!-- Preference for saving and autofilling credit cards -->
-<<<<<<< HEAD
-    <string name="preferences_credit_cards_save_and_autofill_cards_2" tools:ignore="UnusedResources">Eñongatu ha emyanyhẽ mba’éicha ehepyme’ẽta</string>
-=======
     <string name="preferences_credit_cards_save_and_autofill_cards_2">Eñongatu ha emyanyhẽ mba’éicha ehepyme’ẽta</string>
->>>>>>> 382ca721
     <!-- Preference summary for saving and autofilling credit card data -->
     <string name="preferences_credit_cards_save_and_autofill_cards_summary" moz:RemovedIn="125" tools:ignore="UnusedResources">Mba’ekuaarã ipapapypa</string>
     <!-- Preference option for syncing credit cards across devices. This is displayed when the user is not signed into sync -->
@@ -1918,19 +1849,11 @@
     <string name="preferences_credit_cards_add_credit_card" moz:RemovedIn="125" tools:ignore="UnusedResources">Embojuaju kuatia’atã ñemurã</string>
 
     <!-- Preference option for adding a card -->
-<<<<<<< HEAD
-    <string name="preferences_credit_cards_add_credit_card_2" tools:ignore="UnusedResources">Embojuaju kuatia’atã</string>
-    <!-- Preference option for managing saved credit cards -->
-    <string name="preferences_credit_cards_manage_saved_cards">Eñangareko kuatia’atã ñongatupyrére</string>
-    <!-- Preference option for managing saved cards -->
-    <string name="preferences_credit_cards_manage_saved_cards_2" tools:ignore="UnusedResources">Eñangareko kuatia’atã</string>
-=======
     <string name="preferences_credit_cards_add_credit_card_2">Embojuaju kuatia’atã</string>
     <!-- Preference option for managing saved credit cards -->
     <string name="preferences_credit_cards_manage_saved_cards" moz:RemovedIn="125" tools:ignore="UnusedResources">Eñangareko kuatia’atã ñongatupyrére</string>
     <!-- Preference option for managing saved cards -->
     <string name="preferences_credit_cards_manage_saved_cards_2">Eñangareko kuatia’atã</string>
->>>>>>> 382ca721
     <!-- Preference option for adding an address -->
     <string name="preferences_addresses_add_address">Embojuaju kundaharape</string>
     <!-- Preference option for managing saved addresses -->
@@ -1939,11 +1862,7 @@
     <string name="preferences_addresses_save_and_autofill_addresses" moz:RemovedIn="125" tools:ignore="UnusedResources">Eñongatu ha emyanyhẽ kundaharape</string>
 
     <!-- Preference for saving and filling addresses -->
-<<<<<<< HEAD
-    <string name="preferences_addresses_save_and_autofill_addresses_2" tools:ignore="UnusedResources">Eñongatu ha emyanyhẽ kundaharape</string>
-=======
     <string name="preferences_addresses_save_and_autofill_addresses_2">Eñongatu ha emyanyhẽ kundaharape</string>
->>>>>>> 382ca721
     <!-- Preference summary for saving and autofilling address data -->
     <string name="preferences_addresses_save_and_autofill_addresses_summary" moz:RemovedIn="125" tools:ignore="UnusedResources">Emoĩ marandu ipapapy, ñanduti veve ha kundaharape ñemondorãva</string>
 
@@ -1966,15 +1885,9 @@
     <!-- The text for the "Delete card" button for deleting a credit card -->
     <string name="credit_cards_delete_card_button">Emboguete kuatia’atã</string>
     <!-- The text for the confirmation message of "Delete card" dialog -->
-<<<<<<< HEAD
-    <string name="credit_cards_delete_dialog_confirmation">¿Emboguesépa añetehápe ko kuatia’atã ñemurã?</string>
-    <!-- The text for the confirmation message of "Delete card" dialog -->
-    <string name="credit_cards_delete_dialog_confirmation_2" tools:ignore="UnusedResources">¿Emboguete kuatia’atã?</string>
-=======
     <string name="credit_cards_delete_dialog_confirmation" moz:RemovedIn="125" tools:ignore="UnusedResources">¿Emboguesépa añetehápe ko kuatia’atã ñemurã?</string>
     <!-- The text for the confirmation message of "Delete card" dialog -->
     <string name="credit_cards_delete_dialog_confirmation_2">¿Emboguete kuatia’atã?</string>
->>>>>>> 382ca721
     <!-- The text for the positive button on "Delete card" dialog -->
     <string name="credit_cards_delete_dialog_button">Mboguete</string>
     <!-- The title for the "Save" menu item for saving a credit card -->
@@ -1991,15 +1904,9 @@
     <string name="credit_cards_number_validation_error_message" moz:RemovedIn="125" tools:ignore="UnusedResources">Ikatúpiko ehai kuatia’atã ñemurã papapy oikóva</string>
 
     <!-- Error message for credit card name on card validation -->
-<<<<<<< HEAD
-    <string name="credit_cards_name_on_card_validation_error_message">Ikatúpiko emyanyhẽ ko kora</string>
-    <!-- Error message for card name on card validation -->
-    <string name="credit_cards_name_on_card_validation_error_message_2" tools:ignore="UnusedResources">Embojuaju téra</string>
-=======
     <string name="credit_cards_name_on_card_validation_error_message" moz:RemovedIn="125" tools:ignore="UnusedResources">Ikatúpiko emyanyhẽ ko kora</string>
     <!-- Error message for card name on card validation -->
     <string name="credit_cards_name_on_card_validation_error_message_2">Embojuaju téra</string>
->>>>>>> 382ca721
     <!-- Message displayed in biometric prompt displayed for authentication before allowing users to view their saved credit cards -->
     <string name="credit_cards_biometric_prompt_message">Embojuruja ehecha hag̃ua kuatia’atã ñongatupyre</string>
     <!-- Title of warning dialog if users have no device authentication set up -->
@@ -2162,15 +2069,9 @@
     <!-- Negative action of a dialog asking to delete login -->
     <string name="dialog_delete_negative">Heja</string>
     <!--  The saved login options menu description. -->
-<<<<<<< HEAD
-    <string name="login_options_menu">Jeporavorã tembiapo ñepyrũgua</string>
-    <!--  The saved password options menu description. -->
-    <string name="login_options_menu_2" tools:ignore="UnusedResources">Ñe’ẽñemi jeporavorã</string>
-=======
     <string name="login_options_menu" moz:RemovedIn="125" tools:ignore="UnusedResources">Jeporavorã tembiapo ñepyrũgua</string>
     <!--  The saved password options menu description. -->
     <string name="login_options_menu_2">Ñe’ẽñemi jeporavorã</string>
->>>>>>> 382ca721
     <!--  The editable text field for a login's web address. -->
     <string name="saved_login_hostname_description" moz:RemovedIn="125" tools:ignore="UnusedResources">Moñe’ẽha kora isako’ikuaáava ñanduti kundaharape rembiapo ñepyrũme.</string>
     <!--  The editable text field for a login's username. -->
@@ -2178,27 +2079,6 @@
     <!--  The editable text field for a login's password. -->
     <string name="saved_login_password_description" moz:RemovedIn="125" tools:ignore="UnusedResources">Moñe’ẽha kora isako’ikuaáava ñe’ẽñemi rembiapo ñepyrũme.</string>
     <!--  The button description to save changes to an edited login. -->
-<<<<<<< HEAD
-    <string name="save_changes_to_login">Eñongatu moambue tembiapo ñepyrũme.</string>
-    <!--  The button description to save changes to an edited password. -->
-    <string name="save_changes_to_login_2" tools:ignore="UnusedResources">Moambue ñongatu.</string>
-    <!--  The page title for editing a saved login. -->
-    <string name="edit">Mbosako’i</string>
-    <!--  The page title for editing a saved password. -->
-    <string name="edit_2" tools:ignore="UnusedResources">Embosako’i ñe’ẽñemi</string>
-    <!--  The page title for adding new login. -->
-    <string name="add_login">Embojuaju terarenda pyahu</string>
-    <!--  The page title for adding new password. -->
-    <string name="add_login_2" tools:ignore="UnusedResources">Embojuaju ñe’ẽñemi</string>
-    <!--  The error message in add/edit login view when password field is blank. -->
-    <string name="saved_login_password_required">Tekotevẽ ñe’ẽñemi</string>
-    <!--  Error text displayed underneath the password field when it is in an error case. -->
-    <string name="saved_login_password_required_2" tools:ignore="UnusedResources">Emoinge ñe’ẽñemi</string>
-    <!--  The error message in add login view when username field is blank. -->
-    <string name="saved_login_username_required">Poruhára réra jerurepyre</string>
-    <!--  The error message in add login view when username field is blank. -->
-    <string name="saved_login_username_required_2" tools:ignore="UnusedResources">Ehai poruhára réra</string>
-=======
     <string name="save_changes_to_login" moz:RemovedIn="125" tools:ignore="UnusedResources">Eñongatu moambue tembiapo ñepyrũme.</string>
     <!--  The button description to save changes to an edited password. -->
     <string name="save_changes_to_login_2">Moambue ñongatu.</string>
@@ -2218,7 +2098,6 @@
     <string name="saved_login_username_required" moz:RemovedIn="125" tools:ignore="UnusedResources">Poruhára réra jerurepyre</string>
     <!--  The error message in add login view when username field is blank. -->
     <string name="saved_login_username_required_2">Ehai poruhára réra</string>
->>>>>>> 382ca721
     <!--  The error message in add login view when hostname field is blank. -->
     <string name="saved_login_hostname_required" tools:ignore="UnusedResources">Mohendahavusu réra jerurepyre</string>
     <!-- Voice search button content description  -->
