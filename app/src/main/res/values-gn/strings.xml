--- conflicted
+++ resolved
@@ -359,11 +359,7 @@
     <string name="juno_onboarding_enable_notifications_title_nimbus" tools:ignore="UnusedResources">Marandu’i ne pytyvõta ejapove hag̃ua Firefox ndive</string>
     <!-- Description for enable notification permission screen.
         The first parameter is the name of the app defined in app_name (for example: Fenix) -->
-<<<<<<< HEAD
-    <string name="juno_onboarding_enable_notifications_description" moz:RemovedIn="117" tools:ignore="UnusedResources">Emondo tendayke mba’e’oka pa’ũme, eñangareko ñemboguejýre ha ehecháta ñemoñe’ẽ eipuru porã hag̃ua %s.</string>
-=======
     <string name="juno_onboarding_enable_notifications_description" moz:RemovedIn="117" tools:ignore="UnusedResources">Emondo tendayke mba’e’oka pa’ũme, eñangareko ñemboguejýre ha ehecháta ñemoñe’ẽ eiporu porã hag̃ua %s.</string>
->>>>>>> b668769e
     <!-- Description for enable notification permission screen used by Nimbus experiments. Nimbus experiments do not support string placeholders.
        Note: The word "Firefox" should NOT be translated   -->
     <string name="juno_onboarding_enable_notifications_description_nimbus" tools:ignore="UnusedResources">Emondo tendayke mba’e’oka pa’ũme, eñangareko ñemboguejýre ha ehecháta ñemoñe’ẽ eiporu porã hag̃ua Firefox.</string>
@@ -371,8 +367,6 @@
     <string name="juno_onboarding_enable_notifications_positive_button" tools:ignore="UnusedResources">Emyandy marandu’i</string>
     <!-- Text for the button dismiss the screen and move on with the flow -->
     <string name="juno_onboarding_enable_notifications_negative_button" tools:ignore="UnusedResources">Ani ko’ág̃a</string>
-<<<<<<< HEAD
-=======
 
     <!-- Title for add search widget screen used by Nimbus experiments. Nimbus experiments do not support string placeholders.
         Note: The word "Firefox" should NOT be translated -->
@@ -382,7 +376,6 @@
     <string name="juno_onboarding_add_search_widget_positive_button" tools:ignore="UnusedResources">Embjuaju Firefox widget</string>
     <!-- Text for the button to dismiss the screen and move on with the flow -->
     <string name="juno_onboarding_add_search_widget_negative_button" tools:ignore="UnusedResources">Ani ko’ág̃a</string>
->>>>>>> b668769e
 
     <!-- Search Widget -->
     <!-- Content description for searching with a widget. The first parameter is the name of the application.-->
@@ -585,11 +578,7 @@
     <!-- Preference for enabling gecko engine logs -->
     <string name="preferences_enable_gecko_logs">Embojuruja Gecko jehaikue</string>
     <!-- Message to indicate users that we are quitting the application to apply the changes -->
-<<<<<<< HEAD
-    <string name="quit_application">Asẽma tembipuru’ígui iñambuekuaa hag̃ua…</string>
-=======
     <string name="quit_application">Asẽma tembiporu’ígui iñambuekuaa hag̃ua…</string>
->>>>>>> b668769e
 
     <!-- Preference for add_ons -->
     <string name="preferences_addons">Moĩmbaha</string>
@@ -2014,13 +2003,9 @@
     <!-- Placeholder text shown in the Search Suggestion String TextField before a user enters text -->
     <string name="search_add_custom_engine_suggest_string_hint">API URL ñemoñe’ẽ jehekarã</string>
     <!-- Description text for the Search Suggestion String TextField. The %s is part of the string -->
-<<<<<<< HEAD
-    <string name="search_add_custom_engine_suggest_string_example" formatted="false">Emyengovia porandu “%s” ndive. Techapyrã:\nhttp://suggestqueries.google.com/complete/search?client=firefox&amp;q=%s</string>
-=======
     <string name="search_add_custom_engine_suggest_string_example" formatted="false" moz:RemovedIn="118" tools:ignore="UnusedResources">Emyengovia porandu “%s” ndive. Techapyrã:\nhttp://suggestqueries.google.com/complete/search?client=firefox&amp;q=%s</string>
     <!-- Description text for the Search Suggestion String TextField. The %s is part of the string -->
     <string name="search_add_custom_engine_suggest_string_example_2" formatted="false">Emyengovia porandu “%s” ndive. Techapyrã:\nhttps://suggestqueries.google.com/complete/search?client=firefox&amp;q=%s</string>
->>>>>>> b668769e
     <!-- The text for the "Save" button for saving a custom search engine -->
     <string name="search_custom_engine_save_button">Ñongatu</string>
 
