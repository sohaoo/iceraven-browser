--- conflicted
+++ resolved
@@ -513,15 +513,9 @@
 
     <!-- Long text for a detail explanation indicating what will happen if cookie banner handling is off for a site, this is shown as part of the cookie banner panel in the toolbar. The first parameter is the application name -->
     <string name="reduce_cookie_banner_details_panel_description_off_for_site_1">Eipe’ãvo, %1$s omboguéta kookie ha omyanyhẽta tenda. Kóva ombotykuaa emba’apoha térã omonandi ejoguáva.</string>
-<<<<<<< HEAD
     <!-- Long text for a detail explanation indicating what will happen if cookie banner handling is on for a site, this is shown as part of the cookie banner panel in the toolbar. The first parameter is the application name -->
     <string name="reduce_cookie_banner_details_panel_description_on_for_site_2" moz:RemovedIn="121" tools:ignore="UnusedResources">%1$s omboykese ijehegui umi kookie mba’ejerure tenda ojokupytývape.</string>
     <!-- Long text for a detail explanation indicating what will happen if cookie banner handling is on for a site, this is shown as part of the cookie banner panel in the toolbar. The first parameter is the application name -->
-=======
-    <!-- Long text for a detail explanation indicating what will happen if cookie banner handling is on for a site, this is shown as part of the cookie banner panel in the toolbar. The first parameter is the application name -->
-    <string name="reduce_cookie_banner_details_panel_description_on_for_site_2" moz:RemovedIn="121" tools:ignore="UnusedResources">%1$s omboykese ijehegui umi kookie mba’ejerure tenda ojokupytývape.</string>
-    <!-- Long text for a detail explanation indicating what will happen if cookie banner handling is on for a site, this is shown as part of the cookie banner panel in the toolbar. The first parameter is the application name -->
->>>>>>> d602c86b
     <string name="reduce_cookie_banner_details_panel_description_on_for_site_3">Emyandývo, %1$s oñeha’ãta omboyke ijeheguiete umi kookie ñe’ẽmondo ko tendápe.</string>
     <!-- Title text for the cookie banner re-engagement dialog. The first parameter is the application name. -->
     <string name="reduce_cookie_banner_dialog_title" moz:RemovedIn="121" tools:ignore="UnusedResources">¿Emoneĩ %1$s tomboyke kookie ñe’ẽmondo?</string>
@@ -534,15 +528,12 @@
 
     <!-- Change setting text button, for the cookie banner re-engagement dialog -->
     <string name="reduce_cookie_banner_dialog_change_setting_button" moz:RemovedIn="121" tools:ignore="UnusedResources">Moneĩ</string>
-<<<<<<< HEAD
-=======
 
     <!--Title for the cookie banner re-engagement CFR, the placeholder is replaced with app name -->
     <string name="cookie_banner_cfr_title">%1$s omboyke kookie nde rehehápe</string>
 
     <!--Message for the cookie banner re-engagement CFR -->
     <string name="cookie_banner_cfr_message">Sa’ive ñakãity, sa’ive kookie nde rapykuehóva ko tendápe.</string>
->>>>>>> d602c86b
 
     <!-- Description of the preference to enable "HTTPS-Only" mode. -->
     <string name="preferences_https_only_summary">Eñeha’ã eike hag̃ua tendakuérape eiporúvo pe taperekoite HTTPS ipapapýva tekorosãverã.</string>
@@ -2371,15 +2362,9 @@
     <string name="review_quality_check_contextual_onboarding_caption" moz:RemovedIn="121" tools:ignore="UnusedResources">Eiporavóvo “Héẽ, eiporu”, emoneĩ %1$s %2$s-gua ha %3$s Mozilla mba’e.</string>
     <!-- Caption text to be displayed in review quality check contextual onboarding card above the opt-in button. Parameter is the Fakespot product name. After the colon, what appears are two links, each on their own line. The first link is to a Privacy policy (review_quality_check_contextual_onboarding_privacy_policy_2). The second link is to Terms of use (review_quality_check_contextual_onboarding_terms_use_2). -->
     <string name="review_quality_check_contextual_onboarding_caption_2">Eiporavóvo “H’éẽ, eiporu”, emoneĩ upeigua %1$s mba’áva:</string>
-<<<<<<< HEAD
     <!-- Clickable text from the review quality check contextual onboarding card that links to Fakespot privacy policy. -->
     <string name="review_quality_check_contextual_onboarding_privacy_policy" moz:RemovedIn="121" tools:ignore="UnusedResources">temiñemi porureko</string>
     <!-- Clickable text from the review quality check contextual onboarding card that links to Fakespot privacy policy. -->
-=======
-    <!-- Clickable text from the review quality check contextual onboarding card that links to Fakespot privacy policy. -->
-    <string name="review_quality_check_contextual_onboarding_privacy_policy" moz:RemovedIn="121" tools:ignore="UnusedResources">temiñemi porureko</string>
-    <!-- Clickable text from the review quality check contextual onboarding card that links to Fakespot privacy policy. -->
->>>>>>> d602c86b
     <string name="review_quality_check_contextual_onboarding_privacy_policy_2">Temiñemi porureko</string>
     <!-- Clickable text from the review quality check contextual onboarding card that links to Fakespot terms of use. -->
     <string name="review_quality_check_contextual_onboarding_terms_use" moz:RemovedIn="121" tools:ignore="UnusedResources">temiñemi jeporurã</string>
@@ -2427,15 +2412,9 @@
     <!-- Current state for elements that can be collapsed if interacting with them. Talkback will dictate this after a state change. -->
     <string name="a11y_state_label_collapsed">momichĩmbyre</string>
     <!-- Action label for elements that can be expanded if interacting with them. Talkback will append this to say "Double tap to expand". -->
-<<<<<<< HEAD
-    <string name="a11y_action_label_expand">myasãi</string>
-    <!-- Current state for elements that can be expanded if interacting with them. Talkback will dictate this after a state change. -->
-    <string name="a11y_state_label_expanded">myasãimbyre</string>
-=======
     <string name="a11y_action_label_expand">moasãi</string>
     <!-- Current state for elements that can be expanded if interacting with them. Talkback will dictate this after a state change. -->
     <string name="a11y_state_label_expanded">moasãimbyre</string>
->>>>>>> d602c86b
     <!-- Action label for links to a website containing documentation about a wallpaper collection. Talkback will append this to say "Double tap to open link to learn more about this collection". -->
     <string name="a11y_action_label_wallpaper_collection_learn_more">embojuruja juajuha eikuaave hag̃ua ko ñembyaty</string>
     <!-- Action label for links that point to an article. Talkback will append this to say "Double tap to read the article". -->
