--- conflicted
+++ resolved
@@ -298,8 +298,6 @@
     <!-- Browser menu label that navigates to the save sub-menu, which contains various save related menu items such as
          bookmarking a page, saving to collection, shortcut or as a PDF, and adding to home screen -->
     <string name="browser_menu_save">Ñongatu</string>
-<<<<<<< HEAD
-=======
 
     <!-- Browser menu label that bookmarks the currently visited page -->
     <string name="browser_menu_bookmark_this_page">Emongurusu ko kuatiarogue</string>
@@ -318,7 +316,6 @@
     <string name="browser_menu_translated_to">%1$s-pe oñemoñe’ẽasapyre</string>
     <!-- Browser menu label for the print feature -->
     <string name="browser_menu_print">Mbokuatia…</string>
->>>>>>> 7fda8002
 
     <!-- Extensions management fragment -->
     <!-- Text displayed when there are no extensions to be shown -->
@@ -627,13 +624,9 @@
     <!-- Preference for language -->
     <string name="preferences_language">Ñe’ẽ</string>
     <!-- Preference for translation -->
-<<<<<<< HEAD
-    <string name="preferences_translation">Ñemoñe’ẽasa</string>
-=======
     <string name="preferences_translation" moz:removedIn="127" tools:ignore="UnusedResources">Ñemoñe’ẽasa</string>
     <!-- Preference for translations -->
     <string name="preferences_translations">Ñemoñe’ẽasa</string>
->>>>>>> 7fda8002
     <!-- Preference for data choices -->
     <string name="preferences_data_choices">Mba’ekuaarã jeporavo</string>
     <!-- Preference for data collection -->
@@ -707,13 +700,6 @@
     <!-- The title of the optional permissions section from addon's permissions screen -->
     <string name="addons_permissions_heading_optional" tools:ignore="UnusedResources">Jeporavorã</string>
 
-<<<<<<< HEAD
-    <!-- The title of the section with websites that have permissions granted from addon's permissions screen -->
-    <string name="addons_permissions_heading_read_and_change_website_data" tools:ignore="UnusedResources">Emoñe’ẽ ha emoambue ñanduti renda mba’ekuaarã</string>
-    <!-- The description of the icon that can delete one of the websites displayed  -->
-    <string name="addons_permissions_icon_description_delete_website" tools:ignore="UnusedResources">Emboguete ñanduti renda</string>
-=======
->>>>>>> 7fda8002
     <!-- The title of the origin permission option allowing a user to enable the extension to run on all sites -->
     <string name="addons_permissions_allow_for_all_sites" tools:ignore="UnusedResources">Emoneĩ opaite tendápe g̃uarã</string>
 
@@ -2589,12 +2575,9 @@
     <!-- Content description (not visible, for screen readers etc.) for closing the translations bottom sheet. -->
     <string name="translation_option_bottom_sheet_close_content_description">Emboty ñe’ẽasaha rogue</string>
 
-<<<<<<< HEAD
-=======
     <!-- The title of the warning card informs the user that an error has occurred at page settings. -->
     <string name="translation_option_bottom_sheet_error_warning_text">Ñemoĩporãha ndojeporukuaáiva ko’ag̃aite.</string>
 
->>>>>>> 7fda8002
     <!-- Translation settings dialog -->
     <!-- Title of the translation settings dialog that allows a user to set their preferred translation settings. -->
     <string name="translation_settings_toolbar_title">Ñemoñe’ẽasa</string>
@@ -2725,12 +2708,9 @@
     <!-- Content description (not visible, for screen readers etc.): Navigate back within the debug drawer. -->
     <string name="debug_drawer_back_button_content_description">Eikundaha tapykuévo</string>
 
-<<<<<<< HEAD
-=======
     <!-- Content description (not visible, for screen readers etc.): Open debug drawer. -->
     <string name="debug_drawer_fab_content_description">Embojuruja kahõ mopotĩha</string>
 
->>>>>>> 7fda8002
     <!-- Debug drawer tabs tools -->
     <!-- The title of the Tab Tools feature in the Debug Drawer. -->
     <string name="debug_drawer_tab_tools_title">Tendayke rembiporu</string>
@@ -2776,19 +2756,11 @@
     <!-- The privacy notice link -->
     <string name="micro_survey_privacy_notice">Marandu’i ñemiguáva</string>
     <!-- The submit button label text -->
-<<<<<<< HEAD
-    <string name="micro_survey_submit_button_label" tools:ignore="UnusedResources">Mondo</string>
-    <!-- The close button label text -->
-    <string name="micro_survey_close_button_label">Mboty</string>
-    <!-- The survey completion confirmation text -->
-    <string name="micro_survey_feedback_confirmation" tools:ignore="UnusedResources">¡Aguyje nde jehaipyrére!</string>
-=======
     <string name="micro_survey_submit_button_label">Mondo</string>
     <!-- The close button label text -->
     <string name="micro_survey_close_button_label" tools:ignore="UnusedResources">Mboty</string>
     <!-- The survey completion confirmation text -->
     <string name="micro_survey_feedback_confirmation">¡Aguyje nde jehaipyrére!</string>
->>>>>>> 7fda8002
     <!-- Option for likert scale -->
     <string name="likert_scale_option_1" tools:ignore="UnusedResources">Avy’aiterei</string>
     <!-- Option for likert scale -->
@@ -2801,8 +2773,6 @@
     <!-- Option for likert scale -->
     <string name="likert_scale_option_5" tools:ignore="UnusedResources">Nachembovy’ái</string>
 
-<<<<<<< HEAD
-=======
     <!-- Microsurvey accessibility -->
     <!-- Content description (not visible, for screen readers etc.) for opening microsurvey bottom sheet. -->
     <string name="microsurvey_open_handle_content_description" tools:ignore="UnusedResources">Embojuruja ñeporandu</string>
@@ -2811,7 +2781,6 @@
     <!-- Content description for "X" button that is closing microsurvey. -->
     <string name="microsurvey_close_button_content_description" tools:ignore="UnusedResources">Mboty</string>
 
->>>>>>> 7fda8002
     <!-- Debug drawer logins -->
     <!-- The title of the Logins feature in the Debug Drawer. -->
     <string name="debug_drawer_logins_title">Tembiapo moñepyrũ</string>
