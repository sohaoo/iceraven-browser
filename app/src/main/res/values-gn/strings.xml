--- conflicted
+++ resolved
@@ -330,12 +330,9 @@
     <string name="onboarding_home_enable_notifications_negative_button">Ani ko’ág̃a</string>
 
     <!-- Juno first user onboarding flow experiment, strings are marked unused as they are only referenced by Nimbus experiments. -->
-<<<<<<< HEAD
-=======
     <!-- Description for learning more about our privacy notice. -->
     <string name="juno_onboarding_privacy_notice_text">Firefox marandu’i ñemigua</string>
     <!-- Text for the button to set firefox as default browser on the device -->
->>>>>>> 02782e4f
     <!-- Title for set firefox as default browser screen used by Nimbus experiments. -->
     <string name="juno_onboarding_default_browser_title_nimbus_2">Rovy’ã eimére tekorosãme</string>
     <!-- Description for set firefox as default browser screen used by Nimbus experiments. -->
