--- conflicted
+++ resolved
@@ -259,11 +259,6 @@
     <!-- Search Fragment -->
     <!-- Button in the search view that lets a user search by scanning a QR code -->
     <string name="search_scan_button">سکین کرو</string>
-<<<<<<< HEAD
-    <!-- Button in the search view that lets a user change their search engine -->
-    <string name="search_engine_button" moz:RemovedIn="121" tools:ignore="UnusedResources">کھوج انجݨ</string>
-=======
->>>>>>> 02782e4f
     <!-- Button in the search view when shortcuts are displayed that takes a user to the search engine settings -->
     <string name="search_shortcuts_engine_settings">کھوج انجݨ دیاں ترجیحاں</string>
     <!-- Button in the search view that lets a user navigate to the site in their clipboard -->
@@ -322,17 +317,21 @@
     <!-- Text for the button to request notification permission on the device -->
     <string name="onboarding_home_enable_notifications_positive_button" moz:removedIn="124" tools:ignore="UnusedResources">جاری رکھو</string>
     <!-- Text for the button to not request notification permission on the device and dismiss the dialog -->
-<<<<<<< HEAD
-    <string name="onboarding_home_enable_notifications_negative_button">ہݨے نہیں</string>
+    <string name="onboarding_home_enable_notifications_negative_button" moz:removedIn="124" tools:ignore="UnusedResources">ہݨے نہیں</string>
 
     <!-- Juno first user onboarding flow experiment, strings are marked unused as they are only referenced by Nimbus experiments. -->
+    <!-- Description for learning more about our privacy notice. -->
+    <string name="juno_onboarding_privacy_notice_text">فائرفاکس پردے داری سوچنا</string>
+    <!-- Text for the button to set firefox as default browser on the device -->
     <!-- Title for set firefox as default browser screen used by Nimbus experiments. -->
     <string name="juno_onboarding_default_browser_title_nimbus_2">اسیں تہانوں سرکھیت رکھݨا چاہندے آں</string>
     <!-- Description for set firefox as default browser screen used by Nimbus experiments. -->
-    <string name="juno_onboarding_default_browser_description_nimbus_2">ساڈا غیر منافع سمرتھ براؤزر کمپنیاں نوں ویب اُتے چوری بھِپے پِچھا کرن توں روکݨ لئی مدد کردا اے۔ \n\n ساڈے پردے داری نوٹس بارے ہور سکھو۔</string>
+    <string name="juno_onboarding_default_browser_description_nimbus_3">کمپنیاں نوں چوری چوری ویب اُتے تہاڈا پچھا کرن توں ساڈا غیر فائدہ سمرتھ براؤزر آپݨے آپ ہی روکدا اے۔</string>
+    <!-- Description for set firefox as default browser screen used by Nimbus experiments. -->
+    <string name="juno_onboarding_default_browser_description_nimbus_2" moz:RemovedIn="124" tools:ignore="UnusedResources">ساڈا غیر منافع سمرتھ براؤزر کمپنیاں نوں ویب اُتے چوری بھِپے پِچھا کرن توں روکݨ لئی مدد کردا اے۔ \n\n ساڈے پردے داری نوٹس بارے ہور سکھو۔</string>
     <!-- Text for the link to the privacy notice webpage for set as firefox default browser screen.
     This is part of the string with the key "juno_onboarding_default_browser_description". -->
-    <string name="juno_onboarding_default_browser_description_link_text" tools:ignore="UnusedResources">پردے داری دا بیان</string>
+    <string name="juno_onboarding_default_browser_description_link_text" moz:RemovedIn="124" tools:ignore="UnusedResources">پردے داری دا بیان</string>
     <!-- Text for the button to set firefox as default browser on the device -->
     <string name="juno_onboarding_default_browser_positive_button" tools:ignore="UnusedResources">مول براؤزر تے طور تے بݨاؤ</string>
     <!-- Text for the button dismiss the screen and move on with the flow -->
@@ -358,47 +357,6 @@
     <!-- Text for the button dismiss the screen and move on with the flow -->
     <string name="juno_onboarding_enable_notifications_negative_button" tools:ignore="UnusedResources">ہݨے نہیں</string>
 
-=======
-    <string name="onboarding_home_enable_notifications_negative_button" moz:removedIn="124" tools:ignore="UnusedResources">ہݨے نہیں</string>
-
-    <!-- Juno first user onboarding flow experiment, strings are marked unused as they are only referenced by Nimbus experiments. -->
-    <!-- Description for learning more about our privacy notice. -->
-    <string name="juno_onboarding_privacy_notice_text">فائرفاکس پردے داری سوچنا</string>
-    <!-- Text for the button to set firefox as default browser on the device -->
-    <!-- Title for set firefox as default browser screen used by Nimbus experiments. -->
-    <string name="juno_onboarding_default_browser_title_nimbus_2">اسیں تہانوں سرکھیت رکھݨا چاہندے آں</string>
-    <!-- Description for set firefox as default browser screen used by Nimbus experiments. -->
-    <string name="juno_onboarding_default_browser_description_nimbus_3">کمپنیاں نوں چوری چوری ویب اُتے تہاڈا پچھا کرن توں ساڈا غیر فائدہ سمرتھ براؤزر آپݨے آپ ہی روکدا اے۔</string>
-    <!-- Description for set firefox as default browser screen used by Nimbus experiments. -->
-    <string name="juno_onboarding_default_browser_description_nimbus_2" moz:RemovedIn="124" tools:ignore="UnusedResources">ساڈا غیر منافع سمرتھ براؤزر کمپنیاں نوں ویب اُتے چوری بھِپے پِچھا کرن توں روکݨ لئی مدد کردا اے۔ \n\n ساڈے پردے داری نوٹس بارے ہور سکھو۔</string>
-    <!-- Text for the link to the privacy notice webpage for set as firefox default browser screen.
-    This is part of the string with the key "juno_onboarding_default_browser_description". -->
-    <string name="juno_onboarding_default_browser_description_link_text" moz:RemovedIn="124" tools:ignore="UnusedResources">پردے داری دا بیان</string>
-    <!-- Text for the button to set firefox as default browser on the device -->
-    <string name="juno_onboarding_default_browser_positive_button" tools:ignore="UnusedResources">مول براؤزر تے طور تے بݨاؤ</string>
-    <!-- Text for the button dismiss the screen and move on with the flow -->
-    <string name="juno_onboarding_default_browser_negative_button" tools:ignore="UnusedResources">ہݨے نہیں</string>
-
-    <!-- Title for sign in to sync screen. -->
-    <string name="juno_onboarding_sign_in_title_2">جدوں تسیں ڈوائیساں وچالے تبادلا کرو تاں انکرپٹ رہو</string>
-    <!-- Description for sign in to sync screen. Nimbus experiments do not support string placeholders.
-     Note: The word "Firefox" should NOT be translated -->
-    <string name="juno_onboarding_sign_in_description_2">جدوں تسیں سائین ان تے سِنک کردے ہو تاں تسیں ودھ سرکھیت ہندے او۔ فائرفاکس تہاڈے پاس‌ورداں، بُک‌مارکاں تے ہورناں نوں انکرپٹ کردا اے۔</string>
-    <!-- Text for the button to sign in to sync on the device -->
-    <string name="juno_onboarding_sign_in_positive_button" tools:ignore="UnusedResources">سائین ان کرو</string>
-    <!-- Text for the button dismiss the screen and move on with the flow -->
-    <string name="juno_onboarding_sign_in_negative_button" tools:ignore="UnusedResources">ہݨے نہیں</string>
-    <!-- Title for enable notification permission screen used by Nimbus experiments. Nimbus experiments do not support string placeholders.
-        Note: The word "Firefox" should NOT be translated -->
-    <string name="juno_onboarding_enable_notifications_title_nimbus_2">نوٹیفکیشن فائیرفاکس نال تہانوں سرکھیت رہݨ لئی مدد کردے ہن</string>
-    <!-- Description for enable notification permission screen used by Nimbus experiments. Nimbus experiments do not support string placeholders.
-       Note: The word "Firefox" should NOT be translated -->
-    <string name="juno_onboarding_enable_notifications_description_nimbus_2">ٹیباں نوں سرکھیت روپ وچ آپݨے ڈوائیساں اُتے بھیجو تے فائرفاکس وچ ہور پردے داری فیچراں بارے جاݨوں۔</string>
-    <!-- Text for the button to request notification permission on the device -->
-    <string name="juno_onboarding_enable_notifications_positive_button" tools:ignore="UnusedResources">اطلاع نامے چالو کرو</string>
-    <!-- Text for the button dismiss the screen and move on with the flow -->
-    <string name="juno_onboarding_enable_notifications_negative_button" tools:ignore="UnusedResources">ہݨے نہیں</string>
-
     <!-- Title for add search widget screen used by Nimbus experiments. Nimbus experiments do not support string placeholders.
         Note: The word "Firefox" should NOT be translated -->
     <string name="juno_onboarding_add_search_widget_title" tools:ignore="UnusedResources">فائرفاکس کھوج وجیٹ ازماؤ</string>
@@ -415,7 +373,6 @@
     <!-- Search Widget -->
     <!-- Content description for searching with a widget. The first parameter is the name of the application.-->
     <string name="search_widget_content_description_2">%1$s نال نویں ٹیب کھولھو</string>
->>>>>>> 02782e4f
     <!-- Text preview for smaller sized widgets -->
     <string name="search_widget_text_short">کھوج</string>
     <!-- Text preview for larger sized widgets -->
@@ -445,8 +402,6 @@
     <string name="preferences_search">کھوج</string>
 
 
-<<<<<<< HEAD
-=======
     <!-- Preference for settings related to Search engines -->
     <string name="preferences_search_engines">کھوجݨ والے انجݨ</string>
     <!-- Preference for settings related to Search engines suggestions-->
@@ -457,7 +412,6 @@
     <string name="preference_search_address_bar_fx_suggest">سرناواں پٹی – فائرفاکس سجھاؤ</string>
     <!-- Preference link to Learn more about Firefox Suggest -->
     <string name="preference_search_learn_about_fx_suggest">فائرفاکس سجھاؤ بارے پور جاݨو</string>
->>>>>>> 02782e4f
     <!-- Preference link to rating Fenix on the Play Store -->
     <string name="preferences_rate">ایپ دکان تے درجہ دیو</string>
     <!-- Preference linking to about page for Fenix
@@ -469,17 +423,6 @@
     <!-- Preference category for advanced settings -->
     <string name="preferences_category_advanced">اضافی</string>
 
-<<<<<<< HEAD
-    <!-- Summary of cookie banner handling preference if the setting disabled is set to off -->
-    <string name="reduce_cookie_banner_option_off" moz:RemovedIn="121" tools:ignore="UnusedResources">بند</string>
-    <!-- Summary of cookie banner handling preference if the setting enabled is set to on -->
-    <string name="reduce_cookie_banner_option_on" moz:RemovedIn="121" tools:ignore="UnusedResources">چالو</string>
-    <!-- Text for cancel button indicating that cookie banner reduction is not supported for the current site, this is shown as part of the cookie banner details view. -->
-    <string name="cookie_banner_handling_details_site_is_not_supported_cancel_button">رد کرو</string>
-    <!-- Change setting text button, for the cookie banner re-engagement dialog -->
-    <string name="reduce_cookie_banner_dialog_change_setting_button" moz:RemovedIn="121" tools:ignore="UnusedResources">اجازت دیو</string>
-
-=======
     <!-- Preference category for privacy and security settings -->
     <string name="preferences_category_privacy_security">پردے داری تے سرکھیا</string>
     <!-- Preference for advanced site permissions -->
@@ -538,7 +481,6 @@
 
     <!-- Description of the preference to enable "HTTPS-Only" mode. -->
     <string name="preferences_https_only_summary">وادھا کیتی سرکھیا لئی HTTPS انکرپشن پروٹوکال ورت کے سائیٹاں نال کنیکٹ کرن دی آپݨے آپ کوشش کرو۔</string>
->>>>>>> 02782e4f
     <!-- Summary of https only preference if https only is set to off -->
     <string name="preferences_https_only_off">بند</string>
     <!-- Summary of https only preference if https only is set to on in all tabs -->
@@ -996,12 +938,9 @@
     <!-- Clickable text for opening an external link for more information about Pocket. -->
     <string name="pocket_stories_feature_learn_more">ہور جاݨو</string>
 
-<<<<<<< HEAD
-=======
     <!-- Snackbar button text to navigate to telemetry settings.-->
     <string name="experiments_snackbar_button">سیٹنگاں نوں جاؤ</string>
 
->>>>>>> 02782e4f
     <!-- Translations feature-->
 
     </resources>