<?xml version="1.0" encoding="utf-8"?>
<resources xmlns:tools="http://schemas.android.com/tools" xmlns:moz="http://mozac.org/tools">
    <!-- App name for private browsing mode. The first parameter is the name of the app defined in app_name (for example: Fenix)-->
    <string name="app_name_private_5">Private %s</string>
    <!-- App name for private browsing mode. The first parameter is the name of the app defined in app_name (for example: Fenix)-->
    <string name="app_name_private_4">%s (Private)</string>

    <!-- Home Fragment -->
    <!-- Content description (not visible, for screen readers etc.): "Three dot" menu button. -->
    <string name="content_description_menu">More options</string>
    <!-- Content description (not visible, for screen readers etc.): "Private Browsing" menu button. -->
    <string name="content_description_private_browsing_button">Enable private browsing</string>

    <!-- Content description (not visible, for screen readers etc.): "Private Browsing" menu button. -->
    <string name="content_description_disable_private_browsing_button">Disable private browsing</string>
    <!-- Placeholder text shown in the search bar before a user enters text for the default engine -->
    <string name="search_hint">Search or enter address</string>
    <!-- Placeholder text shown in the search bar before a user enters text for a general engine -->
    <string name="search_hint_general_engine">Search the web</string>
    <!-- Placeholder text shown in search bar when using history search -->
    <string name="history_search_hint">Search history</string>
    <!-- Placeholder text shown in search bar when using bookmarks search -->
    <string name="bookmark_search_hint">Search bookmarks</string>
    <!-- Placeholder text shown in search bar when using tabs search -->
    <string name="tab_search_hint">Search tabs</string>
    <!-- Placeholder text shown in the search bar when using application search engines -->
    <string name="application_search_hint">Enter search terms</string>
    <!-- No Open Tabs Message Description -->
    <string name="no_open_tabs_description">Your open tabs will be shown here.</string>

    <!-- No Private Tabs Message Description -->
    <string name="no_private_tabs_description">Your private tabs will be shown here.</string>

    <!-- Tab tray multi select title in app bar. The first parameter is the number of tabs selected -->
    <string name="tab_tray_multi_select_title">%1$d selected</string>
    <!-- Label of button in create collection dialog for creating a new collection  -->
    <string name="tab_tray_add_new_collection">Add new collection</string>
    <!-- Label of editable text in create collection dialog for naming a new collection  -->
    <string name="tab_tray_add_new_collection_name">Name</string>
    <!-- Label of button in save to collection dialog for selecting a current collection  -->
    <string name="tab_tray_select_collection">Select collection</string>
    <!-- Content description for close button while in multiselect mode in tab tray -->
    <string name="tab_tray_close_multiselect_content_description">Exit multiselect mode</string>
    <!-- Content description for save to collection button while in multiselect mode in tab tray -->
    <string name="tab_tray_collection_button_multiselect_content_description">Save selected tabs to collection</string>
    <!-- Content description on checkmark while tab is selected in multiselect mode in tab tray -->
    <string name="tab_tray_multiselect_selected_content_description">Selected</string>

    <!-- Home - Recently saved bookmarks -->
    <!-- Title for the home screen section with recently saved bookmarks. -->
    <string name="recently_saved_title">Recently saved</string>
    <!-- Content description for the button which navigates the user to show all of their saved bookmarks. -->
    <string name="recently_saved_show_all_content_description_2">Show all saved bookmarks</string>

    <!-- Text for the menu button to remove a recently saved bookmark from the user's home screen -->
    <string name="recently_saved_menu_item_remove">Remove</string>

    <!-- About content. The first parameter is the name of the application. (For example: Fenix) -->
    <string name="about_content">%1$s is produced by Mozilla.</string>

    <!-- Private Browsing -->
    <!-- Explanation for private browsing displayed to users on home view when they first enable private mode
        The first parameter is the name of the app defined in app_name (for example: Fenix) -->
    <string name="private_browsing_placeholder_description_2">%1$s clears your search and browsing history from private tabs when you close them or quit the app. While this doesn’t make you anonymous to websites or your internet service provider, it makes it easier to keep what you do online private from anyone else who uses this device.</string>
    <string name="private_browsing_common_myths">
       Common myths about private browsing
    </string>

    <!-- Private mode shortcut "contextual feature recommendation" (CFR) -->
    <!-- Text for the Private mode shortcut CFR message for adding a private mode shortcut to open private tabs from the Home screen -->
    <string name="private_mode_cfr_message" moz:removedIn="111" tools:ignore="UnusedResources">Launch next private tab in one tap.</string>
    <!-- Text for the Private mode shortcut CFR message for adding a private mode shortcut to open private tabs from the Home screen -->
    <string name="private_mode_cfr_message_2">Launch your next private tab in one tap.</string>
    <!-- Text for the positive button to accept adding a Private Browsing shortcut to the Home screen -->
    <string name="private_mode_cfr_pos_button_text">Add to Home screen</string>
    <!-- Text for the negative button to decline adding a Private Browsing shortcut to the Home screen -->
    <string name="cfr_neg_button_text">No thanks</string>

    <!-- Open in App "contextual feature recommendation" (CFR) -->
    <!-- Text for the info message. The first parameter is the name of the application.-->
    <string name="open_in_app_cfr_info_message_2">You can set %1$s to automatically open links in apps.</string>
    <!-- Text for the positive action button -->
    <string name="open_in_app_cfr_positive_button_text">Go to settings</string>
    <!-- Text for the negative action button -->
    <string name="open_in_app_cfr_negative_button_text">Dismiss</string>

    <!-- Total cookie protection "contextual feature recommendation" (CFR) -->
    <!-- Text for the message displayed in the contextual feature recommendation popup promoting the total cookie protection feature. -->
    <string name="tcp_cfr_message">Our most powerful privacy feature yet isolates cross-site trackers.</string>
    <!-- Text displayed that links to website containing documentation about the "Total cookie protection" feature. -->
    <string name="tcp_cfr_learn_more">Learn about Total Cookie Protection</string>

    <!-- Text for the info dialog when camera permissions have been denied but user tries to access a camera feature. -->
    <string name="camera_permissions_needed_message">Camera access needed. Go to Android settings, tap permissions, and tap allow.</string>
    <!-- Text for the positive action button to go to Android Settings to grant permissions. -->
    <string name="camera_permissions_needed_positive_button_text">Go to settings</string>
    <!-- Text for the negative action button to dismiss the dialog. -->
    <string name="camera_permissions_needed_negative_button_text">Dismiss</string>

    <!-- Text for the banner message to tell users about our auto close feature. -->
    <string name="tab_tray_close_tabs_banner_message">Set open tabs to close automatically that haven’t been viewed in the past day, week, or month.</string>
    <!-- Text for the positive action button to go to Settings for auto close tabs. -->
    <string name="tab_tray_close_tabs_banner_positive_button_text">View options</string>
    <!-- Text for the negative action button to dismiss the Close Tabs Banner. -->
    <string name="tab_tray_close_tabs_banner_negative_button_text">Dismiss</string>

    <!-- Text for the banner message to tell users about our inactive tabs feature. -->
    <string name="tab_tray_inactive_onboarding_message">Tabs you haven’t viewed for two weeks get moved here.</string>
    <!-- Text for the action link to go to Settings for inactive tabs. -->
    <string name="tab_tray_inactive_onboarding_button_text">Turn off in settings</string>

    <!-- Text for title for the auto-close dialog of the inactive tabs. -->
    <string name="tab_tray_inactive_auto_close_title">Auto-close after one month?</string>
    <!-- Text for the body for the auto-close dialog of the inactive tabs.
        The first parameter is the name of the application.-->
    <string name="tab_tray_inactive_auto_close_body_2">%1$s can close tabs you haven’t viewed over the past month.</string>
    <!-- Content description for close button in the auto-close dialog of the inactive tabs. -->
    <string name="tab_tray_inactive_auto_close_button_content_description">Close</string>


    <!-- Text for turn on auto close tabs button in the auto-close dialog of the inactive tabs. -->
    <string name="tab_tray_inactive_turn_on_auto_close_button_2">Turn on auto-close</string>


    <!-- Home screen icons - Long press shortcuts -->
    <!-- Shortcut action to open new tab -->
    <string name="home_screen_shortcut_open_new_tab_2">New tab</string>
    <!-- Shortcut action to open new private tab -->
    <string name="home_screen_shortcut_open_new_private_tab_2">New private tab</string>

    <!-- Recent Tabs -->
    <!-- Header text for jumping back into the recent tab in the home screen -->
    <string name="recent_tabs_header">Jump back in</string>
    <!-- Button text for showing all the tabs in the tabs tray -->
    <string name="recent_tabs_show_all">Show all</string>

    <!-- Content description for the button which navigates the user to show all recent tabs in the tabs tray. -->
    <string name="recent_tabs_show_all_content_description_2">Show all recent tabs button</string>

    <!-- Text for button in synced tab card that opens synced tabs tray -->
    <string name="recent_tabs_see_all_synced_tabs_button_text">See all synced tabs</string>
    <!-- Accessibility description for device icon used for recent synced tab -->
    <string name="recent_tabs_synced_device_icon_content_description">Synced device</string>
    <!-- Text for the dropdown menu to remove a recent synced tab from the homescreen -->
    <string name="recent_synced_tab_menu_item_remove">Remove</string>
    <!-- Text for the menu button to remove a grouped highlight from the user's browsing history
         in the Recently visited section -->
    <string name="recent_tab_menu_item_remove">Remove</string>

    <!-- History Metadata -->
    <!-- Header text for a section on the home screen that displays grouped highlights from the
         user's browsing history, such as topics they have researched or explored on the web -->
    <string name="history_metadata_header_2">Recently visited</string>
    <!-- Text for the menu button to remove a grouped highlight from the user's browsing history
         in the Recently visited section -->
    <string name="recently_visited_menu_item_remove">Remove</string>

    <!-- Content description for the button which navigates the user to show all of their history. -->
    <string name="past_explorations_show_all_content_description_2">Show all past explorations</string>

    <!-- Browser Fragment -->
    <!-- Content description (not visible, for screen readers etc.): Navigate backward (browsing history) -->
    <string name="browser_menu_back">Back</string>
    <!-- Content description (not visible, for screen readers etc.): Navigate forward (browsing history) -->
    <string name="browser_menu_forward">Forward</string>
    <!-- Content description (not visible, for screen readers etc.): Refresh current website -->
    <string name="browser_menu_refresh">Refresh</string>
    <!-- Content description (not visible, for screen readers etc.): Stop loading current website -->
    <string name="browser_menu_stop">Stop</string>
    <!-- Browser menu button that opens the addon manager -->
    <string name="browser_menu_add_ons">Add-ons</string>
    <!-- Browser menu button that opens account settings -->
    <string name="browser_menu_account_settings">Account info</string>
    <!-- Text displayed when there are no add-ons to be shown -->
    <string name="no_add_ons">No add-ons here</string>
    <!-- Browser menu button that sends a user to help articles -->
    <string name="browser_menu_help">Help</string>
    <!-- Browser menu button that sends a to a the what's new article -->
    <string name="browser_menu_whats_new">What’s New</string>
    <!-- Browser menu button that opens the settings menu -->
    <string name="browser_menu_settings">Settings</string>
    <!-- Browser menu button that opens a user's library -->
    <string name="browser_menu_library">Library</string>
    <!-- Browser menu toggle that requests a desktop site -->
    <string name="browser_menu_desktop_site">Desktop site</string>
    <!-- Browser menu toggle that adds a shortcut to the site on the device home screen. -->
    <string name="browser_menu_add_to_homescreen">Add to Home screen</string>
    <!-- Browser menu toggle that installs a Progressive Web App shortcut to the site on the device home screen. -->
    <string name="browser_menu_install_on_homescreen">Install</string>
    <!-- Content description (not visible, for screen readers etc.) for the Resync tabs button -->
    <string name="resync_button_content_description">Resync</string>
    <!-- Browser menu button that opens the find in page menu -->
    <string name="browser_menu_find_in_page">Find in page</string>
    <!-- Browser menu button that saves the current tab to a collection -->
    <string name="browser_menu_save_to_collection_2">Save to collection</string>
    <!-- Browser menu button that open a share menu to share the current site -->
    <string name="browser_menu_share">Share</string>
    <!-- Browser menu button shown in custom tabs that opens the current tab in Fenix
        The first parameter is the name of the app defined in app_name (for example: Fenix) -->
    <string name="browser_menu_open_in_fenix">Open in %1$s</string>
    <!-- Browser menu text shown in custom tabs to indicate this is a Fenix tab
        The first parameter is the name of the app defined in app_name (for example: Fenix) -->
    <string name="browser_menu_powered_by">POWERED BY %1$s</string>
    <!-- Browser menu text shown in custom tabs to indicate this is a Fenix tab
        The first parameter is the name of the app defined in app_name (for example: Fenix) -->
    <string name="browser_menu_powered_by2">Powered by %1$s</string>
    <!-- Browser menu button to put the current page in reader mode -->
    <string name="browser_menu_read">Reader view</string>
    <!-- Browser menu button content description to close reader mode and return the user to the regular browser -->
    <string name="browser_menu_read_close">Close reader view</string>
    <!-- Browser menu button to open the current page in an external app -->
    <string name="browser_menu_open_app_link">Open in app</string>

    <!-- Browser menu button to show reader view appearance controls e.g. the used font type and size -->
    <string name="browser_menu_customize_reader_view">Customize reader view</string>
    <!-- Browser menu label for adding a bookmark -->
    <string name="browser_menu_add">Add</string>
    <!-- Browser menu label for editing a bookmark -->
    <string name="browser_menu_edit">Edit</string>

    <!-- Button shown on the home page that opens the Customize home settings -->
    <string name="browser_menu_customize_home_1">Customize homepage</string>
    <!-- Browser Toolbar -->
    <!-- Content description for the Home screen button on the browser toolbar -->
    <string name="browser_toolbar_home">Home screen</string>

    <!-- Locale Settings Fragment -->
    <!-- Content description for tick mark on selected language -->
    <string name="a11y_selected_locale_content_description">Selected language</string>
    <!-- Text for default locale item -->
    <string name="default_locale_text">Follow device language</string>
    <!-- Placeholder text shown in the search bar before a user enters text -->
    <string name="locale_search_hint">Search language</string>

    <!-- Search Fragment -->
    <!-- Button in the search view that lets a user search by scanning a QR code -->
    <string name="search_scan_button">Scan</string>
    <!-- Button in the search view that lets a user change their search engine -->
    <string name="search_engine_button">Search engine</string>
    <!-- Button in the search view when shortcuts are displayed that takes a user to the search engine settings -->
    <string name="search_shortcuts_engine_settings">Search engine settings</string>
    <!-- Button in the search view that lets a user navigate to the site in their clipboard -->
    <string name="awesomebar_clipboard_title">Fill link from clipboard</string>
    <!-- Button in the search suggestions onboarding that allows search suggestions in private sessions -->
    <string name="search_suggestions_onboarding_allow_button">Allow</string>
    <!-- Button in the search suggestions onboarding that does not allow search suggestions in private sessions -->
    <string name="search_suggestions_onboarding_do_not_allow_button">Don’t allow</string>
    <!-- Search suggestion onboarding hint title text -->
    <string name="search_suggestions_onboarding_title">Allow search suggestions in private sessions?</string>
    <!-- Search suggestion onboarding hint description text, first parameter is the name of the app defined in app_name (for example: Fenix)-->
    <string name="search_suggestions_onboarding_text">%s will share everything you type in the address bar with your default search engine.</string>

    <!-- Search engine suggestion title text. The first parameter is the name of teh suggested engine-->
    <string name="search_engine_suggestions_title">Search %s</string>
    <!-- Search engine suggestion description text -->
    <string name="search_engine_suggestions_description">Search directly from the address bar</string>

    <!-- Menu option in the search selector menu to open the search settings -->
    <string name="search_settings_menu_item">Search settings</string>

    <!-- Header text for the search selector menu -->
    <string name="search_header_menu_item" moz:RemovedIn="109" tools:ignore="UnusedResources">This time search:</string>

    <!-- Header text for the search selector menu -->
    <string name="search_header_menu_item_2">This time search in:</string>

    <!-- Home onboarding -->
    <!-- Onboarding home screen popup dialog, shown on top of the Jump back in section. -->
    <string name="onboarding_home_screen_jump_back_contextual_hint_2">Meet your personalized homepage. Recent tabs, bookmarks, and search results will appear here.</string>
    <!-- Home onboarding dialog welcome screen title text. -->
    <string name="onboarding_home_welcome_title_2">Welcome to a more personal internet</string>
    <!-- Home onboarding dialog welcome screen description text. -->
    <string name="onboarding_home_welcome_description">More colours. Better privacy. Same commitment to people over profits.</string>
    <!-- Home onboarding dialog sign into sync screen title text. -->
    <string name="onboarding_home_sync_title_3">Switching screens is easier than ever</string>
    <!-- Home onboarding dialog sign into sync screen description text. -->
    <string name="onboarding_home_sync_description">Pick up where you left off with tabs from other devices now on your homepage.</string>
    <!-- Text for the button to continue the onboarding on the home onboarding dialog. -->
    <string name="onboarding_home_get_started_button">Get started</string>
    <!-- Text for the button to navigate to the sync sign in screen on the home onboarding dialog. -->
    <string name="onboarding_home_sign_in_button">Sign in</string>
    <!-- Text for the button to skip the onboarding on the home onboarding dialog. -->
    <string name="onboarding_home_skip_button">Skip</string>
    <!-- Onboarding home screen sync popup dialog message, shown on top of Recent Synced Tabs in the Jump back in section. -->
    <string name="sync_cfr_message">Your tabs are syncing! Pick up where you left off on your other device.</string>

    <!-- Content description (not visible, for screen readers etc.): Close button for the home onboarding dialog -->
    <string name="onboarding_home_content_description_close_button">Close</string>

    <!-- Notification pre-permission dialog -->
    <!-- Enable notification pre permission dialog title
        The first parameter is the name of the app defined in app_name (for example: Fenix) -->
    <string name="onboarding_home_enable_notifications_title">Notifications help you do more with %s</string>
    <!-- Enable notification pre permission dialog description with rationale
        The first parameter is the name of the app defined in app_name (for example: Fenix) -->
    <string name="onboarding_home_enable_notifications_description">Sync your tabs between devices, manage downloads, get tips about making the most of %s’s privacy protection, and more.</string>
    <!-- Text for the button to request notification permission on the device -->
    <string name="onboarding_home_enable_notifications_positive_button">Continue</string>
    <!-- Text for the button to not request notification permission on the device and dismiss the dialog -->
    <string name="onboarding_home_enable_notifications_negative_button">Not now</string>

    <!-- Juno first user onboarding flow experiment -->
    <!-- Title for set firefox as default browser screen.
        The first parameter is the name of the app defined in app_name (for example: Fenix) -->
    <string name="juno_onboarding_default_browser_title">Make %s your go-to browser</string>
    <!-- Description for set firefox as default browser screen.
        The first parameter is the Firefox brand name.
        The second parameter is the string with key "juno_onboarding_default_browser_description_link_text". -->
    <string name="juno_onboarding_default_browser_description">%1$s puts people over profits and defends your privacy by blocking cross-site trackers.\n\nLearn more in our %2$s.</string>
    <!-- Text for the link to the privacy notice webpage for set as firefox default browser screen.
    This is part of the string with the key "juno_onboarding_default_browser_description". -->
    <string name="juno_onboarding_default_browser_description_link_text">privacy notice</string>
    <!-- Text for the button to set firefox as default browser on the device -->
    <string name="juno_onboarding_default_browser_positive_button">Set as default browser</string>
    <!-- Text for the button dismiss the screen and move on with the flow -->
    <string name="juno_onboarding_default_browser_negative_button">Not now</string>
    <!-- Title for sign in to sync screen. -->
    <string name="juno_onboarding_sign_in_title">Hop from phone to laptop and back</string>
    <!-- Description for sign in to sync screen. -->
    <string name="juno_onboarding_sign_in_description">Grab tabs and passwords from your other devices to pick up where you left off.</string>
    <!-- Text for the button to sign in to sync on the device -->
    <string name="juno_onboarding_sign_in_positive_button">Sign in</string>
    <!-- Text for the button dismiss the screen and move on with the flow -->
    <string name="juno_onboarding_sign_in_negative_button">Not now</string>
    <!-- Title for enable notification permission screen.
        The first parameter is the name of the app defined in app_name (for example: Fenix) -->
    <string name="juno_onboarding_enable_notifications_title">Notifications help you do more with %s</string>
    <!-- Description for enable notification permission screen.
        The first parameter is the name of the app defined in app_name (for example: Fenix) -->
    <string name="juno_onboarding_enable_notifications_description">Send tabs between devices, manage downloads, and get tips on getting the most out of %s.</string>
    <!-- Text for the button to request notification permission on the device -->
    <string name="juno_onboarding_enable_notifications_positive_button">Turn on notifications</string>
    <!-- Text for the button dismiss the screen and move on with the flow -->
    <string name="juno_onboarding_enable_notifications_negative_button">Not now</string>

    <!-- Search Widget -->
    <!-- Content description for searching with a widget. The first parameter is the name of the application.-->
    <string name="search_widget_content_description_2">Open a new %1$s tab</string>
    <!-- Text preview for smaller sized widgets -->
    <string name="search_widget_text_short">Search</string>
    <!-- Text preview for larger sized widgets -->
    <string name="search_widget_text_long">Search the web</string>

    <!-- Content description (not visible, for screen readers etc.): Voice search -->
    <string name="search_widget_voice">Voice search</string>

    <!-- Preferences -->
    <!-- Title for the settings page-->
    <string name="settings">Settings</string>
    <!-- Preference category for general settings -->
    <string name="preferences_category_general">General</string>
    <!-- Preference category for all links about Fenix -->
    <string name="preferences_category_about">About</string>
    <!-- Preference for settings related to changing the default search engine -->
    <string name="preferences_default_search_engine">Default search engine</string>
    <!-- Preference for settings related to Search -->
    <string name="preferences_search">Search</string>
    <!-- Preference for settings related to Search address bar -->
    <string name="preferences_search_address_bar">Address bar</string>
    <!-- Preference link to rating Fenix on the Play Store -->
    <string name="preferences_rate">Rate on Google Play</string>
    <!-- Preference linking to about page for Fenix
        The first parameter is the name of the app defined in app_name (for example: Fenix) -->
    <string name="preferences_about">About %1$s</string>
    <!-- Preference for settings related to changing the default browser -->
    <string name="preferences_set_as_default_browser">Set as default browser</string>
    <!-- Preference category for advanced settings -->
    <string name="preferences_category_advanced">Advanced</string>
    <!-- Preference category for privacy and security settings -->
    <string name="preferences_category_privacy_security">Privacy and security</string>
    <!-- Preference for advanced site permissions -->
    <string name="preferences_site_permissions">Site permissions</string>
    <!-- Preference for private browsing options -->
    <string name="preferences_private_browsing_options">Private browsing</string>
    <!-- Preference for opening links in a private tab-->
    <string name="preferences_open_links_in_a_private_tab">Open links in a private tab</string>
    <!-- Preference for allowing screenshots to be taken while in a private tab-->
    <string name="preferences_allow_screenshots_in_private_mode">Allow screenshots in private browsing</string>
    <!-- Will inform the user of the risk of activating Allow screenshots in private browsing option -->
    <string name="preferences_screenshots_in_private_mode_disclaimer">If allowed, private tabs will also be visible when multiple apps are open</string>
    <!-- Preference for adding private browsing shortcut -->
    <string name="preferences_add_private_browsing_shortcut">Add private browsing shortcut</string>
    <!-- Preference for enabling "HTTPS-Only" mode -->
    <string name="preferences_https_only_title">HTTPS-Only Mode</string>

    <!-- Preference for removing cookie/consent banners from sites automatically. See reduce_cookie_banner_summary for additional context. -->
    <string name="preferences_cookie_banner_reduction">Cookie Banner Reduction</string>

    <!-- Preference for rejecting or removing as many cookie/consent banners as possible on sites. See reduce_cookie_banner_summary for additional context. -->
    <string name="reduce_cookie_banner_option">Reduce cookie banners</string>
    <!-- Summary of cookie banner handling preference if the setting disabled is set to off -->
    <string name="reduce_cookie_banner_option_off">Off</string>
    <!-- Summary of cookie banner handling preference if the setting enabled is set to on -->
    <string name="reduce_cookie_banner_option_on">On</string>
    <!-- Summary for the preference for rejecting all cookies whenever possible. The first parameter is the application name -->
    <string name="reduce_cookie_banner_summary_1">%1$s automatically tries to reject cookie requests on cookie banners.</string>
    <!-- Text for indicating cookie banner handling is off this site, this is shown as part of the protections panel with the tracking protection toggle -->
    <string name="reduce_cookie_banner_off_for_site">Off for this site</string>
    <!-- Text for cancel button indicating that cookie banner reduction is not supported for the current site, this is shown as part of the cookie banner details view. -->
    <string name="cookie_banner_handling_details_site_is_not_supported_cancel_button">Cancel</string>
    <!-- Text for request support button indicating that cookie banner reduction is not supported for the current site, this is shown as part of the cookie banner details view. -->
    <string name="cookie_banner_handling_details_site_is_not_supported_request_support_button">Request support</string>
    <!-- Text for title indicating that cookie banner reduction is not supported for the current site, this is shown as part of the cookie banner details view. -->
    <string name="cookie_banner_handling_details_site_is_not_supported_title">Cookie Banner Reduction</string>
    <!-- Label for the snackBar, after the user reports with success a website where cookie banner reducer did not work -->
    <string name="cookie_banner_handling_report_site_snack_bar_text">Request to support site submitted.</string>
    <!-- Text for indicating cookie banner handling is on this site, this is shown as part of the protections panel with the tracking protection toggle -->
    <string name="reduce_cookie_banner_on_for_site">On for this site</string>

    <!-- Text for indicating that a request for unsupported site was sent to Nimbus (it's a Mozilla library for experiments), this is shown as part of the protections panel with the tracking protection toggle -->
    <string name="reduce_cookie_banner_unsupported_site_request_submitted">Request to support site submitted</string>
    <!-- Text for indicating cookie banner handling is currently not supported for this site, this is shown as part of the protections panel with the tracking protection toggle -->
    <string name="reduce_cookie_banner_unsupported_site">Site currently not supported</string>
    <!-- Title text for a detail explanation indicating cookie banner handling is on this site, this is shown as part of the cookie banner panel in the toolbar. The first parameter is a shortened URL of the current site-->
    <string name="reduce_cookie_banner_details_panel_title_on_for_site">Turn on Cookie Banner Reduction for %1$s?</string>
    <!-- Title text for a detail explanation indicating cookie banner handling is off this site, this is shown as part of the cookie banner panel in the toolbar. The first parameter is a shortened URL of the current site-->
    <string name="reduce_cookie_banner_details_panel_title_off_for_site">Turn off Cookie Banner Reduction for %1$s?</string>
    <!-- Title text for a detail explanation indicating cookie banner reducer didn't work for the current site, this is shown as part of the cookie banner panel in the toolbar.-->
    <string name="reduce_cookie_banner_details_panel_title_unsupported_site_request">This site is currently not supported by Cookie Banner Reduction. Would you like our team to review this website and add support in the future?</string>
    <!-- Long text for a detail explanation indicating what will happen if cookie banner handling is off for a site, this is shown as part of the cookie banner panel in the toolbar. The first parameter is the application name -->
    <string name="reduce_cookie_banner_details_panel_description_off_for_site">%1$s will clear this site’s cookies and refresh the page. Clearing all cookies may sign you out or empty shopping carts.</string>
    <!-- Long text for a detail explanation indicating what will happen if cookie banner handling is on for a site, this is shown as part of the cookie banner panel in the toolbar. The first parameter are the application name -->
    <string name="reduce_cookie_banner_details_panel_description_on_for_site_1" moz:RemovedIn="111" tools:ignore="UnusedResources">%1$s can try to automatically reject cookie requests.</string>
    <!-- Long text for a detail explanation indicating what will happen if cookie banner handling is on for a site, this is shown as part of the cookie banner panel in the toolbar. The first parameter is the application name -->
    <string name="reduce_cookie_banner_details_panel_description_on_for_site_2">%1$s tries to automatically reject all cookie requests on supported sites.</string>
    <!-- Title text for the dialog use on the control branch of the experiment to determine which context users engaged the most -->
    <string name="reduce_cookie_banner_control_experiment_dialog_title" moz:RemovedIn="112" tools:ignore="UnusedResources">Cookie banners begone!</string>
    <!-- Title text for the cookie banner re-engagement dialog. The first parameter is the application name. -->
    <string name="reduce_cookie_banner_dialog_title">Allow %1$s to reject cookie banners?</string>
    <!-- Body text for the dialog use on the control branch of the experiment to determine which context users engaged the most -->
    <string name="reduce_cookie_banner_control_experiment_dialog_body_1" moz:RemovedIn="111" tools:ignore="UnusedResources">Automatically reject cookie requests, when possible.</string>
    <!-- Body text for the dialog use on the control branch of the experiment to determine which context users engaged the most.The first parameter is the application name -->
    <string name="reduce_cookie_banner_control_experiment_dialog_body_2" moz:RemovedIn="112" tools:ignore="UnusedResources">Allow %1$s to automatically reject cookie requests when possible?</string>
    <!-- Body text for the cookie banner re-engagement dialog use. The first parameter is the application name. -->
    <string name="reduce_cookie_banner_dialog_body">%1$s can automatically reject many cookie banner requests.</string>
    <!-- Remind me later text button for the onboarding dialog -->
    <string name="reduce_cookie_banner_dialog_not_now_button">Not Now</string>
    <!-- Change setting text button, for the dialog use on the control branch of the experiment to determine which context users engaged the most -->
    <string name="reduce_cookie_banner_control_experiment_dialog_change_setting_button" moz:RemovedIn="112" tools:ignore="UnusedResources">Dismiss banners</string>
    <!-- Snack text for the cookie banner dialog, after user hit the dismiss banner button -->
    <string name="reduce_cookie_banner_dialog_snackbar_text">You’ll see fewer cookie requests</string>
    <!-- Title text for the dialog use on the variant 1 branch of the experiment to determine which context users engaged the most -->
    <string name="reduce_cookie_banner_variant_1_experiment_dialog_title" moz:RemovedIn="112" tools:ignore="UnusedResources">See fewer cookie pop-ups</string>
    <!-- Body text for the dialog use on the variant 1 branch of the experiment to determine which context users engaged the most. The first parameter is the application name. -->
    <string name="reduce_cookie_banner_variant_1_experiment_dialog_body_1" moz:RemovedIn="112" tools:ignore="UnusedResources">Automatically answer cookie pop-ups for distraction-free browsing. %1$s will reject all requests if possible.</string>
    <!-- Change setting text button, for the onboarding dialog use on the variant 1 branch of the experiment to determine which context users engaged the most -->
    <string name="reduce_cookie_banner_variant_1_experiment_dialog_change_setting_button" moz:RemovedIn="112" tools:ignore="UnusedResources">Dismiss Pop-ups</string>
    <!-- Title text for the dialog use on the variant 2 branch of the experiment to determine which context users engaged the most -->
    <string name="reduce_cookie_banner_variant_2_experiment_dialog_title" moz:RemovedIn="112" tools:ignore="UnusedResources">Cookie Banner Reduction</string>
    <!-- Body text for the dialog use on the variant 2 branch of the experiment to determine which context users engaged the most. The first parameter is the application name. -->
    <string name="reduce_cookie_banner_variant_2_experiment_dialog_body_1" moz:RemovedIn="112" tools:ignore="UnusedResources">Allow %1$s to decline a site’s cookie consent request if possible?</string>
    <!-- Change setting text button, for the dialog use on the variant 2 branch of the experiment to determine which context users engaged the most -->
    <string name="reduce_cookie_banner_variant_2_experiment_dialog_change_setting_button" moz:RemovedIn="112" tools:ignore="UnusedResources">Allow</string>

    <!-- Change setting text button, for the cookie banner re-engagement dialog -->
    <string name="reduce_cookie_banner_dialog_change_setting_button">Allow</string>

    <!-- Description of the preference to enable "HTTPS-Only" mode. -->
    <string name="preferences_https_only_summary">Automatically attempts to connect to sites using HTTPS encryption protocol for increased security.</string>
    <!-- Summary of tracking protection preference if tracking protection is set to on -->
    <string name="preferences_https_only_on" moz:removedIn="111" tools:ignore="UnusedResources">On</string>
    <!-- Summary of https only preference if https only is set to off -->
    <string name="preferences_https_only_off">Off</string>
    <!-- Summary of https only preference if https only is set to on in all tabs -->
    <string name="preferences_https_only_on_all">On in all tabs</string>
    <!-- Summary of https only preference if https only is set to on in private tabs only -->
    <string name="preferences_https_only_on_private">On in private tabs</string>
    <!-- Text displayed that links to website containing documentation about "HTTPS-Only" mode -->
    <string name="preferences_http_only_learn_more">Learn more</string>
    <!-- Option for the https only setting -->
    <string name="preferences_https_only_in_all_tabs">Enable in all tabs</string>
    <!-- Option for the https only setting -->
    <string name="preferences_https_only_in_private_tabs">Enable only in private tabs</string>
    <!-- Title shown in the error page for when trying to access a http website while https only mode is enabled. -->
    <string name="errorpage_httpsonly_title">Secure site not available</string>
    <!-- Message shown in the error page for when trying to access a http website while https only mode is enabled. The message has two paragraphs. This is the first. -->
    <string name="errorpage_httpsonly_message_title">Most likely, the website simply does not support HTTPS.</string>
    <!-- Message shown in the error page for when trying to access a http website while https only mode is enabled. The message has two paragraphs. This is the second. -->
    <string name="errorpage_httpsonly_message_summary">However, it’s also possible that an attacker is involved. If you continue to the website, you should not enter any sensitive info. If you continue, HTTPS-Only mode will be turned off temporarily for the site.</string>
    <!-- Preference for accessibility -->
    <string name="preferences_accessibility">Accessibility</string>
    <!-- Preference to override the Firefox Account server -->
    <string name="preferences_override_fxa_server">Custom Firefox Account server</string>
    <!-- Preference to override the Sync token server -->
    <string name="preferences_override_sync_tokenserver">Custom Sync server</string>
    <!-- Toast shown after updating the FxA/Sync server override preferences -->
    <string name="toast_override_fxa_sync_server_done">Firefox Account/Sync server modified. Quitting the application to apply changes…</string>
    <!-- Preference category for account information -->
    <string name="preferences_category_account">Account</string>
    <!-- Preference for changing where the toolbar is positioned -->
    <string name="preferences_toolbar">Toolbar</string>
    <!-- Preference for changing default theme to dark or light mode -->
    <string name="preferences_theme">Theme</string>
    <!-- Preference for customizing the home screen -->
    <string name="preferences_home_2">Homepage</string>
    <!-- Preference for gestures based actions -->
    <string name="preferences_gestures">Gestures</string>
    <!-- Preference for settings related to visual options -->
    <string name="preferences_customize">Customize</string>
    <!-- Preference description for banner about signing in -->
    <string name="preferences_sign_in_description_2">Sign in to sync tabs, bookmarks, passwords, and more.</string>
    <!-- Preference shown instead of account display name while account profile information isn't available yet. -->
    <string name="preferences_account_default_name">Firefox Account</string>
    <!-- Preference text for account title when there was an error syncing FxA -->
    <string name="preferences_account_sync_error">Reconnect to resume syncing</string>
    <!-- Preference for language -->
    <string name="preferences_language">Language</string>
    <!-- Preference for data choices -->
    <string name="preferences_data_choices">Data choices</string>
    <!-- Preference for data collection -->
    <string name="preferences_data_collection">Data collection</string>
    <!-- Preference for developers -->
    <string name="preferences_remote_debugging">Remote debugging via USB</string>
    <!-- Preference title for switch preference to show search engines -->
    <string name="preferences_show_search_engines">Show search engines</string>
    <!-- Preference title for switch preference to show search suggestions -->
    <string name="preferences_show_search_suggestions">Show search suggestions</string>
    <!-- Preference title for switch preference to show voice search button -->
    <string name="preferences_show_voice_search">Show voice search</string>
    <!-- Preference title for switch preference to show search suggestions also in private mode -->
    <string name="preferences_show_search_suggestions_in_private">Show in private sessions</string>
    <!-- Preference title for switch preference to show a clipboard suggestion when searching -->
    <string name="preferences_show_clipboard_suggestions">Show clipboard suggestions</string>
    <!-- Preference title for switch preference to suggest browsing history when searching -->
    <string name="preferences_search_browsing_history">Search browsing history</string>
    <!-- Preference title for switch preference to suggest bookmarks when searching -->
    <string name="preferences_search_bookmarks">Search bookmarks</string>
    <!-- Preference title for switch preference to suggest synced tabs when searching -->
    <string name="preferences_search_synced_tabs">Search synced tabs</string>
    <!-- Preference for account settings -->
    <string name="preferences_account_settings">Account settings</string>
    <!-- Preference for enabling url autocomplete-->
    <string name="preferences_enable_autocomplete_urls">Autocomplete URLs</string>
    <!-- Preference for open links in third party apps -->
    <string name="preferences_open_links_in_apps">Open links in apps</string>

    <!-- Preference for open links in third party apps always open in apps option -->
    <string name="preferences_open_links_in_apps_always">Always</string>
    <!-- Preference for open links in third party apps ask before opening option -->
    <string name="preferences_open_links_in_apps_ask">Ask before opening</string>
    <!-- Preference for open links in third party apps never open in apps option -->
    <string name="preferences_open_links_in_apps_never">Never</string>
    <!-- Preference for open download with an external download manager app -->
    <string name="preferences_external_download_manager">External download manager</string>
    <!-- Preference for add_ons -->
    <string name="preferences_addons">Add-ons</string>

    <!-- Preference for notifications -->
    <string name="preferences_notifications">Notifications</string>

    <!-- Summary for notification preference indicating notifications are allowed -->
    <string name="notifications_allowed_summary">Allowed</string>
    <!-- Summary for notification preference indicating notifications are not allowed -->
    <string name="notifications_not_allowed_summary">Not allowed</string>

    <!-- Add-on Preferences -->
    <!-- Preference to customize the configured AMO (addons.mozilla.org) collection -->
    <string name="preferences_customize_amo_collection">Custom Add-on collection</string>
    <!-- Button caption to confirm the add-on collection configuration -->
    <string name="customize_addon_collection_ok">OK</string>
    <!-- Button caption to abort the add-on collection configuration -->
    <string name="customize_addon_collection_cancel">Cancel</string>
    <!-- Hint displayed on input field for custom collection name -->
    <string name="customize_addon_collection_hint">Collection name</string>
    <!-- Hint displayed on input field for custom collection user ID-->
    <string name="customize_addon_collection_user_hint">Collection owner (User ID)</string>
    <!-- Toast shown after confirming the custom add-on collection configuration -->
    <string name="toast_customize_addon_collection_done">Add-on collection modified. Quitting the application to apply changes…</string>

    <!-- Customize Home -->
    <!-- Header text for jumping back into the recent tab in customize the home screen -->
    <string name="customize_toggle_jump_back_in">Jump back in</string>
    <!-- Title for the customize home screen section with recently saved bookmarks. -->
    <string name="customize_toggle_recent_bookmarks">Recent bookmarks</string>
    <!-- Title for the customize home screen section with recently visited. Recently visited is
    a section where users see a list of tabs that they have visited in the past few days -->
    <string name="customize_toggle_recently_visited">Recently visited</string>

    <!-- Title for the customize home screen section with Pocket. -->
    <string name="customize_toggle_pocket_2">Thought-provoking stories</string>
    <!-- Summary for the customize home screen section with Pocket. The first parameter is product name Pocket -->
    <string name="customize_toggle_pocket_summary">Articles powered by %s</string>
    <!-- Title for the customize home screen section with sponsored Pocket stories. -->
    <string name="customize_toggle_pocket_sponsored">Sponsored stories</string>
    <!-- Title for the opening wallpaper settings screen -->
    <string name="customize_wallpapers">Wallpapers</string>
    <!-- Title for the customize home screen section with sponsored shortcuts. -->
    <string name="customize_toggle_contile">Sponsored shortcuts</string>

    <!-- Wallpapers -->
    <!-- Content description for various wallpapers. The first parameter is the name of the wallpaper -->
    <string name="wallpapers_item_name_content_description">Wallpaper Item: %1$s</string>
    <!-- Snackbar message for when wallpaper is selected -->
    <string name="wallpaper_updated_snackbar_message">Wallpaper updated!</string>
    <!-- Snackbar label for action to view selected wallpaper -->
    <string name="wallpaper_updated_snackbar_action">View</string>
    <!-- Snackbar message for when wallpaper couldn't be downloaded -->
    <string name="wallpaper_download_error_snackbar_message">Couldn’t download wallpaper</string>
    <!-- Snackbar label for action to retry downloading the wallpaper -->
    <string name="wallpaper_download_error_snackbar_action">Try again</string>
    <!-- Snackbar message for when wallpaper couldn't be selected because of the disk error -->
    <string name="wallpaper_select_error_snackbar_message">Couldn’t change wallpaper</string>
    <!-- Text displayed that links to website containing documentation about the "Limited Edition" wallpapers. -->
    <string name="wallpaper_learn_more">Learn more</string>

    <!-- Text for classic wallpapers title. The first parameter is the Firefox name. -->
    <string name="wallpaper_classic_title">Classic %s</string>
    <!-- Text for limited edition wallpapers title. -->
    <string name="wallpaper_limited_edition_title">Limited Edition</string>
    <!-- Description text for the limited edition wallpapers with learn more link. The first parameter is the learn more string defined in wallpaper_learn_more-->
    <string name="wallpaper_limited_edition_description_with_learn_more">The new Independent Voices collection. %s</string>
    <!-- Description text for the limited edition wallpapers. -->
    <string name="wallpaper_limited_edition_description">The new Independent Voices collection.</string>

    <!-- Wallpaper onboarding dialog header text. -->
    <string name="wallpapers_onboarding_dialog_title_text">Try a splash of colour</string>
    <!-- Wallpaper onboarding dialog body text. -->
    <string name="wallpapers_onboarding_dialog_body_text">Choose a wallpaper that speaks to you.</string>
    <!-- Wallpaper onboarding dialog learn more button text. The button navigates to the wallpaper settings screen. -->
    <string name="wallpapers_onboarding_dialog_explore_more_button_text">Explore more wallpapers</string>

    <!-- Add-on Installation from AMO-->
    <!-- Error displayed when user attempts to install an add-on from AMO (addons.mozilla.org) that is not supported -->
    <string name="addon_not_supported_error">Add-on is not supported</string>
    <!-- Error displayed when user attempts to install an add-on from AMO (addons.mozilla.org) that is already installed -->
    <string name="addon_already_installed">Add-on is already installed</string>

    <!-- Account Preferences -->
    <!-- Preference for triggering sync -->
    <string name="preferences_sync_now">Sync now</string>
    <!-- Preference category for sync -->
    <string name="preferences_sync_category">Choose what to sync</string>
    <!-- Preference for syncing history -->
    <string name="preferences_sync_history">History</string>
    <!-- Preference for syncing bookmarks -->
    <string name="preferences_sync_bookmarks">Bookmarks</string>
    <!-- Preference for syncing logins -->
    <string name="preferences_sync_logins">Logins</string>
    <!-- Preference for syncing tabs -->
    <string name="preferences_sync_tabs_2">Open tabs</string>
    <!-- Preference for signing out -->
    <string name="preferences_sign_out">Sign out</string>
    <!-- Preference displays and allows changing current FxA device name -->
    <string name="preferences_sync_device_name">Device name</string>
    <!-- Text shown when user enters empty device name -->
    <string name="empty_device_name_error">Device name cannot be empty.</string>
    <!-- Label indicating that sync is in progress -->
    <string name="sync_syncing_in_progress">Syncing…</string>
    <!-- Label summary indicating that sync failed. The first parameter is the date stamp showing last time it succeeded -->
    <string name="sync_failed_summary">Sync failed. Last success: %s</string>
    <!-- Label summary showing never synced -->
    <string name="sync_failed_never_synced_summary">Sync failed. Last synced: never</string>
    <!-- Label summary the date we last synced. The first parameter is date stamp showing last time synced -->
    <string name="sync_last_synced_summary">Last synced: %s</string>
    <!-- Label summary showing never synced -->
    <string name="sync_never_synced_summary">Last synced: never</string>

    <!-- Text for displaying the default device name.
        The first parameter is the application name, the second is the device manufacturer name
        and the third is the device model. -->
    <string name="default_device_name_2">%1$s on %2$s %3$s</string>

    <!-- Preference for syncing credit cards -->
    <string name="preferences_sync_credit_cards">Credit cards</string>
    <!-- Preference for syncing addresses -->
    <string name="preferences_sync_address">Addresses</string>

    <!-- Send Tab -->
    <!-- Name of the "receive tabs" notification channel. Displayed in the "App notifications" system settings for the app -->
    <string name="fxa_received_tab_channel_name">Received tabs</string>
    <!-- Description of the "receive tabs" notification channel. Displayed in the "App notifications" system settings for the app -->
    <string name="fxa_received_tab_channel_description">Notifications for tabs received from other Firefox devices.</string>
    <!--  The body for these is the URL of the tab received  -->
    <string name="fxa_tab_received_notification_name">Tab Received</string>
    <!-- %s is the device name -->
    <string name="fxa_tab_received_from_notification_name">Tab from %s</string>

    <!-- Advanced Preferences -->
    <!-- Preference for tracking protection exceptions -->
    <string name="preferences_tracking_protection_exceptions">Exceptions</string>
    <!-- Button in Exceptions Preference to turn on tracking protection for all sites (remove all exceptions) -->
    <string name="preferences_tracking_protection_exceptions_turn_on_for_all">Turn on for all sites</string>
    <!-- Text displayed when there are no exceptions -->
    <string name="exceptions_empty_message_description">Exceptions let you disable tracking protection for selected sites.</string>
    <!-- Text displayed when there are no exceptions, with learn more link that brings users to a tracking protection SUMO page -->
    <string name="exceptions_empty_message_learn_more_link">Learn more</string>

    <!-- Preference switch for usage and technical data collection -->
    <string name="preference_usage_data">Usage and technical data</string>
    <!-- Preference description for usage and technical data collection -->
    <string name="preferences_usage_data_description">Shares performance, usage, hardware and customization data about your browser with Mozilla to help us make %1$s better</string>
    <!-- Preference switch for marketing data collection -->
    <string name="preferences_marketing_data">Marketing data</string>
    <!-- Preference description for marketing data collection -->
    <string name="preferences_marketing_data_description2">Shares basic usage data with Adjust, our mobile marketing vendor</string>
    <!-- Title for studies preferences -->
    <string name="preference_experiments_2">Studies</string>
    <!-- Summary for studies preferences -->
    <string name="preference_experiments_summary_2">Allows Mozilla to install and run studies</string>

    <!-- Turn On Sync Preferences -->
    <!-- Header of the Sync and save your data preference view -->
    <string name="preferences_sync_2">Sync and save your data</string>
    <!-- Preference for reconnecting to FxA sync -->
    <string name="preferences_sync_sign_in_to_reconnect">Sign in to reconnect</string>
    <!-- Preference for removing FxA account -->
    <string name="preferences_sync_remove_account">Remove account</string>

    <!-- Pairing Feature strings -->
    <!-- Instructions on how to access pairing -->
    <string name="pair_instructions_2"><![CDATA[Scan the QR code shown at <b>firefox.com/pair</b>]]></string>

    <!-- Toolbar Preferences -->
    <!-- Preference for using top toolbar -->
    <string name="preference_top_toolbar">Top</string>
    <!-- Preference for using bottom toolbar -->
    <string name="preference_bottom_toolbar">Bottom</string>

    <!-- Theme Preferences -->
    <!-- Preference for using light theme -->
    <string name="preference_light_theme">Light</string>
    <!-- Preference for using dark theme -->
    <string name="preference_dark_theme">Dark</string>
    <!-- Preference for using using dark or light theme automatically set by battery -->
    <string name="preference_auto_battery_theme">Set by Battery Saver</string>
    <!-- Preference for using following device theme -->
    <string name="preference_follow_device_theme">Follow device theme</string>

    <!-- Gestures Preferences-->
    <!-- Preferences for using pull to refresh in a webpage -->
    <string name="preference_gestures_website_pull_to_refresh">Pull to refresh</string>
    <!-- Preference for using the dynamic toolbar -->
    <string name="preference_gestures_dynamic_toolbar">Scroll to hide toolbar</string>
    <!-- Preference for switching tabs by swiping horizontally on the toolbar -->
    <string name="preference_gestures_swipe_toolbar_switch_tabs">Swipe toolbar sideways to switch tabs</string>
    <!-- Preference for showing the opened tabs by swiping up on the toolbar-->
    <string name="preference_gestures_swipe_toolbar_show_tabs">Swipe toolbar up to open tabs</string>

    <!-- Library -->
    <!-- Option in Library to open Downloads page -->
    <string name="library_downloads">Downloads</string>
    <!-- Option in library to open Bookmarks page -->
    <string name="library_bookmarks">Bookmarks</string>
    <!-- Option in library to open Desktop Bookmarks root page -->
    <string name="library_desktop_bookmarks_root">Desktop Bookmarks</string>
    <!-- Option in library to open Desktop Bookmarks "menu" page -->
    <string name="library_desktop_bookmarks_menu">Bookmarks Menu</string>
    <!-- Option in library to open Desktop Bookmarks "toolbar" page -->
    <string name="library_desktop_bookmarks_toolbar">Bookmarks Toolbar</string>
    <!-- Option in library to open Desktop Bookmarks "unfiled" page -->
    <string name="library_desktop_bookmarks_unfiled">Other Bookmarks</string>
    <!-- Option in Library to open History page -->
    <string name="library_history">History</string>
    <!-- Option in Library to open a new tab -->
    <string name="library_new_tab">New tab</string>
    <!-- Settings Page Title -->
    <string name="settings_title">Settings</string>
    <!-- Content description (not visible, for screen readers etc.): "Close button for library settings" -->
    <string name="content_description_close_button">Close</string>

    <!-- Title to show in alert when a lot of tabs are to be opened
    %d is a placeholder for the number of tabs that will be opened -->
    <string name="open_all_warning_title">Open %d tabs?</string>
    <!-- Message to warn users that a large number of tabs will be opened
    %s will be replaced by app name. -->
    <string name="open_all_warning_message">Opening this many tabs may slow down %s while the pages are loading. Are you sure you want to continue?</string>
    <!-- Dialog button text for confirming open all tabs -->
    <string name="open_all_warning_confirm">Open tabs</string>
    <!-- Dialog button text for canceling open all tabs -->
    <string name="open_all_warning_cancel">Cancel</string>

    <!-- Text to show users they have one site in the history group section of the History fragment.
    %d is a placeholder for the number of sites in the group. -->
    <string name="history_search_group_site" moz:RemovedIn="111" tools:ignore="UnusedResources">%d site</string>
    <!-- Text to show users they have one page in the history group section of the History fragment.
    %d is a placeholder for the number of pages in the group. -->
    <string name="history_search_group_site_1">%d page</string>
    <!-- Text to show users they have multiple sites in the history group section of the History fragment.
    %d is a placeholder for the number of sites in the group. -->
    <string name="history_search_group_sites" moz:RemovedIn="111" tools:ignore="UnusedResources">%d sites</string>

    <!-- Text to show users they have multiple pages in the history group section of the History fragment.
    %d is a placeholder for the number of pages in the group. -->
    <string name="history_search_group_sites_1">%d pages</string>

    <!-- Option in library for Recently Closed Tabs -->
    <string name="library_recently_closed_tabs">Recently closed tabs</string>
    <!-- Option in library to open Recently Closed Tabs page -->
    <string name="recently_closed_show_full_history">Show full history</string>
    <!-- Text to show users they have multiple tabs saved in the Recently Closed Tabs section of history.
    %d is a placeholder for the number of tabs selected. -->
    <string name="recently_closed_tabs">%d tabs</string>
    <!-- Text to show users they have one tab saved in the Recently Closed Tabs section of history.
    %d is a placeholder for the number of tabs selected. -->
    <string name="recently_closed_tab">%d tab</string>
    <!-- Recently closed tabs screen message when there are no recently closed tabs -->
    <string name="recently_closed_empty_message">No recently closed tabs here</string>

    <!-- Tab Management -->
    <!-- Title of preference for tabs management -->
    <string name="preferences_tabs">Tabs</string>
    <!-- Title of preference that allows a user to specify the tab view -->
    <string name="preferences_tab_view">Tab view</string>
    <!-- Option for a list tab view -->
    <string name="tab_view_list">List</string>
    <!-- Option for a grid tab view -->
    <string name="tab_view_grid">Grid</string>
    <!-- Title of preference that allows a user to auto close tabs after a specified amount of time -->
    <string name="preferences_close_tabs">Close tabs</string>
    <!-- Option for auto closing tabs that will never auto close tabs, always allows user to manually close tabs -->
    <string name="close_tabs_manually">Manually</string>
    <!-- Option for auto closing tabs that will auto close tabs after one day -->
    <string name="close_tabs_after_one_day">After one day</string>
    <!-- Option for auto closing tabs that will auto close tabs after one week -->
    <string name="close_tabs_after_one_week">After one week</string>
    <!-- Option for auto closing tabs that will auto close tabs after one month -->
    <string name="close_tabs_after_one_month">After one month</string>

    <!-- Title of preference that allows a user to specify the auto-close settings for open tabs -->
    <string name="preference_auto_close_tabs" tools:ignore="UnusedResources">Auto-close open tabs</string>

    <!-- Opening screen -->
    <!-- Title of a preference that allows a user to choose what screen to show after opening the app -->
    <string name="preferences_opening_screen">Opening screen</string>
    <!-- Option for always opening the homepage when re-opening the app -->
    <string name="opening_screen_homepage">Homepage</string>
    <!-- Option for always opening the user's last-open tab when re-opening the app -->
    <string name="opening_screen_last_tab">Last tab</string>
    <!-- Option for always opening the homepage when re-opening the app after four hours of inactivity -->
    <string name="opening_screen_after_four_hours_of_inactivity">Homepage after four hours of inactivity</string>
    <!-- Summary for tabs preference when auto closing tabs setting is set to manual close-->
    <string name="close_tabs_manually_summary">Close manually</string>
    <!-- Summary for tabs preference when auto closing tabs setting is set to auto close tabs after one day-->
    <string name="close_tabs_after_one_day_summary">Close after one day</string>
    <!-- Summary for tabs preference when auto closing tabs setting is set to auto close tabs after one week-->
    <string name="close_tabs_after_one_week_summary">Close after one week</string>
    <!-- Summary for tabs preference when auto closing tabs setting is set to auto close tabs after one month-->
    <string name="close_tabs_after_one_month_summary">Close after one month</string>

    <!-- Summary for homepage preference indicating always opening the homepage when re-opening the app -->
    <string name="opening_screen_homepage_summary">Open on homepage</string>
    <!-- Summary for homepage preference indicating always opening the last-open tab when re-opening the app -->
    <string name="opening_screen_last_tab_summary">Open on last tab</string>
    <!-- Summary for homepage preference indicating opening the homepage when re-opening the app after four hours of inactivity -->
    <string name="opening_screen_after_four_hours_of_inactivity_summary">Open on homepage after four hours</string>

    <!-- Inactive tabs -->
    <!-- Category header of a preference that allows a user to enable or disable the inactive tabs feature -->
    <string name="preferences_inactive_tabs">Move old tabs to inactive</string>
    <!-- Title of inactive tabs preference -->
    <string name="preferences_inactive_tabs_title">Tabs you haven’t viewed for two weeks get moved to the inactive section.</string>

    <!-- Studies -->
    <!-- Title of the remove studies button -->
    <string name="studies_remove">Remove</string>
    <!-- Title of the active section on the studies list -->
    <string name="studies_active">Active</string>
    <!-- Description for studies, it indicates why Firefox use studies. The first parameter is the name of the application. -->
    <string name="studies_description_2">%1$s may install and run studies from time to time.</string>
    <!-- Learn more link for studies, links to an article for more information about studies. -->
    <string name="studies_learn_more">Learn more</string>

    <!-- Dialog message shown after removing a study -->
    <string name="studies_restart_app">The application will quit to apply changes</string>
    <!-- Dialog button to confirm the removing a study. -->
    <string name="studies_restart_dialog_ok">OK</string>
    <!-- Dialog button text for canceling removing a study. -->
    <string name="studies_restart_dialog_cancel">Cancel</string>
    <!-- Toast shown after turning on/off studies preferences -->
    <string name="studies_toast_quit_application" tools:ignore="UnusedResources">Quitting the application to apply changes…</string>

    <!-- Sessions -->
    <!-- Title for the list of tabs -->
    <string name="tab_header_label">Open tabs</string>
    <!-- Title for the list of tabs in the current private session -->
    <string name="tabs_header_private_tabs_title">Private tabs</string>
    <!-- Title for the list of tabs in the synced tabs -->
    <string name="tabs_header_synced_tabs_title">Synced tabs</string>
    <!-- Content description (not visible, for screen readers etc.): Add tab button. Adds a news tab when pressed -->
    <string name="add_tab">Add tab</string>
    <!-- Content description (not visible, for screen readers etc.): Add tab button. Adds a news tab when pressed -->
    <string name="add_private_tab">Add private tab</string>
    <!-- Text for the new tab button to indicate adding a new private tab in the tab -->
    <string name="tab_drawer_fab_content">Private</string>
    <!-- Text for the new tab button to indicate syncing command on the synced tabs page -->
    <string name="tab_drawer_fab_sync">Sync</string>
    <!-- Text shown in the menu for sharing all tabs -->
    <string name="tab_tray_menu_item_share">Share all tabs</string>
    <!-- Text shown in the menu to view recently closed tabs -->
    <string name="tab_tray_menu_recently_closed">Recently closed tabs</string>
    <!-- Text shown in the tabs tray inactive tabs section -->
    <string name="tab_tray_inactive_recently_closed" tools:ignore="UnusedResources">Recently closed</string>
    <!-- Text shown in the menu to view account settings -->
    <string name="tab_tray_menu_account_settings">Account settings</string>
    <!-- Text shown in the menu to view tab settings -->
    <string name="tab_tray_menu_tab_settings">Tab settings</string>
    <!-- Text shown in the menu for closing all tabs -->
    <string name="tab_tray_menu_item_close">Close all tabs</string>
    <!-- Text shown in the multiselect menu for bookmarking selected tabs. -->
    <string name="tab_tray_multiselect_menu_item_bookmark">Bookmark</string>
    <!-- Text shown in the multiselect menu for closing selected tabs. -->
    <string name="tab_tray_multiselect_menu_item_close">Close</string>
    <!-- Content description for tabs tray multiselect share button -->
    <string name="tab_tray_multiselect_share_content_description">Share selected tabs</string>
    <!-- Content description for tabs tray multiselect menu -->
    <string name="tab_tray_multiselect_menu_content_description">Selected tabs menu</string>
    <!-- Content description (not visible, for screen readers etc.): Removes tab from collection button. Removes the selected tab from collection when pressed -->
    <string name="remove_tab_from_collection">Remove tab from collection</string>
    <!-- Text for button to enter multiselect mode in tabs tray -->
    <string name="tabs_tray_select_tabs">Select tabs</string>
    <!-- Content description (not visible, for screen readers etc.): Close tab button. Closes the current session when pressed -->
    <string name="close_tab">Close tab</string>
    <!-- Content description (not visible, for screen readers etc.): Close tab <title> button. First parameter is tab title  -->
    <string name="close_tab_title">Close tab %s</string>
    <!-- Content description (not visible, for screen readers etc.): Opens the open tabs menu when pressed -->
    <string name="open_tabs_menu">Open tabs menu</string>
    <!-- Open tabs menu item to save tabs to collection -->
    <string name="tabs_menu_save_to_collection1">Save tabs to collection</string>
    <!-- Text for the menu button to delete a collection -->
    <string name="collection_delete">Delete collection</string>
    <!-- Text for the menu button to rename a collection -->
    <string name="collection_rename">Rename collection</string>
    <!-- Text for the button to open tabs of the selected collection -->
    <string name="collection_open_tabs">Open tabs</string>

    <!-- Hint for adding name of a collection -->
    <string name="collection_name_hint">Collection name</string>
    <!-- Text for the menu button to rename a top site -->
	<string name="rename_top_site">Rename</string>
	<!-- Text for the menu button to remove a top site -->
	<string name="remove_top_site">Remove</string>

    <!-- Text for the menu button to delete a top site from history -->
    <string name="delete_from_history">Delete from history</string>
    <!-- Postfix for private WebApp titles, placeholder is replaced with app name -->
    <string name="pwa_site_controls_title_private">%1$s (Private Mode)</string>

    <!-- History -->
    <!-- Text for the button to search all history -->
    <string name="history_search_1">Enter search terms</string>
    <!-- Text for the button to clear all history -->
    <string name="history_delete_all">Delete history</string>
    <!-- Text for the snackbar to confirm that multiple browsing history items has been deleted -->
    <string name="history_delete_multiple_items_snackbar">History Deleted</string>
    <!-- Text for the snackbar to confirm that a single browsing history item has been deleted. The first parameter is the shortened URL of the deleted history item. -->
    <string name="history_delete_single_item_snackbar">Deleted %1$s</string>
    <!-- Context description text for the button to delete a single history item -->
    <string name="history_delete_item">Delete</string>
    <!-- History multi select title in app bar
    The first parameter is the number of bookmarks selected -->
    <string name="history_multi_select_title">%1$d selected</string>
    <!-- Text for the header that groups the history for today -->
    <string name="history_today">Today</string>
    <!-- Text for the header that groups the history for yesterday -->
    <string name="history_yesterday">Yesterday</string>
    <!-- Text for the header that groups the history the past 7 days -->
    <string name="history_7_days">Last 7 days</string>
    <!-- Text for the header that groups the history the past 30 days -->
    <string name="history_30_days">Last 30 days</string>
    <!-- Text for the header that groups the history older than the last month -->
    <string name="history_older">Older</string>
    <!-- Text shown when no history exists -->
    <string name="history_empty_message">No history here</string>

    <!-- Downloads -->
    <!-- Text for the snackbar to confirm that multiple downloads items have been removed -->
    <string name="download_delete_multiple_items_snackbar_1">Downloads Removed</string>
    <!-- Text for the snackbar to confirm that a single download item has been removed. The first parameter is the name of the download item. -->
    <string name="download_delete_single_item_snackbar">Removed %1$s</string>
    <!-- Text shown when no download exists -->
    <string name="download_empty_message_1">No downloaded files</string>
    <!-- History multi select title in app bar
    The first parameter is the number of downloads selected -->
    <string name="download_multi_select_title">%1$d selected</string>


    <!-- Text for the button to remove a single download item -->
    <string name="download_delete_item_1">Remove</string>


    <!-- Crashes -->
    <!-- Title text displayed on the tab crash page. This first parameter is the name of the application (For example: Fenix) -->
    <string name="tab_crash_title_2">Sorry. %1$s can’t load that page.</string>
    <!-- Send crash report checkbox text on the tab crash page -->
    <string name="tab_crash_send_report">Send crash report to Mozilla</string>
    <!-- Close tab button text on the tab crash page -->
    <string name="tab_crash_close">Close tab</string>
    <!-- Restore tab button text on the tab crash page -->
    <string name="tab_crash_restore">Restore tab</string>

    <!-- Bookmarks -->
    <!-- Confirmation message for a dialog confirming if the user wants to delete the selected folder -->
    <string name="bookmark_delete_folder_confirmation_dialog">Are you sure you want to delete this folder?</string>
    <!-- Confirmation message for a dialog confirming if the user wants to delete multiple items including folders. Parameter will be replaced by app name. -->
    <string name="bookmark_delete_multiple_folders_confirmation_dialog">%s will delete the selected items.</string>
    <!-- Text for the cancel button on delete bookmark dialog -->
    <string name="bookmark_delete_negative">Cancel</string>
    <!-- Screen title for adding a bookmarks folder -->
    <string name="bookmark_add_folder">Add folder</string>
    <!-- Snackbar title shown after a bookmark has been created. -->
    <string name="bookmark_saved_snackbar">Bookmark saved!</string>
    <!-- Snackbar edit button shown after a bookmark has been created. -->
    <string name="edit_bookmark_snackbar_action">EDIT</string>
    <!-- Bookmark overflow menu edit button -->
    <string name="bookmark_menu_edit_button">Edit</string>
    <!-- Bookmark overflow menu copy button -->
    <string name="bookmark_menu_copy_button">Copy</string>
    <!-- Bookmark overflow menu share button -->
    <string name="bookmark_menu_share_button">Share</string>
    <!-- Bookmark overflow menu open in new tab button -->
    <string name="bookmark_menu_open_in_new_tab_button">Open in new tab</string>
    <!-- Bookmark overflow menu open in private tab button -->
    <string name="bookmark_menu_open_in_private_tab_button">Open in private tab</string>
    <!-- Bookmark overflow menu open all in tabs button -->
    <string name="bookmark_menu_open_all_in_tabs_button">Open all in new tabs</string>
    <!-- Bookmark overflow menu open all in private tabs button -->
    <string name="bookmark_menu_open_all_in_private_tabs_button">Open all in private tabs</string>
    <!-- Bookmark overflow menu delete button -->
    <string name="bookmark_menu_delete_button">Delete</string>
    <!--Bookmark overflow menu save button -->
    <string name="bookmark_menu_save_button">Save</string>
    <!-- Bookmark multi select title in app bar
     The first parameter is the number of bookmarks selected -->
    <string name="bookmarks_multi_select_title">%1$d selected</string>
    <!-- Bookmark editing screen title -->
    <string name="edit_bookmark_fragment_title">Edit bookmark</string>
    <!-- Bookmark folder editing screen title -->
    <string name="edit_bookmark_folder_fragment_title">Edit folder</string>
    <!-- Bookmark sign in button message -->
    <string name="bookmark_sign_in_button">Sign in to see synced bookmarks</string>
    <!-- Bookmark URL editing field label -->
    <string name="bookmark_url_label">URL</string>
    <!-- Bookmark FOLDER editing field label -->
    <string name="bookmark_folder_label">FOLDER</string>
    <!-- Bookmark NAME editing field label -->
    <string name="bookmark_name_label">NAME</string>
    <!-- Bookmark add folder screen title -->
    <string name="bookmark_add_folder_fragment_label">Add folder</string>
    <!-- Bookmark select folder screen title -->
    <string name="bookmark_select_folder_fragment_label">Select folder</string>
    <!-- Bookmark editing error missing title -->
    <string name="bookmark_empty_title_error">Must have a title</string>
    <!-- Bookmark editing error missing or improper URL -->
    <string name="bookmark_invalid_url_error">Invalid URL</string>
    <!-- Bookmark screen message for empty bookmarks folder -->
    <string name="bookmarks_empty_message">No bookmarks here</string>
    <!-- Bookmark snackbar message on deletion
     The first parameter is the host part of the URL of the bookmark deleted, if any -->
    <string name="bookmark_deletion_snackbar_message">Deleted %1$s</string>
    <!-- Bookmark snackbar message on deleting multiple bookmarks not including folders-->
    <string name="bookmark_deletion_multiple_snackbar_message_2">Bookmarks deleted</string>
    <!-- Bookmark snackbar message on deleting multiple bookmarks including folders-->
    <string name="bookmark_deletion_multiple_snackbar_message_3">Deleting selected folders</string>
    <!-- Bookmark undo button for deletion snackbar action -->
    <string name="bookmark_undo_deletion">UNDO</string>

    <!-- Text for the button to search all bookmarks -->
    <string name="bookmark_search">Enter search terms</string>

    <!-- Site Permissions -->
    <!-- Button label that take the user to the Android App setting -->
    <string name="phone_feature_go_to_settings">Go to Settings</string>
    <!-- Content description (not visible, for screen readers etc.): Quick settings sheet
        to give users access to site specific information / settings. For example:
        Secure settings status and a button to modify site permissions -->
    <string name="quick_settings_sheet">Quick settings sheet</string>
    <!-- Label that indicates that this option it the recommended one -->
    <string name="phone_feature_recommended">Recommended</string>
    <!-- Button label for clearing all the information of site permissions-->
    <string name="clear_permissions">Clear permissions</string>
    <!-- Text for the OK button on Clear permissions dialog -->
    <string name="clear_permissions_positive">OK</string>
    <!-- Text for the cancel button on Clear permissions dialog -->
    <string name="clear_permissions_negative">Cancel</string>
    <!-- Button label for clearing a site permission-->
    <string name="clear_permission">Clear permission</string>
    <!-- Text for the OK button on Clear permission dialog -->
    <string name="clear_permission_positive">OK</string>
    <!-- Text for the cancel button on Clear permission dialog -->
    <string name="clear_permission_negative">Cancel</string>
    <!-- Button label for clearing all the information on all sites-->
    <string name="clear_permissions_on_all_sites">Clear permissions on all sites</string>
    <!-- Preference for altering video and audio autoplay for all websites -->
    <string name="preference_browser_feature_autoplay">Autoplay</string>
    <!-- Preference for altering the camera access for all websites -->
    <string name="preference_phone_feature_camera">Camera</string>
    <!-- Preference for altering the microphone access for all websites -->
    <string name="preference_phone_feature_microphone">Microphone</string>
    <!-- Preference for altering the location access for all websites -->
    <string name="preference_phone_feature_location">Location</string>
    <!-- Preference for altering the notification access for all websites -->
    <string name="preference_phone_feature_notification">Notification</string>
    <!-- Preference for altering the persistent storage access for all websites -->
    <string name="preference_phone_feature_persistent_storage">Persistent Storage</string>
    <!-- Preference for altering the storage access setting for all websites -->
    <string name="preference_phone_feature_cross_origin_storage_access">Cross-site cookies</string>
    <!-- Preference for altering the EME access for all websites -->
    <string name="preference_phone_feature_media_key_system_access">DRM-controlled content</string>
    <!-- Label that indicates that a permission must be asked always -->
    <string name="preference_option_phone_feature_ask_to_allow">Ask to allow</string>
    <!-- Label that indicates that a permission must be blocked -->
    <string name="preference_option_phone_feature_blocked">Blocked</string>
    <!-- Label that indicates that a permission must be allowed -->
    <string name="preference_option_phone_feature_allowed">Allowed</string>
    <!--Label that indicates a permission is by the Android OS-->
    <string name="phone_feature_blocked_by_android">Blocked by Android</string>
    <!-- Preference for showing a list of websites that the default configurations won't apply to them -->
    <string name="preference_exceptions">Exceptions</string>
    <!-- Summary of tracking protection preference if tracking protection is set to on -->
    <string name="tracking_protection_on" moz:removedIn="111" tools:ignore="UnusedResources">On</string>
    <!-- Summary of tracking protection preference if tracking protection is set to off -->
    <string name="tracking_protection_off">Off</string>
    <!-- Summary of tracking protection preference if tracking protection is set to standard -->
    <string name="tracking_protection_standard">Standard</string>
    <!-- Summary of tracking protection preference if tracking protection is set to strict -->
    <string name="tracking_protection_strict">Strict</string>
    <!-- Summary of tracking protection preference if tracking protection is set to custom -->
    <string name="tracking_protection_custom">Custom</string>
    <!-- Label for global setting that indicates that all video and audio autoplay is allowed -->
    <string name="preference_option_autoplay_allowed2">Allow audio and video</string>
    <!-- Label for site specific setting that indicates that all video and audio autoplay is allowed -->
    <string name="quick_setting_option_autoplay_allowed">Allow audio and video</string>
    <!-- Label that indicates that video and audio autoplay is only allowed over Wi-Fi -->
    <string name="preference_option_autoplay_allowed_wifi_only2">Block audio and video on cellular data only</string>
    <!-- Subtext that explains 'autoplay on Wi-Fi only' option -->
    <string name="preference_option_autoplay_allowed_wifi_subtext">Audio and video will play on Wi-Fi</string>
    <!-- Label for global setting that indicates that video autoplay is allowed, but audio autoplay is blocked -->
    <string name="preference_option_autoplay_block_audio2">Block audio only</string>
    <!-- Label for site specific setting that indicates that video autoplay is allowed, but audio autoplay is blocked -->
    <string name="quick_setting_option_autoplay_block_audio">Block audio only</string>
    <!-- Label for global setting that indicates that all video and audio autoplay is blocked -->
    <string name="preference_option_autoplay_blocked3">Block audio and video</string>
    <!-- Label for site specific setting that indicates that all video and audio autoplay is blocked -->
    <string name="quick_setting_option_autoplay_blocked">Block audio and video</string>
    <!-- Summary of delete browsing data on quit preference if it is set to on -->
    <string name="delete_browsing_data_quit_on">On</string>
    <!-- Summary of delete browsing data on quit preference if it is set to off -->
    <string name="delete_browsing_data_quit_off">Off</string>

    <!-- Summary of studies preference if it is set to on -->
    <string name="studies_on">On</string>
    <!-- Summary of studies data on quit preference if it is set to off -->
    <string name="studies_off">Off</string>

    <!-- Collections -->
    <!-- Collections header on home fragment -->
    <string name="collections_header">Collections</string>
    <!-- Content description (not visible, for screen readers etc.): Opens the collection menu when pressed -->
    <string name="collection_menu_button_content_description">Collection menu</string>
    <!-- Label to describe what collections are to a new user without any collections -->
    <string name="no_collections_description2">Collect the things that matter to you.\nGroup together similar searches, sites, and tabs for quick access later.</string>
    <!-- Title for the "select tabs" step of the collection creator -->
    <string name="create_collection_select_tabs">Select Tabs</string>
    <!-- Title for the "select collection" step of the collection creator -->
    <string name="create_collection_select_collection">Select collection</string>
    <!-- Title for the "name collection" step of the collection creator -->
    <string name="create_collection_name_collection">Name collection</string>
    <!-- Button to add new collection for the "select collection" step of the collection creator -->
    <string name="create_collection_add_new_collection">Add new collection</string>
    <!-- Button to select all tabs in the "select tabs" step of the collection creator -->
    <string name="create_collection_select_all">Select All</string>
    <!-- Button to deselect all tabs in the "select tabs" step of the collection creator -->
    <string name="create_collection_deselect_all">Deselect All</string>
    <!-- Text to prompt users to select the tabs to save in the "select tabs" step of the collection creator -->
    <string name="create_collection_save_to_collection_empty">Select tabs to save</string>
    <!-- Text to show users how many tabs they have selected in the "select tabs" step of the collection creator.
     %d is a placeholder for the number of tabs selected. -->
    <string name="create_collection_save_to_collection_tabs_selected">%d tabs selected</string>
    <!-- Text to show users they have one tab selected in the "select tabs" step of the collection creator.
    %d is a placeholder for the number of tabs selected. -->
    <string name="create_collection_save_to_collection_tab_selected">%d tab selected</string>
    <!-- Text shown in snackbar when multiple tabs have been saved in a collection -->
    <string name="create_collection_tabs_saved">Tabs saved!</string>
    <!-- Text shown in snackbar when one or multiple tabs have been saved in a new collection -->
    <string name="create_collection_tabs_saved_new_collection">Collection saved!</string>
    <!-- Text shown in snackbar when one tab has been saved in a collection -->
    <string name="create_collection_tab_saved">Tab saved!</string>
    <!-- Content description (not visible, for screen readers etc.): button to close the collection creator -->
    <string name="create_collection_close">Close</string>
    <!-- Button to save currently selected tabs in the "select tabs" step of the collection creator-->
    <string name="create_collection_save">Save</string>

    <!-- Snackbar action to view the collection the user just created or updated -->
    <string name="create_collection_view">View</string>

    <!-- Text for the OK button from collection dialogs -->
    <string name="create_collection_positive">OK</string>
    <!-- Text for the cancel button from collection dialogs -->
    <string name="create_collection_negative">Cancel</string>

    <!-- Default name for a new collection in "name new collection" step of the collection creator. %d is a placeholder for the number of collections-->
    <string name="create_collection_default_name">Collection %d</string>

    <!-- Share -->
    <!-- Share screen header -->
    <string name="share_header_2">Share</string>
    <!-- Content description (not visible, for screen readers etc.):
        "Share" button. Opens the share menu when pressed. -->
    <string name="share_button_content_description">Share</string>
    <!-- Text for the Save to PDF feature in the share menu -->
    <string name="share_save_to_pdf">Save as PDF</string>
    <!-- Text for error message when generating a PDF file Text for error message when generating a PDF file. -->
    <string name="unable_to_save_to_pdf_error">Unable to generate PDF</string>
    <!-- Sub-header in the dialog to share a link to another sync device -->
    <string name="share_device_subheader">Send to device</string>
    <!-- Sub-header in the dialog to share a link to an app from the full list -->
    <string name="share_link_all_apps_subheader">All actions</string>
    <!-- Sub-header in the dialog to share a link to an app from the most-recent sorted list -->
    <string name="share_link_recent_apps_subheader">Recently used</string>
    <!-- Text for the copy link action in the share screen. -->
    <string name="share_copy_link_to_clipboard">Copy to clipboard</string>
    <!-- Toast shown after copying link to clipboard -->
    <string name="toast_copy_link_to_clipboard">Copied to clipboard</string>
    <!-- An option from the share dialog to sign into sync -->
    <string name="sync_sign_in">Sign in to Sync</string>
     <!-- An option from the three dot menu to sync and save data -->
    <string name="sync_menu_sync_and_save_data">Sync and save data</string>
    <!-- An option from the share dialog to send link to all other sync devices -->
    <string name="sync_send_to_all">Send to all devices</string>
    <!-- An option from the share dialog to reconnect to sync -->
    <string name="sync_reconnect">Reconnect to Sync</string>
    <!-- Text displayed when sync is offline and cannot be accessed -->
    <string name="sync_offline">Offline</string>
    <!-- An option to connect additional devices -->
    <string name="sync_connect_device">Connect another device</string>
    <!-- The dialog text shown when additional devices are not available -->
    <string name="sync_connect_device_dialog">To send a tab, sign in to Firefox on at least one other device.</string>
    <!-- Confirmation dialog button -->
    <string name="sync_confirmation_button">Got it</string>
    <!-- Share error message -->
    <string name="share_error_snackbar">Cannot share to this app</string>
    <!-- Add new device screen title -->
    <string name="sync_add_new_device_title">Send to device</string>
    <!-- Text for the warning message on the Add new device screen -->
    <string name="sync_add_new_device_message">No Devices Connected</string>
    <!-- Text for the button to learn about sending tabs -->
    <string name="sync_add_new_device_learn_button">Learn About Sending Tabs…</string>
    <!-- Text for the button to connect another device -->
    <string name="sync_add_new_device_connect_button">Connect Another Device…</string>

    <!-- Notifications -->
    <!-- Text shown in the notification that pops up to remind the user that a private browsing session is active. -->
    <string name="notification_pbm_delete_text_2">Close private tabs</string>
    <!-- Name of the marketing notification channel. Displayed in the "App notifications" system settings for the app -->
    <string name="notification_marketing_channel_name">Marketing</string>

    <!-- Title shown in the notification that pops up to remind the user to set fenix as default browser.
    The app name is in the text, due to limitations with localizing Nimbus experiments -->
    <string name="nimbus_notification_default_browser_title" tools:ignore="UnusedResources">Firefox is fast and private</string>
    <!-- Text shown in the notification that pops up to remind the user to set fenix as default browser.
    The app name is in the text, due to limitations with localizing Nimbus experiments -->
    <string name="nimbus_notification_default_browser_text" tools:ignore="UnusedResources">Make Firefox your default browser</string>
    <!-- Title shown in the notification that pops up to re-engage the user -->
    <string name="notification_re_engagement_title">Try private browsing</string>

    <!-- Text shown in the notification that pops up to re-engage the user.
    %1$s is a placeholder that will be replaced by the app name. -->
    <string name="notification_re_engagement_text">Browse with no saved cookies or history in %1$s</string>

    <!-- Title A shown in the notification that pops up to re-engage the user -->
    <string name="notification_re_engagement_A_title">Browse without a trace</string>
    <!-- Text A shown in the notification that pops up to re-engage the user.
    %1$s is a placeholder that will be replaced by the app name. -->
    <string name="notification_re_engagement_A_text">Private browsing in %1$s doesn’t save your info.</string>
    <!-- Title B shown in the notification that pops up to re-engage the user -->
    <string name="notification_re_engagement_B_title">Start your first search</string>
    <!-- Text B shown in the notification that pops up to re-engage the user -->
    <string name="notification_re_engagement_B_text">Find something nearby. Or discover something fun.</string>

    <!-- Survey -->
    <!-- Text shown in the fullscreen message that pops up to ask user to take a short survey.
    The app name is in the text, due to limitations with localizing Nimbus experiments -->
<<<<<<< HEAD
    <string name="nimbus_survey_message_text" tools:ignore="UnusedResources">Please help make Firefox better by taking a short survey.</string>
    <!-- Preference for taking the short survey. -->
    <string name="preferences_take_survey" tools:ignore="UnusedResources">Take Survey</string>
    <!-- Preference for not taking the short survey. -->
    <string name="preferences_not_take_survey" tools:ignore="UnusedResources">No Thanks</string>
=======
    <string name="nimbus_survey_message_text">Please help make Firefox better by taking a short survey.</string>
    <!-- Preference for taking the short survey. -->
    <string name="preferences_take_survey">Take Survey</string>
    <!-- Preference for not taking the short survey. -->
    <string name="preferences_not_take_survey">No Thanks</string>
>>>>>>> daf88cc5

    <!-- Snackbar -->
    <!-- Text shown in snackbar when user deletes a collection -->
    <string name="snackbar_collection_deleted">Collection deleted</string>
    <!-- Text shown in snackbar when user renames a collection -->
    <string name="snackbar_collection_renamed">Collection renamed</string>
    <!-- Text shown in snackbar when user closes a tab -->
    <string name="snackbar_tab_closed">Tab closed</string>
    <!-- Text shown in snackbar when user closes all tabs -->
    <string name="snackbar_tabs_closed">Tabs closed</string>
    <!-- Text shown in snackbar when user bookmarks a list of tabs -->
    <string name="snackbar_message_bookmarks_saved">Bookmarks saved!</string>
    <!-- Text shown in snackbar when user adds a site to shortcuts -->
    <string name="snackbar_added_to_shortcuts">Added to shortcuts!</string>
    <!-- Text shown in snackbar when user closes a private tab -->
    <string name="snackbar_private_tab_closed">Private tab closed</string>
    <!-- Text shown in snackbar when user closes all private tabs -->
    <string name="snackbar_private_tabs_closed">Private tabs closed</string>
    <!-- Text shown in snackbar to undo deleting a tab, top site or collection -->
    <string name="snackbar_deleted_undo">UNDO</string>
    <!-- Text shown in snackbar when user removes a top site -->
    <string name="snackbar_top_site_removed">Site removed</string>
    <!-- QR code scanner prompt which appears after scanning a code, but before navigating to it
        First parameter is the name of the app, second parameter is the URL or text scanned-->
    <string name="qr_scanner_confirmation_dialog_message">Allow %1$s to open %2$s</string>
    <!-- QR code scanner prompt dialog positive option to allow navigation to scanned link -->
    <string name="qr_scanner_dialog_positive">ALLOW</string>
    <!-- QR code scanner prompt dialog positive option to deny navigation to scanned link -->
    <string name="qr_scanner_dialog_negative">DENY</string>
    <!-- QR code scanner prompt dialog error message shown when a hostname does not contain http or https. -->
    <string name="qr_scanner_dialog_invalid">Web address not valid.</string>
    <!-- QR code scanner prompt dialog positive option when there is an error -->
    <string name="qr_scanner_dialog_invalid_ok">OK</string>
    <!-- Tab collection deletion prompt dialog message. Placeholder will be replaced with the collection name -->
    <string name="tab_collection_dialog_message">Are you sure you want to delete %1$s?</string>
    <!-- Collection and tab deletion prompt dialog message. This will show when the last tab from a collection is deleted -->
    <string name="delete_tab_and_collection_dialog_message">Deleting this tab will delete the entire collection. You can create new collections at any time.</string>
    <!-- Collection and tab deletion prompt dialog title. Placeholder will be replaced with the collection name. This will show when the last tab from a collection is deleted -->
    <string name="delete_tab_and_collection_dialog_title">Delete %1$s?</string>
    <!-- Tab collection deletion prompt dialog option to delete the collection -->
    <string name="tab_collection_dialog_positive">Delete</string>
    <!-- Text displayed in a notification when the user enters full screen mode -->
    <string name="full_screen_notification">Entering full screen mode</string>
    <!-- Message for copying the URL via long press on the toolbar -->
    <string name="url_copied">URL copied</string>
    <!-- Sample text for accessibility font size -->
    <string name="accessibility_text_size_sample_text_1">This is sample text. It is here to show how text will appear when you increase or decrease the size with this setting.</string>
    <!-- Summary for Accessibility Text Size Scaling Preference -->
    <string name="preference_accessibility_text_size_summary">Make text on websites larger or smaller</string>
    <!-- Title for Accessibility Text Size Scaling Preference -->
    <string name="preference_accessibility_font_size_title">Font Size</string>

    <!-- Title for Accessibility Text Automatic Size Scaling Preference -->
    <string name="preference_accessibility_auto_size_2">Automatic font sizing</string>
    <!-- Summary for Accessibility Text Automatic Size Scaling Preference -->
    <string name="preference_accessibility_auto_size_summary">Font size will match your Android settings. Disable to manage font size here.</string>

    <!-- Title for the Delete browsing data preference -->
    <string name="preferences_delete_browsing_data">Delete browsing data</string>
    <!-- Title for the tabs item in Delete browsing data -->
    <string name="preferences_delete_browsing_data_tabs_title_2">Open tabs</string>
    <!-- Subtitle for the tabs item in Delete browsing data, parameter will be replaced with the number of open tabs -->
    <string name="preferences_delete_browsing_data_tabs_subtitle">%d tabs</string>
    <!-- Title for the data and history items in Delete browsing data -->
    <string name="preferences_delete_browsing_data_browsing_data_title">Browsing history and site data</string>
    <!-- Subtitle for the data and history items in delete browsing data, parameter will be replaced with the
        number of history items the user has -->
    <string name="preferences_delete_browsing_data_browsing_data_subtitle">%d addresses</string>
    <!-- Title for the cookies item in Delete browsing data -->
    <string name="preferences_delete_browsing_data_cookies">Cookies</string>
    <!-- Subtitle for the cookies item in Delete browsing data -->
    <string name="preferences_delete_browsing_data_cookies_subtitle">You’ll be logged out of most sites</string>
    <!-- Title for the cached images and files item in Delete browsing data -->
    <string name="preferences_delete_browsing_data_cached_files">Cached images and files</string>
    <!-- Subtitle for the cached images and files item in Delete browsing data -->
    <string name="preferences_delete_browsing_data_cached_files_subtitle">Frees up storage space</string>
    <!-- Title for the site permissions item in Delete browsing data -->
    <string name="preferences_delete_browsing_data_site_permissions">Site permissions</string>
    <!-- Title for the downloads item in Delete browsing data -->
    <string name="preferences_delete_browsing_data_downloads">Downloads</string>
    <!-- Text for the button to delete browsing data -->
    <string name="preferences_delete_browsing_data_button">Delete browsing data</string>
    <!-- Title for the Delete browsing data on quit preference -->
    <string name="preferences_delete_browsing_data_on_quit">Delete browsing data on quit</string>
    <!-- Summary for the Delete browsing data on quit preference. "Quit" translation should match delete_browsing_data_on_quit_action translation. -->
    <string name="preference_summary_delete_browsing_data_on_quit_2">Automatically deletes browsing data when you select \&quot;Quit\&quot; from the main menu</string>
    <!-- Action item in menu for the Delete browsing data on quit feature -->
    <string name="delete_browsing_data_on_quit_action">Quit</string>

    <!-- Title text of a delete browsing data dialog. -->
    <string name="delete_history_prompt_title">Time range to delete</string>
    <!-- Body text of a delete browsing data dialog. -->
    <string name="delete_history_prompt_body">Removes history (including history synced from other devices), cookies and other browsing data.</string>
    <!-- Radio button in the delete browsing data dialog to delete history items for the last hour. -->
    <string name="delete_history_prompt_button_last_hour">Last hour</string>
    <!-- Radio button in the delete browsing data dialog to delete history items for today and yesterday. -->
    <string name="delete_history_prompt_button_today_and_yesterday">Today and yesterday</string>
    <!-- Radio button in the delete browsing data dialog to delete all history. -->
    <string name="delete_history_prompt_button_everything">Everything</string>

    <!-- Dialog message to the user asking to delete browsing data. Parameter will be replaced by app name. -->
    <string name="delete_browsing_data_prompt_message_3">%s will delete the selected browsing data.</string>
    <!-- Text for the cancel button for the data deletion dialog -->
    <string name="delete_browsing_data_prompt_cancel">Cancel</string>
    <!-- Text for the allow button for the data deletion dialog -->
    <string name="delete_browsing_data_prompt_allow">Delete</string>
    <!-- Text for the snackbar confirmation that the data was deleted -->
    <string name="preferences_delete_browsing_data_snackbar">Browsing data deleted</string>
    <!-- Text for the snackbar to show the user that the deletion of browsing data is in progress -->
    <string name="deleting_browsing_data_in_progress">Deleting browsing data…</string>

    <!-- Dialog message to the user asking to delete all history items inside the opened group. Parameter will be replaced by a history group name. -->
    <string name="delete_all_history_group_prompt_message">Delete all sites in “%s”</string>
    <!-- Text for the cancel button for the history group deletion dialog -->
    <string name="delete_history_group_prompt_cancel">Cancel</string>
    <!-- Text for the allow button for the history group dialog -->
    <string name="delete_history_group_prompt_allow">Delete</string>
    <!-- Text for the snackbar confirmation that the history group was deleted -->
    <string name="delete_history_group_snackbar">Group deleted</string>

    <!-- Onboarding -->
    <!-- Text for onboarding welcome header. -->
    <string name="onboarding_header_2">Welcome to a better internet</string>
    <!-- Text for the onboarding welcome message. -->
    <string name="onboarding_message">A browser built for people, not profits.</string>
    <!-- Text for the Firefox account onboarding sign in card header. -->
    <string name="onboarding_account_sign_in_header">Pick up where you left off</string>
    <!-- Text for the button to learn more about signing in to your Firefox account. -->
    <string name="onboarding_manual_sign_in_description">Sync tabs and passwords across devices for seamless screen-switching.</string>
    <!-- Text for the button to manually sign into Firefox account. -->
    <string name="onboarding_firefox_account_sign_in">Sign in</string>
    <!-- text to display in the snackbar once account is signed-in -->
    <string name="onboarding_firefox_account_sync_is_on">Sync is on</string>
    <!-- Text for the tracking protection onboarding card header -->
    <string name="onboarding_tracking_protection_header">Privacy protection by default</string>
    <!-- Text for the tracking protection card description. The first parameter is the name of the application.-->
    <string name="onboarding_tracking_protection_description_old">%1$s automatically stops companies from secretly following you around the web.</string>
    <!-- Text for the tracking protection card description. -->
    <string name="onboarding_tracking_protection_description">Featuring Total Cookie Protection to stop trackers from using cookies to stalk you across sites.</string>
    <!-- text for tracking protection radio button option for standard level of blocking -->
    <string name="onboarding_tracking_protection_standard_button_2">Standard (default)</string>
    <!-- text for standard blocking option button description -->
    <string name="onboarding_tracking_protection_standard_button_description_3">Balanced for privacy and performance. Pages load normally.</string>
    <!-- text for tracking protection radio button option for strict level of blocking -->
    <string name="onboarding_tracking_protection_strict_option">Strict</string>
    <!-- text for strict blocking option button description -->
    <string name="onboarding_tracking_protection_strict_button_description_3">Blocks more trackers so pages load faster, but some on-page functionally may break.</string>
    <!-- text for the toolbar position card header  -->
    <string name="onboarding_toolbar_placement_header_1">Pick your toolbar placement</string>
    <!-- Text for the toolbar position card description -->
    <string name="onboarding_toolbar_placement_description">Keep it on the bottom, or move it to the top.</string>
    <!-- Text for the privacy notice onboarding card header -->
    <string name="onboarding_privacy_notice_header_1">You control your data</string>
    <!-- Text for the privacy notice onboarding card description. -->
    <string name="onboarding_privacy_notice_description">Firefox gives you control over what you share online and what you share with us.</string>
    <!-- Text for the button to read the privacy notice -->
    <string name="onboarding_privacy_notice_read_button">Read our privacy notice</string>

    <!-- Text for the conclusion onboarding message -->
    <string name="onboarding_conclusion_header">Ready to open up an amazing internet?</string>
    <!-- text for the button to finish onboarding -->
    <string name="onboarding_finish">Start browsing</string>

    <!-- Onboarding theme -->
    <!-- text for the theme picker onboarding card header -->
    <string name="onboarding_theme_picker_header">Choose your theme</string>
    <!-- text for the theme picker onboarding card description -->
    <string name="onboarding_theme_picker_description_2">Save some battery and your eyesight with dark mode.</string>
    <!-- Automatic theme setting (will follow device setting) -->
    <string name="onboarding_theme_automatic_title">Automatic</string>
    <!-- Summary of automatic theme setting (will follow device setting) -->
    <string name="onboarding_theme_automatic_summary">Adapts to your device settings</string>
    <!-- Theme setting for dark mode -->
    <string name="onboarding_theme_dark_title">Dark theme</string>
    <!-- Theme setting for light mode -->
    <string name="onboarding_theme_light_title">Light theme</string>

    <!-- Text shown in snackbar when multiple tabs have been sent to device -->
    <string name="sync_sent_tabs_snackbar">Tabs sent!</string>
    <!-- Text shown in snackbar when one tab has been sent to device  -->
    <string name="sync_sent_tab_snackbar">Tab sent!</string>
    <!-- Text shown in snackbar when sharing tabs failed  -->
    <string name="sync_sent_tab_error_snackbar">Unable to send</string>
    <!-- Text shown in snackbar for the "retry" action that the user has after sharing tabs failed -->
    <string name="sync_sent_tab_error_snackbar_action">RETRY</string>
    <!-- Title of QR Pairing Fragment -->
    <string name="sync_scan_code">Scan the code</string>
    <!-- Instructions on how to access pairing -->
    <string name="sign_in_instructions"><![CDATA[On your computer open Firefox and go to <b>https://firefox.com/pair</b>]]></string>
    <!-- Text shown for sign in pairing when ready -->
    <string name="sign_in_ready_for_scan">Ready to scan</string>
    <!-- Text shown for settings option for sign with pairing -->
    <string name="sign_in_with_camera">Sign in with your camera</string>
    <!-- Text shown for settings option for sign with email -->
    <string name="sign_in_with_email">Use email instead</string>
    <!-- Text shown for settings option for create new account text.'Firefox' intentionally hardcoded here.-->
    <string name="sign_in_create_account_text"><![CDATA[No account? <u>Create one</u> to sync Firefox between devices.]]></string>
    <!-- Text shown in confirmation dialog to sign out of account. The first parameter is the name of the app (e.g. Firefox Preview) -->
    <string name="sign_out_confirmation_message_2">%s will stop syncing with your account, but won’t delete any of your browsing data on this device.</string>
    <!-- Option to continue signing out of account shown in confirmation dialog to sign out of account -->
    <string name="sign_out_disconnect">Disconnect</string>
    <!-- Option to cancel signing out shown in confirmation dialog to sign out of account -->
    <string name="sign_out_cancel">Cancel</string>
    <!-- Error message snackbar shown after the user tried to select a default folder which cannot be altered -->
    <string name="bookmark_cannot_edit_root">Can’t edit default folders</string>

    <!-- Enhanced Tracking Protection -->
    <!-- Link displayed in enhanced tracking protection panel to access tracking protection settings -->
    <string name="etp_settings">Protection Settings</string>
    <!-- Preference title for enhanced tracking protection settings -->
    <string name="preference_enhanced_tracking_protection">Enhanced Tracking Protection</string>
    <!-- Title for the description of enhanced tracking protection -->
<<<<<<< HEAD
    <string name="preference_enhanced_tracking_protection_explanation_title">Browse without being followed</string>
    <!-- Preference summary for enhanced tracking protection settings on/off switch -->
    <string name="preference_enhanced_tracking_protection_summary" tools:ignore="UnusedResources">Now featuring Total Cookie Protection, our most powerful barrier yet against cross-site trackers.</string>
    <!-- Description of enhanced tracking protection. The first parameter is the name of the application (For example: Fenix) -->
    <string name="preference_enhanced_tracking_protection_explanation">Keep your data to yourself. %s protects you from many of the most common trackers that follow what you do online.</string>
    <!-- Description of enhanced tracking protection. The parameter is the name of the application (For example: Firefox Fenix) -->
    <string name="preference_enhanced_tracking_protection_explanation_2" tools:ignore="UnusedResources">%s protects you from many of the most common trackers that follow what you do online.</string>
=======
    <string name="preference_enhanced_tracking_protection_explanation_title" moz:removedIn="114" tools:ignore="UnusedResources">Browse without being followed</string>
    <!-- Preference summary for enhanced tracking protection settings on/off switch -->
    <string name="preference_enhanced_tracking_protection_summary">Now featuring Total Cookie Protection, our most powerful barrier yet against cross-site trackers.</string>
    <!-- Description of enhanced tracking protection. The first parameter is the name of the application (For example: Fenix) -->
    <string name="preference_enhanced_tracking_protection_explanation" moz:removedIn="114" tools:ignore="UnusedResources">Keep your data to yourself. %s protects you from many of the most common trackers that follow what you do online.</string>
    <!-- Description of enhanced tracking protection. The parameter is the name of the application (For example: Firefox Fenix) -->
    <string name="preference_enhanced_tracking_protection_explanation_2">%s protects you from many of the most common trackers that follow what you do online.</string>
>>>>>>> daf88cc5
    <!-- Text displayed that links to website about enhanced tracking protection -->
    <string name="preference_enhanced_tracking_protection_explanation_learn_more">Learn more</string>
    <!-- Preference for enhanced tracking protection for the standard protection settings -->
    <string name="preference_enhanced_tracking_protection_standard_default_1">Standard (default)</string>
    <!-- Preference description for enhanced tracking protection for the standard protection settings -->
<<<<<<< HEAD
    <string name="preference_enhanced_tracking_protection_standard_description_4">balanced for privacy and performance. Pages load normally.</string>
    <!-- Preference description for enhanced tracking protection for the standard protection settings -->
    <string name="preference_enhanced_tracking_protection_standard_description_5" tools:ignore="UnusedResources">Pages will load normally, but block fewer trackers.</string>
=======
    <string name="preference_enhanced_tracking_protection_standard_description_4" moz:removedIn="114" tools:ignore="UnusedResources">balanced for privacy and performance. Pages load normally.</string>
    <!-- Preference description for enhanced tracking protection for the standard protection settings -->
    <string name="preference_enhanced_tracking_protection_standard_description_5">Pages will load normally, but block fewer trackers.</string>
>>>>>>> daf88cc5
    <!--  Accessibility text for the Standard protection information icon  -->
    <string name="preference_enhanced_tracking_protection_standard_info_button">What’s blocked by standard tracking protection</string>
    <!-- Preference for enhanced tracking protection for the strict protection settings -->
    <string name="preference_enhanced_tracking_protection_strict">Strict</string>
    <!-- Preference description for enhanced tracking protection for the strict protection settings -->
<<<<<<< HEAD
    <string name="preference_enhanced_tracking_protection_strict_description_3">Blocks more trackers so pages load faster, but some on-page functionality may break.</string>
    <!-- Preference description for enhanced tracking protection for the strict protection settings -->
    <string name="preference_enhanced_tracking_protection_strict_description_4" tools:ignore="UnusedResources">Stronger tracking protection and faster performance, but some sites may not work properly.</string>
=======
    <string name="preference_enhanced_tracking_protection_strict_description_3" moz:removedIn="114" tools:ignore="UnusedResources">Blocks more trackers so pages load faster, but some on-page functionality may break.</string>
    <!-- Preference description for enhanced tracking protection for the strict protection settings -->
    <string name="preference_enhanced_tracking_protection_strict_description_4">Stronger tracking protection and faster performance, but some sites may not work properly.</string>
>>>>>>> daf88cc5
    <!--  Accessibility text for the Strict protection information icon  -->
    <string name="preference_enhanced_tracking_protection_strict_info_button">What’s blocked by strict tracking protection</string>
    <!-- Preference for enhanced tracking protection for the custom protection settings -->
    <string name="preference_enhanced_tracking_protection_custom">Custom</string>
    <!-- Preference description for enhanced tracking protection for the strict protection settings -->
    <string name="preference_enhanced_tracking_protection_custom_description_2">Choose which trackers and scripts to block.</string>
    <!--  Accessibility text for the Strict protection information icon  -->
    <string name="preference_enhanced_tracking_protection_custom_info_button">What’s blocked by custom tracking protection</string>
    <!-- Header for categories that are being blocked by current Enhanced Tracking Protection settings -->
    <!-- Preference for enhanced tracking protection for the custom protection settings for cookies-->
    <string name="preference_enhanced_tracking_protection_custom_cookies">Cookies</string>
    <!-- Option for enhanced tracking protection for the custom protection settings for cookies-->
    <string name="preference_enhanced_tracking_protection_custom_cookies_1">Cross-site and social media trackers</string>
    <!-- Option for enhanced tracking protection for the custom protection settings for cookies-->
    <string name="preference_enhanced_tracking_protection_custom_cookies_2">Cookies from unvisited sites</string>
    <!-- Option for enhanced tracking protection for the custom protection settings for cookies-->
    <string name="preference_enhanced_tracking_protection_custom_cookies_3">All third-party cookies (may cause websites to break)</string>
    <!-- Option for enhanced tracking protection for the custom protection settings for cookies-->
    <string name="preference_enhanced_tracking_protection_custom_cookies_4">All cookies (will cause websites to break)</string>
    <!-- Option for enhanced tracking protection for the custom protection settings for cookies-->
    <string name="preference_enhanced_tracking_protection_custom_cookies_5">Isolate cross-site cookies</string>
    <!-- Preference for enhanced tracking protection for the custom protection settings for tracking content -->
    <string name="preference_enhanced_tracking_protection_custom_tracking_content">Tracking content</string>
    <!-- Option for enhanced tracking protection for the custom protection settings for tracking content-->
    <string name="preference_enhanced_tracking_protection_custom_tracking_content_1">In all tabs</string>
    <!-- Option for enhanced tracking protection for the custom protection settings for tracking content-->
    <string name="preference_enhanced_tracking_protection_custom_tracking_content_2">Only in Private tabs</string>
    <!-- Preference for enhanced tracking protection for the custom protection settings -->
    <string name="preference_enhanced_tracking_protection_custom_cryptominers">Cryptominers</string>
    <!-- Preference for enhanced tracking protection for the custom protection settings -->
    <string name="preference_enhanced_tracking_protection_custom_fingerprinters">Fingerprinters</string>
    <!-- Button label for navigating to the Enhanced Tracking Protection details -->
    <string name="enhanced_tracking_protection_details">Details</string>
    <!-- Header for categories that are being being blocked by current Enhanced Tracking Protection settings -->
    <string name="enhanced_tracking_protection_blocked">Blocked</string>
    <!-- Header for categories that are being not being blocked by current Enhanced Tracking Protection settings -->
    <string name="enhanced_tracking_protection_allowed">Allowed</string>
    <!-- Category of trackers (social media trackers) that can be blocked by Enhanced Tracking Protection -->
    <string name="etp_social_media_trackers_title">Social Media Trackers</string>
    <!-- Description of social media trackers that can be blocked by Enhanced Tracking Protection -->
    <string name="etp_social_media_trackers_description">Limits the ability of social networks to track your browsing activity around the web.</string>
    <!-- Category of trackers (cross-site tracking cookies) that can be blocked by Enhanced Tracking Protection -->
    <string name="etp_cookies_title">Cross-Site Tracking Cookies</string>
    <!-- Category of trackers (cross-site tracking cookies) that can be blocked by Enhanced Tracking Protection -->
    <string name="etp_cookies_title_2">Cross-Site Cookies</string>
    <!-- Description of cross-site tracking cookies that can be blocked by Enhanced Tracking Protection -->
    <string name="etp_cookies_description">Blocks cookies that ad networks and analytics companies use to compile your browsing data across many sites.</string>
    <!-- Description of cross-site tracking cookies that can be blocked by Enhanced Tracking Protection -->
    <string name="etp_cookies_description_2">Total Cookie Protection isolates cookies to the site you’re on so trackers like ad networks can’t use them to follow you across sites.</string>
    <!-- Category of trackers (cryptominers) that can be blocked by Enhanced Tracking Protection -->
    <string name="etp_cryptominers_title">Cryptominers</string>
    <!-- Description of cryptominers that can be blocked by Enhanced Tracking Protection -->
    <string name="etp_cryptominers_description">Prevents malicious scripts gaining access to your device to mine digital currency.</string>
    <!-- Category of trackers (fingerprinters) that can be blocked by Enhanced Tracking Protection -->
    <string name="etp_fingerprinters_title">Fingerprinters</string>
    <!-- Description of fingerprinters that can be blocked by Enhanced Tracking Protection -->
    <string name="etp_fingerprinters_description">Stops uniquely identifiable data from being collected about your device that can be used for tracking purposes.</string>
    <!-- Category of trackers (tracking content) that can be blocked by Enhanced Tracking Protection -->
    <string name="etp_tracking_content_title">Tracking Content</string>
    <!-- Description of tracking content that can be blocked by Enhanced Tracking Protection -->
    <string name="etp_tracking_content_description">Stops outside ads, videos, and other content from loading that contains tracking code. May affect some website functionality.</string>
    <!-- Enhanced Tracking Protection message that protection is currently on for this site -->
    <string name="etp_panel_on">Protections are ON for this site</string>
    <!-- Enhanced Tracking Protection message that protection is currently off for this site -->
    <string name="etp_panel_off">Protections are OFF for this site</string>
    <!-- Header for exceptions list for which sites enhanced tracking protection is always off -->
    <string name="enhanced_tracking_protection_exceptions">Enhanced Tracking Protection is off for these websites</string>
    <!-- Content description (not visible, for screen readers etc.): Navigate
    back from ETP details (Ex: Tracking content) -->
    <string name="etp_back_button_content_description">Navigate back</string>
    <!-- About page link text to open what's new link -->
    <string name="about_whats_new">What’s new in %s</string>
    <!-- Open source licenses page title
    The first parameter is the app name -->
    <string name="open_source_licenses_title">%s | OSS Libraries</string>

    <!-- Category of trackers (redirect trackers) that can be blocked by Enhanced Tracking Protection -->
    <string name="etp_redirect_trackers_title">Redirect Trackers</string>
    <!-- Description of redirect tracker cookies that can be blocked by Enhanced Tracking Protection -->
    <string name="etp_redirect_trackers_description">Clears cookies set by redirects to known tracking websites.</string>

    <!-- Description of the SmartBlock Enhanced Tracking Protection feature. The * symbol is intentionally hardcoded here,
         as we use it on the UI to indicate which trackers have been partially unblocked.  -->
    <string name="preference_etp_smartblock_description">Some trackers marked below have been partially unblocked on this page because you interacted with them *.</string>
    <!-- Text displayed that links to website about enhanced tracking protection SmartBlock -->
    <string name="preference_etp_smartblock_learn_more">Learn more</string>

    <!-- Content description (not visible, for screen readers etc.):
    Enhanced tracking protection exception preference icon for ETP settings. -->
    <string name="preference_etp_exceptions_icon_description">Enhanced tracking protection exception preference icon</string>

    <!-- About page link text to open support link -->
    <string name="about_support">Support</string>
    <!-- About page link text to list of past crashes (like about:crashes on desktop) -->
    <string name="about_crashes">Crashes</string>
    <!-- About page link text to open privacy notice link -->
    <string name="about_privacy_notice">Privacy notice</string>
    <!-- About page link text to open know your rights link -->
    <string name="about_know_your_rights">Know your rights</string>
    <!-- About page link text to open licensing information link -->
    <string name="about_licensing_information">Licensing information</string>
    <!-- About page link text to open a screen with libraries that are used -->
    <string name="about_other_open_source_libraries">Libraries that we use</string>

    <!-- Toast shown to the user when they are activating the secret dev menu
        The first parameter is number of long clicks left to enable the menu -->
    <string name="about_debug_menu_toast_progress">Debug menu: %1$d click(s) left to enable</string>
    <string name="about_debug_menu_toast_done">Debug menu enabled</string>

    <!-- Browser long press popup menu -->
    <!-- Copy the current url -->
    <string name="browser_toolbar_long_press_popup_copy">Copy</string>
    <!-- Paste & go the text in the clipboard. '&amp;' is replaced with the ampersand symbol: & -->
    <string name="browser_toolbar_long_press_popup_paste_and_go">Paste &amp; Go</string>
    <!-- Paste the text in the clipboard -->
    <string name="browser_toolbar_long_press_popup_paste">Paste</string>
    <!-- Snackbar message shown after an URL has been copied to clipboard. -->
    <string name="browser_toolbar_url_copied_to_clipboard_snackbar">URL copied to clipboard</string>

    <!-- Title text for the Add To Homescreen dialog -->
    <string name="add_to_homescreen_title">Add to Home screen</string>
    <!-- Cancel button text for the Add to Homescreen dialog -->
    <string name="add_to_homescreen_cancel">Cancel</string>
    <!-- Add button text for the Add to Homescreen dialog -->
    <string name="add_to_homescreen_add">Add</string>
    <!-- Continue to website button text for the first-time Add to Homescreen dialog -->
    <string name="add_to_homescreen_continue">Continue to website</string>
    <!-- Placeholder text for the TextView in the Add to Homescreen dialog -->
    <string name="add_to_homescreen_text_placeholder">Shortcut name</string>

    <!-- Describes the add to homescreen functionality -->
    <string name="add_to_homescreen_description_2">You can easily add this website to your device’s Home screen to have instant access and browse faster with an app-like experience.</string>

    <!-- Preference for managing the settings for logins and passwords in Fenix -->
    <string name="preferences_passwords_logins_and_passwords">Logins and passwords</string>
    <!-- Preference for managing the saving of logins and passwords in Fenix -->
    <string name="preferences_passwords_save_logins">Save logins and passwords</string>
    <!-- Preference option for asking to save passwords in Fenix -->
    <string name="preferences_passwords_save_logins_ask_to_save">Ask to save</string>
    <!-- Preference option for never saving passwords in Fenix -->
    <string name="preferences_passwords_save_logins_never_save">Never save</string>
    <!-- Preference for autofilling saved logins in Firefox (in web content), %1$s will be replaced with the app name -->
    <string name="preferences_passwords_autofill2">Autofill in %1$s</string>
    <!-- Description for the preference for autofilling saved logins in Firefox (in web content), %1$s will be replaced with the app name -->
    <string name="preferences_passwords_autofill_description">Fill and save usernames and passwords in websites while using %1$s.</string>
    <!-- Preference for autofilling logins from Fenix in other apps (e.g. autofilling the Twitter app) -->
    <string name="preferences_android_autofill">Autofill in other apps</string>
    <!-- Description for the preference for autofilling logins from Fenix in other apps (e.g. autofilling the Twitter app) -->
    <string name="preferences_android_autofill_description">Fill usernames and passwords in other apps on your device.</string>

    <!-- Preference option for adding a login -->
    <string name="preferences_logins_add_login">Add login</string>

    <!-- Preference for syncing saved logins in Fenix -->
    <string name="preferences_passwords_sync_logins">Sync logins</string>
    <!-- Preference for syncing saved logins in Fenix, when not signed in-->
    <string name="preferences_passwords_sync_logins_across_devices">Sync logins across devices</string>
    <!-- Preference to access list of saved logins -->
    <string name="preferences_passwords_saved_logins">Saved logins</string>
    <!-- Description of empty list of saved passwords. Placeholder is replaced with app name.  -->
    <string name="preferences_passwords_saved_logins_description_empty_text">The logins you save or sync to %s will show up here.</string>
    <!-- Preference to access list of saved logins -->
    <string name="preferences_passwords_saved_logins_description_empty_learn_more_link">Learn more about Sync.</string>
    <!-- Preference to access list of login exceptions that we never save logins for -->
    <string name="preferences_passwords_exceptions">Exceptions</string>
    <!-- Empty description of list of login exceptions that we never save logins for -->
    <string name="preferences_passwords_exceptions_description_empty">Logins and passwords that are not saved will be shown here.</string>
    <!-- Description of list of login exceptions that we never save logins for -->
    <string name="preferences_passwords_exceptions_description">Logins and passwords will not be saved for these sites.</string>
    <!-- Text on button to remove all saved login exceptions -->
    <string name="preferences_passwords_exceptions_remove_all">Delete all exceptions</string>
    <!-- Hint for search box in logins list -->
    <string name="preferences_passwords_saved_logins_search">Search logins</string>
    <!-- The header for the site that a login is for -->
    <string name="preferences_passwords_saved_logins_site">Site</string>
    <!-- The header for the username for a login -->
    <string name="preferences_passwords_saved_logins_username">Username</string>
    <!-- The header for the password for a login -->
    <string name="preferences_passwords_saved_logins_password">Password</string>
    <!-- Shown in snackbar to tell user that the password has been copied -->
    <string name="logins_password_copied">Password copied to clipboard</string>
    <!-- Shown in snackbar to tell user that the username has been copied -->
    <string name="logins_username_copied">Username copied to clipboard</string>
    <!-- Content Description (for screenreaders etc) read for the button to copy a password in logins-->
    <string name="saved_logins_copy_password">Copy password</string>
    <!-- Content Description (for screenreaders etc) read for the button to clear a password while editing a login-->
    <string name="saved_logins_clear_password">Clear password</string>
    <!-- Content Description (for screenreaders etc) read for the button to copy a username in logins -->
    <string name="saved_login_copy_username">Copy username</string>
    <!-- Content Description (for screenreaders etc) read for the button to clear a username while editing a login -->
    <string name="saved_login_clear_username">Clear username</string>
    <!-- Content Description (for screenreaders etc) read for the button to clear the hostname field while creating a login -->
    <string name="saved_login_clear_hostname">Clear hostname</string>
    <!-- Content Description (for screenreaders etc) read for the button to open a site in logins -->
    <string name="saved_login_open_site">Open site in browser</string>
    <!-- Content Description (for screenreaders etc) read for the button to reveal a password in logins -->
    <string name="saved_login_reveal_password">Show password</string>
    <!-- Content Description (for screenreaders etc) read for the button to hide a password in logins -->
    <string name="saved_login_hide_password">Hide password</string>
    <!-- Message displayed in biometric prompt displayed for authentication before allowing users to view their logins -->
    <string name="logins_biometric_prompt_message">Unlock to view your saved logins</string>
    <!-- Title of warning dialog if users have no device authentication set up -->
    <string name="logins_warning_dialog_title">Secure your logins and passwords</string>
    <!-- Message of warning dialog if users have no device authentication set up -->
    <string name="logins_warning_dialog_message">Set up a device lock pattern, PIN, or password to protect your saved logins and passwords from being accessed if someone else has your device.</string>
    <!-- Negative button to ignore warning dialog if users have no device authentication set up -->
    <string name="logins_warning_dialog_later">Later</string>
    <!-- Positive button to send users to set up a pin of warning dialog if users have no device authentication set up -->
    <string name="logins_warning_dialog_set_up_now">Set up now</string>
    <!-- Title of PIN verification dialog to direct users to re-enter their device credentials to access their logins -->
    <string name="logins_biometric_prompt_message_pin">Unlock your device</string>
    <!-- Title for Accessibility Force Enable Zoom Preference -->
    <string name="preference_accessibility_force_enable_zoom">Zoom on all websites</string>
    <!-- Summary for Accessibility Force Enable Zoom Preference -->
    <string name="preference_accessibility_force_enable_zoom_summary">Enable to allow pinch and zoom, even on websites that prevent this gesture.</string>

    <!-- Saved logins sorting strategy menu item -by name- (if selected, it will sort saved logins alphabetically) -->
    <string name="saved_logins_sort_strategy_alphabetically">Name (A-Z)</string>
    <!-- Saved logins sorting strategy menu item -by last used- (if selected, it will sort saved logins by last used) -->
    <string name="saved_logins_sort_strategy_last_used">Last used</string>
    <!-- Content description (not visible, for screen readers etc.): Sort saved logins dropdown menu chevron icon -->
    <string name="saved_logins_menu_dropdown_chevron_icon_content_description">Sort logins menu</string>

    <!-- Autofill -->
    <!-- Preference and title for managing the autofill settings -->
    <string name="preferences_autofill">Autofill</string>
    <!-- Preference and title for managing the settings for addresses -->
    <string name="preferences_addresses">Addresses</string>
    <!-- Preference and title for managing the settings for credit cards -->
    <string name="preferences_credit_cards">Credit cards</string>
    <!-- Preference for saving and autofilling credit cards -->
    <string name="preferences_credit_cards_save_and_autofill_cards">Save and autofill cards</string>
    <!-- Preference summary for saving and autofilling credit card data -->
    <string name="preferences_credit_cards_save_and_autofill_cards_summary">Data is encrypted</string>
    <!-- Preference option for syncing credit cards across devices. This is displayed when the user is not signed into sync -->
    <string name="preferences_credit_cards_sync_cards_across_devices">Sync cards across devices</string>
    <!-- Preference option for syncing credit cards across devices. This is displayed when the user is signed into sync -->
    <string name="preferences_credit_cards_sync_cards">Sync cards</string>
    <!-- Preference option for adding a credit card -->
    <string name="preferences_credit_cards_add_credit_card">Add credit card</string>

    <!-- Preference option for managing saved credit cards -->
    <string name="preferences_credit_cards_manage_saved_cards">Manage saved cards</string>
    <!-- Preference option for adding an address -->
    <string name="preferences_addresses_add_address">Add address</string>
    <!-- Preference option for managing saved addresses -->
    <string name="preferences_addresses_manage_addresses">Manage addresses</string>

    <!-- Preference for saving and autofilling addresses -->
    <string name="preferences_addresses_save_and_autofill_addresses">Save and autofill addresses</string>
    <!-- Preference summary for saving and autofilling address data -->
    <string name="preferences_addresses_save_and_autofill_addresses_summary">Include information like numbers, email and shipping addresses</string>

    <!-- Title of the "Add card" screen -->
    <string name="credit_cards_add_card">Add card</string>
    <!-- Title of the "Edit card" screen -->
    <string name="credit_cards_edit_card">Edit card</string>
    <!-- The header for the card number of a credit card -->
    <string name="credit_cards_card_number">Card Number</string>
    <!-- The header for the expiration date of a credit card -->
    <string name="credit_cards_expiration_date">Expiration Date</string>
    <!-- The label for the expiration date month of a credit card to be used by a11y services-->
    <string name="credit_cards_expiration_date_month">Expiration Date Month</string>
    <!-- The label for the expiration date year of a credit card to be used by a11y services-->
    <string name="credit_cards_expiration_date_year">Expiration Date Year</string>
    <!-- The header for the name on the credit card -->
    <string name="credit_cards_name_on_card">Name on Card</string>
    <!-- The text for the "Delete card" menu item for deleting a credit card -->
    <string name="credit_cards_menu_delete_card">Delete card</string>
    <!-- The text for the "Delete card" button for deleting a credit card -->
    <string name="credit_cards_delete_card_button">Delete card</string>
    <!-- The text for the confirmation message of "Delete card" dialog -->
    <string name="credit_cards_delete_dialog_confirmation">Are you sure you want to delete this credit card?</string>
    <!-- The text for the positive button on "Delete card" dialog -->
    <string name="credit_cards_delete_dialog_button">Delete</string>
    <!-- The title for the "Save" menu item for saving a credit card -->
    <string name="credit_cards_menu_save">Save</string>
    <!-- The text for the "Save" button for saving a credit card -->
    <string name="credit_cards_save_button">Save</string>
    <!-- The text for the "Cancel" button for cancelling adding, updating or deleting a credit card -->
    <string name="credit_cards_cancel_button">Cancel</string>

    <!-- Title of the "Saved cards" screen -->
    <string name="credit_cards_saved_cards">Saved cards</string>

    <!-- Error message for credit card number validation -->
    <string name="credit_cards_number_validation_error_message">Please enter a valid credit card number</string>

    <!-- Error message for credit card name on card validation -->
    <string name="credit_cards_name_on_card_validation_error_message">Please fill out this field</string>
    <!-- Message displayed in biometric prompt displayed for authentication before allowing users to view their saved credit cards -->
    <string name="credit_cards_biometric_prompt_message">Unlock to view your saved cards</string>
    <!-- Title of warning dialog if users have no device authentication set up -->
    <string name="credit_cards_warning_dialog_title">Secure your credit cards</string>
    <!-- Message of warning dialog if users have no device authentication set up -->
    <string name="credit_cards_warning_dialog_message">Set up a device lock pattern, PIN, or password to protect your saved credit cards from being accessed if someone else has your device.</string>
    <!-- Positive button to send users to set up a pin of warning dialog if users have no device authentication set up -->
    <string name="credit_cards_warning_dialog_set_up_now">Set up now</string>
    <!-- Negative button to ignore warning dialog if users have no device authentication set up -->
    <string name="credit_cards_warning_dialog_later">Later</string>
    <!-- Title of PIN verification dialog to direct users to re-enter their device credentials to access their credit cards -->
    <string name="credit_cards_biometric_prompt_message_pin">Unlock your device</string>
    <!-- Message displayed in biometric prompt for authentication, before allowing users to use their stored credit card information -->
    <string name="credit_cards_biometric_prompt_unlock_message">Unlock to use stored credit card information</string>

    <!-- Title of the "Add address" screen -->
    <string name="addresses_add_address">Add address</string>
    <!-- Title of the "Edit address" screen -->
    <string name="addresses_edit_address">Edit address</string>
    <!-- Title of the "Manage addresses" screen -->
    <string name="addresses_manage_addresses">Manage addresses</string>
    <!-- The header for the first name of an address -->
    <string name="addresses_first_name">First Name</string>
    <!-- The header for the middle name of an address -->
    <string name="addresses_middle_name">Middle Name</string>
    <!-- The header for the last name of an address -->
    <string name="addresses_last_name">Last Name</string>
    <!-- The header for the street address of an address -->
    <string name="addresses_street_address">Street Address</string>
    <!-- The header for the city of an address -->
    <string name="addresses_city">City</string>
    <!-- The header for the subregion of an address when "state" should be used -->
    <string name="addresses_state">State</string>
    <!-- The header for the subregion of an address when "province" should be used -->
    <string name="addresses_province">Province</string>
    <!-- The header for the zip code of an address -->
    <string name="addresses_zip">Zip</string>
    <!-- The header for the country or region of an address -->
    <string name="addresses_country">Country or region</string>
    <!-- The header for the phone number of an address -->
    <string name="addresses_phone">Phone</string>
    <!-- The header for the email of an address -->
    <string name="addresses_email">Email</string>
    <!-- The text for the "Save" button for saving an address -->
    <string name="addresses_save_button">Save</string>
    <!-- The text for the "Cancel" button for cancelling adding, updating or deleting an address -->
    <string name="addresses_cancel_button">Cancel</string>
    <!-- The text for the "Delete address" button for deleting an address -->
    <string name="addressess_delete_address_button">Delete address</string>

    <!-- The title for the "Delete address" confirmation dialog -->
    <string name="addressess_confirm_dialog_message">Are you sure you want to delete this address?</string>
    <!-- The text for the positive button on "Delete address" dialog -->
    <string name="addressess_confirm_dialog_ok_button">Delete</string>
    <!-- The text for the negative button on "Delete address" dialog -->
    <string name="addressess_confirm_dialog_cancel_button">Cancel</string>
    <!-- The text for the "Save address" menu item for saving an address -->
    <string name="address_menu_save_address">Save address</string>
    <!-- The text for the "Delete address" menu item for deleting an address -->
    <string name="address_menu_delete_address">Delete address</string>

    <!-- Title of the Add search engine screen -->
    <string name="search_engine_add_custom_search_engine_title">Add search engine</string>
    <!-- Title of the Edit search engine screen -->
    <string name="search_engine_edit_custom_search_engine_title">Edit search engine</string>
    <!-- Content description (not visible, for screen readers etc.): Title for the button to add a search engine in the action bar -->
    <string name="search_engine_add_button_content_description">Add</string>
    <!-- Content description (not visible, for screen readers etc.): Title for the button to save a search engine in the action bar -->
    <string name="search_engine_add_custom_search_engine_edit_button_content_description">Save</string>
    <!-- Text for the menu button to edit a search engine -->
    <string name="search_engine_edit">Edit</string>
    <!-- Text for the menu button to delete a search engine -->
    <string name="search_engine_delete">Delete</string>

    <!-- Text for the button to create a custom search engine on the Add search engine screen -->
    <string name="search_add_custom_engine_label_other">Other</string>
    <!-- Placeholder text shown in the Search Engine Name TextField before a user enters text -->
    <string name="search_add_custom_engine_name_hint">Name</string>
    <!-- Placeholder text shown in the Search String TextField before a user enters text -->
    <string name="search_add_custom_engine_search_string_hint">Search string to use</string>
    <!-- Description text for the Search String TextField. The %s is part of the string -->
    <string name="search_add_custom_engine_search_string_example" formatted="false">Replace query with “%s”. Example:\nhttps://www.google.com/search?q=%s</string>

    <!-- Accessibility description for the form in which details about the custom search engine are entered -->
    <string name="search_add_custom_engine_form_description">Custom search engine details</string>

    <!-- Text shown when a user leaves the name field empty -->
    <string name="search_add_custom_engine_error_empty_name">Enter search engine name</string>
    <!-- Text shown when a user leaves the search string field empty -->
    <string name="search_add_custom_engine_error_empty_search_string">Enter a search string</string>
    <!-- Text shown when a user leaves out the required template string -->
    <string name="search_add_custom_engine_error_missing_template">Check that search string matches Example format</string>
    <!-- Text shown when we aren't able to validate the custom search query. The first parameter is the url of the custom search engine -->
    <string name="search_add_custom_engine_error_cannot_reach">Error connecting to “%s”</string>
    <!-- Text shown when a user creates a new search engine -->
    <string name="search_add_custom_engine_success_message">Created %s</string>
    <!-- Text shown when a user successfully edits a custom search engine -->
    <string name="search_edit_custom_engine_success_message">Saved %s</string>
    <!-- Text shown when a user successfully deletes a custom search engine -->
    <string name="search_delete_search_engine_success_message">Deleted %s</string>

    <!-- Heading for the instructions to allow a permission -->
    <string name="phone_feature_blocked_intro">To allow it:</string>
    <!-- First step for the allowing a permission -->
    <string name="phone_feature_blocked_step_settings">1. Go to Android Settings</string>
    <!-- Second step for the allowing a permission -->
    <string name="phone_feature_blocked_step_permissions"><![CDATA[2. Tap <b>Permissions</b>]]></string>
    <!-- Third step for the allowing a permission (Fore example: Camera) -->
    <string name="phone_feature_blocked_step_feature"><![CDATA[3. Toggle <b>%1$s</b> to ON]]></string>

    <!-- Label that indicates a site is using a secure connection -->
    <string name="quick_settings_sheet_secure_connection_2">Connection is secure</string>
    <!-- Label that indicates a site is using a insecure connection -->
    <string name="quick_settings_sheet_insecure_connection_2">Connection is not secure</string>
    <!-- Label to clear site data -->
    <string name="clear_site_data">Clear cookies and site data</string>
    <!-- Confirmation message for a dialog confirming if the user wants to delete all data for current site -->
    <string name="confirm_clear_site_data"><![CDATA[Are you sure that you want to clear all the cookies and data for the site <b>%s</b>?]]></string>
    <!-- Confirmation message for a dialog confirming if the user wants to delete all the permissions for all sites-->
    <string name="confirm_clear_permissions_on_all_sites">Are you sure that you want to clear all the permissions on all sites?</string>
    <!-- Confirmation message for a dialog confirming if the user wants to delete all the permissions for a site-->
    <string name="confirm_clear_permissions_site">Are you sure that you want to clear all the permissions for this site?</string>
    <!-- Confirmation message for a dialog confirming if the user wants to set default value a permission for a site-->
    <string name="confirm_clear_permission_site">Are you sure that you want to clear this permission for this site?</string>
    <!-- label shown when there are not site exceptions to show in the site exception settings -->
    <string name="no_site_exceptions">No site exceptions</string>
    <!-- Bookmark deletion confirmation -->
    <string name="bookmark_deletion_confirmation">Are you sure you want to delete this bookmark?</string>
    <!-- Browser menu button that adds a shortcut to the home fragment -->
    <string name="browser_menu_add_to_shortcuts">Add to shortcuts</string>
    <!-- Browser menu button that removes a shortcut from the home fragment -->
    <string name="browser_menu_remove_from_shortcuts">Remove from shortcuts</string>
    <!-- text shown before the issuer name to indicate who its verified by, parameter is the name of
     the certificate authority that verified the ticket-->
    <string name="certificate_info_verified_by">Verified By: %1$s </string>
    <!-- Login overflow menu delete button -->
    <string name="login_menu_delete_button">Delete</string>
    <!-- Login overflow menu edit button -->
    <string name="login_menu_edit_button">Edit</string>
    <!-- Message in delete confirmation dialog for logins -->
    <string name="login_deletion_confirmation">Are you sure you want to delete this login?</string>
    <!-- Positive action of a dialog asking to delete  -->
    <string name="dialog_delete_positive">Delete</string>
    <!-- Negative action of a dialog asking to delete login -->
    <string name="dialog_delete_negative">Cancel</string>
    <!--  The saved login options menu description. -->
    <string name="login_options_menu">Login options</string>
    <!--  The editable text field for a login's web address. -->
    <string name="saved_login_hostname_description">The editable text field for the web address of the login.</string>
    <!--  The editable text field for a login's username. -->
    <string name="saved_login_username_description">The editable text field for the username of the login.</string>
    <!--  The editable text field for a login's password. -->
    <string name="saved_login_password_description">The editable text field for the password of the login.</string>
    <!--  The button description to save changes to an edited login. -->
    <string name="save_changes_to_login">Save changes to login.</string>
    <!--  The page title for editing a saved login. -->
    <string name="edit">Edit</string>
    <!--  The page title for adding new login. -->
    <string name="add_login">Add new login</string>
    <!--  The error message in add/edit login view when password field is blank. -->
    <string name="saved_login_password_required">Password required</string>
    <!--  The error message in add login view when username field is blank. -->
    <string name="saved_login_username_required">Username required</string>
    <!--  The error message in add login view when hostname field is blank. -->
    <string name="saved_login_hostname_required" tools:ignore="UnusedResources">Hostname required</string>
    <!-- Voice search button content description  -->
    <string name="voice_search_content_description">Voice search</string>
    <!-- Voice search prompt description displayed after the user presses the voice search button -->
    <string name="voice_search_explainer">Speak now</string>

    <!--  The error message in edit login view when a duplicate username exists. -->
    <string name="saved_login_duplicate">A login with that username already exists</string>

    <!-- This is the hint text that is shown inline on the hostname field of the create new login page. 'https://www.example.com' intentionally hardcoded here -->
    <string name="add_login_hostname_hint_text">https://www.example.com</string>
    <!-- This is an error message shown below the hostname field of the add login page when a hostname does not contain http or https. -->
    <string name="add_login_hostname_invalid_text_3">Web address must contain &quot;https://&quot; or &quot;http://&quot;</string>
    <!-- This is an error message shown below the hostname field of the add login page when a hostname is invalid. -->
    <string name="add_login_hostname_invalid_text_2">Valid hostname required</string>

    <!-- Synced Tabs -->
    <!-- Text displayed to ask user to connect another device as no devices found with account -->
    <string name="synced_tabs_connect_another_device">Connect another device.</string>
    <!-- Text displayed asking user to re-authenticate -->
    <string name="synced_tabs_reauth">Please re-authenticate.</string>
    <!-- Text displayed when user has disabled tab syncing in Firefox Sync Account -->
    <string name="synced_tabs_enable_tab_syncing">Please enable tab syncing.</string>
    <!-- Text displayed when user has no tabs that have been synced -->
    <string name="synced_tabs_no_tabs">You don’t have any tabs open in Firefox on your other devices.</string>
    <!-- Text displayed in the synced tabs screen when a user is not signed in to Firefox Sync describing Synced Tabs -->
    <string name="synced_tabs_sign_in_message">View a list of tabs from your other devices.</string>
    <!-- Text displayed on a button in the synced tabs screen to link users to sign in when a user is not signed in to Firefox Sync -->
    <string name="synced_tabs_sign_in_button">Sign in to sync</string>

    <!-- The text displayed when a synced device has no tabs to show in the list of Synced Tabs. -->
    <string name="synced_tabs_no_open_tabs">No open tabs</string>

    <!-- Content description for expanding a group of synced tabs. -->
    <string name="synced_tabs_expand_group">Expand group of synced tabs</string>
    <!-- Content description for collapsing a group of synced tabs. -->
    <string name="synced_tabs_collapse_group">Collapse group of synced tabs</string>

    <!-- Top Sites -->
    <!-- Title text displayed in the dialog when shortcuts limit is reached. -->
    <string name="shortcut_max_limit_title">Shortcut limit reached</string>
    <!-- Content description text displayed in the dialog when shortcut limit is reached. -->
    <string name="shortcut_max_limit_content">To add a new shortcut, remove one. Touch and hold the site and select remove.</string>
    <!-- Confirmation dialog button text when top sites limit is reached. -->
    <string name="top_sites_max_limit_confirmation_button">OK, Got It</string>

    <!-- Label for the preference to show the shortcuts for the most visited top sites on the homepage -->
    <string name="top_sites_toggle_top_recent_sites_4">Shortcuts</string>
	<!-- Title text displayed in the rename top site dialog. -->
	<string name="top_sites_rename_dialog_title">Name</string>
    <!-- Hint for renaming title of a shortcut -->
    <string name="shortcut_name_hint">Shortcut name</string>
	<!-- Button caption to confirm the renaming of the top site. -->
	<string name="top_sites_rename_dialog_ok">OK</string>
	<!-- Dialog button text for canceling the rename top site prompt. -->
	<string name="top_sites_rename_dialog_cancel">Cancel</string>

    <!-- Text for the menu button to open the homepage settings. -->
    <string name="top_sites_menu_settings">Settings</string>
    <!-- Text for the menu button to navigate to sponsors and privacy support articles. '&amp;' is replaced with the ampersand symbol: & -->
    <string name="top_sites_menu_sponsor_privacy">Our sponsors &amp; your privacy</string>
    <!-- Label text displayed for a sponsored top site. -->
    <string name="top_sites_sponsored_label">Sponsored</string>

    <!-- Inactive tabs in the tabs tray -->
    <!-- Title text displayed in the tabs tray when a tab has been unused for 14 days. -->
    <string name="inactive_tabs_title">Inactive tabs</string>
    <!-- Content description for closing all inactive tabs -->
    <string name="inactive_tabs_delete_all">Close all inactive tabs</string>

    <!-- Content description for expanding the inactive tabs section. -->
    <string name="inactive_tabs_expand_content_description">Expand inactive tabs</string>
    <!-- Content description for collapsing the inactive tabs section. -->
    <string name="inactive_tabs_collapse_content_description">Collapse inactive tabs</string>

    <!-- Inactive tabs auto-close message in the tabs tray -->
    <!-- The header text of the auto-close message when the user is asked if they want to turn on the auto-closing of inactive tabs. -->
    <string name="inactive_tabs_auto_close_message_header" tools:ignore="UnusedResources">Auto-close after one month?</string>
    <!-- A description below the header to notify the user what the inactive tabs auto-close feature is. -->
    <string name="inactive_tabs_auto_close_message_description" tools:ignore="UnusedResources">Firefox can close tabs you haven’t viewed over the past month.</string>
    <!-- A call to action below the description to allow the user to turn on the auto closing of inactive tabs. -->
    <string name="inactive_tabs_auto_close_message_action" tools:ignore="UnusedResources">TURN ON AUTO CLOSE</string>

    <!-- Text for the snackbar to confirm auto-close is enabled for inactive tabs -->
    <string name="inactive_tabs_auto_close_message_snackbar">Auto-close enabled</string>

    <!-- Awesome bar suggestion's headers -->
    <!-- Search suggestions title for Firefox Suggest. -->
    <string name="firefox_suggest_header">Firefox Suggest</string>

    <!-- Title for search suggestions when Google is the default search suggestion engine. -->
    <string name="google_search_engine_suggestion_header">Google Search</string>
    <!-- Title for search suggestions when the default search suggestion engine is anything other than Google. The first parameter is default search engine name. -->
    <string name="other_default_search_engine_suggestion_header">%s search</string>

    <!-- Default browser experiment -->
    <string name="default_browser_experiment_card_text">Set links from websites, emails, and messages to open automatically in Firefox.</string>

    <!-- Content description for close button in collection placeholder. -->
    <string name="remove_home_collection_placeholder_content_description">Remove</string>

    <!-- Content description radio buttons with a link to more information -->
    <string name="radio_preference_info_content_description">Click for more details</string>

    <!-- Content description for the action bar "up" button -->
    <string name="action_bar_up_description">Navigate up</string>

    <!-- Content description for privacy content close button -->
    <string name="privacy_content_close_button_content_description">Close</string>

    <!-- Pocket recommended stories -->
    <!-- Header text for a section on the home screen. -->
    <string name="pocket_stories_header_1">Thought-provoking stories</string>
    <!-- Header text for a section on the home screen. -->
    <string name="pocket_stories_categories_header">Stories by topic</string>
    <!-- Text of a button allowing users to access an external url for more Pocket recommendations. -->
    <string name="pocket_stories_placeholder_text">Discover more</string>
    <!-- Title of an app feature. Smaller than a heading. The first parameter is product name Pocket -->
    <string name="pocket_stories_feature_title_2">Powered by %s.</string>
    <!-- Caption for describing a certain feature. The placeholder is for a clickable text (eg: Learn more) which will load an url in a new tab when clicked.  -->
    <string name="pocket_stories_feature_caption">Part of the Firefox family. %s</string>
    <!-- Clickable text for opening an external link for more information about Pocket. -->
    <string name="pocket_stories_feature_learn_more">Learn more</string>

    <!-- Text indicating that the Pocket story that also displays this text is a sponsored story by other 3rd party entity. -->
    <string name="pocket_stories_sponsor_indication">Sponsored</string>

    <!-- Snackbar message for enrolling in a Nimbus experiment from the secret settings when Studies preference is Off.-->
    <string name="experiments_snackbar">Enable telemetry to send data.</string>
    <!-- Snackbar button text to navigate to telemetry settings.-->
    <string name="experiments_snackbar_button">Go to settings</string>

    <!-- Accessibility services actions labels. These will be appended to accessibility actions like "Double tap to.." but not by or applications but by services like Talkback. -->
    <!-- Action label for elements that can be collapsed if interacting with them. Talkback will append this to say "Double tap to collapse". -->
    <string name="a11y_action_label_collapse">collapse</string>
    <!-- Action label for elements that can be expanded if interacting with them. Talkback will append this to say "Double tap to expand". -->
    <string name="a11y_action_label_expand">expand</string>
    <!-- Action label for links to a website containing documentation about a wallpaper collection. Talkback will append this to say "Double tap to open link to learn more about this collection". -->
    <string name="a11y_action_label_wallpaper_collection_learn_more">open link to learn more about this collection</string>
    <!-- Action label for links that point to an article. Talkback will append this to say "Double tap to read the article". -->
    <string name="a11y_action_label_read_article">read the article</string>
    <!-- Action label for links to the Firefox Pocket website. Talkback will append this to say "Double tap to open link to learn more". -->
    <string name="a11y_action_label_pocket_learn_more">open link to learn more</string>
</resources><|MERGE_RESOLUTION|>--- conflicted
+++ resolved
@@ -1270,19 +1270,11 @@
     <!-- Survey -->
     <!-- Text shown in the fullscreen message that pops up to ask user to take a short survey.
     The app name is in the text, due to limitations with localizing Nimbus experiments -->
-<<<<<<< HEAD
-    <string name="nimbus_survey_message_text" tools:ignore="UnusedResources">Please help make Firefox better by taking a short survey.</string>
-    <!-- Preference for taking the short survey. -->
-    <string name="preferences_take_survey" tools:ignore="UnusedResources">Take Survey</string>
-    <!-- Preference for not taking the short survey. -->
-    <string name="preferences_not_take_survey" tools:ignore="UnusedResources">No Thanks</string>
-=======
     <string name="nimbus_survey_message_text">Please help make Firefox better by taking a short survey.</string>
     <!-- Preference for taking the short survey. -->
     <string name="preferences_take_survey">Take Survey</string>
     <!-- Preference for not taking the short survey. -->
     <string name="preferences_not_take_survey">No Thanks</string>
->>>>>>> daf88cc5
 
     <!-- Snackbar -->
     <!-- Text shown in snackbar when user deletes a collection -->
@@ -1495,15 +1487,6 @@
     <!-- Preference title for enhanced tracking protection settings -->
     <string name="preference_enhanced_tracking_protection">Enhanced Tracking Protection</string>
     <!-- Title for the description of enhanced tracking protection -->
-<<<<<<< HEAD
-    <string name="preference_enhanced_tracking_protection_explanation_title">Browse without being followed</string>
-    <!-- Preference summary for enhanced tracking protection settings on/off switch -->
-    <string name="preference_enhanced_tracking_protection_summary" tools:ignore="UnusedResources">Now featuring Total Cookie Protection, our most powerful barrier yet against cross-site trackers.</string>
-    <!-- Description of enhanced tracking protection. The first parameter is the name of the application (For example: Fenix) -->
-    <string name="preference_enhanced_tracking_protection_explanation">Keep your data to yourself. %s protects you from many of the most common trackers that follow what you do online.</string>
-    <!-- Description of enhanced tracking protection. The parameter is the name of the application (For example: Firefox Fenix) -->
-    <string name="preference_enhanced_tracking_protection_explanation_2" tools:ignore="UnusedResources">%s protects you from many of the most common trackers that follow what you do online.</string>
-=======
     <string name="preference_enhanced_tracking_protection_explanation_title" moz:removedIn="114" tools:ignore="UnusedResources">Browse without being followed</string>
     <!-- Preference summary for enhanced tracking protection settings on/off switch -->
     <string name="preference_enhanced_tracking_protection_summary">Now featuring Total Cookie Protection, our most powerful barrier yet against cross-site trackers.</string>
@@ -1511,35 +1494,22 @@
     <string name="preference_enhanced_tracking_protection_explanation" moz:removedIn="114" tools:ignore="UnusedResources">Keep your data to yourself. %s protects you from many of the most common trackers that follow what you do online.</string>
     <!-- Description of enhanced tracking protection. The parameter is the name of the application (For example: Firefox Fenix) -->
     <string name="preference_enhanced_tracking_protection_explanation_2">%s protects you from many of the most common trackers that follow what you do online.</string>
->>>>>>> daf88cc5
     <!-- Text displayed that links to website about enhanced tracking protection -->
     <string name="preference_enhanced_tracking_protection_explanation_learn_more">Learn more</string>
     <!-- Preference for enhanced tracking protection for the standard protection settings -->
     <string name="preference_enhanced_tracking_protection_standard_default_1">Standard (default)</string>
     <!-- Preference description for enhanced tracking protection for the standard protection settings -->
-<<<<<<< HEAD
-    <string name="preference_enhanced_tracking_protection_standard_description_4">balanced for privacy and performance. Pages load normally.</string>
-    <!-- Preference description for enhanced tracking protection for the standard protection settings -->
-    <string name="preference_enhanced_tracking_protection_standard_description_5" tools:ignore="UnusedResources">Pages will load normally, but block fewer trackers.</string>
-=======
     <string name="preference_enhanced_tracking_protection_standard_description_4" moz:removedIn="114" tools:ignore="UnusedResources">balanced for privacy and performance. Pages load normally.</string>
     <!-- Preference description for enhanced tracking protection for the standard protection settings -->
     <string name="preference_enhanced_tracking_protection_standard_description_5">Pages will load normally, but block fewer trackers.</string>
->>>>>>> daf88cc5
     <!--  Accessibility text for the Standard protection information icon  -->
     <string name="preference_enhanced_tracking_protection_standard_info_button">What’s blocked by standard tracking protection</string>
     <!-- Preference for enhanced tracking protection for the strict protection settings -->
     <string name="preference_enhanced_tracking_protection_strict">Strict</string>
     <!-- Preference description for enhanced tracking protection for the strict protection settings -->
-<<<<<<< HEAD
-    <string name="preference_enhanced_tracking_protection_strict_description_3">Blocks more trackers so pages load faster, but some on-page functionality may break.</string>
-    <!-- Preference description for enhanced tracking protection for the strict protection settings -->
-    <string name="preference_enhanced_tracking_protection_strict_description_4" tools:ignore="UnusedResources">Stronger tracking protection and faster performance, but some sites may not work properly.</string>
-=======
     <string name="preference_enhanced_tracking_protection_strict_description_3" moz:removedIn="114" tools:ignore="UnusedResources">Blocks more trackers so pages load faster, but some on-page functionality may break.</string>
     <!-- Preference description for enhanced tracking protection for the strict protection settings -->
     <string name="preference_enhanced_tracking_protection_strict_description_4">Stronger tracking protection and faster performance, but some sites may not work properly.</string>
->>>>>>> daf88cc5
     <!--  Accessibility text for the Strict protection information icon  -->
     <string name="preference_enhanced_tracking_protection_strict_info_button">What’s blocked by strict tracking protection</string>
     <!-- Preference for enhanced tracking protection for the custom protection settings -->
