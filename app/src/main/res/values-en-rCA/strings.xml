<?xml version="1.0" encoding="utf-8"?>
<resources xmlns:tools="http://schemas.android.com/tools" xmlns:moz="http://mozac.org/tools">
    <!-- App name for private browsing mode. The first parameter is the name of the app defined in app_name (for example: Fenix)-->
    <string name="app_name_private_5">Private %s</string>
    <!-- App name for private browsing mode. The first parameter is the name of the app defined in app_name (for example: Fenix)-->
    <string name="app_name_private_4">%s (Private)</string>

    <!-- Home Fragment -->
    <!-- Content description (not visible, for screen readers etc.): "Three dot" menu button. -->
    <string name="content_description_menu">More options</string>
    <!-- Content description (not visible, for screen readers etc.): "Private Browsing" menu button. -->
    <string name="content_description_private_browsing_button">Enable private browsing</string>

    <!-- Content description (not visible, for screen readers etc.): "Private Browsing" menu button. -->
    <string name="content_description_disable_private_browsing_button">Disable private browsing</string>
    <!-- Placeholder text shown in the search bar before a user enters text for the default engine -->
    <string name="search_hint">Search or enter address</string>
    <!-- Placeholder text shown in the search bar before a user enters text for a general engine -->
    <string name="search_hint_general_engine">Search the web</string>
    <!-- Placeholder text shown in search bar when using history search -->
    <string name="history_search_hint">Search history</string>
    <!-- Placeholder text shown in search bar when using bookmarks search -->
    <string name="bookmark_search_hint">Search bookmarks</string>
    <!-- Placeholder text shown in search bar when using tabs search -->
    <string name="tab_search_hint">Search tabs</string>
    <!-- Placeholder text shown in the search bar when using application search engines -->
    <string name="application_search_hint">Enter search terms</string>
    <!-- No Open Tabs Message Description -->
    <string name="no_open_tabs_description">Your open tabs will be shown here.</string>

    <!-- No Private Tabs Message Description -->
    <string name="no_private_tabs_description">Your private tabs will be shown here.</string>

    <!-- Tab tray multi select title in app bar. The first parameter is the number of tabs selected -->
    <string name="tab_tray_multi_select_title">%1$d selected</string>
    <!-- Label of button in create collection dialog for creating a new collection  -->
    <string name="tab_tray_add_new_collection">Add new collection</string>
    <!-- Label of editable text in create collection dialog for naming a new collection  -->
    <string name="tab_tray_add_new_collection_name">Name</string>
    <!-- Label of button in save to collection dialog for selecting a current collection  -->
    <string name="tab_tray_select_collection">Select collection</string>
    <!-- Content description for close button while in multiselect mode in tab tray -->
    <string name="tab_tray_close_multiselect_content_description">Exit multiselect mode</string>
    <!-- Content description for save to collection button while in multiselect mode in tab tray -->
    <string name="tab_tray_collection_button_multiselect_content_description">Save selected tabs to collection</string>
    <!-- Content description on checkmark while tab is selected in multiselect mode in tab tray -->
    <string name="tab_tray_multiselect_selected_content_description">Selected</string>

    <!-- Home - Bookmarks -->
    <!-- Title for the home screen section with bookmarks. -->
    <string name="home_bookmarks_title">Bookmarks</string>
    <!-- Content description for the button which navigates the user to show all of their bookmarks. -->
    <string name="home_bookmarks_show_all_content_description">Show all bookmarks</string>
    <!-- Text for the menu button to remove a recently saved bookmark from the user's home screen -->
    <string name="home_bookmarks_menu_item_remove">Remove</string>

    <!-- About content. The first parameter is the name of the application. (For example: Fenix) -->
    <string name="about_content">%1$s is produced by Mozilla.</string>

    <!-- Private Browsing -->
    <!-- Explanation for private browsing displayed to users on home view when they first enable private mode
        The first parameter is the name of the app defined in app_name (for example: Fenix) -->
    <string name="private_browsing_placeholder_description_2">%1$s clears your search and browsing history from private tabs when you close them or quit the app. While this doesn’t make you anonymous to websites or your internet service provider, it makes it easier to keep what you do online private from anyone else who uses this device.</string>
    <string name="private_browsing_common_myths">
       Common myths about private browsing
    </string>

    <!-- True Private Browsing Mode -->
    <!-- Title for info card on private homescreen in True Private Browsing Mode. -->
    <string name="felt_privacy_desc_card_title">Leave no traces on this device</string>
    <!-- Explanation for private browsing displayed to users on home view when they first enable
        private mode in our new Total Private Browsing mode.
        The first parameter is the name of the app defined in app_name (for example: Firefox Nightly)
        The second parameter is the clickable link text in felt_privacy_info_card_subtitle_link_text -->
    <string name="felt_privacy_info_card_subtitle_2">%1$s deletes your cookies, history, and site data when you close all your private tabs. %2$s</string>
    <!-- Clickable portion of the explanation for private browsing that links the user to our
        about privacy page.
        This string is used in felt_privacy_info_card_subtitle as the second parameter.-->
    <string name="felt_privacy_info_card_subtitle_link_text">Who might be able to see my activity?</string>

    <!-- Private mode shortcut "contextual feature recommendation" (CFR) -->
    <!-- Text for the Private mode shortcut CFR message for adding a private mode shortcut to open private tabs from the Home screen -->
    <string name="private_mode_cfr_message_2">Launch your next private tab in one tap.</string>
    <!-- Text for the positive button to accept adding a Private Browsing shortcut to the Home screen -->
    <string name="private_mode_cfr_pos_button_text">Add to Home screen</string>
    <!-- Text for the negative button to decline adding a Private Browsing shortcut to the Home screen -->
    <string name="cfr_neg_button_text">No thanks</string>

    <!-- Open in App "contextual feature recommendation" (CFR) -->
    <!-- Text for the info message. The first parameter is the name of the application.-->
    <string name="open_in_app_cfr_info_message_2">You can set %1$s to automatically open links in apps.</string>
    <!-- Text for the positive action button -->
    <string name="open_in_app_cfr_positive_button_text">Go to settings</string>
    <!-- Text for the negative action button -->
    <string name="open_in_app_cfr_negative_button_text">Dismiss</string>

    <!-- Total cookie protection "contextual feature recommendation" (CFR) -->
    <!-- Text for the message displayed in the contextual feature recommendation popup promoting the total cookie protection feature. -->
    <string name="tcp_cfr_message">Our most powerful privacy feature yet isolates cross-site trackers.</string>
    <!-- Text displayed that links to website containing documentation about the "Total cookie protection" feature. -->
    <string name="tcp_cfr_learn_more">Learn about Total Cookie Protection</string>

    <!-- Private browsing erase action "contextual feature recommendation" (CFR) -->
    <!-- Text for the message displayed in the contextual feature recommendation popup promoting the erase private browsing feature. -->
    <string name="erase_action_cfr_message">Tap here to start a fresh private session. Delete your history, cookies — everything.</string>


    <!-- Toolbar "contextual feature recommendation" (CFR) -->
    <!-- Text for the title displayed in the contextual feature recommendation popup promoting the navigation bar. -->
    <string name="navbar_cfr_title">Browse faster with new navigation</string>
    <!-- Text for the message displayed in the contextual feature recommendation popup promoting the navigation bar. -->
    <string name="navbar_cfr_message" moz:removedIn="130" tools:ignore="UnusedResources">This bar tucks away as you scroll down for extra browsing space.</string>

    <!-- Text for the message displayed in the contextual feature recommendation popup promoting the navigation bar. -->
    <string name="navbar_cfr_message_2">On a website, this bar tucks away as you scroll down for extra browsing space.</string>
    <!-- Text for the message displayed for the popup promoting the long press of navigation in the navigation bar. -->
    <string name="navbar_navigation_buttons_cfr_message">Tap and hold the arrows to jump between pages in this tab’s history.</string>

    <!-- Text for the info dialog when camera permissions have been denied but user tries to access a camera feature. -->
    <string name="camera_permissions_needed_message">Camera access needed. Go to Android settings, tap permissions, and tap allow.</string>
    <!-- Text for the positive action button to go to Android Settings to grant permissions. -->
    <string name="camera_permissions_needed_positive_button_text">Go to settings</string>
    <!-- Text for the negative action button to dismiss the dialog. -->
    <string name="camera_permissions_needed_negative_button_text">Dismiss</string>

    <!-- Text for the banner message to tell users about our auto close feature. -->
    <string name="tab_tray_close_tabs_banner_message">Set open tabs to close automatically that haven’t been viewed in the past day, week, or month.</string>
    <!-- Text for the positive action button to go to Settings for auto close tabs. -->
    <string name="tab_tray_close_tabs_banner_positive_button_text">View options</string>
    <!-- Text for the negative action button to dismiss the Close Tabs Banner. -->
    <string name="tab_tray_close_tabs_banner_negative_button_text">Dismiss</string>

    <!-- Text for the banner message to tell users about our inactive tabs feature. -->
    <string name="tab_tray_inactive_onboarding_message">Tabs you haven’t viewed for two weeks get moved here.</string>
    <!-- Text for the action link to go to Settings for inactive tabs. -->
    <string name="tab_tray_inactive_onboarding_button_text">Turn off in settings</string>

    <!-- Text for title for the auto-close dialog of the inactive tabs. -->
    <string name="tab_tray_inactive_auto_close_title">Auto-close after one month?</string>
    <!-- Text for the body for the auto-close dialog of the inactive tabs.
        The first parameter is the name of the application.-->
    <string name="tab_tray_inactive_auto_close_body_2">%1$s can close tabs you haven’t viewed over the past month.</string>
    <!-- Content description for close button in the auto-close dialog of the inactive tabs. -->
    <string name="tab_tray_inactive_auto_close_button_content_description">Close</string>


    <!-- Text for turn on auto close tabs button in the auto-close dialog of the inactive tabs. -->
    <string name="tab_tray_inactive_turn_on_auto_close_button_2">Turn on auto-close</string>


    <!-- Home screen icons - Long press shortcuts -->
    <!-- Shortcut action to open new tab -->
    <string name="home_screen_shortcut_open_new_tab_2">New tab</string>
    <!-- Shortcut action to open new private tab -->
    <string name="home_screen_shortcut_open_new_private_tab_2">New private tab</string>

    <!-- Shortcut action to open Passwords screen -->
    <string name="home_screen_shortcut_passwords">Passwords</string>

    <!-- Recent Tabs -->
    <!-- Header text for jumping back into the recent tab in the home screen -->
    <string name="recent_tabs_header">Jump back in</string>
    <!-- Button text for showing all the tabs in the tabs tray -->
    <string name="recent_tabs_show_all">Show all</string>

    <!-- Content description for the button which navigates the user to show all recent tabs in the tabs tray. -->
    <string name="recent_tabs_show_all_content_description_2">Show all recent tabs button</string>

    <!-- Text for button in synced tab card that opens synced tabs tray -->
    <string name="recent_tabs_see_all_synced_tabs_button_text">See all synced tabs</string>
    <!-- Accessibility description for device icon used for recent synced tab -->
    <string name="recent_tabs_synced_device_icon_content_description">Synced device</string>
    <!-- Text for the dropdown menu to remove a recent synced tab from the homescreen -->
    <string name="recent_synced_tab_menu_item_remove">Remove</string>
    <!-- Text for the menu button to remove a grouped highlight from the user's browsing history
         in the Recently visited section -->
    <string name="recent_tab_menu_item_remove">Remove</string>

    <!-- History Metadata -->
    <!-- Header text for a section on the home screen that displays grouped highlights from the
         user's browsing history, such as topics they have researched or explored on the web -->
    <string name="history_metadata_header_2">Recently visited</string>
    <!-- Text for the menu button to remove a grouped highlight from the user's browsing history
         in the Recently visited section -->
    <string name="recently_visited_menu_item_remove">Remove</string>

    <!-- Content description for the button which navigates the user to show all of their history. -->
    <string name="past_explorations_show_all_content_description_2">Show all past explorations</string>

    <!-- Browser Fragment -->
    <!-- Content description (not visible, for screen readers etc.): Navigate backward (browsing history) -->
    <string name="browser_menu_back">Back</string>
    <!-- Content description (not visible, for screen readers etc.): Navigate forward (browsing history) -->
    <string name="browser_menu_forward">Forward</string>
    <!-- Content description (not visible, for screen readers etc.): Refresh current website -->
    <string name="browser_menu_refresh">Refresh</string>
    <!-- Content description (not visible, for screen readers etc.): Stop loading current website -->
    <string name="browser_menu_stop">Stop</string>
    <!-- Browser menu button that opens the extensions manager -->
    <string name="browser_menu_extensions">Extensions</string>
    <!-- Browser menu button that opens the extensions manager -->
    <string name="browser_menu_manage_extensions">Manage extensions</string>
    <!-- Browser menu button that opens AMO in a tab -->
    <string name="browser_menu_discover_more_extensions">Discover more extensions</string>
    <!-- Browser menu button that opens account settings -->
    <string name="browser_menu_account_settings">Account info</string>
    <!-- Browser menu button that sends a user to help articles -->
    <string name="browser_menu_help">Help</string>
    <!-- Browser menu button that sends a to a the what's new article -->
    <string name="browser_menu_whats_new">What’s New</string>
    <!-- Browser menu button that opens the settings menu -->
    <string name="browser_menu_settings">Settings</string>
    <!-- Browser menu button that opens a user's library -->
    <string name="browser_menu_library">Library</string>
    <!-- Browser menu toggle that requests a desktop site -->
    <string name="browser_menu_desktop_site">Desktop site</string>
    <!-- Browser menu button that reopens a private tab as a regular tab -->
    <string name="browser_menu_open_in_regular_tab">Open in regular tab</string>
    <!-- Browser menu toggle that adds a shortcut to the site on the device home screen. -->
    <string name="browser_menu_add_to_homescreen">Add to Home screen</string>
    <!-- Browser menu toggle that adds a shortcut to the site on the device home screen. -->
    <string name="browser_menu_add_to_homescreen_2">Add to Home screen…</string>
    <!-- Content description (not visible, for screen readers etc.) for the Resync tabs button -->
    <string name="resync_button_content_description">Resync</string>
    <!-- Browser menu button that opens the find in page menu -->
    <string name="browser_menu_find_in_page">Find in page</string>
    <!-- Browser menu button that opens the find in page menu -->
    <string name="browser_menu_find_in_page_2">Find in page…</string>
    <!-- Browser menu button that opens the translations dialog, which has options to translate the current browser page. -->
    <string name="browser_menu_translations">Translate page</string>
    <!-- Browser menu button that saves the current tab to a collection -->
    <string name="browser_menu_save_to_collection">Save to collection…</string>
    <!-- Browser menu button that saves the current tab to a collection -->
    <string name="browser_menu_save_to_collection_2">Save to collection</string>
    <!-- Browser menu button that open a share menu to share the current site -->
    <string name="browser_menu_share">Share</string>
    <!-- Browser menu button that open a share menu to share the current site -->
    <string name="browser_menu_share_2">Share…</string>
    <!-- Browser menu button shown in custom tabs that opens the current tab in Fenix
        The first parameter is the name of the app defined in app_name (for example: Fenix) -->
    <string name="browser_menu_open_in_fenix">Open in %1$s</string>
    <!-- Browser menu text shown in custom tabs to indicate this is a Fenix tab
        The first parameter is the name of the app defined in app_name (for example: Fenix) -->
    <string name="browser_menu_powered_by">POWERED BY %1$s</string>
    <!-- Browser menu text shown in custom tabs to indicate this is a Fenix tab
        The first parameter is the name of the app defined in app_name (for example: Fenix) -->
    <string name="browser_menu_powered_by2">Powered by %1$s</string>
    <!-- Browser menu button to put the current page in reader mode -->
    <string name="browser_menu_read">Reader view</string>
    <!-- Browser menu button content description to close reader mode and return the user to the regular browser -->
    <string name="browser_menu_read_close">Close reader view</string>
    <!-- Browser menu button to open the current page in an external app -->
    <string name="browser_menu_open_app_link">Open in app</string>

    <!-- Browser menu button to show reader view appearance controls e.g. the used font type and size -->
    <string name="browser_menu_customize_reader_view">Customize reader view</string>
    <!-- Browser menu button to show reader view appearance controls e.g. the used font type and size -->
    <string name="browser_menu_customize_reader_view_2">Customize Reader View</string>
    <!-- Browser menu label for adding a bookmark -->
    <string name="browser_menu_add">Add</string>
    <!-- Browser menu label for editing a bookmark -->
    <string name="browser_menu_edit">Edit</string>

    <!-- Button shown on the home page that opens the Customize home settings -->
    <string name="browser_menu_customize_home_1">Customize homepage</string>

    <!-- Browser menu label to sign in to sync on the device using Mozilla accounts -->
    <string name="browser_menu_sign_in">Sign in</string>
    <!-- Browser menu caption label for the "Sign in" browser menu item described in `browser_menu_sign_in` -->
    <string name="browser_menu_sign_in_caption">Sync passwords, tabs, and more</string>

    <!-- Browser menu label to sign back in to sync on the device when the user's account needs to be reauthenticated -->
    <string name="browser_menu_sign_back_in_to_sync">Sign back in to sync</string>
    <!-- Browser menu caption label for the "Sign back in to sync" browser menu item described in `browser_menu_sign_back_in_to_sync` when there is an error in syncing -->
    <string name="browser_menu_syncing_paused_caption">Syncing paused</string>
    <!-- Browser menu label that creates a private tab -->
    <string name="browser_menu_new_private_tab">New Private Tab</string>
    <!-- Browser menu label that navigates to the Password screen -->
    <string name="browser_menu_passwords">Passwords</string>

    <!-- Browser menu label that navigates to the SUMO page for the Firefox for Android release notes.
         The first parameter is the name of the app defined in app_name (for example: Fenix)-->
    <string name="browser_menu_new_in_firefox">New in %1$s</string>
    <!-- Browser menu label that toggles the request for the desktop site of the currently visited page -->
    <string name="browser_menu_switch_to_desktop_site">Switch to desktop site</string>
    <!-- Browser menu label that toggles the request for the mobile site of the currently visited page -->
    <string name="browser_menu_switch_to_mobile_site">Switch to mobile site</string>
    <!-- Browser menu label that navigates to the page tools sub-menu -->
    <string name="browser_menu_tools">Tools</string>
    <!-- Browser menu description that describes the various tools related menu items inside of the tools sub-menu -->
    <string name="browser_menu_tools_description_with_translate">Reader View, Translate, Print, Share, Open app</string>
    <!-- Browser menu description that describes the various tools related menu items inside of the tools sub-menu -->
    <string name="browser_menu_tools_description">Reader View, Print, Share, Open app</string>
    <!-- Browser menu label that navigates to the save sub-menu, which contains various save related menu items such as
         bookmarking a page, saving to collection, shortcut or as a PDF, and adding to home screen -->
    <string name="browser_menu_save">Save</string>

    <!-- Browser menu description that describes the various save related menu items inside of the save sub-menu -->
    <string name="browser_menu_save_description">Add bookmark, Shortcut, Home, Collection, PDF</string>
    <!-- Browser menu label that bookmarks the currently visited page -->
    <string name="browser_menu_bookmark_this_page">Bookmark this page</string>
    <!-- Browser menu label that navigates to the edit bookmark screen for the current bookmarked page -->
    <string name="browser_menu_edit_bookmark">Edit bookmark</string>
    <!-- Browser menu label that the saves the currently visited page as a PDF -->
    <string name="browser_menu_save_as_pdf">Save as PDF…</string>
    <!-- Browser menu label for turning ON reader view of the current visited page -->
    <string name="browser_menu_turn_on_reader_view">Turn on Reader View</string>
    <!-- Browser menu label for turning OFF reader view of the current visited page -->
    <string name="browser_menu_turn_off_reader_view">Turn off Reader View</string>
    <!-- Browser menu label for navigating to the translation feature, which provides language translation options the current visited page -->
    <string name="browser_menu_translate_page">Translate page…</string>
    <!-- Browser menu label that is displayed when the current page has been translated by the translation feature.
         The first parameter is the name of the language that page was translated to (e.g. English). -->
    <string name="browser_menu_translated_to">Translated to %1$s</string>
    <!-- Browser menu label for the print feature -->
    <string name="browser_menu_print">Print…</string>

    <!-- Extensions management fragment -->
    <!-- Text displayed when there are no extensions to be shown -->
    <string name="extensions_management_no_extensions">No extensions here</string>

    <!-- Browser Toolbar -->
    <!-- Content description for the Home screen button on the browser toolbar -->
    <string name="browser_toolbar_home">Home screen</string>

    <!-- Content description (not visible, for screen readers etc.): Erase button: Erase the browsing
         history and go back to the home screen. -->
    <string name="browser_toolbar_erase">Erase browsing history</string>
    <!-- Content description for the translate page toolbar button that opens the translations dialog when no translation has occurred. -->
    <string name="browser_toolbar_translate">Translate page</string>
    <!-- Content description (not visible, for screen readers etc.) for the translate page toolbar button that opens the translations dialog when the page is translated successfully.
         The first parameter is the name of the language that is displayed in the original page. (For example: English)
         The second parameter is the name of the language which the page was translated to. (For example: French) -->
    <string name="browser_toolbar_translated_successfully">Page translated from %1$s to %2$s.</string>

    <!-- Locale Settings Fragment -->
    <!-- Content description for tick mark on selected language -->
    <string name="a11y_selected_locale_content_description">Selected language</string>
    <!-- Text for default locale item -->
    <string name="default_locale_text">Follow device language</string>
    <!-- Placeholder text shown in the search bar before a user enters text -->
    <string name="locale_search_hint">Search language</string>

    <!-- Search Fragment -->
    <!-- Button in the search view that lets a user search by scanning a QR code -->
    <string name="search_scan_button">Scan</string>
    <!-- Button in the search view when shortcuts are displayed that takes a user to the search engine settings -->
    <string name="search_shortcuts_engine_settings">Search engine settings</string>
    <!-- Button in the search view that lets a user navigate to the site in their clipboard -->
    <string name="awesomebar_clipboard_title">Fill link from clipboard</string>
    <!-- Button in the search suggestions onboarding that allows search suggestions in private sessions -->
    <string name="search_suggestions_onboarding_allow_button">Allow</string>
    <!-- Button in the search suggestions onboarding that does not allow search suggestions in private sessions -->
    <string name="search_suggestions_onboarding_do_not_allow_button">Don’t allow</string>
    <!-- Search suggestion onboarding hint title text -->
    <string name="search_suggestions_onboarding_title">Allow search suggestions in private sessions?</string>
    <!-- Search suggestion onboarding hint description text, first parameter is the name of the app defined in app_name (for example: Fenix)-->
    <string name="search_suggestions_onboarding_text">%s will share everything you type in the address bar with your default search engine.</string>

    <!-- Search engine suggestion title text. The first parameter is the name of the suggested engine-->
    <string name="search_engine_suggestions_title">Search %s</string>
    <!-- Search engine suggestion description text -->
    <string name="search_engine_suggestions_description">Search directly from the address bar</string>

    <!-- Menu option in the search selector menu to open the search settings -->
    <string name="search_settings_menu_item">Search settings</string>

    <!-- Header text for the search selector menu -->
    <string name="search_header_menu_item_2">This time search in:</string>

    <!-- Content description (not visible, for screen readers etc.): Search engine icon. The first parameter is the search engine name (for example: DuckDuckGo). -->
    <string name="search_engine_icon_content_description" tools:ignore="UnusedResources">%s search engine</string>

    <!-- Home onboarding -->
    <!-- Onboarding home screen popup dialog, shown on top of the Jump back in section. -->
    <string name="onboarding_home_screen_jump_back_contextual_hint_2">Meet your personalized homepage. Recent tabs, bookmarks, and search results will appear here.</string>
    <!-- Home onboarding dialog welcome screen title text. -->
    <string name="onboarding_home_welcome_title_2">Welcome to a more personal internet</string>
    <!-- Home onboarding dialog welcome screen description text. -->
    <string name="onboarding_home_welcome_description">More colours. Better privacy. Same commitment to people over profits.</string>
    <!-- Home onboarding dialog sign into sync screen title text. -->
    <string name="onboarding_home_sync_title_3">Switching screens is easier than ever</string>
    <!-- Home onboarding dialog sign into sync screen description text. -->
    <string name="onboarding_home_sync_description">Pick up where you left off with tabs from other devices now on your homepage.</string>
    <!-- Text for the button to continue the onboarding on the home onboarding dialog. -->
    <string name="onboarding_home_get_started_button">Get started</string>
    <!-- Text for the button to navigate to the sync sign in screen on the home onboarding dialog. -->
    <string name="onboarding_home_sign_in_button">Sign in</string>
    <!-- Text for the button to skip the onboarding on the home onboarding dialog. -->
    <string name="onboarding_home_skip_button">Skip</string>
    <!-- Onboarding home screen sync popup dialog message, shown on top of Recent Synced Tabs in the Jump back in section. -->
    <string name="sync_cfr_message">Your tabs are syncing! Pick up where you left off on your other device.</string>

    <!-- Content description (not visible, for screen readers etc.): Close button for the home onboarding dialog -->
    <string name="onboarding_home_content_description_close_button">Close</string>

    <!-- Notification pre-permission dialog -->
    <!-- Enable notification pre permission dialog title
        The first parameter is the name of the app defined in app_name (for example: Fenix) -->
    <string name="onboarding_home_enable_notifications_title" moz:removedIn="124" tools:ignore="UnusedResources">Notifications help you do more with %s</string>
    <!-- Enable notification pre permission dialog description with rationale
        The first parameter is the name of the app defined in app_name (for example: Fenix) -->
    <string name="onboarding_home_enable_notifications_description" moz:removedIn="124" tools:ignore="UnusedResources">Sync your tabs between devices, manage downloads, get tips about making the most of %s’s privacy protection, and more.</string>
    <!-- Text for the button to request notification permission on the device -->
    <string name="onboarding_home_enable_notifications_positive_button" moz:removedIn="124" tools:ignore="UnusedResources">Continue</string>
    <!-- Text for the button to not request notification permission on the device and dismiss the dialog -->
    <string name="onboarding_home_enable_notifications_negative_button" moz:removedIn="124" tools:ignore="UnusedResources">Not now</string>

    <!-- Juno first user onboarding flow experiment, strings are marked unused as they are only referenced by Nimbus experiments. -->
    <!-- Description for learning more about our privacy notice. -->
    <string name="juno_onboarding_privacy_notice_text">Firefox privacy notice</string>
    <!-- Title for set firefox as default browser screen used by Nimbus experiments. -->
    <string name="juno_onboarding_default_browser_title_nimbus_2">We love keeping you safe</string>
    <!-- Title for set firefox as default browser screen used by Nimbus experiments.
        Note: The word "Firefox" should NOT be translated -->
    <string name="juno_onboarding_default_browser_title_nimbus_3" tools:ignore="UnusedResources">Find out why millions love Firefox</string>
    <!-- Title for set firefox as default browser screen used by Nimbus experiments. -->
    <string name="juno_onboarding_default_browser_title_nimbus_4" tools:ignore="UnusedResources">Safe browsing with more choices</string>
    <!-- Description for set firefox as default browser screen used by Nimbus experiments. -->
    <string name="juno_onboarding_default_browser_description_nimbus_3">Our non-profit backed browser helps stop companies from secretly following you around the web.</string>
    <!-- Description for set firefox as default browser screen used by Nimbus experiments. -->
    <string name="juno_onboarding_default_browser_description_nimbus_4" tools:ignore="UnusedResources">More than 100 million people protect their privacy by choosing a browser that’s backed by a nonprofit.</string>
    <!-- Description for set firefox as default browser screen used by Nimbus experiments. -->
    <string name="juno_onboarding_default_browser_description_nimbus_5" tools:ignore="UnusedResources">Known trackers? Blocked automatically. Extensions? Try all 700. PDFs? Our built-in reader makes them easy to manage.</string>
    <!-- Description for set firefox as default browser screen used by Nimbus experiments. -->
    <string name="juno_onboarding_default_browser_description_nimbus_2" moz:RemovedIn="124" tools:ignore="UnusedResources">Our non-profit backed browser helps stop companies from secretly following you around the web.\n\nLearn more in our privacy notice.</string>
    <!-- Text for the link to the privacy notice webpage for set as firefox default browser screen.
    This is part of the string with the key "juno_onboarding_default_browser_description". -->
    <string name="juno_onboarding_default_browser_description_link_text" moz:RemovedIn="124" tools:ignore="UnusedResources">privacy notice</string>
    <!-- Text for the button to set firefox as default browser on the device -->
    <string name="juno_onboarding_default_browser_positive_button" tools:ignore="UnusedResources">Set as default browser</string>
    <!-- Text for the button dismiss the screen and move on with the flow -->
    <string name="juno_onboarding_default_browser_negative_button" tools:ignore="UnusedResources">Not now</string>
    <!-- Title for sign in to sync screen. -->
    <string name="juno_onboarding_sign_in_title_2">Stay encrypted when you hop between devices</string>
    <!-- Description for sign in to sync screen. Nimbus experiments do not support string placeholders.
     Note: The word "Firefox" should NOT be translated -->
    <string name="juno_onboarding_sign_in_description_2" moz:RemovedIn="130" tools:ignore="UnusedResources">When you’re signed in and synced, you’re safer. Firefox encrypts your passwords, bookmarks, and more.</string>
    <!-- Description for sign in to sync screen. Nimbus experiments do not support string placeholders.
     Note: The word "Firefox" should NOT be translated -->
    <string name="juno_onboarding_sign_in_description_3">Firefox encrypts your passwords, bookmarks, and more when you’re synced.</string>
    <!-- Text for the button to sign in to sync on the device -->
    <string name="juno_onboarding_sign_in_positive_button" tools:ignore="UnusedResources">Sign in</string>
    <!-- Text for the button dismiss the screen and move on with the flow -->
    <string name="juno_onboarding_sign_in_negative_button" tools:ignore="UnusedResources">Not now</string>
    <!-- Title for enable notification permission screen used by Nimbus experiments. Nimbus experiments do not support string placeholders.
        Note: The word "Firefox" should NOT be translated -->
    <string name="juno_onboarding_enable_notifications_title_nimbus_2">Notifications help you stay safer with Firefox</string>
    <!-- Description for enable notification permission screen used by Nimbus experiments. Nimbus experiments do not support string placeholders.
       Note: The word "Firefox" should NOT be translated -->
    <string name="juno_onboarding_enable_notifications_description_nimbus_2">Securely send tabs between your devices and discover other privacy features in Firefox.</string>
    <!-- Text for the button to request notification permission on the device -->
    <string name="juno_onboarding_enable_notifications_positive_button" tools:ignore="UnusedResources">Turn on notifications</string>
    <!-- Text for the button dismiss the screen and move on with the flow -->
    <string name="juno_onboarding_enable_notifications_negative_button" tools:ignore="UnusedResources">Not now</string>

    <!-- Title for add search widget screen used by Nimbus experiments. Nimbus experiments do not support string placeholders.
        Note: The word "Firefox" should NOT be translated -->
    <string name="juno_onboarding_add_search_widget_title" tools:ignore="UnusedResources">Try the Firefox search widget</string>
    <!-- Description for add search widget screen used by Nimbus experiments. Nimbus experiments do not support string placeholders.
        Note: The word "Firefox" should NOT be translated -->
    <string name="juno_onboarding_add_search_widget_description" tools:ignore="UnusedResources">With Firefox on your home screen, you’ll have easy access to the privacy-first browser that blocks cross-site trackers.</string>
    <!-- Text for the button to add search widget on the device used by Nimbus experiments. Nimbus experiments do not support string placeholders.
        Note: The word "Firefox" should NOT be translated -->
    <string name="juno_onboarding_add_search_widget_positive_button" tools:ignore="UnusedResources">Add Firefox widget</string>
    <!-- Text for the button to dismiss the screen and move on with the flow -->
    <string name="juno_onboarding_add_search_widget_negative_button" tools:ignore="UnusedResources">Not now</string>

    <!-- Search Widget -->
    <!-- Content description for searching with a widget. The first parameter is the name of the application.-->
    <string name="search_widget_content_description_2">Open a new %1$s tab</string>
    <!-- Text preview for smaller sized widgets -->
    <string name="search_widget_text_short">Search</string>
    <!-- Text preview for larger sized widgets -->
    <string name="search_widget_text_long">Search the web</string>

    <!-- Content description (not visible, for screen readers etc.): Voice search -->
    <string name="search_widget_voice">Voice search</string>

    <!-- Preferences -->
    <!-- Title for the settings page-->
    <string name="settings">Settings</string>
    <!-- Preference category for general settings -->
    <string name="preferences_category_general">General</string>
    <!-- Preference category for all links about Fenix -->
    <string name="preferences_category_about">About</string>
    <!-- Preference category for settings related to changing the default search engine -->
    <string name="preferences_category_select_default_search_engine">Select one</string>
    <!-- Preference for settings related to managing search shortcuts for the quick search menu -->
    <string name="preferences_manage_search_shortcuts_2">Manage alternative search engines</string>
    <!-- Summary for preference for settings related to managing search shortcuts for the quick search menu -->
    <string name="preferences_manage_search_shortcuts_summary">Edit engines visible in the search menu</string>
    <!-- Preference category for settings related to managing search shortcuts for the quick search menu -->
    <string name="preferences_category_engines_in_search_menu">Engines visible on the search menu</string>
    <!-- Preference for settings related to changing the default search engine -->
    <string name="preferences_default_search_engine">Default search engine</string>
    <!-- Preference for settings related to Search -->
    <string name="preferences_search">Search</string>
    <!-- Preference for settings related to Search engines -->
    <string name="preferences_search_engines">Search engines</string>
    <!-- Preference for settings related to Search engines suggestions-->
    <string name="preferences_search_engines_suggestions">Suggestions from search engines</string>
    <!-- Preference Category for settings related to Search address bar -->
    <string name="preferences_settings_address_bar">Address bar preferences</string>
    <!-- Preference Category for settings to Firefox Suggest -->
    <string name="preference_search_address_bar_fx_suggest">Address bar - Firefox Suggest</string>
    <!-- Preference link to Learn more about Firefox Suggest -->
    <string name="preference_search_learn_about_fx_suggest">Learn more about Firefox Suggest</string>
    <!-- Preference link to rating Fenix on the Play Store -->
    <string name="preferences_rate">Rate on Google Play</string>
    <!-- Preference linking to about page for Fenix
        The first parameter is the name of the app defined in app_name (for example: Fenix) -->
    <string name="preferences_about">About %1$s</string>
    <!-- Preference for settings related to changing the default browser -->
    <string name="preferences_set_as_default_browser">Set as default browser</string>
    <!-- Preference category for advanced settings -->
    <string name="preferences_category_advanced">Advanced</string>
    <!-- Preference category for privacy and security settings -->
    <string name="preferences_category_privacy_security">Privacy and security</string>
    <!-- Preference for advanced site permissions -->
    <string name="preferences_site_permissions">Site permissions</string>
    <!-- Preference for private browsing options -->
    <string name="preferences_private_browsing_options">Private browsing</string>
    <!-- Preference for opening links in a private tab-->
    <string name="preferences_open_links_in_a_private_tab">Open links in a private tab</string>
    <!-- Preference for allowing screenshots to be taken while in a private tab-->
    <string name="preferences_allow_screenshots_in_private_mode">Allow screenshots in private browsing</string>
    <!-- Will inform the user of the risk of activating Allow screenshots in private browsing option -->
    <string name="preferences_screenshots_in_private_mode_disclaimer">If allowed, private tabs will also be visible when multiple apps are open</string>
    <!-- Preference for adding private browsing shortcut -->
    <string name="preferences_add_private_browsing_shortcut">Add private browsing shortcut</string>
    <!-- Preference for enabling "HTTPS-Only" mode -->
    <string name="preferences_https_only_title">HTTPS-Only Mode</string>

    <!-- Label for cookie banner section in quick settings panel. -->
    <string name="cookie_banner_blocker">Cookie Banner Blocker</string>
    <!-- Preference for removing cookie/consent banners from sites automatically in private mode. See reduce_cookie_banner_summary for additional context. -->
    <string name="preferences_cookie_banner_reduction_private_mode">Cookie Banner Blocker in private browsing</string>
    <!-- Text for indicating cookie banner handling is off this site, this is shown as part of the protections panel with the tracking protection toggle -->
    <string name="reduce_cookie_banner_off_for_site">Off for this site</string>
    <!-- Text for cancel button indicating that cookie banner reduction is not supported for the current site, this is shown as part of the cookie banner details view. -->
    <string name="cookie_banner_handling_details_site_is_not_supported_cancel_button">Cancel</string>
    <!-- Text for request support button indicating that cookie banner reduction is not supported for the current site, this is shown as part of the cookie banner details view. -->
    <string name="cookie_banner_handling_details_site_is_not_supported_request_support_button_2">Send request</string>
    <!-- Text for title indicating that cookie banner reduction is not supported for the current site, this is shown as part of the cookie banner details view. -->
    <string name="cookie_banner_handling_details_site_is_not_supported_title_2">Request support for this site?</string>
    <!-- Label for the snackBar, after the user reports with success a website where cookie banner reducer did not work -->
    <string name="cookie_banner_handling_report_site_snack_bar_text_2">Request sent</string>
    <!-- Text for indicating cookie banner handling is on this site, this is shown as part of the protections panel with the tracking protection toggle -->
    <string name="reduce_cookie_banner_on_for_site">On for this site</string>

    <!-- Text for indicating that a request for unsupported site was sent to Nimbus (it's a Mozilla library for experiments), this is shown as part of the protections panel with the tracking protection toggle -->
    <string name="reduce_cookie_banner_unsupported_site_request_submitted_2">Support request sent</string>
    <!-- Text for indicating cookie banner handling is currently not supported for this site, this is shown as part of the protections panel with the tracking protection toggle -->
    <string name="reduce_cookie_banner_unsupported_site">Site currently not supported</string>
    <!-- Title text for a detail explanation indicating cookie banner handling is on this site, this is shown as part of the cookie banner panel in the toolbar. The first parameter is a shortened URL of the current site-->
    <string name="reduce_cookie_banner_details_panel_title_on_for_site_1">Turn on Cookie Banner Blocker for %1$s?</string>
    <!-- Title text for a detail explanation indicating cookie banner handling is off this site, this is shown as part of the cookie banner panel in the toolbar. The first parameter is a shortened URL of the current site-->
    <string name="reduce_cookie_banner_details_panel_title_off_for_site_1">Turn off Cookie Banner Blocker for %1$s?</string>
    <!-- Title text for a detail explanation indicating cookie banner reducer didn't work for the current site, this is shown as part of the cookie banner panel in the toolbar. The first parameter is the application name-->
    <string name="reduce_cookie_banner_details_panel_title_unsupported_site_request_2">%1$s can’t automatically reject cookie requests on this site. You can send a request to support this site in the future.</string>

    <!-- Long text for a detail explanation indicating what will happen if cookie banner handling is off for a site, this is shown as part of the cookie banner panel in the toolbar. The first parameter is the application name -->
    <string name="reduce_cookie_banner_details_panel_description_off_for_site_1">Turn off and %1$s will clear cookies and reload this site. This may sign you out or empty shopping carts.</string>
    <!-- Long text for a detail explanation indicating what will happen if cookie banner handling is on for a site, this is shown as part of the cookie banner panel in the toolbar. The first parameter is the application name -->
    <string name="reduce_cookie_banner_details_panel_description_on_for_site_3">Turn on and %1$s will try to automatically refuse all cookie banners on this site.</string>
    <!--Title for the cookie banner re-engagement CFR, the placeholder is replaced with app name -->
    <string name="cookie_banner_cfr_title">%1$s just refused cookies for you</string>
    <!--Message for the cookie banner re-engagement CFR -->
    <string name="cookie_banner_cfr_message">Less distractions, less cookies tracking you on this site.</string>

    <!-- Description of the preference to enable "HTTPS-Only" mode. -->
    <string name="preferences_https_only_summary">Automatically attempts to connect to sites using HTTPS encryption protocol for increased security.</string>
    <!-- Summary of https only preference if https only is set to off -->
    <string name="preferences_https_only_off">Off</string>
    <!-- Summary of https only preference if https only is set to on in all tabs -->
    <string name="preferences_https_only_on_all">On in all tabs</string>
    <!-- Summary of https only preference if https only is set to on in private tabs only -->
    <string name="preferences_https_only_on_private">On in private tabs</string>
    <!-- Text displayed that links to website containing documentation about "HTTPS-Only" mode -->
    <string name="preferences_http_only_learn_more">Learn more</string>
    <!-- Option for the https only setting -->
    <string name="preferences_https_only_in_all_tabs">Enable in all tabs</string>
    <!-- Option for the https only setting -->
    <string name="preferences_https_only_in_private_tabs">Enable only in private tabs</string>
    <!-- Title shown in the error page for when trying to access a http website while https only mode is enabled. -->
    <string name="errorpage_httpsonly_title">Secure site not available</string>
    <!-- Message shown in the error page for when trying to access a http website while https only mode is enabled. The message has two paragraphs. This is the first. -->
    <string name="errorpage_httpsonly_message_title">Most likely, the website simply does not support HTTPS.</string>
    <!-- Message shown in the error page for when trying to access a http website while https only mode is enabled. The message has two paragraphs. This is the second. -->
    <string name="errorpage_httpsonly_message_summary">However, it’s also possible that an attacker is involved. If you continue to the website, you should not enter any sensitive info. If you continue, HTTPS-Only mode will be turned off temporarily for the site.</string>
    <!-- Preference for accessibility -->
    <string name="preferences_accessibility">Accessibility</string>
    <!-- Preference to override the Mozilla account server -->
    <string name="preferences_override_account_server">Custom Mozilla account server</string>
    <!-- Preference to override the Sync token server -->
    <string name="preferences_override_sync_tokenserver">Custom Sync server</string>
    <!-- Toast shown after updating the Mozilla account/Sync server override preferences -->
    <string name="toast_override_account_sync_server_done">Mozilla account/Sync server modified. Quitting the application to apply changes…</string>
    <!-- Preference category for account information -->
    <string name="preferences_category_account">Account</string>
    <!-- Preference for changing where the toolbar is positioned -->
    <string name="preferences_toolbar" moz:removedIn="129" tools:ignore="UnusedResources">Toolbar</string>
    <!-- Preference for changing where the AddressBar is positioned -->
    <string name="preferences_toolbar_2">Address bar location</string>
    <!-- Preference for changing default theme to dark or light mode -->
    <string name="preferences_theme">Theme</string>
    <!-- Preference for customizing the home screen -->
    <string name="preferences_home_2">Homepage</string>
    <!-- Preference for gestures based actions -->
    <string name="preferences_gestures">Gestures</string>
    <!-- Preference for settings related to visual options -->
    <string name="preferences_customize">Customize</string>
    <!-- Preference description for banner about signing in -->
    <string name="preferences_sign_in_description_2">Sign in to sync tabs, bookmarks, passwords, and more.</string>
    <!-- Preference shown instead of account display name while account profile information isn't available yet. -->
    <string name="preferences_account_default_name_2">Mozilla account</string>
    <!-- Preference text for account title when there was an error syncing FxA -->
    <string name="preferences_account_sync_error">Reconnect to resume syncing</string>
    <!-- Preference for language -->
    <string name="preferences_language">Language</string>
    <!-- Preference for translations -->
    <string name="preferences_translations">Translations</string>
    <!-- Preference for data choices -->
    <string name="preferences_data_choices">Data choices</string>
    <!-- Preference for data collection -->
    <string name="preferences_data_collection">Data collection</string>
    <!-- Preference for developers -->
    <string name="preferences_remote_debugging">Remote debugging via USB</string>
    <!-- Preference title for switch preference to show search suggestions -->
    <string name="preferences_show_search_suggestions">Show search suggestions</string>
    <!-- Preference title for switch preference to show voice search button -->
    <string name="preferences_show_voice_search">Show voice search</string>
    <!-- Preference title for switch preference to show search suggestions also in private mode -->
    <string name="preferences_show_search_suggestions_in_private">Show in private sessions</string>
    <!-- Preference title for switch preference to show a clipboard suggestion when searching -->
    <string name="preferences_show_clipboard_suggestions">Show clipboard suggestions</string>
    <!-- Preference title for switch preference to suggest browsing history when searching -->
    <string name="preferences_search_browsing_history">Search browsing history</string>
    <!-- Preference title for switch preference to suggest bookmarks when searching -->
    <string name="preferences_search_bookmarks">Search bookmarks</string>
    <!-- Preference title for switch preference to suggest synced tabs when searching -->
    <string name="preferences_search_synced_tabs">Search synced tabs</string>
    <!-- Preference for account settings -->
    <string name="preferences_account_settings">Account settings</string>
    <!-- Preference for enabling url autocomplete-->
    <string name="preferences_enable_autocomplete_urls">Autocomplete URLs</string>
    <!-- Preference title for switch preference to show sponsored Firefox Suggest search suggestions -->
    <string name="preferences_show_sponsored_suggestions">Suggestions from sponsors</string>
    <!-- Summary for preference to show sponsored Firefox Suggest search suggestions.
         The first parameter is the name of the application. -->
    <string name="preferences_show_sponsored_suggestions_summary">Support %1$s with occasional sponsored suggestions</string>
    <!-- Preference title for switch preference to show Firefox Suggest search suggestions for web content.
         The first parameter is the name of the application. -->
    <string name="preferences_show_nonsponsored_suggestions">Suggestions from %1$s</string>
    <!-- Summary for preference to show Firefox Suggest search suggestions for web content -->
    <string name="preferences_show_nonsponsored_suggestions_summary">Get suggestions from the web related to your search</string>
    <!-- Preference for open links in third party apps -->
    <string name="preferences_open_links_in_apps">Open links in apps</string>

    <!-- Preference for open links in third party apps always open in apps option -->
    <string name="preferences_open_links_in_apps_always">Always</string>
    <!-- Preference for open links in third party apps ask before opening option -->
    <string name="preferences_open_links_in_apps_ask">Ask before opening</string>
    <!-- Preference for open links in third party apps never open in apps option -->
    <string name="preferences_open_links_in_apps_never">Never</string>
    <!-- Preference for open download with an external download manager app -->
    <string name="preferences_external_download_manager">External download manager</string>
    <!-- Preference for enabling gecko engine logs -->
    <string name="preferences_enable_gecko_logs">Enable Gecko logs</string>
    <!-- Message to indicate users that we are quitting the application to apply the changes -->
    <string name="quit_application">Quitting the application to apply changes…</string>

    <!-- Preference for extensions -->
    <string name="preferences_extensions">Extensions</string>
    <!-- Preference for installing a local extension -->
    <string name="preferences_install_local_extension">Install extension from file</string>
    <!-- Preference for notifications -->
    <string name="preferences_notifications">Notifications</string>

    <!-- Summary for notification preference indicating notifications are allowed -->
    <string name="notifications_allowed_summary">Allowed</string>
    <!-- Summary for notification preference indicating notifications are not allowed -->
    <string name="notifications_not_allowed_summary">Not allowed</string>

    <!-- Add-on Permissions -->
    <!-- The title of the required permissions section from addon's permissions screen -->
    <string name="addons_permissions_heading_required" tools:ignore="UnusedResources">Required</string>
    <!-- The title of the optional permissions section from addon's permissions screen -->
    <string name="addons_permissions_heading_optional" tools:ignore="UnusedResources">Optional</string>
    <!-- The title of the origin permission option allowing a user to enable the extension to run on all sites -->
    <string name="addons_permissions_allow_for_all_sites" tools:ignore="UnusedResources">Allow for all sites</string>
    <!-- The subtitle for the allow for all sites preference toggle -->
    <string name="addons_permissions_allow_for_all_sites_subtitle" tools:ignore="UnusedResources">If you trust this extension, you can give it permission on every website.</string>

    <!-- The text shown when an extension does not require permissions -->
    <string name="addons_does_not_require_permissions">This extension doesn’t require any permissions.</string>

    <!-- Add-on Preferences -->
    <!-- Preference to customize the configured AMO (addons.mozilla.org) collection -->
    <string name="preferences_customize_extension_collection">Custom Extension collection</string>
    <!-- Button caption to confirm the add-on collection configuration -->
    <string name="customize_addon_collection_ok">OK</string>
    <!-- Button caption to abort the add-on collection configuration -->
    <string name="customize_addon_collection_cancel">Cancel</string>
    <!-- Hint displayed on input field for custom collection name -->
    <string name="customize_addon_collection_hint">Collection name</string>
    <!-- Hint displayed on input field for custom collection user ID-->
    <string name="customize_addon_collection_user_hint">Collection owner (User ID)</string>

    <!-- Toast shown after confirming the custom extension collection configuration -->
    <string name="toast_customize_extension_collection_done">Extension collection modified. Quitting the application to apply changes…</string>

    <!-- Customize Home -->
    <!-- Header text for jumping back into the recent tab in customize the home screen -->
    <string name="customize_toggle_jump_back_in">Jump back in</string>
    <!-- Title for the customize home screen section with bookmarks. -->
    <string name="customize_toggle_bookmarks">Bookmarks</string>
    <!-- Title for the customize home screen section with recently visited. Recently visited is
    a section where users see a list of tabs that they have visited in the past few days -->
    <string name="customize_toggle_recently_visited">Recently visited</string>

    <!-- Title for the customize home screen section with Pocket. -->
    <string name="customize_toggle_pocket_2">Thought-provoking stories</string>
    <!-- Summary for the customize home screen section with Pocket. The first parameter is product name Pocket -->
    <string name="customize_toggle_pocket_summary">Articles powered by %s</string>
    <!-- Title for the customize home screen section with sponsored Pocket stories. -->
    <string name="customize_toggle_pocket_sponsored">Sponsored stories</string>
    <!-- Title for the opening wallpaper settings screen -->
    <string name="customize_wallpapers">Wallpapers</string>
    <!-- Title for the customize home screen section with sponsored shortcuts. -->
    <string name="customize_toggle_contile">Sponsored shortcuts</string>

    <!-- Wallpapers -->
    <!-- Content description for various wallpapers. The first parameter is the name of the wallpaper -->
    <string name="wallpapers_item_name_content_description">Wallpaper Item: %1$s</string>
    <!-- Snackbar message for when wallpaper is selected -->
    <string name="wallpaper_updated_snackbar_message">Wallpaper updated!</string>
    <!-- Snackbar label for action to view selected wallpaper -->
    <string name="wallpaper_updated_snackbar_action">View</string>
    <!-- Snackbar message for when wallpaper couldn't be downloaded -->
    <string name="wallpaper_download_error_snackbar_message">Couldn’t download wallpaper</string>
    <!-- Snackbar label for action to retry downloading the wallpaper -->
    <string name="wallpaper_download_error_snackbar_action">Try again</string>
    <!-- Snackbar message for when wallpaper couldn't be selected because of the disk error -->
    <string name="wallpaper_select_error_snackbar_message">Couldn’t change wallpaper</string>
    <!-- Text displayed that links to website containing documentation about the "Limited Edition" wallpapers. -->
    <string name="wallpaper_learn_more">Learn more</string>

    <!-- Text for classic wallpapers title. The first parameter is the Firefox name. -->
    <string name="wallpaper_classic_title">Classic %s</string>
    <!-- Text for artist series wallpapers title. "Artist series" represents a collection of artist collaborated wallpapers. -->
    <string name="wallpaper_artist_series_title">Artist series</string>
    <!-- Description text for the artist series wallpapers with learn more link. The first parameter is the learn more string defined in wallpaper_learn_more. "Independent voices" is the name of the wallpaper collection -->
    <string name="wallpaper_artist_series_description_with_learn_more">The Independent Voices collection. %s</string>

    <!-- Description text for the artist series wallpapers. "Independent voices" is the name of the wallpaper collection -->
    <string name="wallpaper_artist_series_description">The Independent Voices collection.</string>
    <!-- Wallpaper onboarding dialog header text. -->
    <string name="wallpapers_onboarding_dialog_title_text">Try a splash of colour</string>
    <!-- Wallpaper onboarding dialog body text. -->
    <string name="wallpapers_onboarding_dialog_body_text">Choose a wallpaper that speaks to you.</string>
    <!-- Wallpaper onboarding dialog learn more button text. The button navigates to the wallpaper settings screen. -->
    <string name="wallpapers_onboarding_dialog_explore_more_button_text">Explore more wallpapers</string>

    <!-- Add-ons general availability nimbus message-->
    <!-- Title of the Nimbus message for extension general availability-->
    <string name="addon_ga_message_title_2" tools:ignore="UnusedResources">New extensions now available</string>
    <!-- Body of the Nimbus message for add-ons general availability. 'Firefox' intentionally hardcoded here-->
    <string name="addon_ga_message_body" tools:ignore="UnusedResources">Check out 100+ new extensions that let you make Firefox your own.</string>

    <!-- Button text of the Nimbus message for extensions general availability. -->
    <string name="addon_ga_message_button_2" tools:ignore="UnusedResources">Explore extensions</string>

    <!-- Extension process crash dialog to user -->
    <!-- Title of the extension crash dialog shown to the user when enough errors have occurred with extensions and they need to be temporarily disabled -->
    <string name="extension_process_crash_dialog_title">Extensions are temporarily disabled</string>
    <!-- This is a message shown to the user when too many errors have occurred with the extensions process and they have been disabled.
    The user can decide if they would like to continue trying to start extensions or if they'd rather continue without them.
    The first parameter is the application name. -->
    <string name="extension_process_crash_dialog_message">One or more extensions stopped working, making your system unstable. %1$s unsuccessfully tried to restart the extension(s).\n\nExtensions won’t be restarted during your current session.\n\nRemoving or disabling extensions may fix this issue.</string>
    <!-- Button text on the extension crash dialog to prompt the user to try restarting the extensions but the dialog will reappear if it is unsuccessful again -->
    <string name="extension_process_crash_dialog_retry_button_text" tools:ignore="UnusedResources">Try restarting extensions</string>

    <!-- Button text on the extension crash dialog to prompt the user to continue with all extensions disabled. -->
    <string name="extension_process_crash_dialog_disable_extensions_button_text">Continue with extensions disabled</string>

    <!-- Account Preferences -->
    <!-- Preference for managing your account via accounts.firefox.com -->
    <string name="preferences_manage_account">Manage account</string>
    <!-- Summary of the preference for managing your account via accounts.firefox.com. -->
    <string name="preferences_manage_account_summary">Change your password, manage data collection, or delete your account</string>
    <!-- Preference for triggering sync -->
    <string name="preferences_sync_now">Sync now</string>
    <!-- Preference category for sync -->
    <string name="preferences_sync_category">Choose what to sync</string>
    <!-- Preference for syncing history -->
    <string name="preferences_sync_history">History</string>
    <!-- Preference for syncing bookmarks -->
    <string name="preferences_sync_bookmarks">Bookmarks</string>
    <!-- Preference for syncing passwords -->
    <string name="preferences_sync_logins_2">Passwords</string>
    <!-- Preference for syncing tabs -->
    <string name="preferences_sync_tabs_2">Open tabs</string>
    <!-- Preference for signing out -->
    <string name="preferences_sign_out">Sign out</string>
    <!-- Preference displays and allows changing current FxA device name -->
    <string name="preferences_sync_device_name">Device name</string>
    <!-- Text shown when user enters empty device name -->
    <string name="empty_device_name_error">Device name cannot be empty.</string>
    <!-- Label indicating that sync is in progress -->
    <string name="sync_syncing_in_progress">Syncing…</string>
    <!-- Label summary indicating that sync failed. The first parameter is the date stamp showing last time it succeeded -->
    <string name="sync_failed_summary">Sync failed. Last success: %s</string>
    <!-- Label summary showing never synced -->
    <string name="sync_failed_never_synced_summary">Sync failed. Last synced: never</string>
    <!-- Label summary the date we last synced. The first parameter is date stamp showing last time synced -->
    <string name="sync_last_synced_summary">Last synced: %s</string>
    <!-- Label summary showing never synced -->
    <string name="sync_never_synced_summary">Last synced: never</string>

    <!-- Text for displaying the default device name.
        The first parameter is the application name, the second is the device manufacturer name
        and the third is the device model. -->
    <string name="default_device_name_2">%1$s on %2$s %3$s</string>

    <!-- Preference for syncing payment methods -->
    <string name="preferences_sync_credit_cards_2">Payment methods</string>
    <!-- Preference for syncing addresses -->
    <string name="preferences_sync_address">Addresses</string>

    <!-- Send Tab -->
    <!-- Name of the "receive tabs" notification channel. Displayed in the "App notifications" system settings for the app -->
    <string name="fxa_received_tab_channel_name">Received tabs</string>
    <!-- Description of the "receive tabs" notification channel. Displayed in the "App notifications" system settings for the app -->
    <string name="fxa_received_tab_channel_description">Notifications for tabs received from other Firefox devices.</string>
    <!--  The body for these is the URL of the tab received  -->
    <string name="fxa_tab_received_notification_name">Tab Received</string>
    <!-- %s is the device name -->
    <string name="fxa_tab_received_from_notification_name">Tab from %s</string>

    <!-- Close Synced Tabs -->
    <!-- The title for a notification shown when the user closes tabs that are currently
    open on this device from another device that's signed in to the same Mozilla account.
    %1$s is a placeholder for the app name; %2$d is the number of tabs closed.  -->
    <string name="fxa_tabs_closed_notification_title">%1$s tabs closed: %2$d</string>
    <!-- The body for a "closed synced tabs" notification. -->
    <string name="fxa_tabs_closed_text">View recently closed tabs</string>

    <!-- Advanced Preferences -->
    <!-- Preference for tracking protection exceptions -->
    <string name="preferences_tracking_protection_exceptions">Exceptions</string>
    <!-- Button in Exceptions Preference to turn on tracking protection for all sites (remove all exceptions) -->
    <string name="preferences_tracking_protection_exceptions_turn_on_for_all">Turn on for all sites</string>
    <!-- Text displayed when there are no exceptions -->
    <string name="exceptions_empty_message_description">Exceptions let you disable tracking protection for selected sites.</string>
    <!-- Text displayed when there are no exceptions, with learn more link that brings users to a tracking protection SUMO page -->
    <string name="exceptions_empty_message_learn_more_link">Learn more</string>

    <!-- Preference switch for usage and technical data collection -->
    <string name="preference_usage_data">Usage and technical data</string>
    <!-- Preference description for usage and technical data collection -->
    <string name="preferences_usage_data_description">Shares performance, usage, hardware and customization data about your browser with Mozilla to help us make %1$s better</string>
    <!-- Preference switch for marketing data collection -->
    <string name="preferences_marketing_data">Marketing data</string>
    <!-- Preference description for marketing data collection -->
    <string name="preferences_marketing_data_description2">Shares basic usage data with Adjust, our mobile marketing vendor</string>
    <!-- Title for studies preferences -->
    <string name="preference_experiments_2">Studies</string>
    <!-- Summary for studies preferences -->
    <string name="preference_experiments_summary_2">Allows Mozilla to install and run studies</string>

    <!-- Turn On Sync Preferences -->
    <!-- Header of the Sync and save your data preference view -->
    <string name="preferences_sync_2">Sync and save your data</string>
    <!-- Preference for reconnecting to FxA sync -->
    <string name="preferences_sync_sign_in_to_reconnect">Sign in to reconnect</string>
    <!-- Preference for removing FxA account -->
    <string name="preferences_sync_remove_account">Remove account</string>

    <!-- Pairing Feature strings -->
    <!-- Instructions on how to access pairing -->
    <string name="pair_instructions_2"><![CDATA[Scan the QR code shown at <b>firefox.com/pair</b>]]></string>

    <!-- Toolbar Preferences -->
    <!-- Preference for using top toolbar -->
    <string name="preference_top_toolbar">Top</string>
    <!-- Preference for using bottom toolbar -->
    <string name="preference_bottom_toolbar">Bottom</string>

    <!-- Theme Preferences -->
    <!-- Preference for using light theme -->
    <string name="preference_light_theme">Light</string>
    <!-- Preference for using dark theme -->
    <string name="preference_dark_theme">Dark</string>
    <!-- Preference for using using dark or light theme automatically set by battery -->
    <string name="preference_auto_battery_theme">Set by Battery Saver</string>
    <!-- Preference for using following device theme -->
    <string name="preference_follow_device_theme">Follow device theme</string>

    <!-- Gestures Preferences-->
    <!-- Preferences for using pull to refresh in a webpage -->
    <string name="preference_gestures_website_pull_to_refresh">Pull to refresh</string>
    <!-- Preference for using the dynamic toolbar -->
    <string name="preference_gestures_dynamic_toolbar">Scroll to hide toolbar</string>
    <!-- Preference for switching tabs by swiping horizontally on the toolbar -->
    <string name="preference_gestures_swipe_toolbar_switch_tabs" moz:removedIn="129" tools:ignore="UnusedResources">Swipe toolbar sideways to switch tabs</string>
    <!-- Preference for showing the opened tabs by swiping up on the toolbar-->
    <string name="preference_gestures_swipe_toolbar_show_tabs">Swipe toolbar up to open tabs</string>

    <!-- Preference for using the dynamic toolbars -->
    <string name="preference_gestures_dynamic_toolbar_2">Scroll to hide address bar and toolbar</string>
    <!-- Preference for switching tabs by swiping horizontally on the addressbar -->
    <string name="preference_gestures_swipe_toolbar_switch_tabs_2">Swipe address bar sideways to switch tabs</string>

    <!-- Library -->
    <!-- Option in Library to open Downloads page -->
    <string name="library_downloads">Downloads</string>
    <!-- Option in library to open Bookmarks page -->
    <string name="library_bookmarks">Bookmarks</string>
    <!-- Option in library to open Desktop Bookmarks root page -->
    <string name="library_desktop_bookmarks_root">Desktop Bookmarks</string>
    <!-- Option in library to open Desktop Bookmarks "menu" page -->
    <string name="library_desktop_bookmarks_menu">Bookmarks Menu</string>
    <!-- Option in library to open Desktop Bookmarks "toolbar" page -->
    <string name="library_desktop_bookmarks_toolbar">Bookmarks Toolbar</string>
    <!-- Option in library to open Desktop Bookmarks "unfiled" page -->
    <string name="library_desktop_bookmarks_unfiled">Other Bookmarks</string>
    <!-- Option in Library to open History page -->
    <string name="library_history">History</string>
    <!-- Option in Library to open a new tab -->
    <string name="library_new_tab">New tab</string>
    <!-- Settings Page Title -->
    <string name="settings_title">Settings</string>
    <!-- Content description (not visible, for screen readers etc.): "Close button for library settings" -->
    <string name="content_description_close_button">Close</string>

    <!-- Title to show in alert when a lot of tabs are to be opened
    %d is a placeholder for the number of tabs that will be opened -->
    <string name="open_all_warning_title">Open %d tabs?</string>
    <!-- Message to warn users that a large number of tabs will be opened
    %s will be replaced by app name. -->
    <string name="open_all_warning_message">Opening this many tabs may slow down %s while the pages are loading. Are you sure you want to continue?</string>
    <!-- Dialog button text for confirming open all tabs -->
    <string name="open_all_warning_confirm">Open tabs</string>
    <!-- Dialog button text for canceling open all tabs -->
    <string name="open_all_warning_cancel">Cancel</string>

    <!-- Text to show users they have one page in the history group section of the History fragment.
    %d is a placeholder for the number of pages in the group. -->
    <string name="history_search_group_site_1">%d page</string>

    <!-- Text to show users they have multiple pages in the history group section of the History fragment.
    %d is a placeholder for the number of pages in the group. -->
    <string name="history_search_group_sites_1">%d pages</string>

    <!-- Option in library for Recently Closed Tabs -->
    <string name="library_recently_closed_tabs">Recently closed tabs</string>
    <!-- Option in library to open Recently Closed Tabs page -->
    <string name="recently_closed_show_full_history">Show full history</string>
    <!-- Text to show users they have multiple tabs saved in the Recently Closed Tabs section of history.
    %d is a placeholder for the number of tabs selected. -->
    <string name="recently_closed_tabs">%d tabs</string>
    <!-- Text to show users they have one tab saved in the Recently Closed Tabs section of history.
    %d is a placeholder for the number of tabs selected. -->
    <string name="recently_closed_tab">%d tab</string>
    <!-- Recently closed tabs screen message when there are no recently closed tabs -->
    <string name="recently_closed_empty_message">No recently closed tabs here</string>

    <!-- Tab Management -->
    <!-- Title of preference for tabs management -->
    <string name="preferences_tabs">Tabs</string>
    <!-- Title of preference that allows a user to specify the tab view -->
    <string name="preferences_tab_view">Tab view</string>
    <!-- Option for a list tab view -->
    <string name="tab_view_list">List</string>
    <!-- Option for a grid tab view -->
    <string name="tab_view_grid">Grid</string>
    <!-- Title of preference that allows a user to auto close tabs after a specified amount of time -->
    <string name="preferences_close_tabs">Close tabs</string>
    <!-- Option for auto closing tabs that will never auto close tabs, always allows user to manually close tabs -->
    <string name="close_tabs_manually">Manually</string>
    <!-- Option for auto closing tabs that will auto close tabs after one day -->
    <string name="close_tabs_after_one_day">After one day</string>
    <!-- Option for auto closing tabs that will auto close tabs after one week -->
    <string name="close_tabs_after_one_week">After one week</string>
    <!-- Option for auto closing tabs that will auto close tabs after one month -->
    <string name="close_tabs_after_one_month">After one month</string>

    <!-- Title of preference that allows a user to specify the auto-close settings for open tabs -->
    <string name="preference_auto_close_tabs" tools:ignore="UnusedResources">Auto-close open tabs</string>

    <!-- Opening screen -->
    <!-- Title of a preference that allows a user to choose what screen to show after opening the app -->
    <string name="preferences_opening_screen">Opening screen</string>
    <!-- Option for always opening the homepage when re-opening the app -->
    <string name="opening_screen_homepage">Homepage</string>
    <!-- Option for always opening the user's last-open tab when re-opening the app -->
    <string name="opening_screen_last_tab">Last tab</string>
    <!-- Option for always opening the homepage when re-opening the app after four hours of inactivity -->
    <string name="opening_screen_after_four_hours_of_inactivity">Homepage after four hours of inactivity</string>
    <!-- Summary for tabs preference when auto closing tabs setting is set to manual close-->
    <string name="close_tabs_manually_summary">Close manually</string>
    <!-- Summary for tabs preference when auto closing tabs setting is set to auto close tabs after one day-->
    <string name="close_tabs_after_one_day_summary">Close after one day</string>
    <!-- Summary for tabs preference when auto closing tabs setting is set to auto close tabs after one week-->
    <string name="close_tabs_after_one_week_summary">Close after one week</string>
    <!-- Summary for tabs preference when auto closing tabs setting is set to auto close tabs after one month-->
    <string name="close_tabs_after_one_month_summary">Close after one month</string>

    <!-- Summary for homepage preference indicating always opening the homepage when re-opening the app -->
    <string name="opening_screen_homepage_summary">Open on homepage</string>
    <!-- Summary for homepage preference indicating always opening the last-open tab when re-opening the app -->
    <string name="opening_screen_last_tab_summary">Open on last tab</string>
    <!-- Summary for homepage preference indicating opening the homepage when re-opening the app after four hours of inactivity -->
    <string name="opening_screen_after_four_hours_of_inactivity_summary">Open on homepage after four hours</string>

    <!-- Inactive tabs -->
    <!-- Category header of a preference that allows a user to enable or disable the inactive tabs feature -->
    <string name="preferences_inactive_tabs">Move old tabs to inactive</string>
    <!-- Title of inactive tabs preference -->
    <string name="preferences_inactive_tabs_title">Tabs you haven’t viewed for two weeks get moved to the inactive section.</string>

    <!-- Studies -->
    <!-- Title of the remove studies button -->
    <string name="studies_remove">Remove</string>
    <!-- Title of the active section on the studies list -->
    <string name="studies_active">Active</string>
    <!-- Description for studies, it indicates why Firefox use studies. The first parameter is the name of the application. -->
    <string name="studies_description_2">%1$s may install and run studies from time to time.</string>
    <!-- Learn more link for studies, links to an article for more information about studies. -->
    <string name="studies_learn_more">Learn more</string>

    <!-- Dialog message shown after removing a study -->
    <string name="studies_restart_app">The application will quit to apply changes</string>
    <!-- Dialog button to confirm the removing a study. -->
    <string name="studies_restart_dialog_ok">OK</string>
    <!-- Dialog button text for canceling removing a study. -->
    <string name="studies_restart_dialog_cancel">Cancel</string>
    <!-- Toast shown after turning on/off studies preferences -->
    <string name="studies_toast_quit_application" tools:ignore="UnusedResources">Quitting the application to apply changes…</string>

    <!-- Sessions -->
    <!-- Title for the list of tabs -->
    <string name="tab_header_label">Open tabs</string>
    <!-- Title for the list of tabs in the current private session -->
    <string name="tabs_header_private_tabs_title">Private tabs</string>
    <!-- Title for the list of tabs in the synced tabs -->
    <string name="tabs_header_synced_tabs_title">Synced tabs</string>
    <!-- Content description (not visible, for screen readers etc.): Add tab button. Adds a news tab when pressed -->
    <string name="add_tab">Add tab</string>
    <!-- Content description (not visible, for screen readers etc.): Add tab button. Adds a news tab when pressed -->
    <string name="add_private_tab">Add private tab</string>
    <!-- Text for the new tab button to indicate adding a new private tab in the tab -->
    <string name="tab_drawer_fab_content">Private</string>
    <!-- Text for the new tab button to indicate syncing command on the synced tabs page -->
    <string name="tab_drawer_fab_sync">Sync</string>
    <!-- Text shown in the menu for sharing all tabs -->
    <string name="tab_tray_menu_item_share">Share all tabs</string>
    <!-- Text shown in the menu to view recently closed tabs -->
    <string name="tab_tray_menu_recently_closed">Recently closed tabs</string>
    <!-- Text shown in the tabs tray inactive tabs section -->
    <string name="tab_tray_inactive_recently_closed" tools:ignore="UnusedResources">Recently closed</string>
    <!-- Text shown in the menu to view account settings -->
    <string name="tab_tray_menu_account_settings">Account settings</string>
    <!-- Text shown in the menu to view tab settings -->
    <string name="tab_tray_menu_tab_settings">Tab settings</string>
    <!-- Text shown in the menu for closing all tabs -->
    <string name="tab_tray_menu_item_close">Close all tabs</string>
    <!-- Text shown in the multiselect menu for bookmarking selected tabs. -->
    <string name="tab_tray_multiselect_menu_item_bookmark">Bookmark</string>
    <!-- Text shown in the multiselect menu for closing selected tabs. -->
    <string name="tab_tray_multiselect_menu_item_close">Close</string>
    <!-- Content description for tabs tray multiselect share button -->
    <string name="tab_tray_multiselect_share_content_description">Share selected tabs</string>
    <!-- Content description for tabs tray multiselect menu -->
    <string name="tab_tray_multiselect_menu_content_description">Selected tabs menu</string>
    <!-- Content description (not visible, for screen readers etc.): Removes tab from collection button. Removes the selected tab from collection when pressed -->
    <string name="remove_tab_from_collection">Remove tab from collection</string>
    <!-- Text for button to enter multiselect mode in tabs tray -->
    <string name="tabs_tray_select_tabs">Select tabs</string>
    <!-- Content description (not visible, for screen readers etc.): Close tab button. Closes the current session when pressed -->
    <string name="close_tab">Close tab</string>
    <!-- Content description (not visible, for screen readers etc.): Close tab <title> button. First parameter is tab title  -->
    <string name="close_tab_title">Close tab %s</string>
    <!-- Content description (not visible, for screen readers etc.): Opens the open tabs menu when pressed -->
    <string name="open_tabs_menu">Open tabs menu</string>
    <!-- Open tabs menu item to save tabs to collection -->
    <string name="tabs_menu_save_to_collection1">Save tabs to collection</string>
    <!-- Text for the menu button to delete a collection -->
    <string name="collection_delete">Delete collection</string>
    <!-- Text for the menu button to rename a collection -->
    <string name="collection_rename">Rename collection</string>
    <!-- Text for the button to open tabs of the selected collection -->
    <string name="collection_open_tabs">Open tabs</string>

    <!-- Hint for adding name of a collection -->
    <string name="collection_name_hint">Collection name</string>
    <!-- Text for the menu button to rename a top site -->
    <string name="rename_top_site" moz:removedIn="130" tools:ignore="UnusedResources">Rename</string>
    <!-- Text for the menu button to remove a top site -->
    <string name="remove_top_site">Remove</string>

    <!-- Text for the menu button to delete a top site from history -->
    <string name="delete_from_history">Delete from history</string>
    <!-- Postfix for private WebApp titles, placeholder is replaced with app name -->
    <string name="pwa_site_controls_title_private">%1$s (Private Mode)</string>

    <!-- History -->
    <!-- Text for the button to search all history -->
    <string name="history_search_1">Enter search terms</string>
    <!-- Text for the button to clear all history -->
    <string name="history_delete_all">Delete history</string>
    <!-- Text for the snackbar to confirm that multiple browsing history items has been deleted -->
    <string name="history_delete_multiple_items_snackbar">History Deleted</string>
    <!-- Text for the snackbar to confirm that a single browsing history item has been deleted. The first parameter is the shortened URL of the deleted history item. -->
    <string name="history_delete_single_item_snackbar">Deleted %1$s</string>
    <!-- Context description text for the button to delete a single history item -->
    <string name="history_delete_item">Delete</string>
    <!-- History multi select title in app bar
    The first parameter is the number of bookmarks selected -->
    <string name="history_multi_select_title">%1$d selected</string>
    <!-- Text for the header that groups the history for today -->
    <string name="history_today">Today</string>
    <!-- Text for the header that groups the history for yesterday -->
    <string name="history_yesterday">Yesterday</string>
    <!-- Text for the header that groups the history the past 7 days -->
    <string name="history_7_days">Last 7 days</string>
    <!-- Text for the header that groups the history the past 30 days -->
    <string name="history_30_days">Last 30 days</string>
    <!-- Text for the header that groups the history older than the last month -->
    <string name="history_older">Older</string>
    <!-- Text shown when no history exists -->
    <string name="history_empty_message">No history here</string>

    <!-- Downloads -->
    <!-- Text for the snackbar to confirm that multiple downloads items have been removed -->
    <string name="download_delete_multiple_items_snackbar_1">Downloads Removed</string>
    <!-- Text for the snackbar to confirm that a single download item has been removed. The first parameter is the name of the download item. -->
    <string name="download_delete_single_item_snackbar">Removed %1$s</string>
    <!-- Text shown when no download exists -->
    <string name="download_empty_message_1">No downloaded files</string>
    <!-- History multi select title in app bar
    The first parameter is the number of downloads selected -->
    <string name="download_multi_select_title">%1$d selected</string>


    <!-- Text for the button to remove a single download item -->
    <string name="download_delete_item_1">Remove</string>


    <!-- Crashes -->
    <!-- Title text displayed on the tab crash page. This first parameter is the name of the application (For example: Fenix) -->
    <string name="tab_crash_title_2">Sorry. %1$s can’t load that page.</string>
    <!-- Send crash report checkbox text on the tab crash page -->
    <string name="tab_crash_send_report">Send crash report to Mozilla</string>
    <!-- Close tab button text on the tab crash page -->
    <string name="tab_crash_close">Close tab</string>
    <!-- Restore tab button text on the tab crash page -->
    <string name="tab_crash_restore">Restore tab</string>

    <!-- Bookmarks -->
    <!-- Confirmation message for a dialog confirming if the user wants to delete the selected folder -->
    <string name="bookmark_delete_folder_confirmation_dialog">Are you sure you want to delete this folder?</string>
    <!-- Confirmation message for a dialog confirming if the user wants to delete multiple items including folders. Parameter will be replaced by app name. -->
    <string name="bookmark_delete_multiple_folders_confirmation_dialog">%s will delete the selected items.</string>
    <!-- Text for the cancel button on delete bookmark dialog -->
    <string name="bookmark_delete_negative">Cancel</string>
    <!-- Screen title for adding a bookmarks folder -->
    <string name="bookmark_add_folder">Add folder</string>
    <!-- Snackbar title shown after a bookmark has been created. -->
    <string name="bookmark_saved_snackbar">Bookmark saved!</string>
    <!-- Snackbar edit button shown after a bookmark has been created. -->
    <string name="edit_bookmark_snackbar_action">EDIT</string>
    <!-- Bookmark overflow menu edit button -->
    <string name="bookmark_menu_edit_button">Edit</string>
    <!-- Bookmark overflow menu copy button -->
    <string name="bookmark_menu_copy_button">Copy</string>
    <!-- Bookmark overflow menu share button -->
    <string name="bookmark_menu_share_button">Share</string>
    <!-- Bookmark overflow menu open in new tab button -->
    <string name="bookmark_menu_open_in_new_tab_button">Open in new tab</string>
    <!-- Bookmark overflow menu open in private tab button -->
    <string name="bookmark_menu_open_in_private_tab_button">Open in private tab</string>
    <!-- Bookmark overflow menu open all in tabs button -->
    <string name="bookmark_menu_open_all_in_tabs_button">Open all in new tabs</string>
    <!-- Bookmark overflow menu open all in private tabs button -->
    <string name="bookmark_menu_open_all_in_private_tabs_button">Open all in private tabs</string>
    <!-- Bookmark overflow menu delete button -->
    <string name="bookmark_menu_delete_button">Delete</string>
    <!--Bookmark overflow menu save button -->
    <string name="bookmark_menu_save_button">Save</string>
    <!-- Bookmark multi select title in app bar
     The first parameter is the number of bookmarks selected -->
    <string name="bookmarks_multi_select_title">%1$d selected</string>
    <!-- Bookmark editing screen title -->
    <string name="edit_bookmark_fragment_title">Edit bookmark</string>
    <!-- Bookmark folder editing screen title -->
    <string name="edit_bookmark_folder_fragment_title">Edit folder</string>
    <!-- Bookmark sign in button message -->
    <string name="bookmark_sign_in_button">Sign in to see synced bookmarks</string>
    <!-- Bookmark URL editing field label -->
    <string name="bookmark_url_label">URL</string>
    <!-- Bookmark FOLDER editing field label -->
    <string name="bookmark_folder_label">FOLDER</string>
    <!-- Bookmark NAME editing field label -->
    <string name="bookmark_name_label">NAME</string>
    <!-- Bookmark add folder screen title -->
    <string name="bookmark_add_folder_fragment_label">Add folder</string>
    <!-- Bookmark select folder screen title -->
    <string name="bookmark_select_folder_fragment_label">Select folder</string>
    <!-- Bookmark editing error missing title -->
    <string name="bookmark_empty_title_error">Must have a title</string>
    <!-- Bookmark editing error missing or improper URL -->
    <string name="bookmark_invalid_url_error">Invalid URL</string>
    <!-- Bookmark screen message for empty bookmarks folder -->
    <string name="bookmarks_empty_message">No bookmarks here</string>
    <!-- Bookmark snackbar message on deletion
     The first parameter is the host part of the URL of the bookmark deleted, if any -->
    <string name="bookmark_deletion_snackbar_message">Deleted %1$s</string>
    <!-- Bookmark snackbar message on deleting multiple bookmarks not including folders-->
    <string name="bookmark_deletion_multiple_snackbar_message_2">Bookmarks deleted</string>
    <!-- Bookmark snackbar message on deleting multiple bookmarks including folders-->
    <string name="bookmark_deletion_multiple_snackbar_message_3">Deleting selected folders</string>
    <!-- Bookmark undo button for deletion snackbar action -->
    <string name="bookmark_undo_deletion">UNDO</string>

    <!-- Text for the button to search all bookmarks -->
    <string name="bookmark_search">Enter search terms</string>

    <!-- Content description for the bookmark navigation bar back button -->
    <string name="bookmark_navigate_back_button_content_description">Navigate back</string>
    <!-- Content description for the bookmark list new folder navigation bar button -->
    <string name="bookmark_add_new_folder_button_content_description">Add a new folder</string>
    <!-- Content description for the bookmark navigation bar close button -->
    <string name="bookmark_close_button_content_description">Close bookmarks</string>
    <!-- Content description for bookmark search floating action button -->
    <string name="bookmark_search_button_content_description">Search bookmarks</string>
    <!-- Content description for the overflow menu for a bookmark item. Paramter will a folder name or bookmark title. -->
    <string name="bookmark_item_menu_button_content_description">Item Menu for %s</string>

    <!-- Site Permissions -->
    <!-- Button label that take the user to the Android App setting -->
    <string name="phone_feature_go_to_settings">Go to Settings</string>
    <!-- Content description (not visible, for screen readers etc.): Quick settings sheet
        to give users access to site specific information / settings. For example:
        Secure settings status and a button to modify site permissions -->
    <string name="quick_settings_sheet">Quick settings sheet</string>
    <!-- Label that indicates that this option it the recommended one -->
    <string name="phone_feature_recommended">Recommended</string>
    <!-- Button label for clearing all the information of site permissions-->
    <string name="clear_permissions">Clear permissions</string>
    <!-- Text for the OK button on Clear permissions dialog -->
    <string name="clear_permissions_positive">OK</string>
    <!-- Text for the cancel button on Clear permissions dialog -->
    <string name="clear_permissions_negative">Cancel</string>
    <!-- Button label for clearing a site permission-->
    <string name="clear_permission">Clear permission</string>
    <!-- Text for the OK button on Clear permission dialog -->
    <string name="clear_permission_positive">OK</string>
    <!-- Text for the cancel button on Clear permission dialog -->
    <string name="clear_permission_negative">Cancel</string>
    <!-- Button label for clearing all the information on all sites-->
    <string name="clear_permissions_on_all_sites">Clear permissions on all sites</string>
    <!-- Preference for altering video and audio autoplay for all websites -->
    <string name="preference_browser_feature_autoplay">Autoplay</string>
    <!-- Preference for altering the camera access for all websites -->
    <string name="preference_phone_feature_camera">Camera</string>
    <!-- Preference for altering the microphone access for all websites -->
    <string name="preference_phone_feature_microphone">Microphone</string>
    <!-- Preference for altering the location access for all websites -->
    <string name="preference_phone_feature_location">Location</string>
    <!-- Preference for altering the notification access for all websites -->
    <string name="preference_phone_feature_notification">Notification</string>
    <!-- Preference for altering the persistent storage access for all websites -->
    <string name="preference_phone_feature_persistent_storage">Persistent Storage</string>
    <!-- Preference for altering the storage access setting for all websites -->
    <string name="preference_phone_feature_cross_origin_storage_access">Cross-site cookies</string>
    <!-- Preference for altering the EME access for all websites -->
    <string name="preference_phone_feature_media_key_system_access">DRM-controlled content</string>
    <!-- Label that indicates that a permission must be asked always -->
    <string name="preference_option_phone_feature_ask_to_allow">Ask to allow</string>
    <!-- Label that indicates that a permission must be blocked -->
    <string name="preference_option_phone_feature_blocked">Blocked</string>
    <!-- Label that indicates that a permission must be allowed -->
    <string name="preference_option_phone_feature_allowed">Allowed</string>
    <!--Label that indicates a permission is by the Android OS-->
    <string name="phone_feature_blocked_by_android">Blocked by Android</string>
    <!-- Preference for showing a list of websites that the default configurations won't apply to them -->
    <string name="preference_exceptions">Exceptions</string>
    <!-- Summary of tracking protection preference if tracking protection is set to off -->
    <string name="tracking_protection_off">Off</string>
    <!-- Summary of tracking protection preference if tracking protection is set to standard -->
    <string name="tracking_protection_standard">Standard</string>
    <!-- Summary of tracking protection preference if tracking protection is set to strict -->
    <string name="tracking_protection_strict">Strict</string>
    <!-- Summary of tracking protection preference if tracking protection is set to custom -->
    <string name="tracking_protection_custom">Custom</string>
    <!-- Label for global setting that indicates that all video and audio autoplay is allowed -->
    <string name="preference_option_autoplay_allowed2">Allow audio and video</string>
    <!-- Label for site specific setting that indicates that all video and audio autoplay is allowed -->
    <string name="quick_setting_option_autoplay_allowed">Allow audio and video</string>
    <!-- Label that indicates that video and audio autoplay is only allowed over Wi-Fi -->
    <string name="preference_option_autoplay_allowed_wifi_only2">Block audio and video on cellular data only</string>
    <!-- Subtext that explains 'autoplay on Wi-Fi only' option -->
    <string name="preference_option_autoplay_allowed_wifi_subtext">Audio and video will play on Wi-Fi</string>
    <!-- Label for global setting that indicates that video autoplay is allowed, but audio autoplay is blocked -->
    <string name="preference_option_autoplay_block_audio2">Block audio only</string>
    <!-- Label for site specific setting that indicates that video autoplay is allowed, but audio autoplay is blocked -->
    <string name="quick_setting_option_autoplay_block_audio">Block audio only</string>
    <!-- Label for global setting that indicates that all video and audio autoplay is blocked -->
    <string name="preference_option_autoplay_blocked3">Block audio and video</string>
    <!-- Label for site specific setting that indicates that all video and audio autoplay is blocked -->
    <string name="quick_setting_option_autoplay_blocked">Block audio and video</string>
    <!-- Summary of delete browsing data on quit preference if it is set to on -->
    <string name="delete_browsing_data_quit_on">On</string>
    <!-- Summary of delete browsing data on quit preference if it is set to off -->
    <string name="delete_browsing_data_quit_off">Off</string>

    <!-- Summary of studies preference if it is set to on -->
    <string name="studies_on">On</string>
    <!-- Summary of studies data on quit preference if it is set to off -->
    <string name="studies_off">Off</string>

    <!-- Collections -->
    <!-- Collections header on home fragment -->
    <string name="collections_header">Collections</string>
    <!-- Content description (not visible, for screen readers etc.): Opens the collection menu when pressed -->
    <string name="collection_menu_button_content_description">Collection menu</string>
    <!-- Label to describe what collections are to a new user without any collections -->
    <string name="no_collections_description2">Collect the things that matter to you.\nGroup together similar searches, sites, and tabs for quick access later.</string>
    <!-- Title for the "select tabs" step of the collection creator -->
    <string name="create_collection_select_tabs">Select Tabs</string>
    <!-- Title for the "select collection" step of the collection creator -->
    <string name="create_collection_select_collection">Select collection</string>
    <!-- Title for the "name collection" step of the collection creator -->
    <string name="create_collection_name_collection">Name collection</string>
    <!-- Button to add new collection for the "select collection" step of the collection creator -->
    <string name="create_collection_add_new_collection">Add new collection</string>
    <!-- Button to select all tabs in the "select tabs" step of the collection creator -->
    <string name="create_collection_select_all">Select All</string>
    <!-- Button to deselect all tabs in the "select tabs" step of the collection creator -->
    <string name="create_collection_deselect_all">Deselect All</string>
    <!-- Text to prompt users to select the tabs to save in the "select tabs" step of the collection creator -->
    <string name="create_collection_save_to_collection_empty">Select tabs to save</string>
    <!-- Text to show users how many tabs they have selected in the "select tabs" step of the collection creator.
     %d is a placeholder for the number of tabs selected. -->
    <string name="create_collection_save_to_collection_tabs_selected">%d tabs selected</string>
    <!-- Text to show users they have one tab selected in the "select tabs" step of the collection creator.
    %d is a placeholder for the number of tabs selected. -->
    <string name="create_collection_save_to_collection_tab_selected">%d tab selected</string>
    <!-- Text shown in snackbar when multiple tabs have been saved in a collection -->
    <string name="create_collection_tabs_saved">Tabs saved!</string>
    <!-- Text shown in snackbar when one or multiple tabs have been saved in a new collection -->
    <string name="create_collection_tabs_saved_new_collection">Collection saved!</string>
    <!-- Text shown in snackbar when one tab has been saved in a collection -->
    <string name="create_collection_tab_saved">Tab saved!</string>
    <!-- Content description (not visible, for screen readers etc.): button to close the collection creator -->
    <string name="create_collection_close">Close</string>
    <!-- Button to save currently selected tabs in the "select tabs" step of the collection creator-->
    <string name="create_collection_save">Save</string>

    <!-- Snackbar action to view the collection the user just created or updated -->
    <string name="create_collection_view">View</string>

    <!-- Text for the OK button from collection dialogs -->
    <string name="create_collection_positive">OK</string>
    <!-- Text for the cancel button from collection dialogs -->
    <string name="create_collection_negative">Cancel</string>

    <!-- Default name for a new collection in "name new collection" step of the collection creator. %d is a placeholder for the number of collections-->
    <string name="create_collection_default_name">Collection %d</string>

    <!-- Share -->
    <!-- Share screen header -->
    <string name="share_header_2">Share</string>
    <!-- Content description (not visible, for screen readers etc.):
        "Share" button. Opens the share menu when pressed. -->
    <string name="share_button_content_description">Share</string>
    <!-- Text for the Save to PDF feature in the share menu -->
    <string name="share_save_to_pdf">Save as PDF</string>
    <!-- Text for error message when generating a PDF file Text. -->
    <string name="unable_to_save_to_pdf_error">Unable to generate PDF</string>
    <!-- Text for standard error snackbar dismiss button. -->
    <string name="standard_snackbar_error_dismiss">Dismiss</string>
    <!-- Text for error message when printing a page and it fails. -->
    <string name="unable_to_print_page_error">Unable to print this page</string>
    <!-- Text for the print feature in the share and browser menu -->
    <string name="menu_print">Print</string>
    <!-- Sub-header in the dialog to share a link to another sync device -->
    <string name="share_device_subheader">Send to device</string>
    <!-- Sub-header in the dialog to share a link to an app from the full list -->
    <string name="share_link_all_apps_subheader">All actions</string>
    <!-- Sub-header in the dialog to share a link to an app from the most-recent sorted list -->
    <string name="share_link_recent_apps_subheader">Recently used</string>
    <!-- Text for the copy link action in the share screen. -->
    <string name="share_copy_link_to_clipboard">Copy to clipboard</string>
    <!-- Toast shown after copying link to clipboard -->
    <string name="toast_copy_link_to_clipboard">Copied to clipboard</string>
    <!-- An option from the share dialog to sign into sync -->
    <string name="sync_sign_in">Sign in to Sync</string>
     <!-- An option from the three dot menu to sync and save data -->
    <string name="sync_menu_sync_and_save_data">Sync and save data</string>
    <!-- An option from the share dialog to send link to all other sync devices -->
    <string name="sync_send_to_all">Send to all devices</string>
    <!-- An option from the share dialog to reconnect to sync -->
    <string name="sync_reconnect">Reconnect to Sync</string>
    <!-- Text displayed when sync is offline and cannot be accessed -->
    <string name="sync_offline">Offline</string>
    <!-- An option to connect additional devices -->
    <string name="sync_connect_device">Connect another device</string>
    <!-- The dialog text shown when additional devices are not available -->
    <string name="sync_connect_device_dialog">To send a tab, sign in to Firefox on at least one other device.</string>
    <!-- Confirmation dialog button -->
    <string name="sync_confirmation_button">Got it</string>
    <!-- Share error message -->
    <string name="share_error_snackbar">Cannot share to this app</string>
    <!-- Add new device screen title -->
    <string name="sync_add_new_device_title">Send to device</string>
    <!-- Text for the warning message on the Add new device screen -->
    <string name="sync_add_new_device_message">No Devices Connected</string>
    <!-- Text for the button to learn about sending tabs -->
    <string name="sync_add_new_device_learn_button">Learn About Sending Tabs…</string>
    <!-- Text for the button to connect another device -->
    <string name="sync_add_new_device_connect_button">Connect Another Device…</string>

    <!-- Notifications -->
    <!-- Text shown in the notification that pops up to remind the user that a private browsing session is active. -->
    <string name="notification_pbm_delete_text_2">Close private tabs</string>

    <!-- Text for option one, shown in microsurvey.-->
    <string name="microsurvey_survey_5_point_option_0" tools:ignore="UnusedResources" moz:removedIn="130">Neutral</string>
    <!-- Text for option two, shown in microsurvey.-->
    <string name="microsurvey_survey_5_point_option_1" tools:ignore="UnusedResources" moz:removedIn="130">Very Dissatisfied</string>
    <!-- Text for option three, shown in microsurvey.-->
    <string name="microsurvey_survey_5_point_option_2" tools:ignore="UnusedResources" moz:removedIn="130">Dissatisfied</string>
    <!-- Text for option four, shown in microsurvey.-->
    <string name="microsurvey_survey_5_point_option_3" tools:ignore="UnusedResources" moz:removedIn="130">Satisfied</string>
    <!-- Text for option five, shown in microsurvey.-->
    <string name="microsurvey_survey_5_point_option_4" tools:ignore="UnusedResources" moz:removedIn="130">Very Satisfied</string>

    <!-- Text shown in the notification that pops up to remind the user that a private browsing session is active for Android 14+ -->
    <string name="notification_erase_title_android_14">Close private tabs?</string>
    <string name="notification_erase_text_android_14">Tap or swipe this notification to close private tabs.</string>

    <!-- Name of the marketing notification channel. Displayed in the "App notifications" system settings for the app -->
    <string name="notification_marketing_channel_name">Marketing</string>

    <!-- Title shown in the notification that pops up to remind the user to set fenix as default browser.
    The app name is in the text, due to limitations with localizing Nimbus experiments -->
    <string name="nimbus_notification_default_browser_title" tools:ignore="UnusedResources">Firefox is fast and private</string>
    <!-- Text shown in the notification that pops up to remind the user to set fenix as default browser.
    The app name is in the text, due to limitations with localizing Nimbus experiments -->
    <string name="nimbus_notification_default_browser_text" tools:ignore="UnusedResources">Make Firefox your default browser</string>
    <!-- Title shown in the notification that pops up to re-engage the user -->
    <string name="notification_re_engagement_title">Try private browsing</string>

    <!-- Text shown in the notification that pops up to re-engage the user.
    %1$s is a placeholder that will be replaced by the app name. -->
    <string name="notification_re_engagement_text">Browse with no saved cookies or history in %1$s</string>

    <!-- Title A shown in the notification that pops up to re-engage the user -->
    <string name="notification_re_engagement_A_title">Browse without a trace</string>
    <!-- Text A shown in the notification that pops up to re-engage the user.
    %1$s is a placeholder that will be replaced by the app name. -->
    <string name="notification_re_engagement_A_text">Private browsing in %1$s doesn’t save your info.</string>
    <!-- Title B shown in the notification that pops up to re-engage the user -->
    <string name="notification_re_engagement_B_title">Start your first search</string>
    <!-- Text B shown in the notification that pops up to re-engage the user -->
    <string name="notification_re_engagement_B_text">Find something nearby. Or discover something fun.</string>

    <!-- Survey -->
    <!-- Text shown in the fullscreen message that pops up to ask user to take a short survey.
    The app name is in the text, due to limitations with localizing Nimbus experiments -->
    <string name="nimbus_survey_message_text">Please help make Firefox better by taking a short survey.</string>
    <!-- Preference for taking the short survey. -->
    <string name="preferences_take_survey">Take Survey</string>
    <!-- Preference for not taking the short survey. -->
    <string name="preferences_not_take_survey">No Thanks</string>

    <!-- Snackbar -->
    <!-- Text shown in snackbar when user deletes a collection -->
    <string name="snackbar_collection_deleted">Collection deleted</string>
    <!-- Text shown in snackbar when user renames a collection -->
    <string name="snackbar_collection_renamed">Collection renamed</string>
    <!-- Text shown in snackbar when user closes a tab -->
    <string name="snackbar_tab_closed">Tab closed</string>
    <!-- Text shown in snackbar when user closes all tabs -->
    <string name="snackbar_tabs_closed">Tabs closed</string>
    <!-- Text shown in snackbar when user closes multiple inactive tabs. %1$s will be replaced with the number of tabs closed. -->
    <string name="snackbar_num_tabs_closed">Tabs closed: %1$s</string>
    <!-- Text shown in snackbar when user bookmarks a list of tabs -->
    <string name="snackbar_message_bookmarks_saved">Bookmarks saved!</string>
    <!-- Text shown in snackbar when user adds a site to shortcuts -->
    <string name="snackbar_added_to_shortcuts">Added to shortcuts!</string>
    <!-- Text shown in snackbar when user closes a private tab -->
    <string name="snackbar_private_tab_closed">Private tab closed</string>
    <!-- Text shown in snackbar when user closes all private tabs -->
    <string name="snackbar_private_tabs_closed">Private tabs closed</string>
    <!-- Text shown in snackbar when user erases their private browsing data -->
    <string name="snackbar_private_data_deleted">Private browsing data deleted</string>
    <!-- Text shown in snackbar to undo deleting a tab, top site or collection -->
    <string name="snackbar_deleted_undo">UNDO</string>
    <!-- Text shown in snackbar when user removes a top site -->
    <string name="snackbar_top_site_removed">Site removed</string>
    <!-- QR code scanner prompt which appears after scanning a code, but before navigating to it
        First parameter is the name of the app, second parameter is the URL or text scanned-->
    <string name="qr_scanner_confirmation_dialog_message">Allow %1$s to open %2$s</string>
    <!-- QR code scanner prompt dialog positive option to allow navigation to scanned link -->
    <string name="qr_scanner_dialog_positive">ALLOW</string>
    <!-- QR code scanner prompt dialog positive option to deny navigation to scanned link -->
    <string name="qr_scanner_dialog_negative">DENY</string>
    <!-- QR code scanner prompt dialog error message shown when a hostname does not contain http or https. -->
    <string name="qr_scanner_dialog_invalid">Web address not valid.</string>
    <!-- QR code scanner prompt dialog positive option when there is an error -->
    <string name="qr_scanner_dialog_invalid_ok">OK</string>
    <!-- Tab collection deletion prompt dialog message. Placeholder will be replaced with the collection name -->
    <string name="tab_collection_dialog_message">Are you sure you want to delete %1$s?</string>
    <!-- Tab collection deletion prompt dialog option to delete the collection -->
    <string name="tab_collection_dialog_positive">Delete</string>
    <!-- Text displayed in a notification when the user enters full screen mode -->
    <string name="full_screen_notification" moz:removedIn="130" tools:ignore="UnusedResources">Entering full screen mode</string>
    <!-- Message for copying the URL via long press on the toolbar -->
    <string name="url_copied">URL copied</string>
    <!-- Sample text for accessibility font size -->
    <string name="accessibility_text_size_sample_text_1">This is sample text. It is here to show how text will appear when you increase or decrease the size with this setting.</string>
    <!-- Summary for Accessibility Text Size Scaling Preference -->
    <string name="preference_accessibility_text_size_summary">Make text on websites larger or smaller</string>
    <!-- Title for Accessibility Text Size Scaling Preference -->
    <string name="preference_accessibility_font_size_title">Font Size</string>

    <!-- Title for Accessibility Text Automatic Size Scaling Preference -->
    <string name="preference_accessibility_auto_size_2">Automatic font sizing</string>
    <!-- Summary for Accessibility Text Automatic Size Scaling Preference -->
    <string name="preference_accessibility_auto_size_summary">Font size will match your Android settings. Disable to manage font size here.</string>

    <!-- Title for the Delete browsing data preference -->
    <string name="preferences_delete_browsing_data">Delete browsing data</string>
    <!-- Title for the tabs item in Delete browsing data -->
    <string name="preferences_delete_browsing_data_tabs_title_2">Open tabs</string>
    <!-- Subtitle for the tabs item in Delete browsing data, parameter will be replaced with the number of open tabs -->
    <string name="preferences_delete_browsing_data_tabs_subtitle">%d tabs</string>
    <!-- Title for the data and history items in Delete browsing data -->
    <!-- Title for the history item in Delete browsing data -->
    <string name="preferences_delete_browsing_data_browsing_history_title">Browsing history</string>
    <!-- Subtitle for the data and history items in delete browsing data, parameter will be replaced with the
        number of history items the user has -->
    <string name="preferences_delete_browsing_data_browsing_data_subtitle">%d addresses</string>
    <!-- Title for the cookies and site data items in Delete browsing data -->
    <string name="preferences_delete_browsing_data_cookies_and_site_data">Cookies and site data</string>
    <!-- Subtitle for the cookies item in Delete browsing data -->
    <string name="preferences_delete_browsing_data_cookies_subtitle">You’ll be logged out of most sites</string>
    <!-- Title for the cached images and files item in Delete browsing data -->
    <string name="preferences_delete_browsing_data_cached_files">Cached images and files</string>
    <!-- Subtitle for the cached images and files item in Delete browsing data -->
    <string name="preferences_delete_browsing_data_cached_files_subtitle">Frees up storage space</string>
    <!-- Title for the site permissions item in Delete browsing data -->
    <string name="preferences_delete_browsing_data_site_permissions">Site permissions</string>
    <!-- Title for the downloads item in Delete browsing data -->
    <string name="preferences_delete_browsing_data_downloads">Downloads</string>
    <!-- Text for the button to delete browsing data -->
    <string name="preferences_delete_browsing_data_button">Delete browsing data</string>
    <!-- Title for the Delete browsing data on quit preference -->
    <string name="preferences_delete_browsing_data_on_quit">Delete browsing data on quit</string>
    <!-- Summary for the Delete browsing data on quit preference. "Quit" translation should match delete_browsing_data_on_quit_action translation. -->
    <string name="preference_summary_delete_browsing_data_on_quit_2">Automatically deletes browsing data when you select \&quot;Quit\&quot; from the main menu</string>
    <!-- Action item in menu for the Delete browsing data on quit feature -->
    <string name="delete_browsing_data_on_quit_action">Quit</string>

    <!-- Title text of a delete browsing data dialog. -->
    <string name="delete_history_prompt_title">Time range to delete</string>
    <!-- Body text of a delete browsing data dialog. -->
    <string name="delete_history_prompt_body" moz:RemovedIn="130" tools:ignore="UnusedResources">Removes history (including history synced from other devices), cookies and other browsing data.</string>
    <!-- Body text of a delete browsing data dialog. -->
    <string name="delete_history_prompt_body_2">Removes history (including history synced from other devices)</string>
    <!-- Radio button in the delete browsing data dialog to delete history items for the last hour. -->
    <string name="delete_history_prompt_button_last_hour">Last hour</string>
    <!-- Radio button in the delete browsing data dialog to delete history items for today and yesterday. -->
    <string name="delete_history_prompt_button_today_and_yesterday">Today and yesterday</string>
    <!-- Radio button in the delete browsing data dialog to delete all history. -->
    <string name="delete_history_prompt_button_everything">Everything</string>

    <!-- Dialog message to the user asking to delete browsing data. Parameter will be replaced by app name. -->
    <string name="delete_browsing_data_prompt_message_3">%s will delete the selected browsing data.</string>
    <!-- Text for the cancel button for the data deletion dialog -->
    <string name="delete_browsing_data_prompt_cancel">Cancel</string>
    <!-- Text for the allow button for the data deletion dialog -->
    <string name="delete_browsing_data_prompt_allow">Delete</string>
    <!-- Text for the snackbar confirmation that the data was deleted -->
    <string name="preferences_delete_browsing_data_snackbar">Browsing data deleted</string>
    <!-- Text for the snackbar to show the user that the deletion of browsing data is in progress -->
    <string name="deleting_browsing_data_in_progress">Deleting browsing data…</string>

    <!-- Dialog message to the user asking to delete all history items inside the opened group. Parameter will be replaced by a history group name. -->
    <string name="delete_all_history_group_prompt_message">Delete all sites in “%s”</string>
    <!-- Text for the cancel button for the history group deletion dialog -->
    <string name="delete_history_group_prompt_cancel">Cancel</string>
    <!-- Text for the allow button for the history group dialog -->
    <string name="delete_history_group_prompt_allow">Delete</string>
    <!-- Text for the snackbar confirmation that the history group was deleted -->
    <string name="delete_history_group_snackbar">Group deleted</string>

    <!-- Onboarding -->
    <!-- text to display in the snackbar once account is signed-in -->
    <string name="onboarding_firefox_account_sync_is_on">Sync is on</string>

    <!-- Onboarding theme -->
    <!-- Text shown in snackbar when multiple tabs have been sent to device -->
    <string name="sync_sent_tabs_snackbar">Tabs sent!</string>
    <!-- Text shown in snackbar when one tab has been sent to device  -->
    <string name="sync_sent_tab_snackbar">Tab sent!</string>
    <!-- Text shown in snackbar when sharing tabs failed  -->
    <string name="sync_sent_tab_error_snackbar">Unable to send</string>
    <!-- Text shown in snackbar for the "retry" action that the user has after sharing tabs failed -->
    <string name="sync_sent_tab_error_snackbar_action">RETRY</string>
    <!-- Title of QR Pairing Fragment -->
    <string name="sync_scan_code">Scan the code</string>
    <!-- Instructions on how to access pairing -->
    <string name="sign_in_instructions"><![CDATA[On your computer open Firefox and go to <b>https://firefox.com/pair</b>]]></string>
    <!-- Text shown for sign in pairing when ready -->
    <string name="sign_in_ready_for_scan">Ready to scan</string>
    <!-- Text shown for settings option for sign with pairing -->
    <string name="sign_in_with_camera">Sign in with your camera</string>
    <!-- Text shown for settings option for sign with email -->
    <string name="sign_in_with_email">Use email instead</string>
    <!-- Text shown for settings option for create new account text.'Firefox' intentionally hardcoded here.-->
    <string name="sign_in_create_account_text"><![CDATA[No account? <u>Create one</u> to sync Firefox between devices.]]></string>
    <!-- Text shown in confirmation dialog to sign out of account. The first parameter is the name of the app (e.g. Firefox Preview) -->
    <string name="sign_out_confirmation_message_2">%s will stop syncing with your account, but won’t delete any of your browsing data on this device.</string>
    <!-- Option to continue signing out of account shown in confirmation dialog to sign out of account -->
    <string name="sign_out_disconnect">Disconnect</string>
    <!-- Option to cancel signing out shown in confirmation dialog to sign out of account -->
    <string name="sign_out_cancel">Cancel</string>
    <!-- Error message snackbar shown after the user tried to select a default folder which cannot be altered -->
    <string name="bookmark_cannot_edit_root">Can’t edit default folders</string>

    <!-- Enhanced Tracking Protection -->
    <!-- Link displayed in enhanced tracking protection panel to access tracking protection settings -->
    <string name="etp_settings">Protection Settings</string>
    <!-- Preference title for enhanced tracking protection settings -->
    <string name="preference_enhanced_tracking_protection">Enhanced Tracking Protection</string>
    <!-- Preference summary for enhanced tracking protection settings on/off switch -->
    <string name="preference_enhanced_tracking_protection_summary">Now featuring Total Cookie Protection, our most powerful barrier yet against cross-site trackers.</string>
    <!-- Description of enhanced tracking protection. The parameter is the name of the application (For example: Firefox Fenix) -->
    <string name="preference_enhanced_tracking_protection_explanation_2">%s protects you from many of the most common trackers that follow what you do online.</string>
    <!-- Text displayed that links to website about enhanced tracking protection -->
    <string name="preference_enhanced_tracking_protection_explanation_learn_more">Learn more</string>
    <!-- Preference for enhanced tracking protection for the standard protection settings -->
    <string name="preference_enhanced_tracking_protection_standard_default_1">Standard (default)</string>
    <!-- Preference description for enhanced tracking protection for the standard protection settings -->
    <string name="preference_enhanced_tracking_protection_standard_description_5">Pages will load normally, but block fewer trackers.</string>
    <!--  Accessibility text for the Standard protection information icon  -->
    <string name="preference_enhanced_tracking_protection_standard_info_button">What’s blocked by standard tracking protection</string>
    <!-- Preference for enhanced tracking protection for the strict protection settings -->
    <string name="preference_enhanced_tracking_protection_strict">Strict</string>
    <!-- Preference description for enhanced tracking protection for the strict protection settings -->
    <string name="preference_enhanced_tracking_protection_strict_description_4">Stronger tracking protection and faster performance, but some sites may not work properly.</string>
    <!--  Accessibility text for the Strict protection information icon  -->
    <string name="preference_enhanced_tracking_protection_strict_info_button">What’s blocked by strict tracking protection</string>
    <!-- Preference for enhanced tracking protection for the custom protection settings -->
    <string name="preference_enhanced_tracking_protection_custom">Custom</string>
    <!-- Preference description for enhanced tracking protection for the strict protection settings -->
    <string name="preference_enhanced_tracking_protection_custom_description_2">Choose which trackers and scripts to block.</string>
    <!--  Accessibility text for the Strict protection information icon  -->
    <string name="preference_enhanced_tracking_protection_custom_info_button">What’s blocked by custom tracking protection</string>
    <!-- Header for categories that are being blocked by current Enhanced Tracking Protection settings -->
    <!-- Preference for enhanced tracking protection for the custom protection settings for cookies-->
    <string name="preference_enhanced_tracking_protection_custom_cookies">Cookies</string>
    <!-- Option for enhanced tracking protection for the custom protection settings for cookies-->
    <string name="preference_enhanced_tracking_protection_custom_cookies_1">Cross-site and social media trackers</string>
    <!-- Option for enhanced tracking protection for the custom protection settings for cookies-->
    <string name="preference_enhanced_tracking_protection_custom_cookies_2">Cookies from unvisited sites</string>
    <!-- Option for enhanced tracking protection for the custom protection settings for cookies-->
    <string name="preference_enhanced_tracking_protection_custom_cookies_3">All third-party cookies (may cause websites to break)</string>
    <!-- Option for enhanced tracking protection for the custom protection settings for cookies-->
    <string name="preference_enhanced_tracking_protection_custom_cookies_4">All cookies (will cause websites to break)</string>
    <!-- Option for enhanced tracking protection for the custom protection settings for cookies-->
    <string name="preference_enhanced_tracking_protection_custom_cookies_5">Isolate cross-site cookies</string>
    <!-- Preference for Global Privacy Control for the custom privacy settings for Global Privacy Control. '&amp;' is replaced with the ampersand symbol: &-->
    <string name="preference_enhanced_tracking_protection_custom_global_privacy_control">Tell websites not to share &amp; sell data</string>
    <!-- Preference for enhanced tracking protection for the custom protection settings for tracking content -->
    <string name="preference_enhanced_tracking_protection_custom_tracking_content">Tracking content</string>
    <!-- Option for enhanced tracking protection for the custom protection settings for tracking content-->
    <string name="preference_enhanced_tracking_protection_custom_tracking_content_1">In all tabs</string>
    <!-- Option for enhanced tracking protection for the custom protection settings for tracking content-->
    <string name="preference_enhanced_tracking_protection_custom_tracking_content_2">Only in Private tabs</string>
    <!-- Preference for enhanced tracking protection for the custom protection settings -->
    <string name="preference_enhanced_tracking_protection_custom_cryptominers">Cryptominers</string>
    <!-- Preference for enhanced tracking protection for the custom protection settings -->
    <string name="preference_enhanced_tracking_protection_custom_fingerprinters" moz:RemovedIn="130" tools:ignore="UnusedResources">Fingerprinters</string>
    <!-- Preference for enhanced tracking protection for the custom protection settings -->
    <string name="preference_enhanced_tracking_protection_custom_known_fingerprinters">Known Fingerprinters</string>
    <!-- Button label for navigating to the Enhanced Tracking Protection details -->
    <string name="enhanced_tracking_protection_details">Details</string>
    <!-- Header for categories that are being being blocked by current Enhanced Tracking Protection settings -->
    <string name="enhanced_tracking_protection_blocked">Blocked</string>
    <!-- Header for categories that are being not being blocked by current Enhanced Tracking Protection settings -->
    <string name="enhanced_tracking_protection_allowed">Allowed</string>
    <!-- Category of trackers (social media trackers) that can be blocked by Enhanced Tracking Protection -->
    <string name="etp_social_media_trackers_title">Social Media Trackers</string>
    <!-- Description of social media trackers that can be blocked by Enhanced Tracking Protection -->
    <string name="etp_social_media_trackers_description">Limits the ability of social networks to track your browsing activity around the web.</string>
    <!-- Category of trackers (cross-site tracking cookies) that can be blocked by Enhanced Tracking Protection -->
    <string name="etp_cookies_title">Cross-Site Tracking Cookies</string>
    <!-- Category of trackers (cross-site tracking cookies) that can be blocked by Enhanced Tracking Protection -->
    <string name="etp_cookies_title_2">Cross-Site Cookies</string>
    <!-- Description of cross-site tracking cookies that can be blocked by Enhanced Tracking Protection -->
    <string name="etp_cookies_description">Blocks cookies that ad networks and analytics companies use to compile your browsing data across many sites.</string>
    <!-- Description of cross-site tracking cookies that can be blocked by Enhanced Tracking Protection -->
    <string name="etp_cookies_description_2">Total Cookie Protection isolates cookies to the site you’re on so trackers like ad networks can’t use them to follow you across sites.</string>
    <!-- Category of trackers (cryptominers) that can be blocked by Enhanced Tracking Protection -->
    <string name="etp_cryptominers_title">Cryptominers</string>
    <!-- Description of cryptominers that can be blocked by Enhanced Tracking Protection -->
    <string name="etp_cryptominers_description">Prevents malicious scripts gaining access to your device to mine digital currency.</string>
    <!-- Category of trackers (fingerprinters) that can be blocked by Enhanced Tracking Protection -->
    <string name="etp_fingerprinters_title" moz:RemovedIn="130" tools:ignore="UnusedResources">Fingerprinters</string>
    <!-- Description of fingerprinters that can be blocked by Enhanced Tracking Protection -->
    <string name="etp_fingerprinters_description" moz:RemovedIn="130" tools:ignore="UnusedResources">Stops uniquely identifiable data from being collected about your device that can be used for tracking purposes.</string>
    <!-- Description of fingerprinters that can be blocked by Enhanced Tracking Protection -->
    <string name="etp_known_fingerprinters_description">Stops uniquely identifiable data from being collected about your device that can be used for tracking purposes.</string>
    <!-- Category of trackers (tracking content) that can be blocked by Enhanced Tracking Protection -->
    <string name="etp_tracking_content_title">Tracking Content</string>
    <!-- Description of tracking content that can be blocked by Enhanced Tracking Protection -->
    <string name="etp_tracking_content_description">Stops outside ads, videos, and other content from loading that contains tracking code. May affect some website functionality.</string>
    <!-- Enhanced Tracking Protection message that protection is currently on for this site -->
    <string name="etp_panel_on">Protections are ON for this site</string>
    <!-- Enhanced Tracking Protection message that protection is currently off for this site -->
    <string name="etp_panel_off">Protections are OFF for this site</string>
    <!-- Header for exceptions list for which sites enhanced tracking protection is always off -->
    <string name="enhanced_tracking_protection_exceptions">Enhanced Tracking Protection is off for these websites</string>
    <!-- Content description (not visible, for screen readers etc.): Navigate
    back from ETP details (Ex: Tracking content) -->
    <string name="etp_back_button_content_description">Navigate back</string>
    <!-- About page link text to open what's new link -->
    <string name="about_whats_new">What’s new in %s</string>
    <!-- Open source licenses page title
    The first parameter is the app name -->
    <string name="open_source_licenses_title">%s | OSS Libraries</string>

    <!-- Category of trackers (redirect trackers) that can be blocked by Enhanced Tracking Protection -->
    <string name="etp_redirect_trackers_title">Redirect Trackers</string>
    <!-- Description of redirect tracker cookies that can be blocked by Enhanced Tracking Protection -->
    <string name="etp_redirect_trackers_description">Clears cookies set by redirects to known tracking websites.</string>

    <!-- Preference for fingerprinting protection for the custom protection settings -->
    <string name="etp_suspected_fingerprinters_title">Suspected Fingerprinters</string>
    <!-- Description of fingerprinters that can be blocked by fingerprinting protection -->
    <string name="etp_suspected_fingerprinters_description">Enables fingerprinting protection to stop suspected fingerprinters.</string>
    <!-- Category of trackers (fingerprinters) that can be blocked by Enhanced Tracking Protection -->
    <string name="etp_known_fingerprinters_title">Known Fingerprinters</string>
    <!-- Description of the SmartBlock Enhanced Tracking Protection feature. The * symbol is intentionally hardcoded here,
         as we use it on the UI to indicate which trackers have been partially unblocked.  -->
    <string name="preference_etp_smartblock_description">Some trackers marked below have been partially unblocked on this page because you interacted with them *.</string>
    <!-- Text displayed that links to website about enhanced tracking protection SmartBlock -->
    <string name="preference_etp_smartblock_learn_more">Learn more</string>

    <!-- Content description (not visible, for screen readers etc.):
    Enhanced tracking protection exception preference icon for ETP settings. -->
    <string name="preference_etp_exceptions_icon_description">Enhanced tracking protection exception preference icon</string>

    <!-- About page link text to open support link -->
    <string name="about_support">Support</string>
    <!-- About page link text to list of past crashes (like about:crashes on desktop) -->
    <string name="about_crashes">Crashes</string>
    <!-- About page link text to open privacy notice link -->
    <string name="about_privacy_notice">Privacy notice</string>
    <!-- About page link text to open know your rights link -->
    <string name="about_know_your_rights">Know your rights</string>
    <!-- About page link text to open licensing information link -->
    <string name="about_licensing_information">Licensing information</string>
    <!-- About page link text to open a screen with libraries that are used -->
    <string name="about_other_open_source_libraries">Libraries that we use</string>

    <!-- Toast shown to the user when they are activating the secret dev menu
        The first parameter is number of long clicks left to enable the menu -->
    <string name="about_debug_menu_toast_progress">Debug menu: %1$d click(s) left to enable</string>
    <string name="about_debug_menu_toast_done">Debug menu enabled</string>

    <!-- Browser long press popup menu -->
    <!-- Copy the current url -->
    <string name="browser_toolbar_long_press_popup_copy">Copy</string>
    <!-- Paste & go the text in the clipboard. '&amp;' is replaced with the ampersand symbol: & -->
    <string name="browser_toolbar_long_press_popup_paste_and_go">Paste &amp; Go</string>
    <!-- Paste the text in the clipboard -->
    <string name="browser_toolbar_long_press_popup_paste">Paste</string>
    <!-- Snackbar message shown after an URL has been copied to clipboard. -->
    <string name="browser_toolbar_url_copied_to_clipboard_snackbar">URL copied to clipboard</string>

    <!-- Title text for the Add To Homescreen dialog -->
    <string name="add_to_homescreen_title">Add to Home screen</string>
    <!-- Cancel button text for the Add to Homescreen dialog -->
    <string name="add_to_homescreen_cancel">Cancel</string>
    <!-- Add button text for the Add to Homescreen dialog -->
    <string name="add_to_homescreen_add">Add</string>
    <!-- Continue to website button text for the first-time Add to Homescreen dialog -->
    <string name="add_to_homescreen_continue">Continue to website</string>
    <!-- Placeholder text for the TextView in the Add to Homescreen dialog -->
    <string name="add_to_homescreen_text_placeholder">Shortcut name</string>

    <!-- Describes the add to homescreen functionality -->
    <string name="add_to_homescreen_description_2">You can easily add this website to your device’s Home screen to have instant access and browse faster with an app-like experience.</string>

    <!-- Preference for managing the settings for logins and passwords in Fenix -->
    <string name="preferences_passwords_logins_and_passwords_2">Passwords</string>
    <!-- Preference for managing the saving of logins and passwords in Fenix -->
    <string name="preferences_passwords_save_logins_2">Save passwords</string>
    <!-- Preference option for asking to save passwords in Fenix -->
    <string name="preferences_passwords_save_logins_ask_to_save">Ask to save</string>
    <!-- Preference option for never saving passwords in Fenix -->
    <string name="preferences_passwords_save_logins_never_save">Never save</string>
    <!-- Preference for autofilling saved logins in Firefox (in web content), %1$s will be replaced with the app name -->
    <string name="preferences_passwords_autofill2">Autofill in %1$s</string>
    <!-- Description for the preference for autofilling saved logins in Firefox (in web content), %1$s will be replaced with the app name -->
    <string name="preferences_passwords_autofill_description">Fill and save usernames and passwords in websites while using %1$s.</string>
    <!-- Preference for autofilling logins from Fenix in other apps (e.g. autofilling the Twitter app) -->
    <string name="preferences_android_autofill">Autofill in other apps</string>
    <!-- Description for the preference for autofilling logins from Fenix in other apps (e.g. autofilling the Twitter app) -->
    <string name="preferences_android_autofill_description">Fill usernames and passwords in other apps on your device.</string>

    <!-- Preference option for adding a password -->
    <string name="preferences_logins_add_login_2">Add password</string>

    <!-- Preference for syncing saved passwords in Fenix -->
    <string name="preferences_passwords_sync_logins_2">Sync passwords</string>
    <!-- Preference for syncing saved passwords in Fenix, when not signed in-->
    <string name="preferences_passwords_sync_logins_across_devices_2">Sync passwords across devices</string>
    <!-- Preference to access list of saved passwords -->
    <string name="preferences_passwords_saved_logins_2">Saved passwords</string>
    <!-- Description of empty list of saved passwords. Placeholder is replaced with app name.  -->
    <string name="preferences_passwords_saved_logins_description_empty_text_2">The passwords you save or sync to %s will be listed here. All passwords you save are encrypted.</string>
    <!-- Clickable text for opening an external link for more information about Sync. -->
    <string name="preferences_passwords_saved_logins_description_empty_learn_more_link_2">Learn more about sync</string>
    <!-- Preference to access list of login exceptions that we never save logins for -->
    <string name="preferences_passwords_exceptions">Exceptions</string>
    <!-- Empty description of list of login exceptions that we never save passwords for. Parameter will be replaced by app name. -->
    <string name="preferences_passwords_exceptions_description_empty_2">%s won’t save passwords for sites listed here.</string>
    <!-- Description of list of login exceptions that we never save passwords for. Parameter will be replaced by app name. -->
    <string name="preferences_passwords_exceptions_description_2">%s won’t save passwords for these sites.</string>
    <!-- Text on button to remove all saved login exceptions -->
    <string name="preferences_passwords_exceptions_remove_all">Delete all exceptions</string>
    <!-- Hint for search box in passwords list -->
    <string name="preferences_passwords_saved_logins_search_2">Search passwords</string>
    <!-- The header for the site that a login is for -->
    <string name="preferences_passwords_saved_logins_site">Site</string>
    <!-- The header for the username for a login -->
    <string name="preferences_passwords_saved_logins_username">Username</string>
    <!-- The header for the password for a login -->
    <string name="preferences_passwords_saved_logins_password">Password</string>
    <!-- Shown in snackbar to tell user that the password has been copied -->
    <string name="logins_password_copied">Password copied to clipboard</string>
    <!-- Shown in snackbar to tell user that the username has been copied -->
    <string name="logins_username_copied">Username copied to clipboard</string>
    <!-- Content Description (for screenreaders etc) read for the button to copy a password in logins-->
    <string name="saved_logins_copy_password">Copy password</string>
    <!-- Content Description (for screenreaders etc) read for the button to clear a password while editing a login-->
    <string name="saved_logins_clear_password">Clear password</string>
    <!-- Content Description (for screenreaders etc) read for the button to copy a username in logins -->
    <string name="saved_login_copy_username">Copy username</string>
    <!-- Content Description (for screenreaders etc) read for the button to clear a username while editing a login -->
    <string name="saved_login_clear_username">Clear username</string>
    <!-- Content Description (for screenreaders etc) read for the button to clear the hostname field while creating a login -->
    <string name="saved_login_clear_hostname">Clear hostname</string>
    <!-- Content Description (for screenreaders etc) read for the button to open a site in logins -->
    <string name="saved_login_open_site">Open site in browser</string>
    <!-- Content Description (for screenreaders etc) read for the button to reveal a password in logins -->
    <string name="saved_login_reveal_password">Show password</string>
    <!-- Content Description (for screenreaders etc) read for the button to hide a password in logins -->
    <string name="saved_login_hide_password">Hide password</string>
    <!-- Message displayed in biometric prompt displayed for authentication before allowing users to view their passwords -->
    <string name="logins_biometric_prompt_message_2">Unlock to view your saved passwords</string>
    <!-- Title of warning dialog if users have no device authentication set up -->
    <string name="logins_warning_dialog_title_2">Secure your saved passwords</string>
    <!-- Message of warning dialog if users have no device authentication set up -->
    <string name="logins_warning_dialog_message_2">Set up a device lock pattern, PIN, or password to protect your saved passwords from being accessed if someone else has your device.</string>
    <!-- Negative button to ignore warning dialog if users have no device authentication set up -->
    <string name="logins_warning_dialog_later">Later</string>
    <!-- Positive button to send users to set up a pin of warning dialog if users have no device authentication set up -->
    <string name="logins_warning_dialog_set_up_now">Set up now</string>
    <!-- Title of PIN verification dialog to direct users to re-enter their device credentials to access their logins -->
    <string name="logins_biometric_prompt_message_pin">Unlock your device</string>
    <!-- Title for Accessibility Force Enable Zoom Preference -->
    <string name="preference_accessibility_force_enable_zoom">Zoom on all websites</string>
    <!-- Summary for Accessibility Force Enable Zoom Preference -->
    <string name="preference_accessibility_force_enable_zoom_summary">Enable to allow pinch and zoom, even on websites that prevent this gesture.</string>

    <!-- Saved logins sorting strategy menu item -by name- (if selected, it will sort saved logins alphabetically) -->
    <string name="saved_logins_sort_strategy_alphabetically">Name (A-Z)</string>
    <!-- Saved logins sorting strategy menu item -by last used- (if selected, it will sort saved logins by last used) -->
    <string name="saved_logins_sort_strategy_last_used">Last used</string>

    <!-- Content description (not visible, for screen readers etc.) -->
    <string name="saved_logins_menu_dropdown_chevron_icon_content_description_2">Sort passwords menu</string>

    <!-- Autofill -->
    <!-- Preference and title for managing the autofill settings -->
    <string name="preferences_autofill">Autofill</string>
    <!-- Preference and title for managing the settings for addresses -->
    <string name="preferences_addresses">Addresses</string>
    <!-- Preference and title for managing the settings for payment methods -->
    <string name="preferences_credit_cards_2">Payment methods</string>
    <!-- Preference for saving and autofilling credit cards -->
    <string name="preferences_credit_cards_save_and_autofill_cards_2">Save and fill payment methods</string>
    <!-- Preference summary for saving and autofilling payment method data. Parameter will be replaced by app name. -->
    <string name="preferences_credit_cards_save_and_autofill_cards_summary_2">%s encrypts all payment methods you save</string>
    <!-- Preference option for syncing credit cards across devices. This is displayed when the user is not signed into sync -->
    <string name="preferences_credit_cards_sync_cards_across_devices">Sync cards across devices</string>
    <!-- Preference option for syncing credit cards across devices. This is displayed when the user is signed into sync -->
    <string name="preferences_credit_cards_sync_cards">Sync cards</string>

    <!-- Preference option for adding a card -->
    <string name="preferences_credit_cards_add_credit_card_2">Add card</string>
    <!-- Preference option for managing saved cards -->
    <string name="preferences_credit_cards_manage_saved_cards_2">Manage cards</string>
    <!-- Preference option for adding an address -->
    <string name="preferences_addresses_add_address">Add address</string>
    <!-- Preference option for managing saved addresses -->
    <string name="preferences_addresses_manage_addresses">Manage addresses</string>

    <!-- Preference for saving and filling addresses -->
    <string name="preferences_addresses_save_and_autofill_addresses_2">Save and fill addresses</string>

    <!-- Preference summary for saving and filling address data -->
    <string name="preferences_addresses_save_and_autofill_addresses_summary_2">Includes phone numbers and email addresses</string>

    <!-- Title of the "Add card" screen -->
    <string name="credit_cards_add_card">Add card</string>
    <!-- Title of the "Edit card" screen -->
    <string name="credit_cards_edit_card">Edit card</string>
    <!-- The header for the card number of a credit card -->
    <string name="credit_cards_card_number">Card Number</string>
    <!-- The header for the expiration date of a credit card -->
    <string name="credit_cards_expiration_date">Expiration Date</string>
    <!-- The label for the expiration date month of a credit card to be used by a11y services-->
    <string name="credit_cards_expiration_date_month">Expiration Date Month</string>
    <!-- The label for the expiration date year of a credit card to be used by a11y services-->
    <string name="credit_cards_expiration_date_year">Expiration Date Year</string>
    <!-- The header for the name on the credit card -->
    <string name="credit_cards_name_on_card">Name on Card</string>
    <!-- The text for the "Delete card" menu item for deleting a credit card -->
    <string name="credit_cards_menu_delete_card">Delete card</string>
    <!-- The text for the "Delete card" button for deleting a credit card -->
    <string name="credit_cards_delete_card_button">Delete card</string>
    <!-- The text for the confirmation message of "Delete card" dialog -->
    <string name="credit_cards_delete_dialog_confirmation_2">Delete card?</string>
    <!-- The text for the positive button on "Delete card" dialog -->
    <string name="credit_cards_delete_dialog_button">Delete</string>
    <!-- The title for the "Save" menu item for saving a credit card -->
    <string name="credit_cards_menu_save">Save</string>
    <!-- The text for the "Save" button for saving a credit card -->
    <string name="credit_cards_save_button">Save</string>
    <!-- The text for the "Cancel" button for cancelling adding, updating or deleting a credit card -->
    <string name="credit_cards_cancel_button">Cancel</string>

    <!-- Title of the "Saved cards" screen -->
    <string name="credit_cards_saved_cards">Saved cards</string>

    <!-- Error message for card number validation -->
    <string name="credit_cards_number_validation_error_message_2">Enter a valid card number</string>
    <!-- Error message for card name on card validation -->
    <string name="credit_cards_name_on_card_validation_error_message_2">Add a name</string>
    <!-- Message displayed in biometric prompt displayed for authentication before allowing users to view their saved credit cards -->
    <string name="credit_cards_biometric_prompt_message">Unlock to view your saved cards</string>
    <!-- Title of warning dialog if users have no device authentication set up -->
    <string name="credit_cards_warning_dialog_title_2">Secure your saved payment methods</string>
    <!-- Message of warning dialog if users have no device authentication set up -->
    <string name="credit_cards_warning_dialog_message_3">Set up a device lock pattern, PIN, or password to protect your saved payment methods from being accessed if someone else has your device.</string>
    <!-- Positive button to send users to set up a pin of warning dialog if users have no device authentication set up -->
    <string name="credit_cards_warning_dialog_set_up_now">Set up now</string>
    <!-- Negative button to ignore warning dialog if users have no device authentication set up -->
    <string name="credit_cards_warning_dialog_later">Later</string>
    <!-- Title of PIN verification dialog to direct users to re-enter their device credentials to access their credit cards -->
    <string name="credit_cards_biometric_prompt_message_pin">Unlock your device</string>

    <!-- Message displayed in biometric prompt for authentication, before allowing users to use their stored payment method information -->
    <string name="credit_cards_biometric_prompt_unlock_message_2">Unlock to use saved payment methods</string>
    <!-- Title of the "Add address" screen -->
    <string name="addresses_add_address">Add address</string>
    <!-- Title of the "Edit address" screen -->
    <string name="addresses_edit_address">Edit address</string>
    <!-- Title of the "Manage addresses" screen -->
    <string name="addresses_manage_addresses">Manage addresses</string>
    <!-- The header for the name of an address. Name represents a person's full name, typically made up of a first, middle and last name, e.g. John Joe Doe. -->
    <string name="addresses_name">Name</string>
    <!-- The header for the street address of an address -->
    <string name="addresses_street_address">Street Address</string>
    <!-- The header for the city of an address -->
    <string name="addresses_city">City</string>
    <!-- The header for the subregion of an address when "state" should be used -->
    <string name="addresses_state">State</string>
    <!-- The header for the subregion of an address when "province" should be used -->
    <string name="addresses_province">Province</string>
    <!-- The header for the zip code of an address -->
    <string name="addresses_zip">Zip</string>
    <!-- The header for the country or region of an address -->
    <string name="addresses_country">Country or region</string>
    <!-- The header for the phone number of an address -->
    <string name="addresses_phone">Phone</string>
    <!-- The header for the email of an address -->
    <string name="addresses_email">Email</string>
    <!-- The text for the "Save" button for saving an address -->
    <string name="addresses_save_button">Save</string>
    <!-- The text for the "Cancel" button for cancelling adding, updating or deleting an address -->
    <string name="addresses_cancel_button">Cancel</string>
    <!-- The text for the "Delete address" button for deleting an address -->
    <string name="addressess_delete_address_button">Delete address</string>

    <!-- The title for the "Delete address" confirmation dialog -->
    <string name="addressess_confirm_dialog_message_2">Delete this address?</string>
    <!-- The text for the positive button on "Delete address" dialog -->
    <string name="addressess_confirm_dialog_ok_button">Delete</string>
    <!-- The text for the negative button on "Delete address" dialog -->
    <string name="addressess_confirm_dialog_cancel_button">Cancel</string>
    <!-- The text for the "Save address" menu item for saving an address -->
    <string name="address_menu_save_address">Save address</string>
    <!-- The text for the "Delete address" menu item for deleting an address -->
    <string name="address_menu_delete_address">Delete address</string>

    <!-- Title of the Add search engine screen -->
    <string name="search_engine_add_custom_search_engine_title">Add search engine</string>
    <!-- Content description (not visible, for screen readers etc.): Title for the button that navigates to add new engine screen -->
    <string name="search_engine_add_custom_search_engine_button_content_description">Add new search engine</string>
    <!-- Title of the Edit search engine screen -->
    <string name="search_engine_edit_custom_search_engine_title">Edit search engine</string>
    <!-- Text for the menu button to edit a search engine -->
    <string name="search_engine_edit">Edit</string>
    <!-- Text for the menu button to delete a search engine -->
    <string name="search_engine_delete">Delete</string>

    <!-- Label for the TextField in which user enters custom search engine name -->
    <string name="search_add_custom_engine_name_label">Name</string>
    <!-- Placeholder text shown in the Search Engine Name text field before a user enters text -->
    <string name="search_add_custom_engine_name_hint_2">Search engine name</string>
    <!-- Label for the TextField in which user enters custom search engine URL -->
    <string name="search_add_custom_engine_url_label">Search string URL</string>
    <!-- Placeholder text shown in the Search String TextField before a user enters text -->
    <string name="search_add_custom_engine_search_string_hint_2">URL to use for search</string>
    <!-- Description text for the Search String TextField. The %s is part of the string -->
    <string name="search_add_custom_engine_search_string_example" formatted="false">Replace query with “%s”. Example:\nhttps://www.google.com/search?q=%s</string>

    <!-- Accessibility description for the form in which details about the custom search engine are entered -->
    <string name="search_add_custom_engine_form_description">Custom search engine details</string>

    <!-- Label for the TextField in which user enters custom search engine suggestion URL -->
    <string name="search_add_custom_engine_suggest_url_label">Search suggestion API (optional)</string>
    <!-- Placeholder text shown in the Search Suggestion String TextField before a user enters text -->
    <string name="search_add_custom_engine_suggest_string_hint">Search suggestion API URL</string>
    <!-- Description text for the Search Suggestion String TextField. The %s is part of the string -->
    <string name="search_add_custom_engine_suggest_string_example_2" formatted="false">Replace query with “%s”. Example:\nhttps://suggestqueries.google.com/complete/search?client=firefox&amp;q=%s</string>
    <!-- The text for the "Save" button for saving a custom search engine -->
    <string name="search_custom_engine_save_button">Save</string>

    <!-- Text shown when a user leaves the name field empty -->
    <string name="search_add_custom_engine_error_empty_name">Enter search engine name</string>
    <!-- Text shown when a user leaves the search string field empty -->
    <string name="search_add_custom_engine_error_empty_search_string">Enter a search string</string>
    <!-- Text shown when a user leaves out the required template string -->
    <string name="search_add_custom_engine_error_missing_template">Check that search string matches Example format</string>
    <!-- Text shown when we aren't able to validate the custom search query. The first parameter is the url of the custom search engine -->
    <string name="search_add_custom_engine_error_cannot_reach">Error connecting to “%s”</string>
    <!-- Text shown when a user creates a new search engine -->
    <string name="search_add_custom_engine_success_message">Created %s</string>
    <!-- Text shown when a user successfully edits a custom search engine -->
    <string name="search_edit_custom_engine_success_message">Saved %s</string>
    <!-- Text shown when a user successfully deletes a custom search engine -->
    <string name="search_delete_search_engine_success_message">Deleted %s</string>

    <!-- Heading for the instructions to allow a permission -->
    <string name="phone_feature_blocked_intro">To allow it:</string>
    <!-- First step for the allowing a permission -->
    <string name="phone_feature_blocked_step_settings">1. Go to Android Settings</string>
    <!-- Second step for the allowing a permission -->
    <string name="phone_feature_blocked_step_permissions"><![CDATA[2. Tap <b>Permissions</b>]]></string>
    <!-- Third step for the allowing a permission (Fore example: Camera) -->
    <string name="phone_feature_blocked_step_feature"><![CDATA[3. Toggle <b>%1$s</b> to ON]]></string>

    <!-- Label that indicates a site is using a secure connection -->
    <string name="quick_settings_sheet_secure_connection_2">Connection is secure</string>
    <!-- Label that indicates a site is using a insecure connection -->
    <string name="quick_settings_sheet_insecure_connection_2">Connection is not secure</string>
    <!-- Label to clear site data -->
    <string name="clear_site_data">Clear cookies and site data</string>
    <!-- Confirmation message for a dialog confirming if the user wants to delete all data for current site -->
    <string name="confirm_clear_site_data"><![CDATA[Are you sure that you want to clear all the cookies and data for the site <b>%s</b>?]]></string>
    <!-- Confirmation message for a dialog confirming if the user wants to delete all the permissions for all sites-->
    <string name="confirm_clear_permissions_on_all_sites">Are you sure that you want to clear all the permissions on all sites?</string>
    <!-- Confirmation message for a dialog confirming if the user wants to delete all the permissions for a site-->
    <string name="confirm_clear_permissions_site">Are you sure that you want to clear all the permissions for this site?</string>
    <!-- Confirmation message for a dialog confirming if the user wants to set default value a permission for a site-->
    <string name="confirm_clear_permission_site">Are you sure that you want to clear this permission for this site?</string>
    <!-- label shown when there are not site exceptions to show in the site exception settings -->
    <string name="no_site_exceptions">No site exceptions</string>
    <!-- Bookmark deletion confirmation -->
    <string name="bookmark_deletion_confirmation">Are you sure you want to delete this bookmark?</string>
    <!-- Browser menu button that adds a shortcut to the home fragment -->
    <string name="browser_menu_add_to_shortcuts">Add to shortcuts</string>
    <!-- Browser menu button that removes a shortcut from the home fragment -->
    <string name="browser_menu_remove_from_shortcuts">Remove from shortcuts</string>
    <!-- text shown before the issuer name to indicate who its verified by, parameter is the name of
     the certificate authority that verified the ticket-->
    <string name="certificate_info_verified_by">Verified By: %1$s </string>
    <!-- Login overflow menu delete button -->
    <string name="login_menu_delete_button">Delete</string>
    <!-- Login overflow menu edit button -->
    <string name="login_menu_edit_button">Edit</string>
    <!-- Message in delete confirmation dialog for password -->
    <string name="login_deletion_confirmation_2">Are you sure you want to delete this password?</string>
    <!-- Positive action of a dialog asking to delete  -->
    <string name="dialog_delete_positive">Delete</string>
    <!-- Negative action of a dialog asking to delete login -->
    <string name="dialog_delete_negative">Cancel</string>
    <!--  The saved password options menu description. -->
    <string name="login_options_menu_2">Password options</string>
    <!--  The editable text field for a website address. -->
    <string name="saved_login_hostname_description_3">The editable text field for the website address.</string>
    <!--  The editable text field for a username. -->
    <string name="saved_login_username_description_3">The editable text field for the username.</string>
    <!--  The editable text field for a login's password. -->
    <string name="saved_login_password_description_2">The editable text field for the password.</string>
    <!--  The button description to save changes to an edited password. -->
    <string name="save_changes_to_login_2">Save changes.</string>
    <!--  The page title for editing a saved password. -->
    <string name="edit_2">Edit password</string>
    <!--  The page title for adding new password. -->
    <string name="add_login_2">Add password</string>
    <!--  Error text displayed underneath the password field when it is in an error case. -->
    <string name="saved_login_password_required_2">Enter a password</string>
    <!--  The error message in add login view when username field is blank. -->
    <string name="saved_login_username_required_2">Enter a username</string>
    <!--  The error message in add login view when hostname field is blank. -->
    <string name="saved_login_hostname_required" tools:ignore="UnusedResources">Hostname required</string>
    <!--  The error message in add login view when hostname field is blank. -->
    <string name="saved_login_hostname_required_2" tools:ignore="UnusedResources">Enter a web address</string>
    <!-- Voice search button content description  -->
    <string name="voice_search_content_description">Voice search</string>
    <!-- Voice search prompt description displayed after the user presses the voice search button -->
    <string name="voice_search_explainer">Speak now</string>

    <!--  The error message in edit login view when a duplicate username exists. -->
    <string name="saved_login_duplicate">A login with that username already exists</string>

    <!-- This is the hint text that is shown inline on the hostname field of the create new login page. 'https://www.example.com' intentionally hardcoded here -->
    <string name="add_login_hostname_hint_text">https://www.example.com</string>
    <!-- This is an error message shown below the hostname field of the add login page when a hostname does not contain http or https. -->
    <string name="add_login_hostname_invalid_text_3">Web address must contain &quot;https://&quot; or &quot;http://&quot;</string>
    <!-- This is an error message shown below the hostname field of the add login page when a hostname is invalid. -->
    <string name="add_login_hostname_invalid_text_2">Valid hostname required</string>

    <!-- Synced Tabs -->
    <!-- Text displayed to ask user to connect another device as no devices found with account -->
    <string name="synced_tabs_connect_another_device">Connect another device.</string>
    <!-- Text displayed asking user to re-authenticate -->
    <string name="synced_tabs_reauth">Please re-authenticate.</string>
    <!-- Text displayed when user has disabled tab syncing in Firefox Sync Account -->
    <string name="synced_tabs_enable_tab_syncing">Please enable tab syncing.</string>
    <!-- Text displayed when user has no tabs that have been synced -->
    <string name="synced_tabs_no_tabs">You don’t have any tabs open in Firefox on your other devices.</string>
    <!-- Text displayed in the synced tabs screen when a user is not signed in to Firefox Sync describing Synced Tabs -->
    <string name="synced_tabs_sign_in_message">View a list of tabs from your other devices.</string>
    <!-- Text displayed on a button in the synced tabs screen to link users to sign in when a user is not signed in to Firefox Sync -->
    <string name="synced_tabs_sign_in_button">Sign in to sync</string>

    <!-- The text displayed when a synced device has no tabs to show in the list of Synced Tabs. -->
    <string name="synced_tabs_no_open_tabs">No open tabs</string>

    <!-- Content description for expanding a group of synced tabs. -->
    <string name="synced_tabs_expand_group">Expand group of synced tabs</string>
    <!-- Content description for collapsing a group of synced tabs. -->
    <string name="synced_tabs_collapse_group">Collapse group of synced tabs</string>

    <!-- Top Sites -->
    <!-- Title text displayed in the dialog when shortcuts limit is reached. -->
    <string name="shortcut_max_limit_title">Shortcut limit reached</string>
    <!-- Content description text displayed in the dialog when shortcut limit is reached. -->
    <string name="shortcut_max_limit_content">To add a new shortcut, remove one. Touch and hold the site and select remove.</string>
    <!-- Confirmation dialog button text when top sites limit is reached. -->
    <string name="top_sites_max_limit_confirmation_button">OK, Got It</string>

    <!-- Label for the preference to show the shortcuts for the most visited top sites on the homepage -->
    <string name="top_sites_toggle_top_recent_sites_4">Shortcuts</string>
    <!-- Title text displayed in the rename top site dialog. -->
    <string name="top_sites_rename_dialog_title">Name</string>
    <!-- Hint for renaming title of a shortcut -->
    <string name="shortcut_name_hint">Shortcut name</string>
    <!-- Hint for editing URL of a shortcut. -->
    <string name="shortcut_url_hint">Shortcut URL</string>
    <!-- Button caption to confirm the renaming of the top site. -->
    <string name="top_sites_rename_dialog_ok" moz:removedIn="130" tools:ignore="UnusedResources">OK</string>
    <!-- Dialog button text for canceling the rename top site prompt. -->
    <string name="top_sites_rename_dialog_cancel">Cancel</string>

    <!-- Text for the menu button to open the homepage settings. -->
    <string name="top_sites_menu_settings">Settings</string>
    <!-- Text for the menu button to navigate to sponsors and privacy support articles. '&amp;' is replaced with the ampersand symbol: & -->
    <string name="top_sites_menu_sponsor_privacy">Our sponsors &amp; your privacy</string>
    <!-- Label text displayed for a sponsored top site. -->
    <string name="top_sites_sponsored_label">Sponsored</string>

    <!-- Text for the menu item to edit a top site. -->
    <string name="top_sites_edit_top_site">Edit</string>
    <!-- Text for the dialog title to edit a top site. -->
    <string name="top_sites_edit_dialog_title">Edit shortcut</string>
    <!-- Button caption to confirm the edit of the top site. -->
    <string name="top_sites_edit_dialog_save">Save</string>
    <!-- Error message when the user entered an invalid URL -->
    <string name="top_sites_edit_dialog_url_error">Enter a valid URL</string>
    <!-- Label for the URL edit field in the edit top site dialog. -->
    <string name="top_sites_edit_dialog_url_title">URL</string>

    <!-- Inactive tabs in the tabs tray -->
    <!-- Title text displayed in the tabs tray when a tab has been unused for 14 days. -->
    <string name="inactive_tabs_title">Inactive tabs</string>
    <!-- Content description for closing all inactive tabs -->
    <string name="inactive_tabs_delete_all">Close all inactive tabs</string>

    <!-- Content description for expanding the inactive tabs section. -->
    <string name="inactive_tabs_expand_content_description">Expand inactive tabs</string>
    <!-- Content description for collapsing the inactive tabs section. -->
    <string name="inactive_tabs_collapse_content_description">Collapse inactive tabs</string>

    <!-- Inactive tabs auto-close message in the tabs tray -->
    <!-- The header text of the auto-close message when the user is asked if they want to turn on the auto-closing of inactive tabs. -->
    <string name="inactive_tabs_auto_close_message_header" tools:ignore="UnusedResources">Auto-close after one month?</string>
    <!-- A description below the header to notify the user what the inactive tabs auto-close feature is. -->
    <string name="inactive_tabs_auto_close_message_description" tools:ignore="UnusedResources">Firefox can close tabs you haven’t viewed over the past month.</string>
    <!-- A call to action below the description to allow the user to turn on the auto closing of inactive tabs. -->
    <string name="inactive_tabs_auto_close_message_action" tools:ignore="UnusedResources">TURN ON AUTO CLOSE</string>

    <!-- Text for the snackbar to confirm auto-close is enabled for inactive tabs -->
    <string name="inactive_tabs_auto_close_message_snackbar">Auto-close enabled</string>

    <!-- Awesome bar suggestion's headers -->
    <!-- Search suggestions title for Firefox Suggest. -->
    <string name="firefox_suggest_header">Firefox Suggest</string>

    <!-- Title for search suggestions when Google is the default search suggestion engine. -->
    <string name="google_search_engine_suggestion_header">Google Search</string>
    <!-- Title for search suggestions when the default search suggestion engine is anything other than Google. The first parameter is default search engine name. -->
    <string name="other_default_search_engine_suggestion_header">%s search</string>

    <!-- Default browser experiment -->
    <!-- Default browser card title -->
    <string name="default_browser_experiment_card_title">Switch your default browser</string>
    <!-- Default browser card text -->
    <string name="default_browser_experiment_card_text">Set links from websites, emails, and messages to open automatically in Firefox.</string>

    <!-- Content description for close button in collection placeholder. -->
    <string name="remove_home_collection_placeholder_content_description">Remove</string>

    <!-- Content description radio buttons with a link to more information -->
    <string name="radio_preference_info_content_description">Click for more details</string>

    <!-- Content description for the action bar "up" button -->
    <string name="action_bar_up_description" moz:removedIn="124" tools:ignore="UnusedResources">Navigate up</string>

    <!-- Content description for privacy content close button -->
    <string name="privacy_content_close_button_content_description">Close</string>

    <!-- Pocket recommended stories -->
    <!-- Header text for a section on the home screen. -->
    <string name="pocket_stories_header_1">Thought-provoking stories</string>
    <!-- Header text for a section on the home screen. -->
    <string name="pocket_stories_categories_header">Stories by topic</string>
    <!-- Text of a button allowing users to access an external url for more Pocket recommendations. -->
    <string name="pocket_stories_placeholder_text">Discover more</string>
    <!-- Title of an app feature. Smaller than a heading. The first parameter is product name Pocket -->
    <string name="pocket_stories_feature_title_2">Powered by %s.</string>
    <!-- Caption for describing a certain feature. The placeholder is for a clickable text (eg: Learn more) which will load an url in a new tab when clicked.  -->
    <string name="pocket_stories_feature_caption">Part of the Firefox family. %s</string>
    <!-- Clickable text for opening an external link for more information about Pocket. -->
    <string name="pocket_stories_feature_learn_more">Learn more</string>

    <!-- Text indicating that the Pocket story that also displays this text is a sponsored story by other 3rd party entity. -->
    <string name="pocket_stories_sponsor_indication">Sponsored</string>

    <!-- Snackbar message for enrolling in a Nimbus experiment from the secret settings when Studies preference is Off.-->
    <string name="experiments_snackbar">Enable telemetry to send data.</string>
    <!-- Snackbar button text to navigate to telemetry settings.-->
    <string name="experiments_snackbar_button">Go to settings</string>

    <!-- Review quality check feature-->
    <!-- Name for the review quality check feature used as title for the panel. -->
    <string name="review_quality_check_feature_name_2">Review Checker</string>
    <!-- Summary for grades A and B for review quality check adjusted grading. -->
    <string name="review_quality_check_grade_a_b_description">Reliable reviews</string>
    <!-- Summary for grade C for review quality check adjusted grading. -->
    <string name="review_quality_check_grade_c_description">Mix of reliable and unreliable reviews</string>
    <!-- Summary for grades D and F for review quality check adjusted grading. -->
    <string name="review_quality_check_grade_d_f_description">Unreliable reviews</string>
    <!-- Text for title presenting the reliability of a product's reviews. -->
    <string name="review_quality_check_grade_title">How reliable are these reviews?</string>
    <!-- Title for when the rating has been updated by the review checker -->
    <string name="review_quality_check_adjusted_rating_title">Adjusted rating</string>
    <!-- Description for a product's adjusted star rating. The text presents that the product's reviews which were evaluated as unreliable were removed from the adjusted rating. -->
    <string name="review_quality_check_adjusted_rating_description_2">Based on reliable reviews</string>
    <!-- Title for list of highlights from a product's review emphasizing a product's important traits. -->
    <string name="review_quality_check_highlights_title">Highlights from recent reviews</string>
    <!-- Title for section explaining how we analyze the reliability of a product's reviews. -->
    <string name="review_quality_check_explanation_title">How we determine review quality</string>
    <!-- Paragraph explaining how we analyze the reliability of a product's reviews. First parameter is the Fakespot product name. In the phrase "Fakespot by Mozilla", "by" can be localized. Does not need to stay by. -->
    <string name="review_quality_check_explanation_body_reliability">We use AI technology from %s by Mozilla to check the reliability of product reviews. This will only help you assess review quality, not product quality. </string>

    <!-- Paragraph explaining the grading system we use to classify the reliability of a product's reviews. -->
    <string name="review_quality_check_info_review_grade_header"><![CDATA[We assign each product’s reviews a <b>letter grade</b> from A to F.]]></string>
    <!-- Description explaining grades A and B for review quality check adjusted grading. -->
    <string name="review_quality_check_info_grade_info_AB">Reliable reviews. We believe the reviews are likely from real customers who left honest, unbiased reviews.</string>
    <!-- Description explaining grade C for review quality check adjusted grading. -->
    <string name="review_quality_check_info_grade_info_C">We believe there’s a mix of reliable and unreliable reviews.</string>
    <!-- Description explaining grades D and F for review quality check adjusted grading. -->
    <string name="review_quality_check_info_grade_info_DF">Unreliable reviews. We believe the reviews are likely fake or from biased reviewers.</string>
    <!-- Paragraph explaining how a product's adjusted grading is calculated. -->
    <string name="review_quality_check_explanation_body_adjusted_grading"><![CDATA[The <b>adjusted rating</b> is based only on reviews we believe to be reliable.]]></string>
    <!-- Paragraph explaining product review highlights. First parameter is the name of the retailer (e.g. Amazon). -->
    <string name="review_quality_check_explanation_body_highlights"><![CDATA[<b>Highlights</b> are from %s reviews within the last 80 days that we believe to be reliable.]]></string>
    <!-- Text for learn more caption presenting a link with information about review quality. First parameter is for clickable text defined in review_quality_check_info_learn_more_link. -->
    <string name="review_quality_check_info_learn_more">Learn more about %s.</string>
    <!-- Clickable text that links to review quality check SuMo page. First parameter is the Fakespot product name. -->
    <string name="review_quality_check_info_learn_more_link_2">how %s determines review quality</string>
    <!-- Text for title of settings section. -->
    <string name="review_quality_check_settings_title">Settings</string>
    <!-- Text for label for switch preference to show recommended products from review quality check settings section. -->
    <string name="review_quality_check_settings_recommended_products">Show ads in review checker</string>
    <!-- Description for switch preference to show recommended products from review quality check settings section. First parameter is for clickable text defined in review_quality_check_settings_recommended_products_learn_more.-->
    <string name="review_quality_check_settings_recommended_products_description_2" tools:ignore="UnusedResources">You’ll see occasional ads for relevant products. We only advertise products with reliable reviews. %s</string>
    <!-- Clickable text that links to review quality check recommended products support article. -->
    <string name="review_quality_check_settings_recommended_products_learn_more" tools:ignore="UnusedResources">Learn more</string>
    <!-- Text for turning sidebar off button from review quality check settings section. -->
    <string name="review_quality_check_settings_turn_off">Turn off review checker</string>
    <!-- Text for title of recommended product section. This is displayed above a product image, suggested as an alternative to the product reviewed. -->
    <string name="review_quality_check_ad_title" tools:ignore="UnusedResources">More to consider</string>

    <!-- Caption for recommended product section indicating this is an ad by Fakespot. First parameter is the Fakespot product name. -->
    <string name="review_quality_check_ad_caption" tools:ignore="UnusedResources">Ad by %s</string>
    <!-- Caption for review quality check panel. First parameter is for clickable text defined in review_quality_check_powered_by_link. -->
    <string name="review_quality_check_powered_by_2">Review checker is powered by %s</string>
    <!-- Clickable text that links to Fakespot.com. First parameter is the Fakespot product name. In the phrase "Fakespot by Mozilla", "by" can be localized. Does not need to stay by. -->
    <string name="review_quality_check_powered_by_link" tools:ignore="UnusedResources">%s by Mozilla</string>
    <!-- Text for title of warning card informing the user that the current analysis is outdated. -->
    <string name="review_quality_check_outdated_analysis_warning_title" tools:ignore="UnusedResources">New info to check</string>
    <!-- Text for button from warning card informing the user that the current analysis is outdated. Clicking this should trigger the product's re-analysis. -->
    <string name="review_quality_check_outdated_analysis_warning_action" tools:ignore="UnusedResources">Check now</string>
    <!-- Title for warning card informing the user that the current product does not have enough reviews for a review analysis. -->
    <string name="review_quality_check_no_reviews_warning_title">Not enough reviews yet</string>
    <!-- Text for body of warning card informing the user that the current product does not have enough reviews for a review analysis. -->
    <string name="review_quality_check_no_reviews_warning_body">When this product has more reviews, we’ll be able to check their quality.</string>
    <!-- Title for warning card informing the user that the current product is currently not available. -->
    <string name="review_quality_check_product_availability_warning_title">Product is not available</string>
    <!-- Text for the body of warning card informing the user that the current product is currently not available. -->
    <string name="review_quality_check_product_availability_warning_body">If you see this product is back in stock, report it and we’ll work on checking the reviews.</string>
    <!-- Clickable text for warning card informing the user that the current product is currently not available. Clicking this should inform the server that the product is available. -->
    <string name="review_quality_check_product_availability_warning_action_2">Report product is in stock</string>
    <!-- Title for warning card informing the user that the current product's analysis is still processing. The parameter is the percentage progress (0-100%) of the analysis process (e.g. 56%). -->
    <string name="review_quality_check_analysis_in_progress_warning_title_2">Checking review quality (%s)</string>
    <!-- Text for body of warning card informing the user that the current product's analysis is still processing. -->
    <string name="review_quality_check_analysis_in_progress_warning_body">This could take about 60 seconds.</string>
    <!-- Title for info card displayed after the user reports a product is back in stock. -->
    <string name="review_quality_check_analysis_requested_info_title">Thanks for reporting!</string>
    <!-- Text for body of info card displayed after the user reports a product is back in stock. -->
    <string name="review_quality_check_analysis_requested_info_body">We should have info about this product’s reviews within 24 hours. Please check back.</string>
    <!-- Title for info card displayed when the user review checker while on a product that Fakespot does not analyze (e.g. gift cards, music). -->
    <string name="review_quality_check_not_analyzable_info_title">We can’t check these reviews</string>
    <!-- Text for body of info card displayed when the user review checker while on a product that Fakespot does not analyze (e.g. gift cards, music). -->
    <string name="review_quality_check_not_analyzable_info_body">Unfortunately, we can’t check the review quality for certain types of products. For example, gift cards and streaming video, music, and games.</string>
    <!-- Title for info card displayed when another user reported the displayed product is back in stock. -->
    <string name="review_quality_check_analysis_requested_other_user_info_title" tools:ignore="UnusedResources">Info coming soon</string>
    <!-- Text for body of info card displayed when another user reported the displayed product is back in stock. -->
    <string name="review_quality_check_analysis_requested_other_user_info_body" tools:ignore="UnusedResources">We should have info about this product’s reviews within 24 hours. Please check back.</string>
    <!-- Title for info card displayed to the user when analysis finished updating. -->
    <string name="review_quality_check_analysis_updated_confirmation_title" tools:ignore="UnusedResources">Analysis is up to date</string>
    <!-- Text for the action button from info card displayed to the user when analysis finished updating. -->
    <string name="review_quality_check_analysis_updated_confirmation_action" tools:ignore="UnusedResources">Got it</string>
    <!-- Title for error card displayed to the user when an error occurred. -->
    <string name="review_quality_check_generic_error_title">No info available right now</string>
    <!-- Text for body of error card displayed to the user when an error occurred. -->
    <string name="review_quality_check_generic_error_body">We’re working to resolve the issue. Please check back soon.</string>
    <!-- Title for error card displayed to the user when the device is disconnected from the network. -->
    <string name="review_quality_check_no_connection_title">No network connection</string>
    <!-- Text for body of error card displayed to the user when the device is disconnected from the network. -->
    <string name="review_quality_check_no_connection_body">Check your network connection and then try reloading the page.</string>
    <!-- Title for card displayed to the user for products whose reviews were not analyzed yet. -->
    <string name="review_quality_check_no_analysis_title">No info about these reviews yet</string>
    <!-- Text for the body of card displayed to the user for products whose reviews were not analyzed yet. -->
    <string name="review_quality_check_no_analysis_body">To know whether this product’s reviews are reliable, check the review quality. It only takes about 60 seconds.</string>
    <!-- Text for button from body of card displayed to the user for products whose reviews were not analyzed yet. Clicking this should trigger a product analysis. -->
    <string name="review_quality_check_no_analysis_link">Check review quality</string>
    <!-- Headline for review quality check contextual onboarding card. -->
    <string name="review_quality_check_contextual_onboarding_title">Try our trusted guide to product reviews</string>
    <!-- Description for review quality check contextual onboarding card. The first and last two parameters are for retailer names (e.g. Amazon, Walmart). The second parameter is for the name of the application (e.g. Firefox). -->
    <string name="review_quality_check_contextual_onboarding_description">See how reliable product reviews are on %1$s before you buy. Review checker, an experimental feature from %2$s, is built right into the browser. It works on %3$s and %4$s, too.</string>
    <!-- Description for review quality check contextual onboarding card. The first parameters is for retailer name (e.g. Amazon). The second parameter is for the name of the application (e.g. Firefox). -->
    <string name="review_quality_check_contextual_onboarding_description_one_vendor">See how reliable product reviews are on %1$s before you buy. Review Checker, an experimental feature from %2$s, is built right into the browser.</string>
    <!-- Paragraph presenting review quality check feature. First parameter is the Fakespot product name. Second parameter is for clickable text defined in review_quality_check_contextual_onboarding_learn_more_link. In the phrase "Fakespot by Mozilla", "by" can be localized. Does not need to stay by. -->
    <string name="review_quality_check_contextual_onboarding_learn_more">Using the power of %1$s by Mozilla, we help you avoid biased and inauthentic reviews. Our AI model is always improving to protect you as you shop. %2$s</string>
    <!-- Clickable text from the contextual onboarding card that links to review quality check support article. -->
    <string name="review_quality_check_contextual_onboarding_learn_more_link">Learn more</string>
    <!-- Caption text to be displayed in review quality check contextual onboarding card above the opt-in button. First parameter is Firefox app name, third parameter is the Fakespot product name. Second & fourth are for clickable texts defined in review_quality_check_contextual_onboarding_privacy_policy_3 and review_quality_check_contextual_onboarding_terms_use. -->
    <string name="review_quality_check_contextual_onboarding_caption_3" moz:RemovedIn="124" tools:ignore="UnusedResources">By selecting “Yes, try it” you agree to %1$s’s %2$s and %3$s’s %4$s.</string>
    <!-- Caption text to be displayed in review quality check contextual onboarding card above the opt-in button. First parameter is Firefox app name, third parameter is the Fakespot product name. Second & fourth are for clickable texts defined in review_quality_check_contextual_onboarding_privacy_policy_3 and review_quality_check_contextual_onboarding_terms_use. -->
    <string name="review_quality_check_contextual_onboarding_caption_4">By selecting “Yes, try it” you agree to %1$s’s %2$s and %3$s’s %4$s.</string>
    <!-- Clickable text from the review quality check contextual onboarding card that links to Fakespot privacy notice. -->
    <string name="review_quality_check_contextual_onboarding_privacy_policy_3">privacy notice</string>
    <!-- Clickable text from the review quality check contextual onboarding card that links to Fakespot terms of use. -->
    <string name="review_quality_check_contextual_onboarding_terms_use">terms of use</string>
    <!-- Text for opt-in button from the review quality check contextual onboarding card. -->
    <string name="review_quality_check_contextual_onboarding_primary_button_text">Yes, try it</string>
    <!-- Text for opt-out button from the review quality check contextual onboarding card. -->
    <string name="review_quality_check_contextual_onboarding_secondary_button_text">Not now</string>
    <!-- Text for the first CFR presenting the review quality check feature. -->
    <string name="review_quality_check_first_cfr_message">Find out if you can trust this product’s reviews — before you buy.</string>
    <!-- Text displayed in the first CFR presenting the review quality check feature that opens the review checker when clicked. -->
    <string name="review_quality_check_first_cfr_action" tools:ignore="UnusedResources">Try review checker</string>
    <!-- Text for the second CFR presenting the review quality check feature. -->
    <string name="review_quality_check_second_cfr_message">Are these reviews reliable? Check now to see an adjusted rating.</string>
    <!-- Text displayed in the second CFR presenting the review quality check feature that opens the review checker when clicked. -->
    <string name="review_quality_check_second_cfr_action" tools:ignore="UnusedResources">Open review checker</string>
    <!-- Flag showing that the review quality check feature is work in progress. -->
    <string name="review_quality_check_beta_flag" moz:removedIn="130" tools:ignore="UnusedResources">Beta</string>
    <!-- Content description (not visible, for screen readers etc.) for opening browser menu button to open review quality check bottom sheet. -->
    <string name="review_quality_check_open_handle_content_description">Open review checker</string>
    <!-- Content description (not visible, for screen readers etc.) for closing browser menu button to open review quality check bottom sheet. -->
    <string name="review_quality_check_close_handle_content_description">Close review checker</string>
    <!-- Content description (not visible, for screen readers etc.) for review quality check star rating. First parameter is the number of stars (1-5) representing the rating. -->
    <string name="review_quality_check_star_rating_content_description">%1$s out of 5 stars</string>
    <!-- Text for minimize button from highlights card. When clicked the highlights card should reduce its size. -->
    <string name="review_quality_check_highlights_show_less">Show less</string>
    <!-- Text for maximize button from highlights card. When clicked the highlights card should expand to its full size. -->
    <string name="review_quality_check_highlights_show_more">Show more</string>
    <!-- Text for highlights card quality category header. Reviews shown under this header should refer the product's quality. -->
    <string name="review_quality_check_highlights_type_quality">Quality</string>
    <!-- Text for highlights card price category header. Reviews shown under this header should refer the product's price. -->
    <string name="review_quality_check_highlights_type_price">Price</string>
    <!-- Text for highlights card shipping category header. Reviews shown under this header should refer the product's shipping. -->
    <string name="review_quality_check_highlights_type_shipping">Shipping</string>
    <!-- Text for highlights card packaging and appearance category header. Reviews shown under this header should refer the product's packaging and appearance. -->
    <string name="review_quality_check_highlights_type_packaging_appearance">Packaging and appearance</string>
    <!-- Text for highlights card competitiveness category header. Reviews shown under this header should refer the product's competitiveness. -->
    <string name="review_quality_check_highlights_type_competitiveness">Competitiveness</string>

    <!-- Text that is surrounded by quotes. The parameter is the actual text that is in quotes. An example of that text could be: Excellent craftsmanship, and that is displayed as “Excellent craftsmanship”. The text comes from a buyer's review that the feature is highlighting"   -->
    <string name="surrounded_with_quotes">“%s”</string>

    <!-- Accessibility services actions labels. These will be appended to accessibility actions like "Double tap to.." but not by or applications but by services like Talkback. -->
    <!-- Action label for elements that can be collapsed if interacting with them. Talkback will append this to say "Double tap to collapse". -->
    <string name="a11y_action_label_collapse">collapse</string>
    <!-- Current state for elements that can be collapsed if interacting with them. Talkback will dictate this after a state change. -->
    <string name="a11y_state_label_collapsed">collapsed</string>
    <!-- Action label for elements that can be expanded if interacting with them. Talkback will append this to say "Double tap to expand". -->
    <string name="a11y_action_label_expand">expand</string>
    <!-- Current state for elements that can be expanded if interacting with them. Talkback will dictate this after a state change. -->
    <string name="a11y_state_label_expanded">expanded</string>
    <!-- Action label for links to a website containing documentation about a wallpaper collection. Talkback will append this to say "Double tap to open link to learn more about this collection". -->
    <string name="a11y_action_label_wallpaper_collection_learn_more">open link to learn more about this collection</string>
    <!-- Action label for links that point to an article. Talkback will append this to say "Double tap to read the article". -->
    <string name="a11y_action_label_read_article">read the article</string>
    <!-- Action label for links to the Firefox Pocket website. Talkback will append this to say "Double tap to open link to learn more". -->
    <string name="a11y_action_label_pocket_learn_more">open link to learn more</string>
    <!-- Content description for headings announced by accessibility service. The first parameter is the text of the heading. Talkback will announce the first parameter and then speak the word "Heading" indicating to the user that this text is a heading for a section. -->
    <string name="a11y_heading">%s, Heading</string>
    <!-- Title for dialog displayed when trying to access links present in a text. -->
    <string name="a11y_links_title">Links</string>
    <!-- Additional content description for text bodies that contain urls. -->
    <string name="a11y_links_available">Links available</string>

    <!-- Translations feature-->

    <!-- Translation request dialog -->
    <!-- Title for the translation dialog that allows a user to translate the webpage. -->
    <string name="translations_bottom_sheet_title">Translate this page?</string>
    <!-- Title for the translation dialog after a translation was completed successfully.
    The first parameter is the name of the language that the page was translated from, for example, "French".
    The second parameter is the name of the language that the page was translated to, for example, "English". -->
    <string name="translations_bottom_sheet_title_translation_completed">Page translated from %1$s to %2$s</string>
    <!-- Title for the translation dialog that allows a user to translate the webpage when a user uses the translation feature the first time. The first parameter is the name of the application, for example, "Fenix". -->
    <string name="translations_bottom_sheet_title_first_time">Try private translations in %1$s</string>
    <!-- Additional information on the translation dialog that appears when a user uses the translation feature the first time. The first parameter is clickable text with a link, for example, "Learn more". -->
    <string name="translations_bottom_sheet_info_message">For your privacy, translations never leave your device. New languages and improvements coming soon! %1$s</string>
    <!-- Text that links to additional information about the Firefox translations feature. -->
    <string name="translations_bottom_sheet_info_message_learn_more">Learn more</string>
    <!-- Label for the dropdown to select which language to translate from on the translations dialog. Usually the translate from language selected will be the same as the page language. -->
    <string name="translations_bottom_sheet_translate_from">Translate from</string>
    <!-- Label for the dropdown to select which language to translate to on the translations dialog. Usually the translate to language selected will be the user's preferred language. -->
    <string name="translations_bottom_sheet_translate_to">Translate to</string>
    <!-- Label for the dropdown to select which language to translate from on the translations dialog when the page language is not supported. This selection is to allow the user to select another language, in case we automatically detected the page language incorrectly. -->
    <string name="translations_bottom_sheet_translate_from_unsupported_language">Try another source language</string>
    <!-- Button text on the translations dialog to dismiss the dialog and return to the browser. -->
    <string name="translations_bottom_sheet_negative_button">Not now</string>
    <!-- Button text on the translations dialog to restore the translated website back to the original untranslated version. -->
    <string name="translations_bottom_sheet_negative_button_restore">Show original</string>
    <!-- Accessibility announcement (not visible, for screen readers etc.) for the translations dialog after restore button was pressed that indicates the original untranslated page was loaded. -->
    <string name="translations_bottom_sheet_restore_accessibility_announcement">Original untranslated page loaded</string>
    <!-- Button text on the translations dialog when a translation error appears, used to dismiss the dialog and return to the browser. -->
    <string name="translations_bottom_sheet_negative_button_error">Done</string>


    <!-- Button text on the translations dialog to begin a translation of the website. -->
    <string name="translations_bottom_sheet_positive_button">Translate</string>
    <!-- Button text on the translations dialog when a translation error appears. -->
    <string name="translations_bottom_sheet_positive_button_error">Try again</string>
    <!-- Inactive button text on the translations dialog that indicates a translation is currently in progress. This button will be accompanied by a loading icon. -->
    <string name="translations_bottom_sheet_translating_in_progress">Translating</string>
    <!-- Button content description (not visible, for screen readers etc.) for the translations dialog translate button that indicates a translation is currently in progress. -->
    <string name="translations_bottom_sheet_translating_in_progress_content_description">Translating in Progress</string>
    <!-- Default dropdown option when initially selecting a language from the translations dialog language selection dropdown. -->
    <string name="translations_bottom_sheet_default_dropdown_selection">Choose a language</string>
    <!-- The title of the warning card informs the user that a translation could not be completed. -->
    <string name="translation_error_could_not_translate_warning_text">There was a problem translating. Please try again.</string>
    <!-- The title of the warning card informs the user that the list of languages cannot be loaded. -->
    <string name="translation_error_could_not_load_languages_warning_text">Couldn’t load languages. Check your internet connection and try again.</string>
    <!-- The title of the warning card informs the user that a language is not supported. The first parameter is the name of the language that is not supported. -->
    <string name="translation_error_language_not_supported_warning_text">Sorry, we don’t support %1$s yet.</string>
    <!-- Snackbar title shown if the user closes the Translation Request dialogue and a translation is in progress. -->
    <string name="translation_in_progress_snackbar">Translating…</string>
    <!-- Title for the data saving mode warning dialog used in the translation request dialog.
    This dialog will be presented when the user attempts to perform
    a translation without the necessary language files downloaded first when Android's data saver mode is enabled and the user is not using WiFi.
    The first parameter is the size in kilobytes or megabytes of the language file. -->
    <string name="translations_download_language_file_dialog_title">Download language in data saving mode (%1$s)?</string>


    <!-- Translations options dialog -->
    <!-- Title of the translation options dialog that allows a user to set their translation options for the site the user is currently on. -->
    <string name="translation_option_bottom_sheet_title_heading">Translation options</string>
    <!-- Toggle switch label that allows a user to set the setting if they would like the browser to always offer or suggest translations when available. -->
    <string name="translation_option_bottom_sheet_always_translate">Always offer to translate</string>
    <!-- Toggle switch label that allows a user to set if they would like a given language to automatically translate or not. The first parameter is the language name, for example, "Spanish". -->
    <string name="translation_option_bottom_sheet_always_translate_in_language">Always translate %1$s</string>
    <!-- Toggle switch label that allows a user to set if they would like to never be offered a translation of the given language. The first parameter is the language name, for example, "Spanish". -->
    <string name="translation_option_bottom_sheet_never_translate_in_language">Never translate %1$s</string>
    <!-- Toggle switch label that allows a user to set the setting if they would like the browser to never translate the site the user is currently visiting. -->
    <string name="translation_option_bottom_sheet_never_translate_site">Never translate this site</string>
    <!-- Toggle switch description that will appear under the "Never translate these sites" settings toggle switch to provide more information on how this setting interacts with other settings. -->
    <string name="translation_option_bottom_sheet_switch_never_translate_site_description">Overrides all other settings</string>
    <!-- Toggle switch description that will appear under the "Never translate" and "Always translate" toggle switch settings to provide more information on how these  settings interacts with other settings. -->
    <string name="translation_option_bottom_sheet_switch_description">Overrides offers to translate</string>
    <!-- Button text for the button that will take the user to the translation settings dialog. -->
    <string name="translation_option_bottom_sheet_translation_settings">Translation settings</string>
    <!-- Button text for the button that will take the user to a website to learn more about how translations works in the given app. The first parameter is the name of the application, for example, "Fenix". -->
    <string name="translation_option_bottom_sheet_about_translations">About translations in %1$s</string>

    <!-- Content description (not visible, for screen readers etc.) for closing the translations bottom sheet. -->
    <string name="translation_option_bottom_sheet_close_content_description">Close Translations sheet</string>

    <!-- The title of the warning card informs the user that an error has occurred at page settings. -->
    <string name="translation_option_bottom_sheet_error_warning_text">Some settings are temporarily unavailable.</string>

    <!-- Translation settings dialog -->
    <!-- Title of the translation settings dialog that allows a user to set their preferred translation settings. -->
    <string name="translation_settings_toolbar_title">Translations</string>
    <!-- Toggle switch label that indicates that the browser should signal or indicate when a translation is possible for any page. -->
    <string name="translation_settings_offer_to_translate">Offer to translate when possible</string>
    <!-- Toggle switch label that indicates that downloading files required for translating is permitted when using data saver mode in Android. -->
    <string name="translation_settings_always_download">Always download languages in data saving mode</string>
    <!-- Section header text that begins the section of a list of different options the user may select to adjust their translation preferences. -->
    <string name="translation_settings_translation_preference">Translation preferences</string>
    <!-- Button text for the button that will take the user to the automatic translations settings dialog. On the automatic translations settings dialog, the user can set if translations should occur automatically for a given language. -->
    <string name="translation_settings_automatic_translation">Automatic translation</string>
    <!-- Button text for the button that will take the user to the never translate these sites dialog. On the never translate these sites dialog, the user can set if translations should never occur on certain websites. -->
    <string name="translation_settings_automatic_never_translate_sites">Never translate these sites</string>
    <!-- Button text for the button that will take the user to the download languages dialog. On the download languages dialog, the user can manage which languages they would like to download for translations. -->
    <string name="translation_settings_download_language">Download languages</string>

    <!-- Automatic translation preference screen -->
    <!-- Title of the automatic translation preference screen that will appear on the toolbar.-->
    <string name="automatic_translation_toolbar_title_preference">Automatic translation</string>
    <!-- Screen header presenting the automatic translation preference feature. It will appear under the toolbar. -->
    <string name="automatic_translation_header_preference">Select a language to manage ”always translate“ and ”never translate“ preferences.</string>

    <!-- The title of the warning card informs the user that the system could not load languages for translation settings. -->
    <string name="automatic_translation_error_warning_text">Couldn’t load languages. Please check back later.</string>

    <!-- Automatic translation options preference screen -->
    <!-- Preference option for offering to translate. Radio button title text.-->
    <string name="automatic_translation_option_offer_to_translate_title_preference">Offer to translate (default)</string>
    <!-- Preference option for offering to translate. Radio button summary text. The first parameter is the name of the app defined in app_name (for example: Fenix)-->
    <string name="automatic_translation_option_offer_to_translate_summary_preference">%1$s will offer to translate sites in this language.</string>
    <!-- Preference option for always translate. Radio button title text. -->
    <string name="automatic_translation_option_always_translate_title_preference">Always translate</string>
    <!-- Preference option for always translate. Radio button summary text. The first parameter is the name of the app defined in app_name (for example: Fenix)-->
    <string name="automatic_translation_option_always_translate_summary_preference">%1$s will translate this language automatically when the page loads.</string>
    <!-- Preference option for never translate. Radio button title text.-->
    <string name="automatic_translation_option_never_translate_title_preference">Never translate</string>
    <!-- Preference option for never translate. Radio button summary text. The first parameter is the name of the app defined in app_name (for example: Fenix)-->
    <string name="automatic_translation_option_never_translate_summary_preference">%1$s will never offer to translate sites in this language.</string>

    <!-- Never translate site preference screen -->
    <!-- Title of the never translate site preference screen that will appear on the toolbar.-->
    <string name="never_translate_site_toolbar_title_preference">Never translate these sites</string>
    <!-- Screen header presenting the never translate site preference feature. It will appear under the toolbar. -->
    <string name="never_translate_site_header_preference">To add a new site: Visit it and select “Never translate this site” from the translation menu.</string>
    <!-- Content description (not visible, for screen readers etc.): For a never-translated site list item that is selected.
             The first parameter is web site url (for example:"wikipedia.com") -->
    <string name="never_translate_site_item_list_content_description_preference">Remove %1$s</string>
    <!-- The title of the warning card informs the user that an error has occurred at the never translate sites list. -->
    <string name="never_translate_site_error_warning_text">Couldn’t load sites. Please check back later.</string>
    <!-- The Delete site dialogue title will appear when the user clicks on a list item.
             The first parameter is web site url (for example:"wikipedia.com") -->
    <string name="never_translate_site_dialog_title_preference">Delete %1$s?</string>
    <!-- The Delete site dialogue positive button will appear when the user clicks on a list item. The site will be deleted. -->
    <string name="never_translate_site_dialog_confirm_delete_preference">Delete</string>
    <!-- The Delete site dialogue negative button will appear when the user clicks on a list item. The dialog will be dismissed. -->
    <string name="never_translate_site_dialog_cancel_preference">Cancel</string>

    <!-- Download languages preference screen -->
    <!-- Title of the download languages preference screen toolbar.-->
    <string name="download_languages_toolbar_title_preference" moz:removedIn="130" tools:ignore="UnusedResources">Download Languages</string>
    <!-- Title of the toolbar for the translation feature screen where users may download different languages for translation. -->
    <string name="download_languages_translations_toolbar_title_preference">Download languages</string>
    <!-- Screen header presenting the download language preference feature. It will appear under the toolbar.The first parameter is "Learn More," a clickable text with a link. Talkback will append this to say "Double tap to open link to learn more". -->
    <string name="download_languages_header_preference">Download complete languages for faster translations and to translate offline. %1$s</string>
    <!-- Clickable text from the screen header that links to a website. -->
    <string name="download_languages_header_learn_more_preference">Learn more</string>
    <!-- The subhead of the download language preference screen will appear above the pivot language. -->
    <string name="download_languages_available_languages_preference">Available languages</string>
    <!-- Text that will appear beside a core or pivot language package name to show that the language is necessary for the translation feature to function. -->
    <string name="download_languages_default_system_language_require_preference">required</string>
    <!-- A text for download language preference item.
    The first parameter is the language name, for example, "Spanish".
    The second parameter is the language file size, for example, "(3.91 KB)" or, if the language package name is a pivot language, "(required)". -->
    <string name="download_languages_language_item_preference">%1$s (%2$s)</string>
    <!-- The subhead of the download language preference screen will appear above the items that were not downloaded. -->
    <string name="download_language_header_preference">Download Languages</string>
    <!-- All languages list item. When the user presses this item, they can download all languages. -->
    <string name="download_language_all_languages_item_preference">All languages</string>
    <!-- All languages list item. When the user presses this item, they can delete all languages that were downloaded. -->
    <string name="download_language_all_languages_item_preference_to_delete">Delete all languages</string>
    <!-- Content description (not visible, for screen readers etc.): For a language list item that was downloaded, the user can now delete it. -->
    <string name="download_languages_item_content_description_downloaded_state">Delete</string>
    <!-- Content description (not visible, for screen readers etc.): For a language list item, downloading is in progress. -->
    <string name="download_languages_item_content_description_in_progress_state" moz:removedIn="129" tools:ignore="UnusedResources">In progress</string>
    <!-- Content description (not visible, for screen readers etc.): For a language list item, deleting is in progress. -->
    <string name="download_languages_item_content_description_delete_in_progress_state">In progress</string>
    <!-- Content description (not visible, for screen readers etc.): For a language list item, downloading is in progress.
    The first parameter is the language name, for example, "Spanish".
    The second parameter is the language file size, for example, "(3.91 KB)". -->
    <string name="download_languages_item_content_description_download_in_progress_state">Stop downloading %1$s (%2$s)</string>
    <!-- Content description (not visible, for screen readers etc.): For a language list item that was not downloaded. -->
    <string name="download_languages_item_content_description_not_downloaded_state">Download</string>

    <!-- The title of the warning card informs the user that an error has occurred when fetching the list of languages. -->
    <string name="download_languages_fetch_error_warning_text">Couldn’t load languages. Please check back later.</string>
    <!-- The title of the warning card informs the user that an error has occurred at downloading a language.
      The first parameter is the language name, for example, "Spanish". -->
    <string name="download_languages_error_warning_text"><![CDATA[Couldn’t download <b>%1$s</b>. Please try again.]]></string>
    <!-- The title of the warning card informs the user that an error has occurred at deleting a language.
          The first parameter is the language name, for example, "Spanish". -->
    <string name="download_languages_delete_error_warning_text"><![CDATA[Couldn’t delete <b>%1$s</b>. Please try again.]]></string>

    <!-- Title for the dialog used by the translations feature to confirm deleting a language.
    The dialog will be presented when the user requests deletion of a language.
    The first parameter is the name of the language, for example, "Spanish" and the second parameter is the size in kilobytes or megabytes of the language file. -->
    <string name="delete_language_file_dialog_title">Delete %1$s (%2$s)?</string>
    <!-- Additional information for the dialog used by the translations feature to confirm deleting a language. The first parameter is the name of the application, for example, "Fenix". -->
    <string name="delete_language_file_dialog_message">If you delete this language, %1$s will download partial languages to your cache as you translate.</string>
    <!-- Title for the dialog used by the translations feature to confirm deleting all languages file.
    The dialog will be presented when the user requests deletion of all languages file.
    The first parameter is the size in kilobytes or megabytes of the language file. -->
    <string name="delete_language_all_languages_file_dialog_title">Delete all languages (%1$s)?</string>
    <!-- Additional information for the dialog used by the translations feature to confirm deleting all languages file. The first parameter is the name of the application, for example, "Fenix". -->
    <string name="delete_language_all_languages_file_dialog_message">If you delete all languages, %1$s will download partial languages to your cache as you translate.</string>
    <!-- Button text on the dialog used by the translations feature to confirm deleting a language. -->
    <string name="delete_language_file_dialog_positive_button_text">Delete</string>
    <!-- Button text on the dialog used by the translations feature to cancel deleting a language. -->
    <string name="delete_language_file_dialog_negative_button_text">Cancel</string>

    <!-- Title for the dialog used by the translations feature to confirm canceling a download in progress for a language file.
    The first parameter is the name of the language, for example, "Spanish". -->
<<<<<<< HEAD
    <string name="cancel_download_language_file_dialog_title">Cancel %1$s download?</string>
    <!-- Button text on the dialog used by the translations feature confirms canceling a download in progress for a language file. -->
    <string name="cancel_download_language_file_dialog_positive_button_text">Yes</string>
    <!-- Button text on the dialog used by the translations feature to dismiss the dialog. -->
    <string name="cancel_download_language_file_negative_button_text">No</string>
=======
    <string name="cancel_download_language_file_dialog_title" moz:removedIn="130" tools:ignore="UnusedResources">Cancel %1$s download?</string>
    <!-- Button text on the dialog used by the translations feature confirms canceling a download in progress for a language file. -->
    <string name="cancel_download_language_file_dialog_positive_button_text" moz:removedIn="130" tools:ignore="UnusedResources">Yes</string>
    <!-- Button text on the dialog used by the translations feature to dismiss the dialog. -->
    <string name="cancel_download_language_file_negative_button_text" moz:removedIn="130" tools:ignore="UnusedResources">No</string>
>>>>>>> c4245b98

    <!-- Title for the data saving mode warning dialog used by the translations feature.
    This dialog will be presented when the user attempts to download a language or perform
    a translation without the necessary language files downloaded first when Android's data saver mode is enabled and the user is not using WiFi.
    The first parameter is the size in kilobytes or megabytes of the language file.-->
    <string name="download_language_file_dialog_title">Download while in data saving mode (%1$s)?</string>
    <!-- Additional information for the data saving mode warning dialog used by the translations feature. This text explains the reason a download is required for a translation. -->
    <string name="download_language_file_dialog_message_all_languages">We download partial languages to your cache to keep translations private.</string>
    <!-- Additional information for the data saving mode warning dialog used by the translations feature. This text explains the reason a download is required for a translation without mentioning the cache. -->
    <string name="download_language_file_dialog_message_all_languages_no_cache" moz:removedIn="129" tools:ignore="UnusedResources">We download partial languages to keep translations private.</string>
    <!-- Checkbox label text on the data saving mode warning dialog used by the translations feature. This checkbox allows users to ignore the data usage warnings. -->
    <string name="download_language_file_dialog_checkbox_text">Always download in data saving mode</string>
    <!-- Button text on the data saving mode warning dialog used by the translations feature to allow users to confirm they wish to continue and download the language file. -->
    <string name="download_language_file_dialog_positive_button_text">Download</string>
    <!-- Button text on the data saving mode warning dialog used by the translations feature to allow users to confirm they wish to continue and download the language file and perform a translation. -->
    <string name="download_language_file_dialog_positive_button_text_all_languages">Download and translate</string>
    <!-- Button text on the data saving mode warning dialog used by the translations feature to allow users to cancel the action and not perform a download of the language file. -->
    <string name="download_language_file_dialog_negative_button_text">Cancel</string>

    <!-- Debug drawer -->
    <!-- The user-facing title of the Debug Drawer feature. -->
    <string name="debug_drawer_title">Debug Tools</string>
    <!-- Content description (not visible, for screen readers etc.): Navigate back within the debug drawer. -->
    <string name="debug_drawer_back_button_content_description">Navigate back</string>

    <!-- Content description (not visible, for screen readers etc.): Open debug drawer. -->
    <string name="debug_drawer_fab_content_description">Open debug drawer</string>

    <!-- Debug drawer tabs tools -->
    <!-- The title of the Tab Tools feature in the Debug Drawer. -->
    <string name="debug_drawer_tab_tools_title">Tab Tools</string>
    <!-- The title of the tab count section in Tab Tools. -->
    <string name="debug_drawer_tab_tools_tab_count_title">Tab count</string>
    <!-- The active tab count category in the tab count section in Tab Tools. -->
    <string name="debug_drawer_tab_tools_tab_count_active">Active</string>
    <!-- The inactive tab count category in the tab count section in Tab Tools. -->
    <string name="debug_drawer_tab_tools_tab_count_inactive">Inactive</string>
    <!-- The private tab count category in the tab count section in Tab Tools. -->
    <string name="debug_drawer_tab_tools_tab_count_private">Private</string>
    <!-- The total tab count category in the tab count section in Tab Tools. -->
    <string name="debug_drawer_tab_tools_tab_count_total">Total</string>
    <!-- The title of the tab creation tool section in Tab Tools. -->
    <string name="debug_drawer_tab_tools_tab_creation_tool_title">Tab creation tool</string>
    <!-- The label of the text field in the tab creation tool. -->
    <string name="debug_drawer_tab_tools_tab_creation_tool_text_field_label">Tab quantity to create</string>
    <!-- The error message of the text field in the tab creation tool when the text field is empty -->
    <string name="debug_drawer_tab_tools_tab_quantity_empty_error">Text field is empty</string>
    <!-- The error message of the text field in the tab creation tool when the text field has characters other than digits -->
    <string name="debug_drawer_tab_tools_tab_quantity_non_digits_error">Please enter positive integers only</string>
    <!-- The error message of the text field in the tab creation tool when the text field is a zero -->
    <string name="debug_drawer_tab_tools_tab_quantity_non_zero_error">Please enter a number greater than zero</string>
    <!-- The error message of the text field in the tab creation tool when the text field is a
        quantity greater than the max tabs. The first parameter is the maximum number of tabs
        that can be generated in one operation.-->
    <string name="debug_drawer_tab_tools_tab_quantity_exceed_max_error">Exceeded the maximum number of tabs (%1$s) that can be generated in one operation</string>
    <!-- The button text to add tabs to the active tab group in the tab creation tool. -->
    <string name="debug_drawer_tab_tools_tab_creation_tool_button_text_active">Add to active tabs</string>
    <!-- The button text to add tabs to the inactive tab group in the tab creation tool. -->
    <string name="debug_drawer_tab_tools_tab_creation_tool_button_text_inactive">Add to inactive tabs</string>
    <!-- The button text to add tabs to the private tab group in the tab creation tool. -->
    <string name="debug_drawer_tab_tools_tab_creation_tool_button_text_private">Add to private tabs</string>

    <!-- Micro survey -->

    <!-- Microsurvey -->
    <!-- Prompt view -->
    <!-- The microsurvey prompt title. Note: The word "Firefox" should NOT be translated -->
    <string name="micro_survey_prompt_title" tools:ignore="UnusedResources">Help us make Firefox better. It only takes a minute.</string>
    <!-- The continue button label -->
    <string name="micro_survey_continue_button_label" tools:ignore="UnusedResources">Continue</string>
    <!-- Survey view -->
    <!-- The survey header -->
    <string name="micro_survey_survey_header" moz:removedIn="129" tools:ignore="UnusedResources">Complete this survey</string>
    <!-- The survey header -->
    <string name="micro_survey_survey_header_2">Please complete survey</string>
    <!-- The privacy notice link -->
    <string name="micro_survey_privacy_notice" moz:removedIn="129" tools:ignore="UnusedResources">Privacy Notice</string>
    <!-- The privacy notice link -->
    <string name="micro_survey_privacy_notice_2">Privacy notice</string>
    <!-- The submit button label text -->
    <string name="micro_survey_submit_button_label">Submit</string>
    <!-- The close button label text -->
    <string name="micro_survey_close_button_label" moz:removedIn="128" tools:ignore="UnusedResources">Close</string>
    <!-- The survey completion header -->
    <string name="micro_survey_survey_header_confirmation" tools:ignore="UnusedResources">Survey complete</string>
    <!-- The survey completion confirmation text -->
    <string name="micro_survey_feedback_confirmation">Thanks for your feedback!</string>
    <!-- Option for likert scale -->
    <string name="likert_scale_option_1" tools:ignore="UnusedResources">Very Satisfied</string>
    <!-- Option for likert scale -->
    <string name="likert_scale_option_2" tools:ignore="UnusedResources">Satisfied</string>
    <!-- Option for likert scale -->
    <string name="likert_scale_option_3" tools:ignore="UnusedResources">Neutral</string>
    <!-- Option for likert scale -->
    <string name="likert_scale_option_4" tools:ignore="UnusedResources">Dissatisfied</string>
    <!-- Option for likert scale -->
    <string name="likert_scale_option_5" tools:ignore="UnusedResources">Very Dissatisfied</string>

    <!-- Option for likert scale -->
    <string name="likert_scale_option_6" tools:ignore="UnusedResources">I don’t use it</string>
    <!-- Text shown in prompt for homepage microsurvey. Note: The word "Firefox" should NOT be translated. -->
    <string name="microsurvey_prompt_homepage_title" tools:ignore="UnusedResources" moz:removedIn="130">How satisfied are you with your Firefox homepage?</string>
    <!-- Text shown in prompt for printing microsurvey. "sec" It's an abbreviation for "second". Note: The word "Firefox" should NOT be translated. -->
    <string name="microsurvey_prompt_printing_title" tools:ignore="UnusedResources">Help make printing in Firefox better. It only takes a sec</string>
    <!-- Text shown in prompt for printing microsurvey. Note: The word "Firefox" should NOT be translated. -->
    <string name="microsurvey_survey_printing_title" tools:ignore="UnusedResources">How satisfied are you with printing in Firefox?</string>
    <!-- Text shown in prompt for homepage microsurvey. Note: The word "Firefox" should NOT be translated. -->
    <string name="microsurvey_homepage_title" tools:ignore="UnusedResources">How satisfied are you with your Firefox homepage?</string>
    <!-- Accessibility -->
    <!-- Content description for the survey application icon. Note: The word "Firefox" should NOT be translated.  -->
    <string name="microsurvey_app_icon_content_description">Firefox logo</string>
    <!-- Content description for the survey feature icon. -->
    <string name="microsurvey_feature_icon_content_description">Survey feature icon</string>
    <!-- Content description (not visible, for screen readers etc.) for opening microsurvey bottom sheet. -->
    <string name="microsurvey_open_handle_content_description" tools:ignore="UnusedResources" moz:removedIn="130">Open survey</string>
    <!-- Content description (not visible, for screen readers etc.) for closing microsurvey bottom sheet. -->
    <string name="microsurvey_close_handle_content_description">Close survey</string>
    <!-- Content description for "X" button that is closing microsurvey. -->
    <string name="microsurvey_close_button_content_description">Close</string>

    <!-- Debug drawer logins -->
    <!-- The title of the Logins feature in the Debug Drawer. -->
    <string name="debug_drawer_logins_title">Logins</string>
    <!-- The title of the logins section in the Logins feature, where the parameter will be the site domain  -->
    <string name="debug_drawer_logins_current_domain_label">Current domain: %s</string>
    <!-- The label for a button to add a new fake login for the current domain in the Logins feature. -->
    <string name="debug_drawer_logins_add_login_button">Add a fake login for this domain</string>
    <!-- Content description for delete button where parameter will be the username of the login -->
    <string name="debug_drawer_logins_delete_login_button_content_description">Delete login with username %s</string>

    <!-- Debug drawer "contextual feature recommendation" (CFR) tools -->
    <!-- The title of the CFR Tools feature in the Debug Drawer -->
    <string name="debug_drawer_cfr_tools_title">CFR Tools</string>
    <!-- The title of the reset CFR section in CFR Tools -->
    <string name="debug_drawer_cfr_tools_reset_cfr_title">Reset CFRs</string>

    <!-- Messages explaining how to exit fullscreen mode -->
    <!-- Message shown to explain how to exit fullscreen mode when gesture navigation is enabled -->
    <string name="exit_fullscreen_with_gesture">To exit fullscreen, drag from top and use back gesture</string>
    <!-- Message shown to explain how to exit fullscreen mode when using back button navigation -->
    <string name="exit_fullscreen_with_back_button">To exit fullscreen, drag from top and press back</string>

    <!-- Beta Label Component !-->
    <!-- Text shown as a label or tag to indicate a feature or area is still undergoing active development. Note that here "Beta" should not be translated, as it is used as an icon styled element. -->
    <string name="beta_feature">BETA</string>
</resources><|MERGE_RESOLUTION|>--- conflicted
+++ resolved
@@ -2663,19 +2663,11 @@
 
     <!-- Title for the dialog used by the translations feature to confirm canceling a download in progress for a language file.
     The first parameter is the name of the language, for example, "Spanish". -->
-<<<<<<< HEAD
-    <string name="cancel_download_language_file_dialog_title">Cancel %1$s download?</string>
-    <!-- Button text on the dialog used by the translations feature confirms canceling a download in progress for a language file. -->
-    <string name="cancel_download_language_file_dialog_positive_button_text">Yes</string>
-    <!-- Button text on the dialog used by the translations feature to dismiss the dialog. -->
-    <string name="cancel_download_language_file_negative_button_text">No</string>
-=======
     <string name="cancel_download_language_file_dialog_title" moz:removedIn="130" tools:ignore="UnusedResources">Cancel %1$s download?</string>
     <!-- Button text on the dialog used by the translations feature confirms canceling a download in progress for a language file. -->
     <string name="cancel_download_language_file_dialog_positive_button_text" moz:removedIn="130" tools:ignore="UnusedResources">Yes</string>
     <!-- Button text on the dialog used by the translations feature to dismiss the dialog. -->
     <string name="cancel_download_language_file_negative_button_text" moz:removedIn="130" tools:ignore="UnusedResources">No</string>
->>>>>>> c4245b98
 
     <!-- Title for the data saving mode warning dialog used by the translations feature.
     This dialog will be presented when the user attempts to download a language or perform
