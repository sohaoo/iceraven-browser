--- conflicted
+++ resolved
@@ -309,11 +309,8 @@
     <string name="browser_menu_switch_to_mobile_site">Switch to mobile site</string>
     <!-- Browser menu label that navigates to the page tools sub-menu -->
     <string name="browser_menu_tools">Tools</string>
-<<<<<<< HEAD
-=======
     <!-- Content description (not visible, for screen readers etc.): Back button for all menu redesign sub-menu -->
     <string name="browser_menu_back_button_content_description">Back to main menu</string>
->>>>>>> 80823484
     <!-- Browser menu description that describes the various tools related menu items inside of the tools sub-menu -->
     <string name="browser_menu_tools_description_with_translate">Reader View, Translate, Print, Share, Open app</string>
     <!-- Browser menu description that describes the various tools related menu items inside of the tools sub-menu -->
@@ -1285,18 +1282,12 @@
     <!-- Content description for the bookmark list new folder navigation bar button -->
     <string name="bookmark_add_new_folder_button_content_description">Add a new folder</string>
     <!-- Content description for the bookmark navigation bar close button -->
-<<<<<<< HEAD
-    <string name="bookmark_close_button_content_description">Close bookmarks</string>
-=======
     <string name="bookmark_close_button_content_description" tools:ignore="UnusedResources" moz:removedIn="130">Close bookmarks</string>
->>>>>>> 80823484
     <!-- Content description for bookmark search floating action button -->
     <string name="bookmark_search_button_content_description">Search bookmarks</string>
     <!-- Content description for the overflow menu for a bookmark item. Paramter will a folder name or bookmark title. -->
     <string name="bookmark_item_menu_button_content_description">Item Menu for %s</string>
 
-<<<<<<< HEAD
-=======
     <!-- Title for the bookmark list empty state-->
     <string name="bookmark_empty_list_title">No bookmarks yet</string>
     <!-- Description for the bookmark list empty state when you're not signed into sync. -->
@@ -1308,7 +1299,6 @@
     <!-- Description for the bookmark list empty state when you're in an empty folder. -->
     <string name="bookmark_empty_list_folder_description">Add bookmarks as you browse so you can find your favourite sites later.</string>
 
->>>>>>> 80823484
     <!-- Site Permissions -->
     <!-- Button label that take the user to the Android App setting -->
     <string name="phone_feature_go_to_settings">Go to Settings</string>
