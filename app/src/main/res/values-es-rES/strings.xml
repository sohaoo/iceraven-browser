<?xml version="1.0" encoding="utf-8"?>
<resources xmlns:tools="http://schemas.android.com/tools" xmlns:moz="http://mozac.org/tools">


    <!-- App name for private browsing mode. The first parameter is the name of the app defined in app_name (for example: Fenix)-->
    <string name="app_name_private_5">%s privado</string>
    <!-- App name for private browsing mode. The first parameter is the name of the app defined in app_name (for example: Fenix)-->
    <string name="app_name_private_4">%s (Privado)</string>

    <!-- Home Fragment -->
    <!-- Content description (not visible, for screen readers etc.): "Three dot" menu button. -->
    <string name="content_description_menu">Más opciones</string>
    <!-- Content description (not visible, for screen readers etc.): "Private Browsing" menu button. -->
    <string name="content_description_private_browsing_button">Habilitar navegación privada</string>
    <!-- Content description (not visible, for screen readers etc.): "Private Browsing" menu button. -->
    <string name="content_description_disable_private_browsing_button">Deshabilitar navegación privada</string>
    <!-- Placeholder text shown in the search bar before a user enters text for the default engine -->
    <string name="search_hint">Buscar o escribir dirección</string>

    <!-- Placeholder text shown in the search bar before a user enters text for a general engine -->
    <string name="search_hint_general_engine">Buscar en la web</string>
    <!-- Placeholder text shown in search bar when using history search -->
    <string name="history_search_hint">Buscar en el historial</string>
    <!-- Placeholder text shown in search bar when using bookmarks search -->
    <string name="bookmark_search_hint">Buscar marcadores</string>
    <!-- Placeholder text shown in search bar when using tabs search -->
    <string name="tab_search_hint">Buscar pestañas</string>
    <!-- Placeholder text shown in the search bar when using application search engines -->
    <string name="application_search_hint">Introducir términos de búsqueda</string>
    <!-- No Open Tabs Message Description -->
    <string name="no_open_tabs_description">Tus pestañas abiertas aparecerán aquí.</string>

    <!-- No Private Tabs Message Description -->
    <string name="no_private_tabs_description">Tus pestañas privadas se mostrarán aquí.</string>

    <!-- Tab tray multi select title in app bar. The first parameter is the number of tabs selected -->
    <string name="tab_tray_multi_select_title">%1$d seleccionadas</string>
    <!-- Label of button in create collection dialog for creating a new collection  -->
    <string name="tab_tray_add_new_collection">Añadir nueva colección</string>
    <!-- Label of editable text in create collection dialog for naming a new collection  -->
    <string name="tab_tray_add_new_collection_name">Nombre</string>
    <!-- Label of button in save to collection dialog for selecting a current collection  -->
    <string name="tab_tray_select_collection">Seleccionar colección</string>
    <!-- Content description for close button while in multiselect mode in tab tray -->
    <string name="tab_tray_close_multiselect_content_description">Salir del modo de selección múltiple</string>
    <!-- Content description for save to collection button while in multiselect mode in tab tray -->
    <string name="tab_tray_collection_button_multiselect_content_description">Guardar pestañas seleccionadas en la colección</string>

    <!-- Content description on checkmark while tab is selected in multiselect mode in tab tray -->
    <string name="tab_tray_multiselect_selected_content_description">Seleccionada</string>

    <!-- Home - Recently saved bookmarks -->
    <!-- Title for the home screen section with recently saved bookmarks. -->
    <string name="recently_saved_title" moz:removedIn="127" tools:ignore="UnusedResources">Guardado recientemente</string>
    <!-- Content description for the button which navigates the user to show all of their saved bookmarks. -->
    <string name="recently_saved_show_all_content_description_2" moz:removedIn="127" tools:ignore="UnusedResources">Mostrar todos los marcadores guardados</string>

    <!-- Text for the menu button to remove a recently saved bookmark from the user's home screen -->
    <string name="recently_saved_menu_item_remove" moz:removedIn="127" tools:ignore="UnusedResources">Eliminar</string>

    <!-- Home - Bookmarks -->
    <!-- Title for the home screen section with bookmarks. -->
    <string name="home_bookmarks_title">Marcadores</string>
    <!-- Content description for the button which navigates the user to show all of their bookmarks. -->
    <string name="home_bookmarks_show_all_content_description">Mostrar todos los marcadores</string>
    <!-- Text for the menu button to remove a recently saved bookmark from the user's home screen -->
    <string name="home_bookmarks_menu_item_remove">Eliminar</string>

    <!-- About content. The first parameter is the name of the application. (For example: Fenix) -->
    <string name="about_content">%1$s es producido por Mozilla.</string>

    <!-- Private Browsing -->
    <!-- Explanation for private browsing displayed to users on home view when they first enable private mode
        The first parameter is the name of the app defined in app_name (for example: Fenix) -->
    <string name="private_browsing_placeholder_description_2">%1$s limpia tu historial de búsquedas y de navegación en las pestañas privadas cuando las cierras o al salir de la aplicación. Aunque no te hace invisible frente a los sitios web o tu proveedor de servicios, es más fácil salvaguardar tu vida privada de cualquier persona que use este dispositivo.</string>
    <string name="private_browsing_common_myths">
       Mitos comunes sobre la navegación privada</string>

    <!-- True Private Browsing Mode -->
    <!-- Title for info card on private homescreen in True Private Browsing Mode. -->
    <string name="felt_privacy_desc_card_title">No dejar rastro en este dispositivo</string>
    <!-- Explanation for private browsing displayed to users on home view when they first enable
        private mode in our new Total Private Browsing mode.
        The first parameter is the name of the app defined in app_name (for example: Firefox Nightly)
        The second parameter is the clickable link text in felt_privacy_info_card_subtitle_link_text -->
    <string name="felt_privacy_info_card_subtitle_2">%1$s elimina tus cookies, historial y datos del sitio cuando cierras todas tus pestañas privadas. %2$s</string>
    <!-- Clickable portion of the explanation for private browsing that links the user to our
        about privacy page.
        This string is used in felt_privacy_info_card_subtitle as the second parameter.-->
    <string name="felt_privacy_info_card_subtitle_link_text">¿Quién podría ver mi actividad?</string>

    <!-- Private mode shortcut "contextual feature recommendation" (CFR) -->
    <!-- Text for the Private mode shortcut CFR message for adding a private mode shortcut to open private tabs from the Home screen -->
    <string name="private_mode_cfr_message_2">Lanza la siguiente pestaña privada con un solo toque.</string>
    <!-- Text for the positive button to accept adding a Private Browsing shortcut to the Home screen -->
    <string name="private_mode_cfr_pos_button_text">Añadir a la pantalla de inicio</string>
    <!-- Text for the negative button to decline adding a Private Browsing shortcut to the Home screen -->
    <string name="cfr_neg_button_text">No, gracias</string>

    <!-- Open in App "contextual feature recommendation" (CFR) -->
    <!-- Text for the info message. The first parameter is the name of the application.-->
    <string name="open_in_app_cfr_info_message_2">Puedes configurar %1$s para que abra automáticamente enlaces en aplicaciones.</string>
    <!-- Text for the positive action button -->
    <string name="open_in_app_cfr_positive_button_text">Ir a ajustes</string>
    <!-- Text for the negative action button -->
    <string name="open_in_app_cfr_negative_button_text">Descartar</string>

    <!-- Total cookie protection "contextual feature recommendation" (CFR) -->
    <!-- Text for the message displayed in the contextual feature recommendation popup promoting the total cookie protection feature. -->
    <string name="tcp_cfr_message">Nuestra función de privacidad más potente hasta ahora aísla a los rastreadores entre sitios.</string>
    <!-- Text displayed that links to website containing documentation about the "Total cookie protection" feature. -->
    <string name="tcp_cfr_learn_more">Saber más sobre la protección total contra las cookies</string>

    <!-- Private browsing erase action "contextual feature recommendation" (CFR) -->
    <!-- Text for the message displayed in the contextual feature recommendation popup promoting the erase private browsing feature. -->
    <string name="erase_action_cfr_message">Pulsa aquí para iniciar una nueva sesión privada. Borra tu historial, las cookies… todo.</string>


    <!-- Text for the info dialog when camera permissions have been denied but user tries to access a camera feature. -->
    <string name="camera_permissions_needed_message">Se necesita acceso a la cámara. Ve a la configuración de Android, pulsa Permisos y luego Permitir.</string>
    <!-- Text for the positive action button to go to Android Settings to grant permissions. -->
    <string name="camera_permissions_needed_positive_button_text">Ir a ajustes</string>
    <!-- Text for the negative action button to dismiss the dialog. -->
    <string name="camera_permissions_needed_negative_button_text">Descartar</string>

    <!-- Text for the banner message to tell users about our auto close feature. -->
    <string name="tab_tray_close_tabs_banner_message">Configura las pestañas abiertas para que se cierren automáticamente las que no se hayan visto en el último día, semana o mes.</string>
    <!-- Text for the positive action button to go to Settings for auto close tabs. -->
    <string name="tab_tray_close_tabs_banner_positive_button_text">Ver opciones</string>
    <!-- Text for the negative action button to dismiss the Close Tabs Banner. -->
    <string name="tab_tray_close_tabs_banner_negative_button_text">Descartar</string>

    <!-- Text for the banner message to tell users about our inactive tabs feature. -->
    <string name="tab_tray_inactive_onboarding_message">Aquí se mueven las pestañas que no has visto durante dos semanas.</string>

    <!-- Text for the action link to go to Settings for inactive tabs. -->
    <string name="tab_tray_inactive_onboarding_button_text">Desactivar en los ajustes</string>

    <!-- Text for title for the auto-close dialog of the inactive tabs. -->
    <string name="tab_tray_inactive_auto_close_title">¿Cerrar automáticamente después de un mes?</string>
    <!-- Text for the body for the auto-close dialog of the inactive tabs.
        The first parameter is the name of the application.-->
    <string name="tab_tray_inactive_auto_close_body_2">%1$s puede cerrar pestañas que no has visto durante el último mes.</string>
    <!-- Content description for close button in the auto-close dialog of the inactive tabs. -->
    <string name="tab_tray_inactive_auto_close_button_content_description">Cerrar</string>

    <!-- Text for turn on auto close tabs button in the auto-close dialog of the inactive tabs. -->
    <string name="tab_tray_inactive_turn_on_auto_close_button_2">Activar el cierre automático</string>


    <!-- Home screen icons - Long press shortcuts -->
    <!-- Shortcut action to open new tab -->
    <string name="home_screen_shortcut_open_new_tab_2">Nueva pestaña</string>
    <!-- Shortcut action to open new private tab -->
    <string name="home_screen_shortcut_open_new_private_tab_2">Nueva pestaña privada</string>

    <!-- Shortcut action to open Passwords screen -->
    <string name="home_screen_shortcut_passwords">Contraseñas</string>

    <!-- Recent Tabs -->
    <!-- Header text for jumping back into the recent tab in the home screen -->
    <string name="recent_tabs_header">Volver a esta pestaña</string>
    <!-- Button text for showing all the tabs in the tabs tray -->
    <string name="recent_tabs_show_all">Mostrar todas</string>

    <!-- Content description for the button which navigates the user to show all recent tabs in the tabs tray. -->
    <string name="recent_tabs_show_all_content_description_2">Mostrar el botón de todas las pestañas recientes</string>

    <!-- Text for button in synced tab card that opens synced tabs tray -->
    <string name="recent_tabs_see_all_synced_tabs_button_text">Ver todas las pestañas sincronizadas</string>
    <!-- Accessibility description for device icon used for recent synced tab -->
    <string name="recent_tabs_synced_device_icon_content_description">Dispositivos sincronizado</string>
    <!-- Text for the dropdown menu to remove a recent synced tab from the homescreen -->
    <string name="recent_synced_tab_menu_item_remove">Eliminar</string>
    <!-- Text for the menu button to remove a grouped highlight from the user's browsing history
         in the Recently visited section -->
    <string name="recent_tab_menu_item_remove">Eliminar</string>

    <!-- History Metadata -->
    <!-- Header text for a section on the home screen that displays grouped highlights from the
         user's browsing history, such as topics they have researched or explored on the web -->
    <string name="history_metadata_header_2">Visitados recientemente</string>
    <!-- Text for the menu button to remove a grouped highlight from the user's browsing history
         in the Recently visited section -->
    <string name="recently_visited_menu_item_remove">Eliminar</string>

    <!-- Content description for the button which navigates the user to show all of their history. -->
    <string name="past_explorations_show_all_content_description_2">Mostrar todas las exploraciones anteriores</string>

    <!-- Browser Fragment -->
    <!-- Content description (not visible, for screen readers etc.): Navigate backward (browsing history) -->
    <string name="browser_menu_back">Atrás</string>
    <!-- Content description (not visible, for screen readers etc.): Navigate forward (browsing history) -->
    <string name="browser_menu_forward">Siguiente</string>
    <!-- Content description (not visible, for screen readers etc.): Refresh current website -->
    <string name="browser_menu_refresh">Actualizar</string>
    <!-- Content description (not visible, for screen readers etc.): Stop loading current website -->
    <string name="browser_menu_stop">Detener</string>
    <!-- Browser menu button that opens the extensions manager -->
    <string name="browser_menu_extensions">Extensiones</string>
    <!-- Browser menu button that opens the extensions manager -->
    <string name="browser_menu_manage_extensions">Gestionar extensiones</string>
    <!-- Browser menu button that opens AMO in a tab -->
    <string name="browser_menu_discover_more_extensions">Descubrir más extensiones</string>
    <!-- Browser menu button that opens account settings -->
    <string name="browser_menu_account_settings">Información de la cuenta</string>
    <!-- Browser menu button that sends a user to help articles -->
    <string name="browser_menu_help">Ayuda</string>
    <!-- Browser menu button that sends a to a the what's new article -->
    <string name="browser_menu_whats_new">Novedades</string>
    <!-- Browser menu button that opens the settings menu -->
    <string name="browser_menu_settings">Ajustes</string>
    <!-- Browser menu button that opens a user's library -->
    <string name="browser_menu_library">Biblioteca</string>
    <!-- Browser menu toggle that requests a desktop site -->
    <string name="browser_menu_desktop_site">Sitio de escritorio</string>
    <!-- Browser menu button that reopens a private tab as a regular tab -->
    <string name="browser_menu_open_in_regular_tab">Abrir en una pestaña normal</string>
    <!-- Browser menu toggle that adds a shortcut to the site on the device home screen. -->
    <string name="browser_menu_add_to_homescreen">Agregar a la pantalla de Inicio</string>
    <!-- Browser menu toggle that adds a shortcut to the site on the device home screen. -->
    <string name="browser_menu_add_to_homescreen_2">Añadir a la pantalla de inicio…</string>
<<<<<<< HEAD
    <!-- Browser menu toggle that installs a Progressive Web App shortcut to the site on the device home screen. -->
    <string name="browser_menu_install_on_homescreen" moz:removedIn="126" tools:ignore="UnusedResources">Instalar</string>
=======
>>>>>>> 9f949a8e
    <!-- Content description (not visible, for screen readers etc.) for the Resync tabs button -->
    <string name="resync_button_content_description">Resincronizar</string>
    <!-- Browser menu button that opens the find in page menu -->
    <string name="browser_menu_find_in_page">Buscar en la página</string>
    <!-- Browser menu button that opens the find in page menu -->
    <string name="browser_menu_find_in_page_2">Buscar en la página…</string>
    <!-- Browser menu button that opens the translations dialog, which has options to translate the current browser page. -->
    <string name="browser_menu_translations">Traducir página</string>
    <!-- Browser menu button that saves the current tab to a collection -->
    <string name="browser_menu_save_to_collection">Guardar en colección…</string>
    <!-- Browser menu button that saves the current tab to a collection -->
    <string name="browser_menu_save_to_collection_2">Guardar en la colección</string>
    <!-- Browser menu button that open a share menu to share the current site -->
    <string name="browser_menu_share">Compartir</string>
    <!-- Browser menu button that open a share menu to share the current site -->
    <string name="browser_menu_share_2">Compartir…</string>
    <!-- Browser menu button shown in custom tabs that opens the current tab in Fenix
        The first parameter is the name of the app defined in app_name (for example: Fenix) -->
    <string name="browser_menu_open_in_fenix">Abrir en %1$s</string>
    <!-- Browser menu text shown in custom tabs to indicate this is a Fenix tab
        The first parameter is the name of the app defined in app_name (for example: Fenix) -->
    <string name="browser_menu_powered_by">CON LA TECNOLOGÍA DE %1$s</string>

    <!-- Browser menu text shown in custom tabs to indicate this is a Fenix tab
        The first parameter is the name of the app defined in app_name (for example: Fenix) -->
    <string name="browser_menu_powered_by2">Desarrollado por %1$s</string>

    <!-- Browser menu button to put the current page in reader mode -->
    <string name="browser_menu_read">Vista de lectura</string>
    <!-- Browser menu button content description to close reader mode and return the user to the regular browser -->
    <string name="browser_menu_read_close">Cerrar la vista de lectura</string>
    <!-- Browser menu button to open the current page in an external app -->
    <string name="browser_menu_open_app_link">Abrir en aplicación</string>

    <!-- Browser menu button to show reader view appearance controls e.g. the used font type and size -->
    <string name="browser_menu_customize_reader_view">Personalizar vista de lectura</string>
    <!-- Browser menu label for adding a bookmark -->
    <string name="browser_menu_add">Añadir</string>
    <!-- Browser menu label for editing a bookmark -->
    <string name="browser_menu_edit">Editar</string>

    <!-- Button shown on the home page that opens the Customize home settings -->
    <string name="browser_menu_customize_home_1">Personalizar la página de inicio</string>

    <!-- Browser menu label to sign in to sync on the device using Mozilla accounts -->
    <string name="browser_menu_sign_in">Iniciar sesión</string>
    <!-- Browser menu caption label for the "Sign in" browser menu item described in `browser_menu_sign_in` -->
    <string name="browser_menu_sign_in_caption">Sincronizar contraseñas, pestañas y más</string>

    <!-- Browser menu label to sign back in to sync on the device when the user's account needs to be reauthenticated -->
    <string name="browser_menu_sign_back_in_to_sync">Vuelve a iniciar sesión para sincronizar</string>
    <!-- Browser menu caption label for the "Sign back in to sync" browser menu item described in `browser_menu_sign_back_in_to_sync` when there is an error in syncing -->
    <string name="browser_menu_syncing_paused_caption">Sincronización pausada</string>
    <!-- Browser menu label that creates a private tab -->
    <string name="browser_menu_new_private_tab">Nueva pestaña privada</string>
    <!-- Browser menu label that navigates to the Password screen -->
    <string name="browser_menu_passwords">Contraseñas</string>

    <!-- Browser menu label that navigates to the SUMO page for the Firefox for Android release notes.
         The first parameter is the name of the app defined in app_name (for example: Fenix)-->
    <string name="browser_menu_new_in_firefox">Nuevo en %1$s</string>

    <!-- Browser menu label that toggles the request for the desktop site of the currently visited page -->
    <string name="browser_menu_switch_to_desktop_site">Cambiar al sitio de escritorio</string>
    <!-- Browser menu label that navigates to the page tools sub-menu -->
    <string name="browser_menu_tools">Herramientas</string>
    <!-- Browser menu label that navigates to the save sub-menu, which contains various save related menu items such as
         bookmarking a page, saving to collection, shortcut or as a PDF, and adding to home screen -->
    <string name="browser_menu_save">Guardar</string>

    <!-- Browser menu label that bookmarks the currently visited page -->
    <string name="browser_menu_bookmark_this_page">Añadir esta página a marcadores</string>
    <!-- Browser menu label that navigates to the edit bookmark screen for the current bookmarked page -->
    <string name="browser_menu_edit_bookmark">Editar marcador</string>
    <!-- Browser menu label that the saves the currently visited page as a PDF -->
    <string name="browser_menu_save_as_pdf">Guardar como PDF…</string>
    <!-- Browser menu label for turning ON reader view of the current visited page -->
    <string name="browser_menu_turn_on_reader_view">Activar vista de lectura</string>
    <!-- Browser menu label for turning OFF reader view of the current visited page -->
    <string name="browser_menu_turn_off_reader_view">Desactivar vista de lectura</string>
    <!-- Browser menu label for navigating to the translation feature, which provides language translation options the current visited page -->
    <string name="browser_menu_translate_page">Traducir página…</string>
    <!-- Browser menu label that is displayed when the current page has been translated by the translation feature.
         The first parameter is the name of the language that page was translated to (e.g. English). -->
    <string name="browser_menu_translated_to">Traducido al %1$s</string>
    <!-- Browser menu label for the print feature -->
    <string name="browser_menu_print">Imprimir…</string>

    <!-- Extensions management fragment -->
    <!-- Text displayed when there are no extensions to be shown -->
    <string name="extensions_management_no_extensions">No hay extensiones aquí</string>

    <!-- Browser Toolbar -->
    <!-- Content description for the Home screen button on the browser toolbar -->
    <string name="browser_toolbar_home">Pantalla de inicio</string>

    <!-- Content description (not visible, for screen readers etc.): Erase button: Erase the browsing
         history and go back to the home screen. -->
    <string name="browser_toolbar_erase">Eliminar historial de navegación</string>
    <!-- Content description for the translate page toolbar button that opens the translations dialog when no translation has occurred. -->
    <string name="browser_toolbar_translate">Traducir página</string>

    <!-- Content description (not visible, for screen readers etc.) for the translate page toolbar button that opens the translations dialog when the page is translated successfully.
         The first parameter is the name of the language that is displayed in the original page. (For example: English)
         The second parameter is the name of the language which the page was translated to. (For example: French) -->
    <string name="browser_toolbar_translated_successfully">Página traducida de %1$s a %2$s.</string>

    <!-- Locale Settings Fragment -->
    <!-- Content description for tick mark on selected language -->
    <string name="a11y_selected_locale_content_description">Idioma seleccionado</string>
    <!-- Text for default locale item -->
    <string name="default_locale_text">Usar el idioma del dispositivo</string>
    <!-- Placeholder text shown in the search bar before a user enters text -->
    <string name="locale_search_hint">Buscar idioma</string>

    <!-- Search Fragment -->
    <!-- Button in the search view that lets a user search by scanning a QR code -->
    <string name="search_scan_button">Escanear</string>
    <!-- Button in the search view when shortcuts are displayed that takes a user to the search engine settings -->
    <string name="search_shortcuts_engine_settings">Ajustes del buscador</string>
    <!-- Button in the search view that lets a user navigate to the site in their clipboard -->
    <string name="awesomebar_clipboard_title">Completar enlace desde el portapapeles</string>

    <!-- Button in the search suggestions onboarding that allows search suggestions in private sessions -->
    <string name="search_suggestions_onboarding_allow_button">Permitir</string>
    <!-- Button in the search suggestions onboarding that does not allow search suggestions in private sessions -->
    <string name="search_suggestions_onboarding_do_not_allow_button">No permitir</string>
    <!-- Search suggestion onboarding hint title text -->
    <string name="search_suggestions_onboarding_title">¿Permitir sugerencias de búsqueda en sesiones privadas?</string>
    <!-- Search suggestion onboarding hint description text, first parameter is the name of the app defined in app_name (for example: Fenix)-->
    <string name="search_suggestions_onboarding_text">%s compartirá todo lo que escribas en la barra de direcciones con tu buscador predeterminado.</string>

    <!-- Search engine suggestion title text. The first parameter is the name of the suggested engine-->
    <string name="search_engine_suggestions_title">Buscar %s</string>
    <!-- Search engine suggestion description text -->
    <string name="search_engine_suggestions_description">Buscar directamente desde la barra de direcciones</string>

    <!-- Menu option in the search selector menu to open the search settings -->
    <string name="search_settings_menu_item">Configuración de búsquedas</string>

    <!-- Header text for the search selector menu -->
    <string name="search_header_menu_item_2">Esta vez buscar en:</string>

    <!-- Content description (not visible, for screen readers etc.): Search engine icon. The first parameter is the search engine name (for example: DuckDuckGo). -->
    <string name="search_engine_icon_content_description" tools:ignore="UnusedResources">Buscador %s</string>

    <!-- Home onboarding -->
    <!-- Onboarding home screen popup dialog, shown on top of the Jump back in section. -->
    <string name="onboarding_home_screen_jump_back_contextual_hint_2">Descubre tu página de inicio personalizada. Las pestañas recientes, marcadores y resultados de búsqueda aparecerán aquí.</string>
    <!-- Home onboarding dialog welcome screen title text. -->
    <string name="onboarding_home_welcome_title_2">Te damos la bienvenida a un Internet más personal</string>
    <!-- Home onboarding dialog welcome screen description text. -->
    <string name="onboarding_home_welcome_description">Más colores. Mejor privacidad. Mismo compromiso con las personas por encima de los beneficios.</string>

    <!-- Home onboarding dialog sign into sync screen title text. -->
    <string name="onboarding_home_sync_title_3">Cambiar de pantalla es más fácil que nunca</string>
    <!-- Home onboarding dialog sign into sync screen description text. -->
    <string name="onboarding_home_sync_description">Continúa donde lo dejaste con pestañas de otros dispositivos ahora en tu página de inicio.</string>
    <!-- Text for the button to continue the onboarding on the home onboarding dialog. -->
    <string name="onboarding_home_get_started_button">Comenzar</string>
    <!-- Text for the button to navigate to the sync sign in screen on the home onboarding dialog. -->
    <string name="onboarding_home_sign_in_button">Iniciar sesión</string>
    <!-- Text for the button to skip the onboarding on the home onboarding dialog. -->
    <string name="onboarding_home_skip_button">Saltar</string>
    <!-- Onboarding home screen sync popup dialog message, shown on top of Recent Synced Tabs in the Jump back in section. -->
    <string name="sync_cfr_message">¡Tus pestañas se están sincronizando! Continúa donde lo dejaste en otro dispositivo.</string>

    <!-- Content description (not visible, for screen readers etc.): Close button for the home onboarding dialog -->
    <string name="onboarding_home_content_description_close_button">Cerrar</string>

    <!-- Notification pre-permission dialog -->
    <!-- Enable notification pre permission dialog title
        The first parameter is the name of the app defined in app_name (for example: Fenix) -->
    <string name="onboarding_home_enable_notifications_title" moz:removedIn="124" tools:ignore="UnusedResources">Las notificaciones te ayudan a hacer más con %s</string>
    <!-- Enable notification pre permission dialog description with rationale
        The first parameter is the name of the app defined in app_name (for example: Fenix) -->
    <string name="onboarding_home_enable_notifications_description" moz:removedIn="124" tools:ignore="UnusedResources">Sincroniza tus pestañas entre dispositivos, administra descargas, obtén consejos sobre cómo aprovechar al máximo la protección de privacidad de %s y más.</string>
    <!-- Text for the button to request notification permission on the device -->
    <string name="onboarding_home_enable_notifications_positive_button" moz:removedIn="124" tools:ignore="UnusedResources">Continuar</string>
    <!-- Text for the button to not request notification permission on the device and dismiss the dialog -->
    <string name="onboarding_home_enable_notifications_negative_button" moz:removedIn="124" tools:ignore="UnusedResources">Ahora no</string>

    <!-- Juno first user onboarding flow experiment, strings are marked unused as they are only referenced by Nimbus experiments. -->
    <!-- Description for learning more about our privacy notice. -->
    <string name="juno_onboarding_privacy_notice_text">Aviso de privacidad de Firefox</string>
    <!-- Title for set firefox as default browser screen used by Nimbus experiments. -->
    <string name="juno_onboarding_default_browser_title_nimbus_2">Nos encanta mantenerte a salvo</string>
    <!-- Title for set firefox as default browser screen used by Nimbus experiments.
        Note: The word "Firefox" should NOT be translated -->
    <string name="juno_onboarding_default_browser_title_nimbus_3" tools:ignore="UnusedResources">Descubre por qué millones aman Firefox</string>
    <!-- Title for set firefox as default browser screen used by Nimbus experiments. -->
    <string name="juno_onboarding_default_browser_title_nimbus_4" tools:ignore="UnusedResources">Navegación segura con más opciones</string>
    <!-- Description for set firefox as default browser screen used by Nimbus experiments. -->
    <string name="juno_onboarding_default_browser_description_nimbus_3">Nuestro navegador respaldado por una organización sin ánimo de lucro ayuda a evitar que las empresas te sigan en secreto por la web.</string>
    <!-- Description for set firefox as default browser screen used by Nimbus experiments. -->
    <string name="juno_onboarding_default_browser_description_nimbus_4" tools:ignore="UnusedResources">Más de 100 millones de personas protegen su privacidad eligiendo un navegador respaldado por una organización sin ánimo de lucro.</string>
    <!-- Description for set firefox as default browser screen used by Nimbus experiments. -->
    <string name="juno_onboarding_default_browser_description_nimbus_5" tools:ignore="UnusedResources">¿Rastreadores conocidos? Bloqueados automáticamente. ¿Extensiones? Más de 700. ¿PDF? Nuestro lector incorporado los hace fáciles de administrar.</string>
    <!-- Description for set firefox as default browser screen used by Nimbus experiments. -->
    <string name="juno_onboarding_default_browser_description_nimbus_2" moz:RemovedIn="124" tools:ignore="UnusedResources">Nuestro navegador respaldado por una organización sin ánimo de lucro ayuda a evitar que las empresas te sigan en secreto en la web.\n\nMás información en nuestro aviso de privacidad.</string>
    <!-- Text for the link to the privacy notice webpage for set as firefox default browser screen.
    This is part of the string with the key "juno_onboarding_default_browser_description". -->
    <string name="juno_onboarding_default_browser_description_link_text" moz:RemovedIn="124" tools:ignore="UnusedResources">aviso de privacidad</string>
    <!-- Text for the button to set firefox as default browser on the device -->
    <string name="juno_onboarding_default_browser_positive_button" tools:ignore="UnusedResources">Establecer como navegador predeterminado</string>
    <!-- Text for the button dismiss the screen and move on with the flow -->
    <string name="juno_onboarding_default_browser_negative_button" tools:ignore="UnusedResources">Ahora no</string>
    <!-- Title for sign in to sync screen. -->
    <string name="juno_onboarding_sign_in_title_2">Mantén todo cifrado cuando pases de un dispositivo a otro</string>
    <!-- Description for sign in to sync screen. Nimbus experiments do not support string placeholders.
     Note: The word "Firefox" should NOT be translated -->
    <string name="juno_onboarding_sign_in_description_2">Tras iniciar sesión y sincronizar, estás más seguro. Firefox cifra tus contraseñas, marcadores y más.</string>
    <!-- Text for the button to sign in to sync on the device -->
    <string name="juno_onboarding_sign_in_positive_button" tools:ignore="UnusedResources">Iniciar sesión</string>
    <!-- Text for the button dismiss the screen and move on with the flow -->
    <string name="juno_onboarding_sign_in_negative_button" tools:ignore="UnusedResources">Ahora no</string>
    <!-- Title for enable notification permission screen used by Nimbus experiments. Nimbus experiments do not support string placeholders.
        Note: The word "Firefox" should NOT be translated -->
    <string name="juno_onboarding_enable_notifications_title_nimbus_2">Las notificaciones te ayudan a estar más seguro con Firefox</string>
    <!-- Description for enable notification permission screen used by Nimbus experiments. Nimbus experiments do not support string placeholders.
       Note: The word "Firefox" should NOT be translated -->
    <string name="juno_onboarding_enable_notifications_description_nimbus_2">Envía pestañas de forma segura entre tus dispositivos y descubre otras funciones de privacidad en Firefox.</string>
    <!-- Text for the button to request notification permission on the device -->
    <string name="juno_onboarding_enable_notifications_positive_button" tools:ignore="UnusedResources">Activar notificaciones</string>
    <!-- Text for the button dismiss the screen and move on with the flow -->
    <string name="juno_onboarding_enable_notifications_negative_button" tools:ignore="UnusedResources">Ahora no</string>

    <!-- Title for add search widget screen used by Nimbus experiments. Nimbus experiments do not support string placeholders.
        Note: The word "Firefox" should NOT be translated -->
    <string name="juno_onboarding_add_search_widget_title" tools:ignore="UnusedResources">Prueba el widget de búsqueda de Firefox</string>
    <!-- Description for add search widget screen used by Nimbus experiments. Nimbus experiments do not support string placeholders.
        Note: The word "Firefox" should NOT be translated -->
    <string name="juno_onboarding_add_search_widget_description" tools:ignore="UnusedResources">Con Firefox en tu pantalla de inicio, tendrás fácil acceso al navegador que prioriza la privacidad y bloquea los rastreadores entre sitios.</string>
    <!-- Text for the button to add search widget on the device used by Nimbus experiments. Nimbus experiments do not support string placeholders.
        Note: The word "Firefox" should NOT be translated -->
    <string name="juno_onboarding_add_search_widget_positive_button" tools:ignore="UnusedResources">Añadir widget de Firefox</string>
    <!-- Text for the button to dismiss the screen and move on with the flow -->
    <string name="juno_onboarding_add_search_widget_negative_button" tools:ignore="UnusedResources">Ahora no</string>

    <!-- Search Widget -->
    <!-- Content description for searching with a widget. The first parameter is the name of the application.-->
    <string name="search_widget_content_description_2">Abrir una pestaña nueva de %1$s</string>
    <!-- Text preview for smaller sized widgets -->
    <string name="search_widget_text_short">Buscar</string>

    <!-- Text preview for larger sized widgets -->
    <string name="search_widget_text_long">Buscar en la web</string>

    <!-- Content description (not visible, for screen readers etc.): Voice search -->
    <string name="search_widget_voice">Búsqueda por voz</string>

    <!-- Preferences -->
    <!-- Title for the settings page-->
    <string name="settings">Ajustes</string>

    <!-- Preference category for general settings -->
    <string name="preferences_category_general">General</string>
    <!-- Preference category for all links about Fenix -->
    <string name="preferences_category_about">Acerca de</string>
    <!-- Preference category for settings related to changing the default search engine -->
    <string name="preferences_category_select_default_search_engine">Selecciona uno</string>
    <!-- Preference for settings related to managing search shortcuts for the quick search menu -->
    <string name="preferences_manage_search_shortcuts_2">Administrar buscadores alternativos</string>
    <!-- Summary for preference for settings related to managing search shortcuts for the quick search menu -->
    <string name="preferences_manage_search_shortcuts_summary">Editar buscadores visibles en el menú de búsqueda</string>
    <!-- Preference category for settings related to managing search shortcuts for the quick search menu -->
    <string name="preferences_category_engines_in_search_menu">Buscadores visibles en el menú de búsqueda</string>
    <!-- Preference for settings related to changing the default search engine -->
    <string name="preferences_default_search_engine">Buscador predeterminado</string>
    <!-- Preference for settings related to Search -->
    <string name="preferences_search">Buscar</string>
    <!-- Preference for settings related to Search engines -->
    <string name="preferences_search_engines">Buscadores</string>
    <!-- Preference for settings related to Search engines suggestions-->
    <string name="preferences_search_engines_suggestions">Sugerencias de buscadores</string>
    <!-- Preference Category for settings related to Search address bar -->
    <string name="preferences_settings_address_bar">Preferencias de la barra de direcciones</string>
    <!-- Preference Category for settings to Firefox Suggest -->
    <string name="preference_search_address_bar_fx_suggest">Barra de direcciones - Sugerencias de Firefox</string>
    <!-- Preference link to Learn more about Firefox Suggest -->
    <string name="preference_search_learn_about_fx_suggest">Saber más sobre Firefox Suggest</string>
    <!-- Preference link to rating Fenix on the Play Store -->
    <string name="preferences_rate">Calificar en Google Play</string>
    <!-- Preference linking to about page for Fenix
        The first parameter is the name of the app defined in app_name (for example: Fenix) -->
    <string name="preferences_about">Sobre %1$s</string>
    <!-- Preference for settings related to changing the default browser -->
    <string name="preferences_set_as_default_browser">Establecer como navegador predeterminado</string>
    <!-- Preference category for advanced settings -->
    <string name="preferences_category_advanced">Avanzado</string>
    <!-- Preference category for privacy and security settings -->
    <string name="preferences_category_privacy_security">Privacidad y seguridad</string>
    <!-- Preference for advanced site permissions -->
    <string name="preferences_site_permissions">Permisos del sitio</string>
    <!-- Preference for private browsing options -->
    <string name="preferences_private_browsing_options">Navegación privada</string>
    <!-- Preference for opening links in a private tab-->
    <string name="preferences_open_links_in_a_private_tab">Abrir enlaces en una pestaña privada</string>
    <!-- Preference for allowing screenshots to be taken while in a private tab-->
    <string name="preferences_allow_screenshots_in_private_mode">Permitir capturas de pantalla en navegación privada</string>
    <!-- Will inform the user of the risk of activating Allow screenshots in private browsing option -->
    <string name="preferences_screenshots_in_private_mode_disclaimer">Si está permitido, las pestañas privadas también serán visibles cuando hayan varias aplicaciones abiertas</string>
    <!-- Preference for adding private browsing shortcut -->
    <string name="preferences_add_private_browsing_shortcut">Agregar acceso directo a navegación privada</string>
    <!-- Preference for enabling "HTTPS-Only" mode -->
    <string name="preferences_https_only_title">Modo solo HTTPS</string>

    <!-- Label for cookie banner section in quick settings panel. -->
    <string name="cookie_banner_blocker">Bloqueador de avisos de cookies</string>
    <!-- Preference for removing cookie/consent banners from sites automatically in private mode. See reduce_cookie_banner_summary for additional context. -->
    <string name="preferences_cookie_banner_reduction_private_mode">Bloqueador de avisos de cookies en navegación privada</string>

    <!-- Text for indicating cookie banner handling is off this site, this is shown as part of the protections panel with the tracking protection toggle -->
    <string name="reduce_cookie_banner_off_for_site">Desactivada para este sitio</string>
    <!-- Text for cancel button indicating that cookie banner reduction is not supported for the current site, this is shown as part of the cookie banner details view. -->
    <string name="cookie_banner_handling_details_site_is_not_supported_cancel_button">Cancelar</string>
    <!-- Text for request support button indicating that cookie banner reduction is not supported for the current site, this is shown as part of the cookie banner details view. -->
    <string name="cookie_banner_handling_details_site_is_not_supported_request_support_button_2">Enviar petición</string>
    <!-- Text for title indicating that cookie banner reduction is not supported for the current site, this is shown as part of the cookie banner details view. -->
    <string name="cookie_banner_handling_details_site_is_not_supported_title_2">¿Solicitar ayuda para este sitio?</string>
    <!-- Label for the snackBar, after the user reports with success a website where cookie banner reducer did not work -->
    <string name="cookie_banner_handling_report_site_snack_bar_text_2">Solicitud enviada</string>
    <!-- Text for indicating cookie banner handling is on this site, this is shown as part of the protections panel with the tracking protection toggle -->
    <string name="reduce_cookie_banner_on_for_site">Activada para este sitio</string>
    <!-- Text for indicating that a request for unsupported site was sent to Nimbus (it's a Mozilla library for experiments), this is shown as part of the protections panel with the tracking protection toggle -->
    <string name="reduce_cookie_banner_unsupported_site_request_submitted_2">Solicitud de ayuda enviada</string>
    <!-- Text for indicating cookie banner handling is currently not supported for this site, this is shown as part of the protections panel with the tracking protection toggle -->
    <string name="reduce_cookie_banner_unsupported_site">Sitio actualmente no compatible</string>
    <!-- Title text for a detail explanation indicating cookie banner handling is on this site, this is shown as part of the cookie banner panel in the toolbar. The first parameter is a shortened URL of the current site-->
    <string name="reduce_cookie_banner_details_panel_title_on_for_site_1">¿Activar el bloqueo de aviso de cookies para %1$s?</string>
    <!-- Title text for a detail explanation indicating cookie banner handling is off this site, this is shown as part of the cookie banner panel in the toolbar. The first parameter is a shortened URL of the current site-->
    <string name="reduce_cookie_banner_details_panel_title_off_for_site_1">¿Desactivar el bloqueo de aviso de cookies para %1$s?</string>
    <!-- Title text for a detail explanation indicating cookie banner reducer didn't work for the current site, this is shown as part of the cookie banner panel in the toolbar. The first parameter is the application name-->
    <string name="reduce_cookie_banner_details_panel_title_unsupported_site_request_2">%1$s no puede rechazar automáticamente los avisos de cookies en este sitio. Puede enviar una solicitud para admitir este sitio en el futuro.</string>

    <!-- Long text for a detail explanation indicating what will happen if cookie banner handling is off for a site, this is shown as part of the cookie banner panel in the toolbar. The first parameter is the application name -->
    <string name="reduce_cookie_banner_details_panel_description_off_for_site_1">Tras desactivarlo, %1$s borrará las cookies y recargará la página. Esto puede desconectarte del sitio o vaciar tu carrito de compra.</string>
    <!-- Long text for a detail explanation indicating what will happen if cookie banner handling is on for a site, this is shown as part of the cookie banner panel in the toolbar. The first parameter is the application name -->
    <string name="reduce_cookie_banner_details_panel_description_on_for_site_3">Al activarlo %1$s intentará rechazar automáticamente los avisos de cookies en este sitio.</string>

    <!--Title for the cookie banner re-engagement CFR, the placeholder is replaced with app name -->
    <string name="cookie_banner_cfr_title">%1$s acaba de rechazar las cookies por ti</string>
    <!--Message for the cookie banner re-engagement CFR -->
    <string name="cookie_banner_cfr_message">Menos distracciones, menos cookies que te rastrean en este sitio.</string>

    <!-- Description of the preference to enable "HTTPS-Only" mode. -->
    <string name="preferences_https_only_summary">Intenta conectarse automáticamente a sitios utilizando el protocolo de cifrado HTTPS para mayor seguridad.</string>
    <!-- Summary of https only preference if https only is set to off -->
    <string name="preferences_https_only_off">Desactivado</string>
    <!-- Summary of https only preference if https only is set to on in all tabs -->
    <string name="preferences_https_only_on_all">Activado en todas las pestañas</string>
    <!-- Summary of https only preference if https only is set to on in private tabs only -->
    <string name="preferences_https_only_on_private">Activado en las pestañas privadas</string>
    <!-- Text displayed that links to website containing documentation about "HTTPS-Only" mode -->
    <string name="preferences_http_only_learn_more">Saber más</string>
    <!-- Option for the https only setting -->
    <string name="preferences_https_only_in_all_tabs">Activar en todas las pestañas</string>
    <!-- Option for the https only setting -->
    <string name="preferences_https_only_in_private_tabs">Activar solo en las pestañas privadas</string>
    <!-- Title shown in the error page for when trying to access a http website while https only mode is enabled. -->
    <string name="errorpage_httpsonly_title">Sitio seguro no disponible</string>
    <!-- Message shown in the error page for when trying to access a http website while https only mode is enabled. The message has two paragraphs. This is the first. -->
    <string name="errorpage_httpsonly_message_title">Lo más probable es que el sitio web simplemente no sea compatible con HTTPS.</string>
    <!-- Message shown in the error page for when trying to access a http website while https only mode is enabled. The message has two paragraphs. This is the second. -->
    <string name="errorpage_httpsonly_message_summary">Sin embargo, también es posible que se trate de un atacante. Si continúas en el sitio web, no debes introducir ninguna información sensible. Si continúas, el modo Solo HTTPS se desactivará temporalmente para el sitio.</string>
    <!-- Preference for accessibility -->
    <string name="preferences_accessibility">Accesibilidad</string>
    <!-- Preference to override the Mozilla account server -->
    <string name="preferences_override_account_server">Servidor personalizado de cuenta de Mozilla</string>
    <!-- Preference to override the Sync token server -->
    <string name="preferences_override_sync_tokenserver">Servidor personalizado de Sync</string>
    <!-- Toast shown after updating the Mozilla account/Sync server override preferences -->
    <string name="toast_override_account_sync_server_done">Servidores de cuenta de Mozilla y Sync modificados. Cerrando la aplicación para aplicar los cambios…</string>
    <!-- Preference category for account information -->
    <string name="preferences_category_account">Cuenta</string>
    <!-- Preference for changing where the toolbar is positioned -->
    <string name="preferences_toolbar" moz:removedIn="129" tools:ignore="UnusedResources">Barra de herramientas</string>
    <!-- Preference for changing where the AddressBar is positioned -->
    <string name="preferences_toolbar_2">Ubicación de la barra de direcciones</string>
    <!-- Preference for changing default theme to dark or light mode -->
    <string name="preferences_theme">Tema</string>
    <!-- Preference for customizing the home screen -->
    <string name="preferences_home_2">Página de inicio</string>
    <!-- Preference for gestures based actions -->
    <string name="preferences_gestures">Gestos</string>
    <!-- Preference for settings related to visual options -->
    <string name="preferences_customize">Personalizar</string>
    <!-- Preference description for banner about signing in -->
    <string name="preferences_sign_in_description_2">Inicia sesión para sincronizar pestañas, marcadores, contraseñas y más.</string>
    <!-- Preference shown instead of account display name while account profile information isn't available yet. -->
    <string name="preferences_account_default_name_2">Cuenta de Mozilla</string>
    <!-- Preference text for account title when there was an error syncing FxA -->
    <string name="preferences_account_sync_error">Reconectar para reanudar la sincronización</string>
    <!-- Preference for language -->
    <string name="preferences_language">Idioma</string>
    <!-- Preference for translation -->
    <string name="preferences_translation" moz:removedIn="127" tools:ignore="UnusedResources">Traducción</string>
    <!-- Preference for translations -->
    <string name="preferences_translations">Traducciones</string>
    <!-- Preference for data choices -->
    <string name="preferences_data_choices">Elección de datos</string>
    <!-- Preference for data collection -->
    <string name="preferences_data_collection">Recopilación de datos</string>
    <!-- Preference for developers -->
    <string name="preferences_remote_debugging">Depuración remota vía USB</string>
    <!-- Preference title for switch preference to show search suggestions -->
    <string name="preferences_show_search_suggestions">Mostrar sugerencias de búsqueda</string>
    <!-- Preference title for switch preference to show voice search button -->
    <string name="preferences_show_voice_search">Mostrar búsqueda por voz</string>
    <!-- Preference title for switch preference to show search suggestions also in private mode -->
    <string name="preferences_show_search_suggestions_in_private">Mostrar en sesiones privadas</string>
    <!-- Preference title for switch preference to show a clipboard suggestion when searching -->
    <string name="preferences_show_clipboard_suggestions">Mostrar sugerencias del portapapeles</string>
    <!-- Preference title for switch preference to suggest browsing history when searching -->
    <string name="preferences_search_browsing_history">Buscar historial de navegación</string>
    <!-- Preference title for switch preference to suggest bookmarks when searching -->
    <string name="preferences_search_bookmarks">Buscar marcadores</string>
    <!-- Preference title for switch preference to suggest synced tabs when searching -->
    <string name="preferences_search_synced_tabs">Buscar pestañas sincronizadas</string>
    <!-- Preference for account settings -->
    <string name="preferences_account_settings">Ajustes de la cuenta</string>

    <!-- Preference for enabling url autocomplete-->
    <string name="preferences_enable_autocomplete_urls">Autocompletar URLs</string>
    <!-- Preference title for switch preference to show sponsored Firefox Suggest search suggestions -->
    <string name="preferences_show_sponsored_suggestions">Sugerencias de patrocinadores</string>
    <!-- Summary for preference to show sponsored Firefox Suggest search suggestions.
         The first parameter is the name of the application. -->
    <string name="preferences_show_sponsored_suggestions_summary">Apoya a %1$s con sugerencias patrocinadas ocasionales</string>
    <!-- Preference title for switch preference to show Firefox Suggest search suggestions for web content.
         The first parameter is the name of the application. -->
    <string name="preferences_show_nonsponsored_suggestions">Sugerencias de %1$s</string>
    <!-- Summary for preference to show Firefox Suggest search suggestions for web content -->
    <string name="preferences_show_nonsponsored_suggestions_summary">Recibir sugerencias de la web relacionadas con tu búsqueda</string>
    <!-- Preference for open links in third party apps -->
    <string name="preferences_open_links_in_apps">Abrir enlaces en aplicaciones</string>

    <!-- Preference for open links in third party apps always open in apps option -->
    <string name="preferences_open_links_in_apps_always">Siempre</string>
    <!-- Preference for open links in third party apps ask before opening option -->
    <string name="preferences_open_links_in_apps_ask">Preguntar antes de abrir</string>
    <!-- Preference for open links in third party apps never open in apps option -->
    <string name="preferences_open_links_in_apps_never">Nunca</string>
    <!-- Preference for open download with an external download manager app -->
    <string name="preferences_external_download_manager">Administrador de descargas externo</string>
    <!-- Preference for enabling gecko engine logs -->
    <string name="preferences_enable_gecko_logs">Habilitar registros de Gecko</string>
    <!-- Message to indicate users that we are quitting the application to apply the changes -->
    <string name="quit_application">Saliendo de la aplicación para aplicar los cambios…</string>

    <!-- Preference for extensions -->
    <string name="preferences_extensions">Extensiones</string>
    <!-- Preference for installing a local extension -->
    <string name="preferences_install_local_extension">Instalar extensión desde archivo</string>
    <!-- Preference for notifications -->
    <string name="preferences_notifications">Notificaciones</string>

    <!-- Summary for notification preference indicating notifications are allowed -->
    <string name="notifications_allowed_summary">Permitido</string>
    <!-- Summary for notification preference indicating notifications are not allowed -->
    <string name="notifications_not_allowed_summary">No permitido</string>

    <!-- Add-on Permissions -->
    <!-- The title of the required permissions section from addon's permissions screen -->
    <string name="addons_permissions_heading_required" tools:ignore="UnusedResources">Requerido</string>
    <!-- The title of the optional permissions section from addon's permissions screen -->
    <string name="addons_permissions_heading_optional" tools:ignore="UnusedResources">Opcional</string>

    <!-- The title of the origin permission option allowing a user to enable the extension to run on all sites -->
    <string name="addons_permissions_allow_for_all_sites" tools:ignore="UnusedResources">Permitir para todos los sitios</string>
    <!-- The subtitle for the allow for all sites preference toggle -->
    <string name="addons_permissions_allow_for_all_sites_subtitle" tools:ignore="UnusedResources">Si confías en esta extensión, puedes autorizarla para todos los sitios web.</string>

    <!-- The text shown when an extension does not require permissions -->
    <string name="addons_does_not_require_permissions">Esta extensión no requiere ningún permiso.</string>

    <!-- Add-on Preferences -->
    <!-- Preference to customize the configured AMO (addons.mozilla.org) collection -->
    <string name="preferences_customize_extension_collection">Colección de extensiones personalizada</string>
    <!-- Button caption to confirm the add-on collection configuration -->
    <string name="customize_addon_collection_ok">OK</string>
    <!-- Button caption to abort the add-on collection configuration -->
    <string name="customize_addon_collection_cancel">Cancelar</string>
    <!-- Hint displayed on input field for custom collection name -->
    <string name="customize_addon_collection_hint">Nombre de la colección</string>
    <!-- Hint displayed on input field for custom collection user ID-->
    <string name="customize_addon_collection_user_hint">Dueño de la colección (ID de usuario)</string>

    <!-- Toast shown after confirming the custom extension collection configuration -->
    <string name="toast_customize_extension_collection_done">Colección de extensiones modificada. Cerrando la aplicación para aplicar los cambios…</string>

    <!-- Customize Home -->
    <!-- Header text for jumping back into the recent tab in customize the home screen -->
    <string name="customize_toggle_jump_back_in">Volver a esta pestaña</string>
    <!-- Title for the customize home screen section with recently saved bookmarks. -->
    <string name="customize_toggle_recent_bookmarks" moz:removedIn="127" tools:ignore="UnusedResources">Marcadores recientes</string>
    <!-- Title for the customize home screen section with bookmarks. -->
    <string name="customize_toggle_bookmarks">Marcadores</string>
    <!-- Title for the customize home screen section with recently visited. Recently visited is
    a section where users see a list of tabs that they have visited in the past few days -->
    <string name="customize_toggle_recently_visited">Visitados recientemente</string>

    <!-- Title for the customize home screen section with Pocket. -->
    <string name="customize_toggle_pocket_2">Historias que te hacen reflexionar</string>
    <!-- Summary for the customize home screen section with Pocket. The first parameter is product name Pocket -->
    <string name="customize_toggle_pocket_summary">Artículos impulsados por %s</string>
    <!-- Title for the customize home screen section with sponsored Pocket stories. -->
    <string name="customize_toggle_pocket_sponsored">Historias patrocinadas</string>
    <!-- Title for the opening wallpaper settings screen -->
    <string name="customize_wallpapers">Fondos de pantalla</string>
    <!-- Title for the customize home screen section with sponsored shortcuts. -->
    <string name="customize_toggle_contile">Accesos directos patrocinados</string>

    <!-- Wallpapers -->
    <!-- Content description for various wallpapers. The first parameter is the name of the wallpaper -->
    <string name="wallpapers_item_name_content_description">Elemento de fondo de pantalla: %1$s</string>
    <!-- Snackbar message for when wallpaper is selected -->
    <string name="wallpaper_updated_snackbar_message">¡Fondo de pantalla actualizado!</string>
    <!-- Snackbar label for action to view selected wallpaper -->
    <string name="wallpaper_updated_snackbar_action">Ver</string>
    <!-- Snackbar message for when wallpaper couldn't be downloaded -->
    <string name="wallpaper_download_error_snackbar_message">No se ha podido descargar el fondo de pantalla</string>
    <!-- Snackbar label for action to retry downloading the wallpaper -->
    <string name="wallpaper_download_error_snackbar_action">Reintentar</string>
    <!-- Snackbar message for when wallpaper couldn't be selected because of the disk error -->
    <string name="wallpaper_select_error_snackbar_message">No se ha podido cambiar el fondo de pantalla</string>
    <!-- Text displayed that links to website containing documentation about the "Limited Edition" wallpapers. -->
    <string name="wallpaper_learn_more">Saber más</string>

    <!-- Text for classic wallpapers title. The first parameter is the Firefox name. -->
    <string name="wallpaper_classic_title">%s clásico</string>
    <!-- Text for artist series wallpapers title. "Artist series" represents a collection of artist collaborated wallpapers. -->
    <string name="wallpaper_artist_series_title">Series de artistas</string>
    <!-- Description text for the artist series wallpapers with learn more link. The first parameter is the learn more string defined in wallpaper_learn_more. "Independent voices" is the name of the wallpaper collection -->
    <string name="wallpaper_artist_series_description_with_learn_more">La colección Voces Independientes. %s</string>
    <!-- Description text for the artist series wallpapers. "Independent voices" is the name of the wallpaper collection -->
    <string name="wallpaper_artist_series_description">La colección Voces Independientes.</string>
    <!-- Wallpaper onboarding dialog header text. -->
    <string name="wallpapers_onboarding_dialog_title_text">Prueba un toque de color</string>
    <!-- Wallpaper onboarding dialog body text. -->
    <string name="wallpapers_onboarding_dialog_body_text">Elige un fondo de pantalla que te represente.</string>
    <!-- Wallpaper onboarding dialog learn more button text. The button navigates to the wallpaper settings screen. -->
    <string name="wallpapers_onboarding_dialog_explore_more_button_text">Explorar más fondos de pantalla</string>

    <!-- Add-ons general availability nimbus message-->
    <!-- Title of the Nimbus message for extension general availability-->
    <string name="addon_ga_message_title_2" tools:ignore="UnusedResources">Nuevas extensiones disponibles ahora</string>
    <!-- Body of the Nimbus message for add-ons general availability. 'Firefox' intentionally hardcoded here-->
    <string name="addon_ga_message_body" tools:ignore="UnusedResources">Descubre más de 100 nuevas extensiones que te permiten personalizar Firefox.</string>

    <!-- Button text of the Nimbus message for extensions general availability. -->
    <string name="addon_ga_message_button_2" tools:ignore="UnusedResources">Explorar extensiones</string>

    <!-- Extension process crash dialog to user -->
    <!-- Title of the extension crash dialog shown to the user when enough errors have occurred with extensions and they need to be temporarily disabled -->
    <string name="extension_process_crash_dialog_title">Las extensiones están desactivadas temporalmente</string>
    <!-- This is a message shown to the user when too many errors have occurred with the extensions process and they have been disabled.
    The user can decide if they would like to continue trying to start extensions or if they'd rather continue without them.
    The first parameter is the application name. -->
    <string name="extension_process_crash_dialog_message">Una o más extensiones han dejado de funcionar, lo que ha hecho que tu sistema sea inestable. %1$s ha intentado reiniciar las extensiones sin éxito.\n\nLas extensiones no se reiniciarán durante tu sesión actual.\n\nQuitar o desactivar las extensiones puede solucionar este problema.</string>
    <!-- Button text on the extension crash dialog to prompt the user to try restarting the extensions but the dialog will reappear if it is unsuccessful again -->
    <string name="extension_process_crash_dialog_retry_button_text" tools:ignore="UnusedResources">Intenta reiniciar las extensiones</string>

    <!-- Button text on the extension crash dialog to prompt the user to continue with all extensions disabled. -->
    <string name="extension_process_crash_dialog_disable_extensions_button_text">Continuar con las extensiones desactivadas</string>

    <!-- Account Preferences -->
    <!-- Preference for managing your account via accounts.firefox.com -->
    <string name="preferences_manage_account">Administrar cuenta</string>
    <!-- Summary of the preference for managing your account via accounts.firefox.com. -->
    <string name="preferences_manage_account_summary">Cambiar la contraseña, administrar la recopilación de datos o eliminar la cuenta</string>
    <!-- Preference for triggering sync -->
    <string name="preferences_sync_now">Sincronizar ahora</string>
    <!-- Preference category for sync -->
    <string name="preferences_sync_category">Elige qué quieres sincronizar</string>
    <!-- Preference for syncing history -->
    <string name="preferences_sync_history">Historial</string>
    <!-- Preference for syncing bookmarks -->
    <string name="preferences_sync_bookmarks">Marcadores</string>
    <!-- Preference for syncing passwords -->
    <string name="preferences_sync_logins_2">Contraseñas</string>
    <!-- Preference for syncing tabs -->
    <string name="preferences_sync_tabs_2">Pestañas abiertas</string>
    <!-- Preference for signing out -->
    <string name="preferences_sign_out">Cerrar sesión</string>
    <!-- Preference displays and allows changing current FxA device name -->
    <string name="preferences_sync_device_name">Nombre del dispositivo</string>
    <!-- Text shown when user enters empty device name -->
    <string name="empty_device_name_error">El nombre del dispositivo no puede estar vacío.</string>
    <!-- Label indicating that sync is in progress -->
    <string name="sync_syncing_in_progress">Sincronizando…</string>
    <!-- Label summary indicating that sync failed. The first parameter is the date stamp showing last time it succeeded -->
    <string name="sync_failed_summary">La sincronización falló. Último éxito: %s</string>
    <!-- Label summary showing never synced -->
    <string name="sync_failed_never_synced_summary">La sincronización falló. Última sincronización: nunca</string>
    <!-- Label summary the date we last synced. The first parameter is date stamp showing last time synced -->
    <string name="sync_last_synced_summary">Última sincronización: %s</string>
    <!-- Label summary showing never synced -->
    <string name="sync_never_synced_summary">Última sincronización: nunca</string>

    <!-- Text for displaying the default device name.
        The first parameter is the application name, the second is the device manufacturer name
        and the third is the device model. -->
    <string name="default_device_name_2">%1$s en %2$s %3$s</string>

    <!-- Preference for syncing payment methods -->
    <string name="preferences_sync_credit_cards_2">Métodos de pago</string>
    <!-- Preference for syncing addresses -->
    <string name="preferences_sync_address">Direcciones</string>

    <!-- Send Tab -->
    <!-- Name of the "receive tabs" notification channel. Displayed in the "App notifications" system settings for the app -->
    <string name="fxa_received_tab_channel_name">Pestañas recibidas</string>
    <!-- Description of the "receive tabs" notification channel. Displayed in the "App notifications" system settings for the app -->
    <string name="fxa_received_tab_channel_description">Notificaciones para pestañas recibidas de otros dispositivos Firefox.</string>

    <!--  The body for these is the URL of the tab received  -->
    <string name="fxa_tab_received_notification_name">Pestaña recibida</string>
    <!-- %s is the device name -->
    <string name="fxa_tab_received_from_notification_name">Pestaña de %s</string>


    <!-- Close Synced Tabs -->
    <!-- The title for a notification shown when the user closes tabs that are currently
    open on this device from another device that's signed in to the same Mozilla account.
    %1$s is a placeholder for the app name; %2$d is the number of tabs closed.  -->
    <string name="fxa_tabs_closed_notification_title">%1$s pestañas cerradas: %2$d</string>
    <!-- The body for a "closed synced tabs" notification. -->
    <string name="fxa_tabs_closed_text">Ver pestañas cerradas recientemente</string>

    <!-- Advanced Preferences -->
    <!-- Preference for tracking protection exceptions -->
    <string name="preferences_tracking_protection_exceptions">Excepciones</string>

    <!-- Button in Exceptions Preference to turn on tracking protection for all sites (remove all exceptions) -->
    <string name="preferences_tracking_protection_exceptions_turn_on_for_all">Activar para todos los sitios</string>

    <!-- Text displayed when there are no exceptions -->
    <string name="exceptions_empty_message_description">Las excepciones te permiten deshabilitar la protección contra rastreo en sitios seleccionados.</string>
    <!-- Text displayed when there are no exceptions, with learn more link that brings users to a tracking protection SUMO page -->
    <string name="exceptions_empty_message_learn_more_link">Saber más</string>

    <!-- Preference switch for usage and technical data collection -->
    <string name="preference_usage_data">Uso y datos técnicos</string>
    <!-- Preference description for usage and technical data collection -->
    <string name="preferences_usage_data_description">Comparte datos de rendimiento, uso, hardware y personalizaciones sobre tu navegador con Mozilla para ayudar a mejorar %1$s</string>
    <!-- Preference switch for marketing data collection -->
    <string name="preferences_marketing_data">Datos de marketing</string>
    <!-- Preference description for marketing data collection -->
    <string name="preferences_marketing_data_description2">Comparte datos básicos de uso con Adjust, nuestro proveedor de marketing móvil</string>
    <!-- Title for studies preferences -->
    <string name="preference_experiments_2">Estudios</string>
    <!-- Summary for studies preferences -->
    <string name="preference_experiments_summary_2">Permite a Mozilla instalar y ejecutar estudios</string>

    <!-- Turn On Sync Preferences -->
    <!-- Header of the Sync and save your data preference view -->
    <string name="preferences_sync_2">Sincronizar y guardar tus datos</string>
    <!-- Preference for reconnecting to FxA sync -->
    <string name="preferences_sync_sign_in_to_reconnect">Inicia sesión para reconectar</string>
    <!-- Preference for removing FxA account -->
    <string name="preferences_sync_remove_account">Eliminar cuenta</string>

    <!-- Pairing Feature strings -->
    <!-- Instructions on how to access pairing -->
    <string name="pair_instructions_2"><![CDATA[Escaneae el código QR mostrado en <b>firefox.com/pair</b>]]></string>

    <!-- Toolbar Preferences -->
    <!-- Preference for using top toolbar -->
    <string name="preference_top_toolbar">Superior</string>
    <!-- Preference for using bottom toolbar -->
    <string name="preference_bottom_toolbar">Inferior</string>

    <!-- Theme Preferences -->
    <!-- Preference for using light theme -->
    <string name="preference_light_theme">Claro</string>
    <!-- Preference for using dark theme -->
    <string name="preference_dark_theme">Oscuro</string>
    <!-- Preference for using using dark or light theme automatically set by battery -->
    <string name="preference_auto_battery_theme">Establecido por el ahorrador de batería</string>
    <!-- Preference for using following device theme -->
    <string name="preference_follow_device_theme">Seguir tema del dispositivo</string>

    <!-- Gestures Preferences-->
    <!-- Preferences for using pull to refresh in a webpage -->
    <string name="preference_gestures_website_pull_to_refresh">Arrastrar para actualizar</string>
    <!-- Preference for using the dynamic toolbar -->
    <string name="preference_gestures_dynamic_toolbar">Desplazar para ocultar la barra de herramientas</string>
    <!-- Preference for switching tabs by swiping horizontally on the toolbar -->
    <string name="preference_gestures_swipe_toolbar_switch_tabs" moz:removedIn="129" tools:ignore="UnusedResources">Deslizar la barra hacia los lados para cambiar de pestaña</string>
    <!-- Preference for showing the opened tabs by swiping up on the toolbar-->
    <string name="preference_gestures_swipe_toolbar_show_tabs">Deslizar la barra de herramientas hacia arriba para abrir pestañas</string>

    <!-- Preference for using the dynamic toolbars -->
    <string name="preference_gestures_dynamic_toolbar_2">Desplazar para ocultar la barra de direcciones y la barra de herramientas</string>
    <!-- Preference for switching tabs by swiping horizontally on the addressbar -->
    <string name="preference_gestures_swipe_toolbar_switch_tabs_2">Deslizar la barra de direcciones hacia los costados para cambiar de pestaña</string>

    <!-- Library -->
    <!-- Option in Library to open Downloads page -->
    <string name="library_downloads">Descargas</string>
    <!-- Option in library to open Bookmarks page -->
    <string name="library_bookmarks">Marcadores</string>
    <!-- Option in library to open Desktop Bookmarks root page -->
    <string name="library_desktop_bookmarks_root">Marcadores de escritorio</string>
    <!-- Option in library to open Desktop Bookmarks "menu" page -->
    <string name="library_desktop_bookmarks_menu">Menú Marcadores</string>
    <!-- Option in library to open Desktop Bookmarks "toolbar" page -->
    <string name="library_desktop_bookmarks_toolbar">Barra de herramientas de marcadores</string>
    <!-- Option in library to open Desktop Bookmarks "unfiled" page -->
    <string name="library_desktop_bookmarks_unfiled">Otros marcadores</string>
    <!-- Option in Library to open History page -->
    <string name="library_history">Historial</string>
    <!-- Option in Library to open a new tab -->
    <string name="library_new_tab">Nueva pestaña</string>
    <!-- Settings Page Title -->
    <string name="settings_title">Ajustes</string>
    <!-- Content description (not visible, for screen readers etc.): "Close button for library settings" -->
    <string name="content_description_close_button">Cerrar</string>

    <!-- Title to show in alert when a lot of tabs are to be opened
    %d is a placeholder for the number of tabs that will be opened -->
    <string name="open_all_warning_title">¿Abrir %d pestañas?</string>
    <!-- Message to warn users that a large number of tabs will be opened
    %s will be replaced by app name. -->
    <string name="open_all_warning_message">Abrir tantas pestañas puede ralentizar %s mientras se cargan las páginas. ¿Estás seguro de que quieres continuar?</string>
    <!-- Dialog button text for confirming open all tabs -->
    <string name="open_all_warning_confirm">Abrir pestañas</string>
    <!-- Dialog button text for canceling open all tabs -->
    <string name="open_all_warning_cancel">Cancelar</string>

    <!-- Text to show users they have one page in the history group section of the History fragment.
    %d is a placeholder for the number of pages in the group. -->
    <string name="history_search_group_site_1">%d página</string>

    <!-- Text to show users they have multiple pages in the history group section of the History fragment.
    %d is a placeholder for the number of pages in the group. -->
    <string name="history_search_group_sites_1">%d páginas</string>

    <!-- Option in library for Recently Closed Tabs -->
    <string name="library_recently_closed_tabs">Pestañas cerradas recientemente</string>
    <!-- Option in library to open Recently Closed Tabs page -->
    <string name="recently_closed_show_full_history">Mostrar todo el historial</string>
    <!-- Text to show users they have multiple tabs saved in the Recently Closed Tabs section of history.
    %d is a placeholder for the number of tabs selected. -->
    <string name="recently_closed_tabs">%d pestañas</string>
    <!-- Text to show users they have one tab saved in the Recently Closed Tabs section of history.
    %d is a placeholder for the number of tabs selected. -->
    <string name="recently_closed_tab">%d pestaña</string>
    <!-- Recently closed tabs screen message when there are no recently closed tabs -->
    <string name="recently_closed_empty_message">No hay pestañas cerradas recientemente</string>

    <!-- Tab Management -->
    <!-- Title of preference for tabs management -->
    <string name="preferences_tabs">Pestañas</string>
    <!-- Title of preference that allows a user to specify the tab view -->
    <string name="preferences_tab_view">Vista de pestaña</string>
    <!-- Option for a list tab view -->
    <string name="tab_view_list">Lista</string>
    <!-- Option for a grid tab view -->
    <string name="tab_view_grid">Cuadrícula</string>
    <!-- Title of preference that allows a user to auto close tabs after a specified amount of time -->
    <string name="preferences_close_tabs">Cerrar pestañas</string>
    <!-- Option for auto closing tabs that will never auto close tabs, always allows user to manually close tabs -->
    <string name="close_tabs_manually">Manualmente</string>
    <!-- Option for auto closing tabs that will auto close tabs after one day -->
    <string name="close_tabs_after_one_day">Después de un día</string>
    <!-- Option for auto closing tabs that will auto close tabs after one week -->
    <string name="close_tabs_after_one_week">Después de una semana</string>
    <!-- Option for auto closing tabs that will auto close tabs after one month -->
    <string name="close_tabs_after_one_month">Después de un mes</string>

    <!-- Title of preference that allows a user to specify the auto-close settings for open tabs -->
    <string name="preference_auto_close_tabs" tools:ignore="UnusedResources">Cerrar automáticamente pestañas abiertas</string>

    <!-- Opening screen -->
    <!-- Title of a preference that allows a user to choose what screen to show after opening the app -->
    <string name="preferences_opening_screen">Pantalla de apertura</string>
    <!-- Option for always opening the homepage when re-opening the app -->
    <string name="opening_screen_homepage">Página de inicio</string>
    <!-- Option for always opening the user's last-open tab when re-opening the app -->
    <string name="opening_screen_last_tab">Última pestaña</string>
    <!-- Option for always opening the homepage when re-opening the app after four hours of inactivity -->
    <string name="opening_screen_after_four_hours_of_inactivity">Página de inicio después de cuatro horas de inactividad</string>
    <!-- Summary for tabs preference when auto closing tabs setting is set to manual close-->
    <string name="close_tabs_manually_summary">Cerrar manualmente</string>
    <!-- Summary for tabs preference when auto closing tabs setting is set to auto close tabs after one day-->
    <string name="close_tabs_after_one_day_summary">Cerrar después de un día</string>
    <!-- Summary for tabs preference when auto closing tabs setting is set to auto close tabs after one week-->
    <string name="close_tabs_after_one_week_summary">Cerrar después de una semana</string>
    <!-- Summary for tabs preference when auto closing tabs setting is set to auto close tabs after one month-->
    <string name="close_tabs_after_one_month_summary">Cerrar después de un mes</string>

    <!-- Summary for homepage preference indicating always opening the homepage when re-opening the app -->
    <string name="opening_screen_homepage_summary">Abrir en la página de inicio</string>
    <!-- Summary for homepage preference indicating always opening the last-open tab when re-opening the app -->
    <string name="opening_screen_last_tab_summary">Abrir en la última pestaña</string>
    <!-- Summary for homepage preference indicating opening the homepage when re-opening the app after four hours of inactivity -->
    <string name="opening_screen_after_four_hours_of_inactivity_summary">Abrir en la página de inicio después de cuatro horas</string>

    <!-- Inactive tabs -->
    <!-- Category header of a preference that allows a user to enable or disable the inactive tabs feature -->
    <string name="preferences_inactive_tabs">Mover las pestañas antiguas a inactivas</string>
    <!-- Title of inactive tabs preference -->
    <string name="preferences_inactive_tabs_title">Las pestañas que no has visto durante dos semanas se mueven a la sección inactiva.</string>

    <!-- Studies -->
    <!-- Title of the remove studies button -->
    <string name="studies_remove">Eliminar</string>
    <!-- Title of the active section on the studies list -->
    <string name="studies_active">Activo</string>
    <!-- Description for studies, it indicates why Firefox use studies. The first parameter is the name of the application. -->
    <string name="studies_description_2">%1$s puede instalar y ejecutar estudios de vez en cuando.</string>
    <!-- Learn more link for studies, links to an article for more information about studies. -->
    <string name="studies_learn_more">Saber más</string>

    <!-- Dialog message shown after removing a study -->
    <string name="studies_restart_app">La aplicación se cerrará para aplicar los cambios</string>
    <!-- Dialog button to confirm the removing a study. -->
    <string name="studies_restart_dialog_ok">Aceptar</string>
    <!-- Dialog button text for canceling removing a study. -->
    <string name="studies_restart_dialog_cancel">Cancelar</string>
    <!-- Toast shown after turning on/off studies preferences -->
    <string name="studies_toast_quit_application" tools:ignore="UnusedResources">Saliendo de la aplicación para aplicar los cambios…</string>

    <!-- Sessions -->
    <!-- Title for the list of tabs -->
    <string name="tab_header_label">Pestañas abiertas</string>
    <!-- Title for the list of tabs in the current private session -->
    <string name="tabs_header_private_tabs_title">Pestañas privadas</string>
    <!-- Title for the list of tabs in the synced tabs -->
    <string name="tabs_header_synced_tabs_title">Pestañas sincronizadas</string>
    <!-- Content description (not visible, for screen readers etc.): Add tab button. Adds a news tab when pressed -->
    <string name="add_tab">Agregar pestaña</string>
    <!-- Content description (not visible, for screen readers etc.): Add tab button. Adds a news tab when pressed -->
    <string name="add_private_tab">Añadir pestaña privada</string>
    <!-- Text for the new tab button to indicate adding a new private tab in the tab -->
    <string name="tab_drawer_fab_content">Privada</string>
    <!-- Text for the new tab button to indicate syncing command on the synced tabs page -->
    <string name="tab_drawer_fab_sync">Sincronizar</string>
    <!-- Text shown in the menu for sharing all tabs -->
    <string name="tab_tray_menu_item_share">Compartir todas las pestañas</string>
    <!-- Text shown in the menu to view recently closed tabs -->
    <string name="tab_tray_menu_recently_closed">Pestañas cerradas recientemente</string>
    <!-- Text shown in the tabs tray inactive tabs section -->
    <string name="tab_tray_inactive_recently_closed" tools:ignore="UnusedResources">Cerradas recientemente</string>
    <!-- Text shown in the menu to view account settings -->
    <string name="tab_tray_menu_account_settings">Ajustes de la cuenta</string>
    <!-- Text shown in the menu to view tab settings -->
    <string name="tab_tray_menu_tab_settings">Ajustes de pestañas</string>
    <!-- Text shown in the menu for closing all tabs -->
    <string name="tab_tray_menu_item_close">Cerrar todas las pestañas</string>
    <!-- Text shown in the multiselect menu for bookmarking selected tabs. -->
    <string name="tab_tray_multiselect_menu_item_bookmark">Marcador</string>
    <!-- Text shown in the multiselect menu for closing selected tabs. -->
    <string name="tab_tray_multiselect_menu_item_close">Cerrar</string>
    <!-- Content description for tabs tray multiselect share button -->
    <string name="tab_tray_multiselect_share_content_description">Compartir pestañas seleccionadas</string>
    <!-- Content description for tabs tray multiselect menu -->
    <string name="tab_tray_multiselect_menu_content_description">Menú de pestañas seleccionadas</string>
    <!-- Content description (not visible, for screen readers etc.): Removes tab from collection button. Removes the selected tab from collection when pressed -->
    <string name="remove_tab_from_collection">Eliminar pestaña de la colección</string>
    <!-- Text for button to enter multiselect mode in tabs tray -->
    <string name="tabs_tray_select_tabs">Seleccionar pestañas</string>
    <!-- Content description (not visible, for screen readers etc.): Close tab button. Closes the current session when pressed -->
    <string name="close_tab">Cerrar pestaña</string>
    <!-- Content description (not visible, for screen readers etc.): Close tab <title> button. First parameter is tab title  -->
    <string name="close_tab_title">Cerrar pestaña %s</string>
    <!-- Content description (not visible, for screen readers etc.): Opens the open tabs menu when pressed -->
    <string name="open_tabs_menu">Abrir menú de pestañas</string>
    <!-- Open tabs menu item to save tabs to collection -->
    <string name="tabs_menu_save_to_collection1">Guardar pestañas en la colección</string>
    <!-- Text for the menu button to delete a collection -->
    <string name="collection_delete">Eliminar colección</string>
    <!-- Text for the menu button to rename a collection -->
    <string name="collection_rename">Cambiar nombre a colección</string>
    <!-- Text for the button to open tabs of the selected collection -->
    <string name="collection_open_tabs">Abrir pestañas</string>


    <!-- Hint for adding name of a collection -->
    <string name="collection_name_hint">Nombre de la colección</string>
    <!-- Text for the menu button to rename a top site -->
    <string name="rename_top_site">Renombrar</string>
    <!-- Text for the menu button to remove a top site -->
    <string name="remove_top_site">Eliminar</string>

    <!-- Text for the menu button to delete a top site from history -->
    <string name="delete_from_history">Eliminar del historial</string>
    <!-- Postfix for private WebApp titles, placeholder is replaced with app name -->
    <string name="pwa_site_controls_title_private">%1$s (modo privado)</string>

    <!-- History -->
    <!-- Text for the button to search all history -->
    <string name="history_search_1">Introducir términos de búsqueda</string>
    <!-- Text for the button to clear all history -->
    <string name="history_delete_all">Eliminar historial</string>
    <!-- Text for the snackbar to confirm that multiple browsing history items has been deleted -->
    <string name="history_delete_multiple_items_snackbar">Historial eliminado</string>
    <!-- Text for the snackbar to confirm that a single browsing history item has been deleted. The first parameter is the shortened URL of the deleted history item. -->
    <string name="history_delete_single_item_snackbar">Se ha eliminado %1$s</string>
    <!-- Context description text for the button to delete a single history item -->
    <string name="history_delete_item">Eliminar</string>
    <!-- History multi select title in app bar
    The first parameter is the number of bookmarks selected -->
    <string name="history_multi_select_title">%1$d seleccionado(s)</string>
    <!-- Text for the header that groups the history for today -->
    <string name="history_today">Hoy</string>
    <!-- Text for the header that groups the history for yesterday -->
    <string name="history_yesterday">Ayer</string>
    <!-- Text for the header that groups the history the past 7 days -->
    <string name="history_7_days">Últimos 7 días</string>
    <!-- Text for the header that groups the history the past 30 days -->
    <string name="history_30_days">Últimos 30 días</string>
    <!-- Text for the header that groups the history older than the last month -->
    <string name="history_older">Más antiguo</string>

    <!-- Text shown when no history exists -->
    <string name="history_empty_message">No hay ningún historial</string>

    <!-- Downloads -->
    <!-- Text for the snackbar to confirm that multiple downloads items have been removed -->
    <string name="download_delete_multiple_items_snackbar_1">Descargas eliminadas</string>
    <!-- Text for the snackbar to confirm that a single download item has been removed. The first parameter is the name of the download item. -->
    <string name="download_delete_single_item_snackbar">%1$s eliminado</string>
    <!-- Text shown when no download exists -->
    <string name="download_empty_message_1">No hay archivos descargados</string>
    <!-- History multi select title in app bar
    The first parameter is the number of downloads selected -->
    <string name="download_multi_select_title">%1$d seleccionado(s)</string>


    <!-- Text for the button to remove a single download item -->
    <string name="download_delete_item_1">Eliminar</string>


    <!-- Crashes -->
    <!-- Title text displayed on the tab crash page. This first parameter is the name of the application (For example: Fenix) -->
    <string name="tab_crash_title_2">Lo sentimos. %1$s no puede cargar esa página.</string>

    <!-- Send crash report checkbox text on the tab crash page -->
    <string name="tab_crash_send_report">Enviar informe de fallos a Mozilla</string>
    <!-- Close tab button text on the tab crash page -->
    <string name="tab_crash_close">Cerrar pestaña</string>
    <!-- Restore tab button text on the tab crash page -->
    <string name="tab_crash_restore">Restaurar pestaña</string>

    <!-- Bookmarks -->
    <!-- Confirmation message for a dialog confirming if the user wants to delete the selected folder -->
    <string name="bookmark_delete_folder_confirmation_dialog">¿Seguro que quieres eliminar esta carpeta?</string>
    <!-- Confirmation message for a dialog confirming if the user wants to delete multiple items including folders. Parameter will be replaced by app name. -->
    <string name="bookmark_delete_multiple_folders_confirmation_dialog">%s va a eliminar los elementos seleccionados.</string>
    <!-- Text for the cancel button on delete bookmark dialog -->
    <string name="bookmark_delete_negative">Cancelar</string>
    <!-- Screen title for adding a bookmarks folder -->
    <string name="bookmark_add_folder">Agregar carpeta</string>
    <!-- Snackbar title shown after a bookmark has been created. -->
    <string name="bookmark_saved_snackbar">¡Marcador guardado!</string>
    <!-- Snackbar edit button shown after a bookmark has been created. -->
    <string name="edit_bookmark_snackbar_action">EDITAR</string>

    <!-- Bookmark overflow menu edit button -->
    <string name="bookmark_menu_edit_button">Editar</string>
    <!-- Bookmark overflow menu copy button -->
    <string name="bookmark_menu_copy_button">Copiar</string>
    <!-- Bookmark overflow menu share button -->
    <string name="bookmark_menu_share_button">Compartir</string>
    <!-- Bookmark overflow menu open in new tab button -->
    <string name="bookmark_menu_open_in_new_tab_button">Abrir en una nueva pestaña</string>
    <!-- Bookmark overflow menu open in private tab button -->
    <string name="bookmark_menu_open_in_private_tab_button">Abrir en una pestaña privada</string>
    <!-- Bookmark overflow menu open all in tabs button -->
    <string name="bookmark_menu_open_all_in_tabs_button">Abrir todo en pestañas nuevas</string>
    <!-- Bookmark overflow menu open all in private tabs button -->
    <string name="bookmark_menu_open_all_in_private_tabs_button">Abrir todo en pestañas privadas</string>
    <!-- Bookmark overflow menu delete button -->
    <string name="bookmark_menu_delete_button">Eliminar</string>
    <!--Bookmark overflow menu save button -->
    <string name="bookmark_menu_save_button">Guardar</string>
    <!-- Bookmark multi select title in app bar
     The first parameter is the number of bookmarks selected -->
    <string name="bookmarks_multi_select_title">Se seleccionó %1$d</string>
    <!-- Bookmark editing screen title -->
    <string name="edit_bookmark_fragment_title">Editar marcador</string>
    <!-- Bookmark folder editing screen title -->
    <string name="edit_bookmark_folder_fragment_title">Editar carpeta</string>
    <!-- Bookmark sign in button message -->
    <string name="bookmark_sign_in_button">Iniciar sesión para ver los marcadores sincronizados</string>
    <!-- Bookmark URL editing field label -->
    <string name="bookmark_url_label">URL</string>
    <!-- Bookmark FOLDER editing field label -->
    <string name="bookmark_folder_label">CARPETA</string>
    <!-- Bookmark NAME editing field label -->
    <string name="bookmark_name_label">NOMBRE</string>
    <!-- Bookmark add folder screen title -->
    <string name="bookmark_add_folder_fragment_label">Agregar carpeta</string>
    <!-- Bookmark select folder screen title -->
    <string name="bookmark_select_folder_fragment_label">Seleccionar carpeta</string>
    <!-- Bookmark editing error missing title -->
    <string name="bookmark_empty_title_error">Debe tener un título</string>
    <!-- Bookmark editing error missing or improper URL -->
    <string name="bookmark_invalid_url_error">URL no válida</string>
    <!-- Bookmark screen message for empty bookmarks folder -->
    <string name="bookmarks_empty_message">No hay marcadores aquí</string>
    <!-- Bookmark snackbar message on deletion
     The first parameter is the host part of the URL of the bookmark deleted, if any -->
    <string name="bookmark_deletion_snackbar_message">Se eliminó %1$s</string>
    <!-- Bookmark snackbar message on deleting multiple bookmarks not including folders-->
    <string name="bookmark_deletion_multiple_snackbar_message_2">Marcadores eliminados</string>
    <!-- Bookmark snackbar message on deleting multiple bookmarks including folders-->
    <string name="bookmark_deletion_multiple_snackbar_message_3">Eliminar carpetas seleccionadas</string>
    <!-- Bookmark undo button for deletion snackbar action -->
    <string name="bookmark_undo_deletion">DESHACER</string>

    <!-- Text for the button to search all bookmarks -->
    <string name="bookmark_search">Introducir términos de búsqueda</string>

    <!-- Site Permissions -->
    <!-- Button label that take the user to the Android App setting -->
    <string name="phone_feature_go_to_settings">Ir a Ajustes</string>

    <!-- Content description (not visible, for screen readers etc.): Quick settings sheet
        to give users access to site specific information / settings. For example:
        Secure settings status and a button to modify site permissions -->
    <string name="quick_settings_sheet">Hoja de ajustes rápidos</string>
    <!-- Label that indicates that this option it the recommended one -->
    <string name="phone_feature_recommended">Recomendada</string>
    <!-- Button label for clearing all the information of site permissions-->
    <string name="clear_permissions">Eliminar permisos</string>
    <!-- Text for the OK button on Clear permissions dialog -->
    <string name="clear_permissions_positive">Aceptar</string>
    <!-- Text for the cancel button on Clear permissions dialog -->
    <string name="clear_permissions_negative">Cancelar</string>
    <!-- Button label for clearing a site permission-->
    <string name="clear_permission">Eliminar permisos</string>
    <!-- Text for the OK button on Clear permission dialog -->
    <string name="clear_permission_positive">Aceptar</string>
    <!-- Text for the cancel button on Clear permission dialog -->
    <string name="clear_permission_negative">Cancelar</string>
    <!-- Button label for clearing all the information on all sites-->
    <string name="clear_permissions_on_all_sites">Eliminar permisos de todos los sitios</string>
    <!-- Preference for altering video and audio autoplay for all websites -->
    <string name="preference_browser_feature_autoplay">Reproducir automáticamente</string>
    <!-- Preference for altering the camera access for all websites -->
    <string name="preference_phone_feature_camera">Cámara</string>
    <!-- Preference for altering the microphone access for all websites -->
    <string name="preference_phone_feature_microphone">Micrófono</string>
    <!-- Preference for altering the location access for all websites -->
    <string name="preference_phone_feature_location">Ubicación</string>
    <!-- Preference for altering the notification access for all websites -->
    <string name="preference_phone_feature_notification">Notificación</string>
    <!-- Preference for altering the persistent storage access for all websites -->
    <string name="preference_phone_feature_persistent_storage">Almacenamiento persistente</string>
    <!-- Preference for altering the storage access setting for all websites -->
    <string name="preference_phone_feature_cross_origin_storage_access">Cookies entre sitios</string>
    <!-- Preference for altering the EME access for all websites -->
    <string name="preference_phone_feature_media_key_system_access">Contenido controlado por DRM</string>
    <!-- Label that indicates that a permission must be asked always -->
    <string name="preference_option_phone_feature_ask_to_allow">Pedir permiso</string>
    <!-- Label that indicates that a permission must be blocked -->
    <string name="preference_option_phone_feature_blocked">Bloqueado</string>
    <!-- Label that indicates that a permission must be allowed -->
    <string name="preference_option_phone_feature_allowed">Permitido</string>
    <!--Label that indicates a permission is by the Android OS-->
    <string name="phone_feature_blocked_by_android">Bloqueado por Android</string>
    <!-- Preference for showing a list of websites that the default configurations won't apply to them -->
    <string name="preference_exceptions">Excepciones</string>
    <!-- Summary of tracking protection preference if tracking protection is set to off -->
    <string name="tracking_protection_off">Desactivada</string>

    <!-- Summary of tracking protection preference if tracking protection is set to standard -->
    <string name="tracking_protection_standard">Estándar</string>
    <!-- Summary of tracking protection preference if tracking protection is set to strict -->
    <string name="tracking_protection_strict">Estricto</string>
    <!-- Summary of tracking protection preference if tracking protection is set to custom -->
    <string name="tracking_protection_custom">Personalizado</string>
    <!-- Label for global setting that indicates that all video and audio autoplay is allowed -->
    <string name="preference_option_autoplay_allowed2">Permitir audio y vídeo</string>
    <!-- Label for site specific setting that indicates that all video and audio autoplay is allowed -->
    <string name="quick_setting_option_autoplay_allowed">Permitir audio y vídeo</string>
    <!-- Label that indicates that video and audio autoplay is only allowed over Wi-Fi -->
    <string name="preference_option_autoplay_allowed_wifi_only2">Bloquear audio y vídeo solo con datos móviles</string>
    <!-- Subtext that explains 'autoplay on Wi-Fi only' option -->
    <string name="preference_option_autoplay_allowed_wifi_subtext">El audio y el vídeo se reproducirán con Wi-Fi</string>
    <!-- Label for global setting that indicates that video autoplay is allowed, but audio autoplay is blocked -->
    <string name="preference_option_autoplay_block_audio2">Bloquear solo audio</string>
    <!-- Label for site specific setting that indicates that video autoplay is allowed, but audio autoplay is blocked -->
    <string name="quick_setting_option_autoplay_block_audio">Bloquear solo audio</string>
    <!-- Label for global setting that indicates that all video and audio autoplay is blocked -->
    <string name="preference_option_autoplay_blocked3">Bloquear audio y vídeo</string>
    <!-- Label for site specific setting that indicates that all video and audio autoplay is blocked -->
    <string name="quick_setting_option_autoplay_blocked">Bloquear audio y vídeo</string>
    <!-- Summary of delete browsing data on quit preference if it is set to on -->
    <string name="delete_browsing_data_quit_on">Activado</string>
    <!-- Summary of delete browsing data on quit preference if it is set to off -->
    <string name="delete_browsing_data_quit_off">Desactivado</string>

    <!-- Summary of studies preference if it is set to on -->
    <string name="studies_on">Activado</string>
    <!-- Summary of studies data on quit preference if it is set to off -->
    <string name="studies_off">Desactivado</string>

    <!-- Collections -->
    <!-- Collections header on home fragment -->
    <string name="collections_header">Colecciones</string>
    <!-- Content description (not visible, for screen readers etc.): Opens the collection menu when pressed -->
    <string name="collection_menu_button_content_description">Menú de la colección</string>

    <!-- Label to describe what collections are to a new user without any collections -->
    <string name="no_collections_description2">Recopila todo lo que te importa. \nAgrupa búsquedas, sitios y pestañas similares para acceder rápidamente a ellos más tarde.</string>
    <!-- Title for the "select tabs" step of the collection creator -->
    <string name="create_collection_select_tabs">Seleccionar pestañas</string>

    <!-- Title for the "select collection" step of the collection creator -->
    <string name="create_collection_select_collection">Seleccionar colección</string>

    <!-- Title for the "name collection" step of the collection creator -->
    <string name="create_collection_name_collection">Dar nombre a la colección</string>

    <!-- Button to add new collection for the "select collection" step of the collection creator -->
    <string name="create_collection_add_new_collection">Añadir nueva colección</string>

    <!-- Button to select all tabs in the "select tabs" step of the collection creator -->
    <string name="create_collection_select_all">Seleccionar todo</string>
    <!-- Button to deselect all tabs in the "select tabs" step of the collection creator -->
    <string name="create_collection_deselect_all">Dejar de seleccionar todo</string>
    <!-- Text to prompt users to select the tabs to save in the "select tabs" step of the collection creator -->
    <string name="create_collection_save_to_collection_empty">Selecciona las pestañas que quieras guardar</string>

    <!-- Text to show users how many tabs they have selected in the "select tabs" step of the collection creator.
     %d is a placeholder for the number of tabs selected. -->
    <string name="create_collection_save_to_collection_tabs_selected">%d pestañas seleccionadas</string>

    <!-- Text to show users they have one tab selected in the "select tabs" step of the collection creator.
    %d is a placeholder for the number of tabs selected. -->
    <string name="create_collection_save_to_collection_tab_selected">%d pestaña seleccionada</string>

    <!-- Text shown in snackbar when multiple tabs have been saved in a collection -->
    <string name="create_collection_tabs_saved">¡Pestañas guardadas!</string>

    <!-- Text shown in snackbar when one or multiple tabs have been saved in a new collection -->
    <string name="create_collection_tabs_saved_new_collection">¡Colección guardada!</string>
    <!-- Text shown in snackbar when one tab has been saved in a collection -->
    <string name="create_collection_tab_saved">¡Pestaña guardada!</string>

    <!-- Content description (not visible, for screen readers etc.): button to close the collection creator -->
    <string name="create_collection_close">Cerrar</string>

    <!-- Button to save currently selected tabs in the "select tabs" step of the collection creator-->
    <string name="create_collection_save">Guardar</string>

    <!-- Snackbar action to view the collection the user just created or updated -->
    <string name="create_collection_view">Ver</string>

    <!-- Text for the OK button from collection dialogs -->
    <string name="create_collection_positive">Aceptar</string>
    <!-- Text for the cancel button from collection dialogs -->
    <string name="create_collection_negative">Cancelar</string>

    <!-- Default name for a new collection in "name new collection" step of the collection creator. %d is a placeholder for the number of collections-->
    <string name="create_collection_default_name">Colección %d</string>

    <!-- Share -->
    <!-- Share screen header -->
    <string name="share_header_2">Compartir</string>
    <!-- Content description (not visible, for screen readers etc.):
        "Share" button. Opens the share menu when pressed. -->
    <string name="share_button_content_description">Compartir</string>
    <!-- Text for the Save to PDF feature in the share menu -->
    <string name="share_save_to_pdf">Guardar como PDF</string>
    <!-- Text for error message when generating a PDF file Text. -->
    <string name="unable_to_save_to_pdf_error">No se puede generar PDF</string>
    <!-- Text for standard error snackbar dismiss button. -->
    <string name="standard_snackbar_error_dismiss">Descartar</string>
    <!-- Text for error message when printing a page and it fails. -->
    <string name="unable_to_print_page_error">No se puede imprimir esta página</string>
    <!-- Text for the print feature in the share and browser menu -->
    <string name="menu_print">Imprimir</string>
    <!-- Sub-header in the dialog to share a link to another sync device -->
    <string name="share_device_subheader">Enviar a dispositivo</string>
    <!-- Sub-header in the dialog to share a link to an app from the full list -->
    <string name="share_link_all_apps_subheader">Todas las acciones</string>
    <!-- Sub-header in the dialog to share a link to an app from the most-recent sorted list -->
    <string name="share_link_recent_apps_subheader">Usado recientemente</string>
    <!-- Text for the copy link action in the share screen. -->
    <string name="share_copy_link_to_clipboard">Copiar al portapapeles</string>
    <!-- Toast shown after copying link to clipboard -->
    <string name="toast_copy_link_to_clipboard">Copiado al portapapeles</string>
    <!-- An option from the share dialog to sign into sync -->
    <string name="sync_sign_in">Iniciar sesión en Sync</string>
     <!-- An option from the three dot menu to sync and save data -->
    <string name="sync_menu_sync_and_save_data">Sincronizar y guardar datos</string>
    <!-- An option from the share dialog to send link to all other sync devices -->
    <string name="sync_send_to_all">Enviar a todos los dispositivos</string>
    <!-- An option from the share dialog to reconnect to sync -->
    <string name="sync_reconnect">Volver a conectar con Sync</string>
    <!-- Text displayed when sync is offline and cannot be accessed -->
    <string name="sync_offline">Sin conexión</string>
    <!-- An option to connect additional devices -->
    <string name="sync_connect_device">Conectar otro dispositivo</string>
    <!-- The dialog text shown when additional devices are not available -->
    <string name="sync_connect_device_dialog">Para enviar una pestaña, inicia sesión en Firefox al menos en otro dispositivo.</string>
    <!-- Confirmation dialog button -->
    <string name="sync_confirmation_button">Entendido</string>

    <!-- Share error message -->
    <string name="share_error_snackbar">No se puede compartir con esta aplicación</string>

    <!-- Add new device screen title -->
    <string name="sync_add_new_device_title">Enviar a dispositivo</string>
    <!-- Text for the warning message on the Add new device screen -->
    <string name="sync_add_new_device_message">No hay dispositivos conectados</string>
    <!-- Text for the button to learn about sending tabs -->
    <string name="sync_add_new_device_learn_button">Saber más sobre cómo enviar pestañas…</string>
    <!-- Text for the button to connect another device -->
    <string name="sync_add_new_device_connect_button">Conectar otro dispositivo…</string>

    <!-- Notifications -->
    <!-- Text shown in the notification that pops up to remind the user that a private browsing session is active. -->
    <string name="notification_pbm_delete_text_2">Cerrar pestañas privadas</string>

    <!-- Microsuverys -->
    <!-- Text shown in prompt for printing microsurvey. "sec" It's an abrevation for "second". -->
    <string name="microsurvey_prompt_printing_title" tools:ignore="UnusedResources">Ayuda a mejorar la impresión en Firefox. Solo te llevará un segundo</string>
    <!-- Text shown in prompt for printing microsurvey. 'Firefox' intentionally hardcoded here--> --&gt;
    <string name="microsurvey_survey_printing_title" tools:ignore="UnusedResources">¿Cómo estás de satisfecho con la impresión en Firefox?</string>
    <!-- Text for option one, shown in microsurvey.-->
    <string name="microsurvey_survey_5_point_option_0" tools:ignore="UnusedResources">Neutral</string>
    <!-- Text for option two, shown in microsurvey.-->
    <string name="microsurvey_survey_5_point_option_1" tools:ignore="UnusedResources">Muy insatisfecho</string>
    <!-- Text for option three, shown in microsurvey.-->
    <string name="microsurvey_survey_5_point_option_2" tools:ignore="UnusedResources">Insatisfecho</string>
    <!-- Text for option four, shown in microsurvey.-->
    <string name="microsurvey_survey_5_point_option_3" tools:ignore="UnusedResources">Satisfecho</string>
    <!-- Text for option five, shown in microsurvey.-->
    <string name="microsurvey_survey_5_point_option_4" tools:ignore="UnusedResources">Muy satisfecho</string>


    <!-- Text shown in the notification that pops up to remind the user that a private browsing session is active for Android 14+ -->
    <string name="notification_erase_title_android_14">¿Cerrar pestañas privadas?</string>
    <string name="notification_erase_text_android_14">Toca o desliza esta notificación para cerrar las pestañas privadas.</string>

    <!-- Name of the marketing notification channel. Displayed in the "App notifications" system settings for the app -->
    <string name="notification_marketing_channel_name">Marketing</string>

    <!-- Title shown in the notification that pops up to remind the user to set fenix as default browser.
    The app name is in the text, due to limitations with localizing Nimbus experiments -->
    <string name="nimbus_notification_default_browser_title" tools:ignore="UnusedResources">Firefox es rápido y privado</string>
    <!-- Text shown in the notification that pops up to remind the user to set fenix as default browser.
    The app name is in the text, due to limitations with localizing Nimbus experiments -->
    <string name="nimbus_notification_default_browser_text" tools:ignore="UnusedResources">Convertir Firefox en tu navegador predeterminado</string>
    <!-- Title shown in the notification that pops up to re-engage the user -->
    <string name="notification_re_engagement_title">Prueba la navegación privada</string>
    <!-- Text shown in the notification that pops up to re-engage the user.
    %1$s is a placeholder that will be replaced by the app name. -->
    <string name="notification_re_engagement_text">Navega sin guardar cookies ni historial en %1$s</string>

    <!-- Title A shown in the notification that pops up to re-engage the user -->
    <string name="notification_re_engagement_A_title">Navega sin dejar rastro</string>
    <!-- Text A shown in the notification that pops up to re-engage the user.
    %1$s is a placeholder that will be replaced by the app name. -->
    <string name="notification_re_engagement_A_text">La navegación privada en %1$s no guarda tu información.</string>
    <!-- Title B shown in the notification that pops up to re-engage the user -->
    <string name="notification_re_engagement_B_title">Inicia tu primera búsqueda</string>
    <!-- Text B shown in the notification that pops up to re-engage the user -->
    <string name="notification_re_engagement_B_text">Encuentra algo cerca. O descubre algo divertido.</string>

    <!-- Survey -->
    <!-- Text shown in the fullscreen message that pops up to ask user to take a short survey.
    The app name is in the text, due to limitations with localizing Nimbus experiments -->
    <string name="nimbus_survey_message_text">Ayúdanos a mejorar Firefox respondiendo a una pequeña encuesta.</string>
    <!-- Preference for taking the short survey. -->
    <string name="preferences_take_survey">Realizar encuesta</string>
    <!-- Preference for not taking the short survey. -->
    <string name="preferences_not_take_survey">No, gracias</string>

    <!-- Snackbar -->
    <!-- Text shown in snackbar when user deletes a collection -->
    <string name="snackbar_collection_deleted">Colección eliminada</string>

    <!-- Text shown in snackbar when user renames a collection -->
    <string name="snackbar_collection_renamed">Se cambió el nombre a la colección</string>

    <!-- Text shown in snackbar when user closes a tab -->
    <string name="snackbar_tab_closed">Pestaña cerrada</string>
    <!-- Text shown in snackbar when user closes all tabs -->
    <string name="snackbar_tabs_closed">Pestañas cerradas</string>
    <!-- Text shown in snackbar when user bookmarks a list of tabs -->
    <string name="snackbar_message_bookmarks_saved">¡Marcadores guardados!</string>
    <!-- Text shown in snackbar when user adds a site to shortcuts -->
    <string name="snackbar_added_to_shortcuts">¡Añadido a los accesos directos!</string>
    <!-- Text shown in snackbar when user closes a private tab -->
    <string name="snackbar_private_tab_closed">Pestaña privada cerrada</string>
    <!-- Text shown in snackbar when user closes all private tabs -->
    <string name="snackbar_private_tabs_closed">Pestañas privada cerradas</string>
    <!-- Text shown in snackbar when user erases their private browsing data -->
    <string name="snackbar_private_data_deleted">Se han eliminado los datos de navegación privada</string>
    <!-- Text shown in snackbar to undo deleting a tab, top site or collection -->
    <string name="snackbar_deleted_undo">DESHACER</string>

    <!-- Text shown in snackbar when user removes a top site -->
    <string name="snackbar_top_site_removed">Sitio eliminado</string>
    <!-- QR code scanner prompt which appears after scanning a code, but before navigating to it
        First parameter is the name of the app, second parameter is the URL or text scanned-->
    <string name="qr_scanner_confirmation_dialog_message">Permitir que %1$s abra %2$s</string>
    <!-- QR code scanner prompt dialog positive option to allow navigation to scanned link -->
    <string name="qr_scanner_dialog_positive">PERMITIR</string>
    <!-- QR code scanner prompt dialog positive option to deny navigation to scanned link -->
    <string name="qr_scanner_dialog_negative">DENEGAR</string>
    <!-- QR code scanner prompt dialog error message shown when a hostname does not contain http or https. -->
    <string name="qr_scanner_dialog_invalid">La dirección web no es válida.</string>
    <!-- QR code scanner prompt dialog positive option when there is an error -->
    <string name="qr_scanner_dialog_invalid_ok">Aceptar</string>
    <!-- Tab collection deletion prompt dialog message. Placeholder will be replaced with the collection name -->
    <string name="tab_collection_dialog_message">¿Seguro que quieres eliminar %1$s?</string>
    <!-- Tab collection deletion prompt dialog option to delete the collection -->
    <string name="tab_collection_dialog_positive">Eliminar</string>
    <!-- Text displayed in a notification when the user enters full screen mode -->
    <string name="full_screen_notification">Accediendo a pantalla completa</string>

    <!-- Message for copying the URL via long press on the toolbar -->
    <string name="url_copied">URL copiada</string>


    <!-- Sample text for accessibility font size -->
    <string name="accessibility_text_size_sample_text_1">Este es un texto de ejemplo. Está aquí para mostrar cómo va a aparecer el texto cuando aumentes o disminuyas el tamaño con esta configuración.</string>
    <!-- Summary for Accessibility Text Size Scaling Preference -->
    <string name="preference_accessibility_text_size_summary">Aumentar o disminuir el tamaño del texto en sitios web</string>
    <!-- Title for Accessibility Text Size Scaling Preference -->
    <string name="preference_accessibility_font_size_title">Tamaño de la fuente</string>

    <!-- Title for Accessibility Text Automatic Size Scaling Preference -->
    <string name="preference_accessibility_auto_size_2">Tamaño de fuente automático</string>
    <!-- Summary for Accessibility Text Automatic Size Scaling Preference -->
    <string name="preference_accessibility_auto_size_summary">El tamaño de la fuente será el mismo que el de Android. Desactiva esta opción para configurarlo aquí.</string>

    <!-- Title for the Delete browsing data preference -->
    <string name="preferences_delete_browsing_data">Eliminar datos del navegador</string>
    <!-- Title for the tabs item in Delete browsing data -->
    <string name="preferences_delete_browsing_data_tabs_title_2">Pestañas abiertas</string>
    <!-- Subtitle for the tabs item in Delete browsing data, parameter will be replaced with the number of open tabs -->
    <string name="preferences_delete_browsing_data_tabs_subtitle">%d pestañas</string>
    <!-- Title for the data and history items in Delete browsing data -->
    <!-- Title for the history item in Delete browsing data -->
    <string name="preferences_delete_browsing_data_browsing_history_title">Historial de navegación</string>
    <!-- Subtitle for the data and history items in delete browsing data, parameter will be replaced with the
        number of history items the user has -->
    <string name="preferences_delete_browsing_data_browsing_data_subtitle">%d direcciones</string>
    <!-- Title for the cookies and site data items in Delete browsing data -->
    <string name="preferences_delete_browsing_data_cookies_and_site_data">Cookies y datos del sitio</string>
    <!-- Subtitle for the cookies item in Delete browsing data -->
    <string name="preferences_delete_browsing_data_cookies_subtitle">Se cerrará sesión en la mayoría de los sitios</string>
    <!-- Title for the cached images and files item in Delete browsing data -->
    <string name="preferences_delete_browsing_data_cached_files">Imágenes y archivos en caché</string>
    <!-- Subtitle for the cached images and files item in Delete browsing data -->
    <string name="preferences_delete_browsing_data_cached_files_subtitle">Libera espacio de almacenamiento</string>
    <!-- Title for the site permissions item in Delete browsing data -->
    <string name="preferences_delete_browsing_data_site_permissions">Permisos del sitio</string>
    <!-- Title for the downloads item in Delete browsing data -->
    <string name="preferences_delete_browsing_data_downloads">Descargas</string>
    <!-- Text for the button to delete browsing data -->
    <string name="preferences_delete_browsing_data_button">Eliminar datos de navegación</string>

    <!-- Title for the Delete browsing data on quit preference -->
    <string name="preferences_delete_browsing_data_on_quit">Eliminar datos de navegación al salir</string>
    <!-- Summary for the Delete browsing data on quit preference. "Quit" translation should match delete_browsing_data_on_quit_action translation. -->
    <string name="preference_summary_delete_browsing_data_on_quit_2">Eliminar automáticamente los datos de navegación cuando selecciones \&quot;Salir\&quot; en el menú principal</string>

    <!-- Action item in menu for the Delete browsing data on quit feature -->
    <string name="delete_browsing_data_on_quit_action">Salir</string>

    <!-- Title text of a delete browsing data dialog. -->
    <string name="delete_history_prompt_title">Intervalo de tiempo a eliminar</string>
    <!-- Body text of a delete browsing data dialog. -->
    <string name="delete_history_prompt_body" moz:RemovedIn="130" tools:ignore="UnusedResources">Elimina el historial (incluido el historial sincronizado desde otros dispositivos), las cookies y otros datos de navegación.</string>
    <!-- Body text of a delete browsing data dialog. -->
    <string name="delete_history_prompt_body_2">Elimina el historial (incluido el historial sincronizado de otros dispositivos)</string>
    <!-- Radio button in the delete browsing data dialog to delete history items for the last hour. -->
    <string name="delete_history_prompt_button_last_hour">Última hora</string>
    <!-- Radio button in the delete browsing data dialog to delete history items for today and yesterday. -->
    <string name="delete_history_prompt_button_today_and_yesterday">Ayer y hoy</string>
    <!-- Radio button in the delete browsing data dialog to delete all history. -->
    <string name="delete_history_prompt_button_everything">Todo</string>

    <!-- Dialog message to the user asking to delete browsing data. Parameter will be replaced by app name. -->
    <string name="delete_browsing_data_prompt_message_3">%s eliminará los datos de navegación seleccionados.</string>
    <!-- Text for the cancel button for the data deletion dialog -->
    <string name="delete_browsing_data_prompt_cancel">Cancelar</string>
    <!-- Text for the allow button for the data deletion dialog -->
    <string name="delete_browsing_data_prompt_allow">Eliminar</string>
    <!-- Text for the snackbar confirmation that the data was deleted -->
    <string name="preferences_delete_browsing_data_snackbar">Se han eliminado los datos del navegador</string>

    <!-- Text for the snackbar to show the user that the deletion of browsing data is in progress -->
    <string name="deleting_browsing_data_in_progress">Eliminando datos de navegación…</string>

    <!-- Dialog message to the user asking to delete all history items inside the opened group. Parameter will be replaced by a history group name. -->
    <string name="delete_all_history_group_prompt_message">Borrar todos los sitios en “%s”</string>
    <!-- Text for the cancel button for the history group deletion dialog -->
    <string name="delete_history_group_prompt_cancel">Cancelar</string>
    <!-- Text for the allow button for the history group dialog -->
    <string name="delete_history_group_prompt_allow">Eliminar</string>
    <!-- Text for the snackbar confirmation that the history group was deleted -->
    <string name="delete_history_group_snackbar">Grupo eliminado</string>

    <!-- Onboarding -->
    <!-- text to display in the snackbar once account is signed-in -->
    <string name="onboarding_firefox_account_sync_is_on">Sync está activado</string>

    <!-- Onboarding theme -->
    <!-- Text shown in snackbar when multiple tabs have been sent to device -->
    <string name="sync_sent_tabs_snackbar">¡Pestañas enviadas!</string>
    <!-- Text shown in snackbar when one tab has been sent to device  -->
    <string name="sync_sent_tab_snackbar">¡Pestaña enviada!</string>
    <!-- Text shown in snackbar when sharing tabs failed  -->
    <string name="sync_sent_tab_error_snackbar">Imposible enviar</string>
    <!-- Text shown in snackbar for the "retry" action that the user has after sharing tabs failed -->
    <string name="sync_sent_tab_error_snackbar_action">REINTENTAR</string>
    <!-- Title of QR Pairing Fragment -->
    <string name="sync_scan_code">Escanear el código</string>
    <!-- Instructions on how to access pairing -->
    <string name="sign_in_instructions"><![CDATA[En tu equipo, abre Firefox y ve a <b>https://firefox.com/pair</b>]]></string>
    <!-- Text shown for sign in pairing when ready -->
    <string name="sign_in_ready_for_scan">Listo para escanear</string>
    <!-- Text shown for settings option for sign with pairing -->
    <string name="sign_in_with_camera">Inicia sesión con tu cámara</string>
    <!-- Text shown for settings option for sign with email -->
    <string name="sign_in_with_email">Usa el correo electrónico</string>
    <!-- Text shown for settings option for create new account text.'Firefox' intentionally hardcoded here.-->
    <string name="sign_in_create_account_text"><![CDATA[¿No tienes cuenta? <u>Crea una</u> para sincronizar Firefox entre dispositivos.]]></string>
    <!-- Text shown in confirmation dialog to sign out of account. The first parameter is the name of the app (e.g. Firefox Preview) -->
    <string name="sign_out_confirmation_message_2">%s dejará de sincronizarse con tu cuenta, pero no se borrarán los datos de navegación de este dispositivo.</string>
    <!-- Option to continue signing out of account shown in confirmation dialog to sign out of account -->
    <string name="sign_out_disconnect">Desconectar</string>
    <!-- Option to cancel signing out shown in confirmation dialog to sign out of account -->
    <string name="sign_out_cancel">Cancelar</string>
  
    <!-- Error message snackbar shown after the user tried to select a default folder which cannot be altered -->
    <string name="bookmark_cannot_edit_root">No se pueden editar las carpetas predeterminadas</string>

    <!-- Enhanced Tracking Protection -->
    <!-- Link displayed in enhanced tracking protection panel to access tracking protection settings -->
    <string name="etp_settings">Ajustes de protección</string>
    <!-- Preference title for enhanced tracking protection settings -->
    <string name="preference_enhanced_tracking_protection">Protección contra rastreo mejorada</string>
    <!-- Preference summary for enhanced tracking protection settings on/off switch -->
    <string name="preference_enhanced_tracking_protection_summary">Ahora con protección Total Cookie Protection, nuestra barrera más poderosa hasta hoy contra rastreadores de sitios cruzados.</string>
    <!-- Description of enhanced tracking protection. The parameter is the name of the application (For example: Firefox Fenix) -->
    <string name="preference_enhanced_tracking_protection_explanation_2">%s te protege de muchos de los rastreadores más comunes que vigilan lo que haces en línea.</string>
    <!-- Text displayed that links to website about enhanced tracking protection -->
    <string name="preference_enhanced_tracking_protection_explanation_learn_more">Leer más</string>
    <!-- Preference for enhanced tracking protection for the standard protection settings -->
    <string name="preference_enhanced_tracking_protection_standard_default_1">Estándar (predeterminado)</string>
    <!-- Preference description for enhanced tracking protection for the standard protection settings -->
    <string name="preference_enhanced_tracking_protection_standard_description_5">Las páginas se cargarán como siempre, pero bloquearán menos rastreadores.</string>
    <!--  Accessibility text for the Standard protection information icon  -->
    <string name="preference_enhanced_tracking_protection_standard_info_button">Qué es lo que está bloqueado por la protección estándar contra el rastreo</string>
    <!-- Preference for enhanced tracking protection for the strict protection settings -->
    <string name="preference_enhanced_tracking_protection_strict">Estricto</string>
    <!-- Preference description for enhanced tracking protection for the strict protection settings -->
    <string name="preference_enhanced_tracking_protection_strict_description_4">Protección contra rastreo mejorada y mayor rendimiento, pero puede que algunos sitios no funcionen correctamente.</string>
    <!--  Accessibility text for the Strict protection information icon  -->
    <string name="preference_enhanced_tracking_protection_strict_info_button">Qué es lo que está bloqueado por la protección estricta contra el rastreo </string>
    <!-- Preference for enhanced tracking protection for the custom protection settings -->
    <string name="preference_enhanced_tracking_protection_custom">Personalizado</string>
    <!-- Preference description for enhanced tracking protection for the strict protection settings -->
    <string name="preference_enhanced_tracking_protection_custom_description_2">Elige qué rastreadores y secuencias de comandos bloquear.</string>
    <!--  Accessibility text for the Strict protection information icon  -->
    <string name="preference_enhanced_tracking_protection_custom_info_button">Esto es lo que está bloqueado por la protección de rastreo estándar</string>
    <!-- Header for categories that are being blocked by current Enhanced Tracking Protection settings -->
    <!-- Preference for enhanced tracking protection for the custom protection settings for cookies-->
    <string name="preference_enhanced_tracking_protection_custom_cookies">Cookies</string>
    <!-- Option for enhanced tracking protection for the custom protection settings for cookies-->
    <string name="preference_enhanced_tracking_protection_custom_cookies_1">Rastreadores de sitios y redes sociales</string>
    <!-- Option for enhanced tracking protection for the custom protection settings for cookies-->
    <string name="preference_enhanced_tracking_protection_custom_cookies_2">Cookies de sitios no visitados</string>
    <!-- Option for enhanced tracking protection for the custom protection settings for cookies-->
    <string name="preference_enhanced_tracking_protection_custom_cookies_3">Todas las cookies de terceros (puede causar errores en los sitios web)</string>
    <!-- Option for enhanced tracking protection for the custom protection settings for cookies-->
    <string name="preference_enhanced_tracking_protection_custom_cookies_4">Todas las cookies (algunos sitios no funcionarán correctamente)</string>
    <!-- Option for enhanced tracking protection for the custom protection settings for cookies-->
    <string name="preference_enhanced_tracking_protection_custom_cookies_5">Aislar cookies entre sitios</string>
    <!-- Preference for Global Privacy Control for the custom privacy settings for Global Privacy Control. '&amp;' is replaced with the ampersand symbol: &-->
    <string name="preference_enhanced_tracking_protection_custom_global_privacy_control">Decir a los sitios web que no vendan ni compartan mis datos</string>
    <!-- Preference for enhanced tracking protection for the custom protection settings for tracking content -->
    <string name="preference_enhanced_tracking_protection_custom_tracking_content">Contenido de rastreo</string>
    <!-- Option for enhanced tracking protection for the custom protection settings for tracking content-->
    <string name="preference_enhanced_tracking_protection_custom_tracking_content_1">En todas las pestañas</string>
    <!-- Option for enhanced tracking protection for the custom protection settings for tracking content-->
    <string name="preference_enhanced_tracking_protection_custom_tracking_content_2">Solo en pestañas privadas</string>
    <!-- Preference for enhanced tracking protection for the custom protection settings -->
    <string name="preference_enhanced_tracking_protection_custom_cryptominers">Criptomineros</string>
    <!-- Preference for enhanced tracking protection for the custom protection settings -->
    <string name="preference_enhanced_tracking_protection_custom_fingerprinters">Detectores de huellas digitales</string>
    <!-- Button label for navigating to the Enhanced Tracking Protection details -->
    <string name="enhanced_tracking_protection_details">Detalles</string>
    <!-- Header for categories that are being being blocked by current Enhanced Tracking Protection settings -->
    <string name="enhanced_tracking_protection_blocked">Bloqueado</string>
    <!-- Header for categories that are being not being blocked by current Enhanced Tracking Protection settings -->
    <string name="enhanced_tracking_protection_allowed">Permitido</string>
    <!-- Category of trackers (social media trackers) that can be blocked by Enhanced Tracking Protection -->
    <string name="etp_social_media_trackers_title">Rastreadores de redes sociales</string>
    <!-- Description of social media trackers that can be blocked by Enhanced Tracking Protection -->
    <string name="etp_social_media_trackers_description">Limita a las redes sociales su capacidad de rastreo de tu actividad de navegación.</string>
    <!-- Category of trackers (cross-site tracking cookies) that can be blocked by Enhanced Tracking Protection -->
    <string name="etp_cookies_title">Cookies de rastreo entre sitios</string>
    <!-- Category of trackers (cross-site tracking cookies) that can be blocked by Enhanced Tracking Protection -->
    <string name="etp_cookies_title_2">Cookies entre sitios</string>
    <!-- Description of cross-site tracking cookies that can be blocked by Enhanced Tracking Protection -->
    <string name="etp_cookies_description">Bloquea las cookies que utilizan las redes publicitarias y las empresas de análisis de datos para recopilar tus datos de navegación al visitar muchos sitios.</string>
    <!-- Description of cross-site tracking cookies that can be blocked by Enhanced Tracking Protection -->
    <string name="etp_cookies_description_2">La protección total contra las cookies aisla las cookies para el sitio en el que estás, así que los rastreadores, como las redes publicitarias, no pueden usarlas para seguirte entre sitios.</string>
    <!-- Category of trackers (cryptominers) that can be blocked by Enhanced Tracking Protection -->
    <string name="etp_cryptominers_title">Criptomineros</string>
    <!-- Description of cryptominers that can be blocked by Enhanced Tracking Protection -->
    <string name="etp_cryptominers_description">Impide que los scripts maliciosos obtengan acceso a tu dispositivo para extraer moneda digital.</string>
    <!-- Category of trackers (fingerprinters) that can be blocked by Enhanced Tracking Protection -->
    <string name="etp_fingerprinters_title">Detectores de huellas digitales</string>
    <!-- Description of fingerprinters that can be blocked by Enhanced Tracking Protection -->
    <string name="etp_fingerprinters_description">Impide que se recopilen datos que identifiquen de manera única a tu dispositivo y  que pueden usarse para fines de rastreo.</string>
    <!-- Category of trackers (tracking content) that can be blocked by Enhanced Tracking Protection -->
    <string name="etp_tracking_content_title">Contenido de rastreo</string>

    <!-- Description of tracking content that can be blocked by Enhanced Tracking Protection -->
    <string name="etp_tracking_content_description">Bloquea la carga de anuncios externos, vídeos y contenido que contenga código de rastreo. Puede afectar a la funcionalidad del sitio web.</string>
    <!-- Enhanced Tracking Protection message that protection is currently on for this site -->
    <string name="etp_panel_on">Las protecciones están activadas para este sitio</string>
    <!-- Enhanced Tracking Protection message that protection is currently off for this site -->
    <string name="etp_panel_off">Las protecciones están desactivadas para este sitio</string>
    <!-- Header for exceptions list for which sites enhanced tracking protection is always off -->
    <string name="enhanced_tracking_protection_exceptions">La protección contra rastreo mejorada está desactivada para estos sitios</string>
    <!-- Content description (not visible, for screen readers etc.): Navigate
    back from ETP details (Ex: Tracking content) -->
    <string name="etp_back_button_content_description">Ir a la página anterior</string>
    <!-- About page link text to open what's new link -->
    <string name="about_whats_new">Novedades de %s</string>
    <!-- Open source licenses page title
    The first parameter is the app name -->
    <string name="open_source_licenses_title">%s | Bibliotecas OSS</string>

    <!-- Category of trackers (redirect trackers) that can be blocked by Enhanced Tracking Protection -->
    <string name="etp_redirect_trackers_title">Rastreadores de redirección</string>
    <!-- Description of redirect tracker cookies that can be blocked by Enhanced Tracking Protection -->
    <string name="etp_redirect_trackers_description">Borra las cookies establecidas por redirecciones a sitios web de rastreo conocidos.</string>

    <!-- Description of the SmartBlock Enhanced Tracking Protection feature. The * symbol is intentionally hardcoded here,
         as we use it on the UI to indicate which trackers have been partially unblocked.  -->
    <string name="preference_etp_smartblock_description">Algunos rastreadores marcados debajo han sido parcialmente desbloqueados en esta página porque ha interactuado con ellos*.</string>
    <!-- Text displayed that links to website about enhanced tracking protection SmartBlock -->
    <string name="preference_etp_smartblock_learn_more">Saber más</string>

    <!-- Content description (not visible, for screen readers etc.):
    Enhanced tracking protection exception preference icon for ETP settings. -->
    <string name="preference_etp_exceptions_icon_description">Icono de preferencia de excepción de protección contra el rastreo mejorada</string>

    <!-- About page link text to open support link -->
    <string name="about_support">Ayuda</string>
    <!-- About page link text to list of past crashes (like about:crashes on desktop) -->
    <string name="about_crashes">Fallos</string>
    <!-- About page link text to open privacy notice link -->
    <string name="about_privacy_notice">Aviso de privacidad</string>
    <!-- About page link text to open know your rights link -->
    <string name="about_know_your_rights">Conoce tus derechos</string>
    <!-- About page link text to open licensing information link -->
    <string name="about_licensing_information">Información de licencia</string>
    <!-- About page link text to open a screen with libraries that are used -->
    <string name="about_other_open_source_libraries">Bibliotecas que usamos</string>

    <!-- Toast shown to the user when they are activating the secret dev menu
        The first parameter is number of long clicks left to enable the menu -->
    <string name="about_debug_menu_toast_progress">Menú de depuración: quedan %1$d clic(s) para activarlo</string>
    <string name="about_debug_menu_toast_done">Menú de depuración activado</string>

    <!-- Browser long press popup menu -->
    <!-- Copy the current url -->
    <string name="browser_toolbar_long_press_popup_copy">Copiar</string>
    <!-- Paste & go the text in the clipboard. '&amp;' is replaced with the ampersand symbol: & -->
    <string name="browser_toolbar_long_press_popup_paste_and_go">Pegar e ir</string>
    <!-- Paste the text in the clipboard -->
    <string name="browser_toolbar_long_press_popup_paste">Pegar</string>
  
    <!-- Snackbar message shown after an URL has been copied to clipboard. -->
    <string name="browser_toolbar_url_copied_to_clipboard_snackbar">URL copiada al portapapeles</string>
  
    <!-- Title text for the Add To Homescreen dialog -->
    <string name="add_to_homescreen_title">Añadir a la pantalla de inicio</string>
    <!-- Cancel button text for the Add to Homescreen dialog -->
    <string name="add_to_homescreen_cancel">Cancelar</string>
    <!-- Add button text for the Add to Homescreen dialog -->
    <string name="add_to_homescreen_add">Añadir</string>
    <!-- Continue to website button text for the first-time Add to Homescreen dialog -->
    <string name="add_to_homescreen_continue">Continuar al sitio web</string>
    <!-- Placeholder text for the TextView in the Add to Homescreen dialog -->
    <string name="add_to_homescreen_text_placeholder">Nombre de acceso directo</string>

    <!-- Describes the add to homescreen functionality -->
    <string name="add_to_homescreen_description_2">Puedes añadir fácilmente este sitio web a la pantalla de inicio de tu dispositivo para tener acceso instantáneo y navegar rápidamente, consiguiendo una experiencia similar a la de una aplicación real.</string>

    <!-- Preference for managing the settings for logins and passwords in Fenix -->
    <string name="preferences_passwords_logins_and_passwords_2">Contraseñas</string>
    <!-- Preference for managing the saving of logins and passwords in Fenix -->
    <string name="preferences_passwords_save_logins_2">Guardar contraseñas</string>
    <!-- Preference option for asking to save passwords in Fenix -->
    <string name="preferences_passwords_save_logins_ask_to_save">Preguntar antes de guardar</string>
    <!-- Preference option for never saving passwords in Fenix -->
    <string name="preferences_passwords_save_logins_never_save">No guardar nunca</string>

    <!-- Preference for autofilling saved logins in Firefox (in web content), %1$s will be replaced with the app name -->
    <string name="preferences_passwords_autofill2">Rellenar automáticamente en %1$s</string>

    <!-- Description for the preference for autofilling saved logins in Firefox (in web content), %1$s will be replaced with the app name -->
    <string name="preferences_passwords_autofill_description">Completar y guardar nombres de usuario y contraseñas en páginas web al usar %1$s.</string>
    <!-- Preference for autofilling logins from Fenix in other apps (e.g. autofilling the Twitter app) -->
    <string name="preferences_android_autofill">Autocompletar en otras aplicaciones.</string>
    <!-- Description for the preference for autofilling logins from Fenix in other apps (e.g. autofilling the Twitter app) -->
    <string name="preferences_android_autofill_description">Completar nombres de usuarios y contraseñas en otras aplicaciones de tu dispositivo.</string>

    <!-- Preference option for adding a password -->
    <string name="preferences_logins_add_login_2">Añadir contraseña</string>

    <!-- Preference for syncing saved passwords in Fenix -->
    <string name="preferences_passwords_sync_logins_2">Sincronizar contraseñas</string>
    <!-- Preference for syncing saved passwords in Fenix, when not signed in-->
    <string name="preferences_passwords_sync_logins_across_devices_2">Sincronizar contraseñas entre dispositivos</string>
    <!-- Preference to access list of saved passwords -->
    <string name="preferences_passwords_saved_logins_2">Contraseñas guardadas</string>
    <!-- Description of empty list of saved passwords. Placeholder is replaced with app name.  -->
    <string name="preferences_passwords_saved_logins_description_empty_text_2">Las contraseñas que guardes o sincronices con %s aparecerán aquí. Todas las contraseñas que guardes quedan cifradas.</string>
    <!-- Clickable text for opening an external link for more information about Sync. -->
    <string name="preferences_passwords_saved_logins_description_empty_learn_more_link_2">Descubre más sobre Sync</string>
    <!-- Preference to access list of login exceptions that we never save logins for -->
    <string name="preferences_passwords_exceptions">Excepciones</string>
    <!-- Empty description of list of login exceptions that we never save passwords for. Parameter will be replaced by app name. -->
    <string name="preferences_passwords_exceptions_description_empty_2">%s no guardará contraseñas para los sitios que se listen aquí.</string>
    <!-- Description of list of login exceptions that we never save passwords for. Parameter will be replaced by app name. -->
    <string name="preferences_passwords_exceptions_description_2">%s no guardará las contraseñas para estos sitios.</string>
    <!-- Text on button to remove all saved login exceptions -->
    <string name="preferences_passwords_exceptions_remove_all">Eliminar todas las excepciones</string>
    <!-- Hint for search box in passwords list -->
    <string name="preferences_passwords_saved_logins_search_2">Buscar contraseñas</string>
    <!-- The header for the site that a login is for -->
    <string name="preferences_passwords_saved_logins_site">Sitio</string>
    <!-- The header for the username for a login -->
    <string name="preferences_passwords_saved_logins_username">Nombre de usuario</string>
    <!-- The header for the password for a login -->
    <string name="preferences_passwords_saved_logins_password">Contraseña</string>
    <!-- Shown in snackbar to tell user that the password has been copied -->
    <string name="logins_password_copied">Contraseña copiada al portapapeles</string>
    <!-- Shown in snackbar to tell user that the username has been copied -->
    <string name="logins_username_copied">Nombre de usuario copiado al portapapeles</string>
    <!-- Content Description (for screenreaders etc) read for the button to copy a password in logins-->
    <string name="saved_logins_copy_password">Copiar contraseña</string>
    <!-- Content Description (for screenreaders etc) read for the button to clear a password while editing a login-->
    <string name="saved_logins_clear_password">Borrar contraseña</string>
    <!-- Content Description (for screenreaders etc) read for the button to copy a username in logins -->
    <string name="saved_login_copy_username">Copiar nombre de usuario</string>
    <!-- Content Description (for screenreaders etc) read for the button to clear a username while editing a login -->
    <string name="saved_login_clear_username">Borrar nombre de usuario</string>
    <!-- Content Description (for screenreaders etc) read for the button to clear the hostname field while creating a login -->
    <string name="saved_login_clear_hostname">Borrar nombre de servidor</string>
    <!-- Content Description (for screenreaders etc) read for the button to open a site in logins -->
    <string name="saved_login_open_site">Abrir sitio en el navegador</string>
    <!-- Content Description (for screenreaders etc) read for the button to reveal a password in logins -->
    <string name="saved_login_reveal_password">Mostrar contraseña</string>
    <!-- Content Description (for screenreaders etc) read for the button to hide a password in logins -->
    <string name="saved_login_hide_password">Ocultar contraseña</string>
    <!-- Message displayed in biometric prompt displayed for authentication before allowing users to view their passwords -->
    <string name="logins_biometric_prompt_message_2">Desbloquea para ver tus contraseñas guardadas</string>
    <!-- Title of warning dialog if users have no device authentication set up -->
    <string name="logins_warning_dialog_title_2">Asegura tus contraseñas guardadas</string>
    <!-- Message of warning dialog if users have no device authentication set up -->
    <string name="logins_warning_dialog_message_2">Establece un patrón de bloqueo de dispositivo, PIN o contraseña para proteger tus contraseñas guardadas y evitar que sean accedidas por otras personas en caso de que alguien más tenga tu dispositivo.</string>
    <!-- Negative button to ignore warning dialog if users have no device authentication set up -->
    <string name="logins_warning_dialog_later">Más tarde</string>
    <!-- Positive button to send users to set up a pin of warning dialog if users have no device authentication set up -->
    <string name="logins_warning_dialog_set_up_now">Configurar ahora</string>
    <!-- Title of PIN verification dialog to direct users to re-enter their device credentials to access their logins -->
    <string name="logins_biometric_prompt_message_pin">Desbloquear tu dispositivo</string>

    <!-- Title for Accessibility Force Enable Zoom Preference -->
    <string name="preference_accessibility_force_enable_zoom">Zoom en todos los sitios web</string>
    <!-- Summary for Accessibility Force Enable Zoom Preference -->
    <string name="preference_accessibility_force_enable_zoom_summary">Activar esta opción para permitir pellizcar y hacer zoom, incluso en sitios web que no permiten este gesto.</string>

    <!-- Saved logins sorting strategy menu item -by name- (if selected, it will sort saved logins alphabetically) -->
    <string name="saved_logins_sort_strategy_alphabetically">Nombre (A-Z)</string>
    <!-- Saved logins sorting strategy menu item -by last used- (if selected, it will sort saved logins by last used) -->
    <string name="saved_logins_sort_strategy_last_used">Usado por última vez</string>

    <!-- Content description (not visible, for screen readers etc.) -->
    <string name="saved_logins_menu_dropdown_chevron_icon_content_description_2">Menú ordenar contraseñas</string>

    <!-- Autofill -->
    <!-- Preference and title for managing the autofill settings -->
    <string name="preferences_autofill">Autocompletado</string>
    <!-- Preference and title for managing the settings for addresses -->
    <string name="preferences_addresses">Direcciones</string>
    <!-- Preference and title for managing the settings for payment methods -->
    <string name="preferences_credit_cards_2">Métodos de pago</string>
    <!-- Preference for saving and autofilling credit cards -->
    <string name="preferences_credit_cards_save_and_autofill_cards_2">Guardar y completar métodos de pago</string>

    <!-- Preference summary for saving and autofilling payment method data. Parameter will be replaced by app name. -->
    <string name="preferences_credit_cards_save_and_autofill_cards_summary_2">%s cifra todos los métodos de pago que guardes</string>
    <!-- Preference option for syncing credit cards across devices. This is displayed when the user is not signed into sync -->
    <string name="preferences_credit_cards_sync_cards_across_devices">Sincronizar tarjetas entre dispositivos</string>
    <!-- Preference option for syncing credit cards across devices. This is displayed when the user is signed into sync -->
    <string name="preferences_credit_cards_sync_cards">Sincronizar tarjetas</string>

    <!-- Preference option for adding a card -->
    <string name="preferences_credit_cards_add_credit_card_2">Añadir tarjeta</string>
    <!-- Preference option for managing saved cards -->
    <string name="preferences_credit_cards_manage_saved_cards_2">Administrar tarjetas</string>
    <!-- Preference option for adding an address -->
    <string name="preferences_addresses_add_address">Añadir dirección</string>
    <!-- Preference option for managing saved addresses -->
    <string name="preferences_addresses_manage_addresses">Administrar direcciones</string>
    <!-- Preference for saving and filling addresses -->
    <string name="preferences_addresses_save_and_autofill_addresses_2">Guardar y completar direcciones</string>

    <!-- Preference summary for saving and filling address data -->
    <string name="preferences_addresses_save_and_autofill_addresses_summary_2">Incluye números de teléfono y direcciones de correo electrónico</string>

    <!-- Title of the "Add card" screen -->
    <string name="credit_cards_add_card">Añadir tarjeta</string>
    <!-- Title of the "Edit card" screen -->
    <string name="credit_cards_edit_card">Editar tarjeta</string>
    <!-- The header for the card number of a credit card -->
    <string name="credit_cards_card_number">Número de tarjeta</string>
    <!-- The header for the expiration date of a credit card -->
    <string name="credit_cards_expiration_date">Fecha de caducidad</string>
    <!-- The label for the expiration date month of a credit card to be used by a11y services-->
    <string name="credit_cards_expiration_date_month">Mes de caducidad</string>
    <!-- The label for the expiration date year of a credit card to be used by a11y services-->
    <string name="credit_cards_expiration_date_year">Año de caducidad</string>
    <!-- The header for the name on the credit card -->
    <string name="credit_cards_name_on_card">Nombre en la tarjeta</string>
    <!-- The text for the "Delete card" menu item for deleting a credit card -->
    <string name="credit_cards_menu_delete_card">Eliminar tarjeta</string>
    <!-- The text for the "Delete card" button for deleting a credit card -->
    <string name="credit_cards_delete_card_button">Eliminar tarjeta</string>
    <!-- The text for the confirmation message of "Delete card" dialog -->
    <string name="credit_cards_delete_dialog_confirmation_2">¿Eliminar tarjeta?</string>
    <!-- The text for the positive button on "Delete card" dialog -->
    <string name="credit_cards_delete_dialog_button">Eliminar</string>
    <!-- The title for the "Save" menu item for saving a credit card -->
    <string name="credit_cards_menu_save">Guardar</string>
    <!-- The text for the "Save" button for saving a credit card -->
    <string name="credit_cards_save_button">Guardar</string>
    <!-- The text for the "Cancel" button for cancelling adding, updating or deleting a credit card -->
    <string name="credit_cards_cancel_button">Cancelar</string>

    <!-- Title of the "Saved cards" screen -->
    <string name="credit_cards_saved_cards">Tarjetas guardadas</string>

    <!-- Error message for card number validation -->
    <string name="credit_cards_number_validation_error_message_2">Introduce un número de tarjeta válido</string>
    <!-- Error message for card name on card validation -->
    <string name="credit_cards_name_on_card_validation_error_message_2">Añadir un nombre</string>
    <!-- Message displayed in biometric prompt displayed for authentication before allowing users to view their saved credit cards -->
    <string name="credit_cards_biometric_prompt_message">Desbloquear para ver tus tarjetas guardadas</string>
    <!-- Title of warning dialog if users have no device authentication set up -->
    <string name="credit_cards_warning_dialog_title_2">Protege tus métodos de pago guardados</string>
    <!-- Message of warning dialog if users have no device authentication set up -->
    <string name="credit_cards_warning_dialog_message_3">Establece un patrón de bloqueo de dispositivo, PIN o contraseña para proteger tus métodos de pago guardados y evitar que sean accedidos por otras personas en caso de que alguien más tenga tu dispositivo.</string>
    <!-- Positive button to send users to set up a pin of warning dialog if users have no device authentication set up -->
    <string name="credit_cards_warning_dialog_set_up_now">Configurar ahora</string>
    <!-- Negative button to ignore warning dialog if users have no device authentication set up -->
    <string name="credit_cards_warning_dialog_later">Más tarde</string>
    <!-- Title of PIN verification dialog to direct users to re-enter their device credentials to access their credit cards -->
    <string name="credit_cards_biometric_prompt_message_pin">Desbloquear tu dispositivo</string>

    <!-- Message displayed in biometric prompt for authentication, before allowing users to use their stored payment method information -->
    <string name="credit_cards_biometric_prompt_unlock_message_2">Desbloquea para utilizar métodos de pago guardados</string>
    <!-- Title of the "Add address" screen -->
    <string name="addresses_add_address">Añadir dirección</string>
    <!-- Title of the "Edit address" screen -->
    <string name="addresses_edit_address">Editar dirección</string>
    <!-- Title of the "Manage addresses" screen -->
    <string name="addresses_manage_addresses">Administrar direcciones</string>
    <!-- The header for the name of an address. Name represents a person's full name, typically made up of a first, middle and last name, e.g. John Joe Doe. -->
    <string name="addresses_name">Nombre</string>
    <!-- The header for the street address of an address -->
    <string name="addresses_street_address">Domicilio</string>
    <!-- The header for the city of an address -->
    <string name="addresses_city">Ciudad</string>
    <!-- The header for the subregion of an address when "state" should be used -->
    <string name="addresses_state">Estado</string>
    <!-- The header for the subregion of an address when "province" should be used -->
    <string name="addresses_province">Provincia</string>
    <!-- The header for the zip code of an address -->
    <string name="addresses_zip">Código postal</string>
    <!-- The header for the country or region of an address -->
    <string name="addresses_country">País o región</string>
    <!-- The header for the phone number of an address -->
    <string name="addresses_phone">Teléfono</string>
    <!-- The header for the email of an address -->
    <string name="addresses_email">Correo electrónico</string>
    <!-- The text for the "Save" button for saving an address -->
    <string name="addresses_save_button">Guardar</string>
    <!-- The text for the "Cancel" button for cancelling adding, updating or deleting an address -->
    <string name="addresses_cancel_button">Cancelar</string>
    <!-- The text for the "Delete address" button for deleting an address -->
    <string name="addressess_delete_address_button">Eliminar dirección</string>

    <!-- The title for the "Delete address" confirmation dialog -->
    <string name="addressess_confirm_dialog_message_2">¿Eliminar esta dirección?</string>
    <!-- The text for the positive button on "Delete address" dialog -->
    <string name="addressess_confirm_dialog_ok_button">Eliminar</string>
    <!-- The text for the negative button on "Delete address" dialog -->
    <string name="addressess_confirm_dialog_cancel_button">Cancelar</string>
    <!-- The text for the "Save address" menu item for saving an address -->
    <string name="address_menu_save_address">Guardar dirección</string>
    <!-- The text for the "Delete address" menu item for deleting an address -->
    <string name="address_menu_delete_address">Eliminar dirección</string>

    <!-- Title of the Add search engine screen -->
    <string name="search_engine_add_custom_search_engine_title">Añadir buscador</string>
    <!-- Content description (not visible, for screen readers etc.): Title for the button that navigates to add new engine screen -->
    <string name="search_engine_add_custom_search_engine_button_content_description">Añadir nuevo buscador</string>
    <!-- Title of the Edit search engine screen -->
    <string name="search_engine_edit_custom_search_engine_title">Editar buscador</string>
    <!-- Text for the menu button to edit a search engine -->
    <string name="search_engine_edit">Editar</string>
    <!-- Text for the menu button to delete a search engine -->
    <string name="search_engine_delete">Eliminar</string>

    <!-- Label for the TextField in which user enters custom search engine name -->
    <string name="search_add_custom_engine_name_label">Nombre</string>

    <!-- Placeholder text shown in the Search Engine Name text field before a user enters text -->
    <string name="search_add_custom_engine_name_hint_2">Nombre del buscador</string>
    <!-- Label for the TextField in which user enters custom search engine URL -->
    <string name="search_add_custom_engine_url_label">URL de cadena de búsqueda</string>
    <!-- Placeholder text shown in the Search String TextField before a user enters text -->
    <string name="search_add_custom_engine_search_string_hint_2">URL a utilizar para la búsqueda</string>
    <!-- Description text for the Search String TextField. The %s is part of the string -->
    <string name="search_add_custom_engine_search_string_example" formatted="false">Reemplazar la consulta con “%s”. Ejemplo:\n https://www.google.com/search?q=%s</string>

    <!-- Accessibility description for the form in which details about the custom search engine are entered -->
    <string name="search_add_custom_engine_form_description">Detalles del buscador personalizado</string>

    <!-- Label for the TextField in which user enters custom search engine suggestion URL -->
    <string name="search_add_custom_engine_suggest_url_label">API de sugerencias de búsqueda (opcional)</string>
    <!-- Placeholder text shown in the Search Suggestion String TextField before a user enters text -->
    <string name="search_add_custom_engine_suggest_string_hint">URL de la API de sugerencias de búsqueda</string>
    <!-- Description text for the Search Suggestion String TextField. The %s is part of the string -->
    <string name="search_add_custom_engine_suggest_string_example_2" formatted="false">Reemplazar la consulta con “%s”. Ejemplo:\nhttps://suggestqueries.google.com/complete/search?client=firefox&amp;q=%s</string>
    <!-- The text for the "Save" button for saving a custom search engine -->
    <string name="search_custom_engine_save_button">Guardar</string>

    <!-- Text shown when a user leaves the name field empty -->
    <string name="search_add_custom_engine_error_empty_name">Introducir el nombre del buscador</string>
    <!-- Text shown when a user leaves the search string field empty -->
    <string name="search_add_custom_engine_error_empty_search_string">Introducir una cadena de búsqueda</string>
    <!-- Text shown when a user leaves out the required template string -->
    <string name="search_add_custom_engine_error_missing_template">Comprueba que la cadena de búsqueda coincide con el formato del ejemplo</string>
    <!-- Text shown when we aren't able to validate the custom search query. The first parameter is the url of the custom search engine -->
    <string name="search_add_custom_engine_error_cannot_reach">Error al conectar con “%s”</string>
    <!-- Text shown when a user creates a new search engine -->
    <string name="search_add_custom_engine_success_message">%s creado </string>
    <!-- Text shown when a user successfully edits a custom search engine -->
    <string name="search_edit_custom_engine_success_message">%s guardado</string>
    <!-- Text shown when a user successfully deletes a custom search engine -->
    <string name="search_delete_search_engine_success_message">%s eliminado</string>

    <!-- Heading for the instructions to allow a permission -->
    <string name="phone_feature_blocked_intro">Para permitirlo:</string>
    <!-- First step for the allowing a permission -->
    <string name="phone_feature_blocked_step_settings">1. Ve a los ajustes de Android</string>
    <!-- Second step for the allowing a permission -->
    <string name="phone_feature_blocked_step_permissions"><![CDATA[2. Toca en <b>Permisos</b>]]></string>
    <!-- Third step for the allowing a permission (Fore example: Camera) -->
    <string name="phone_feature_blocked_step_feature"><![CDATA[3. Activa <b>%1$s</b>]]></string>

    <!-- Label that indicates a site is using a secure connection -->
    <string name="quick_settings_sheet_secure_connection_2">Conexión segura</string>
    <!-- Label that indicates a site is using a insecure connection -->
    <string name="quick_settings_sheet_insecure_connection_2">Conexión no segura</string>
    <!-- Label to clear site data -->
    <string name="clear_site_data">Limpiar cookies y datos del sitio</string>
    <!-- Confirmation message for a dialog confirming if the user wants to delete all data for current site -->
    <string name="confirm_clear_site_data"><![CDATA[¿Seguro que quieres eliminar todos los datos y cookies para el sitio <b>%s</b>?]]></string>
    <!-- Confirmation message for a dialog confirming if the user wants to delete all the permissions for all sites-->
    <string name="confirm_clear_permissions_on_all_sites">¿Seguro que quieres borrar todos los permisos de todos los sitios?</string>
    <!-- Confirmation message for a dialog confirming if the user wants to delete all the permissions for a site-->
    <string name="confirm_clear_permissions_site">¿Seguro que quieres eliminar todos los permisos para este sitio?</string>
    <!-- Confirmation message for a dialog confirming if the user wants to set default value a permission for a site-->
    <string name="confirm_clear_permission_site">¿Seguro que quieres eliminar este permiso para este sitio?</string>
    <!-- label shown when there are not site exceptions to show in the site exception settings -->
    <string name="no_site_exceptions">Sin excepciones para el sitio</string>
    <!-- Bookmark deletion confirmation -->
    <string name="bookmark_deletion_confirmation">¿Seguro que quieres eliminar este marcador?</string>
    <!-- Browser menu button that adds a shortcut to the home fragment -->
    <string name="browser_menu_add_to_shortcuts">Añadir a accesos directos</string>
    <!-- Browser menu button that removes a shortcut from the home fragment -->
    <string name="browser_menu_remove_from_shortcuts">Eliminar de los accesos directos</string>
    <!-- text shown before the issuer name to indicate who its verified by, parameter is the name of
     the certificate authority that verified the ticket-->
    <string name="certificate_info_verified_by">Verificado por: %1$s</string>
    <!-- Login overflow menu delete button -->
    <string name="login_menu_delete_button">Eliminar</string>
    <!-- Login overflow menu edit button -->
    <string name="login_menu_edit_button">Editar</string>
    <!-- Message in delete confirmation dialog for password -->
    <string name="login_deletion_confirmation_2">¿Estás seguro de que quieres eliminar esta contraseña?</string>
    <!-- Positive action of a dialog asking to delete  -->
    <string name="dialog_delete_positive">Eliminar</string>
    <!-- Negative action of a dialog asking to delete login -->
    <string name="dialog_delete_negative">Cancelar</string>
    <!--  The saved password options menu description. -->
    <string name="login_options_menu_2">Opciones de contraseña</string>
    <!--  The editable text field for a website address. -->
    <string name="saved_login_hostname_description_3">El campo de texto editable para la dirección del sitio web.</string>
    <!--  The editable text field for a username. -->
    <string name="saved_login_username_description_3">El campo de texto editable para el nombre de usuario.</string>
    <!--  The editable text field for a login's password. -->
    <string name="saved_login_password_description_2">El campo de texto editable para la contraseña.</string>
    <!--  The button description to save changes to an edited password. -->
    <string name="save_changes_to_login_2">Guardar cambios.</string>
    <!--  The page title for editing a saved password. -->
    <string name="edit_2">Editar contraseña</string>
    <!--  The page title for adding new password. -->
    <string name="add_login_2">Añadir contraseña</string>
    <!--  Error text displayed underneath the password field when it is in an error case. -->
    <string name="saved_login_password_required_2">Introduce una contraseña</string>
    <!--  The error message in add login view when username field is blank. -->
    <string name="saved_login_username_required_2">Introduce un nombre de usuario</string>
    <!--  The error message in add login view when hostname field is blank. -->
    <string name="saved_login_hostname_required" tools:ignore="UnusedResources">Se requiere nombre de servidor</string>
    <!--  The error message in add login view when hostname field is blank. -->
    <string name="saved_login_hostname_required_2" tools:ignore="UnusedResources">Introduce una dirección web</string>
    <!-- Voice search button content description  -->
    <string name="voice_search_content_description">Búsqueda por voz</string>
    <!-- Voice search prompt description displayed after the user presses the voice search button -->
    <string name="voice_search_explainer">Habla ahora</string>

    <!--  The error message in edit login view when a duplicate username exists. -->
    <string name="saved_login_duplicate">Ya existe un inicio de sesión con ese nombre de usuario</string>

    <!-- This is the hint text that is shown inline on the hostname field of the create new login page. 'https://www.example.com' intentionally hardcoded here -->
    <string name="add_login_hostname_hint_text">https://www.example.com</string>
    <!-- This is an error message shown below the hostname field of the add login page when a hostname does not contain http or https. -->
    <string name="add_login_hostname_invalid_text_3">La dirección web debe contener &quot;https://&quot; o &quot;http://&quot;</string>
    <!-- This is an error message shown below the hostname field of the add login page when a hostname is invalid. -->
    <string name="add_login_hostname_invalid_text_2">Se requiere nombre de servidor válido</string>

    <!-- Synced Tabs -->
    <!-- Text displayed to ask user to connect another device as no devices found with account -->
    <string name="synced_tabs_connect_another_device">Conectar otro dispositivo.</string>
    <!-- Text displayed asking user to re-authenticate -->
    <string name="synced_tabs_reauth">Por favor, vuelve a autentificarte.</string>
    <!-- Text displayed when user has disabled tab syncing in Firefox Sync Account -->
    <string name="synced_tabs_enable_tab_syncing">Por favor, activa la sincronización de pestañas.</string>

    <!-- Text displayed when user has no tabs that have been synced -->
    <string name="synced_tabs_no_tabs">No tienes ninguna pestaña abierta en Firefox en tus otros dispositivos.</string>
    <!-- Text displayed in the synced tabs screen when a user is not signed in to Firefox Sync describing Synced Tabs -->
    <string name="synced_tabs_sign_in_message">Ver una lista de pestañas de tus otros dispositivos.</string>
    <!-- Text displayed on a button in the synced tabs screen to link users to sign in when a user is not signed in to Firefox Sync -->
    <string name="synced_tabs_sign_in_button">Inicia sesión para sincronizar</string>

    <!-- The text displayed when a synced device has no tabs to show in the list of Synced Tabs. -->
    <string name="synced_tabs_no_open_tabs">No hay pestañas abiertas</string>

    <!-- Content description for expanding a group of synced tabs. -->
    <string name="synced_tabs_expand_group">Expandir grupo de pestañas sincronizadas</string>
    <!-- Content description for collapsing a group of synced tabs. -->
    <string name="synced_tabs_collapse_group">Ocultar grupo de pestañas sincronizadas</string>

    <!-- Top Sites -->
    <!-- Title text displayed in the dialog when shortcuts limit is reached. -->
    <string name="shortcut_max_limit_title">Límite de accesos directos alcanzado</string>
    <!-- Content description text displayed in the dialog when shortcut limit is reached. -->
    <string name="shortcut_max_limit_content">Para añadir un nuevo acceso directo, elimina uno. Toca y mantén presionado el sitio y selecciona eliminar.</string>
    <!-- Confirmation dialog button text when top sites limit is reached. -->
    <string name="top_sites_max_limit_confirmation_button">Vale, entendido</string>

    <!-- Label for the preference to show the shortcuts for the most visited top sites on the homepage -->
    <string name="top_sites_toggle_top_recent_sites_4">Accesos directos</string>
    <!-- Title text displayed in the rename top site dialog. -->
    <string name="top_sites_rename_dialog_title">Nombre</string>
    <!-- Hint for renaming title of a shortcut -->
    <string name="shortcut_name_hint">Nombre de acceso directo</string>
    <!-- Button caption to confirm the renaming of the top site. -->
    <string name="top_sites_rename_dialog_ok">Aceptar</string>
    <!-- Dialog button text for canceling the rename top site prompt. -->
    <string name="top_sites_rename_dialog_cancel">Cancelar</string>

    <!-- Text for the menu button to open the homepage settings. -->
    <string name="top_sites_menu_settings">Ajustes</string>
    <!-- Text for the menu button to navigate to sponsors and privacy support articles. '&amp;' is replaced with the ampersand symbol: & -->
    <string name="top_sites_menu_sponsor_privacy">Nuestros patrocinadores y tu privacidad</string>
    <!-- Label text displayed for a sponsored top site. -->
    <string name="top_sites_sponsored_label">Patrocinado</string>

    <!-- Inactive tabs in the tabs tray -->
    <!-- Title text displayed in the tabs tray when a tab has been unused for 14 days. -->
    <string name="inactive_tabs_title">Pestañas inactivas</string>
    <!-- Content description for closing all inactive tabs -->
    <string name="inactive_tabs_delete_all">Cerrar todas las pestañas inactivas</string>

    <!-- Content description for expanding the inactive tabs section. -->
    <string name="inactive_tabs_expand_content_description">Expandir pestañas inactivas</string>
    <!-- Content description for collapsing the inactive tabs section. -->
    <string name="inactive_tabs_collapse_content_description">Contraer pestañas inactivas</string>

    <!-- Inactive tabs auto-close message in the tabs tray -->
    <!-- The header text of the auto-close message when the user is asked if they want to turn on the auto-closing of inactive tabs. -->
    <string name="inactive_tabs_auto_close_message_header" tools:ignore="UnusedResources">¿Cerrar automáticamente después de un mes?</string>
    <!-- A description below the header to notify the user what the inactive tabs auto-close feature is. -->
    <string name="inactive_tabs_auto_close_message_description" tools:ignore="UnusedResources">Firefox puede cerrar pestañas que no has visto durante el último mes.</string>
    <!-- A call to action below the description to allow the user to turn on the auto closing of inactive tabs. -->
    <string name="inactive_tabs_auto_close_message_action" tools:ignore="UnusedResources">ACTIVAR EL CIERRE AUTOMÁTICO</string>

    <!-- Text for the snackbar to confirm auto-close is enabled for inactive tabs -->
    <string name="inactive_tabs_auto_close_message_snackbar">Cierre automático activado</string>

    <!-- Awesome bar suggestion's headers -->
    <!-- Search suggestions title for Firefox Suggest. -->
    <string name="firefox_suggest_header">Firefox Suggest</string>

    <!-- Title for search suggestions when Google is the default search suggestion engine. -->
    <string name="google_search_engine_suggestion_header">Búsqueda de Google</string>
    <!-- Title for search suggestions when the default search suggestion engine is anything other than Google. The first parameter is default search engine name. -->
    <string name="other_default_search_engine_suggestion_header">Buscar con %s</string>

    <!-- Default browser experiment -->
    <!-- Default browser card title -->
    <string name="default_browser_experiment_card_title">Cambia tu navegador predeterminado</string>
    <!-- Default browser card text -->
    <string name="default_browser_experiment_card_text">Configura enlaces de sitios web, correos electrónicos y mensajes para que se abran automáticamente en Firefox.</string>

    <!-- Content description for close button in collection placeholder. -->
    <string name="remove_home_collection_placeholder_content_description">Eliminar</string>

    <!-- Content description radio buttons with a link to more information -->
    <string name="radio_preference_info_content_description">Clic para más detalles</string>

    <!-- Content description for the action bar "up" button -->
    <string name="action_bar_up_description" moz:removedIn="124" tools:ignore="UnusedResources">Ir arriba</string>

    <!-- Content description for privacy content close button -->
    <string name="privacy_content_close_button_content_description">Cerrar</string>

    <!-- Pocket recommended stories -->
    <!-- Header text for a section on the home screen. -->
    <string name="pocket_stories_header_1">Historias que te hacen reflexionar</string>
    <!-- Header text for a section on the home screen. -->
    <string name="pocket_stories_categories_header">Historias por tema</string>
    <!-- Text of a button allowing users to access an external url for more Pocket recommendations. -->
    <string name="pocket_stories_placeholder_text">Descubrir más</string>
    <!-- Title of an app feature. Smaller than a heading. The first parameter is product name Pocket -->
    <string name="pocket_stories_feature_title_2">Impulsado por %s.</string>
    <!-- Caption for describing a certain feature. The placeholder is for a clickable text (eg: Learn more) which will load an url in a new tab when clicked.  -->
    <string name="pocket_stories_feature_caption">Parte de la familia Firefox. %s</string>
    <!-- Clickable text for opening an external link for more information about Pocket. -->
    <string name="pocket_stories_feature_learn_more">Saber más</string>

    <!-- Text indicating that the Pocket story that also displays this text is a sponsored story by other 3rd party entity. -->
    <string name="pocket_stories_sponsor_indication">Patrocinado</string>

    <!-- Snackbar message for enrolling in a Nimbus experiment from the secret settings when Studies preference is Off.-->
    <string name="experiments_snackbar">Activar la telemetría para enviar datos.</string>
    <!-- Snackbar button text to navigate to telemetry settings.-->
    <string name="experiments_snackbar_button">Ir a ajustes</string>

    <!-- Review quality check feature-->
    <!-- Name for the review quality check feature used as title for the panel. -->
    <string name="review_quality_check_feature_name_2">Verificador de reseñas</string>
    <!-- Summary for grades A and B for review quality check adjusted grading. -->
    <string name="review_quality_check_grade_a_b_description">Reseñas fiables</string>
    <!-- Summary for grade C for review quality check adjusted grading. -->
    <string name="review_quality_check_grade_c_description">Mezcla de reseñas fiables y no fiables</string>
    <!-- Summary for grades D and F for review quality check adjusted grading. -->
    <string name="review_quality_check_grade_d_f_description">Reseñas no fiables</string>
    <!-- Text for title presenting the reliability of a product's reviews. -->
    <string name="review_quality_check_grade_title">¿Son fiables estas reseñas?</string>
    <!-- Title for when the rating has been updated by the review checker -->
    <string name="review_quality_check_adjusted_rating_title">Calificación ajustada</string>
    <!-- Description for a product's adjusted star rating. The text presents that the product's reviews which were evaluated as unreliable were removed from the adjusted rating. -->
    <string name="review_quality_check_adjusted_rating_description_2">Basado en revisiones fiables</string>
    <!-- Title for list of highlights from a product's review emphasizing a product's important traits. -->
    <string name="review_quality_check_highlights_title">Aspectos destacados de reseñas recientes</string>
    <!-- Title for section explaining how we analyze the reliability of a product's reviews. -->
    <string name="review_quality_check_explanation_title">Cómo determinamos la calidad de las reseñas</string>
    <!-- Paragraph explaining how we analyze the reliability of a product's reviews. First parameter is the Fakespot product name. In the phrase "Fakespot by Mozilla", "by" can be localized. Does not need to stay by. -->
    <string name="review_quality_check_explanation_body_reliability">Utilizamos tecnología de IA de %s por Mozilla para analizar la fiabilidad de las reseñas de productos. Este análisis solo ayudará a evaluar la calidad de las reseñas, no la calidad del producto.</string>
    <!-- Paragraph explaining the grading system we use to classify the reliability of a product's reviews. -->
    <string name="review_quality_check_info_review_grade_header"><![CDATA[Asignamos a las reseñas de cada producto una <b>calificación con letras</b> de la A a la F.]]></string>
    <!-- Description explaining grades A and B for review quality check adjusted grading. -->
    <string name="review_quality_check_info_grade_info_AB">Revisiones fiables. Creemos que las reseñas probablemente provienen de clientes reales que dejaron reseñas honestas e imparciales.</string>
    <!-- Description explaining grade C for review quality check adjusted grading. -->
    <string name="review_quality_check_info_grade_info_C">Creemos que hay una combinación de reseñas fiables y no fiables.</string>
    <!-- Description explaining grades D and F for review quality check adjusted grading. -->
    <string name="review_quality_check_info_grade_info_DF">Reseñas poco fiables. Creemos que las reseñas probablemente son falsas o provienen de revisores sesgados.</string>
    <!-- Paragraph explaining how a product's adjusted grading is calculated. -->
    <string name="review_quality_check_explanation_body_adjusted_grading"><![CDATA[La <b>calificación ajustada</b> se basa únicamente en reseñas que consideramos fiables.]]></string>
    <!-- Paragraph explaining product review highlights. First parameter is the name of the retailer (e.g. Amazon). -->
    <string name="review_quality_check_explanation_body_highlights"><![CDATA[Los <b>puntos destacados</b> provienen de reseñas de %s de los últimos 80 días que creemos que son fiables.]]></string>
    <!-- Text for learn more caption presenting a link with information about review quality. First parameter is for clickable text defined in review_quality_check_info_learn_more_link. -->
    <string name="review_quality_check_info_learn_more">Saber más sobre %s.</string>
    <!-- Clickable text that links to review quality check SuMo page. First parameter is the Fakespot product name. -->
    <string name="review_quality_check_info_learn_more_link_2">cómo determina %s la calidad de las reseñas</string>
    <!-- Text for title of settings section. -->
    <string name="review_quality_check_settings_title">Ajustes</string>
    <!-- Text for label for switch preference to show recommended products from review quality check settings section. -->
    <string name="review_quality_check_settings_recommended_products">Mostrar anuncios en el verificador de reseñas</string>
    <!-- Description for switch preference to show recommended products from review quality check settings section. First parameter is for clickable text defined in review_quality_check_settings_recommended_products_learn_more.-->
    <string name="review_quality_check_settings_recommended_products_description_2" tools:ignore="UnusedResources">Verá anuncios ocasionales de productos relevantes. Solo anunciamos productos con revisiones fiables. %s</string>
    <!-- Clickable text that links to review quality check recommended products support article. -->
    <string name="review_quality_check_settings_recommended_products_learn_more" tools:ignore="UnusedResources">Saber más</string>
    <!-- Text for turning sidebar off button from review quality check settings section. -->
    <string name="review_quality_check_settings_turn_off">Desactivar el verificador de reseñas</string>
    <!-- Text for title of recommended product section. This is displayed above a product image, suggested as an alternative to the product reviewed. -->
    <string name="review_quality_check_ad_title" tools:ignore="UnusedResources">Más para considerar</string>
    <!-- Caption for recommended product section indicating this is an ad by Fakespot. First parameter is the Fakespot product name. -->
    <string name="review_quality_check_ad_caption" tools:ignore="UnusedResources">Anuncio de %s</string>
    <!-- Caption for review quality check panel. First parameter is for clickable text defined in review_quality_check_powered_by_link. -->
    <string name="review_quality_check_powered_by_2">El verificador de reseñas funciona gracias a %s</string>
    <!-- Clickable text that links to Fakespot.com. First parameter is the Fakespot product name. In the phrase "Fakespot by Mozilla", "by" can be localized. Does not need to stay by. -->
    <string name="review_quality_check_powered_by_link" tools:ignore="UnusedResources">%s de Mozilla</string>
    <!-- Text for title of warning card informing the user that the current analysis is outdated. -->
    <string name="review_quality_check_outdated_analysis_warning_title" tools:ignore="UnusedResources">Nueva información para comprobar</string>
    <!-- Text for button from warning card informing the user that the current analysis is outdated. Clicking this should trigger the product's re-analysis. -->
    <string name="review_quality_check_outdated_analysis_warning_action" tools:ignore="UnusedResources">Comprobar ahora</string>
    <!-- Title for warning card informing the user that the current product does not have enough reviews for a review analysis. -->
    <string name="review_quality_check_no_reviews_warning_title">Aún no hay suficientes reseñas</string>
    <!-- Text for body of warning card informing the user that the current product does not have enough reviews for a review analysis. -->
    <string name="review_quality_check_no_reviews_warning_body">Cuando este producto tenga más reseñas, podremos analizar su calidad.</string>
    <!-- Title for warning card informing the user that the current product is currently not available. -->
    <string name="review_quality_check_product_availability_warning_title">El producto no está disponible</string>
    <!-- Text for the body of warning card informing the user that the current product is currently not available. -->
    <string name="review_quality_check_product_availability_warning_body">Si ves que este producto vuelve a estar disponible, infórmanos y trabajaremos para actualizar el análisis.</string>
    <!-- Clickable text for warning card informing the user that the current product is currently not available. Clicking this should inform the server that the product is available. -->
    <string name="review_quality_check_product_availability_warning_action_2">Informar que el producto está en stock</string>
    <!-- Title for warning card informing the user that the current product's analysis is still processing. The parameter is the percentage progress (0-100%) of the analysis process (e.g. 56%). -->
    <string name="review_quality_check_analysis_in_progress_warning_title_2">Comprobando la calidad de la reseña (%s)</string>
    <!-- Text for body of warning card informing the user that the current product's analysis is still processing. -->
    <string name="review_quality_check_analysis_in_progress_warning_body">Esto podría tardar unos 60 segundos.</string>
    <!-- Title for info card displayed after the user reports a product is back in stock. -->
    <string name="review_quality_check_analysis_requested_info_title">¡Gracias por informar!</string>
    <!-- Text for body of info card displayed after the user reports a product is back in stock. -->
    <string name="review_quality_check_analysis_requested_info_body">Deberíamos tener información sobre las reseñas de este producto en 24 horas. Por favor, vuelve a comprobarlo más tarde.</string>
    <!-- Title for info card displayed when the user review checker while on a product that Fakespot does not analyze (e.g. gift cards, music). -->
    <string name="review_quality_check_not_analyzable_info_title">No podemos comprobar estas reseñas</string>
    <!-- Text for body of info card displayed when the user review checker while on a product that Fakespot does not analyze (e.g. gift cards, music). -->
    <string name="review_quality_check_not_analyzable_info_body">Lamentablemente, no podemos verificar la calidad de las reseñas para ciertos tipos de productos. Por ejemplo, tarjetas de regalo y transmisión de vídeo, música y juegos.</string>
    <!-- Title for info card displayed when another user reported the displayed product is back in stock. -->
    <string name="review_quality_check_analysis_requested_other_user_info_title" tools:ignore="UnusedResources">Información disponible en breve</string>
    <!-- Text for body of info card displayed when another user reported the displayed product is back in stock. -->
    <string name="review_quality_check_analysis_requested_other_user_info_body" tools:ignore="UnusedResources">Deberíamos tener información sobre las reseñas de este producto en 24 horas. Por favor, vuelve a comprobarlo más tarde.</string>
    <!-- Title for info card displayed to the user when analysis finished updating. -->
    <string name="review_quality_check_analysis_updated_confirmation_title" tools:ignore="UnusedResources">El análisis está actualizado</string>
    <!-- Text for the action button from info card displayed to the user when analysis finished updating. -->
    <string name="review_quality_check_analysis_updated_confirmation_action" tools:ignore="UnusedResources">Entendido</string>
    <!-- Title for error card displayed to the user when an error occurred. -->
    <string name="review_quality_check_generic_error_title">No hay información disponible en este momento</string>
    <!-- Text for body of error card displayed to the user when an error occurred. -->
    <string name="review_quality_check_generic_error_body">Estamos trabajando para resolver el problema. Por favor, vuelve a comprobarlo en breve.</string>
    <!-- Title for error card displayed to the user when the device is disconnected from the network. -->
    <string name="review_quality_check_no_connection_title">No hay conexión de red</string>
    <!-- Text for body of error card displayed to the user when the device is disconnected from the network. -->
    <string name="review_quality_check_no_connection_body">Verifica tu conexión de red y prueba a recargar la página.</string>
    <!-- Title for card displayed to the user for products whose reviews were not analyzed yet. -->
    <string name="review_quality_check_no_analysis_title">Aún no hay información sobre estas reseñas</string>
    <!-- Text for the body of card displayed to the user for products whose reviews were not analyzed yet. -->
    <string name="review_quality_check_no_analysis_body">Para saber si las reseñas de este producto son fiables, verifica la calidad de las reseñas. Sólo lleva unos 60 segundos.</string>
    <!-- Text for button from body of card displayed to the user for products whose reviews were not analyzed yet. Clicking this should trigger a product analysis. -->
    <string name="review_quality_check_no_analysis_link">Comprobar la calidad de la reseña</string>
    <!-- Headline for review quality check contextual onboarding card. -->
    <string name="review_quality_check_contextual_onboarding_title">Prueba nuestra fiable guía de reseñas de productos</string>
    <!-- Description for review quality check contextual onboarding card. The first and last two parameters are for retailer names (e.g. Amazon, Walmart). The second parameter is for the name of the application (e.g. Firefox). -->
    <string name="review_quality_check_contextual_onboarding_description">Comprueba lo fiables que son las reseñas de productos en %1$s antes de comprar. El verificador de reseñas, una función experimental de %2$s, está integrado directamente en el navegador. También funciona en %3$s y %4$s.</string>
    <!-- Description for review quality check contextual onboarding card. The first parameters is for retailer name (e.g. Amazon). The second parameter is for the name of the application (e.g. Firefox). -->
    <string name="review_quality_check_contextual_onboarding_description_one_vendor">Comprueba lo fiables que son las reseñas de productos en %1$s antes de comprar. El verificador de reseñas, una función experimental de %2$s, está integrado directamente en el navegador.</string>
    <!-- Paragraph presenting review quality check feature. First parameter is the Fakespot product name. Second parameter is for clickable text defined in review_quality_check_contextual_onboarding_learn_more_link. In the phrase "Fakespot by Mozilla", "by" can be localized. Does not need to stay by. -->
    <string name="review_quality_check_contextual_onboarding_learn_more">Utilizando la tecnología de %1$s de Mozilla, te ayudamos a evitar reseñas sesgadas y no auténticas. Nuestro modelo de IA siempre mejora para protegerte mientras compras. %2$s</string>
    <!-- Clickable text from the contextual onboarding card that links to review quality check support article. -->
    <string name="review_quality_check_contextual_onboarding_learn_more_link">Saber más</string>
    <!-- Caption text to be displayed in review quality check contextual onboarding card above the opt-in button. First parameter is Firefox app name, third parameter is the Fakespot product name. Second & fourth are for clickable texts defined in review_quality_check_contextual_onboarding_privacy_policy_3 and review_quality_check_contextual_onboarding_terms_use. -->
    <string name="review_quality_check_contextual_onboarding_caption_3" moz:RemovedIn="124" tools:ignore="UnusedResources">Al seleccionar “Sí, probarlo”, aceptas la %2$s de %1$s y los %4$s de %3$s.</string>
    <!-- Caption text to be displayed in review quality check contextual onboarding card above the opt-in button. First parameter is Firefox app name, third parameter is the Fakespot product name. Second & fourth are for clickable texts defined in review_quality_check_contextual_onboarding_privacy_policy_3 and review_quality_check_contextual_onboarding_terms_use. -->
    <string name="review_quality_check_contextual_onboarding_caption_4">Al seleccionar “Sí, probarlo”, aceptas la %2$s de %1$s y los %4$s de %3$s.</string>
    <!-- Clickable text from the review quality check contextual onboarding card that links to Fakespot privacy notice. -->
    <string name="review_quality_check_contextual_onboarding_privacy_policy_3">aviso de privacidad</string>
    <!-- Clickable text from the review quality check contextual onboarding card that links to Fakespot terms of use. -->
    <string name="review_quality_check_contextual_onboarding_terms_use">términos de uso</string>
    <!-- Text for opt-in button from the review quality check contextual onboarding card. -->
    <string name="review_quality_check_contextual_onboarding_primary_button_text">Si, probarlo</string>
    <!-- Text for opt-out button from the review quality check contextual onboarding card. -->
    <string name="review_quality_check_contextual_onboarding_secondary_button_text">Ahora no</string>
    <!-- Text for the first CFR presenting the review quality check feature. -->
    <string name="review_quality_check_first_cfr_message">Descubre si puedes confiar en las reseñas de este producto — antes de comprarlo.</string>
    <!-- Text displayed in the first CFR presenting the review quality check feature that opens the review checker when clicked. -->
    <string name="review_quality_check_first_cfr_action" tools:ignore="UnusedResources">Probar el verificador de reseñas</string>
    <!-- Text for the second CFR presenting the review quality check feature. -->
    <string name="review_quality_check_second_cfr_message">¿Son fiables estas revisiones? Consúltalo ahora para ver una calificación ajustada.</string>
    <!-- Text displayed in the second CFR presenting the review quality check feature that opens the review checker when clicked. -->
    <string name="review_quality_check_second_cfr_action" tools:ignore="UnusedResources">Abrir el verificador de reseñas</string>
    <!-- Flag showing that the review quality check feature is work in progress. -->
    <string name="review_quality_check_beta_flag">Beta</string>
    <!-- Content description (not visible, for screen readers etc.) for opening browser menu button to open review quality check bottom sheet. -->
    <string name="review_quality_check_open_handle_content_description">Abrir el verificador de reseñas</string>
    <!-- Content description (not visible, for screen readers etc.) for closing browser menu button to open review quality check bottom sheet. -->
    <string name="review_quality_check_close_handle_content_description">Cerrar el verificador de reseñas</string>
    <!-- Content description (not visible, for screen readers etc.) for review quality check star rating. First parameter is the number of stars (1-5) representing the rating. -->
    <string name="review_quality_check_star_rating_content_description">%1$s de 5 estrellas</string>
    <!-- Text for minimize button from highlights card. When clicked the highlights card should reduce its size. -->
    <string name="review_quality_check_highlights_show_less">Mostrar menos</string>
    <!-- Text for maximize button from highlights card. When clicked the highlights card should expand to its full size. -->
    <string name="review_quality_check_highlights_show_more">Mostrar más</string>
    <!-- Text for highlights card quality category header. Reviews shown under this header should refer the product's quality. -->
    <string name="review_quality_check_highlights_type_quality">Calidad</string>
    <!-- Text for highlights card price category header. Reviews shown under this header should refer the product's price. -->
    <string name="review_quality_check_highlights_type_price">Precio</string>
    <!-- Text for highlights card shipping category header. Reviews shown under this header should refer the product's shipping. -->
    <string name="review_quality_check_highlights_type_shipping">Envío</string>
    <!-- Text for highlights card packaging and appearance category header. Reviews shown under this header should refer the product's packaging and appearance. -->
    <string name="review_quality_check_highlights_type_packaging_appearance">Embalaje y apariencia</string>
    <!-- Text for highlights card competitiveness category header. Reviews shown under this header should refer the product's competitiveness. -->
    <string name="review_quality_check_highlights_type_competitiveness">Competitividad</string>

    <!-- Text that is surrounded by quotes. The parameter is the actual text that is in quotes. An example of that text could be: Excellent craftsmanship, and that is displayed as “Excellent craftsmanship”. The text comes from a buyer's review that the feature is highlighting"   -->
    <string name="surrounded_with_quotes">“%s”</string>

    <!-- Accessibility services actions labels. These will be appended to accessibility actions like "Double tap to.." but not by or applications but by services like Talkback. -->
    <!-- Action label for elements that can be collapsed if interacting with them. Talkback will append this to say "Double tap to collapse". -->
    <string name="a11y_action_label_collapse">contraer</string>
    <!-- Current state for elements that can be collapsed if interacting with them. Talkback will dictate this after a state change. -->
    <string name="a11y_state_label_collapsed">contraído</string>
    <!-- Action label for elements that can be expanded if interacting with them. Talkback will append this to say "Double tap to expand". -->
    <string name="a11y_action_label_expand">expandir</string>
    <!-- Current state for elements that can be expanded if interacting with them. Talkback will dictate this after a state change. -->
    <string name="a11y_state_label_expanded">expandido</string>
    <!-- Action label for links to a website containing documentation about a wallpaper collection. Talkback will append this to say "Double tap to open link to learn more about this collection". -->
    <string name="a11y_action_label_wallpaper_collection_learn_more">abrir enlace para saber más sobre esta colección</string>
    <!-- Action label for links that point to an article. Talkback will append this to say "Double tap to read the article". -->
    <string name="a11y_action_label_read_article">leer el artículo</string>
    <!-- Action label for links to the Firefox Pocket website. Talkback will append this to say "Double tap to open link to learn more". -->
    <string name="a11y_action_label_pocket_learn_more">abrir enlace para saber más</string>
    <!-- Content description for headings announced by accessibility service. The first parameter is the text of the heading. Talkback will announce the first parameter and then speak the word "Heading" indicating to the user that this text is a heading for a section. -->
    <string name="a11y_heading">%s, Cabecera</string>

    <!-- Title for dialog displayed when trying to access links present in a text. -->
    <string name="a11y_links_title">Enlaces</string>
    <!-- Additional content description for text bodies that contain urls. -->
    <string name="a11y_links_available">Enlaces disponibles</string>

    <!-- Translations feature-->

    <!-- Translation request dialog -->
    <!-- Title for the translation dialog that allows a user to translate the webpage. -->
    <string name="translations_bottom_sheet_title">¿Traducir esta página?</string>
    <!-- Title for the translation dialog after a translation was completed successfully.
    The first parameter is the name of the language that the page was translated from, for example, "French".
    The second parameter is the name of the language that the page was translated to, for example, "English". -->
    <string name="translations_bottom_sheet_title_translation_completed">Página traducida de %1$s a %2$s</string>
    <!-- Title for the translation dialog that allows a user to translate the webpage when a user uses the translation feature the first time. The first parameter is the name of the application, for example, "Fenix". -->
    <string name="translations_bottom_sheet_title_first_time">Probar traducciones privadas en %1$s</string>
    <!-- Additional information on the translation dialog that appears when a user uses the translation feature the first time. The first parameter is clickable text with a link, for example, "Learn more". -->
    <string name="translations_bottom_sheet_info_message">Para tu privacidad, las traducciones nunca salen de tu dispositivo. ¡Nuevos idiomas y mejoras próximamente! %1$s</string>
    <!-- Text that links to additional information about the Firefox translations feature. -->
    <string name="translations_bottom_sheet_info_message_learn_more">Saber más</string>
    <!-- Label for the dropdown to select which language to translate from on the translations dialog. Usually the translate from language selected will be the same as the page language. -->
    <string name="translations_bottom_sheet_translate_from">Traducir del</string>
    <!-- Label for the dropdown to select which language to translate to on the translations dialog. Usually the translate to language selected will be the user's preferred language. -->
    <string name="translations_bottom_sheet_translate_to">Traducir a</string>
    <!-- Label for the dropdown to select which language to translate from on the translations dialog when the page language is not supported. This selection is to allow the user to select another language, in case we automatically detected the page language incorrectly. -->
    <string name="translations_bottom_sheet_translate_from_unsupported_language">Prueba con otro idioma de origen</string>
    <!-- Button text on the translations dialog to dismiss the dialog and return to the browser. -->
    <string name="translations_bottom_sheet_negative_button">Ahora no</string>
    <!-- Button text on the translations dialog to restore the translated website back to the original untranslated version. -->
    <string name="translations_bottom_sheet_negative_button_restore">Mostrar original</string>
    <!-- Accessibility announcement (not visible, for screen readers etc.) for the translations dialog after restore button was pressed that indicates the original untranslated page was loaded. -->
    <string name="translations_bottom_sheet_restore_accessibility_announcement">Se ha cargado la página original sin traducir</string>
    <!-- Button text on the translations dialog when a translation error appears, used to dismiss the dialog and return to the browser. -->
    <string name="translations_bottom_sheet_negative_button_error">Hecho</string>
    <!-- Button text on the translations dialog to begin a translation of the website. -->
    <string name="translations_bottom_sheet_positive_button">Traducir</string>
    <!-- Button text on the translations dialog when a translation error appears. -->
    <string name="translations_bottom_sheet_positive_button_error">Reintentar</string>
    <!-- Inactive button text on the translations dialog that indicates a translation is currently in progress. This button will be accompanied by a loading icon. -->
    <string name="translations_bottom_sheet_translating_in_progress">Traduciendo</string>
    <!-- Button content description (not visible, for screen readers etc.) for the translations dialog translate button that indicates a translation is currently in progress. -->
    <string name="translations_bottom_sheet_translating_in_progress_content_description">Traducción en curso</string>

    <!-- Default dropdown option when initially selecting a language from the translations dialog language selection dropdown. -->
    <string name="translations_bottom_sheet_default_dropdown_selection">Selecciona un idioma</string>
    <!-- The title of the warning card informs the user that a translation could not be completed. -->
    <string name="translation_error_could_not_translate_warning_text">Ha surgido un problema al traducir. Por favor inténtalo de nuevo.</string>
    <!-- The title of the warning card informs the user that the list of languages cannot be loaded. -->
    <string name="translation_error_could_not_load_languages_warning_text">No se han podido cargar los idiomas. Verifica tu conexión a Internet y prueba de nuevo.</string>
    <!-- The title of the warning card informs the user that a language is not supported. The first parameter is the name of the language that is not supported. -->
    <string name="translation_error_language_not_supported_warning_text">Lo sentimos, todavía no soportamos %1$s.</string>

    <!-- Snackbar title shown if the user closes the Translation Request dialogue and a translation is in progress. -->
    <string name="translation_in_progress_snackbar">Traduciendo…</string>

    <!-- Title for the data saving mode warning dialog used in the translation request dialog.
    This dialog will be presented when the user attempts to perform
    a translation without the necessary language files downloaded first when Android's data saver mode is enabled and the user is not using WiFi.
    The first parameter is the size in kilobytes or megabytes of the language file. -->
    <string name="translations_download_language_file_dialog_title">¿Descargar idioma en modo de ahorro de datos (%1$s)?</string>


    <!-- Translations options dialog -->
    <!-- Title of the translation options dialog that allows a user to set their translation options for the site the user is currently on. -->
    <string name="translation_option_bottom_sheet_title_heading">Opciones de traducción</string>
    <!-- Toggle switch label that allows a user to set the setting if they would like the browser to always offer or suggest translations when available. -->
    <string name="translation_option_bottom_sheet_always_translate">Siempre ofrecer la traducción</string>
    <!-- Toggle switch label that allows a user to set if they would like a given language to automatically translate or not. The first parameter is the language name, for example, "Spanish". -->
    <string name="translation_option_bottom_sheet_always_translate_in_language">Siempre traducir %1$s</string>
    <!-- Toggle switch label that allows a user to set if they would like to never be offered a translation of the given language. The first parameter is the language name, for example, "Spanish". -->
    <string name="translation_option_bottom_sheet_never_translate_in_language">No traducir nunca %1$s</string>
    <!-- Toggle switch label that allows a user to set the setting if they would like the browser to never translate the site the user is currently visiting. -->
    <string name="translation_option_bottom_sheet_never_translate_site">No traducir nunca este sitio</string>
    <!-- Toggle switch description that will appear under the "Never translate these sites" settings toggle switch to provide more information on how this setting interacts with other settings. -->
    <string name="translation_option_bottom_sheet_switch_never_translate_site_description">Anula todas las demás configuraciones</string>
    <!-- Toggle switch description that will appear under the "Never translate" and "Always translate" toggle switch settings to provide more information on how these  settings interacts with other settings. -->
    <string name="translation_option_bottom_sheet_switch_description">Anula las ofertas de traducción</string>
    <!-- Button text for the button that will take the user to the translation settings dialog. -->
    <string name="translation_option_bottom_sheet_translation_settings">Ajustes de traducción</string>
    <!-- Button text for the button that will take the user to a website to learn more about how translations works in the given app. The first parameter is the name of the application, for example, "Fenix". -->
    <string name="translation_option_bottom_sheet_about_translations">Acerca de las traducciones en %1$s</string>

    <!-- Content description (not visible, for screen readers etc.) for closing the translations bottom sheet. -->
    <string name="translation_option_bottom_sheet_close_content_description">Cerrar hoja de traducciones</string>

    <!-- The title of the warning card informs the user that an error has occurred at page settings. -->
    <string name="translation_option_bottom_sheet_error_warning_text">Algunos ajustes no están disponibles temporalmente.</string>

    <!-- Translation settings dialog -->
    <!-- Title of the translation settings dialog that allows a user to set their preferred translation settings. -->
    <string name="translation_settings_toolbar_title">Traducciones</string>
    <!-- Toggle switch label that indicates that the browser should signal or indicate when a translation is possible for any page. -->
    <string name="translation_settings_offer_to_translate">Ofrecer la traducción cuando sea posible</string>
    <!-- Toggle switch label that indicates that downloading files required for translating is permitted when using data saver mode in Android. -->
    <string name="translation_settings_always_download">Descargar siempre idiomas en modo de ahorro de datos</string>
    <!-- Section header text that begins the section of a list of different options the user may select to adjust their translation preferences. -->
    <string name="translation_settings_translation_preference">Preferencias de traducción</string>
    <!-- Button text for the button that will take the user to the automatic translations settings dialog. On the automatic translations settings dialog, the user can set if translations should occur automatically for a given language. -->
    <string name="translation_settings_automatic_translation">Traducción automática</string>
    <!-- Button text for the button that will take the user to the never translate these sites dialog. On the never translate these sites dialog, the user can set if translations should never occur on certain websites. -->
    <string name="translation_settings_automatic_never_translate_sites">No traducir nunca estos sitios</string>
    <!-- Button text for the button that will take the user to the download languages dialog. On the download languages dialog, the user can manage which languages they would like to download for translations. -->
    <string name="translation_settings_download_language">Descargar idiomas</string>

    <!-- Automatic translation preference screen -->
    <!-- Title of the automatic translation preference screen that will appear on the toolbar.-->
    <string name="automatic_translation_toolbar_title_preference">Traducción automática</string>
    <!-- Screen header presenting the automatic translation preference feature. It will appear under the toolbar. -->
    <string name="automatic_translation_header_preference">Selecciona un idioma para administrar las preferencias de ”traducir siempre“ y ”no traducir nunca“.</string>

    <!-- The title of the warning card informs the user that the system could not load languages for translation settings. -->
    <string name="automatic_translation_error_warning_text">No se han podido cargar los idiomas. Inténtalo de nuevo más tarde.</string>

    <!-- Automatic translation options preference screen -->
    <!-- Preference option for offering to translate. Radio button title text.-->
    <string name="automatic_translation_option_offer_to_translate_title_preference">Ofrecer traducción (predeterminado)</string>
    <!-- Preference option for offering to translate. Radio button summary text. The first parameter is the name of the app defined in app_name (for example: Fenix)-->
    <string name="automatic_translation_option_offer_to_translate_summary_preference">%1$s ofrecerá traducir sitios en este idioma.</string>
    <!-- Preference option for always translate. Radio button title text. -->
    <string name="automatic_translation_option_always_translate_title_preference">Traducir siempre</string>

    <!-- Preference option for always translate. Radio button summary text. The first parameter is the name of the app defined in app_name (for example: Fenix)-->
    <string name="automatic_translation_option_always_translate_summary_preference">%1$s traducirá automáticamente este idioma cuando se cargue la página.</string>
    <!-- Preference option for never translate. Radio button title text.-->
    <string name="automatic_translation_option_never_translate_title_preference">No traducir nunca</string>
    <!-- Preference option for never translate. Radio button summary text. The first parameter is the name of the app defined in app_name (for example: Fenix)-->
    <string name="automatic_translation_option_never_translate_summary_preference">%1$s nunca ofrecerá traducir sitios en este idioma.</string>

    <!-- Never translate site preference screen -->
    <!-- Title of the never translate site preference screen that will appear on the toolbar.-->
    <string name="never_translate_site_toolbar_title_preference">No traducir nunca estos sitios</string>
    <!-- Screen header presenting the never translate site preference feature. It will appear under the toolbar. -->
    <string name="never_translate_site_header_preference">Para añadir un sitio nuevo: visítalo y selecciona “No traducir nunca este sitio” en el menú de traducción.</string>
    <!-- Content description (not visible, for screen readers etc.): For a never-translated site list item that is selected.
             The first parameter is web site url (for example:"wikipedia.com") -->
    <string name="never_translate_site_item_list_content_description_preference">Eliminar %1$s</string>
    <!-- The title of the warning card informs the user that an error has occurred at the never translate sites list. -->
    <string name="never_translate_site_error_warning_text">No se han podido cargar los sitios. Inténtalo de nuevo más tarde.</string>
    <!-- The Delete site dialogue title will appear when the user clicks on a list item.
             The first parameter is web site url (for example:"wikipedia.com") -->
    <string name="never_translate_site_dialog_title_preference">¿Eliminar %1$s?</string>
    <!-- The Delete site dialogue positive button will appear when the user clicks on a list item. The site will be deleted. -->
    <string name="never_translate_site_dialog_confirm_delete_preference">Eliminar</string>
    <!-- The Delete site dialogue negative button will appear when the user clicks on a list item. The dialog will be dismissed. -->
    <string name="never_translate_site_dialog_cancel_preference">Cancelar</string>

    <!-- Download languages preference screen -->
    <!-- Title of the download languages preference screen toolbar.-->
    <string name="download_languages_toolbar_title_preference">Descargar idiomas</string>
    <!-- Screen header presenting the download language preference feature. It will appear under the toolbar.The first parameter is "Learn More," a clickable text with a link. Talkback will append this to say "Double tap to open link to learn more". -->
    <string name="download_languages_header_preference">Descarga idiomas completos para traducciones más rápidas y para traducir sin conexión. %1$s</string>
    <!-- Clickable text from the screen header that links to a website. -->
    <string name="download_languages_header_learn_more_preference">Saber más</string>
    <!-- The subhead of the download language preference screen will appear above the pivot language. -->
    <string name="download_languages_available_languages_preference">Idiomas disponibles</string>
    <!-- Text that will appear beside a core or pivot language package name to show that the language is necessary for the translation feature to function. -->
    <string name="download_languages_default_system_language_require_preference">requerido</string>
    <!-- A text for download language preference item.
    The first parameter is the language name, for example, "Spanish".
    The second parameter is the language file size, for example, "(3.91 KB)" or, if the language package name is a pivot language, "(required)". -->
    <string name="download_languages_language_item_preference">%1$s (%2$s)</string>
    <!-- The subhead of the download language preference screen will appear above the items that were not downloaded. -->
    <string name="download_language_header_preference">Descargar idiomas</string>
    <!-- All languages list item. When the user presses this item, they can download all languages. -->
    <string name="download_language_all_languages_item_preference">Todos los idiomas</string>
    <!-- All languages list item. When the user presses this item, they can delete all languages that were downloaded. -->
    <string name="download_language_all_languages_item_preference_to_delete">Eliminar todos los idiomas</string>
    <!-- Content description (not visible, for screen readers etc.): For a language list item that was downloaded, the user can now delete it. -->
    <string name="download_languages_item_content_description_downloaded_state">Eliminar</string>
    <!-- Content description (not visible, for screen readers etc.): For a language list item, downloading is in progress. -->
    <string name="download_languages_item_content_description_in_progress_state">En curso</string>
    <!-- Content description (not visible, for screen readers etc.): For a language list item that was not downloaded. -->
    <string name="download_languages_item_content_description_not_downloaded_state">Descargar</string>
    <!-- Content description (not visible, for screen readers etc.): For a language list item that is selected. -->
    <string name="download_languages_item_content_description_selected_state" moz:removedIn="127" tools:ignore="UnusedResources">Seleccionado</string>

    <!-- The title of the warning card informs the user that an error has occurred when fetching the list of languages. -->
    <string name="download_languages_fetch_error_warning_text">No se han podido cargar los idiomas. Inténtalo de nuevo más tarde.</string>
    <!-- The title of the warning card informs the user that an error has occurred at downloading a language.
      The first parameter is the language name, for example, "Spanish". -->
    <string name="download_languages_error_warning_text"><![CDATA[No se ha pidodo descargar <b>%1$s</b>. Prueba de nuevo.]]></string>
    <!-- The title of the warning card informs the user that an error has occurred at deleting a language.
          The first parameter is the language name, for example, "Spanish". -->
    <string name="download_languages_delete_error_warning_text"><![CDATA[No se ha podido borrar <b>%1$s</b>. Prueba de nuevo.]]></string>

    <!-- Title for the dialog used by the translations feature to confirm deleting a language.
    The dialog will be presented when the user requests deletion of a language.
    The first parameter is the name of the language, for example, "Spanish" and the second parameter is the size in kilobytes or megabytes of the language file. -->
    <string name="delete_language_file_dialog_title">¿Eliminar %1$s (%2$s)?</string>
    <!-- Additional information for the dialog used by the translations feature to confirm deleting a language. The first parameter is the name of the application, for example, "Fenix". -->
    <string name="delete_language_file_dialog_message">Si eliminas este idioma, %1$s descargará parcialmente idiomas a la caché durante la traducción.</string>
    <!-- Title for the dialog used by the translations feature to confirm deleting all languages file.
    The dialog will be presented when the user requests deletion of all languages file.
    The first parameter is the size in kilobytes or megabytes of the language file. -->
    <string name="delete_language_all_languages_file_dialog_title">¿Eliminar todos los idiomas (%1$s)?</string>
    <!-- Additional information for the dialog used by the translations feature to confirm deleting all languages file. The first parameter is the name of the application, for example, "Fenix". -->
    <string name="delete_language_all_languages_file_dialog_message">Si eliminas todos los idiomas, %1$s descargará parcialmente idiomas a la caché durante la traducción.</string>
    <!-- Button text on the dialog used by the translations feature to confirm deleting a language. -->
    <string name="delete_language_file_dialog_positive_button_text">Eliminar</string>
    <!-- Button text on the dialog used by the translations feature to cancel deleting a language. -->
    <string name="delete_language_file_dialog_negative_button_text">Cancelar</string>

    <!-- Title for the data saving mode warning dialog used by the translations feature.
    This dialog will be presented when the user attempts to download a language or perform
    a translation without the necessary language files downloaded first when Android's data saver mode is enabled and the user is not using WiFi.
    The first parameter is the size in kilobytes or megabytes of the language file.-->
    <string name="download_language_file_dialog_title">¿Descargar en modo de ahorro de datos (%1$s)?</string>
    <!-- Additional information for the data saving mode warning dialog used by the translations feature. This text explains the reason a download is required for a translation. -->
    <string name="download_language_file_dialog_message_all_languages">Descargamos idiomas parcialmente a la caché para mantener las traducciones privadas.</string>
    <!-- Additional information for the data saving mode warning dialog used by the translations feature. This text explains the reason a download is required for a translation without mentioning the cache. -->
    <string name="download_language_file_dialog_message_all_languages_no_cache" moz:removedIn="129" tools:ignore="UnusedResources">Descargamos idiomas parcialmente para mantener las traducciones privadas.</string>
    <!-- Checkbox label text on the data saving mode warning dialog used by the translations feature. This checkbox allows users to ignore the data usage warnings. -->
    <string name="download_language_file_dialog_checkbox_text">Descargar siempre en modo de ahorro de datos</string>
    <!-- Button text on the data saving mode warning dialog used by the translations feature to allow users to confirm they wish to continue and download the language file. -->
    <string name="download_language_file_dialog_positive_button_text">Descargar</string>
    <!-- Button text on the data saving mode warning dialog used by the translations feature to allow users to confirm they wish to continue and download the language file and perform a translation. -->
    <string name="download_language_file_dialog_positive_button_text_all_languages">Descargar y traducir</string>
    <!-- Button text on the data saving mode warning dialog used by the translations feature to allow users to cancel the action and not perform a download of the language file. -->
    <string name="download_language_file_dialog_negative_button_text">Cancelar</string>

    <!-- Debug drawer -->
    <!-- The user-facing title of the Debug Drawer feature. -->
    <string name="debug_drawer_title">Herramientas de depuración</string>
    <!-- Content description (not visible, for screen readers etc.): Navigate back within the debug drawer. -->
    <string name="debug_drawer_back_button_content_description">Ir a la página anterior</string>

    <!-- Content description (not visible, for screen readers etc.): Open debug drawer. -->
    <string name="debug_drawer_fab_content_description">Abrir panel de depuración</string>

    <!-- Debug drawer tabs tools -->
    <!-- The title of the Tab Tools feature in the Debug Drawer. -->
    <string name="debug_drawer_tab_tools_title">Herramientas de pestañas</string>
    <!-- The title of the tab count section in Tab Tools. -->
    <string name="debug_drawer_tab_tools_tab_count_title">Número de pestañas</string>
    <!-- The active tab count category in the tab count section in Tab Tools. -->
    <string name="debug_drawer_tab_tools_tab_count_normal" moz:removedIn="127" tools:ignore="UnusedResources">Activa</string>
    <!-- The active tab count category in the tab count section in Tab Tools. -->
    <string name="debug_drawer_tab_tools_tab_count_active">Activo</string>
    <!-- The inactive tab count category in the tab count section in Tab Tools. -->
    <string name="debug_drawer_tab_tools_tab_count_inactive">Inactiva</string>
    <!-- The private tab count category in the tab count section in Tab Tools. -->
    <string name="debug_drawer_tab_tools_tab_count_private">Privada</string>
    <!-- The total tab count category in the tab count section in Tab Tools. -->
    <string name="debug_drawer_tab_tools_tab_count_total">Total</string>
    <!-- The title of the tab creation tool section in Tab Tools. -->
    <string name="debug_drawer_tab_tools_tab_creation_tool_title">Herramienta de creación de pestañas</string>
    <!-- The label of the text field in the tab creation tool. -->
    <string name="debug_drawer_tab_tools_tab_creation_tool_text_field_label">Cantidad de pestañas a crear</string>
    <!-- The error message of the text field in the tab creation tool when the text field is empty -->
    <string name="debug_drawer_tab_tools_tab_quantity_empty_error">El campo de texto está vacío</string>
    <!-- The error message of the text field in the tab creation tool when the text field has characters other than digits -->
    <string name="debug_drawer_tab_tools_tab_quantity_non_digits_error">Introduce solo números enteros positivos</string>
    <!-- The error message of the text field in the tab creation tool when the text field is a zero -->
    <string name="debug_drawer_tab_tools_tab_quantity_non_zero_error">Introduce un número mayor que cero</string>
    <!-- The error message of the text field in the tab creation tool when the text field is a
        quantity greater than the max tabs. The first parameter is the maximum number of tabs
        that can be generated in one operation.-->
    <string name="debug_drawer_tab_tools_tab_quantity_exceed_max_error">Se ha superado el número máximo de pestañas (%1$s) que se pueden generar en una operación</string>
    <!-- The button text to add tabs to the active tab group in the tab creation tool. -->
    <string name="debug_drawer_tab_tools_tab_creation_tool_button_text_active">Añadir a pestañas activas</string>
    <!-- The button text to add tabs to the inactive tab group in the tab creation tool. -->
    <string name="debug_drawer_tab_tools_tab_creation_tool_button_text_inactive">Añadir a pestañas inactivas</string>
    <!-- The button text to add tabs to the private tab group in the tab creation tool. -->
    <string name="debug_drawer_tab_tools_tab_creation_tool_button_text_private">Añadir a pestañas privadas</string>

    <!-- Micro survey -->

    <!-- Microsurvey -->
    <!-- Prompt view -->
    <!-- The microsurvey prompt title. Note: The word "Firefox" should NOT be translated -->
    <string name="micro_survey_prompt_title" tools:ignore="UnusedResources">Ayúdanos a mejorar Firefox. Solo te llevará un minuto.</string>
    <!-- The continue button label -->
    <string name="micro_survey_continue_button_label" tools:ignore="UnusedResources">Continuar</string>
    <!-- Survey view -->
    <!-- The survey header -->
    <string name="micro_survey_survey_header" moz:removedIn="129" tools:ignore="UnusedResources">Completa esta encuesta</string>
    <!-- The survey header -->
    <string name="micro_survey_survey_header_2">Por favor, completa la encuesta</string>
    <!-- The privacy notice link -->
    <string name="micro_survey_privacy_notice" moz:removedIn="129" tools:ignore="UnusedResources">Aviso de privacidad</string>
    <!-- The privacy notice link -->
    <string name="micro_survey_privacy_notice_2">Aviso de privacidad</string>
    <!-- The submit button label text -->
    <string name="micro_survey_submit_button_label">Enviar</string>
    <!-- The close button label text -->
<<<<<<< HEAD
    <string name="micro_survey_close_button_label" tools:ignore="UnusedResources">Cerrar</string>
=======
    <string name="micro_survey_close_button_label" moz:removedIn="128" tools:ignore="UnusedResources">Cerrar</string>
    <!-- The survey completion header -->
    <string name="micro_survey_survey_header_confirmation" tools:ignore="UnusedResources">Encuesta completada</string>
>>>>>>> 9f949a8e
    <!-- The survey completion confirmation text -->
    <string name="micro_survey_feedback_confirmation">¡Gracias por tu opinión!</string>
    <!-- Option for likert scale -->
    <string name="likert_scale_option_1" tools:ignore="UnusedResources">Muy satisfecho</string>
    <!-- Option for likert scale -->
    <string name="likert_scale_option_2" tools:ignore="UnusedResources">Satisfecho</string>
    <!-- Option for likert scale -->
    <string name="likert_scale_option_3" tools:ignore="UnusedResources">Neutral</string>
    <!-- Option for likert scale -->
    <string name="likert_scale_option_4" tools:ignore="UnusedResources">Insatisfecho</string>
    <!-- Option for likert scale -->
    <string name="likert_scale_option_5" tools:ignore="UnusedResources">Muy insatisfecho</string>

<<<<<<< HEAD
    <!-- Microsurvey accessibility -->
=======
    <!-- Option for likert scale -->
    <string name="likert_scale_option_6" tools:ignore="UnusedResources">No lo uso</string>
    <!-- Text shown in prompt for homepage microsurvey. 'Firefox' intentionally hardcoded here- -->
    <string name="microsurvey_prompt_homepage_title" tools:ignore="UnusedResources">¿Estás satisfecho con la página de inicio de Firefox?</string>
    <!-- Accessibility -->
>>>>>>> 9f949a8e
    <!-- Content description (not visible, for screen readers etc.) for opening microsurvey bottom sheet. -->
    <string name="microsurvey_open_handle_content_description" tools:ignore="UnusedResources">Abrir la encuesta</string>
    <!-- Content description (not visible, for screen readers etc.) for closing microsurvey bottom sheet. -->
    <string name="microsurvey_close_handle_content_description" tools:ignore="UnusedResources">Cerrar la encuesta</string>
    <!-- Content description for "X" button that is closing microsurvey. -->
    <string name="microsurvey_close_button_content_description" tools:ignore="UnusedResources">Cerrar</string>

    <!-- Debug drawer logins -->
    <!-- The title of the Logins feature in the Debug Drawer. -->
    <string name="debug_drawer_logins_title">Inicios de sesión</string>
    <!-- The title of the logins section in the Logins feature, where the parameter will be the site domain  -->
    <string name="debug_drawer_logins_current_domain_label">Dominio actual: %s</string>
    <!-- The label for a button to add a new fake login for the current domain in the Logins feature. -->
    <string name="debug_drawer_logins_add_login_button">Añade una conexión falsa para este dominio</string>
    <!-- Content description for delete button where parameter will be the username of the login -->
    <string name="debug_drawer_logins_delete_login_button_content_description">Eliminar inicio de sesión con nombre de usuario %s</string>
</resources><|MERGE_RESOLUTION|>--- conflicted
+++ resolved
@@ -220,11 +220,6 @@
     <string name="browser_menu_add_to_homescreen">Agregar a la pantalla de Inicio</string>
     <!-- Browser menu toggle that adds a shortcut to the site on the device home screen. -->
     <string name="browser_menu_add_to_homescreen_2">Añadir a la pantalla de inicio…</string>
-<<<<<<< HEAD
-    <!-- Browser menu toggle that installs a Progressive Web App shortcut to the site on the device home screen. -->
-    <string name="browser_menu_install_on_homescreen" moz:removedIn="126" tools:ignore="UnusedResources">Instalar</string>
-=======
->>>>>>> 9f949a8e
     <!-- Content description (not visible, for screen readers etc.) for the Resync tabs button -->
     <string name="resync_button_content_description">Resincronizar</string>
     <!-- Browser menu button that opens the find in page menu -->
@@ -1661,7 +1656,7 @@
     <string name="sign_out_disconnect">Desconectar</string>
     <!-- Option to cancel signing out shown in confirmation dialog to sign out of account -->
     <string name="sign_out_cancel">Cancelar</string>
-  
+
     <!-- Error message snackbar shown after the user tried to select a default folder which cannot be altered -->
     <string name="bookmark_cannot_edit_root">No se pueden editar las carpetas predeterminadas</string>
 
@@ -1805,10 +1800,10 @@
     <string name="browser_toolbar_long_press_popup_paste_and_go">Pegar e ir</string>
     <!-- Paste the text in the clipboard -->
     <string name="browser_toolbar_long_press_popup_paste">Pegar</string>
-  
+
     <!-- Snackbar message shown after an URL has been copied to clipboard. -->
     <string name="browser_toolbar_url_copied_to_clipboard_snackbar">URL copiada al portapapeles</string>
-  
+
     <!-- Title text for the Add To Homescreen dialog -->
     <string name="add_to_homescreen_title">Añadir a la pantalla de inicio</string>
     <!-- Cancel button text for the Add to Homescreen dialog -->
@@ -2754,13 +2749,9 @@
     <!-- The submit button label text -->
     <string name="micro_survey_submit_button_label">Enviar</string>
     <!-- The close button label text -->
-<<<<<<< HEAD
-    <string name="micro_survey_close_button_label" tools:ignore="UnusedResources">Cerrar</string>
-=======
     <string name="micro_survey_close_button_label" moz:removedIn="128" tools:ignore="UnusedResources">Cerrar</string>
     <!-- The survey completion header -->
     <string name="micro_survey_survey_header_confirmation" tools:ignore="UnusedResources">Encuesta completada</string>
->>>>>>> 9f949a8e
     <!-- The survey completion confirmation text -->
     <string name="micro_survey_feedback_confirmation">¡Gracias por tu opinión!</string>
     <!-- Option for likert scale -->
@@ -2774,15 +2765,11 @@
     <!-- Option for likert scale -->
     <string name="likert_scale_option_5" tools:ignore="UnusedResources">Muy insatisfecho</string>
 
-<<<<<<< HEAD
-    <!-- Microsurvey accessibility -->
-=======
     <!-- Option for likert scale -->
     <string name="likert_scale_option_6" tools:ignore="UnusedResources">No lo uso</string>
     <!-- Text shown in prompt for homepage microsurvey. 'Firefox' intentionally hardcoded here- -->
     <string name="microsurvey_prompt_homepage_title" tools:ignore="UnusedResources">¿Estás satisfecho con la página de inicio de Firefox?</string>
     <!-- Accessibility -->
->>>>>>> 9f949a8e
     <!-- Content description (not visible, for screen readers etc.) for opening microsurvey bottom sheet. -->
     <string name="microsurvey_open_handle_content_description" tools:ignore="UnusedResources">Abrir la encuesta</string>
     <!-- Content description (not visible, for screen readers etc.) for closing microsurvey bottom sheet. -->
