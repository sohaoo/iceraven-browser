--- conflicted
+++ resolved
@@ -303,43 +303,11 @@
     <!-- Juno first user onboarding flow experiment -->
     <!-- Title for set firefox as default browser screen.
         The first parameter is the name of the app defined in app_name (for example: Fenix) -->
-<<<<<<< HEAD
-    <string name="juno_onboarding_default_browser_title" tools:ignore="UnusedResources">Haz de %s tu navegador favorito</string>
-=======
     <string name="juno_onboarding_default_browser_title">Haz de %s tu navegador favorito</string>
->>>>>>> daf88cc5
 
     <!-- Description for set firefox as default browser screen.
         The first parameter is the Firefox brand name.
         The second parameter is the string with key "juno_onboarding_default_browser_description_link_text". -->
-<<<<<<< HEAD
-    <string name="juno_onboarding_default_browser_description" tools:ignore="UnusedResources">%1$s antepone las personas al lucro y defiende tu privacidad al bloquear los rastreadores entre sitios.\n\nObtén más información en nuestro %2$s.</string>
-    <!-- Text for the link to the privacy notice webpage for set as firefox default browser screen.
-    This is part of the string with the key "juno_onboarding_default_browser_description". -->
-    <string name="juno_onboarding_default_browser_description_link_text" tools:ignore="UnusedResources">aviso de privacidad</string>
-    <!-- Text for the button to set firefox as default browser on the device -->
-    <string name="juno_onboarding_default_browser_positive_button" tools:ignore="UnusedResources">Establecer como navegador predeterminado</string>
-    <!-- Text for the button dismiss the screen and move on with the flow -->
-    <string name="juno_onboarding_default_browser_negative_button" tools:ignore="UnusedResources">Ahora no</string>
-    <!-- Title for sign in to sync screen. -->
-    <string name="juno_onboarding_sign_in_title" tools:ignore="UnusedResources">Salta del teléfono al ordenador y viceversa</string>
-    <!-- Description for sign in to sync screen. -->
-    <string name="juno_onboarding_sign_in_description" tools:ignore="UnusedResources">Recupera las pestañas y contraseñas de tus otros dispositivos para continuar desde donde lo habías dejado.</string>
-    <!-- Text for the button to sign in to sync on the device -->
-    <string name="juno_onboarding_sign_in_positive_button" tools:ignore="UnusedResources">Iniciar sesión</string>
-    <!-- Text for the button dismiss the screen and move on with the flow -->
-    <string name="juno_onboarding_sign_in_negative_button" tools:ignore="UnusedResources">Ahora no</string>
-    <!-- Title for enable notification permission screen.
-        The first parameter is the name of the app defined in app_name (for example: Fenix) -->
-    <string name="juno_onboarding_enable_notifications_title" tools:ignore="UnusedResources">Las notificaciones te ayudan a hacer más con %s</string>
-    <!-- Description for enable notification permission screen.
-        The first parameter is the name of the app defined in app_name (for example: Fenix) -->
-    <string name="juno_onboarding_enable_notifications_description" tools:ignore="UnusedResources">Envía pestañas entre dispositivos, administra descargas y obtén consejos para aprovechar al máximo %s.</string>
-    <!-- Text for the button to request notification permission on the device -->
-    <string name="juno_onboarding_enable_notifications_positive_button" tools:ignore="UnusedResources">Activar notificaciones</string>
-    <!-- Text for the button dismiss the screen and move on with the flow -->
-    <string name="juno_onboarding_enable_notifications_negative_button" tools:ignore="UnusedResources">Ahora no</string>
-=======
     <string name="juno_onboarding_default_browser_description">%1$s antepone las personas al lucro y defiende tu privacidad al bloquear los rastreadores entre sitios.\n\nObtén más información en nuestro %2$s.</string>
     <!-- Text for the link to the privacy notice webpage for set as firefox default browser screen.
     This is part of the string with the key "juno_onboarding_default_browser_description". -->
@@ -366,7 +334,6 @@
     <string name="juno_onboarding_enable_notifications_positive_button">Activar notificaciones</string>
     <!-- Text for the button dismiss the screen and move on with the flow -->
     <string name="juno_onboarding_enable_notifications_negative_button">Ahora no</string>
->>>>>>> daf88cc5
 
     <!-- Search Widget -->
     <!-- Content description for searching with a widget. The first parameter is the name of the application.-->
@@ -462,11 +429,6 @@
     <string name="reduce_cookie_banner_control_experiment_dialog_title" moz:RemovedIn="112" tools:ignore="UnusedResources">¡Se acabaron los avisos de cookies!</string>
     <!-- Title text for the cookie banner re-engagement dialog. The first parameter is the application name. -->
     <string name="reduce_cookie_banner_dialog_title">¿Permitir que %1$s rechace los avisos de cookies?</string>
-<<<<<<< HEAD
-    <!-- Body text for the dialog use on the control branch of the experiment to determine which context users engaged the most -->
-    <string name="reduce_cookie_banner_control_experiment_dialog_body_1" moz:RemovedIn="111" tools:ignore="UnusedResources">Rechazar automáticamente las solicitudes de cookies, cuando sea posible.</string>
-=======
->>>>>>> daf88cc5
     <!-- Body text for the dialog use on the control branch of the experiment to determine which context users engaged the most.The first parameter is the application name -->
     <string name="reduce_cookie_banner_control_experiment_dialog_body_2" moz:RemovedIn="112" tools:ignore="UnusedResources">¿Permitir que %1$s rechace automáticamente las solicitudes de cookies cuando sea posible?</string>
     <!-- Body text for the cookie banner re-engagement dialog use. The first parameter is the application name. -->
@@ -1320,19 +1282,11 @@
     <!-- Survey -->
     <!-- Text shown in the fullscreen message that pops up to ask user to take a short survey.
     The app name is in the text, due to limitations with localizing Nimbus experiments -->
-<<<<<<< HEAD
-    <string name="nimbus_survey_message_text" tools:ignore="UnusedResources">Ayúdanos a mejorar Firefox respondiendo a una pequeña encuesta.</string>
-    <!-- Preference for taking the short survey. -->
-    <string name="preferences_take_survey" tools:ignore="UnusedResources">Realizar encuesta</string>
-    <!-- Preference for not taking the short survey. -->
-    <string name="preferences_not_take_survey" tools:ignore="UnusedResources">No, gracias</string>
-=======
     <string name="nimbus_survey_message_text">Ayúdanos a mejorar Firefox respondiendo a una pequeña encuesta.</string>
     <!-- Preference for taking the short survey. -->
     <string name="preferences_take_survey">Realizar encuesta</string>
     <!-- Preference for not taking the short survey. -->
     <string name="preferences_not_take_survey">No, gracias</string>
->>>>>>> daf88cc5
 
     <!-- Snackbar -->
     <!-- Text shown in snackbar when user deletes a collection -->
