<?xml version="1.0" encoding="utf-8"?>
<resources xmlns:tools="http://schemas.android.com/tools" xmlns:moz="http://mozac.org/tools">
    <!-- App name for private browsing mode. The first parameter is the name of the app defined in app_name (for example: Fenix)-->
    <string name="app_name_private_5">Privatni %s</string>
    <!-- App name for private browsing mode. The first parameter is the name of the app defined in app_name (for example: Fenix)-->
    <string name="app_name_private_4">%s (Privatno)</string>

    <!-- Home Fragment -->
    <!-- Content description (not visible, for screen readers etc.): "Three dot" menu button. -->
    <string name="content_description_menu">Više opcija</string>
    <!-- Content description (not visible, for screen readers etc.): "Private Browsing" menu button. -->
    <string name="content_description_private_browsing_button">Omogući privatno surfanje</string>
    <!-- Content description (not visible, for screen readers etc.): "Private Browsing" menu button. -->
    <string name="content_description_disable_private_browsing_button">Onemogući privatno surfanje</string>
    <!-- Placeholder text shown in the search bar before a user enters text for the default engine -->
    <string name="search_hint">Tražite ili unesite adresu</string>
    <!-- Placeholder text shown in the search bar before a user enters text for a general engine -->
    <string name="search_hint_general_engine">Pretraži web</string>
    <!-- Placeholder text shown in search bar when using history search -->
    <string name="history_search_hint">Pretraži historiju</string>
    <!-- Placeholder text shown in search bar when using bookmarks search -->
    <string name="bookmark_search_hint">Pretraži zabilješke</string>
    <!-- Placeholder text shown in search bar when using tabs search -->
    <string name="tab_search_hint">Pretraži tabove</string>
    <!-- Placeholder text shown in the search bar when using application search engines -->
    <string name="application_search_hint">Unesi pojmove za pretragu</string>
    <!-- No Open Tabs Message Description -->
    <string name="no_open_tabs_description">Vaši otvoreni tabovi će biti prikazani ovdje.</string>
    <!-- No Private Tabs Message Description -->
    <string name="no_private_tabs_description">Vaši privatni tabovi će biti prikazani ovdje.</string>

    <!-- Tab tray multi select title in app bar. The first parameter is the number of tabs selected -->
    <string name="tab_tray_multi_select_title">%1$d označeno</string>
    <!-- Label of button in create collection dialog for creating a new collection  -->
    <string name="tab_tray_add_new_collection">Dodaj novu kolekciju</string>
    <!-- Label of editable text in create collection dialog for naming a new collection  -->
    <string name="tab_tray_add_new_collection_name">Naziv</string>
    <!-- Label of button in save to collection dialog for selecting a current collection  -->
    <string name="tab_tray_select_collection">Izaberite kolekciju</string>
    <!-- Content description for close button while in multiselect mode in tab tray -->
    <string name="tab_tray_close_multiselect_content_description">Izađite iz režima s više izbora</string>
    <!-- Content description for save to collection button while in multiselect mode in tab tray -->
    <string name="tab_tray_collection_button_multiselect_content_description">Spasi označene tabove u kolekciju</string>

    <!-- Content description on checkmark while tab is selected in multiselect mode in tab tray -->
    <string name="tab_tray_multiselect_selected_content_description">Označeno</string>

    <!-- Home - Bookmarks -->
    <!-- Title for the home screen section with bookmarks. -->
    <string name="home_bookmarks_title">Oznake</string>
    <!-- Content description for the button which navigates the user to show all of their bookmarks. -->
    <string name="home_bookmarks_show_all_content_description">Prikaži sve oznake</string>
    <!-- Text for the menu button to remove a recently saved bookmark from the user's home screen -->
    <string name="home_bookmarks_menu_item_remove">Ukloni</string>

    <!-- About content. The first parameter is the name of the application. (For example: Fenix) -->
    <string name="about_content">%1$s je razvila Mozilla.</string>

    <!-- Private Browsing -->
    <!-- Explanation for private browsing displayed to users on home view when they first enable private mode
        The first parameter is the name of the app defined in app_name (for example: Fenix) -->
    <string name="private_browsing_placeholder_description_2">%1$s briše vašu historiju pretraga i surfanja iz privatnih tabova kada ih zatvore ili ugasite aplikaciju. Ovo vas ne čini anonimnim web stranicama ili vašem internet provajderu, ali olakšava da vaše online aktivnosti ostanu privatne od bilo kojeg drugog korisnika ovog uređaja.</string>
    <string name="private_browsing_common_myths">Uobičajeni mitovi o privatnom surfanju</string>

    <!-- True Private Browsing Mode -->
    <!-- Title for info card on private homescreen in True Private Browsing Mode. -->
    <string name="felt_privacy_desc_card_title">Ne ostavljaj tragove na ovom uređaju</string>
    <!-- Explanation for private browsing displayed to users on home view when they first enable
        private mode in our new Total Private Browsing mode.
        The first parameter is the name of the app defined in app_name (for example: Firefox Nightly)
        The second parameter is the clickable link text in felt_privacy_info_card_subtitle_link_text -->
    <string name="felt_privacy_info_card_subtitle_2">%1$s briše vaše kolačiće, historiju i podatke o web stranici kada zatvorite sve svoje privatne tabove. %2$s</string>
    <!-- Clickable portion of the explanation for private browsing that links the user to our
        about privacy page.
        This string is used in felt_privacy_info_card_subtitle as the second parameter.-->
    <string name="felt_privacy_info_card_subtitle_link_text">Ko bi mogao vidjeti moju aktivnost?</string>

    <!-- Private mode shortcut "contextual feature recommendation" (CFR) -->
    <!-- Text for the Private mode shortcut CFR message for adding a private mode shortcut to open private tabs from the Home screen -->
    <string name="private_mode_cfr_message_2">Pokrenite svoj sljedeći privatni tab jednim dodirom.</string>
    <!-- Text for the positive button to accept adding a Private Browsing shortcut to the Home screen -->
    <string name="private_mode_cfr_pos_button_text">Dodaj na početni ekran</string>
    <!-- Text for the negative button to decline adding a Private Browsing shortcut to the Home screen -->
    <string name="cfr_neg_button_text">Ne, hvala</string>

    <!-- Open in App "contextual feature recommendation" (CFR) -->
    <!-- Text for the info message. The first parameter is the name of the application.-->
    <string name="open_in_app_cfr_info_message_2">Možete podesiti %1$s da automatski otvara linkove u aplikacijama.</string>
    <!-- Text for the positive action button -->
    <string name="open_in_app_cfr_positive_button_text">Idi na postavke</string>
    <!-- Text for the negative action button -->
    <string name="open_in_app_cfr_negative_button_text">Odbaci</string>


    <!-- Total cookie protection "contextual feature recommendation" (CFR) -->
    <!-- Text for the message displayed in the contextual feature recommendation popup promoting the total cookie protection feature. -->
    <string name="tcp_cfr_message">Naša najmoćnija funkcija privatnosti, ali ipak izolira praćenje na više lokacija.</string>
    <!-- Text displayed that links to website containing documentation about the "Total cookie protection" feature. -->
    <string name="tcp_cfr_learn_more">Saznajte više o potpunoj zaštiti od kolačića</string>

    <!-- Private browsing erase action "contextual feature recommendation" (CFR) -->
    <!-- Text for the message displayed in the contextual feature recommendation popup promoting the erase private browsing feature. -->
    <string name="erase_action_cfr_message">Dodirnite ovdje da započnete novu privatnu sesiju. Izbrišite svoju historiju, kolačiće — sve.</string>


    <!-- Toolbar "contextual feature recommendation" (CFR) -->
    <!-- Text for the title displayed in the contextual feature recommendation popup promoting the navigation bar. -->
    <string name="navbar_cfr_title">Pretražujte brže uz novu navigaciju</string>
    <!-- Text for the message displayed in the contextual feature recommendation popup promoting the navigation bar. -->
    <string name="navbar_cfr_message" moz:removedIn="130" tools:ignore="UnusedResources">Ova traka se povlači dok skrolujete prema dole za dodatni prostor za pretraživanje.</string>

    <!-- Text for the message displayed in the contextual feature recommendation popup promoting the navigation bar. -->
    <string name="navbar_cfr_message_2">Na web stranici, ova traka se povlači dok skrolujete prema dole za dodatni prostor za pretraživanje.</string>
<<<<<<< HEAD
=======

    <!-- Text for the message displayed for the popup promoting the long press of navigation in the navigation bar. -->
    <string name="navbar_navigation_buttons_cfr_message">Dodirnite i držite strelice da se prebacujete između stranica u historiji ovog taba.</string>

    <!-- Tablet navigation bar "contextual feature recommendation" (CFR) -->
    <!-- Text for the title displayed in the contextual feature recommendation popup promoting the tablet navigation bar. -->
    <string name="tablet_nav_bar_cfr_title">Novo: strelice naprijed i nazad jednim dodirom</string>
    <!-- Text for the message displayed in the contextual feature recommendation popup promoting the tablet navigation bar. -->
    <string name="tablet_nav_bar_cfr_message">Uživajte u bržoj navigaciji koja vam je uvijek na dohvat ruke.</string>
>>>>>>> c4245b98

    <!-- Text for the info dialog when camera permissions have been denied but user tries to access a camera feature. -->
    <string name="camera_permissions_needed_message">Potreban pristup kameri. Idite na Android postavke, dodirnite dozvole i dodirnite dozvoli.</string>
    <!-- Text for the positive action button to go to Android Settings to grant permissions. -->
    <string name="camera_permissions_needed_positive_button_text">Idi na postavke</string>
    <!-- Text for the negative action button to dismiss the dialog. -->
    <string name="camera_permissions_needed_negative_button_text">Odbaci</string>

    <!-- Text for the banner message to tell users about our auto close feature. -->
    <string name="tab_tray_close_tabs_banner_message">Podesite da se otvoreni tabovi automatski zatvaraju ako nisu posjećeni protekli dan, sedmicu ili mjesec.</string>
    <!-- Text for the positive action button to go to Settings for auto close tabs. -->
    <string name="tab_tray_close_tabs_banner_positive_button_text">Prikaži opcije</string>
    <!-- Text for the negative action button to dismiss the Close Tabs Banner. -->
    <string name="tab_tray_close_tabs_banner_negative_button_text">Odbaci</string>


    <!-- Text for the banner message to tell users about our inactive tabs feature. -->
    <string name="tab_tray_inactive_onboarding_message">Tabovi koje niste pogledali dvije sedmice se premještaju ovdje.</string>
    <!-- Text for the action link to go to Settings for inactive tabs. -->
    <string name="tab_tray_inactive_onboarding_button_text">Isključite u postavkama</string>
    <!-- Text for title for the auto-close dialog of the inactive tabs. -->
    <string name="tab_tray_inactive_auto_close_title">Automatsko zatvaranje nakon mjesec dana?</string>
    <!-- Text for the body for the auto-close dialog of the inactive tabs.
        The first parameter is the name of the application.-->
    <string name="tab_tray_inactive_auto_close_body_2">%1$s može zatvoriti tabove koje niste pogledali u proteklom mjesecu.</string>
    <!-- Content description for close button in the auto-close dialog of the inactive tabs. -->
    <string name="tab_tray_inactive_auto_close_button_content_description">Zatvori</string>

    <!-- Text for turn on auto close tabs button in the auto-close dialog of the inactive tabs. -->
    <string name="tab_tray_inactive_turn_on_auto_close_button_2">Uključite automatsko zatvaranje</string>


    <!-- Home screen icons - Long press shortcuts -->
    <!-- Shortcut action to open new tab -->
    <string name="home_screen_shortcut_open_new_tab_2">Novi tab</string>
    <!-- Shortcut action to open new private tab -->
    <string name="home_screen_shortcut_open_new_private_tab_2">Novi privatni tab</string>

    <!-- Shortcut action to open Passwords screen -->
    <string name="home_screen_shortcut_passwords">Lozinke</string>

    <!-- Recent Tabs -->
    <!-- Header text for jumping back into the recent tab in the home screen -->
    <string name="recent_tabs_header">Vrati se nazad</string>
    <!-- Button text for showing all the tabs in the tabs tray -->
    <string name="recent_tabs_show_all">Prikaži sve</string>
    <!-- Content description for the button which navigates the user to show all recent tabs in the tabs tray. -->
    <string name="recent_tabs_show_all_content_description_2">Prikaži dugme za prikaz svih nedavnih tabova</string>
    <!-- Text for button in synced tab card that opens synced tabs tray -->
    <string name="recent_tabs_see_all_synced_tabs_button_text">Pogledajte sve sinhronizovane tabove</string>
    <!-- Accessibility description for device icon used for recent synced tab -->
    <string name="recent_tabs_synced_device_icon_content_description">Sinhronizovani uređaj</string>
    <!-- Text for the dropdown menu to remove a recent synced tab from the homescreen -->
    <string name="recent_synced_tab_menu_item_remove">Ukloni</string>
    <!-- Text for the menu button to remove a grouped highlight from the user's browsing history
         in the Recently visited section -->
    <string name="recent_tab_menu_item_remove">Ukloni</string>

    <!-- History Metadata -->
    <!-- Header text for a section on the home screen that displays grouped highlights from the
         user's browsing history, such as topics they have researched or explored on the web -->
    <string name="history_metadata_header_2">Nedavno posjećeno</string>
    <!-- Text for the menu button to remove a grouped highlight from the user's browsing history
         in the Recently visited section -->
    <string name="recently_visited_menu_item_remove">Ukloni</string>
    <!-- Content description for the button which navigates the user to show all of their history. -->
    <string name="past_explorations_show_all_content_description_2">Prikaži sva prošla istraživanja</string>

    <!-- Browser Fragment -->
    <!-- Content description (not visible, for screen readers etc.): Navigate backward (browsing history) -->
    <string name="browser_menu_back">Nazad</string>
    <!-- Content description (not visible, for screen readers etc.): Navigate forward (browsing history) -->
    <string name="browser_menu_forward">Naprijed</string>
    <!-- Content description (not visible, for screen readers etc.): Refresh current website -->
    <string name="browser_menu_refresh">Osvježi</string>
    <!-- Content description (not visible, for screen readers etc.): Stop loading current website -->
    <string name="browser_menu_stop">Zaustavi</string>
    <!-- Browser menu button that opens the extensions manager -->
    <string name="browser_menu_extensions">Ekstenzije</string>
    <!-- Browser menu banner header text for extensions onboarding.
        The first parameter is the name of the app defined in app_name (for example: Fenix). -->
    <string name="browser_menu_extensions_banner_onboarding_header">Učinite %s svojim</string>
    <!-- Browser menu banner body text for extensions onboarding.
        The first parameter is the name of the app defined in app_name (for example: Fenix). -->
    <string name="browser_menu_extensions_banner_onboarding_body">Ekstenzije će podići vaše pretraživanje webom na viši nivo, od promjene izgleda i performansi %s do poboljšanja privatnosti i sigurnosti.</string>
    <!-- Browser menu banner link text for learning more about extensions -->
    <string name="browser_menu_extensions_banner_learn_more">Saznajte više</string>
    <!-- Browser menu button that opens the extensions manager -->
    <string name="browser_menu_manage_extensions">Upravljanje ekstenzijama</string>
    <!-- Browser menu button that opens AMO in a tab -->
    <string name="browser_menu_discover_more_extensions">Otkrijte više ekstenzija</string>
    <!-- Browser menu button that opens account settings -->
    <string name="browser_menu_account_settings">Podaci o računu</string>
    <!-- Browser menu button that sends a user to help articles -->
    <string name="browser_menu_help">Pomoć</string>
    <!-- Browser menu button that sends a to a the what's new article -->
    <string name="browser_menu_whats_new">Šta je novo</string>
    <!-- Browser menu button that opens the settings menu -->
    <string name="browser_menu_settings">Postavke</string>
    <!-- Browser menu button that opens a user's library -->
    <string name="browser_menu_library">Biblioteka</string>
    <!-- Browser menu toggle that requests a desktop site -->
    <string name="browser_menu_desktop_site">Desktop stranica</string>
    <!-- Browser menu button that reopens a private tab as a regular tab -->
    <string name="browser_menu_open_in_regular_tab">Otvori u standardnom tabu </string>
    <!-- Browser menu toggle that adds a shortcut to the site on the device home screen. -->
    <string name="browser_menu_add_to_homescreen">Dodaj na Početni ekran</string>
    <!-- Browser menu toggle that adds a shortcut to the site on the device home screen. -->
    <string name="browser_menu_add_to_homescreen_2">Dodaj na početni ekran…</string>
    <!-- Content description (not visible, for screen readers etc.) for the Resync tabs button -->
    <string name="resync_button_content_description">Ponovo sinhronizuj</string>
    <!-- Browser menu button that opens the find in page menu -->
    <string name="browser_menu_find_in_page">Pronađi na stranici</string>
    <!-- Browser menu button that opens the find in page menu -->
    <string name="browser_menu_find_in_page_2">Pronađi na stranici…</string>
    <!-- Browser menu button that opens the translations dialog, which has options to translate the current browser page. -->
    <string name="browser_menu_translations">Prevedi stranicu</string>
    <!-- Browser menu button that saves the current tab to a collection -->
    <string name="browser_menu_save_to_collection">Sačuvaj u kolekciju…</string>
    <!-- Browser menu button that saves the current tab to a collection -->
    <string name="browser_menu_save_to_collection_2">Spasi u kolekciju</string>
    <!-- Browser menu button that open a share menu to share the current site -->
    <string name="browser_menu_share">Podijeli</string>
    <!-- Browser menu button that open a share menu to share the current site -->
    <string name="browser_menu_share_2">Dijeli…</string>
    <!-- Browser menu button shown in custom tabs that opens the current tab in Fenix
        The first parameter is the name of the app defined in app_name (for example: Fenix) -->
    <string name="browser_menu_open_in_fenix">Otvori u %1$s</string>
    <!-- Browser menu text shown in custom tabs to indicate this is a Fenix tab
        The first parameter is the name of the app defined in app_name (for example: Fenix) -->
    <string name="browser_menu_powered_by">POWERED BY %1$s</string>
    <!-- Browser menu text shown in custom tabs to indicate this is a Fenix tab
        The first parameter is the name of the app defined in app_name (for example: Fenix) -->
    <string name="browser_menu_powered_by2">Powered by %1$s</string>
    <!-- Browser menu button to put the current page in reader mode -->
    <string name="browser_menu_read">Prikaz za čitanje</string>
    <!-- Browser menu button content description to close reader mode and return the user to the regular browser -->
    <string name="browser_menu_read_close">Zatvori prikaz za čitanje</string>
    <!-- Browser menu button to open the current page in an external app -->
    <string name="browser_menu_open_app_link">Otvori u aplikaciji</string>

    <!-- Browser menu button to show reader view appearance controls e.g. the used font type and size -->
    <string name="browser_menu_customize_reader_view">Prilagodite prikaz čitača</string>
    <!-- Browser menu button to show reader view appearance controls e.g. the used font type and size -->
    <string name="browser_menu_customize_reader_view_2">Prilagodite prikaz čitača</string>
    <!-- Browser menu label for adding a bookmark -->
    <string name="browser_menu_add">Dodaj</string>
    <!-- Browser menu label for editing a bookmark -->
    <string name="browser_menu_edit">Uredi</string>
    <!-- Button shown on the home page that opens the Customize home settings -->
    <string name="browser_menu_customize_home_1">Prilagodi početnu stranicu</string>

    <!-- Browser menu label to sign in to sync on the device using Mozilla accounts -->
    <string name="browser_menu_sign_in">Prijava</string>
    <!-- Browser menu caption label for the "Sign in" browser menu item described in `browser_menu_sign_in` -->
    <string name="browser_menu_sign_in_caption">Sinhronizirajte lozinke, tabove i još mnogo toga</string>

    <!-- Browser menu label to sign back in to sync on the device when the user's account needs to be reauthenticated -->
    <string name="browser_menu_sign_back_in_to_sync">Prijavite se ponovo za sinhronizaciju</string>
    <!-- Browser menu caption label for the "Sign back in to sync" browser menu item described in `browser_menu_sign_back_in_to_sync` when there is an error in syncing -->
    <string name="browser_menu_syncing_paused_caption">Sinhronizacija je pauzirana</string>
    <!-- Browser menu label that creates a private tab -->
    <string name="browser_menu_new_private_tab">Novi privatni tab</string>
    <!-- Browser menu label that navigates to the Password screen -->
    <string name="browser_menu_passwords">Lozinke</string>

    <!-- Browser menu label that navigates to the SUMO page for the Firefox for Android release notes.
         The first parameter is the name of the app defined in app_name (for example: Fenix)-->
    <string name="browser_menu_new_in_firefox">Novo u %1$s</string>
    <!-- Browser menu label that toggles the request for the desktop site of the currently visited page -->
    <string name="browser_menu_switch_to_desktop_site">Prebacite se na desktop stranicu</string>
    <!-- Browser menu label that toggles the request for the mobile site of the currently visited page -->
    <string name="browser_menu_switch_to_mobile_site">Prebacite se na mobilnu stranicu</string>
    <!-- Browser menu label that navigates to the page tools sub-menu -->
    <string name="browser_menu_tools">Alati</string>
    <!-- Browser menu description that describes the various tools related menu items inside of the tools sub-menu -->
    <string name="browser_menu_tools_description_with_translate">Prikaz za čitanje, Prevedi, Štampaj, Dijeli, Otvori aplikaciju</string>
    <!-- Browser menu description that describes the various tools related menu items inside of the tools sub-menu -->
    <string name="browser_menu_tools_description">Prikaz za čitanje, Štampaj, Dijeli, Otvori aplikaciju</string>
    <!-- Browser menu label that navigates to the save sub-menu, which contains various save related menu items such as
         bookmarking a page, saving to collection, shortcut or as a PDF, and adding to home screen -->
    <string name="browser_menu_save">Sačuvaj</string>
    <!-- Browser menu description that describes the various save related menu items inside of the save sub-menu -->
    <string name="browser_menu_save_description">Dodaj oznaku, Prečica, Početna stranica, Kolekcija, PDF</string>
    <!-- Browser menu label that bookmarks the currently visited page -->
    <string name="browser_menu_bookmark_this_page">Označi ovu stranicu</string>
    <!-- Browser menu label that navigates to the edit bookmark screen for the current bookmarked page -->
    <string name="browser_menu_edit_bookmark">Uredi oznaku</string>
    <!-- Browser menu label that the saves the currently visited page as a PDF -->
    <string name="browser_menu_save_as_pdf">Sačuvaj kao PDF…</string>
    <!-- Browser menu label for turning ON reader view of the current visited page -->
    <string name="browser_menu_turn_on_reader_view">Uključite Prikaz za čitanje</string>
    <!-- Browser menu label for turning OFF reader view of the current visited page -->
    <string name="browser_menu_turn_off_reader_view">Isključite Prikaz za čitanje</string>
    <!-- Browser menu label for navigating to the translation feature, which provides language translation options the current visited page -->
    <string name="browser_menu_translate_page">Prevedi stranicu…</string>
    <!-- Browser menu label that is displayed when the current page has been translated by the translation feature.
         The first parameter is the name of the language that page was translated to (e.g. English). -->
    <string name="browser_menu_translated_to">Prevedeno na %1$s</string>
    <!-- Browser menu label for the print feature -->
    <string name="browser_menu_print">Štampaj…</string>

    <!-- Browser menu label for the Delete browsing data on quit feature.
        The first parameter is the name of the app defined in app_name (for example: Fenix). -->
    <string name="browser_menu_delete_browsing_data_on_quit">Zatvori %1$s</string>

    <!-- Extensions management fragment -->
    <!-- Text displayed when there are no extensions to be shown -->
    <string name="extensions_management_no_extensions">Ovdje nema ekstenzija</string>

    <!-- Browser Toolbar -->
    <!-- Content description for the Home screen button on the browser toolbar -->
    <string name="browser_toolbar_home">Početni ekran</string>
    <!-- Content description (not visible, for screen readers etc.): Erase button: Erase the browsing
         history and go back to the home screen. -->
    <string name="browser_toolbar_erase">Izbriši historiju pretraživanja</string>
    <!-- Content description for the translate page toolbar button that opens the translations dialog when no translation has occurred. -->
    <string name="browser_toolbar_translate">Prevedi stranicu</string>

    <!-- Content description (not visible, for screen readers etc.) for the translate page toolbar button that opens the translations dialog when the page is translated successfully.
         The first parameter is the name of the language that is displayed in the original page. (For example: English)
         The second parameter is the name of the language which the page was translated to. (For example: French) -->
    <string name="browser_toolbar_translated_successfully">Stranica je prevedena sa %1$s na %2$s.</string>

    <!-- Locale Settings Fragment -->
    <!-- Content description for tick mark on selected language -->
    <string name="a11y_selected_locale_content_description">Izabrani jezik</string>
    <!-- Text for default locale item -->
    <string name="default_locale_text">Slijedi jezik uređaja</string>

    <!-- Placeholder text shown in the search bar before a user enters text -->
    <string name="locale_search_hint">Jezik pretrage</string>

    <!-- Search Fragment -->
    <!-- Button in the search view that lets a user search by scanning a QR code -->
    <string name="search_scan_button">Skeniraj</string>
    <!-- Button in the search view when shortcuts are displayed that takes a user to the search engine settings -->
    <string name="search_shortcuts_engine_settings">Postavke pretraživača</string>
    <!-- Button in the search view that lets a user navigate to the site in their clipboard -->
    <string name="awesomebar_clipboard_title">Popuni link iz clipboarda</string>
    <!-- Button in the search suggestions onboarding that allows search suggestions in private sessions -->
    <string name="search_suggestions_onboarding_allow_button">Dozvoli</string>
    <!-- Button in the search suggestions onboarding that does not allow search suggestions in private sessions -->
    <string name="search_suggestions_onboarding_do_not_allow_button">Ne dozvoli</string>
    <!-- Search suggestion onboarding hint title text -->
    <string name="search_suggestions_onboarding_title">Dozvoliti prijedloge za pretraživanje u privatnim sesijama?</string>
    <!-- Search suggestion onboarding hint description text, first parameter is the name of the app defined in app_name (for example: Fenix)-->
    <string name="search_suggestions_onboarding_text">%s će podijeliti sve što unesete u adresnu traku sa vašim glavnim pretraživačem.</string>

    <!-- Search engine suggestion title text. The first parameter is the name of the suggested engine-->
    <string name="search_engine_suggestions_title">Pretraži %s</string>
    <!-- Search engine suggestion description text -->
    <string name="search_engine_suggestions_description">Pretražujte direktno iz adresne trake</string>
    <!-- Menu option in the search selector menu to open the search settings -->
    <string name="search_settings_menu_item">Postavke pretraživanja</string>
    <!-- Header text for the search selector menu -->
    <string name="search_header_menu_item_2">Ovaj put traži u:</string>
    <!-- Content description (not visible, for screen readers etc.): Search engine icon. The first parameter is the search engine name (for example: DuckDuckGo). -->
    <string name="search_engine_icon_content_description" tools:ignore="UnusedResources">%s pretraživač</string>

    <!-- Home onboarding -->
    <!-- Onboarding home screen popup dialog, shown on top of the Jump back in section. -->
    <string name="onboarding_home_screen_jump_back_contextual_hint_2">Upoznajte svoju personalizovanu početnu stranicu. Ovdje će se pojaviti nedavni tabovi, oznake i rezultati pretraživanja.</string>
    <!-- Home onboarding dialog welcome screen title text. -->
    <string name="onboarding_home_welcome_title_2">Dobrodošli na ličniji internet</string>
    <!-- Home onboarding dialog welcome screen description text. -->
    <string name="onboarding_home_welcome_description">Više boja. Bolja privatnost. Ista posvećenost ljudima iznad profita.</string>
    <!-- Home onboarding dialog sign into sync screen title text. -->
    <string name="onboarding_home_sync_title_3">Prebacivanje ekrana je lakše nego ikad</string>
    <!-- Home onboarding dialog sign into sync screen description text. -->
    <string name="onboarding_home_sync_description">Nastavite gdje ste stali s tabovima s drugih uređaja sada na vašoj početnoj stranici.</string>
    <!-- Text for the button to continue the onboarding on the home onboarding dialog. -->
    <string name="onboarding_home_get_started_button">Započnite</string>
    <!-- Text for the button to navigate to the sync sign in screen on the home onboarding dialog. -->
    <string name="onboarding_home_sign_in_button">Prijava</string>
    <!-- Text for the button to skip the onboarding on the home onboarding dialog. -->
    <string name="onboarding_home_skip_button">Preskoči</string>
    <!-- Onboarding home screen sync popup dialog message, shown on top of Recent Synced Tabs in the Jump back in section. -->
    <string name="sync_cfr_message">Vaši tabovi se sinhroniziraju! Nastavite gdje ste stali na svom drugom uređaju.</string>
    <!-- Content description (not visible, for screen readers etc.): Close button for the home onboarding dialog -->
    <string name="onboarding_home_content_description_close_button">Zatvori</string>

    <!-- Notification pre-permission dialog -->
    <!-- Enable notification pre permission dialog title
        The first parameter is the name of the app defined in app_name (for example: Fenix) -->
    <string name="onboarding_home_enable_notifications_title" moz:removedIn="124" tools:ignore="UnusedResources">Obavještenja vam pomažu da učinite više sa %s</string>
    <!-- Enable notification pre permission dialog description with rationale
        The first parameter is the name of the app defined in app_name (for example: Fenix) -->
    <string name="onboarding_home_enable_notifications_description" moz:removedIn="124" tools:ignore="UnusedResources">Sinhronizujte svoje tabove između uređaja, upravljajte preuzimanjima, primajte savjete o tome kako maksimalno iskoristiti %s zaštitu privatnosti i još mnogo toga.</string>
    <!-- Text for the button to request notification permission on the device -->
    <string name="onboarding_home_enable_notifications_positive_button" moz:removedIn="124" tools:ignore="UnusedResources">Nastavi</string>
    <!-- Text for the button to not request notification permission on the device and dismiss the dialog -->
    <string name="onboarding_home_enable_notifications_negative_button" moz:removedIn="124" tools:ignore="UnusedResources">Ne sada</string>

    <!-- Juno first user onboarding flow experiment, strings are marked unused as they are only referenced by Nimbus experiments. -->
    <!-- Description for learning more about our privacy notice. -->
    <string name="juno_onboarding_privacy_notice_text">Firefox obavijest o privatnosti</string>
    <!-- Title for set firefox as default browser screen used by Nimbus experiments. -->
    <string name="juno_onboarding_default_browser_title_nimbus_2">Volimo da vas čuvamo</string>
    <!-- Title for set firefox as default browser screen used by Nimbus experiments.
        Note: The word "Firefox" should NOT be translated -->
    <string name="juno_onboarding_default_browser_title_nimbus_3" tools:ignore="UnusedResources">Saznajte zašto milioni vole Firefox</string>
    <!-- Title for set firefox as default browser screen used by Nimbus experiments. -->
    <string name="juno_onboarding_default_browser_title_nimbus_4" tools:ignore="UnusedResources">Sigurno pretraživanje s više izbora</string>
    <!-- Description for set firefox as default browser screen used by Nimbus experiments. -->
    <string name="juno_onboarding_default_browser_description_nimbus_3">Naš neprofitni pretraživač pomaže u sprečavanju kompanija da vas potajno prate širom interneta.</string>
    <!-- Description for set firefox as default browser screen used by Nimbus experiments. -->
    <string name="juno_onboarding_default_browser_description_nimbus_4" tools:ignore="UnusedResources">Više od 100 miliona ljudi štiti svoju privatnost odabirom pretraživača koji podržava neprofitna organizacija.</string>
    <!-- Description for set firefox as default browser screen used by Nimbus experiments. -->
    <string name="juno_onboarding_default_browser_description_nimbus_5" tools:ignore="UnusedResources">Poznati tragači? Blokirani automatski. Ekstenzije? Isprobaj svih 700. PDF-ovi? Naš ugrađeni čitač čini ih laganim za upravljanje.</string>
    <!-- Description for set firefox as default browser screen used by Nimbus experiments. -->
    <string name="juno_onboarding_default_browser_description_nimbus_2" moz:RemovedIn="124" tools:ignore="UnusedResources">Naš neprofitni pretraživač pomaže spriječiti kompanije da vas potajno prate širom weba.\n\nSaznajte više u našem obavještenju o privatnosti.</string>
    <!-- Text for the link to the privacy notice webpage for set as firefox default browser screen.
    This is part of the string with the key "juno_onboarding_default_browser_description". -->
    <string name="juno_onboarding_default_browser_description_link_text" moz:RemovedIn="124" tools:ignore="UnusedResources">obavještenje o privatnosti</string>
    <!-- Text for the button to set firefox as default browser on the device -->
    <string name="juno_onboarding_default_browser_positive_button" tools:ignore="UnusedResources">Postavi kao zadani pretraživač</string>
    <!-- Text for the button dismiss the screen and move on with the flow -->
    <string name="juno_onboarding_default_browser_negative_button" tools:ignore="UnusedResources">Ne sada</string>
    <!-- Title for sign in to sync screen. -->
    <string name="juno_onboarding_sign_in_title_2">Ostanite šifrovani kada prelazite s jednog uređaja na drugi</string>
    <!-- Description for sign in to sync screen. Nimbus experiments do not support string placeholders.
     Note: The word "Firefox" should NOT be translated -->
    <string name="juno_onboarding_sign_in_description_2" moz:RemovedIn="130" tools:ignore="UnusedResources">Kada ste prijavljeni i sinhronizovani, sigurniji ste. Firefox šifruje vaše lozinke, oznake i još mnogo toga.</string>
    <!-- Description for sign in to sync screen. Nimbus experiments do not support string placeholders.
     Note: The word "Firefox" should NOT be translated -->
    <string name="juno_onboarding_sign_in_description_3">Firefox šifruje vaše lozinke, zabilješke i još mnogo toga kada ste sinhronizovani.</string>
    <!-- Text for the button to sign in to sync on the device -->
    <string name="juno_onboarding_sign_in_positive_button" tools:ignore="UnusedResources">Prijava</string>
    <!-- Text for the button dismiss the screen and move on with the flow -->
    <string name="juno_onboarding_sign_in_negative_button" tools:ignore="UnusedResources">Ne sada</string>

    <!-- Title for enable notification permission screen used by Nimbus experiments. Nimbus experiments do not support string placeholders.
        Note: The word "Firefox" should NOT be translated -->
    <string name="juno_onboarding_enable_notifications_title_nimbus_2">Obavještenja vam pomažu da ostanete sigurniji sa Firefoxom</string>

    <!-- Description for enable notification permission screen used by Nimbus experiments. Nimbus experiments do not support string placeholders.
       Note: The word "Firefox" should NOT be translated -->
    <string name="juno_onboarding_enable_notifications_description_nimbus_2">Sigurno šaljite tabove između svojih uređaja i otkrijte druge funkcije privatnosti u Firefoxu.</string>
    <!-- Text for the button to request notification permission on the device -->
    <string name="juno_onboarding_enable_notifications_positive_button" tools:ignore="UnusedResources">Uključite obavještenja</string>
    <!-- Text for the button dismiss the screen and move on with the flow -->
    <string name="juno_onboarding_enable_notifications_negative_button" tools:ignore="UnusedResources">Ne sada</string>
    <!-- Title for add search widget screen used by Nimbus experiments. Nimbus experiments do not support string placeholders.
        Note: The word "Firefox" should NOT be translated -->
    <string name="juno_onboarding_add_search_widget_title" tools:ignore="UnusedResources">Isprobajte Firefox widget za pretraživanje</string>
    <!-- Description for add search widget screen used by Nimbus experiments. Nimbus experiments do not support string placeholders.
        Note: The word "Firefox" should NOT be translated -->
    <string name="juno_onboarding_add_search_widget_description" tools:ignore="UnusedResources">Sa Firefoxom na početnom ekranu, imat ćete lahak pristup pretraživaču koji je na prvom mjestu za privatnost i koji blokira praćenje na različitim lokacijama.</string>
    <!-- Text for the button to add search widget on the device used by Nimbus experiments. Nimbus experiments do not support string placeholders.
        Note: The word "Firefox" should NOT be translated -->
    <string name="juno_onboarding_add_search_widget_positive_button" tools:ignore="UnusedResources">Dodaj Firefox widget</string>
    <!-- Text for the button to dismiss the screen and move on with the flow -->
    <string name="juno_onboarding_add_search_widget_negative_button" tools:ignore="UnusedResources">Ne sada</string>

    <!-- Search Widget -->
    <!-- Content description for searching with a widget. The first parameter is the name of the application.-->
    <string name="search_widget_content_description_2">Otvori novi %1$s tab</string>
    <!-- Text preview for smaller sized widgets -->
    <string name="search_widget_text_short">Traži</string>
    <!-- Text preview for larger sized widgets -->
    <string name="search_widget_text_long">Pretraži web</string>
    <!-- Content description (not visible, for screen readers etc.): Voice search -->
    <string name="search_widget_voice">Glasovna pretraga</string>

    <!-- Preferences -->
    <!-- Title for the settings page-->
    <string name="settings">Postavke</string>
    <!-- Preference category for general settings -->
    <string name="preferences_category_general">Opće</string>
    <!-- Preference category for all links about Fenix -->
    <string name="preferences_category_about">O Fenixu</string>
    <!-- Preference category for settings related to changing the default search engine -->
    <string name="preferences_category_select_default_search_engine">Izaberi jedno</string>
    <!-- Preference for settings related to managing search shortcuts for the quick search menu -->
    <string name="preferences_manage_search_shortcuts_2">Upravljajte alternativnim pretraživačima</string>
    <!-- Summary for preference for settings related to managing search shortcuts for the quick search menu -->
    <string name="preferences_manage_search_shortcuts_summary">Uredi pretraživače vidljive u meniju za pretragu</string>
    <!-- Preference category for settings related to managing search shortcuts for the quick search menu -->
    <string name="preferences_category_engines_in_search_menu">Pretraživači vidljivi u meniju za pretragu</string>
    <!-- Preference for settings related to changing the default search engine -->
    <string name="preferences_default_search_engine">Glavni pretraživač</string>
    <!-- Preference for settings related to Search -->
    <string name="preferences_search">Pretraga</string>
    <!-- Preference for settings related to Search engines -->
    <string name="preferences_search_engines">Pretraživači</string>
    <!-- Preference for settings related to Search engines suggestions-->
    <string name="preferences_search_engines_suggestions">Prijedlozi od pretraživača</string>
    <!-- Preference Category for settings related to Search address bar -->
    <string name="preferences_settings_address_bar">Postavke adresne trake</string>
    <!-- Preference Category for settings to Firefox Suggest -->
    <string name="preference_search_address_bar_fx_suggest">Adresna traka - Firefox prijedlozi</string>
    <!-- Preference link to Learn more about Firefox Suggest -->
    <string name="preference_search_learn_about_fx_suggest">Saznajte više o Firefox prijedlozima</string>
    <!-- Preference link to rating Fenix on the Play Store -->
    <string name="preferences_rate">Ocijenite na Google Play</string>

    <!-- Preference linking to about page for Fenix
        The first parameter is the name of the app defined in app_name (for example: Fenix) -->
    <string name="preferences_about">O %1$s</string>
    <!-- Preference for settings related to changing the default browser -->
    <string name="preferences_set_as_default_browser">Postavi kao glavni browser</string>
    <!-- Preference category for advanced settings -->
    <string name="preferences_category_advanced">Napredno</string>
    <!-- Preference category for privacy and security settings -->
    <string name="preferences_category_privacy_security">Privatnost i sigurnost</string>
    <!-- Preference for advanced site permissions -->
    <string name="preferences_site_permissions">Dozvole stranice</string>
    <!-- Preference for private browsing options -->
    <string name="preferences_private_browsing_options">Privatno surfanje</string>
    <!-- Preference for opening links in a private tab-->
    <string name="preferences_open_links_in_a_private_tab">Otvaraj linkove u privatnom tabu</string>
    <!-- Preference for allowing screenshots to be taken while in a private tab-->
    <string name="preferences_allow_screenshots_in_private_mode">Dozvoli screenshote u privatnom surfanju</string>
    <!-- Will inform the user of the risk of activating Allow screenshots in private browsing option -->
    <string name="preferences_screenshots_in_private_mode_disclaimer">Ako je dozvoljeno, privatni tabovi će također biti vidljivi kada je otvoreno više aplikacija</string>
    <!-- Preference for adding private browsing shortcut -->
    <string name="preferences_add_private_browsing_shortcut">Dodaj prečicu za privatno surfanje</string>

    <!-- Preference for enabling "HTTPS-Only" mode -->
    <string name="preferences_https_only_title">Način rada samo za HTTPS</string>

    <!-- Label for cookie banner section in quick settings panel. -->
    <string name="cookie_banner_blocker">Blokiranje pojavljivanja dijaloga kolačića</string>
    <!-- Preference for removing cookie/consent banners from sites automatically in private mode. See reduce_cookie_banner_summary for additional context. -->
    <string name="preferences_cookie_banner_reduction_private_mode">Smanjivanje pojavljivanja dijaloga kolačića u privatnom pretraživanju</string>
    <!-- Text for indicating cookie banner handling is off this site, this is shown as part of the protections panel with the tracking protection toggle -->
    <string name="reduce_cookie_banner_off_for_site">Isključeno za ovu stranicu</string>
    <!-- Text for cancel button indicating that cookie banner reduction is not supported for the current site, this is shown as part of the cookie banner details view. -->
    <string name="cookie_banner_handling_details_site_is_not_supported_cancel_button">Otkaži</string>
    <!-- Text for request support button indicating that cookie banner reduction is not supported for the current site, this is shown as part of the cookie banner details view. -->
    <string name="cookie_banner_handling_details_site_is_not_supported_request_support_button_2">Pošalji zahtjev</string>
    <!-- Text for title indicating that cookie banner reduction is not supported for the current site, this is shown as part of the cookie banner details view. -->
    <string name="cookie_banner_handling_details_site_is_not_supported_title_2">Tražiti podršku za ovu stranicu?</string>
    <!-- Label for the snackBar, after the user reports with success a website where cookie banner reducer did not work -->
    <string name="cookie_banner_handling_report_site_snack_bar_text_2">Zahtjev poslan</string>
    <!-- Text for indicating cookie banner handling is on this site, this is shown as part of the protections panel with the tracking protection toggle -->
    <string name="reduce_cookie_banner_on_for_site">Uključeno za ovu stranicu</string>
    <!-- Text for indicating that a request for unsupported site was sent to Nimbus (it's a Mozilla library for experiments), this is shown as part of the protections panel with the tracking protection toggle -->
    <string name="reduce_cookie_banner_unsupported_site_request_submitted_2">Zahtjev za podršku je poslan</string>
    <!-- Text for indicating cookie banner handling is currently not supported for this site, this is shown as part of the protections panel with the tracking protection toggle -->
    <string name="reduce_cookie_banner_unsupported_site">Stranica trenutno nije podržana</string>
    <!-- Title text for a detail explanation indicating cookie banner handling is on this site, this is shown as part of the cookie banner panel in the toolbar. The first parameter is a shortened URL of the current site-->
    <string name="reduce_cookie_banner_details_panel_title_on_for_site_1">Uključiti blokiranje dijaloga kolačića za %1$s?</string>
    <!-- Title text for a detail explanation indicating cookie banner handling is off this site, this is shown as part of the cookie banner panel in the toolbar. The first parameter is a shortened URL of the current site-->
    <string name="reduce_cookie_banner_details_panel_title_off_for_site_1">Isključiti blokiranje dijaloga kolačića za %1$s?</string>

    <!-- Title text for a detail explanation indicating cookie banner reducer didn't work for the current site, this is shown as part of the cookie banner panel in the toolbar. The first parameter is the application name-->
    <string name="reduce_cookie_banner_details_panel_title_unsupported_site_request_2">%1$s ne može automatski odbiti zahtjeve za kolačiće na ovoj stranici. Možete poslati zahtjev za podršku ovoj stranici u budućnosti.</string>
    <!-- Long text for a detail explanation indicating what will happen if cookie banner handling is off for a site, this is shown as part of the cookie banner panel in the toolbar. The first parameter is the application name -->
    <string name="reduce_cookie_banner_details_panel_description_off_for_site_1">Isključite i %1$s će očistiti kolačiće i ponovo učitati ovu stranicu. Ovo vas može odjaviti ili isprazniti korpe za kupovinu.</string>
    <!-- Long text for a detail explanation indicating what will happen if cookie banner handling is on for a site, this is shown as part of the cookie banner panel in the toolbar. The first parameter is the application name -->
    <string name="reduce_cookie_banner_details_panel_description_on_for_site_3">Uključite i %1$s će pokušati automatski odbiti sve banere kolačića na ovoj stranici.</string>
    <!--Title for the cookie banner re-engagement CFR, the placeholder is replaced with app name -->
    <string name="cookie_banner_cfr_title">%1$s je upravo odbio kolačiće umjesto vas</string>
    <!--Message for the cookie banner re-engagement CFR -->
    <string name="cookie_banner_cfr_message">Manje ometanja, manje kolačića koji vas prate na ovoj stranici.</string>

    <!-- Description of the preference to enable "HTTPS-Only" mode. -->
    <string name="preferences_https_only_summary">Automatski pokušava da se poveže na stranice koristeći HTTPS protokol za šifrovanje radi povećane sigurnosti.</string>
    <!-- Summary of https only preference if https only is set to off -->
    <string name="preferences_https_only_off">Isključeno</string>
    <!-- Summary of https only preference if https only is set to on in all tabs -->
    <string name="preferences_https_only_on_all">Uključeno na svim tabovima</string>
    <!-- Summary of https only preference if https only is set to on in private tabs only -->
    <string name="preferences_https_only_on_private">Uključeno u privatnim tabovima</string>
    <!-- Text displayed that links to website containing documentation about "HTTPS-Only" mode -->
    <string name="preferences_http_only_learn_more">Saznajte više</string>
    <!-- Option for the https only setting -->
    <string name="preferences_https_only_in_all_tabs">Omogući u svim tabovima</string>
    <!-- Option for the https only setting -->
    <string name="preferences_https_only_in_private_tabs">Omogući samo u privatnim tabovima</string>
    <!-- Title shown in the error page for when trying to access a http website while https only mode is enabled. -->
    <string name="errorpage_httpsonly_title">Sigurna stranica nije dostupna</string>
    <!-- Message shown in the error page for when trying to access a http website while https only mode is enabled. The message has two paragraphs. This is the first. -->
    <string name="errorpage_httpsonly_message_title">Najvjerovatnije web stranica jednostavno ne podržava HTTPS.</string>
    <!-- Message shown in the error page for when trying to access a http website while https only mode is enabled. The message has two paragraphs. This is the second. -->
    <string name="errorpage_httpsonly_message_summary">Međutim, takođe je moguće da je umiješan i napadač. Ako nastavite na web stranicu, ne biste trebali unositi nikakve osjetljive informacije. Ako nastavite, način rada samo za HTTPS će biti privremeno isključen za web stranicu.</string>
    <!-- Preference for accessibility -->
    <string name="preferences_accessibility">Pristupačnost</string>
    <!-- Preference to override the Mozilla account server -->
    <string name="preferences_override_account_server">Prilagođeni server Mozilla računa</string>
    <!-- Preference to override the Sync token server -->
    <string name="preferences_override_sync_tokenserver">Zaseban Sync server</string>
    <!-- Toast shown after updating the Mozilla account/Sync server override preferences -->
    <string name="toast_override_account_sync_server_done">Mozilla račun/Sync server izmijenjen. Napuštanje aplikacije radi primjene promjena…</string>
    <!-- Preference category for account information -->
    <string name="preferences_category_account">Račun</string>
    <!-- Preference for changing where the toolbar is positioned -->
    <string name="preferences_toolbar" moz:removedIn="129" tools:ignore="UnusedResources">Alatna traka</string>
    <!-- Preference for changing where the AddressBar is positioned -->
    <string name="preferences_toolbar_2">Lokacija u adresnoj traci</string>
    <!-- Preference for changing default theme to dark or light mode -->
    <string name="preferences_theme">Tema</string>
    <!-- Preference for customizing the home screen -->
    <string name="preferences_home_2">Početna stranica</string>
    <!-- Preference for gestures based actions -->
    <string name="preferences_gestures">Gestovi</string>
    <!-- Preference for settings related to visual options -->
    <string name="preferences_customize">Prilagodi</string>
    <!-- Preference description for banner about signing in -->
    <string name="preferences_sign_in_description_2">Prijavite se da sinhronizujete tabove, oznake, lozinke i još mnogo toga.</string>
    <!-- Preference shown instead of account display name while account profile information isn't available yet. -->
    <string name="preferences_account_default_name_2">Mozilla račun</string>
    <!-- Preference text for account title when there was an error syncing FxA -->
    <string name="preferences_account_sync_error">Ponovo se povežite za nastavak sinhronizacije</string>
    <!-- Preference for language -->
    <string name="preferences_language">Jezik</string>
    <!-- Preference for translations -->
    <string name="preferences_translations">Prijevodi</string>
    <!-- Preference for data choices -->
    <string name="preferences_data_choices">Izbori podataka</string>
    <!-- Preference for data collection -->
    <string name="preferences_data_collection">Kolekcije podataka</string>
    <!-- Preference for developers -->
    <string name="preferences_remote_debugging">Udaljeno debagiranje preko USB-a</string>
    <!-- Preference title for switch preference to show search suggestions -->
    <string name="preferences_show_search_suggestions">Prikaži prijedloge za pretraživanje</string>
    <!-- Preference title for switch preference to show voice search button -->
    <string name="preferences_show_voice_search">Prikaži glasovno pretraživanje</string>
    <!-- Preference title for switch preference to show search suggestions also in private mode -->
    <string name="preferences_show_search_suggestions_in_private">Prikaži u privatnim sesijama</string>
    <!-- Preference title for switch preference to show a clipboard suggestion when searching -->
    <string name="preferences_show_clipboard_suggestions">Prikaži clipboard prijedloge</string>
    <!-- Preference title for switch preference to suggest browsing history when searching -->
    <string name="preferences_search_browsing_history">Pretraži historiju surfanja</string>
    <!-- Preference title for switch preference to suggest bookmarks when searching -->
    <string name="preferences_search_bookmarks">Pretraži zabilješke</string>
    <!-- Preference title for switch preference to suggest synced tabs when searching -->
    <string name="preferences_search_synced_tabs">Pretraži sinhronizovane tabove</string>
    <!-- Preference for account settings -->
    <string name="preferences_account_settings">Postavke računa</string>
    <!-- Preference for enabling url autocomplete-->
    <string name="preferences_enable_autocomplete_urls">Automatsko dovršavanje URL-ova</string>
    <!-- Preference title for switch preference to show sponsored Firefox Suggest search suggestions -->
    <string name="preferences_show_sponsored_suggestions">Prijedlozi sponzora</string>
    <!-- Summary for preference to show sponsored Firefox Suggest search suggestions.
         The first parameter is the name of the application. -->
    <string name="preferences_show_sponsored_suggestions_summary">Podržite %1$s povremenim sponzorisanim prijedlozima</string>
    <!-- Preference title for switch preference to show Firefox Suggest search suggestions for web content.
         The first parameter is the name of the application. -->
    <string name="preferences_show_nonsponsored_suggestions">Prijedlozi od %1$s</string>
    <!-- Summary for preference to show Firefox Suggest search suggestions for web content -->
    <string name="preferences_show_nonsponsored_suggestions_summary">Dobijte prijedloge s weba koji se odnose na vašu pretragu</string>
    <!-- Preference for open links in third party apps -->
    <string name="preferences_open_links_in_apps">Otvori linkove u aplikacijama</string>
    <!-- Preference for open links in third party apps always open in apps option -->
    <string name="preferences_open_links_in_apps_always">Uvijek</string>
    <!-- Preference for open links in third party apps ask before opening option -->
    <string name="preferences_open_links_in_apps_ask">Pitaj prije otvaranja</string>
    <!-- Preference for open links in third party apps never open in apps option -->
    <string name="preferences_open_links_in_apps_never">Nikad</string>
    <!-- Preference for open download with an external download manager app -->
    <string name="preferences_external_download_manager">Vanjski menadžer preuzimanja</string>

    <!-- Preference for enabling gecko engine logs -->
    <string name="preferences_enable_gecko_logs">Omogući Gecko dnevnike</string>
    <!-- Message to indicate users that we are quitting the application to apply the changes -->
    <string name="quit_application">Napuštanje aplikacije radi primjene promjena…</string>

    <!-- Preference for extensions -->
    <string name="preferences_extensions">Ekstenzije</string>
    <!-- Preference for installing a local extension -->
    <string name="preferences_install_local_extension">Instalirajte ekstenziju iz datoteke</string>
    <!-- Preference for notifications -->
    <string name="preferences_notifications">Obavijesti</string>

    <!-- Summary for notification preference indicating notifications are allowed -->
    <string name="notifications_allowed_summary">Dozvoljeno</string>
    <!-- Summary for notification preference indicating notifications are not allowed -->
    <string name="notifications_not_allowed_summary">Nije dozvoljeno</string>

    <!-- Add-on Permissions -->
    <!-- The title of the required permissions section from addon's permissions screen -->
    <string name="addons_permissions_heading_required" tools:ignore="UnusedResources">Obavezno</string>
    <!-- The title of the optional permissions section from addon's permissions screen -->
    <string name="addons_permissions_heading_optional" tools:ignore="UnusedResources">Opcionalno</string>
    <!-- The title of the origin permission option allowing a user to enable the extension to run on all sites -->
    <string name="addons_permissions_allow_for_all_sites" tools:ignore="UnusedResources">Dozvoli za sve stranice</string>
    <!-- The subtitle for the allow for all sites preference toggle -->
    <string name="addons_permissions_allow_for_all_sites_subtitle" tools:ignore="UnusedResources">Ako vjerujete ovoj ekstenziji, možete joj dati dozvolu na svakoj web stranici.</string>

    <!-- The text shown when an extension does not require permissions -->
    <string name="addons_does_not_require_permissions">Ova ekstenzija ne zahtijeva nikakva odobrenja.</string>

    <!-- Add-on Preferences -->
    <!-- Preference to customize the configured AMO (addons.mozilla.org) collection -->
    <string name="preferences_customize_extension_collection">Kolekcija prilagođenih ekstenzija</string>
    <!-- Button caption to confirm the add-on collection configuration -->
    <string name="customize_addon_collection_ok">OK</string>
    <!-- Button caption to abort the add-on collection configuration -->
    <string name="customize_addon_collection_cancel">Otkaži</string>
    <!-- Hint displayed on input field for custom collection name -->
    <string name="customize_addon_collection_hint">Naziv kolekcije</string>
    <!-- Hint displayed on input field for custom collection user ID-->
    <string name="customize_addon_collection_user_hint">Vlasnik kolekcije (korisnički ID)</string>

    <!-- Toast shown after confirming the custom extension collection configuration -->
    <string name="toast_customize_extension_collection_done">Kolekcija ekstenzija je izmijenjena. Napuštanje aplikacije radi primjene promjena…</string>

    <!-- Customize Home -->
    <!-- Header text for jumping back into the recent tab in customize the home screen -->
    <string name="customize_toggle_jump_back_in">Vrati se nazad</string>
    <!-- Title for the customize home screen section with bookmarks. -->
    <string name="customize_toggle_bookmarks">Oznake</string>
    <!-- Title for the customize home screen section with recently visited. Recently visited is
    a section where users see a list of tabs that they have visited in the past few days -->
    <string name="customize_toggle_recently_visited">Nedavno posjećeno</string>
    <!-- Title for the customize home screen section with Pocket. -->
    <string name="customize_toggle_pocket_2">Priče koje podstiču na razmišljanje</string>
    <!-- Summary for the customize home screen section with Pocket. The first parameter is product name Pocket -->
    <string name="customize_toggle_pocket_summary">Članke omogućava %s</string>
    <!-- Title for the customize home screen section with sponsored Pocket stories. -->
    <string name="customize_toggle_pocket_sponsored">Sponzorisane priče</string>
    <!-- Title for the opening wallpaper settings screen -->
    <string name="customize_wallpapers">Pozadine</string>
    <!-- Title for the customize home screen section with sponsored shortcuts. -->
    <string name="customize_toggle_contile">Sponzorisane prečice</string>

    <!-- Wallpapers -->
    <!-- Content description for various wallpapers. The first parameter is the name of the wallpaper -->
    <string name="wallpapers_item_name_content_description">Stavka pozadine: %1$s</string>
    <!-- Snackbar message for when wallpaper is selected -->
    <string name="wallpaper_updated_snackbar_message">Pozadina ažurirana!</string>
    <!-- Snackbar label for action to view selected wallpaper -->
    <string name="wallpaper_updated_snackbar_action">Prikaži</string>
    <!-- Snackbar message for when wallpaper couldn't be downloaded -->
    <string name="wallpaper_download_error_snackbar_message">Preuzimanje pozadine nije uspjelo</string>
    <!-- Snackbar label for action to retry downloading the wallpaper -->
    <string name="wallpaper_download_error_snackbar_action">Pokušaj ponovo</string>
    <!-- Snackbar message for when wallpaper couldn't be selected because of the disk error -->
    <string name="wallpaper_select_error_snackbar_message">Nije moguće promijeniti pozadinu</string>
    <!-- Text displayed that links to website containing documentation about the "Limited Edition" wallpapers. -->
    <string name="wallpaper_learn_more">Saznajte više</string>
    <!-- Text for classic wallpapers title. The first parameter is the Firefox name. -->
    <string name="wallpaper_classic_title">Klasični %s</string>
    <!-- Text for artist series wallpapers title. "Artist series" represents a collection of artist collaborated wallpapers. -->
    <string name="wallpaper_artist_series_title">Umetnička serija</string>
    <!-- Description text for the artist series wallpapers with learn more link. The first parameter is the learn more string defined in wallpaper_learn_more. "Independent voices" is the name of the wallpaper collection -->
    <string name="wallpaper_artist_series_description_with_learn_more">Kolekcija nezavisnih glasova. %s</string>
    <!-- Description text for the artist series wallpapers. "Independent voices" is the name of the wallpaper collection -->
    <string name="wallpaper_artist_series_description">Kolekcija nezavisnih glasova.</string>
    <!-- Wallpaper onboarding dialog header text. -->
    <string name="wallpapers_onboarding_dialog_title_text">Probajte nove boje</string>
    <!-- Wallpaper onboarding dialog body text. -->
    <string name="wallpapers_onboarding_dialog_body_text">Odaberite pozadinu koja vam odgovara.</string>
    <!-- Wallpaper onboarding dialog learn more button text. The button navigates to the wallpaper settings screen. -->
    <string name="wallpapers_onboarding_dialog_explore_more_button_text">Istražite više pozadina</string>

    <!-- Add-ons general availability nimbus message-->
    <!-- Title of the Nimbus message for extension general availability-->
    <string name="addon_ga_message_title_2" tools:ignore="UnusedResources">Sada su dostupne nove ekstenzije</string>
    <!-- Body of the Nimbus message for add-ons general availability. 'Firefox' intentionally hardcoded here-->
    <string name="addon_ga_message_body" tools:ignore="UnusedResources">Pogledajte preko 100 novih ekstenzija koje vam omogućuju da Firefox učinite svojim.</string>

    <!-- Button text of the Nimbus message for extensions general availability. -->
    <string name="addon_ga_message_button_2" tools:ignore="UnusedResources">Istražite ekstenzije</string>

    <!-- Extension process crash dialog to user -->
    <!-- Title of the extension crash dialog shown to the user when enough errors have occurred with extensions and they need to be temporarily disabled -->
    <string name="extension_process_crash_dialog_title">Ekstenzije su privremeno onemogućene</string>
    <!-- This is a message shown to the user when too many errors have occurred with the extensions process and they have been disabled.
    The user can decide if they would like to continue trying to start extensions or if they'd rather continue without them.
    The first parameter is the application name. -->
    <string name="extension_process_crash_dialog_message">Jedno ili više ekstenzija je prestalo da radi, što je vaš sistem učinilo nestabilnim. %1$s je neuspješno pokušao ponovo pokrenuti ekstenzije.\n\nEkstenzije se neće ponovo pokrenuti tokom vaše trenutne sesije.\n\nUklanjanje ili onemogućavanje ekstenzija može riješiti ovaj problem.</string>
    <!-- Button text on the extension crash dialog to prompt the user to try restarting the extensions but the dialog will reappear if it is unsuccessful again -->
    <string name="extension_process_crash_dialog_retry_button_text" tools:ignore="UnusedResources">Pokušajte ponovo pokrenuti ekstenzije</string>

    <!-- Button text on the extension crash dialog to prompt the user to continue with all extensions disabled. -->
    <string name="extension_process_crash_dialog_disable_extensions_button_text">Nastavite s onemogućenim ekstenzijama</string>

    <!-- Account Preferences -->
    <!-- Preference for managing your account via accounts.firefox.com -->
    <string name="preferences_manage_account">Upravljanje računom</string>
    <!-- Summary of the preference for managing your account via accounts.firefox.com. -->
    <string name="preferences_manage_account_summary">Promijenite lozinku, upravljajte prikupljanjem podataka ili izbrišite svoj račun</string>
    <!-- Preference for triggering sync -->
    <string name="preferences_sync_now">Sinhr. odmah</string>
    <!-- Preference category for sync -->
    <string name="preferences_sync_category">Izaberite šta ćete sinhronizovati</string>
    <!-- Preference for syncing history -->
    <string name="preferences_sync_history">Historiju</string>
    <!-- Preference for syncing bookmarks -->
    <string name="preferences_sync_bookmarks">Zabilješke</string>
    <!-- Preference for syncing passwords -->
    <string name="preferences_sync_logins_2">Lozinke</string>
    <!-- Preference for syncing tabs -->
    <string name="preferences_sync_tabs_2">Otvori tabove</string>
    <!-- Preference for signing out -->
    <string name="preferences_sign_out">Odjava</string>
    <!-- Preference displays and allows changing current FxA device name -->
    <string name="preferences_sync_device_name">Naziv uređaja</string>
    <!-- Text shown when user enters empty device name -->
    <string name="empty_device_name_error">Naziv ne može biti prazan.</string>
    <!-- Label indicating that sync is in progress -->
    <string name="sync_syncing_in_progress">Sinhronizujem…</string>
    <!-- Label summary indicating that sync failed. The first parameter is the date stamp showing last time it succeeded -->
    <string name="sync_failed_summary">Sinhronizacija nije uspjela. Posljednji uspjeh: %s</string>
    <!-- Label summary showing never synced -->
    <string name="sync_failed_never_synced_summary">Sinhronizacija nije uspjela. Zadnja sinhronizacija: nikad</string>
    <!-- Label summary the date we last synced. The first parameter is date stamp showing last time synced -->
    <string name="sync_last_synced_summary">Zadnja sinhronizacija: %s</string>
    <!-- Label summary showing never synced -->
    <string name="sync_never_synced_summary">Zadnja sinhronizacija: nikad</string>

    <!-- Text for displaying the default device name.
        The first parameter is the application name, the second is the device manufacturer name
        and the third is the device model. -->
    <string name="default_device_name_2">%1$s na %2$s %3$s</string>

    <!-- Preference for syncing payment methods -->
    <string name="preferences_sync_credit_cards_2">Načini plaćanja</string>
    <!-- Preference for syncing addresses -->
    <string name="preferences_sync_address">Adrese</string>

    <!-- Send Tab -->
    <!-- Name of the "receive tabs" notification channel. Displayed in the "App notifications" system settings for the app -->
    <string name="fxa_received_tab_channel_name">Primljeni tabovi</string>
    <!-- Description of the "receive tabs" notification channel. Displayed in the "App notifications" system settings for the app -->
    <string name="fxa_received_tab_channel_description">Obavještenja za tabove primljene od drugih Firefox uređaja.</string>
    <!--  The body for these is the URL of the tab received  -->
    <string name="fxa_tab_received_notification_name">Tab primljen</string>
    <!-- %s is the device name -->
    <string name="fxa_tab_received_from_notification_name">Tab iz %s</string>

    <!-- Close Synced Tabs -->
    <!-- The title for a notification shown when the user closes tabs that are currently
    open on this device from another device that's signed in to the same Mozilla account.
    %1$s is a placeholder for the app name; %2$d is the number of tabs closed.  -->
    <string name="fxa_tabs_closed_notification_title">%1$s zatvorenih tabova: %2$d</string>
    <!-- The body for a "closed synced tabs" notification. -->
    <string name="fxa_tabs_closed_text">Pregledajte nedavno zatvorene tabove</string>

    <!-- Advanced Preferences -->
    <!-- Preference for tracking protection exceptions -->
    <string name="preferences_tracking_protection_exceptions">Izuzeci</string>

    <!-- Button in Exceptions Preference to turn on tracking protection for all sites (remove all exceptions) -->
    <string name="preferences_tracking_protection_exceptions_turn_on_for_all">Uključi za sve stranice</string>
    <!-- Text displayed when there are no exceptions -->
    <string name="exceptions_empty_message_description">Izuzeci vam omogućavaju da onemogućite zaštitu od praćenja za izabrane stranice.</string>
    <!-- Text displayed when there are no exceptions, with learn more link that brings users to a tracking protection SUMO page -->
    <string name="exceptions_empty_message_learn_more_link">Saznajte više</string>

    <!-- Preference switch for usage and technical data collection -->
    <string name="preference_usage_data">Tehnički i podaci o upotrebi</string>
    <!-- Preference description for usage and technical data collection -->
    <string name="preferences_usage_data_description">Šalje podatke Mozilli o performansama, upotrebi, hardveru i prilagođenjima vašeg browsera kako bi nam pomogli da poboljšamo %1$s</string>
    <!-- Preference switch for marketing data collection -->
    <string name="preferences_marketing_data">Marketinški podaci</string>

    <!-- Preference description for marketing data collection -->
    <string name="preferences_marketing_data_description2">Dijeli osnovne podatke o korištenju s Adjustom, našim dobavljačem mobilnog marketinga</string>
    <!-- Title for studies preferences -->
    <string name="preference_experiments_2">Studije</string>
    <!-- Summary for studies preferences -->
    <string name="preference_experiments_summary_2">Dozvoljava Mozilla-i da instalira i pokrene studije</string>

    <!-- Turn On Sync Preferences -->
    <!-- Header of the Sync and save your data preference view -->
    <string name="preferences_sync_2">Sinhronizujte i sačuvajte svoje podatke</string>
    <!-- Preference for reconnecting to FxA sync -->
    <string name="preferences_sync_sign_in_to_reconnect">Prijavite se radi ponovnog povezivanja</string>
    <!-- Preference for removing FxA account -->
    <string name="preferences_sync_remove_account">Ukloni račun</string>

    <!-- Pairing Feature strings -->
    <!-- Instructions on how to access pairing -->
    <string name="pair_instructions_2"><![CDATA[Skenirajte QR kod prikazan na <b>firefox.com/pair</b>]]></string>

    <!-- Toolbar Preferences -->
    <!-- Preference for using top toolbar -->
    <string name="preference_top_toolbar">Vrh</string>
    <!-- Preference for using bottom toolbar -->
    <string name="preference_bottom_toolbar">Dno</string>

    <!-- Theme Preferences -->
    <!-- Preference for using light theme -->
    <string name="preference_light_theme">Svijetla</string>
    <!-- Preference for using dark theme -->
    <string name="preference_dark_theme">Tamna</string>
    <!-- Preference for using using dark or light theme automatically set by battery -->
    <string name="preference_auto_battery_theme">Postavio Battery Saver</string>
    <!-- Preference for using following device theme -->
    <string name="preference_follow_device_theme">Slijedi temu uređaja</string>

    <!-- Gestures Preferences-->
    <!-- Preferences for using pull to refresh in a webpage -->
    <string name="preference_gestures_website_pull_to_refresh">Povucite za osvježavanje</string>
    <!-- Preference for using the dynamic toolbar -->
    <string name="preference_gestures_dynamic_toolbar">Skrolujte da sakrijete alatnu traku</string>
    <!-- Preference for switching tabs by swiping horizontally on the toolbar -->
    <string name="preference_gestures_swipe_toolbar_switch_tabs" moz:removedIn="129" tools:ignore="UnusedResources">Prevucite alatnu traku u stranu da promijenite tabove</string>
    <!-- Preference for showing the opened tabs by swiping up on the toolbar-->
    <string name="preference_gestures_swipe_toolbar_show_tabs">Prevucite alatnu traku prema gore da biste otvorili tabove</string>

    <!-- Preference for using the dynamic toolbars -->
    <string name="preference_gestures_dynamic_toolbar_2">Skrolujte da sakrijete adresnu traku i traku s alatima</string>
    <!-- Preference for switching tabs by swiping horizontally on the addressbar -->
    <string name="preference_gestures_swipe_toolbar_switch_tabs_2">Prevucite adresnu traku u stranu za promjenu tabova</string>

    <!-- Library -->
    <!-- Option in Library to open Downloads page -->
    <string name="library_downloads">Preuzimanja</string>
    <!-- Option in library to open Bookmarks page -->
    <string name="library_bookmarks">Zabilješke</string>
    <!-- Option in library to open Desktop Bookmarks root page -->
    <string name="library_desktop_bookmarks_root">Desktop zabilješke</string>
    <!-- Option in library to open Desktop Bookmarks "menu" page -->
    <string name="library_desktop_bookmarks_menu">Meni sa zabilješkama</string>
    <!-- Option in library to open Desktop Bookmarks "toolbar" page -->
    <string name="library_desktop_bookmarks_toolbar">Traka sa zabilješkama</string>
    <!-- Option in library to open Desktop Bookmarks "unfiled" page -->
    <string name="library_desktop_bookmarks_unfiled">Druge zabilješke</string>
    <!-- Option in Library to open History page -->
    <string name="library_history">Historija</string>

    <!-- Option in Library to open a new tab -->
    <string name="library_new_tab">Novi tab</string>
    <!-- Settings Page Title -->
    <string name="settings_title">Postavke</string>
    <!-- Content description (not visible, for screen readers etc.): "Close button for library settings" -->
    <string name="content_description_close_button">Zatvori</string>

    <!-- Title to show in alert when a lot of tabs are to be opened
    %d is a placeholder for the number of tabs that will be opened -->
    <string name="open_all_warning_title">Otvoriti %d tabova?</string>
    <!-- Message to warn users that a large number of tabs will be opened
    %s will be replaced by app name. -->
    <string name="open_all_warning_message">Otvaranje ovoliko tabova može usporiti %s dok se stranice učitavaju. Jeste li sigurni da želite nastaviti?</string>
    <!-- Dialog button text for confirming open all tabs -->
    <string name="open_all_warning_confirm">Otvori tabove</string>
    <!-- Dialog button text for canceling open all tabs -->
    <string name="open_all_warning_cancel">Otkaži</string>

    <!-- Text to show users they have one page in the history group section of the History fragment.
    %d is a placeholder for the number of pages in the group. -->
    <string name="history_search_group_site_1">%d stranica</string>
    <!-- Text to show users they have multiple pages in the history group section of the History fragment.
    %d is a placeholder for the number of pages in the group. -->
    <string name="history_search_group_sites_1">%d stranica</string>

    <!-- Option in library for Recently Closed Tabs -->
    <string name="library_recently_closed_tabs">Nedavno zatvoreni tabovi</string>
    <!-- Option in library to open Recently Closed Tabs page -->
    <string name="recently_closed_show_full_history">Prikaz cijele historije</string>
    <!-- Text to show users they have multiple tabs saved in the Recently Closed Tabs section of history.
    %d is a placeholder for the number of tabs selected. -->
    <string name="recently_closed_tabs">%d tabova</string>
    <!-- Text to show users they have one tab saved in the Recently Closed Tabs section of history.
    %d is a placeholder for the number of tabs selected. -->
    <string name="recently_closed_tab">%d tab</string>
    <!-- Recently closed tabs screen message when there are no recently closed tabs -->
    <string name="recently_closed_empty_message">Nema nedavno zatvorenih tabova</string>

    <!-- Tab Management -->
    <!-- Title of preference for tabs management -->
    <string name="preferences_tabs">Tabovi</string>
    <!-- Title of preference that allows a user to specify the tab view -->
    <string name="preferences_tab_view">Prikaz taba</string>
    <!-- Option for a list tab view -->
    <string name="tab_view_list">Lista</string>
    <!-- Option for a grid tab view -->
    <string name="tab_view_grid">Mreža</string>
    <!-- Title of preference that allows a user to auto close tabs after a specified amount of time -->
    <string name="preferences_close_tabs">Zatvori tabove</string>
    <!-- Option for auto closing tabs that will never auto close tabs, always allows user to manually close tabs -->
    <string name="close_tabs_manually">Ručno</string>
    <!-- Option for auto closing tabs that will auto close tabs after one day -->
    <string name="close_tabs_after_one_day">Nakon jednog dana</string>
    <!-- Option for auto closing tabs that will auto close tabs after one week -->
    <string name="close_tabs_after_one_week">Nakon jedne sedmice</string>
    <!-- Option for auto closing tabs that will auto close tabs after one month -->
    <string name="close_tabs_after_one_month">Nakon mjesec dana</string>

    <!-- Title of preference that allows a user to specify the auto-close settings for open tabs -->
    <string name="preference_auto_close_tabs" tools:ignore="UnusedResources">Automatski zatvaraj otvorene tabove</string>

    <!-- Opening screen -->
    <!-- Title of a preference that allows a user to choose what screen to show after opening the app -->
    <string name="preferences_opening_screen">Ekran kod otvaranja aplikacije</string>
    <!-- Option for always opening the homepage when re-opening the app -->
    <string name="opening_screen_homepage">Početna stranica</string>
    <!-- Option for always opening the user's last-open tab when re-opening the app -->
    <string name="opening_screen_last_tab">Zadnji tab</string>
    <!-- Option for always opening the homepage when re-opening the app after four hours of inactivity -->
    <string name="opening_screen_after_four_hours_of_inactivity">Početna stranica nakon četiri sata neaktivnosti</string>
    <!-- Summary for tabs preference when auto closing tabs setting is set to manual close-->
    <string name="close_tabs_manually_summary">Zatvori ručno</string>
    <!-- Summary for tabs preference when auto closing tabs setting is set to auto close tabs after one day-->
    <string name="close_tabs_after_one_day_summary">Zatvori nakon jednog dana</string>
    <!-- Summary for tabs preference when auto closing tabs setting is set to auto close tabs after one week-->
    <string name="close_tabs_after_one_week_summary">Zatvori nakon jedne sedmice</string>
    <!-- Summary for tabs preference when auto closing tabs setting is set to auto close tabs after one month-->
    <string name="close_tabs_after_one_month_summary">Zatvori nakon mjesec dana</string>
    <!-- Summary for homepage preference indicating always opening the homepage when re-opening the app -->
    <string name="opening_screen_homepage_summary">Otvori na početnoj stranici</string>

    <!-- Summary for homepage preference indicating always opening the last-open tab when re-opening the app -->
    <string name="opening_screen_last_tab_summary">Otvori u zadnjem tabu</string>
    <!-- Summary for homepage preference indicating opening the homepage when re-opening the app after four hours of inactivity -->
    <string name="opening_screen_after_four_hours_of_inactivity_summary">Otvori na početnoj stranici nakon četiri sata</string>

    <!-- Inactive tabs -->
    <!-- Category header of a preference that allows a user to enable or disable the inactive tabs feature -->
    <string name="preferences_inactive_tabs">Premjestite stare tabove u neaktivne</string>

    <!-- Title of inactive tabs preference -->
    <string name="preferences_inactive_tabs_title">Tabovi koje niste pogledali dvije sedmice se premještaju u neaktivan odjeljak.</string>

    <!-- Studies -->
    <!-- Title of the remove studies button -->
    <string name="studies_remove">Ukloni</string>
    <!-- Title of the active section on the studies list -->
    <string name="studies_active">Aktivno</string>
    <!-- Description for studies, it indicates why Firefox use studies. The first parameter is the name of the application. -->
    <string name="studies_description_2">%1$s može s vremena na vrijeme instalirati i pokrenuti studije.</string>
    <!-- Learn more link for studies, links to an article for more information about studies. -->
    <string name="studies_learn_more">Saznajte više</string>
    <!-- Dialog message shown after removing a study -->
    <string name="studies_restart_app">Aplikacija će se zatvoriti radi primjene promjena</string>
    <!-- Dialog button to confirm the removing a study. -->
    <string name="studies_restart_dialog_ok">OK</string>
    <!-- Dialog button text for canceling removing a study. -->
    <string name="studies_restart_dialog_cancel">Otkaži</string>
    <!-- Toast shown after turning on/off studies preferences -->
    <string name="studies_toast_quit_application" tools:ignore="UnusedResources">Napuštanje aplikacije radi primjene promjena…</string>

    <!-- Sessions -->
    <!-- Title for the list of tabs -->
    <string name="tab_header_label">Otvoreni tabovi</string>
    <!-- Title for the list of tabs in the current private session -->
    <string name="tabs_header_private_tabs_title">Privatni tabovi</string>
    <!-- Title for the list of tabs in the synced tabs -->
    <string name="tabs_header_synced_tabs_title">Sinhronizovani tabovi</string>
    <!-- Content description (not visible, for screen readers etc.): Add tab button. Adds a news tab when pressed -->
    <string name="add_tab">Dodaj tab</string>
    <!-- Content description (not visible, for screen readers etc.): Add tab button. Adds a news tab when pressed -->
    <string name="add_private_tab">Dodaj privatni tab</string>
    <!-- Text for the new tab button to indicate adding a new private tab in the tab -->
    <string name="tab_drawer_fab_content">Privatni</string>
    <!-- Text for the new tab button to indicate syncing command on the synced tabs page -->
    <string name="tab_drawer_fab_sync">Sinhronizacija</string>
    <!-- Text shown in the menu for sharing all tabs -->
    <string name="tab_tray_menu_item_share">Podijeli sve tabove</string>
    <!-- Text shown in the menu to view recently closed tabs -->
    <string name="tab_tray_menu_recently_closed">Nedavno zatvoreni tabovi</string>
    <!-- Text shown in the tabs tray inactive tabs section -->
    <string name="tab_tray_inactive_recently_closed" tools:ignore="UnusedResources">Nedavno zatvoreni tabovi</string>
    <!-- Text shown in the menu to view account settings -->
    <string name="tab_tray_menu_account_settings">Postavke računa</string>
    <!-- Text shown in the menu to view tab settings -->
    <string name="tab_tray_menu_tab_settings">Postavke taba</string>
    <!-- Text shown in the menu for closing all tabs -->
    <string name="tab_tray_menu_item_close">Zatvori sve tabove</string>
    <!-- Text shown in the multiselect menu for bookmarking selected tabs. -->
    <string name="tab_tray_multiselect_menu_item_bookmark">Oznaka</string>
    <!-- Text shown in the multiselect menu for closing selected tabs. -->
    <string name="tab_tray_multiselect_menu_item_close">Zatvori</string>
    <!-- Content description for tabs tray multiselect share button -->
    <string name="tab_tray_multiselect_share_content_description">Podijeli odabrane tabove</string>
    <!-- Content description for tabs tray multiselect menu -->
    <string name="tab_tray_multiselect_menu_content_description">Meni odabranih tabova</string>
    <!-- Content description (not visible, for screen readers etc.): Removes tab from collection button. Removes the selected tab from collection when pressed -->
    <string name="remove_tab_from_collection">Ukloni tab iz kolekcije</string>
    <!-- Text for button to enter multiselect mode in tabs tray -->
    <string name="tabs_tray_select_tabs">Odaberi tabove</string>
    <!-- Content description (not visible, for screen readers etc.): Close tab button. Closes the current session when pressed -->
    <string name="close_tab">Zatvori tab</string>
    <!-- Content description (not visible, for screen readers etc.): Close tab <title> button. First parameter is tab title  -->
    <string name="close_tab_title">Zatvori tab %s</string>
    <!-- Content description (not visible, for screen readers etc.): Opens the open tabs menu when pressed -->
    <string name="open_tabs_menu">Meni otvorenih tabova</string>
    <!-- Open tabs menu item to save tabs to collection -->
    <string name="tabs_menu_save_to_collection1">Spasi tabove u kolekciju</string>
    <!-- Text for the menu button to delete a collection -->
    <string name="collection_delete">Obriši kolekciju</string>
    <!-- Text for the menu button to rename a collection -->
    <string name="collection_rename">Preimenuj kolekciju</string>
    <!-- Text for the button to open tabs of the selected collection -->
    <string name="collection_open_tabs">Otvori tabove</string>
    <!-- Hint for adding name of a collection -->
    <string name="collection_name_hint">Naziv kolekcije</string>
    <!-- Text for the menu button to rename a top site -->
    <string name="rename_top_site" moz:removedIn="130" tools:ignore="UnusedResources">Preimenuj</string>
    <!-- Text for the menu button to remove a top site -->
    <string name="remove_top_site">Ukloni</string>
    <!-- Text for the menu button to delete a top site from history -->
    <string name="delete_from_history">Izbriši iz historije</string>
    <!-- Postfix for private WebApp titles, placeholder is replaced with app name -->
    <string name="pwa_site_controls_title_private">%1$s (Privatni režim)</string>

    <!-- History -->
    <!-- Text for the button to search all history -->
    <string name="history_search_1">Unesi pojmove za pretragu</string>
    <!-- Text for the button to clear all history -->
    <string name="history_delete_all">Obriši historiju</string>
    <!-- Text for the snackbar to confirm that multiple browsing history items has been deleted -->
    <string name="history_delete_multiple_items_snackbar">Historija obrisana</string>
    <!-- Text for the snackbar to confirm that a single browsing history item has been deleted. The first parameter is the shortened URL of the deleted history item. -->
    <string name="history_delete_single_item_snackbar">Obrisao %1$s</string>
    <!-- Context description text for the button to delete a single history item -->
    <string name="history_delete_item">Obriši</string>
    <!-- History multi select title in app bar
    The first parameter is the number of bookmarks selected -->
    <string name="history_multi_select_title">%1$d označeno</string>
    <!-- Text for the header that groups the history for today -->
    <string name="history_today">Danas</string>
    <!-- Text for the header that groups the history for yesterday -->
    <string name="history_yesterday">Jučer</string>
    <!-- Text for the header that groups the history the past 7 days -->
    <string name="history_7_days">Zadnjih 7 dana</string>
    <!-- Text for the header that groups the history the past 30 days -->
    <string name="history_30_days">Zadnjih 30 dana</string>
    <!-- Text for the header that groups the history older than the last month -->
    <string name="history_older">Starije</string>
    <!-- Text shown when no history exists -->
    <string name="history_empty_message">Nema historije</string>

    <!-- Downloads -->
    <!-- Text for the snackbar to confirm that multiple downloads items have been removed -->
    <string name="download_delete_multiple_items_snackbar_1">Preuzimanja su uklonjena</string>
    <!-- Text for the snackbar to confirm that a single download item has been removed. The first parameter is the name of the download item. -->
    <string name="download_delete_single_item_snackbar">Uklonjeno %1$s</string>
    <!-- Text shown when no download exists -->
    <string name="download_empty_message_1">Nema preuzetih fajlova</string>
    <!-- History multi select title in app bar
    The first parameter is the number of downloads selected -->
    <string name="download_multi_select_title">%1$d označeno</string>


    <!-- Text for the button to remove a single download item -->
    <string name="download_delete_item_1">Ukloni</string>


    <!-- Crashes -->
    <!-- Title text displayed on the tab crash page. This first parameter is the name of the application (For example: Fenix) -->
    <string name="tab_crash_title_2">Oprostite. %1$s ne može učitati stranicu.</string>
    <!-- Send crash report checkbox text on the tab crash page -->
    <string name="tab_crash_send_report">Pošalji izvještaj o rušenju Mozilla-i</string>
    <!-- Close tab button text on the tab crash page -->
    <string name="tab_crash_close">Zatvori tab</string>
    <!-- Restore tab button text on the tab crash page -->
    <string name="tab_crash_restore">Vrati tab</string>

    <!-- Bookmarks -->
    <!-- Confirmation message for a dialog confirming if the user wants to delete the selected folder -->
    <string name="bookmark_delete_folder_confirmation_dialog">Da li ste sigurni da želite obrisati ovaj direktorij?</string>
    <!-- Confirmation message for a dialog confirming if the user wants to delete multiple items including folders. Parameter will be replaced by app name. -->
    <string name="bookmark_delete_multiple_folders_confirmation_dialog">%s će obrisati označene stavke.</string>
    <!-- Text for the cancel button on delete bookmark dialog -->
    <string name="bookmark_delete_negative">Otkaži</string>
    <!-- Screen title for adding a bookmarks folder -->
    <string name="bookmark_add_folder">Dodaj direktorij</string>
    <!-- Snackbar title shown after a bookmark has been created. -->
    <string name="bookmark_saved_snackbar">Zabilješka spašena!</string>
    <!-- Snackbar edit button shown after a bookmark has been created. -->
    <string name="edit_bookmark_snackbar_action">UREDI</string>
    <!-- Bookmark overflow menu edit button -->
    <string name="bookmark_menu_edit_button">Uredi</string>
    <!-- Bookmark overflow menu copy button -->
    <string name="bookmark_menu_copy_button">Kopiraj</string>
    <!-- Bookmark overflow menu share button -->
    <string name="bookmark_menu_share_button">Podijeli</string>
    <!-- Bookmark overflow menu open in new tab button -->
    <string name="bookmark_menu_open_in_new_tab_button">Otvori u novom tabu</string>
    <!-- Bookmark overflow menu open in private tab button -->
    <string name="bookmark_menu_open_in_private_tab_button">Otvori u privatnom tabu</string>
    <!-- Bookmark overflow menu open all in tabs button -->
    <string name="bookmark_menu_open_all_in_tabs_button">Otvori sve u novim tabovima</string>
    <!-- Bookmark overflow menu open all in private tabs button -->
    <string name="bookmark_menu_open_all_in_private_tabs_button">Otvori sve u privatnim tabovima</string>
    <!-- Bookmark overflow menu delete button -->
    <string name="bookmark_menu_delete_button">Obriši</string>
    <!--Bookmark overflow menu save button -->
    <string name="bookmark_menu_save_button">Spasi</string>
    <!-- Bookmark multi select title in app bar
     The first parameter is the number of bookmarks selected -->
    <string name="bookmarks_multi_select_title">%1$d označeno</string>
    <!-- Bookmark editing screen title -->
    <string name="edit_bookmark_fragment_title">Uredi zabilješku</string>
    <!-- Bookmark folder editing screen title -->
    <string name="edit_bookmark_folder_fragment_title">Uredi direktorij</string>
    <!-- Bookmark sign in button message -->
    <string name="bookmark_sign_in_button">Prijavite se da vidite sinhronizovane zabilješke</string>
    <!-- Bookmark URL editing field label -->
    <string name="bookmark_url_label">URL</string>
    <!-- Bookmark FOLDER editing field label -->
    <string name="bookmark_folder_label">DIREKTORIJ</string>
    <!-- Bookmark NAME editing field label -->
    <string name="bookmark_name_label">NAZIV</string>
    <!-- Bookmark add folder screen title -->
    <string name="bookmark_add_folder_fragment_label">Dodaj direktorij</string>
    <!-- Bookmark select folder screen title -->
    <string name="bookmark_select_folder_fragment_label">Izaberite direktorij</string>
    <!-- Bookmark editing error missing title -->
    <string name="bookmark_empty_title_error">Mora imati naslov</string>
    <!-- Bookmark editing error missing or improper URL -->
    <string name="bookmark_invalid_url_error">Neispravan URL</string>
    <!-- Bookmark screen message for empty bookmarks folder -->
    <string name="bookmarks_empty_message">Nema zabilješki</string>
    <!-- Bookmark snackbar message on deletion
     The first parameter is the host part of the URL of the bookmark deleted, if any -->
    <string name="bookmark_deletion_snackbar_message">Obrisao %1$s</string>
    <!-- Bookmark snackbar message on deleting multiple bookmarks not including folders-->
    <string name="bookmark_deletion_multiple_snackbar_message_2">Zabilješke obrisane</string>
    <!-- Bookmark snackbar message on deleting multiple bookmarks including folders-->
    <string name="bookmark_deletion_multiple_snackbar_message_3">Brišem označene direktorije</string>
    <!-- Bookmark undo button for deletion snackbar action -->
    <string name="bookmark_undo_deletion">VRATI</string>

    <!-- Text for the button to search all bookmarks -->
    <string name="bookmark_search">Unesi pojmove za pretragu</string>

    <!-- Content description for the bookmark navigation bar back button -->
    <string name="bookmark_navigate_back_button_content_description">Idite nazad</string>
    <!-- Content description for the bookmark list new folder navigation bar button -->
    <string name="bookmark_add_new_folder_button_content_description">Dodaj novi folder</string>
    <!-- Content description for the bookmark navigation bar close button -->
    <string name="bookmark_close_button_content_description">Zatvori oznake</string>
    <!-- Content description for bookmark search floating action button -->
    <string name="bookmark_search_button_content_description">Pretraži oznake</string>
    <!-- Content description for the overflow menu for a bookmark item. Paramter will a folder name or bookmark title. -->
    <string name="bookmark_item_menu_button_content_description">Stavka menija za %s</string>

    <!-- Site Permissions -->
    <!-- Button label that take the user to the Android App setting -->
    <string name="phone_feature_go_to_settings">Idi na Postavke</string>
    <!-- Content description (not visible, for screen readers etc.): Quick settings sheet
        to give users access to site specific information / settings. For example:
        Secure settings status and a button to modify site permissions -->
    <string name="quick_settings_sheet">Lista brzih postavki</string>
    <!-- Label that indicates that this option it the recommended one -->
    <string name="phone_feature_recommended">Preporučeno</string>
    <!-- Button label for clearing all the information of site permissions-->
    <string name="clear_permissions">Obriši dozvole</string>
    <!-- Text for the OK button on Clear permissions dialog -->
    <string name="clear_permissions_positive">OK</string>
    <!-- Text for the cancel button on Clear permissions dialog -->
    <string name="clear_permissions_negative">Otkaži</string>
    <!-- Button label for clearing a site permission-->
    <string name="clear_permission">Obriši dozvolu</string>
    <!-- Text for the OK button on Clear permission dialog -->
    <string name="clear_permission_positive">OK</string>
    <!-- Text for the cancel button on Clear permission dialog -->
    <string name="clear_permission_negative">Otkaži</string>
    <!-- Button label for clearing all the information on all sites-->
    <string name="clear_permissions_on_all_sites">Obriši dozvole na svim stranicama</string>
    <!-- Preference for altering video and audio autoplay for all websites -->
    <string name="preference_browser_feature_autoplay">Autoplay</string>
    <!-- Preference for altering the camera access for all websites -->
    <string name="preference_phone_feature_camera">Kamera</string>
    <!-- Preference for altering the microphone access for all websites -->
    <string name="preference_phone_feature_microphone">Mikrofon</string>
    <!-- Preference for altering the location access for all websites -->
    <string name="preference_phone_feature_location">Lokacija</string>
    <!-- Preference for altering the notification access for all websites -->
    <string name="preference_phone_feature_notification">Obavještenje</string>
    <!-- Preference for altering the persistent storage access for all websites -->
    <string name="preference_phone_feature_persistent_storage">Trajno skladište</string>
    <!-- Preference for altering the storage access setting for all websites -->
    <string name="preference_phone_feature_cross_origin_storage_access">Kolačići trećih strana</string>
    <!-- Preference for altering the EME access for all websites -->
    <string name="preference_phone_feature_media_key_system_access">DRM-kontrolisani sadržaj</string>
    <!-- Label that indicates that a permission must be asked always -->
    <string name="preference_option_phone_feature_ask_to_allow">Pitaj za dozvolu</string>
    <!-- Label that indicates that a permission must be blocked -->
    <string name="preference_option_phone_feature_blocked">Blokirano</string>
    <!-- Label that indicates that a permission must be allowed -->
    <string name="preference_option_phone_feature_allowed">Dozvoljeno</string>
    <!--Label that indicates a permission is by the Android OS-->
    <string name="phone_feature_blocked_by_android">Blokirao Android</string>
    <!-- Preference for showing a list of websites that the default configurations won't apply to them -->
    <string name="preference_exceptions">Izuzeci</string>
    <!-- Summary of tracking protection preference if tracking protection is set to off -->
    <string name="tracking_protection_off">Isklj.</string>
    <!-- Summary of tracking protection preference if tracking protection is set to standard -->
    <string name="tracking_protection_standard">Standardno</string>
    <!-- Summary of tracking protection preference if tracking protection is set to strict -->
    <string name="tracking_protection_strict">Strogo</string>
    <!-- Summary of tracking protection preference if tracking protection is set to custom -->
    <string name="tracking_protection_custom">Prilagođeno</string>
    <!-- Label for global setting that indicates that all video and audio autoplay is allowed -->
    <string name="preference_option_autoplay_allowed2">Dozvoli audio i video</string>
    <!-- Label for site specific setting that indicates that all video and audio autoplay is allowed -->
    <string name="quick_setting_option_autoplay_allowed">Dozvoli audio i video</string>
    <!-- Label that indicates that video and audio autoplay is only allowed over Wi-Fi -->
    <string name="preference_option_autoplay_allowed_wifi_only2">Blokiraj audio i video samo na mobilnom internetu</string>
    <!-- Subtext that explains 'autoplay on Wi-Fi only' option -->
    <string name="preference_option_autoplay_allowed_wifi_subtext">Audio i video će se reproducirati na Wi-Fi</string>
    <!-- Label for global setting that indicates that video autoplay is allowed, but audio autoplay is blocked -->
    <string name="preference_option_autoplay_block_audio2">Blokiraj samo audio</string>

    <!-- Label for site specific setting that indicates that video autoplay is allowed, but audio autoplay is blocked -->
    <string name="quick_setting_option_autoplay_block_audio">Blokiraj samo audio</string>
    <!-- Label for global setting that indicates that all video and audio autoplay is blocked -->
    <string name="preference_option_autoplay_blocked3">Blokiraj audio i video</string>
    <!-- Label for site specific setting that indicates that all video and audio autoplay is blocked -->
    <string name="quick_setting_option_autoplay_blocked">Blokiraj audio i video</string>
    <!-- Summary of delete browsing data on quit preference if it is set to on -->
    <string name="delete_browsing_data_quit_on">Uklj.</string>
    <!-- Summary of delete browsing data on quit preference if it is set to off -->
    <string name="delete_browsing_data_quit_off">Isklj.</string>

    <!-- Summary of studies preference if it is set to on -->
    <string name="studies_on">Uključeno</string>
    <!-- Summary of studies data on quit preference if it is set to off -->
    <string name="studies_off">Isključeno</string>

    <!-- Collections -->
    <!-- Collections header on home fragment -->
    <string name="collections_header">Kolekcije</string>
    <!-- Content description (not visible, for screen readers etc.): Opens the collection menu when pressed -->
    <string name="collection_menu_button_content_description">Izbornik kolekcija</string>
    <!-- Label to describe what collections are to a new user without any collections -->
    <string name="no_collections_description2">Prikupite stvari koje su vam važne.\nGrupišite slična pretraživanja, stranice i tabove za brzi pristup kasnije.</string>
    <!-- Title for the "select tabs" step of the collection creator -->
    <string name="create_collection_select_tabs">Izaberite tabove</string>
    <!-- Title for the "select collection" step of the collection creator -->
    <string name="create_collection_select_collection">Izaberite kolekciju</string>
    <!-- Title for the "name collection" step of the collection creator -->
    <string name="create_collection_name_collection">Imenujte kolekciju</string>
    <!-- Button to add new collection for the "select collection" step of the collection creator -->
    <string name="create_collection_add_new_collection">Dodaj novu kolekciju</string>
    <!-- Button to select all tabs in the "select tabs" step of the collection creator -->
    <string name="create_collection_select_all">Označi sve</string>
    <!-- Button to deselect all tabs in the "select tabs" step of the collection creator -->
    <string name="create_collection_deselect_all">Odznači sve</string>
    <!-- Text to prompt users to select the tabs to save in the "select tabs" step of the collection creator -->
    <string name="create_collection_save_to_collection_empty">Označite tabove za spašavanje</string>
    <!-- Text to show users how many tabs they have selected in the "select tabs" step of the collection creator.
     %d is a placeholder for the number of tabs selected. -->
    <string name="create_collection_save_to_collection_tabs_selected">%d tabova označeno</string>
    <!-- Text to show users they have one tab selected in the "select tabs" step of the collection creator.
    %d is a placeholder for the number of tabs selected. -->
    <string name="create_collection_save_to_collection_tab_selected">%d tab označen</string>
    <!-- Text shown in snackbar when multiple tabs have been saved in a collection -->
    <string name="create_collection_tabs_saved">Tabovi spašeni!</string>
    <!-- Text shown in snackbar when one or multiple tabs have been saved in a new collection -->
    <string name="create_collection_tabs_saved_new_collection">Kolekcija spašena!</string>
    <!-- Text shown in snackbar when one tab has been saved in a collection -->
    <string name="create_collection_tab_saved">Tab spašen!</string>
    <!-- Content description (not visible, for screen readers etc.): button to close the collection creator -->
    <string name="create_collection_close">Zatvori</string>
    <!-- Button to save currently selected tabs in the "select tabs" step of the collection creator-->
    <string name="create_collection_save">Spasi</string>
    <!-- Snackbar action to view the collection the user just created or updated -->
    <string name="create_collection_view">Prikaži</string>

    <!-- Text for the OK button from collection dialogs -->
    <string name="create_collection_positive">OK</string>
    <!-- Text for the cancel button from collection dialogs -->
    <string name="create_collection_negative">Otkaži</string>

    <!-- Default name for a new collection in "name new collection" step of the collection creator. %d is a placeholder for the number of collections-->
    <string name="create_collection_default_name">Kolekcija %d</string>

    <!-- Share -->
    <!-- Share screen header -->
    <string name="share_header_2">Podijeli</string>
    <!-- Content description (not visible, for screen readers etc.):
        "Share" button. Opens the share menu when pressed. -->
    <string name="share_button_content_description">Podijeli</string>
    <!-- Text for the Save to PDF feature in the share menu -->
    <string name="share_save_to_pdf">Spasi kao PDF</string>
    <!-- Text for error message when generating a PDF file Text. -->
    <string name="unable_to_save_to_pdf_error">Nije moguće generisati PDF</string>
    <!-- Text for standard error snackbar dismiss button. -->
    <string name="standard_snackbar_error_dismiss">Odbaci</string>
    <!-- Text for error message when printing a page and it fails. -->
    <string name="unable_to_print_page_error">Nije moguće štampati ovu stranicu</string>
    <!-- Text for the print feature in the share and browser menu -->
    <string name="menu_print">Štampaj</string>
    <!-- Sub-header in the dialog to share a link to another sync device -->
    <string name="share_device_subheader">Pošalji na uređaj</string>
    <!-- Sub-header in the dialog to share a link to an app from the full list -->
    <string name="share_link_all_apps_subheader">Sve akcije</string>
    <!-- Sub-header in the dialog to share a link to an app from the most-recent sorted list -->
    <string name="share_link_recent_apps_subheader">Nedavno korišteno</string>
    <!-- Text for the copy link action in the share screen. -->
    <string name="share_copy_link_to_clipboard">Kopiraj u međuspremnik</string>
    <!-- Toast shown after copying link to clipboard -->
    <string name="toast_copy_link_to_clipboard">Kopirano u međuspremnik</string>
    <!-- An option from the share dialog to sign into sync -->
    <string name="sync_sign_in">Prijavite se na Sync</string>
     <!-- An option from the three dot menu to sync and save data -->
    <string name="sync_menu_sync_and_save_data">Sinhroniziraj i sačuvaj podatke</string>
    <!-- An option from the share dialog to send link to all other sync devices -->
    <string name="sync_send_to_all">Pošalji na sve uređaje</string>
    <!-- An option from the share dialog to reconnect to sync -->
    <string name="sync_reconnect">Ponovo se poveži na Sync</string>
    <!-- Text displayed when sync is offline and cannot be accessed -->
    <string name="sync_offline">Offline</string>
    <!-- An option to connect additional devices -->
    <string name="sync_connect_device">Poveži drugi uređaj</string>
    <!-- The dialog text shown when additional devices are not available -->
    <string name="sync_connect_device_dialog">Da pošaljete tab, prijavite se u Firefox bar na još jednom uređaju.</string>
    <!-- Confirmation dialog button -->
    <string name="sync_confirmation_button">Razumijem</string>
    <!-- Share error message -->
    <string name="share_error_snackbar">Nije moguće dijeliti s ovom aplikacijom</string>
    <!-- Add new device screen title -->
    <string name="sync_add_new_device_title">Pošalji na uređaj</string>
    <!-- Text for the warning message on the Add new device screen -->
    <string name="sync_add_new_device_message">Nema povezanih uređaja</string>
    <!-- Text for the button to learn about sending tabs -->
    <string name="sync_add_new_device_learn_button">Saznajte više o slanju tabova…</string>
    <!-- Text for the button to connect another device -->
    <string name="sync_add_new_device_connect_button">Poveži drugi uređaj…</string>

    <!-- Notifications -->
    <!-- Text shown in the notification that pops up to remind the user that a private browsing session is active. -->
    <string name="notification_pbm_delete_text_2">Zatvori privatne tabove</string>

    <!-- Text for option one, shown in microsurvey.-->
    <string name="microsurvey_survey_5_point_option_0" tools:ignore="UnusedResources" moz:removedIn="130">Neutralno</string>
    <!-- Text for option two, shown in microsurvey.-->
    <string name="microsurvey_survey_5_point_option_1" tools:ignore="UnusedResources" moz:removedIn="130">Vrlo nezadovoljan</string>
    <!-- Text for option three, shown in microsurvey.-->
    <string name="microsurvey_survey_5_point_option_2" tools:ignore="UnusedResources" moz:removedIn="130">Nezadovoljan</string>
    <!-- Text for option four, shown in microsurvey.-->
    <string name="microsurvey_survey_5_point_option_3" tools:ignore="UnusedResources" moz:removedIn="130">Zadovoljan</string>
    <!-- Text for option five, shown in microsurvey.-->
    <string name="microsurvey_survey_5_point_option_4" tools:ignore="UnusedResources" moz:removedIn="130">Vrlo zadovoljan</string>


    <!-- Text shown in the notification that pops up to remind the user that a private browsing session is active for Android 14+ -->
    <string name="notification_erase_title_android_14">Zatvoriti privatne tabove?</string>
    <string name="notification_erase_text_android_14">Dodirnite ili prevucite ovo obavještenje da zatvorite privatne tabove.</string>

    <!-- Name of the marketing notification channel. Displayed in the "App notifications" system settings for the app -->
    <string name="notification_marketing_channel_name">Marketing</string>
    <!-- Title shown in the notification that pops up to remind the user to set fenix as default browser.
    The app name is in the text, due to limitations with localizing Nimbus experiments -->
    <string name="nimbus_notification_default_browser_title" tools:ignore="UnusedResources">Firefox je brz i privatan</string>

    <!-- Text shown in the notification that pops up to remind the user to set fenix as default browser.
    The app name is in the text, due to limitations with localizing Nimbus experiments -->
    <string name="nimbus_notification_default_browser_text" tools:ignore="UnusedResources">Postavi Firefox kao zadani pretraživač</string>
    <!-- Title shown in the notification that pops up to re-engage the user -->
    <string name="notification_re_engagement_title">Isprobaj privatno pretraživanje</string>
    <!-- Text shown in the notification that pops up to re-engage the user.
    %1$s is a placeholder that will be replaced by the app name. -->
    <string name="notification_re_engagement_text">Pretražujte bez sačuvanih kolačića ili historije u %1$s</string>
    <!-- Title A shown in the notification that pops up to re-engage the user -->
    <string name="notification_re_engagement_A_title">Pretražujte bez praćenja</string>
    <!-- Text A shown in the notification that pops up to re-engage the user.
    %1$s is a placeholder that will be replaced by the app name. -->
    <string name="notification_re_engagement_A_text">Privatno pretraživanje u %1$su ne čuva vaše podatke.</string>
    <!-- Title B shown in the notification that pops up to re-engage the user -->
    <string name="notification_re_engagement_B_title">Započnite svoju prvu pretragu</string>
    <!-- Text B shown in the notification that pops up to re-engage the user -->
    <string name="notification_re_engagement_B_text">Pronađite nešto u blizini. Ili otkrijte nešto zabavno.</string>

    <!-- Survey -->
    <!-- Text shown in the fullscreen message that pops up to ask user to take a short survey.
    The app name is in the text, due to limitations with localizing Nimbus experiments -->
    <string name="nimbus_survey_message_text">Pomozite da poboljšamo Firefox tako što ćete ispuniti kratku anketu.</string>
    <!-- Preference for taking the short survey. -->
    <string name="preferences_take_survey">Ispunite anketu</string>
    <!-- Preference for not taking the short survey. -->
    <string name="preferences_not_take_survey">Ne, hvala</string>

    <!-- Snackbar -->
    <!-- Text shown in snackbar when user deletes a collection -->
    <string name="snackbar_collection_deleted">Kolekcija obrisana</string>
    <!-- Text shown in snackbar when user renames a collection -->
    <string name="snackbar_collection_renamed">Kolekcija preimenovana</string>
    <!-- Text shown in snackbar when user closes a tab -->
    <string name="snackbar_tab_closed">Tab zatvoren</string>
    <!-- Text shown in snackbar when user closes all tabs -->
    <string name="snackbar_tabs_closed">Tabovi zatvoreni</string>
    <!-- Text shown in snackbar when user closes multiple inactive tabs. %1$s will be replaced with the number of tabs closed. -->
    <string name="snackbar_num_tabs_closed">Zatvoreni tabovi: %1$s</string>
    <!-- Text shown in snackbar when user bookmarks a list of tabs -->
    <string name="snackbar_message_bookmarks_saved">Oznake sačuvane!</string>
    <!-- Text shown in snackbar when user adds a site to shortcuts -->
    <string name="snackbar_added_to_shortcuts">Dodato u prečice!</string>
    <!-- Text shown in snackbar when user closes a private tab -->
    <string name="snackbar_private_tab_closed">Privatni tab zatvoren</string>
    <!-- Text shown in snackbar when user closes all private tabs -->
    <string name="snackbar_private_tabs_closed">Privatni tabovi zatvoreni</string>
    <!-- Text shown in snackbar when user erases their private browsing data -->
    <string name="snackbar_private_data_deleted">Podaci privatnog pretraživanja su izbrisani</string>
    <!-- Text shown in snackbar to undo deleting a tab, top site or collection -->
    <string name="snackbar_deleted_undo">VRATI</string>
    <!-- Text shown in snackbar when user removes a top site -->
    <string name="snackbar_top_site_removed">Stranica uklonjena</string>
    <!-- QR code scanner prompt which appears after scanning a code, but before navigating to it
        First parameter is the name of the app, second parameter is the URL or text scanned-->
    <string name="qr_scanner_confirmation_dialog_message">Dozvoli da %1$s otvori %2$s</string>
    <!-- QR code scanner prompt dialog positive option to allow navigation to scanned link -->
    <string name="qr_scanner_dialog_positive">DOZVOLI</string>
    <!-- QR code scanner prompt dialog positive option to deny navigation to scanned link -->
    <string name="qr_scanner_dialog_negative">ODBIJ</string>
    <!-- QR code scanner prompt dialog error message shown when a hostname does not contain http or https. -->
    <string name="qr_scanner_dialog_invalid">Web adresa nije važeća.</string>
    <!-- QR code scanner prompt dialog positive option when there is an error -->
    <string name="qr_scanner_dialog_invalid_ok">OK</string>
    <!-- Tab collection deletion prompt dialog message. Placeholder will be replaced with the collection name -->
    <string name="tab_collection_dialog_message">Da li ste sigurni da želite obrisati %1$s?</string>
    <!-- Tab collection deletion prompt dialog option to delete the collection -->
    <string name="tab_collection_dialog_positive">Obriši</string>
    <!-- Text displayed in a notification when the user enters full screen mode -->
    <string name="full_screen_notification" moz:removedIn="130" tools:ignore="UnusedResources">Ulazim u režim cijelog ekrana</string>
    <!-- Message for copying the URL via long press on the toolbar -->
    <string name="url_copied">URL kopiran</string>
    <!-- Sample text for accessibility font size -->
    <string name="accessibility_text_size_sample_text_1">Ovo je primjer teksta. Ovdje se nalazi kako bi vam prikazali kako će tekst izgledati kada povećate ili smanjite veličinu pomoću ove postavke.</string>
    <!-- Summary for Accessibility Text Size Scaling Preference -->
    <string name="preference_accessibility_text_size_summary">Učini tekst na web stranicama većim ili manjim</string>
    <!-- Title for Accessibility Text Size Scaling Preference -->
    <string name="preference_accessibility_font_size_title">Veličina fonta</string>

    <!-- Title for Accessibility Text Automatic Size Scaling Preference -->
    <string name="preference_accessibility_auto_size_2">Automatsko određivanje veličine fonta</string>
    <!-- Summary for Accessibility Text Automatic Size Scaling Preference -->
    <string name="preference_accessibility_auto_size_summary">Veličina fonta će odgovarati vašim Android postavkama. Onemogućite za upravljanje veličinama fonta ovdje.</string>

    <!-- Title for the Delete browsing data preference -->
    <string name="preferences_delete_browsing_data">Obriši podatke surfanja</string>

    <!-- Title for the tabs item in Delete browsing data -->
    <string name="preferences_delete_browsing_data_tabs_title_2">Otvorene tabove</string>
    <!-- Subtitle for the tabs item in Delete browsing data, parameter will be replaced with the number of open tabs -->
    <string name="preferences_delete_browsing_data_tabs_subtitle">%d tabova</string>
    <!-- Title for the data and history items in Delete browsing data -->
    <!-- Title for the history item in Delete browsing data -->
    <string name="preferences_delete_browsing_data_browsing_history_title">Historiju</string>
    <!-- Subtitle for the data and history items in delete browsing data, parameter will be replaced with the
        number of history items the user has -->
    <string name="preferences_delete_browsing_data_browsing_data_subtitle">%d adresa</string>
    <!-- Title for the cookies and site data items in Delete browsing data -->
    <string name="preferences_delete_browsing_data_cookies_and_site_data">Kolačići i podaci stranica</string>
    <!-- Subtitle for the cookies item in Delete browsing data -->
    <string name="preferences_delete_browsing_data_cookies_subtitle">Bit ćete odjavljeni na većini stranica</string>
    <!-- Title for the cached images and files item in Delete browsing data -->
    <string name="preferences_delete_browsing_data_cached_files">Keširane slike i fajlove</string>
    <!-- Subtitle for the cached images and files item in Delete browsing data -->
    <string name="preferences_delete_browsing_data_cached_files_subtitle">Oslobađa prostor za pohranu</string>
    <!-- Title for the site permissions item in Delete browsing data -->
    <string name="preferences_delete_browsing_data_site_permissions">Dozvole stranica</string>
    <!-- Title for the downloads item in Delete browsing data -->
    <string name="preferences_delete_browsing_data_downloads">Preuzimanja</string>
    <!-- Text for the button to delete browsing data -->
    <string name="preferences_delete_browsing_data_button">Obriši podatke surfanja</string>
    <!-- Title for the Delete browsing data on quit preference -->
    <string name="preferences_delete_browsing_data_on_quit">Obriši podatke surfanja pri izlazu</string>

    <!-- Summary for the Delete browsing data on quit preference. "Quit" translation should match delete_browsing_data_on_quit_action translation. -->
    <string name="preference_summary_delete_browsing_data_on_quit_2">Automatski briše podatke o surfanju kada izaberete \&quot;Ugasi\&quot; iz menija</string>
    <!-- Action item in menu for the Delete browsing data on quit feature -->
    <string name="delete_browsing_data_on_quit_action">Ugasi</string>

    <!-- Title text of a delete browsing data dialog. -->
    <string name="delete_history_prompt_title">Vremenski raspon za brisanje</string>
    <!-- Body text of a delete browsing data dialog. -->
    <string name="delete_history_prompt_body" moz:RemovedIn="130" tools:ignore="UnusedResources">Uklanja historiju (uključujući historiju sinhronizovanu s drugih uređaja), kolačiće i druge podatke o pretraživanju.</string>
    <!-- Body text of a delete browsing data dialog. -->
    <string name="delete_history_prompt_body_2">Uklanja historiju (uključujući historiju sinhroniziranu s drugih uređaja)</string>
    <!-- Radio button in the delete browsing data dialog to delete history items for the last hour. -->
    <string name="delete_history_prompt_button_last_hour">Zadnji sat</string>
    <!-- Radio button in the delete browsing data dialog to delete history items for today and yesterday. -->
    <string name="delete_history_prompt_button_today_and_yesterday">Danas i juče</string>
    <!-- Radio button in the delete browsing data dialog to delete all history. -->
    <string name="delete_history_prompt_button_everything">Sve</string>

    <!-- Dialog message to the user asking to delete browsing data. Parameter will be replaced by app name. -->
    <string name="delete_browsing_data_prompt_message_3">%s će obrisati izabrane podatke surfanja.</string>
    <!-- Text for the cancel button for the data deletion dialog -->
    <string name="delete_browsing_data_prompt_cancel">Otkaži</string>
    <!-- Text for the allow button for the data deletion dialog -->
    <string name="delete_browsing_data_prompt_allow">Obriši</string>

    <!-- Text for the snackbar confirmation that the data was deleted -->
    <string name="preferences_delete_browsing_data_snackbar">Podaci surfanja izbrisani</string>
    <!-- Text for the snackbar to show the user that the deletion of browsing data is in progress -->
    <string name="deleting_browsing_data_in_progress">Brišem podatke surfanja…</string>

    <!-- Dialog message to the user asking to delete all history items inside the opened group. Parameter will be replaced by a history group name. -->
    <string name="delete_all_history_group_prompt_message">Izbriši sve stranice u “%s”</string>
    <!-- Text for the cancel button for the history group deletion dialog -->
    <string name="delete_history_group_prompt_cancel">Otkaži</string>
    <!-- Text for the allow button for the history group dialog -->
    <string name="delete_history_group_prompt_allow">Izbriši</string>
    <!-- Text for the snackbar confirmation that the history group was deleted -->
    <string name="delete_history_group_snackbar">Grupa je izbrisana</string>

    <!-- Onboarding -->
    <!-- text to display in the snackbar once account is signed-in -->
    <string name="onboarding_firefox_account_sync_is_on">Sync je uključen</string>

    <!-- Onboarding theme -->
    <!-- Text shown in snackbar when multiple tabs have been sent to device -->
    <string name="sync_sent_tabs_snackbar">Tabovi poslani!</string>
    <!-- Text shown in snackbar when one tab has been sent to device  -->
    <string name="sync_sent_tab_snackbar">Tab poslan!</string>
    <!-- Text shown in snackbar when sharing tabs failed  -->
    <string name="sync_sent_tab_error_snackbar">Ne mogu poslati</string>
    <!-- Text shown in snackbar for the "retry" action that the user has after sharing tabs failed -->
    <string name="sync_sent_tab_error_snackbar_action">PONOVI</string>
    <!-- Title of QR Pairing Fragment -->
    <string name="sync_scan_code">Skenirajte kod</string>
    <!-- Instructions on how to access pairing -->
    <string name="sign_in_instructions"><![CDATA[Otvorite Firefox na vašem računaru i posjetite <b>https://firefox.com/pair</b>]]></string>
    <!-- Text shown for sign in pairing when ready -->
    <string name="sign_in_ready_for_scan">Spreman za skeniranje</string>

    <!-- Text shown for settings option for sign with pairing -->
    <string name="sign_in_with_camera">Prijavite se pomoću kamere</string>
    <!-- Text shown for settings option for sign with email -->
    <string name="sign_in_with_email">Radije koristi email</string>
    <!-- Text shown for settings option for create new account text.'Firefox' intentionally hardcoded here.-->
    <string name="sign_in_create_account_text"><![CDATA[Nemate račun? <u>Kreirajte ga</u> da sinhronizujete Firefox između uređaja.]]></string>
    <!-- Text shown in confirmation dialog to sign out of account. The first parameter is the name of the app (e.g. Firefox Preview) -->
    <string name="sign_out_confirmation_message_2">%s će zaustaviti sinhronizaciju s vašim računom, ali neće obrisati ništa od vaših podataka surfanja na ovom uređaju.</string>
    <!-- Option to continue signing out of account shown in confirmation dialog to sign out of account -->
    <string name="sign_out_disconnect">Prekini vezu</string>
    <!-- Option to cancel signing out shown in confirmation dialog to sign out of account -->
    <string name="sign_out_cancel">Otkaži</string>

    <!-- Error message snackbar shown after the user tried to select a default folder which cannot be altered -->
    <string name="bookmark_cannot_edit_root">Ne mogu se uređivati direktoriji</string>

    <!-- Enhanced Tracking Protection -->
    <!-- Link displayed in enhanced tracking protection panel to access tracking protection settings -->
    <string name="etp_settings">Postavke zaštite</string>
    <!-- Preference title for enhanced tracking protection settings -->
    <string name="preference_enhanced_tracking_protection">Napredna zaštita od praćenja</string>
    <!-- Preference summary for enhanced tracking protection settings on/off switch -->
    <string name="preference_enhanced_tracking_protection_summary">Sada sadrži potpunu zaštitu od kolačića, našu najmoćniju barijeru do sada protiv elemenata za praćenje trećih strana.</string>
    <!-- Description of enhanced tracking protection. The parameter is the name of the application (For example: Firefox Fenix) -->
    <string name="preference_enhanced_tracking_protection_explanation_2">%s vas štiti od većine najčešćih pratilaca koji prate ono što radite online.</string>
    <!-- Text displayed that links to website about enhanced tracking protection -->
    <string name="preference_enhanced_tracking_protection_explanation_learn_more">Saznajte više</string>

    <!-- Preference for enhanced tracking protection for the standard protection settings -->
    <string name="preference_enhanced_tracking_protection_standard_default_1">Standardno (izvorno)</string>
    <!-- Preference description for enhanced tracking protection for the standard protection settings -->
    <string name="preference_enhanced_tracking_protection_standard_description_5">Stranice će se normalno učitavati, ali će blokirati manje pratilaca.</string>
    <!--  Accessibility text for the Standard protection information icon  -->
    <string name="preference_enhanced_tracking_protection_standard_info_button">Šta je blokirano od strane standardne tracking zaštite</string>
    <!-- Preference for enhanced tracking protection for the strict protection settings -->
    <string name="preference_enhanced_tracking_protection_strict">Strogo</string>
    <!-- Preference description for enhanced tracking protection for the strict protection settings -->
    <string name="preference_enhanced_tracking_protection_strict_description_4">Jača zaštita od praćenja i brže performanse, ali neke web stranice možda neće raditi ispravno.</string>
    <!--  Accessibility text for the Strict protection information icon  -->
    <string name="preference_enhanced_tracking_protection_strict_info_button">Šta je blokirano od strane stroge tracking zaštite</string>
    <!-- Preference for enhanced tracking protection for the custom protection settings -->
    <string name="preference_enhanced_tracking_protection_custom">Prilagođeno</string>
    <!-- Preference description for enhanced tracking protection for the strict protection settings -->
    <string name="preference_enhanced_tracking_protection_custom_description_2">Izaberite koje trackere i skripte želite blokirati.</string>
    <!--  Accessibility text for the Strict protection information icon  -->
    <string name="preference_enhanced_tracking_protection_custom_info_button">Šta je blokirano od strane prilagođene tracking zaštite</string>
    <!-- Header for categories that are being blocked by current Enhanced Tracking Protection settings -->
    <!-- Preference for enhanced tracking protection for the custom protection settings for cookies-->
    <string name="preference_enhanced_tracking_protection_custom_cookies">Kolačići</string>
    <!-- Option for enhanced tracking protection for the custom protection settings for cookies-->
    <string name="preference_enhanced_tracking_protection_custom_cookies_1">Cross-site i social media trackeri</string>
    <!-- Option for enhanced tracking protection for the custom protection settings for cookies-->
    <string name="preference_enhanced_tracking_protection_custom_cookies_2">Kolačići s neposjećenih stranica</string>
    <!-- Option for enhanced tracking protection for the custom protection settings for cookies-->
    <string name="preference_enhanced_tracking_protection_custom_cookies_3">Svi kolačići treće strane (može uzrokovati probleme s web stranicama)</string>
    <!-- Option for enhanced tracking protection for the custom protection settings for cookies-->
    <string name="preference_enhanced_tracking_protection_custom_cookies_4">Svi kolačići (može uzrokovati probleme s web stranicama)</string>
    <!-- Option for enhanced tracking protection for the custom protection settings for cookies-->
    <string name="preference_enhanced_tracking_protection_custom_cookies_5">Izolirajte kolačiće trećih strana</string>
    <!-- Preference for Global Privacy Control for the custom privacy settings for Global Privacy Control. '&amp;' is replaced with the ampersand symbol: &-->
    <string name="preference_enhanced_tracking_protection_custom_global_privacy_control">Reci web stranicama da ne dijele i ne prodaju podatke</string>
    <!-- Preference for enhanced tracking protection for the custom protection settings for tracking content -->
    <string name="preference_enhanced_tracking_protection_custom_tracking_content">Praćenje sadržaja</string>
    <!-- Option for enhanced tracking protection for the custom protection settings for tracking content-->
    <string name="preference_enhanced_tracking_protection_custom_tracking_content_1">U svim tabovima</string>
    <!-- Option for enhanced tracking protection for the custom protection settings for tracking content-->
    <string name="preference_enhanced_tracking_protection_custom_tracking_content_2">Samo u Privatnim tabovima</string>
    <!-- Preference for enhanced tracking protection for the custom protection settings -->
    <string name="preference_enhanced_tracking_protection_custom_cryptominers">Kriptomajneri</string>
    <!-- Preference for enhanced tracking protection for the custom protection settings -->
    <string name="preference_enhanced_tracking_protection_custom_fingerprinters" moz:RemovedIn="130" tools:ignore="UnusedResources">Fingerprinteri</string>
    <!-- Preference for enhanced tracking protection for the custom protection settings -->
    <string name="preference_enhanced_tracking_protection_custom_known_fingerprinters">Poznati sakupljači digitalnih otisaka</string>
    <!-- Button label for navigating to the Enhanced Tracking Protection details -->
    <string name="enhanced_tracking_protection_details">Detalji</string>
    <!-- Header for categories that are being being blocked by current Enhanced Tracking Protection settings -->
    <string name="enhanced_tracking_protection_blocked">Blokirano</string>
    <!-- Header for categories that are being not being blocked by current Enhanced Tracking Protection settings -->
    <string name="enhanced_tracking_protection_allowed">Dozvoljeno</string>
    <!-- Category of trackers (social media trackers) that can be blocked by Enhanced Tracking Protection -->
    <string name="etp_social_media_trackers_title">Social Media Trackeri</string>
    <!-- Description of social media trackers that can be blocked by Enhanced Tracking Protection -->
    <string name="etp_social_media_trackers_description">Ograničava mogućnost društvenih mreža da prate vaše aktivnosti surfanja na webu.</string>
    <!-- Category of trackers (cross-site tracking cookies) that can be blocked by Enhanced Tracking Protection -->
    <string name="etp_cookies_title">Cross-Site Tracking kolačići</string>
    <!-- Category of trackers (cross-site tracking cookies) that can be blocked by Enhanced Tracking Protection -->
    <string name="etp_cookies_title_2">Kolačići trećih strana</string>
    <!-- Description of cross-site tracking cookies that can be blocked by Enhanced Tracking Protection -->
    <string name="etp_cookies_description">Blokira kolačiće koje oglasne mreže i analitičke kompanije koriste kako bi prikupile podatke o vašem surfanju na mnogim web stranicama.</string>
    <!-- Description of cross-site tracking cookies that can be blocked by Enhanced Tracking Protection -->
    <string name="etp_cookies_description_2">Totalna zaštita od kolačića izolira kolačiće na web stranici na kojoj se nalazite tako da ih pratioci poput oglasnih mreža ne mogu koristiti da vas prate na svim web stranicama.</string>
    <!-- Category of trackers (cryptominers) that can be blocked by Enhanced Tracking Protection -->
    <string name="etp_cryptominers_title">Kriptomajneri</string>
    <!-- Description of cryptominers that can be blocked by Enhanced Tracking Protection -->
    <string name="etp_cryptominers_description">Sprječava zlonamjernim skriptama pristup vašem uređaju da bi rudarile digitalne valute.</string>
    <!-- Category of trackers (fingerprinters) that can be blocked by Enhanced Tracking Protection -->
    <string name="etp_fingerprinters_title" moz:RemovedIn="130" tools:ignore="UnusedResources">Fingerprinteri</string>
    <!-- Description of fingerprinters that can be blocked by Enhanced Tracking Protection -->
    <string name="etp_fingerprinters_description" moz:RemovedIn="130" tools:ignore="UnusedResources">Sprječava da jedinstveni identificirajući podaci o vašem uređaju budu prikupljeni, a koji bi se mogli iskoristiti za praćenje.</string>
    <!-- Description of fingerprinters that can be blocked by Enhanced Tracking Protection -->
    <string name="etp_known_fingerprinters_description">Sprječava da jedinstveni identificirajući podaci o vašem uređaju budu prikupljeni, a koji bi se mogli iskoristiti za praćenje.</string>
    <!-- Category of trackers (tracking content) that can be blocked by Enhanced Tracking Protection -->
    <string name="etp_tracking_content_title">Praćenje sadržaja</string>
    <!-- Description of tracking content that can be blocked by Enhanced Tracking Protection -->
    <string name="etp_tracking_content_description">Zaustavlja reklame, video, i druge sadržaje koji sadrže kod za praćenje. Može uticati na funkcionisanje nekih web stranica.</string>
    <!-- Enhanced Tracking Protection message that protection is currently on for this site -->
    <string name="etp_panel_on">Zaštite za ovu stranicu su UKLJUČENE</string>
    <!-- Enhanced Tracking Protection message that protection is currently off for this site -->
    <string name="etp_panel_off">Zaštite za ovu stranicu su ISKLJUČENE</string>
    <!-- Header for exceptions list for which sites enhanced tracking protection is always off -->
    <string name="enhanced_tracking_protection_exceptions">Napredna zaštita od praćenja je isključena za ove stranice</string>
    <!-- Content description (not visible, for screen readers etc.): Navigate
    back from ETP details (Ex: Tracking content) -->
    <string name="etp_back_button_content_description">Vrati me nazad</string>
    <!-- About page link text to open what's new link -->
    <string name="about_whats_new">Šta je novo u %s</string>
    <!-- Open source licenses page title
    The first parameter is the app name -->
    <string name="open_source_licenses_title">%s | OSS biblioteke</string>

    <!-- Category of trackers (redirect trackers) that can be blocked by Enhanced Tracking Protection -->
    <string name="etp_redirect_trackers_title">Preusmjerite pratioce</string>
    <!-- Description of redirect tracker cookies that can be blocked by Enhanced Tracking Protection -->
    <string name="etp_redirect_trackers_description">Briše kolačiće postavljene preusmjeravanjem na poznate web stranice za praćenje.</string>
    <!-- Preference for fingerprinting protection for the custom protection settings -->
    <string name="etp_suspected_fingerprinters_title">Potencijalni sakupljači digitalnih otisaka</string>
    <!-- Description of fingerprinters that can be blocked by fingerprinting protection -->
    <string name="etp_suspected_fingerprinters_description">Omogućava zaštitu digitalnih otisaka da zaustavi potencijalne sakupljače digitalnih otisaka.</string>
    <!-- Category of trackers (fingerprinters) that can be blocked by Enhanced Tracking Protection -->
    <string name="etp_known_fingerprinters_title">Poznati sakupljači digitalnih otisaka</string>
    <!-- Description of the SmartBlock Enhanced Tracking Protection feature. The * symbol is intentionally hardcoded here,
         as we use it on the UI to indicate which trackers have been partially unblocked.  -->
    <string name="preference_etp_smartblock_description">Neki pratioci označeni u nastavku su djelimično deblokirani na ovoj stranici jer ste bili u interakciji s njima *.</string>
    <!-- Text displayed that links to website about enhanced tracking protection SmartBlock -->
    <string name="preference_etp_smartblock_learn_more">Saznajte više</string>
    <!-- Content description (not visible, for screen readers etc.):
    Enhanced tracking protection exception preference icon for ETP settings. -->
    <string name="preference_etp_exceptions_icon_description">Ikona preferencije izuzetaka poboljšane zaštite od praćenja</string>

    <!-- About page link text to open support link -->
    <string name="about_support">Podrška</string>
    <!-- About page link text to list of past crashes (like about:crashes on desktop) -->
    <string name="about_crashes">Rušenja</string>
    <!-- About page link text to open privacy notice link -->
    <string name="about_privacy_notice">Pravila privatnosti</string>
    <!-- About page link text to open know your rights link -->
    <string name="about_know_your_rights">Znajte vaša prava</string>
    <!-- About page link text to open licensing information link -->
    <string name="about_licensing_information">Informacije o licenciranju</string>
    <!-- About page link text to open a screen with libraries that are used -->
    <string name="about_other_open_source_libraries">Biblioteke koje koristimo</string>

    <!-- Toast shown to the user when they are activating the secret dev menu
        The first parameter is number of long clicks left to enable the menu -->
    <string name="about_debug_menu_toast_progress">Debug meni: %1$d klik(ova) ostalo</string>
    <string name="about_debug_menu_toast_done">Debug meni omogućen</string>

    <!-- Browser long press popup menu -->
    <!-- Copy the current url -->
    <string name="browser_toolbar_long_press_popup_copy">Kopiraj</string>
    <!-- Paste & go the text in the clipboard. '&amp;' is replaced with the ampersand symbol: & -->
    <string name="browser_toolbar_long_press_popup_paste_and_go">Zalijepi i otvori</string>
    <!-- Paste the text in the clipboard -->
    <string name="browser_toolbar_long_press_popup_paste">Zalijepi</string>
    <!-- Snackbar message shown after an URL has been copied to clipboard. -->
    <string name="browser_toolbar_url_copied_to_clipboard_snackbar">URL kopiran u clipboard</string>

    <!-- Title text for the Add To Homescreen dialog -->
    <string name="add_to_homescreen_title">Dodaj na Početni ekran</string>
    <!-- Cancel button text for the Add to Homescreen dialog -->
    <string name="add_to_homescreen_cancel">Otkaži</string>
    <!-- Add button text for the Add to Homescreen dialog -->
    <string name="add_to_homescreen_add">Dodaj</string>
    <!-- Continue to website button text for the first-time Add to Homescreen dialog -->
    <string name="add_to_homescreen_continue">Nastavi na web stranicu</string>
    <!-- Placeholder text for the TextView in the Add to Homescreen dialog -->
    <string name="add_to_homescreen_text_placeholder">Naziv prečice</string>

    <!-- Describes the add to homescreen functionality -->
    <string name="add_to_homescreen_description_2">Ovu web stranicu možete lahko dodati na Početni ekran uređaja za brz pristup istoj i da surfate brže s iskustvom sličnom aplikaciji.</string>

    <!-- Preference for managing the settings for logins and passwords in Fenix -->
    <string name="preferences_passwords_logins_and_passwords_2">Lozinke</string>
    <!-- Preference for managing the saving of logins and passwords in Fenix -->
    <string name="preferences_passwords_save_logins_2">Sačuvaj lozinke</string>
    <!-- Preference option for asking to save passwords in Fenix -->
    <string name="preferences_passwords_save_logins_ask_to_save">Pitaj za spašavanje</string>
    <!-- Preference option for never saving passwords in Fenix -->
    <string name="preferences_passwords_save_logins_never_save">Ne spašavaj nikad</string>

    <!-- Preference for autofilling saved logins in Firefox (in web content), %1$s will be replaced with the app name -->
    <string name="preferences_passwords_autofill2">Automatski ispuni u %1$su</string>
    <!-- Description for the preference for autofilling saved logins in Firefox (in web content), %1$s will be replaced with the app name -->
    <string name="preferences_passwords_autofill_description">Popunite i sačuvajte korisnička imena i lozinke na web stranicama dok koristite %1$s.</string>
    <!-- Preference for autofilling logins from Fenix in other apps (e.g. autofilling the Twitter app) -->
    <string name="preferences_android_autofill">Automatski ispuni u drugim aplikacijama</string>
    <!-- Description for the preference for autofilling logins from Fenix in other apps (e.g. autofilling the Twitter app) -->
    <string name="preferences_android_autofill_description">Unesite korisnička imena i lozinke u druge aplikacije na svom uređaju.</string>

    <!-- Preference option for adding a password -->
    <string name="preferences_logins_add_login_2">Dodaj lozinku</string>

    <!-- Preference for syncing saved passwords in Fenix -->
    <string name="preferences_passwords_sync_logins_2">Sinhronizuj lozinke</string>
    <!-- Preference for syncing saved passwords in Fenix, when not signed in-->
    <string name="preferences_passwords_sync_logins_across_devices_2">Sinhronizuj lozinke na svim uređajima</string>
    <!-- Preference to access list of saved passwords -->
    <string name="preferences_passwords_saved_logins_2">Sačuvane lozinke</string>
    <!-- Description of empty list of saved passwords. Placeholder is replaced with app name.  -->
    <string name="preferences_passwords_saved_logins_description_empty_text_2">Lozinke koje sačuvate ili sinhronizujete sa %s će biti navedene ovdje. Sve lozinke koje sačuvate su šifrovane.
</string>
    <!-- Clickable text for opening an external link for more information about Sync. -->
    <string name="preferences_passwords_saved_logins_description_empty_learn_more_link_2">Saznajte više o sinhronizaciji</string>
    <!-- Preference to access list of login exceptions that we never save logins for -->
    <string name="preferences_passwords_exceptions">Izuzeci</string>
    <!-- Empty description of list of login exceptions that we never save passwords for. Parameter will be replaced by app name. -->
    <string name="preferences_passwords_exceptions_description_empty_2">%s neće sačuvati lozinke za web stranice navedene ovdje.</string>
    <!-- Description of list of login exceptions that we never save passwords for. Parameter will be replaced by app name. -->
    <string name="preferences_passwords_exceptions_description_2">%s neće sačuvati lozinke za ove stranice.</string>
    <!-- Text on button to remove all saved login exceptions -->
    <string name="preferences_passwords_exceptions_remove_all">Obriši sve izuzetke</string>
    <!-- Hint for search box in passwords list -->
    <string name="preferences_passwords_saved_logins_search_2">Traži lozinke</string>
    <!-- The header for the site that a login is for -->
    <string name="preferences_passwords_saved_logins_site">Stranica</string>
    <!-- The header for the username for a login -->
    <string name="preferences_passwords_saved_logins_username">Korisničko ime</string>
    <!-- The header for the password for a login -->
    <string name="preferences_passwords_saved_logins_password">Lozinka</string>
    <!-- Shown in snackbar to tell user that the password has been copied -->
    <string name="logins_password_copied">Lozinka kopirana u clipboard</string>

    <!-- Shown in snackbar to tell user that the username has been copied -->
    <string name="logins_username_copied">Korisničko ime kopirano u clipboard</string>
    <!-- Content Description (for screenreaders etc) read for the button to copy a password in logins-->
    <string name="saved_logins_copy_password">Kopiraj lozinku</string>
    <!-- Content Description (for screenreaders etc) read for the button to clear a password while editing a login-->
    <string name="saved_logins_clear_password">Očisti lozinku</string>
    <!-- Content Description (for screenreaders etc) read for the button to copy a username in logins -->
    <string name="saved_login_copy_username">Kopiraj korisničko ime</string>
    <!-- Content Description (for screenreaders etc) read for the button to clear a username while editing a login -->
    <string name="saved_login_clear_username">Očisti korisničko ime</string>
    <!-- Content Description (for screenreaders etc) read for the button to clear the hostname field while creating a login -->
    <string name="saved_login_clear_hostname">Očisti ime hosta</string>
    <!-- Content Description (for screenreaders etc) read for the button to open a site in logins -->
    <string name="saved_login_open_site">Otvori stranicu u browseru</string>
    <!-- Content Description (for screenreaders etc) read for the button to reveal a password in logins -->
    <string name="saved_login_reveal_password">Prikaži lozinku</string>
    <!-- Content Description (for screenreaders etc) read for the button to hide a password in logins -->
    <string name="saved_login_hide_password">Sakrij lozinku</string>
    <!-- Message displayed in biometric prompt displayed for authentication before allowing users to view their passwords -->
    <string name="logins_biometric_prompt_message_2">Otključajte da vidite sačuvane lozinke</string>
    <!-- Title of warning dialog if users have no device authentication set up -->
    <string name="logins_warning_dialog_title_2">Osigurajte svoje sačuvane lozinke</string>
    <!-- Message of warning dialog if users have no device authentication set up -->
    <string name="logins_warning_dialog_message_2">Postavite obrazac za zaključavanje uređaja, PIN ili lozinku da zaštitite svoje sačuvane lozinke od pristupa ako neko drugi ima vaš uređaj.</string>
    <!-- Negative button to ignore warning dialog if users have no device authentication set up -->
    <string name="logins_warning_dialog_later">Kasnije</string>
    <!-- Positive button to send users to set up a pin of warning dialog if users have no device authentication set up -->
    <string name="logins_warning_dialog_set_up_now">Podesi odmah</string>
    <!-- Title of PIN verification dialog to direct users to re-enter their device credentials to access their logins -->
    <string name="logins_biometric_prompt_message_pin">Otključajte svoj uređaj</string>
    <!-- Title for Accessibility Force Enable Zoom Preference -->
    <string name="preference_accessibility_force_enable_zoom">Zumiraj na svim web stranicama</string>
    <!-- Summary for Accessibility Force Enable Zoom Preference -->
    <string name="preference_accessibility_force_enable_zoom_summary">Omogući pinch &amp; zoom, čak i na stranicama koje sprječavaju ovu opciju.</string>
    <!-- Saved logins sorting strategy menu item -by name- (if selected, it will sort saved logins alphabetically) -->
    <string name="saved_logins_sort_strategy_alphabetically">Naziv (A-Ž)</string>
    <!-- Saved logins sorting strategy menu item -by last used- (if selected, it will sort saved logins by last used) -->
    <string name="saved_logins_sort_strategy_last_used">Zadnja upotreba</string>

    <!-- Content description (not visible, for screen readers etc.) -->
    <string name="saved_logins_menu_dropdown_chevron_icon_content_description_2">Meni za sortiranje lozinki</string>

    <!-- Autofill -->
    <!-- Preference and title for managing the autofill settings -->
    <string name="preferences_autofill">Automatsko popunjavanje</string>
    <!-- Preference and title for managing the settings for addresses -->
    <string name="preferences_addresses">Adrese</string>
    <!-- Preference and title for managing the settings for payment methods -->
    <string name="preferences_credit_cards_2">Načini plaćanja</string>
    <!-- Preference for saving and autofilling credit cards -->
    <string name="preferences_credit_cards_save_and_autofill_cards_2">Sačuvaj i popuni načine plaćanja</string>

    <!-- Preference summary for saving and autofilling payment method data. Parameter will be replaced by app name. -->
    <string name="preferences_credit_cards_save_and_autofill_cards_summary_2">%s šifruje sve načine plaćanja koje sačuvate</string>
    <!-- Preference option for syncing credit cards across devices. This is displayed when the user is not signed into sync -->
    <string name="preferences_credit_cards_sync_cards_across_devices">Sinhronizujte kartice na svim uređajima</string>
    <!-- Preference option for syncing credit cards across devices. This is displayed when the user is signed into sync -->
    <string name="preferences_credit_cards_sync_cards">Sinhronizuj kartice</string>
    <!-- Preference option for adding a card -->
    <string name="preferences_credit_cards_add_credit_card_2">Dodaj karticu</string>
    <!-- Preference option for managing saved cards -->
    <string name="preferences_credit_cards_manage_saved_cards_2">Upravljajte karticama</string>
    <!-- Preference option for adding an address -->
    <string name="preferences_addresses_add_address">Dodaj adresu</string>
    <!-- Preference option for managing saved addresses -->
    <string name="preferences_addresses_manage_addresses">Upravljaj adresama</string>
    <!-- Preference for saving and filling addresses -->
    <string name="preferences_addresses_save_and_autofill_addresses_2">Sačuvajte i popunite adrese</string>

    <!-- Preference summary for saving and filling address data -->
    <string name="preferences_addresses_save_and_autofill_addresses_summary_2">Uključuje brojeve telefona i email adrese</string>

    <!-- Title of the "Add card" screen -->
    <string name="credit_cards_add_card">Dodaj karticu</string>
    <!-- Title of the "Edit card" screen -->
    <string name="credit_cards_edit_card">Uredi karticu</string>
    <!-- The header for the card number of a credit card -->
    <string name="credit_cards_card_number">Broj kartice</string>
    <!-- The header for the expiration date of a credit card -->
    <string name="credit_cards_expiration_date">Datum isteka</string>
    <!-- The label for the expiration date month of a credit card to be used by a11y services-->
    <string name="credit_cards_expiration_date_month">Mjesec isteka</string>
    <!-- The label for the expiration date year of a credit card to be used by a11y services-->
    <string name="credit_cards_expiration_date_year">Godina isteka</string>
    <!-- The header for the name on the credit card -->
    <string name="credit_cards_name_on_card">Ime na kartici</string>
    <!-- The text for the "Delete card" menu item for deleting a credit card -->
    <string name="credit_cards_menu_delete_card">Izbriši karticu</string>
    <!-- The text for the "Delete card" button for deleting a credit card -->
    <string name="credit_cards_delete_card_button">Izbriši karticu</string>
    <!-- The text for the confirmation message of "Delete card" dialog -->
    <string name="credit_cards_delete_dialog_confirmation_2">Izbrisati karticu?</string>
    <!-- The text for the positive button on "Delete card" dialog -->
    <string name="credit_cards_delete_dialog_button">Izbriši</string>
    <!-- The title for the "Save" menu item for saving a credit card -->
    <string name="credit_cards_menu_save">Sačuvaj</string>
    <!-- The text for the "Save" button for saving a credit card -->
    <string name="credit_cards_save_button">Sačuvaj</string>
    <!-- The text for the "Cancel" button for cancelling adding, updating or deleting a credit card -->
    <string name="credit_cards_cancel_button">Otkaži</string>
    <!-- Title of the "Saved cards" screen -->
    <string name="credit_cards_saved_cards">Sačuvane kartice</string>
    <!-- Error message for card number validation -->
    <string name="credit_cards_number_validation_error_message_2">Unesite važeći broj kartice</string>
    <!-- Error message for card name on card validation -->
    <string name="credit_cards_name_on_card_validation_error_message_2">Dodaj ime</string>
    <!-- Message displayed in biometric prompt displayed for authentication before allowing users to view their saved credit cards -->
    <string name="credit_cards_biometric_prompt_message">Otključajte da vidite svoje sačuvane kartice</string>
    <!-- Title of warning dialog if users have no device authentication set up -->
    <string name="credit_cards_warning_dialog_title_2">Osigurajte svoje sačuvane načine plaćanja</string>
    <!-- Message of warning dialog if users have no device authentication set up -->
    <string name="credit_cards_warning_dialog_message_3">Postavite obrazac za zaključavanje uređaja, PIN ili lozinku da zaštitite sačuvane načine plaćanja od pristupa ako neko drugi ima vaš uređaj.</string>
    <!-- Positive button to send users to set up a pin of warning dialog if users have no device authentication set up -->
    <string name="credit_cards_warning_dialog_set_up_now">Podesi odmah</string>
    <!-- Negative button to ignore warning dialog if users have no device authentication set up -->
    <string name="credit_cards_warning_dialog_later">Kasnije</string>
    <!-- Title of PIN verification dialog to direct users to re-enter their device credentials to access their credit cards -->
    <string name="credit_cards_biometric_prompt_message_pin">Otključajte svoj uređaj</string>

    <!-- Message displayed in biometric prompt for authentication, before allowing users to use their stored payment method information -->
    <string name="credit_cards_biometric_prompt_unlock_message_2">Otključajte da koristite sačuvane načine plaćanja</string>
    <!-- Title of the "Add address" screen -->
    <string name="addresses_add_address">Dodaj adresu</string>
    <!-- Title of the "Edit address" screen -->
    <string name="addresses_edit_address">Uredi adresu</string>
    <!-- Title of the "Manage addresses" screen -->
    <string name="addresses_manage_addresses">Upravljaj adresama</string>
    <!-- The header for the name of an address. Name represents a person's full name, typically made up of a first, middle and last name, e.g. John Joe Doe. -->
    <string name="addresses_name">Ime</string>
    <!-- The header for the street address of an address -->
    <string name="addresses_street_address">Adresa</string>
    <!-- The header for the city of an address -->
    <string name="addresses_city">Grad</string>
    <!-- The header for the subregion of an address when "state" should be used -->
    <string name="addresses_state">Država</string>
    <!-- The header for the subregion of an address when "province" should be used -->
    <string name="addresses_province">Provincija</string>
    <!-- The header for the zip code of an address -->
    <string name="addresses_zip">Poštanski broj</string>
    <!-- The header for the country or region of an address -->
    <string name="addresses_country">Država ili regija</string>
    <!-- The header for the phone number of an address -->
    <string name="addresses_phone">Telefon</string>
    <!-- The header for the email of an address -->
    <string name="addresses_email">Email</string>
    <!-- The text for the "Save" button for saving an address -->
    <string name="addresses_save_button">Sačuvaj</string>
    <!-- The text for the "Cancel" button for cancelling adding, updating or deleting an address -->
    <string name="addresses_cancel_button">Otkaži</string>
    <!-- The text for the "Delete address" button for deleting an address -->
    <string name="addressess_delete_address_button">Izbriši adresu</string>
    <!-- The title for the "Delete address" confirmation dialog -->
    <string name="addressess_confirm_dialog_message_2">Izbrisati ovu adresu?</string>
    <!-- The text for the positive button on "Delete address" dialog -->
    <string name="addressess_confirm_dialog_ok_button">Izbriši</string>
    <!-- The text for the negative button on "Delete address" dialog -->
    <string name="addressess_confirm_dialog_cancel_button">Otkaži</string>
    <!-- The text for the "Save address" menu item for saving an address -->
    <string name="address_menu_save_address">Sačuvaj adresu</string>
    <!-- The text for the "Delete address" menu item for deleting an address -->
    <string name="address_menu_delete_address">Izbriši adresu</string>

    <!-- Title of the Add search engine screen -->
    <string name="search_engine_add_custom_search_engine_title">Dodaj pretraživač</string>
    <!-- Content description (not visible, for screen readers etc.): Title for the button that navigates to add new engine screen -->
    <string name="search_engine_add_custom_search_engine_button_content_description">Dodaj novi pretraživač</string>
    <!-- Title of the Edit search engine screen -->
    <string name="search_engine_edit_custom_search_engine_title">Uredi pretraživač</string>
    <!-- Text for the menu button to edit a search engine -->
    <string name="search_engine_edit">Uredi</string>
    <!-- Text for the menu button to delete a search engine -->
    <string name="search_engine_delete">Obriši</string>

    <!-- Label for the TextField in which user enters custom search engine name -->
    <string name="search_add_custom_engine_name_label">Naziv</string>
    <!-- Placeholder text shown in the Search Engine Name text field before a user enters text -->
    <string name="search_add_custom_engine_name_hint_2">Naziv pretraživača</string>
    <!-- Label for the TextField in which user enters custom search engine URL -->
    <string name="search_add_custom_engine_url_label">URL pojma za pretraživanje</string>
    <!-- Placeholder text shown in the Search String TextField before a user enters text -->
    <string name="search_add_custom_engine_search_string_hint_2">URL koji će se koristiti za pretraživanje</string>
    <!-- Description text for the Search String TextField. The %s is part of the string -->
    <string name="search_add_custom_engine_search_string_example" formatted="false">Zamijenite izraz sa “%s”. Primjer:\nhttps://www.google.ba/search?q=%s</string>

    <!-- Accessibility description for the form in which details about the custom search engine are entered -->
    <string name="search_add_custom_engine_form_description">Detalji korisnički podešenog pretraživača</string>

    <!-- Label for the TextField in which user enters custom search engine suggestion URL -->
    <string name="search_add_custom_engine_suggest_url_label">API za prijedloge za pretraživanje (opcionalno)</string>
    <!-- Placeholder text shown in the Search Suggestion String TextField before a user enters text -->
    <string name="search_add_custom_engine_suggest_string_hint">URL API prijedloga za pretraživanje</string>
    <!-- Description text for the Search Suggestion String TextField. The %s is part of the string -->
    <string name="search_add_custom_engine_suggest_string_example_2" formatted="false">Zamijenite upit sa “%s”. Primjer:\nhttps://suggestqueries.google.com/complete/search?client=firefox&amp;q=%s</string>
    <!-- The text for the "Save" button for saving a custom search engine -->
    <string name="search_custom_engine_save_button">Sačuvaj</string>

    <!-- Text shown when a user leaves the name field empty -->
    <string name="search_add_custom_engine_error_empty_name">Unesite naziv pretraživača</string>
    <!-- Text shown when a user leaves the search string field empty -->
    <string name="search_add_custom_engine_error_empty_search_string">Unesite pojam za pretragu</string>
    <!-- Text shown when a user leaves out the required template string -->
    <string name="search_add_custom_engine_error_missing_template">Provjerite da li pojam odgovara formatu primjera</string>
    <!-- Text shown when we aren't able to validate the custom search query. The first parameter is the url of the custom search engine -->
    <string name="search_add_custom_engine_error_cannot_reach">Greška u povezivanju na “%s”</string>
    <!-- Text shown when a user creates a new search engine -->
    <string name="search_add_custom_engine_success_message">Kreirano %s</string>
    <!-- Text shown when a user successfully edits a custom search engine -->
    <string name="search_edit_custom_engine_success_message">Spašeno %s</string>
    <!-- Text shown when a user successfully deletes a custom search engine -->
    <string name="search_delete_search_engine_success_message">Obrisano %s</string>

    <!-- Heading for the instructions to allow a permission -->
    <string name="phone_feature_blocked_intro">Da omogućite:</string>
    <!-- First step for the allowing a permission -->
    <string name="phone_feature_blocked_step_settings">1. Idite na Android Settings</string>
    <!-- Second step for the allowing a permission -->
    <string name="phone_feature_blocked_step_permissions"><![CDATA[2. Izaberite <b>Permissions</b>]]></string>
    <!-- Third step for the allowing a permission (Fore example: Camera) -->
    <string name="phone_feature_blocked_step_feature"><![CDATA[3. Podesite <b>%1$s</b> na ON]]></string>

    <!-- Label that indicates a site is using a secure connection -->
    <string name="quick_settings_sheet_secure_connection_2">Veza je sigurna</string>
    <!-- Label that indicates a site is using a insecure connection -->
    <string name="quick_settings_sheet_insecure_connection_2">Veza nije sigurna</string>
    <!-- Label to clear site data -->
    <string name="clear_site_data">Izbrišite kolačiće i podatke o web stranici</string>
    <!-- Confirmation message for a dialog confirming if the user wants to delete all data for current site -->
    <string name="confirm_clear_site_data"><![CDATA[Jeste li sigurni da želite izbrisati sve kolačiće i podatke za web stranicu <b>%s</b>?]]></string>
    <!-- Confirmation message for a dialog confirming if the user wants to delete all the permissions for all sites-->
    <string name="confirm_clear_permissions_on_all_sites">Da li ste sigurni da želite obrisati sve dozvole za sve stranice?</string>
    <!-- Confirmation message for a dialog confirming if the user wants to delete all the permissions for a site-->
    <string name="confirm_clear_permissions_site">Da li ste sigurni da želite obrisati sve dozvole za ovu stranicu?</string>
    <!-- Confirmation message for a dialog confirming if the user wants to set default value a permission for a site-->
    <string name="confirm_clear_permission_site">Da li ste sigurni da želite obrisati ovu dozvolu za ovu stranicu?</string>
    <!-- label shown when there are not site exceptions to show in the site exception settings -->
    <string name="no_site_exceptions">Nema izuzetaka stranice</string>
    <!-- Bookmark deletion confirmation -->
    <string name="bookmark_deletion_confirmation">Da li ste sigurni da želite obrisati ovu zabilješku?</string>
    <!-- Browser menu button that adds a shortcut to the home fragment -->
    <string name="browser_menu_add_to_shortcuts">Dodaj u prečice</string>
    <!-- Browser menu button that removes a shortcut from the home fragment -->
    <string name="browser_menu_remove_from_shortcuts">Ukloni iz prečica</string>
    <!-- text shown before the issuer name to indicate who its verified by, parameter is the name of
     the certificate authority that verified the ticket-->
    <string name="certificate_info_verified_by">Verifikovao: %1$s</string>
    <!-- Login overflow menu delete button -->
    <string name="login_menu_delete_button">Obriši</string>
    <!-- Login overflow menu edit button -->
    <string name="login_menu_edit_button">Uredi</string>
    <!-- Message in delete confirmation dialog for password -->
    <string name="login_deletion_confirmation_2">Jeste li sigurni da želite izbrisati ovu lozinku?</string>
    <!-- Positive action of a dialog asking to delete  -->
    <string name="dialog_delete_positive">Obriši</string>
    <!-- Negative action of a dialog asking to delete login -->
    <string name="dialog_delete_negative">Otkaži</string>
    <!--  The saved password options menu description. -->
    <string name="login_options_menu_2">Opcije lozinke</string>
    <!--  The editable text field for a website address. -->
    <string name="saved_login_hostname_description_3">Tekstualno polje koje se može uređivati za adresu web stranice.</string>
    <!--  The editable text field for a username. -->
    <string name="saved_login_username_description_3">Tekstualno polje koje se može uređivati za korisničko ime.</string>
    <!--  The editable text field for a login's password. -->
    <string name="saved_login_password_description_2">Tekstualno polje koje se može uređivati za lozinku.</string>
    <!--  The button description to save changes to an edited password. -->
    <string name="save_changes_to_login_2">Sačuvaj promjene.</string>

    <!--  The page title for editing a saved password. -->
    <string name="edit_2">Uredi lozinku</string>
    <!--  The page title for adding new password. -->
    <string name="add_login_2">Dodaj lozinku</string>
    <!--  Error text displayed underneath the password field when it is in an error case. -->
    <string name="saved_login_password_required_2">Unesite lozinku</string>
    <!--  The error message in add login view when username field is blank. -->
    <string name="saved_login_username_required_2">Unesite korisničko ime</string>
    <!--  The error message in add login view when hostname field is blank. -->
    <string name="saved_login_hostname_required" tools:ignore="UnusedResources">Ime hosta je obavezno</string>
    <!--  The error message in add login view when hostname field is blank. -->
    <string name="saved_login_hostname_required_2" tools:ignore="UnusedResources">Unesite web adresu</string>
    <!-- Voice search button content description  -->
    <string name="voice_search_content_description">Glasovna pretraga</string>
    <!-- Voice search prompt description displayed after the user presses the voice search button -->
    <string name="voice_search_explainer">Recite sada</string>
    <!--  The error message in edit login view when a duplicate username exists. -->
    <string name="saved_login_duplicate">Prijava sa tim korisničkim imenom već postoji</string>

    <!-- This is the hint text that is shown inline on the hostname field of the create new login page. 'https://www.example.com' intentionally hardcoded here -->
    <string name="add_login_hostname_hint_text">https://www.example.com</string>
    <!-- This is an error message shown below the hostname field of the add login page when a hostname does not contain http or https. -->
    <string name="add_login_hostname_invalid_text_3">Web adresa mora sadržavati &quot;https://&quot; ili &quot;http://&quot;</string>
    <!-- This is an error message shown below the hostname field of the add login page when a hostname is invalid. -->
    <string name="add_login_hostname_invalid_text_2">Važeće ime hosta je obavezno</string>

    <!-- Synced Tabs -->
    <!-- Text displayed to ask user to connect another device as no devices found with account -->
    <string name="synced_tabs_connect_another_device">Povežite drugi uređaj</string>
    <!-- Text displayed asking user to re-authenticate -->
    <string name="synced_tabs_reauth">Ponovo potvrdite identitet.</string>
    <!-- Text displayed when user has disabled tab syncing in Firefox Sync Account -->
    <string name="synced_tabs_enable_tab_syncing">Molimo da omogućite sinhronizaciju tabova.</string>
    <!-- Text displayed when user has no tabs that have been synced -->
    <string name="synced_tabs_no_tabs">Nemate otvorenih tabova u Firefoxu na vašim ostalim uređajima.</string>
    <!-- Text displayed in the synced tabs screen when a user is not signed in to Firefox Sync describing Synced Tabs -->
    <string name="synced_tabs_sign_in_message">Pregled liste tabova sa vaših ostalih uređaja.</string>
    <!-- Text displayed on a button in the synced tabs screen to link users to sign in when a user is not signed in to Firefox Sync -->
    <string name="synced_tabs_sign_in_button">Prijavite se za sinhr.</string>

    <!-- The text displayed when a synced device has no tabs to show in the list of Synced Tabs. -->
    <string name="synced_tabs_no_open_tabs">Nema otvorenih tabova</string>

    <!-- Content description for expanding a group of synced tabs. -->
    <string name="synced_tabs_expand_group">Proširi grupu sinhronizovanih tabova</string>
    <!-- Content description for collapsing a group of synced tabs. -->
    <string name="synced_tabs_collapse_group">Sažmi grupu sinhroniziranih tabova</string>

    <!-- Top Sites -->
    <!-- Title text displayed in the dialog when shortcuts limit is reached. -->
    <string name="shortcut_max_limit_title">Dostignuto je ograničenje prečice</string>
    <!-- Content description text displayed in the dialog when shortcut limit is reached. -->
    <string name="shortcut_max_limit_content">Da dodate novu prečicu, uklonite jednu. Dodirnite i držite stranicu i odaberite ukloni.</string>
    <!-- Confirmation dialog button text when top sites limit is reached. -->
    <string name="top_sites_max_limit_confirmation_button">OK, razumijem</string>

    <!-- Label for the preference to show the shortcuts for the most visited top sites on the homepage -->
    <string name="top_sites_toggle_top_recent_sites_4">Prečice</string>
    <!-- Title text displayed in the rename top site dialog. -->
    <string name="top_sites_rename_dialog_title">Naziv</string>
    <!-- Hint for renaming title of a shortcut -->
    <string name="shortcut_name_hint">Naziv prečice</string>
    <!-- Hint for editing URL of a shortcut. -->
    <string name="shortcut_url_hint">URL prečica</string>
    <!-- Button caption to confirm the renaming of the top site. -->
    <string name="top_sites_rename_dialog_ok" moz:removedIn="130" tools:ignore="UnusedResources">OK</string>
    <!-- Dialog button text for canceling the rename top site prompt. -->
    <string name="top_sites_rename_dialog_cancel">Otkaži</string>
    <!-- Text for the menu button to open the homepage settings. -->
    <string name="top_sites_menu_settings">Postavke</string>
    <!-- Text for the menu button to navigate to sponsors and privacy support articles. '&amp;' is replaced with the ampersand symbol: & -->
    <string name="top_sites_menu_sponsor_privacy">Naši sponzori i vaša privatnost</string>
    <!-- Label text displayed for a sponsored top site. -->
    <string name="top_sites_sponsored_label">Sponzorisano</string>

    <!-- Text for the menu item to edit a top site. -->
    <string name="top_sites_edit_top_site">Uredi</string>
    <!-- Text for the dialog title to edit a top site. -->
    <string name="top_sites_edit_dialog_title">Uredi prečicu</string>
    <!-- Button caption to confirm the edit of the top site. -->
    <string name="top_sites_edit_dialog_save">Sačuvaj</string>
    <!-- Error message when the user entered an invalid URL -->
    <string name="top_sites_edit_dialog_url_error">Unesite važeći URL</string>
    <!-- Label for the URL edit field in the edit top site dialog. -->
    <string name="top_sites_edit_dialog_url_title">URL</string>

    <!-- Inactive tabs in the tabs tray -->
    <!-- Title text displayed in the tabs tray when a tab has been unused for 14 days. -->
    <string name="inactive_tabs_title">Neaktivni tabovi</string>
    <!-- Content description for closing all inactive tabs -->
    <string name="inactive_tabs_delete_all">Zatvori sve neaktivne tabove</string>
    <!-- Content description for expanding the inactive tabs section. -->
    <string name="inactive_tabs_expand_content_description">Proširi neaktivne tabove</string>
    <!-- Content description for collapsing the inactive tabs section. -->
    <string name="inactive_tabs_collapse_content_description">Sažmi neaktivne tabove</string>

    <!-- Inactive tabs auto-close message in the tabs tray -->
    <!-- The header text of the auto-close message when the user is asked if they want to turn on the auto-closing of inactive tabs. -->
    <string name="inactive_tabs_auto_close_message_header" tools:ignore="UnusedResources">Automatsko zatvaranje nakon mjesec dana?</string>
    <!-- A description below the header to notify the user what the inactive tabs auto-close feature is. -->
    <string name="inactive_tabs_auto_close_message_description" tools:ignore="UnusedResources">Firefox može zatvoriti tabove koje niste pogledali u proteklom mjesecu.</string>
    <!-- A call to action below the description to allow the user to turn on the auto closing of inactive tabs. -->
    <string name="inactive_tabs_auto_close_message_action" tools:ignore="UnusedResources">UKLJUČI AUTOMATSKO ZATVARANJE</string>
    <!-- Text for the snackbar to confirm auto-close is enabled for inactive tabs -->
    <string name="inactive_tabs_auto_close_message_snackbar">Automatsko zatvaranje omogućeno</string>

    <!-- Awesome bar suggestion's headers -->
    <!-- Search suggestions title for Firefox Suggest. -->
    <string name="firefox_suggest_header">Firefox prijedlozi</string>
    <!-- Title for search suggestions when Google is the default search suggestion engine. -->
    <string name="google_search_engine_suggestion_header">Google pretraga</string>
    <!-- Title for search suggestions when the default search suggestion engine is anything other than Google. The first parameter is default search engine name. -->
    <string name="other_default_search_engine_suggestion_header">%s pretraga</string>

    <!-- Default browser experiment -->
    <!-- Default browser card title -->
    <string name="default_browser_experiment_card_title">Promijenite svoj zadani pretraživač</string>
    <!-- Default browser card text -->
    <string name="default_browser_experiment_card_text">Postavi automatsko otvaranje linkova web stranica, e-maila i poruka u Firefoxu.</string>

    <!-- Content description for close button in collection placeholder. -->
    <string name="remove_home_collection_placeholder_content_description">Ukloni</string>

    <!-- Content description radio buttons with a link to more information -->
    <string name="radio_preference_info_content_description">Kliknite za više detalja</string>

    <!-- Content description for the action bar "up" button -->
    <string name="action_bar_up_description" moz:removedIn="124" tools:ignore="UnusedResources">Idi prema gore</string>

    <!-- Content description for privacy content close button -->
    <string name="privacy_content_close_button_content_description">Zatvori</string>

    <!-- Pocket recommended stories -->
    <!-- Header text for a section on the home screen. -->
    <string name="pocket_stories_header_1">Priče koje podstiču na razmišljanje</string>
    <!-- Header text for a section on the home screen. -->
    <string name="pocket_stories_categories_header">Priče po temama</string>
    <!-- Text of a button allowing users to access an external url for more Pocket recommendations. -->
    <string name="pocket_stories_placeholder_text">Istražite više</string>
    <!-- Title of an app feature. Smaller than a heading. The first parameter is product name Pocket -->
    <string name="pocket_stories_feature_title_2">Pokreće %s.</string>
    <!-- Caption for describing a certain feature. The placeholder is for a clickable text (eg: Learn more) which will load an url in a new tab when clicked.  -->
    <string name="pocket_stories_feature_caption">Dio porodice Firefox. %s</string>
    <!-- Clickable text for opening an external link for more information about Pocket. -->
    <string name="pocket_stories_feature_learn_more">Saznajte više</string>
    <!-- Text indicating that the Pocket story that also displays this text is a sponsored story by other 3rd party entity. -->
    <string name="pocket_stories_sponsor_indication">Sponzorisano</string>

    <!-- Snackbar message for enrolling in a Nimbus experiment from the secret settings when Studies preference is Off.-->
    <string name="experiments_snackbar">Omogućite telemetriju za slanje podataka.</string>
    <!-- Snackbar button text to navigate to telemetry settings.-->
    <string name="experiments_snackbar_button">Idi na postavke</string>

    <!-- Review quality check feature-->
    <!-- Name for the review quality check feature used as title for the panel. -->
    <string name="review_quality_check_feature_name_2">Provjera recenzije</string>
    <!-- Summary for grades A and B for review quality check adjusted grading. -->
    <string name="review_quality_check_grade_a_b_description">Pouzdane recenzije</string>
    <!-- Summary for grade C for review quality check adjusted grading. -->
    <string name="review_quality_check_grade_c_description">Kombinacija pouzdanih i nepouzdanih recenzija</string>
    <!-- Summary for grades D and F for review quality check adjusted grading. -->
    <string name="review_quality_check_grade_d_f_description">Nepouzdane recenzije</string>
    <!-- Text for title presenting the reliability of a product's reviews. -->
    <string name="review_quality_check_grade_title">Koliko su ove recenzije pouzdane?</string>
    <!-- Title for when the rating has been updated by the review checker -->
    <string name="review_quality_check_adjusted_rating_title">Prilagođena ocjena</string>
    <!-- Description for a product's adjusted star rating. The text presents that the product's reviews which were evaluated as unreliable were removed from the adjusted rating. -->
    <string name="review_quality_check_adjusted_rating_description_2">Na osnovu pouzdanih recenzija</string>
    <!-- Title for list of highlights from a product's review emphasizing a product's important traits. -->
    <string name="review_quality_check_highlights_title">Izdvajamo iz nedavnih recenzija</string>
    <!-- Title for section explaining how we analyze the reliability of a product's reviews. -->
    <string name="review_quality_check_explanation_title">Kako utvrđujemo kvalitet recenzija</string>

    <!-- Paragraph explaining how we analyze the reliability of a product's reviews. First parameter is the Fakespot product name. In the phrase "Fakespot by Mozilla", "by" can be localized. Does not need to stay by. -->
    <string name="review_quality_check_explanation_body_reliability">Koristimo AI tehnologiju od %s od Mozille da provjerimo pouzdanost recenzija proizvoda. Ovo će vam samo pomoći da ocijenite kvalitetu recenzija, a ne kvalitet proizvoda.</string>
    <!-- Paragraph explaining the grading system we use to classify the reliability of a product's reviews. -->
    <string name="review_quality_check_info_review_grade_header"><![CDATA[Svakoj recenziji proizvoda dodjeljujemo <b>slovnu ocjenu</b> od A do F.]]></string>
    <!-- Description explaining grades A and B for review quality check adjusted grading. -->
    <string name="review_quality_check_info_grade_info_AB">Pouzdane recenzije. Vjerujemo da su recenzije vjerovatno od stvarnih kupaca koji su ostavili iskrene, nepristrasne recenzije.</string>
    <!-- Description explaining grade C for review quality check adjusted grading. -->
    <string name="review_quality_check_info_grade_info_C">Vjerujemo da postoji mješavina pouzdanih i nepouzdanih recenzija.</string>
    <!-- Description explaining grades D and F for review quality check adjusted grading. -->
    <string name="review_quality_check_info_grade_info_DF">Nepouzdane recenzije. Vjerujemo da su recenzije vjerovatno lažne ili od pristrasnih recenzenata.</string>
    <!-- Paragraph explaining how a product's adjusted grading is calculated. -->
    <string name="review_quality_check_explanation_body_adjusted_grading"><![CDATA[<b>Prilagođena ocjena</b> zasniva se samo na recenzijama za koje vjerujemo da su pouzdane.]]></string>

    <!-- Paragraph explaining product review highlights. First parameter is the name of the retailer (e.g. Amazon). -->
    <string name="review_quality_check_explanation_body_highlights"><![CDATA[<b>Istaknuto</b> je iz %s recenzija u posljednjih 80 dana za koje vjerujemo da su pouzdane.]]></string>

    <!-- Text for learn more caption presenting a link with information about review quality. First parameter is for clickable text defined in review_quality_check_info_learn_more_link. -->
    <string name="review_quality_check_info_learn_more">Saznajte više o %su.</string>
    <!-- Clickable text that links to review quality check SuMo page. First parameter is the Fakespot product name. -->
    <string name="review_quality_check_info_learn_more_link_2">kako %s određuje kvalitet recenzije</string>
    <!-- Text for title of settings section. -->
    <string name="review_quality_check_settings_title">Postavke</string>
    <!-- Text for label for switch preference to show recommended products from review quality check settings section. -->
    <string name="review_quality_check_settings_recommended_products">Prikaži oglase u provjeri recenzije</string>
    <!-- Description for switch preference to show recommended products from review quality check settings section. First parameter is for clickable text defined in review_quality_check_settings_recommended_products_learn_more.-->
    <string name="review_quality_check_settings_recommended_products_description_2" tools:ignore="UnusedResources">Povremeno ćete vidjeti oglase za relevantne proizvode. Oglašavamo samo proizvode sa pouzdanim recenzijama. %s</string>
    <!-- Clickable text that links to review quality check recommended products support article. -->
    <string name="review_quality_check_settings_recommended_products_learn_more" tools:ignore="UnusedResources">Saznajte više</string>
    <!-- Text for turning sidebar off button from review quality check settings section. -->
    <string name="review_quality_check_settings_turn_off">Isključite provjeru recenzije</string>
    <!-- Text for title of recommended product section. This is displayed above a product image, suggested as an alternative to the product reviewed. -->
    <string name="review_quality_check_ad_title" tools:ignore="UnusedResources">Više za razmatranje</string>
    <!-- Caption for recommended product section indicating this is an ad by Fakespot. First parameter is the Fakespot product name. -->
    <string name="review_quality_check_ad_caption" tools:ignore="UnusedResources">Oglas od %s</string>
    <!-- Caption for review quality check panel. First parameter is for clickable text defined in review_quality_check_powered_by_link. -->
    <string name="review_quality_check_powered_by_2">Provjeru recenzije pokreće %s</string>
    <!-- Clickable text that links to Fakespot.com. First parameter is the Fakespot product name. In the phrase "Fakespot by Mozilla", "by" can be localized. Does not need to stay by. -->
    <string name="review_quality_check_powered_by_link" tools:ignore="UnusedResources">%s od Mozille</string>

    <!-- Text for title of warning card informing the user that the current analysis is outdated. -->
    <string name="review_quality_check_outdated_analysis_warning_title" tools:ignore="UnusedResources">Nove informacije za provjeru</string>
    <!-- Text for button from warning card informing the user that the current analysis is outdated. Clicking this should trigger the product's re-analysis. -->
    <string name="review_quality_check_outdated_analysis_warning_action" tools:ignore="UnusedResources">Provjeri sada</string>
    <!-- Title for warning card informing the user that the current product does not have enough reviews for a review analysis. -->
    <string name="review_quality_check_no_reviews_warning_title">Još nema dovoljno recenzija</string>
    <!-- Text for body of warning card informing the user that the current product does not have enough reviews for a review analysis. -->
    <string name="review_quality_check_no_reviews_warning_body">Kada ovaj proizvod bude imao više recenzija, moći ćemo provjeriti njihov kvalitet.</string>
    <!-- Title for warning card informing the user that the current product is currently not available. -->
    <string name="review_quality_check_product_availability_warning_title">Proizvod nije dostupan</string>
    <!-- Text for the body of warning card informing the user that the current product is currently not available. -->
    <string name="review_quality_check_product_availability_warning_body">Ako vidite da je ovaj proizvod ponovo na zalihama, prijavite ga i mi ćemo raditi na provjeri recenzija.</string>
    <!-- Clickable text for warning card informing the user that the current product is currently not available. Clicking this should inform the server that the product is available. -->
    <string name="review_quality_check_product_availability_warning_action_2">Prijavite proizvod je na zalihama</string>
    <!-- Title for warning card informing the user that the current product's analysis is still processing. The parameter is the percentage progress (0-100%) of the analysis process (e.g. 56%). -->
    <string name="review_quality_check_analysis_in_progress_warning_title_2">Provjera kvaliteta recenzije (%s)</string>
    <!-- Text for body of warning card informing the user that the current product's analysis is still processing. -->
    <string name="review_quality_check_analysis_in_progress_warning_body">Ovo bi moglo potrajati oko 60 sekundi.</string>
    <!-- Title for info card displayed after the user reports a product is back in stock. -->
    <string name="review_quality_check_analysis_requested_info_title">Hvala na prijavi!</string>
    <!-- Text for body of info card displayed after the user reports a product is back in stock. -->
    <string name="review_quality_check_analysis_requested_info_body">Trebali bismo imati informacije o recenzijama ovog proizvoda u roku od 24 sata. Provjerite ponovo.</string>
    <!-- Title for info card displayed when the user review checker while on a product that Fakespot does not analyze (e.g. gift cards, music). -->
    <string name="review_quality_check_not_analyzable_info_title">Ne možemo provjeriti ove recenzije</string>
    <!-- Text for body of info card displayed when the user review checker while on a product that Fakespot does not analyze (e.g. gift cards, music). -->
    <string name="review_quality_check_not_analyzable_info_body">Nažalost, ne možemo provjeriti kvalitetu recenzija za određene vrste proizvoda. Na primjer, poklon kartice i streaming videa, muzike i igrica.</string>
    <!-- Title for info card displayed when another user reported the displayed product is back in stock. -->
    <string name="review_quality_check_analysis_requested_other_user_info_title" tools:ignore="UnusedResources">Informacije stižu uskoro</string>
    <!-- Text for body of info card displayed when another user reported the displayed product is back in stock. -->
    <string name="review_quality_check_analysis_requested_other_user_info_body" tools:ignore="UnusedResources">Trebali bismo imati informacije o recenzijama ovog proizvoda u roku od 24 sata. Provjerite ponovo.</string>
    <!-- Title for info card displayed to the user when analysis finished updating. -->
    <string name="review_quality_check_analysis_updated_confirmation_title" tools:ignore="UnusedResources">Analiza je ažurirana</string>
    <!-- Text for the action button from info card displayed to the user when analysis finished updating. -->
    <string name="review_quality_check_analysis_updated_confirmation_action" tools:ignore="UnusedResources">Razumijem</string>
    <!-- Title for error card displayed to the user when an error occurred. -->
    <string name="review_quality_check_generic_error_title">Trenutno nema dostupnih informacija</string>
    <!-- Text for body of error card displayed to the user when an error occurred. -->
    <string name="review_quality_check_generic_error_body">Radimo na rješavanju problema. Provjerite ponovo uskoro.</string>
    <!-- Title for error card displayed to the user when the device is disconnected from the network. -->
    <string name="review_quality_check_no_connection_title">Nema mrežne konekcije</string>
    <!-- Text for body of error card displayed to the user when the device is disconnected from the network. -->
    <string name="review_quality_check_no_connection_body">Provjerite svoju mrežnu konekciju, a zatim pokušajte ponovo učitati stranicu.</string>
    <!-- Title for card displayed to the user for products whose reviews were not analyzed yet. -->
    <string name="review_quality_check_no_analysis_title">Još uvijek nema informacija o ovim recenzijama</string>
    <!-- Text for the body of card displayed to the user for products whose reviews were not analyzed yet. -->
    <string name="review_quality_check_no_analysis_body">Da biste saznali jesu li recenzije ovog proizvoda pouzdane, provjerite kvalitetu recenzija. Potrebno je samo oko 60 sekundi.</string>
    <!-- Text for button from body of card displayed to the user for products whose reviews were not analyzed yet. Clicking this should trigger a product analysis. -->
    <string name="review_quality_check_no_analysis_link">Provjeri kvalitet recenzije</string>
    <!-- Headline for review quality check contextual onboarding card. -->
    <string name="review_quality_check_contextual_onboarding_title">Isprobajte naš pouzdani vodič za recenzije proizvoda</string>
    <!-- Description for review quality check contextual onboarding card. The first and last two parameters are for retailer names (e.g. Amazon, Walmart). The second parameter is for the name of the application (e.g. Firefox). -->
    <string name="review_quality_check_contextual_onboarding_description">Prije kupovine pogledajte koliko su pouzdane recenzije proizvoda na %1$s. Provjera recenzija, eksperimentalna funkcija od %2$s, ugrađena je direktno u pretraživač. Radi i na %3$s i %4$s.</string>
    <!-- Description for review quality check contextual onboarding card. The first parameters is for retailer name (e.g. Amazon). The second parameter is for the name of the application (e.g. Firefox). -->
    <string name="review_quality_check_contextual_onboarding_description_one_vendor">Prije kupovine pogledajte koliko su pouzdane recenzije proizvoda na %1$su. Provjera recenzija, eksperimentalna funkcija od %2$sa, ugrađena je direktno u pretraživač.</string>
    <!-- Paragraph presenting review quality check feature. First parameter is the Fakespot product name. Second parameter is for clickable text defined in review_quality_check_contextual_onboarding_learn_more_link. In the phrase "Fakespot by Mozilla", "by" can be localized. Does not need to stay by. -->
    <string name="review_quality_check_contextual_onboarding_learn_more">Koristeći moć %1$s od strane Mozille, pomažemo vam da izbjegnete pristrasne i neautentične recenzije. Naš AI model se uvijek poboljšava kako bi vas zaštitio dok kupujete. %2$s</string>
    <!-- Clickable text from the contextual onboarding card that links to review quality check support article. -->
    <string name="review_quality_check_contextual_onboarding_learn_more_link">Saznajte više</string>
    <!-- Caption text to be displayed in review quality check contextual onboarding card above the opt-in button. First parameter is Firefox app name, third parameter is the Fakespot product name. Second & fourth are for clickable texts defined in review_quality_check_contextual_onboarding_privacy_policy_3 and review_quality_check_contextual_onboarding_terms_use. -->
    <string name="review_quality_check_contextual_onboarding_caption_3" moz:RemovedIn="124" tools:ignore="UnusedResources">Odabirom “Da, probaj” prihvatate %2$s %1$s i %4$s %3$s.</string>
    <!-- Caption text to be displayed in review quality check contextual onboarding card above the opt-in button. First parameter is Firefox app name, third parameter is the Fakespot product name. Second & fourth are for clickable texts defined in review_quality_check_contextual_onboarding_privacy_policy_3 and review_quality_check_contextual_onboarding_terms_use. -->
    <string name="review_quality_check_contextual_onboarding_caption_4">Odabirom “Da, probaj” prihvatate %2$s %1$s i %4$s %3$s.</string>
    <!-- Clickable text from the review quality check contextual onboarding card that links to Fakespot privacy notice. -->
    <string name="review_quality_check_contextual_onboarding_privacy_policy_3">obavještenje o privatnosti</string>
    <!-- Clickable text from the review quality check contextual onboarding card that links to Fakespot terms of use. -->
    <string name="review_quality_check_contextual_onboarding_terms_use">uslovi korištenja</string>
    <!-- Text for opt-in button from the review quality check contextual onboarding card. -->
    <string name="review_quality_check_contextual_onboarding_primary_button_text">Da, probaj</string>
    <!-- Text for opt-out button from the review quality check contextual onboarding card. -->
    <string name="review_quality_check_contextual_onboarding_secondary_button_text">Ne sada</string>
    <!-- Text for the first CFR presenting the review quality check feature. -->
    <string name="review_quality_check_first_cfr_message">Saznajte možete li vjerovati recenzijama ovog proizvoda — prije nego što kupite.</string>
    <!-- Text displayed in the first CFR presenting the review quality check feature that opens the review checker when clicked. -->
    <string name="review_quality_check_first_cfr_action" tools:ignore="UnusedResources">Pokušaj provjeriti recenziju</string>
    <!-- Text for the second CFR presenting the review quality check feature. -->
    <string name="review_quality_check_second_cfr_message">Jesu li ove recenzije pouzdane? Provjerite sada da vidite prilagođenu ocjenu.</string>
    <!-- Text displayed in the second CFR presenting the review quality check feature that opens the review checker when clicked. -->
    <string name="review_quality_check_second_cfr_action" tools:ignore="UnusedResources">Otvori provjeru recenzije</string>
    <!-- Flag showing that the review quality check feature is work in progress. -->
    <string name="review_quality_check_beta_flag" moz:removedIn="130" tools:ignore="UnusedResources">Beta</string>
    <!-- Content description (not visible, for screen readers etc.) for opening browser menu button to open review quality check bottom sheet. -->
    <string name="review_quality_check_open_handle_content_description">Otvori provjeru recenzije</string>
    <!-- Content description (not visible, for screen readers etc.) for closing browser menu button to open review quality check bottom sheet. -->
    <string name="review_quality_check_close_handle_content_description">Zatvori provjeru recenzije</string>
    <!-- Content description (not visible, for screen readers etc.) for review quality check star rating. First parameter is the number of stars (1-5) representing the rating. -->
    <string name="review_quality_check_star_rating_content_description">%1$s od 5 zvjezdica</string>
    <!-- Text for minimize button from highlights card. When clicked the highlights card should reduce its size. -->
    <string name="review_quality_check_highlights_show_less">Prikaži manje</string>
    <!-- Text for maximize button from highlights card. When clicked the highlights card should expand to its full size. -->
    <string name="review_quality_check_highlights_show_more">Prikaži više</string>
    <!-- Text for highlights card quality category header. Reviews shown under this header should refer the product's quality. -->
    <string name="review_quality_check_highlights_type_quality">Kvalitet</string>
    <!-- Text for highlights card price category header. Reviews shown under this header should refer the product's price. -->
    <string name="review_quality_check_highlights_type_price">Cijena</string>
    <!-- Text for highlights card shipping category header. Reviews shown under this header should refer the product's shipping. -->
    <string name="review_quality_check_highlights_type_shipping">Dostava</string>
    <!-- Text for highlights card packaging and appearance category header. Reviews shown under this header should refer the product's packaging and appearance. -->
    <string name="review_quality_check_highlights_type_packaging_appearance">Pakovanje i izgled</string>
    <!-- Text for highlights card competitiveness category header. Reviews shown under this header should refer the product's competitiveness. -->
    <string name="review_quality_check_highlights_type_competitiveness">Konkurentnost</string>

    <!-- Text that is surrounded by quotes. The parameter is the actual text that is in quotes. An example of that text could be: Excellent craftsmanship, and that is displayed as “Excellent craftsmanship”. The text comes from a buyer's review that the feature is highlighting"   -->
    <string name="surrounded_with_quotes">“%s”</string>

    <!-- Accessibility services actions labels. These will be appended to accessibility actions like "Double tap to.." but not by or applications but by services like Talkback. -->
    <!-- Action label for elements that can be collapsed if interacting with them. Talkback will append this to say "Double tap to collapse". -->
    <string name="a11y_action_label_collapse">sažmi</string>
    <!-- Current state for elements that can be collapsed if interacting with them. Talkback will dictate this after a state change. -->
    <string name="a11y_state_label_collapsed">sažeto</string>
    <!-- Action label for elements that can be expanded if interacting with them. Talkback will append this to say "Double tap to expand". -->
    <string name="a11y_action_label_expand">proširi</string>
    <!-- Current state for elements that can be expanded if interacting with them. Talkback will dictate this after a state change. -->
    <string name="a11y_state_label_expanded">prošireno</string>
    <!-- Action label for links to a website containing documentation about a wallpaper collection. Talkback will append this to say "Double tap to open link to learn more about this collection". -->
    <string name="a11y_action_label_wallpaper_collection_learn_more">otvorite link da saznate više o ovoj kolekciji</string>
    <!-- Action label for links that point to an article. Talkback will append this to say "Double tap to read the article". -->
    <string name="a11y_action_label_read_article">pročitaj članak</string>
    <!-- Action label for links to the Firefox Pocket website. Talkback will append this to say "Double tap to open link to learn more". -->
    <string name="a11y_action_label_pocket_learn_more">otvorite link da saznate više</string>
    <!-- Content description for headings announced by accessibility service. The first parameter is the text of the heading. Talkback will announce the first parameter and then speak the word "Heading" indicating to the user that this text is a heading for a section. -->
    <string name="a11y_heading">%s, naslov</string>

    <!-- Title for dialog displayed when trying to access links present in a text. -->
    <string name="a11y_links_title">Linkovi</string>
    <!-- Additional content description for text bodies that contain urls. -->
    <string name="a11y_links_available">Dostupni linkovi</string>

    <!-- Translations feature-->

    <!-- Translation request dialog -->
    <!-- Title for the translation dialog that allows a user to translate the webpage. -->
    <string name="translations_bottom_sheet_title">Prevesti ovu stranicu?</string>
    <!-- Title for the translation dialog after a translation was completed successfully.
    The first parameter is the name of the language that the page was translated from, for example, "French".
    The second parameter is the name of the language that the page was translated to, for example, "English". -->
    <string name="translations_bottom_sheet_title_translation_completed">Stranica je prevedena sa %1$s na %2$s</string>
    <!-- Title for the translation dialog that allows a user to translate the webpage when a user uses the translation feature the first time. The first parameter is the name of the application, for example, "Fenix". -->
    <string name="translations_bottom_sheet_title_first_time">Isprobajte privatne prijevode na %1$s</string>
    <!-- Additional information on the translation dialog that appears when a user uses the translation feature the first time. The first parameter is clickable text with a link, for example, "Learn more". -->
    <string name="translations_bottom_sheet_info_message">Radi vaše privatnosti, prijevodi nikada ne napuštaju vaš uređaj. Novi jezici i poboljšanja uskoro! %1$s</string>
    <!-- Text that links to additional information about the Firefox translations feature. -->
    <string name="translations_bottom_sheet_info_message_learn_more">Saznajte više</string>
    <!-- Label for the dropdown to select which language to translate from on the translations dialog. Usually the translate from language selected will be the same as the page language. -->
    <string name="translations_bottom_sheet_translate_from">Prevedi sa</string>
    <!-- Label for the dropdown to select which language to translate to on the translations dialog. Usually the translate to language selected will be the user's preferred language. -->
    <string name="translations_bottom_sheet_translate_to">Prevedi na</string>
    <!-- Label for the dropdown to select which language to translate from on the translations dialog when the page language is not supported. This selection is to allow the user to select another language, in case we automatically detected the page language incorrectly. -->
    <string name="translations_bottom_sheet_translate_from_unsupported_language">Pokušajte s drugim izvornim jezikom</string>
    <!-- Button text on the translations dialog to dismiss the dialog and return to the browser. -->
    <string name="translations_bottom_sheet_negative_button">Ne sada</string>
    <!-- Button text on the translations dialog to restore the translated website back to the original untranslated version. -->
    <string name="translations_bottom_sheet_negative_button_restore">Prikaži original</string>
    <!-- Accessibility announcement (not visible, for screen readers etc.) for the translations dialog after restore button was pressed that indicates the original untranslated page was loaded. -->
    <string name="translations_bottom_sheet_restore_accessibility_announcement">Originalna neprevedena stranica je učitana</string>
    <!-- Button text on the translations dialog when a translation error appears, used to dismiss the dialog and return to the browser. -->
    <string name="translations_bottom_sheet_negative_button_error">Gotovo</string>
    <!-- Button text on the translations dialog to begin a translation of the website. -->
    <string name="translations_bottom_sheet_positive_button">Prevedi</string>
    <!-- Button text on the translations dialog when a translation error appears. -->
    <string name="translations_bottom_sheet_positive_button_error">Pokušaj ponovo</string>
    <!-- Inactive button text on the translations dialog that indicates a translation is currently in progress. This button will be accompanied by a loading icon. -->
    <string name="translations_bottom_sheet_translating_in_progress">Prevođenje</string>
    <!-- Button content description (not visible, for screen readers etc.) for the translations dialog translate button that indicates a translation is currently in progress. -->
    <string name="translations_bottom_sheet_translating_in_progress_content_description">Prevođenje u toku</string>

    <!-- Default dropdown option when initially selecting a language from the translations dialog language selection dropdown. -->
    <string name="translations_bottom_sheet_default_dropdown_selection">Odaberi jezik</string>
    <!-- The title of the warning card informs the user that a translation could not be completed. -->
    <string name="translation_error_could_not_translate_warning_text">Došlo je do problema pri prevođenju. Molimo pokušajte ponovo.</string>
    <!-- The title of the warning card informs the user that the list of languages cannot be loaded. -->
    <string name="translation_error_could_not_load_languages_warning_text">Učitavanje jezika nije uspjelo. Provjerite internetsku vezu i pokušajte ponovo.</string>
    <!-- The title of the warning card informs the user that a language is not supported. The first parameter is the name of the language that is not supported. -->
    <string name="translation_error_language_not_supported_warning_text">Žao nam je, još uvijek ne podržavamo %1$s.</string>

    <!-- Snackbar title shown if the user closes the Translation Request dialogue and a translation is in progress. -->
    <string name="translation_in_progress_snackbar">Prevođenje…</string>

    <!-- Title for the data saving mode warning dialog used in the translation request dialog.
    This dialog will be presented when the user attempts to perform
    a translation without the necessary language files downloaded first when Android's data saver mode is enabled and the user is not using WiFi.
    The first parameter is the size in kilobytes or megabytes of the language file. -->
    <string name="translations_download_language_file_dialog_title">Preuzeti jezik u načinu rada za uštedu podataka (%1$s)?</string>


    <!-- Translations options dialog -->
    <!-- Title of the translation options dialog that allows a user to set their translation options for the site the user is currently on. -->
    <string name="translation_option_bottom_sheet_title_heading">Opcije prevođenja</string>
    <!-- Toggle switch label that allows a user to set the setting if they would like the browser to always offer or suggest translations when available. -->
    <string name="translation_option_bottom_sheet_always_translate">Uvijek ponudite prijevod</string>
    <!-- Toggle switch label that allows a user to set if they would like a given language to automatically translate or not. The first parameter is the language name, for example, "Spanish". -->
    <string name="translation_option_bottom_sheet_always_translate_in_language">Uvijek prevodi %1$s</string>
    <!-- Toggle switch label that allows a user to set if they would like to never be offered a translation of the given language. The first parameter is the language name, for example, "Spanish". -->
    <string name="translation_option_bottom_sheet_never_translate_in_language">Nikada ne prevodi %1$s</string>
    <!-- Toggle switch label that allows a user to set the setting if they would like the browser to never translate the site the user is currently visiting. -->
    <string name="translation_option_bottom_sheet_never_translate_site">Nikad ne prevodi ovu stranicu</string>
    <!-- Toggle switch description that will appear under the "Never translate these sites" settings toggle switch to provide more information on how this setting interacts with other settings. -->
    <string name="translation_option_bottom_sheet_switch_never_translate_site_description">Poništava sve ostale postavke</string>
    <!-- Toggle switch description that will appear under the "Never translate" and "Always translate" toggle switch settings to provide more information on how these  settings interacts with other settings. -->
    <string name="translation_option_bottom_sheet_switch_description">Poništava ponude za prevođenje</string>
    <!-- Button text for the button that will take the user to the translation settings dialog. -->
    <string name="translation_option_bottom_sheet_translation_settings">Postavke prijevoda</string>
    <!-- Button text for the button that will take the user to a website to learn more about how translations works in the given app. The first parameter is the name of the application, for example, "Fenix". -->
    <string name="translation_option_bottom_sheet_about_translations">O prijevodima u %1$su</string>

    <!-- Content description (not visible, for screen readers etc.) for closing the translations bottom sheet. -->
    <string name="translation_option_bottom_sheet_close_content_description">Zatvorite list Prijevodi</string>

    <!-- The title of the warning card informs the user that an error has occurred at page settings. -->
    <string name="translation_option_bottom_sheet_error_warning_text">Neke postavke su privremeno nedostupne.</string>

    <!-- Translation settings dialog -->
    <!-- Title of the translation settings dialog that allows a user to set their preferred translation settings. -->
    <string name="translation_settings_toolbar_title">Prijevodi</string>
    <!-- Toggle switch label that indicates that the browser should signal or indicate when a translation is possible for any page. -->
    <string name="translation_settings_offer_to_translate">Ponudi prijevod kada je to moguće</string>
    <!-- Toggle switch label that indicates that downloading files required for translating is permitted when using data saver mode in Android. -->
    <string name="translation_settings_always_download">Uvijek preuzimajte jezike u načinu rada za uštedu podataka</string>
    <!-- Section header text that begins the section of a list of different options the user may select to adjust their translation preferences. -->
    <string name="translation_settings_translation_preference">Postavke prevođenja</string>
    <!-- Button text for the button that will take the user to the automatic translations settings dialog. On the automatic translations settings dialog, the user can set if translations should occur automatically for a given language. -->
    <string name="translation_settings_automatic_translation">Automatski prijevod</string>
    <!-- Button text for the button that will take the user to the never translate these sites dialog. On the never translate these sites dialog, the user can set if translations should never occur on certain websites. -->
    <string name="translation_settings_automatic_never_translate_sites">Nikada nemoj prevoditi ove stranice</string>
    <!-- Button text for the button that will take the user to the download languages dialog. On the download languages dialog, the user can manage which languages they would like to download for translations. -->
    <string name="translation_settings_download_language">Preuzmi jezike</string>

    <!-- Automatic translation preference screen -->
    <!-- Title of the automatic translation preference screen that will appear on the toolbar.-->
    <string name="automatic_translation_toolbar_title_preference">Automatski prijevod</string>

    <!-- Screen header presenting the automatic translation preference feature. It will appear under the toolbar. -->
    <string name="automatic_translation_header_preference">Odaberite jezik za upravljanje postavkama ”uvijek prevodi“ i ”nikad ne prevodi“.</string>

    <!-- The title of the warning card informs the user that the system could not load languages for translation settings. -->
    <string name="automatic_translation_error_warning_text">Učitavanje jezika nije uspjelo. Molimo provjerite kasnije.</string>

    <!-- Automatic translation options preference screen -->
    <!-- Preference option for offering to translate. Radio button title text.-->
    <string name="automatic_translation_option_offer_to_translate_title_preference">Ponudi prijevod (zadano)</string>
    <!-- Preference option for offering to translate. Radio button summary text. The first parameter is the name of the app defined in app_name (for example: Fenix)-->
    <string name="automatic_translation_option_offer_to_translate_summary_preference">%1$s će ponuditi prevođenje web stranica na ovom jeziku.</string>
    <!-- Preference option for always translate. Radio button title text. -->
    <string name="automatic_translation_option_always_translate_title_preference">Uvijek prevodi</string>
    <!-- Preference option for always translate. Radio button summary text. The first parameter is the name of the app defined in app_name (for example: Fenix)-->
    <string name="automatic_translation_option_always_translate_summary_preference">%1$s će automatski prevesti ovaj jezik kada se stranica učita.</string>
    <!-- Preference option for never translate. Radio button title text.-->
    <string name="automatic_translation_option_never_translate_title_preference">Nikad ne prevodi</string>
    <!-- Preference option for never translate. Radio button summary text. The first parameter is the name of the app defined in app_name (for example: Fenix)-->
    <string name="automatic_translation_option_never_translate_summary_preference">%1$s nikada neće ponuditi prevođenje web stranica na ovom jeziku.</string>

    <!-- Never translate site preference screen -->
    <!-- Title of the never translate site preference screen that will appear on the toolbar.-->
    <string name="never_translate_site_toolbar_title_preference">Nikada nemoj prevoditi ove stranice</string>
    <!-- Screen header presenting the never translate site preference feature. It will appear under the toolbar. -->
    <string name="never_translate_site_header_preference">Da biste dodali novu web stranicu: Posjetite stranicu i izaberite “Nikad ne prevodi ovu stranicu” iz menija za prevođenje.</string>
    <!-- Content description (not visible, for screen readers etc.): For a never-translated site list item that is selected.
             The first parameter is web site url (for example:"wikipedia.com") -->
    <string name="never_translate_site_item_list_content_description_preference">Ukloni %1$s</string>
    <!-- The title of the warning card informs the user that an error has occurred at the never translate sites list. -->
    <string name="never_translate_site_error_warning_text">Nije moguće učitati web stranice. Molimo provjerite kasnije.</string>
    <!-- The Delete site dialogue title will appear when the user clicks on a list item.
             The first parameter is web site url (for example:"wikipedia.com") -->
    <string name="never_translate_site_dialog_title_preference">Obrisati %1$s?</string>
    <!-- The Delete site dialogue positive button will appear when the user clicks on a list item. The site will be deleted. -->
    <string name="never_translate_site_dialog_confirm_delete_preference">Izbriši</string>
    <!-- The Delete site dialogue negative button will appear when the user clicks on a list item. The dialog will be dismissed. -->
    <string name="never_translate_site_dialog_cancel_preference">Otkaži</string>

    <!-- Download languages preference screen -->
    <!-- Title of the download languages preference screen toolbar.-->
    <string name="download_languages_toolbar_title_preference" moz:removedIn="130" tools:ignore="UnusedResources">Preuzmi jezike</string>
    <!-- Title of the toolbar for the translation feature screen where users may download different languages for translation. -->
    <string name="download_languages_translations_toolbar_title_preference">Preuzmi jezike</string>
    <!-- Screen header presenting the download language preference feature. It will appear under the toolbar.The first parameter is "Learn More," a clickable text with a link. Talkback will append this to say "Double tap to open link to learn more". -->
    <string name="download_languages_header_preference">Preuzmite kompletne jezike za brže prijevode i prevođenje van mreže. %1$s</string>
    <!-- Clickable text from the screen header that links to a website. -->
    <string name="download_languages_header_learn_more_preference">Saznajte više</string>
    <!-- The subhead of the download language preference screen will appear above the pivot language. -->
    <string name="download_languages_available_languages_preference">Dostupni jezici</string>
    <!-- Text that will appear beside a core or pivot language package name to show that the language is necessary for the translation feature to function. -->
    <string name="download_languages_default_system_language_require_preference">zahtijevano</string>
    <!-- A text for download language preference item.
    The first parameter is the language name, for example, "Spanish".
    The second parameter is the language file size, for example, "(3.91 KB)" or, if the language package name is a pivot language, "(required)". -->
    <string name="download_languages_language_item_preference">%1$s (%2$s)</string>
    <!-- The subhead of the download language preference screen will appear above the items that were not downloaded. -->
    <string name="download_language_header_preference">Preuzmi jezike</string>
    <!-- All languages list item. When the user presses this item, they can download all languages. -->
    <string name="download_language_all_languages_item_preference">Svi jezici</string>
    <!-- All languages list item. When the user presses this item, they can delete all languages that were downloaded. -->
    <string name="download_language_all_languages_item_preference_to_delete">Izbriši sve jezike</string>
    <!-- Content description (not visible, for screen readers etc.): For a language list item that was downloaded, the user can now delete it. -->
    <string name="download_languages_item_content_description_downloaded_state">Izbriši</string>
    <!-- Content description (not visible, for screen readers etc.): For a language list item, downloading is in progress. -->
    <string name="download_languages_item_content_description_in_progress_state" moz:removedIn="129" tools:ignore="UnusedResources">U procesu</string>
    <!-- Content description (not visible, for screen readers etc.): For a language list item, deleting is in progress. -->
    <string name="download_languages_item_content_description_delete_in_progress_state">U procesu</string>
    <!-- Content description (not visible, for screen readers etc.): For a language list item, downloading is in progress.
    The first parameter is the language name, for example, "Spanish".
    The second parameter is the language file size, for example, "(3.91 KB)". -->
    <string name="download_languages_item_content_description_download_in_progress_state">Zaustavi preuzimanje %1$s (%2$s)</string>
    <!-- Content description (not visible, for screen readers etc.): For a language list item that was not downloaded. -->
    <string name="download_languages_item_content_description_not_downloaded_state">Preuzmi</string>

    <!-- The title of the warning card informs the user that an error has occurred when fetching the list of languages. -->
    <string name="download_languages_fetch_error_warning_text">Učitavanje jezika nije uspjelo. Molimo provjerite kasnije.</string>
    <!-- The title of the warning card informs the user that an error has occurred at downloading a language.
      The first parameter is the language name, for example, "Spanish". -->
    <string name="download_languages_error_warning_text"><![CDATA[Nije moguće preuzeti <b>%1$s</b>. Molimo pokušajte ponovo.]]></string>
    <!-- The title of the warning card informs the user that an error has occurred at deleting a language.
          The first parameter is the language name, for example, "Spanish". -->
    <string name="download_languages_delete_error_warning_text"><![CDATA[Nije moguće izbrisati <b>%1$s</b>. Molimo pokušajte ponovo.]]></string>

    <!-- Title for the dialog used by the translations feature to confirm deleting a language.
    The dialog will be presented when the user requests deletion of a language.
    The first parameter is the name of the language, for example, "Spanish" and the second parameter is the size in kilobytes or megabytes of the language file. -->
    <string name="delete_language_file_dialog_title">Izbrisati %1$s (%2$s)?</string>
    <!-- Additional information for the dialog used by the translations feature to confirm deleting a language. The first parameter is the name of the application, for example, "Fenix". -->
    <string name="delete_language_file_dialog_message">Ako izbrišete ovaj jezik, %1$s će preuzeti djelimične jezike u vašu keš memoriju dok budete prevodili.</string>
    <!-- Title for the dialog used by the translations feature to confirm deleting all languages file.
    The dialog will be presented when the user requests deletion of all languages file.
    The first parameter is the size in kilobytes or megabytes of the language file. -->
    <string name="delete_language_all_languages_file_dialog_title">Izbrisati sve jezike (%1$s)?</string>
    <!-- Additional information for the dialog used by the translations feature to confirm deleting all languages file. The first parameter is the name of the application, for example, "Fenix". -->
    <string name="delete_language_all_languages_file_dialog_message">Ako izbrišete sve jezike, %1$s će preuzeti djelimične jezike u vašu keš memoriju dok prevodite.</string>
    <!-- Button text on the dialog used by the translations feature to confirm deleting a language. -->
    <string name="delete_language_file_dialog_positive_button_text">Izbriši</string>
    <!-- Button text on the dialog used by the translations feature to cancel deleting a language. -->
    <string name="delete_language_file_dialog_negative_button_text">Otkaži</string>

    <!-- Title for the dialog used by the translations feature to confirm canceling a download in progress for a language file.
    The first parameter is the name of the language, for example, "Spanish". -->
<<<<<<< HEAD
    <string name="cancel_download_language_file_dialog_title">Otkazati preuzimanje %1$s?</string>
    <!-- Button text on the dialog used by the translations feature confirms canceling a download in progress for a language file. -->
    <string name="cancel_download_language_file_dialog_positive_button_text">Da</string>
    <!-- Button text on the dialog used by the translations feature to dismiss the dialog. -->
    <string name="cancel_download_language_file_negative_button_text">Ne</string>
=======
    <string name="cancel_download_language_file_dialog_title" moz:removedIn="130" tools:ignore="UnusedResources">Otkazati preuzimanje %1$s?</string>
    <!-- Button text on the dialog used by the translations feature confirms canceling a download in progress for a language file. -->
    <string name="cancel_download_language_file_dialog_positive_button_text" moz:removedIn="130" tools:ignore="UnusedResources">Da</string>
    <!-- Button text on the dialog used by the translations feature to dismiss the dialog. -->
    <string name="cancel_download_language_file_negative_button_text" moz:removedIn="130" tools:ignore="UnusedResources">Ne</string>
>>>>>>> c4245b98

    <!-- Title for the data saving mode warning dialog used by the translations feature.
    This dialog will be presented when the user attempts to download a language or perform
    a translation without the necessary language files downloaded first when Android's data saver mode is enabled and the user is not using WiFi.
    The first parameter is the size in kilobytes or megabytes of the language file.-->
    <string name="download_language_file_dialog_title">Preuzeti dok ste u načinu rada za uštedu podataka (%1$s)?</string>
    <!-- Additional information for the data saving mode warning dialog used by the translations feature. This text explains the reason a download is required for a translation. -->
    <string name="download_language_file_dialog_message_all_languages">Mi preuzimamo djelimične jezike u vašu keš memoriju kako bi prijevodi bili privatni.</string>
    <!-- Additional information for the data saving mode warning dialog used by the translations feature. This text explains the reason a download is required for a translation without mentioning the cache. -->
    <string name="download_language_file_dialog_message_all_languages_no_cache" moz:removedIn="129" tools:ignore="UnusedResources">Preuzimamo djelimične jezike kako bi prijevodi bili privatni.</string>
    <!-- Checkbox label text on the data saving mode warning dialog used by the translations feature. This checkbox allows users to ignore the data usage warnings. -->
    <string name="download_language_file_dialog_checkbox_text">Uvijek preuzimaj u režimu za uštedu podataka</string>
    <!-- Button text on the data saving mode warning dialog used by the translations feature to allow users to confirm they wish to continue and download the language file. -->
    <string name="download_language_file_dialog_positive_button_text">Preuzmi</string>
    <!-- Button text on the data saving mode warning dialog used by the translations feature to allow users to confirm they wish to continue and download the language file and perform a translation. -->
    <string name="download_language_file_dialog_positive_button_text_all_languages">Preuzmi i prevedi</string>
    <!-- Button text on the data saving mode warning dialog used by the translations feature to allow users to cancel the action and not perform a download of the language file. -->
    <string name="download_language_file_dialog_negative_button_text">Otkaži</string>

    <!-- Debug drawer -->
    <!-- The user-facing title of the Debug Drawer feature. -->
    <string name="debug_drawer_title">Alati za otklanjanje grešaka</string>
    <!-- Content description (not visible, for screen readers etc.): Navigate back within the debug drawer. -->
    <string name="debug_drawer_back_button_content_description">Idite nazad</string>

    <!-- Content description (not visible, for screen readers etc.): Open debug drawer. -->
    <string name="debug_drawer_fab_content_description">Otvorite ladicu za otklanjanje grešaka</string>

    <!-- Debug drawer tabs tools -->
    <!-- The title of the Tab Tools feature in the Debug Drawer. -->
    <string name="debug_drawer_tab_tools_title">Tab alati</string>
    <!-- The title of the tab count section in Tab Tools. -->
    <string name="debug_drawer_tab_tools_tab_count_title">Broj tabova</string>
    <!-- The active tab count category in the tab count section in Tab Tools. -->
    <string name="debug_drawer_tab_tools_tab_count_active">Aktivno</string>
    <!-- The inactive tab count category in the tab count section in Tab Tools. -->
    <string name="debug_drawer_tab_tools_tab_count_inactive">Neaktivno</string>
    <!-- The private tab count category in the tab count section in Tab Tools. -->
    <string name="debug_drawer_tab_tools_tab_count_private">Privatno</string>
    <!-- The total tab count category in the tab count section in Tab Tools. -->
    <string name="debug_drawer_tab_tools_tab_count_total">Ukupno</string>
    <!-- The title of the tab creation tool section in Tab Tools. -->
    <string name="debug_drawer_tab_tools_tab_creation_tool_title">Alat za kreiranje tabova</string>
    <!-- The label of the text field in the tab creation tool. -->
    <string name="debug_drawer_tab_tools_tab_creation_tool_text_field_label">Količina tabova za kreiranje</string>
    <!-- The error message of the text field in the tab creation tool when the text field is empty -->
    <string name="debug_drawer_tab_tools_tab_quantity_empty_error">Polje za tekst je prazno</string>
    <!-- The error message of the text field in the tab creation tool when the text field has characters other than digits -->
    <string name="debug_drawer_tab_tools_tab_quantity_non_digits_error">Unesite samo pozitivne cijele brojeve</string>
    <!-- The error message of the text field in the tab creation tool when the text field is a zero -->
    <string name="debug_drawer_tab_tools_tab_quantity_non_zero_error">Unesite broj veći od nule</string>
    <!-- The error message of the text field in the tab creation tool when the text field is a
        quantity greater than the max tabs. The first parameter is the maximum number of tabs
        that can be generated in one operation.-->
    <string name="debug_drawer_tab_tools_tab_quantity_exceed_max_error">Premašen je maksimalan broj tabova (%1$s) koji se mogu generisati u jednoj operaciji</string>
    <!-- The button text to add tabs to the active tab group in the tab creation tool. -->
    <string name="debug_drawer_tab_tools_tab_creation_tool_button_text_active">Dodaj aktivnim tabovima</string>
    <!-- The button text to add tabs to the inactive tab group in the tab creation tool. -->
    <string name="debug_drawer_tab_tools_tab_creation_tool_button_text_inactive">Dodaj u neaktivne tabove</string>
    <!-- The button text to add tabs to the private tab group in the tab creation tool. -->
    <string name="debug_drawer_tab_tools_tab_creation_tool_button_text_private">Dodaj privatnim tabovima</string>

    <!-- Micro survey -->

    <!-- Microsurvey -->
    <!-- Prompt view -->
    <!-- The microsurvey prompt title. Note: The word "Firefox" should NOT be translated -->
    <string name="micro_survey_prompt_title" tools:ignore="UnusedResources">Pomozite nam da učinimo Firefox boljim. Traje samo minut.</string>
    <!-- The continue button label -->
    <string name="micro_survey_continue_button_label" tools:ignore="UnusedResources">Nastavi</string>
    <!-- Survey view -->
    <!-- The survey header -->
    <string name="micro_survey_survey_header" moz:removedIn="129" tools:ignore="UnusedResources">Popunite ovu anketu</string>
    <!-- The survey header -->
    <string name="micro_survey_survey_header_2">Molimo popunite anketu</string>
    <!-- The privacy notice link -->
    <string name="micro_survey_privacy_notice" moz:removedIn="129" tools:ignore="UnusedResources">Napomena o privatnosti</string>
    <!-- The privacy notice link -->
    <string name="micro_survey_privacy_notice_2">Polica privatnosti</string>
    <!-- The submit button label text -->
    <string name="micro_survey_submit_button_label">Pošalji</string>
    <!-- The survey completion header -->
    <string name="micro_survey_survey_header_confirmation" tools:ignore="UnusedResources">Anketa završena</string>
    <!-- The survey completion confirmation text -->
    <string name="micro_survey_feedback_confirmation">Hvala na povratnim informacijama!</string>
    <!-- Option for likert scale -->
    <string name="likert_scale_option_1" tools:ignore="UnusedResources">Vrlo zadovoljan</string>
    <!-- Option for likert scale -->
    <string name="likert_scale_option_2" tools:ignore="UnusedResources">Zadovoljan</string>
    <!-- Option for likert scale -->
    <string name="likert_scale_option_3" tools:ignore="UnusedResources">Neutralno</string>
    <!-- Option for likert scale -->
    <string name="likert_scale_option_4" tools:ignore="UnusedResources">Nezadovoljan</string>
    <!-- Option for likert scale -->
    <string name="likert_scale_option_5" tools:ignore="UnusedResources">Vrlo nezadovoljan</string>

    <!-- Option for likert scale -->
    <string name="likert_scale_option_6" tools:ignore="UnusedResources">Ne koristim ga</string>
    <!-- Text shown in prompt for homepage microsurvey. Note: The word "Firefox" should NOT be translated. -->
    <string name="microsurvey_prompt_homepage_title" tools:ignore="UnusedResources" moz:removedIn="130">Koliko ste zadovoljni svojom Firefox početnom stranicom?</string>
    <!-- Text shown in prompt for printing microsurvey. "sec" It's an abbreviation for "second". Note: The word "Firefox" should NOT be translated. -->
    <string name="microsurvey_prompt_printing_title" tools:ignore="UnusedResources">Pomozite da štampanje u Firefoxu bude bolje. Traje samo sekund</string>
    <!-- Text shown in prompt for printing microsurvey. Note: The word "Firefox" should NOT be translated. -->
    <string name="microsurvey_survey_printing_title" tools:ignore="UnusedResources">Koliko ste zadovoljni štampanjem u Firefoxu?</string>
    <!-- Text shown in prompt for homepage microsurvey. Note: The word "Firefox" should NOT be translated. -->
    <string name="microsurvey_homepage_title" tools:ignore="UnusedResources">Koliko ste zadovoljni svojom Firefox početnom stranicom?</string>
    <!-- Accessibility -->
    <!-- Content description for the survey application icon. Note: The word "Firefox" should NOT be translated.  -->
    <string name="microsurvey_app_icon_content_description">Firefox logo</string>
    <!-- Content description for the survey feature icon. -->
    <string name="microsurvey_feature_icon_content_description">Ikona funkcije ankete</string>
    <!-- Content description (not visible, for screen readers etc.) for opening microsurvey bottom sheet. -->
    <string name="microsurvey_open_handle_content_description" tools:ignore="UnusedResources" moz:removedIn="130">Otvori anketu</string>
    <!-- Content description (not visible, for screen readers etc.) for closing microsurvey bottom sheet. -->
    <string name="microsurvey_close_handle_content_description">Zatvori anketu</string>
    <!-- Content description for "X" button that is closing microsurvey. -->
    <string name="microsurvey_close_button_content_description">Zatvori</string>

    <!-- Debug drawer logins -->
    <!-- The title of the Logins feature in the Debug Drawer. -->
    <string name="debug_drawer_logins_title">Prijave</string>
    <!-- The title of the logins section in the Logins feature, where the parameter will be the site domain  -->
    <string name="debug_drawer_logins_current_domain_label">Trenutna domena: %s</string>
    <!-- The label for a button to add a new fake login for the current domain in the Logins feature. -->
    <string name="debug_drawer_logins_add_login_button">Dodajte lažnu prijavu za ovu domenu</string>
    <!-- Content description for delete button where parameter will be the username of the login -->
    <string name="debug_drawer_logins_delete_login_button_content_description">Izbrišite prijavu sa korisničkim imenom %s</string>

    <!-- Debug drawer "contextual feature recommendation" (CFR) tools -->
    <!-- The title of the CFR Tools feature in the Debug Drawer -->
    <string name="debug_drawer_cfr_tools_title">CFR alati</string>
    <!-- The title of the reset CFR section in CFR Tools -->
    <string name="debug_drawer_cfr_tools_reset_cfr_title">Resetuj CFR-ove</string>

    <!-- Messages explaining how to exit fullscreen mode -->
    <!-- Message shown to explain how to exit fullscreen mode when gesture navigation is enabled -->
    <string name="exit_fullscreen_with_gesture">Da biste izašli iz načina rada preko cijelog ekrana, ​​povucite ekran s vrha prema dole i upotrijebite pokret nazad</string>
    <!-- Message shown to explain how to exit fullscreen mode when using back button navigation -->
    <string name="exit_fullscreen_with_back_button">Da biste izašli iz načina rada preko cijelog ekrana, ​​povucite ekran s vrha prema dole i pritisnite nazad</string>
<<<<<<< HEAD
=======

    <!-- Beta Label Component !-->
    <!-- Text shown as a label or tag to indicate a feature or area is still undergoing active development. Note that here "Beta" should not be translated, as it is used as an icon styled element. -->
    <string name="beta_feature">BETA</string>
>>>>>>> c4245b98
</resources><|MERGE_RESOLUTION|>--- conflicted
+++ resolved
@@ -111,8 +111,6 @@
 
     <!-- Text for the message displayed in the contextual feature recommendation popup promoting the navigation bar. -->
     <string name="navbar_cfr_message_2">Na web stranici, ova traka se povlači dok skrolujete prema dole za dodatni prostor za pretraživanje.</string>
-<<<<<<< HEAD
-=======
 
     <!-- Text for the message displayed for the popup promoting the long press of navigation in the navigation bar. -->
     <string name="navbar_navigation_buttons_cfr_message">Dodirnite i držite strelice da se prebacujete između stranica u historiji ovog taba.</string>
@@ -122,7 +120,6 @@
     <string name="tablet_nav_bar_cfr_title">Novo: strelice naprijed i nazad jednim dodirom</string>
     <!-- Text for the message displayed in the contextual feature recommendation popup promoting the tablet navigation bar. -->
     <string name="tablet_nav_bar_cfr_message">Uživajte u bržoj navigaciji koja vam je uvijek na dohvat ruke.</string>
->>>>>>> c4245b98
 
     <!-- Text for the info dialog when camera permissions have been denied but user tries to access a camera feature. -->
     <string name="camera_permissions_needed_message">Potreban pristup kameri. Idite na Android postavke, dodirnite dozvole i dodirnite dozvoli.</string>
@@ -2673,19 +2670,11 @@
 
     <!-- Title for the dialog used by the translations feature to confirm canceling a download in progress for a language file.
     The first parameter is the name of the language, for example, "Spanish". -->
-<<<<<<< HEAD
-    <string name="cancel_download_language_file_dialog_title">Otkazati preuzimanje %1$s?</string>
-    <!-- Button text on the dialog used by the translations feature confirms canceling a download in progress for a language file. -->
-    <string name="cancel_download_language_file_dialog_positive_button_text">Da</string>
-    <!-- Button text on the dialog used by the translations feature to dismiss the dialog. -->
-    <string name="cancel_download_language_file_negative_button_text">Ne</string>
-=======
     <string name="cancel_download_language_file_dialog_title" moz:removedIn="130" tools:ignore="UnusedResources">Otkazati preuzimanje %1$s?</string>
     <!-- Button text on the dialog used by the translations feature confirms canceling a download in progress for a language file. -->
     <string name="cancel_download_language_file_dialog_positive_button_text" moz:removedIn="130" tools:ignore="UnusedResources">Da</string>
     <!-- Button text on the dialog used by the translations feature to dismiss the dialog. -->
     <string name="cancel_download_language_file_negative_button_text" moz:removedIn="130" tools:ignore="UnusedResources">Ne</string>
->>>>>>> c4245b98
 
     <!-- Title for the data saving mode warning dialog used by the translations feature.
     This dialog will be presented when the user attempts to download a language or perform
@@ -2825,11 +2814,8 @@
     <string name="exit_fullscreen_with_gesture">Da biste izašli iz načina rada preko cijelog ekrana, ​​povucite ekran s vrha prema dole i upotrijebite pokret nazad</string>
     <!-- Message shown to explain how to exit fullscreen mode when using back button navigation -->
     <string name="exit_fullscreen_with_back_button">Da biste izašli iz načina rada preko cijelog ekrana, ​​povucite ekran s vrha prema dole i pritisnite nazad</string>
-<<<<<<< HEAD
-=======
 
     <!-- Beta Label Component !-->
     <!-- Text shown as a label or tag to indicate a feature or area is still undergoing active development. Note that here "Beta" should not be translated, as it is used as an icon styled element. -->
     <string name="beta_feature">BETA</string>
->>>>>>> c4245b98
 </resources>