--- conflicted
+++ resolved
@@ -245,14 +245,11 @@
     <!-- Content description for the translate page toolbar button that opens the translations dialog when no translation has occurred. -->
     <string name="browser_toolbar_translate">Prevedi stranicu</string>
 
-<<<<<<< HEAD
-=======
     <!-- Content description (not visible, for screen readers etc.) for the translate page toolbar button that opens the translations dialog when the page is translated successfully.
          The first parameter is the name of the language that is displayed in the original page. (For example: English)
          The second parameter is the name of the language which the page was translated to. (For example: French) -->
     <string name="browser_toolbar_translated_successfully">Stranica je prevedena sa %1$s na %2$s.</string>
 
->>>>>>> 382ca721
     <!-- Locale Settings Fragment -->
     <!-- Content description for tick mark on selected language -->
     <string name="a11y_selected_locale_content_description">Izabrani jezik</string>
@@ -326,12 +323,8 @@
     <!-- Juno first user onboarding flow experiment, strings are marked unused as they are only referenced by Nimbus experiments. -->
     <!-- Description for learning more about our privacy notice. -->
     <string name="juno_onboarding_privacy_notice_text">Firefox obavijest o privatnosti</string>
-<<<<<<< HEAD
-    <!-- Text for the button to set firefox as default browser on the device -->
-=======
     <!-- Description for learning more about our privacy notice. -->
     <string name="juno_onboarding_privacy_notice_text_2" tools:ignore="UnusedResources">Saznajte više u našoj obavijesti o privatnosti</string>
->>>>>>> 382ca721
     <!-- Title for set firefox as default browser screen used by Nimbus experiments. -->
     <string name="juno_onboarding_default_browser_title_nimbus_2">Volimo da vas čuvamo</string>
     <!-- Title for set firefox as default browser screen used by Nimbus experiments.
@@ -342,13 +335,10 @@
     <!-- Description for set firefox as default browser screen used by Nimbus experiments. -->
     <string name="juno_onboarding_default_browser_description_nimbus_3">Naš neprofitni pretraživač pomaže u sprečavanju kompanija da vas potajno prate širom interneta.</string>
     <!-- Description for set firefox as default browser screen used by Nimbus experiments. -->
-<<<<<<< HEAD
-=======
     <string name="juno_onboarding_default_browser_description_nimbus_4" tools:ignore="UnusedResources">Više od 100 miliona ljudi štiti svoju privatnost odabirom pretraživača koji podržava neprofitna organizacija.</string>
     <!-- Description for set firefox as default browser screen used by Nimbus experiments. -->
     <string name="juno_onboarding_default_browser_description_nimbus_5" tools:ignore="UnusedResources">Poznati tragači? Blokirani automatski. Ekstenzije? Isprobaj svih 700. PDF-ovi? Naš ugrađeni čitač čini ih laganim za upravljanje.</string>
     <!-- Description for set firefox as default browser screen used by Nimbus experiments. -->
->>>>>>> 382ca721
     <string name="juno_onboarding_default_browser_description_nimbus_2" moz:RemovedIn="124" tools:ignore="UnusedResources">Naš neprofitni pretraživač pomaže spriječiti kompanije da vas potajno prate širom weba.\n\nSaznajte više u našem obavještenju o privatnosti.</string>
     <!-- Text for the link to the privacy notice webpage for set as firefox default browser screen.
     This is part of the string with the key "juno_onboarding_default_browser_description". -->
@@ -700,15 +690,9 @@
     <!-- Preference for syncing bookmarks -->
     <string name="preferences_sync_bookmarks">Zabilješke</string>
     <!-- Preference for syncing logins -->
-<<<<<<< HEAD
-    <string name="preferences_sync_logins">Prijave</string>
-    <!-- Preference for syncing passwords -->
-    <string name="preferences_sync_logins_2" tools:ignore="UnusedResources">Lozinke</string>
-=======
     <string name="preferences_sync_logins" moz:RemovedIn="125" tools:ignore="UnusedResources">Prijave</string>
     <!-- Preference for syncing passwords -->
     <string name="preferences_sync_logins_2">Lozinke</string>
->>>>>>> 382ca721
     <!-- Preference for syncing tabs -->
     <string name="preferences_sync_tabs_2">Otvori tabove</string>
     <!-- Preference for signing out -->
@@ -734,15 +718,9 @@
     <string name="default_device_name_2">%1$s na %2$s %3$s</string>
 
     <!-- Preference for syncing credit cards -->
-<<<<<<< HEAD
-    <string name="preferences_sync_credit_cards">Kreditne kartice</string>
-    <!-- Preference for syncing payment methods -->
-    <string name="preferences_sync_credit_cards_2" tools:ignore="UnusedResources">Načini plaćanja</string>
-=======
     <string name="preferences_sync_credit_cards" moz:RemovedIn="125" tools:ignore="UnusedResources">Kreditne kartice</string>
     <!-- Preference for syncing payment methods -->
     <string name="preferences_sync_credit_cards_2">Načini plaćanja</string>
->>>>>>> 382ca721
     <!-- Preference for syncing addresses -->
     <string name="preferences_sync_address">Adrese</string>
 
@@ -1677,15 +1655,6 @@
     <string name="add_to_homescreen_description_2">Ovu web stranicu možete lahko dodati na Početni ekran uređaja za brz pristup istoj i da surfate brže s iskustvom sličnom aplikaciji.</string>
 
     <!-- Preference for managing the settings for logins and passwords in Fenix -->
-<<<<<<< HEAD
-    <string name="preferences_passwords_logins_and_passwords">Prijave i lozinke</string>
-    <!-- Preference for managing the settings for logins and passwords in Fenix -->
-    <string name="preferences_passwords_logins_and_passwords_2" tools:ignore="UnusedResources">Lozinke</string>
-    <!-- Preference for managing the saving of logins and passwords in Fenix -->
-    <string name="preferences_passwords_save_logins">Spašene prijave i lozinke</string>
-    <!-- Preference for managing the saving of logins and passwords in Fenix -->
-    <string name="preferences_passwords_save_logins_2" tools:ignore="UnusedResources">Sačuvaj lozinke</string>
-=======
     <string name="preferences_passwords_logins_and_passwords" moz:RemovedIn="125" tools:ignore="UnusedResources">Prijave i lozinke</string>
     <!-- Preference for managing the settings for logins and passwords in Fenix -->
     <string name="preferences_passwords_logins_and_passwords_2">Lozinke</string>
@@ -1693,7 +1662,6 @@
     <string name="preferences_passwords_save_logins" moz:RemovedIn="125" tools:ignore="UnusedResources">Spašene prijave i lozinke</string>
     <!-- Preference for managing the saving of logins and passwords in Fenix -->
     <string name="preferences_passwords_save_logins_2">Sačuvaj lozinke</string>
->>>>>>> 382ca721
     <!-- Preference option for asking to save passwords in Fenix -->
     <string name="preferences_passwords_save_logins_ask_to_save">Pitaj za spašavanje</string>
     <!-- Preference option for never saving passwords in Fenix -->
@@ -1713,48 +1681,6 @@
     <!-- Preference option for adding a password -->
     <string name="preferences_logins_add_login_2">Dodaj lozinku</string>
 
-<<<<<<< HEAD
-    <!-- Preference option for adding a password -->
-    <string name="preferences_logins_add_login_2" tools:ignore="UnusedResources">Dodaj lozinku</string>
-
-    <!-- Preference for syncing saved logins in Fenix -->
-    <string name="preferences_passwords_sync_logins">Sinkroniziraj prijave</string>
-    <!-- Preference for syncing saved passwords in Fenix -->
-    <string name="preferences_passwords_sync_logins_2" tools:ignore="UnusedResources">Sinhronizuj lozinke</string>
-    <!-- Preference for syncing saved logins in Fenix, when not signed in-->
-    <string name="preferences_passwords_sync_logins_across_devices">Sinhronizirajte prijave na svim uređajima</string>
-    <!-- Preference for syncing saved passwords in Fenix, when not signed in-->
-    <string name="preferences_passwords_sync_logins_across_devices_2" tools:ignore="UnusedResources">Sinhronizuj lozinke na svim uređajima</string>
-    <!-- Preference to access list of saved logins -->
-    <string name="preferences_passwords_saved_logins">Spašene prijave</string>
-    <!-- Preference to access list of saved passwords -->
-    <string name="preferences_passwords_saved_logins_2" tools:ignore="UnusedResources">Sačuvane lozinke</string>
-    <!-- Description of empty list of saved passwords. Placeholder is replaced with app name.  -->
-    <string name="preferences_passwords_saved_logins_description_empty_text">Prijave koje spasite ili sinhronizujete sa %s će se prikazati ovdje.</string>
-    <!-- Description of empty list of saved passwords. Placeholder is replaced with app name.  -->
-    <string name="preferences_passwords_saved_logins_description_empty_text_2" tools:ignore="UnusedResources">Lozinke koje sačuvate ili sinhronizujete sa %s će biti navedene ovdje. Sve lozinke koje sačuvate su šifrovane.
-</string>
-    <!-- Preference to access list of saved logins -->
-    <string name="preferences_passwords_saved_logins_description_empty_learn_more_link">Saznajte više o Syncu.</string>
-    <!-- Clickable text for opening an external link for more information about Sync. -->
-    <string name="preferences_passwords_saved_logins_description_empty_learn_more_link_2" tools:ignore="UnusedResources">Saznajte više o sinhronizaciji</string>
-    <!-- Preference to access list of login exceptions that we never save logins for -->
-    <string name="preferences_passwords_exceptions">Izuzeci</string>
-    <!-- Empty description of list of login exceptions that we never save logins for -->
-    <string name="preferences_passwords_exceptions_description_empty">Prijave i lozinke koje nisu spašene će biti prikazane ovdje.</string>
-    <!-- Empty description of list of login exceptions that we never save passwords for. Parameter will be replaced by app name. -->
-    <string name="preferences_passwords_exceptions_description_empty_2" tools:ignore="UnusedResources">%s neće sačuvati lozinke za web stranice navedene ovdje.</string>
-    <!-- Description of list of login exceptions that we never save logins for -->
-    <string name="preferences_passwords_exceptions_description">Prijave i lozinke neće biti spašene za ove web stranice.</string>
-    <!-- Description of list of login exceptions that we never save passwords for. Parameter will be replaced by app name. -->
-    <string name="preferences_passwords_exceptions_description_2" tools:ignore="UnusedResources">%s neće sačuvati lozinke za ove stranice.</string>
-    <!-- Text on button to remove all saved login exceptions -->
-    <string name="preferences_passwords_exceptions_remove_all">Obriši sve izuzetke</string>
-    <!-- Hint for search box in logins list -->
-    <string name="preferences_passwords_saved_logins_search">Pretraži prijave</string>
-    <!-- Hint for search box in passwords list -->
-    <string name="preferences_passwords_saved_logins_search_2" tools:ignore="UnusedResources">Traži lozinke</string>
-=======
     <!-- Preference for syncing saved passwords in Fenix -->
     <string name="preferences_passwords_sync_logins" moz:RemovedIn="125" tools:ignore="UnusedResources">Sinkroniziraj prijave</string>
     <!-- Preference for syncing saved passwords in Fenix -->
@@ -1792,7 +1718,6 @@
     <string name="preferences_passwords_saved_logins_search" moz:RemovedIn="125" tools:ignore="UnusedResources">Pretraži prijave</string>
     <!-- Hint for search box in passwords list -->
     <string name="preferences_passwords_saved_logins_search_2">Traži lozinke</string>
->>>>>>> 382ca721
     <!-- The header for the site that a login is for -->
     <string name="preferences_passwords_saved_logins_site">Stranica</string>
     <!-- The header for the username for a login -->
@@ -1821,19 +1746,6 @@
     <!-- Content Description (for screenreaders etc) read for the button to hide a password in logins -->
     <string name="saved_login_hide_password">Sakrij lozinku</string>
     <!-- Message displayed in biometric prompt displayed for authentication before allowing users to view their logins -->
-<<<<<<< HEAD
-    <string name="logins_biometric_prompt_message">Otključajte za pregled spašenih prijava</string>
-    <!-- Message displayed in biometric prompt displayed for authentication before allowing users to view their passwords -->
-    <string name="logins_biometric_prompt_message_2" tools:ignore="UnusedResources">Otključajte da vidite sačuvane lozinke</string>
-    <!-- Title of warning dialog if users have no device authentication set up -->
-    <string name="logins_warning_dialog_title">Osigurajte svoje prijave i lozinke</string>
-    <!-- Title of warning dialog if users have no device authentication set up -->
-    <string name="logins_warning_dialog_title_2" tools:ignore="UnusedResources">Osigurajte svoje sačuvane lozinke</string>
-    <!-- Message of warning dialog if users have no device authentication set up -->
-    <string name="logins_warning_dialog_message">Podesite pattern za zaključavanje uređaja, PIN ili lozinku da zaštitite vaše spašene prijave i lozinke od pristupa druge osobe koja ima vaš uređaj.</string>
-    <!-- Message of warning dialog if users have no device authentication set up -->
-    <string name="logins_warning_dialog_message_2" tools:ignore="UnusedResources">Postavite obrazac za zaključavanje uređaja, PIN ili lozinku da zaštitite svoje sačuvane lozinke od pristupa ako neko drugi ima vaš uređaj.</string>
-=======
     <string name="logins_biometric_prompt_message" moz:RemovedIn="125" tools:ignore="UnusedResources">Otključajte za pregled spašenih prijava</string>
     <!-- Message displayed in biometric prompt displayed for authentication before allowing users to view their passwords -->
     <string name="logins_biometric_prompt_message_2">Otključajte da vidite sačuvane lozinke</string>
@@ -1845,7 +1757,6 @@
     <string name="logins_warning_dialog_message" moz:RemovedIn="125" tools:ignore="UnusedResources">Podesite pattern za zaključavanje uređaja, PIN ili lozinku da zaštitite vaše spašene prijave i lozinke od pristupa druge osobe koja ima vaš uređaj.</string>
     <!-- Message of warning dialog if users have no device authentication set up -->
     <string name="logins_warning_dialog_message_2">Postavite obrazac za zaključavanje uređaja, PIN ili lozinku da zaštitite svoje sačuvane lozinke od pristupa ako neko drugi ima vaš uređaj.</string>
->>>>>>> 382ca721
     <!-- Negative button to ignore warning dialog if users have no device authentication set up -->
     <string name="logins_warning_dialog_later">Kasnije</string>
     <!-- Positive button to send users to set up a pin of warning dialog if users have no device authentication set up -->
@@ -1876,15 +1787,6 @@
     <!-- Preference and title for managing the settings for addresses -->
     <string name="preferences_addresses">Adrese</string>
     <!-- Preference and title for managing the settings for credit cards -->
-<<<<<<< HEAD
-    <string name="preferences_credit_cards">Kreditne kartice</string>
-    <!-- Preference and title for managing the settings for payment methods -->
-    <string name="preferences_credit_cards_2" tools:ignore="UnusedResources">Načini plaćanja</string>
-    <!-- Preference for saving and autofilling credit cards -->
-    <string name="preferences_credit_cards_save_and_autofill_cards">Sačuvajte i automatski popunjavajte kartice</string>
-    <!-- Preference for saving and autofilling credit cards -->
-    <string name="preferences_credit_cards_save_and_autofill_cards_2" tools:ignore="UnusedResources">Sačuvaj i popuni načine plaćanja</string>
-=======
     <string name="preferences_credit_cards" moz:RemovedIn="125" tools:ignore="UnusedResources">Kreditne kartice</string>
     <!-- Preference and title for managing the settings for payment methods -->
     <string name="preferences_credit_cards_2">Načini plaćanja</string>
@@ -1892,30 +1794,16 @@
     <string name="preferences_credit_cards_save_and_autofill_cards" moz:RemovedIn="125" tools:ignore="UnusedResources">Sačuvajte i automatski popunjavajte kartice</string>
     <!-- Preference for saving and autofilling credit cards -->
     <string name="preferences_credit_cards_save_and_autofill_cards_2">Sačuvaj i popuni načine plaćanja</string>
->>>>>>> 382ca721
     <!-- Preference summary for saving and autofilling credit card data -->
     <string name="preferences_credit_cards_save_and_autofill_cards_summary" moz:RemovedIn="125" tools:ignore="UnusedResources">Podaci su šifrovani</string>
 
     <!-- Preference summary for saving and autofilling payment method data. Parameter will be replaced by app name. -->
-<<<<<<< HEAD
-    <string name="preferences_credit_cards_save_and_autofill_cards_summary_2" tools:ignore="UnusedResources">%s šifruje sve načine plaćanja koje sačuvate</string>
-=======
     <string name="preferences_credit_cards_save_and_autofill_cards_summary_2">%s šifruje sve načine plaćanja koje sačuvate</string>
->>>>>>> 382ca721
     <!-- Preference option for syncing credit cards across devices. This is displayed when the user is not signed into sync -->
     <string name="preferences_credit_cards_sync_cards_across_devices">Sinhronizujte kartice na svim uređajima</string>
     <!-- Preference option for syncing credit cards across devices. This is displayed when the user is signed into sync -->
     <string name="preferences_credit_cards_sync_cards">Sinhronizuj kartice</string>
     <!-- Preference option for adding a credit card -->
-<<<<<<< HEAD
-    <string name="preferences_credit_cards_add_credit_card">Dodaj kreditnu karticu</string>
-    <!-- Preference option for adding a card -->
-    <string name="preferences_credit_cards_add_credit_card_2" tools:ignore="UnusedResources">Dodaj karticu</string>
-    <!-- Preference option for managing saved credit cards -->
-    <string name="preferences_credit_cards_manage_saved_cards">Upravljaj sačuvanim karticama</string>
-    <!-- Preference option for managing saved cards -->
-    <string name="preferences_credit_cards_manage_saved_cards_2" tools:ignore="UnusedResources">Upravljajte karticama</string>
-=======
     <string name="preferences_credit_cards_add_credit_card" moz:RemovedIn="125" tools:ignore="UnusedResources">Dodaj kreditnu karticu</string>
     <!-- Preference option for adding a card -->
     <string name="preferences_credit_cards_add_credit_card_2">Dodaj karticu</string>
@@ -1923,21 +1811,14 @@
     <string name="preferences_credit_cards_manage_saved_cards" moz:RemovedIn="125" tools:ignore="UnusedResources">Upravljaj sačuvanim karticama</string>
     <!-- Preference option for managing saved cards -->
     <string name="preferences_credit_cards_manage_saved_cards_2">Upravljajte karticama</string>
->>>>>>> 382ca721
     <!-- Preference option for adding an address -->
     <string name="preferences_addresses_add_address">Dodaj adresu</string>
     <!-- Preference option for managing saved addresses -->
     <string name="preferences_addresses_manage_addresses">Upravljaj adresama</string>
     <!-- Preference for saving and autofilling addresses -->
-<<<<<<< HEAD
-    <string name="preferences_addresses_save_and_autofill_addresses">Sačuvajte i automatski popunjavajte adrese</string>
-    <!-- Preference for saving and filling addresses -->
-    <string name="preferences_addresses_save_and_autofill_addresses_2" tools:ignore="UnusedResources">Sačuvajte i popunite adrese</string>
-=======
     <string name="preferences_addresses_save_and_autofill_addresses" moz:RemovedIn="125" tools:ignore="UnusedResources">Sačuvajte i automatski popunjavajte adrese</string>
     <!-- Preference for saving and filling addresses -->
     <string name="preferences_addresses_save_and_autofill_addresses_2">Sačuvajte i popunite adrese</string>
->>>>>>> 382ca721
     <!-- Preference summary for saving and autofilling address data -->
     <string name="preferences_addresses_save_and_autofill_addresses_summary" moz:RemovedIn="125" tools:ignore="UnusedResources">Uključite informacije kao što su brojevi, e-mail i adrese za dostavu</string>
 
@@ -1966,15 +1847,9 @@
     <!-- The text for the "Delete card" button for deleting a credit card -->
     <string name="credit_cards_delete_card_button">Izbriši karticu</string>
     <!-- The text for the confirmation message of "Delete card" dialog -->
-<<<<<<< HEAD
-    <string name="credit_cards_delete_dialog_confirmation">Jeste li sigurni da želite izbrisati ovu kreditnu karticu?</string>
-    <!-- The text for the confirmation message of "Delete card" dialog -->
-    <string name="credit_cards_delete_dialog_confirmation_2" tools:ignore="UnusedResources">Izbrisati karticu?</string>
-=======
     <string name="credit_cards_delete_dialog_confirmation" moz:RemovedIn="125" tools:ignore="UnusedResources">Jeste li sigurni da želite izbrisati ovu kreditnu karticu?</string>
     <!-- The text for the confirmation message of "Delete card" dialog -->
     <string name="credit_cards_delete_dialog_confirmation_2">Izbrisati karticu?</string>
->>>>>>> 382ca721
     <!-- The text for the positive button on "Delete card" dialog -->
     <string name="credit_cards_delete_dialog_button">Izbriši</string>
     <!-- The title for the "Save" menu item for saving a credit card -->
@@ -1986,25 +1861,6 @@
     <!-- Title of the "Saved cards" screen -->
     <string name="credit_cards_saved_cards">Sačuvane kartice</string>
     <!-- Error message for credit card number validation -->
-<<<<<<< HEAD
-    <string name="credit_cards_number_validation_error_message">Unesite važeći broj kreditne kartice</string>
-    <!-- Error message for card number validation -->
-    <string name="credit_cards_number_validation_error_message_2" tools:ignore="UnusedResources">Unesite važeći broj kartice</string>
-    <!-- Error message for credit card name on card validation -->
-    <string name="credit_cards_name_on_card_validation_error_message">Molimo popunite ovo polje</string>
-    <!-- Error message for card name on card validation -->
-    <string name="credit_cards_name_on_card_validation_error_message_2" tools:ignore="UnusedResources">Dodaj ime</string>
-    <!-- Message displayed in biometric prompt displayed for authentication before allowing users to view their saved credit cards -->
-    <string name="credit_cards_biometric_prompt_message">Otključajte da vidite svoje sačuvane kartice</string>
-    <!-- Title of warning dialog if users have no device authentication set up -->
-    <string name="credit_cards_warning_dialog_title">Osigurajte svoje kreditne kartice</string>
-    <!-- Title of warning dialog if users have no device authentication set up -->
-    <string name="credit_cards_warning_dialog_title_2" tools:ignore="UnusedResources">Osigurajte svoje sačuvane načine plaćanja</string>
-    <!-- Message of warning dialog if users have no device authentication set up -->
-    <string name="credit_cards_warning_dialog_message">Postavite obrazac za zaključavanje uređaja, PIN ili lozinku da zaštitite svoje sačuvane kreditne kartice od pristupa ako neko drugi ima vaš uređaj.</string>
-    <!-- Message of warning dialog if users have no device authentication set up -->
-    <string name="credit_cards_warning_dialog_message_3" tools:ignore="UnusedResources">Postavite obrazac za zaključavanje uređaja, PIN ili lozinku da zaštitite sačuvane načine plaćanja od pristupa ako neko drugi ima vaš uređaj.</string>
-=======
     <string name="credit_cards_number_validation_error_message" moz:RemovedIn="125" tools:ignore="UnusedResources">Unesite važeći broj kreditne kartice</string>
     <!-- Error message for card number validation -->
     <string name="credit_cards_number_validation_error_message_2">Unesite važeći broj kartice</string>
@@ -2022,7 +1878,6 @@
     <string name="credit_cards_warning_dialog_message" moz:RemovedIn="125" tools:ignore="UnusedResources">Postavite obrazac za zaključavanje uređaja, PIN ili lozinku da zaštitite svoje sačuvane kreditne kartice od pristupa ako neko drugi ima vaš uređaj.</string>
     <!-- Message of warning dialog if users have no device authentication set up -->
     <string name="credit_cards_warning_dialog_message_3">Postavite obrazac za zaključavanje uređaja, PIN ili lozinku da zaštitite sačuvane načine plaćanja od pristupa ako neko drugi ima vaš uređaj.</string>
->>>>>>> 382ca721
     <!-- Positive button to send users to set up a pin of warning dialog if users have no device authentication set up -->
     <string name="credit_cards_warning_dialog_set_up_now">Podesi odmah</string>
     <!-- Negative button to ignore warning dialog if users have no device authentication set up -->
@@ -2033,11 +1888,7 @@
     <string name="credit_cards_biometric_prompt_unlock_message" moz:RemovedIn="125" tools:ignore="UnusedResources">Otključajte za korištenje sačuvanih podataka o kreditnoj kartici</string>
 
     <!-- Message displayed in biometric prompt for authentication, before allowing users to use their stored payment method information -->
-<<<<<<< HEAD
-    <string name="credit_cards_biometric_prompt_unlock_message_2" tools:ignore="UnusedResources">Otključajte da koristite sačuvane načine plaćanja</string>
-=======
     <string name="credit_cards_biometric_prompt_unlock_message_2">Otključajte da koristite sačuvane načine plaćanja</string>
->>>>>>> 382ca721
     <!-- Title of the "Add address" screen -->
     <string name="addresses_add_address">Dodaj adresu</string>
     <!-- Title of the "Edit address" screen -->
@@ -2075,15 +1926,9 @@
     <!-- The text for the "Delete address" button for deleting an address -->
     <string name="addressess_delete_address_button">Izbriši adresu</string>
     <!-- The title for the "Delete address" confirmation dialog -->
-<<<<<<< HEAD
-    <string name="addressess_confirm_dialog_message">Jeste li sigurni da želite izbrisati ovu adresu?</string>
-    <!-- The title for the "Delete address" confirmation dialog -->
-    <string name="addressess_confirm_dialog_message_2" tools:ignore="UnusedResources">Izbrisati ovu adresu?</string>
-=======
     <string name="addressess_confirm_dialog_message" moz:RemovedIn="125" tools:ignore="UnusedResources">Jeste li sigurni da želite izbrisati ovu adresu?</string>
     <!-- The title for the "Delete address" confirmation dialog -->
     <string name="addressess_confirm_dialog_message_2">Izbrisati ovu adresu?</string>
->>>>>>> 382ca721
     <!-- The text for the positive button on "Delete address" dialog -->
     <string name="addressess_confirm_dialog_ok_button">Izbriši</string>
     <!-- The text for the negative button on "Delete address" dialog -->
@@ -2181,41 +2026,14 @@
     <!-- Login overflow menu edit button -->
     <string name="login_menu_edit_button">Uredi</string>
     <!-- Message in delete confirmation dialog for logins -->
-<<<<<<< HEAD
-    <string name="login_deletion_confirmation">Da li ste sigurni da želite obrisati ovu prijavu?</string>
-    <!-- Message in delete confirmation dialog for password -->
-    <string name="login_deletion_confirmation_2" tools:ignore="UnusedResources">Jeste li sigurni da želite izbrisati ovu lozinku?</string>
-=======
     <string name="login_deletion_confirmation" moz:RemovedIn="125" tools:ignore="UnusedResources">Da li ste sigurni da želite obrisati ovu prijavu?</string>
     <!-- Message in delete confirmation dialog for password -->
     <string name="login_deletion_confirmation_2">Jeste li sigurni da želite izbrisati ovu lozinku?</string>
->>>>>>> 382ca721
     <!-- Positive action of a dialog asking to delete  -->
     <string name="dialog_delete_positive">Obriši</string>
     <!-- Negative action of a dialog asking to delete login -->
     <string name="dialog_delete_negative">Otkaži</string>
     <!--  The saved login options menu description. -->
-<<<<<<< HEAD
-    <string name="login_options_menu">Opcije prijave</string>
-    <!--  The saved password options menu description. -->
-    <string name="login_options_menu_2" tools:ignore="UnusedResources">Opcije lozinke</string>
-    <!--  The editable text field for a login's web address. -->
-    <string name="saved_login_hostname_description">Izmjenjivo tekstualno polje za web adresu prijave.</string>
-    <!--  The editable text field for a website address. -->
-    <string name="saved_login_hostname_description_3" tools:ignore="UnusedResources">Tekstualno polje koje se može uređivati za adresu web stranice.</string>
-    <!--  The editable text field for a login's username. -->
-    <string name="saved_login_username_description">Izmjenjivo tekstualno polje za korisničko ime prijave.</string>
-    <!--  The editable text field for a username. -->
-    <string name="saved_login_username_description_3" tools:ignore="UnusedResources">Tekstualno polje koje se može uređivati za korisničko ime.</string>
-    <!--  The editable text field for a login's password. -->
-    <string name="saved_login_password_description">Izmjenjivo tekstualno polje za lozinku prijave.</string>
-    <!--  The editable text field for a login's password. -->
-    <string name="saved_login_password_description_2" tools:ignore="UnusedResources">Tekstualno polje koje se može uređivati za lozinku.</string>
-    <!--  The button description to save changes to an edited login. -->
-    <string name="save_changes_to_login">Spasite izmjene za prijavu.</string>
-    <!--  The button description to save changes to an edited password. -->
-    <string name="save_changes_to_login_2" tools:ignore="UnusedResources">Sačuvaj promjene.</string>
-=======
     <string name="login_options_menu" moz:RemovedIn="125" tools:ignore="UnusedResources">Opcije prijave</string>
     <!--  The saved password options menu description. -->
     <string name="login_options_menu_2">Opcije lozinke</string>
@@ -2235,26 +2053,10 @@
     <string name="save_changes_to_login" moz:RemovedIn="125" tools:ignore="UnusedResources">Spasite izmjene za prijavu.</string>
     <!--  The button description to save changes to an edited password. -->
     <string name="save_changes_to_login_2">Sačuvaj promjene.</string>
->>>>>>> 382ca721
     <!--  The page title for editing a saved login. -->
     <string name="edit" moz:RemovedIn="125" tools:ignore="UnusedResources">Uredi</string>
 
     <!--  The page title for editing a saved password. -->
-<<<<<<< HEAD
-    <string name="edit_2" tools:ignore="UnusedResources">Uredi lozinku</string>
-    <!--  The page title for adding new login. -->
-    <string name="add_login">Dodaj novu prijavu</string>
-    <!--  The page title for adding new password. -->
-    <string name="add_login_2" tools:ignore="UnusedResources">Dodaj lozinku</string>
-    <!--  The error message in add/edit login view when password field is blank. -->
-    <string name="saved_login_password_required">Potrebna lozinka</string>
-    <!--  Error text displayed underneath the password field when it is in an error case. -->
-    <string name="saved_login_password_required_2" tools:ignore="UnusedResources">Unesite lozinku</string>
-    <!--  The error message in add login view when username field is blank. -->
-    <string name="saved_login_username_required">Korisničko ime je obavezno</string>
-    <!--  The error message in add login view when username field is blank. -->
-    <string name="saved_login_username_required_2" tools:ignore="UnusedResources">Unesite korisničko ime</string>
-=======
     <string name="edit_2">Uredi lozinku</string>
     <!--  The page title for adding new login. -->
     <string name="add_login" moz:RemovedIn="125" tools:ignore="UnusedResources">Dodaj novu prijavu</string>
@@ -2268,7 +2070,6 @@
     <string name="saved_login_username_required" moz:RemovedIn="125" tools:ignore="UnusedResources">Korisničko ime je obavezno</string>
     <!--  The error message in add login view when username field is blank. -->
     <string name="saved_login_username_required_2">Unesite korisničko ime</string>
->>>>>>> 382ca721
     <!--  The error message in add login view when hostname field is blank. -->
     <string name="saved_login_hostname_required" tools:ignore="UnusedResources">Ime hosta je obavezno</string>
     <!--  The error message in add login view when hostname field is blank. -->
@@ -2519,15 +2320,6 @@
     <!-- Clickable text from the contextual onboarding card that links to review quality check support article. -->
     <string name="review_quality_check_contextual_onboarding_learn_more_link">Saznajte više</string>
     <!-- Caption text to be displayed in review quality check contextual onboarding card above the opt-in button. First parameter is the Fakespot product name. Following parameters are for clickable texts defined in review_quality_check_contextual_onboarding_privacy_policy and review_quality_check_contextual_onboarding_terms_use. In the phrase "Fakespot by Mozilla", "by" can be localized. Does not need to stay by. -->
-<<<<<<< HEAD
-    <string name="review_quality_check_contextual_onboarding_caption">Odabirom “Da, probaj” prihvatate %1$s od strane Mozilla-ine %2$s i %3$s.</string>
-    <!-- Caption text to be displayed in review quality check contextual onboarding card above the opt-in button. Parameter is the Fakespot product name. After the colon, what appears are two links, each on their own line. The first link is to a Privacy policy (review_quality_check_contextual_onboarding_privacy_policy_2). The second link is to Terms of use (review_quality_check_contextual_onboarding_terms_use_2). -->
-    <string name="review_quality_check_contextual_onboarding_caption_2" moz:RemovedIn="123" tools:ignore="UnusedResources">Odabirom “Da, probaj” prihvatate sljedeće od %1$s:</string>
-    <!-- Clickable text from the review quality check contextual onboarding card that links to Fakespot privacy policy. -->
-    <string name="review_quality_check_contextual_onboarding_privacy_policy">politika privatnosti</string>
-    <!-- Clickable text from the review quality check contextual onboarding card that links to Fakespot privacy policy. -->
-    <string name="review_quality_check_contextual_onboarding_privacy_policy_2" moz:RemovedIn="123" tools:ignore="UnusedResources">Politika privatnosti</string>
-=======
     <string name="review_quality_check_contextual_onboarding_caption" moz:RemovedIn="123" tools:ignore="UnusedResources">Odabirom “Da, probaj” prihvatate %1$s od strane Mozilla-ine %2$s i %3$s.</string>
     <!-- Caption text to be displayed in review quality check contextual onboarding card above the opt-in button. Parameter is the Fakespot product name. After the colon, what appears are two links, each on their own line. The first link is to a Privacy policy (review_quality_check_contextual_onboarding_privacy_policy_2). The second link is to Terms of use (review_quality_check_contextual_onboarding_terms_use_2). -->
     <string name="review_quality_check_contextual_onboarding_caption_2" moz:RemovedIn="123" tools:ignore="UnusedResources">Odabirom “Da, probaj” prihvatate sljedeće od %1$s:</string>
@@ -2541,7 +2333,6 @@
     <string name="review_quality_check_contextual_onboarding_privacy_policy_2" moz:RemovedIn="123" tools:ignore="UnusedResources">Politika privatnosti</string>
     <!-- Clickable text from the review quality check contextual onboarding card that links to Fakespot privacy notice. -->
     <string name="review_quality_check_contextual_onboarding_privacy_policy_3">obavještenje o privatnosti</string>
->>>>>>> 382ca721
     <!-- Clickable text from the review quality check contextual onboarding card that links to Fakespot terms of use. -->
     <string name="review_quality_check_contextual_onboarding_terms_use">uslovi korištenja</string>
     <!-- Clickable text from the review quality check contextual onboarding card that links to Fakespot terms of use. -->
@@ -2628,11 +2419,8 @@
     <string name="translations_bottom_sheet_translate_to">Prevedi na</string>
     <!-- Button text on the translations dialog to dismiss the dialog and return to the browser. -->
     <string name="translations_bottom_sheet_negative_button">Ne sada</string>
-<<<<<<< HEAD
-=======
     <!-- Button text on the translations dialog to restore the translated website back to the original untranslated version. -->
     <string name="translations_bottom_sheet_negative_button_restore">Prikaži original</string>
->>>>>>> 382ca721
     <!-- Button text on the translations dialog when a translation error appears, used to dismiss the dialog and return to the browser. -->
     <string name="translations_bottom_sheet_negative_button_error">Gotovo</string>
     <!-- Button text on the translations dialog to begin a translation of the website. -->
@@ -2655,12 +2443,9 @@
     <!-- Button text on the warning card when a language is not supported. The link will take the user to a page to a support page about translations. -->
     <string name="translation_error_language_not_supported_learn_more">Saznajte više</string>
 
-<<<<<<< HEAD
-=======
     <!-- Snackbar title shown if the user closes the Translation Request dialogue and a translation is in progress. -->
     <string name="translation_in_progress_snackbar">Prevođenje…</string>
 
->>>>>>> 382ca721
     <!-- Translations options dialog -->
     <!-- Title of the translation options dialog that allows a user to set their translation options for the site the user is currently on. -->
     <string name="translation_option_bottom_sheet_title">Opcije prevođenja</string>
