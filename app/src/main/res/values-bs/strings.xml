--- conflicted
+++ resolved
@@ -302,10 +302,6 @@
     <string name="browser_menu_switch_to_mobile_site">Prebacite se na mobilnu stranicu</string>
     <!-- Browser menu label that navigates to the page tools sub-menu -->
     <string name="browser_menu_tools">Alati</string>
-<<<<<<< HEAD
-    <!-- Content description (not visible, for screen readers etc.): Back button for the page tools sub-menu -->
-    <string name="browser_menu_back_button_content_description">Povratak na glavni meni</string>
-=======
     <!-- Content description (not visible, for screen readers etc.): Back button for all menu redesign sub-menu -->
     <string name="browser_menu_back_button_content_description">Povratak na glavni meni</string>
     <!-- Content description (not visible, for screen readers etc.) for bottom sheet handlebar main menu. -->
@@ -318,7 +314,6 @@
     <string name="browser_tools_menu_handlebar_content_description">Zatvorite listu menija alata</string>
     <!-- Content description (not visible, for screen readers etc.) for bottom sheet handlebar custom tab menu. -->
     <string name="browser_custom_tab_menu_handlebar_content_description">Zatvorite listu menija prilagođenog taba</string>
->>>>>>> a07f670f
     <!-- Browser menu description that describes the various tools related menu items inside of the tools sub-menu -->
     <string name="browser_menu_tools_description_with_translate">Prikaz za čitanje, Prevedi, Štampaj, Dijeli, Otvori aplikaciju</string>
     <!-- Browser menu description that describes the various tools related menu items inside of the tools sub-menu -->
@@ -458,12 +453,6 @@
     <string name="juno_onboarding_sign_in_title_2">Ostanite šifrovani kada prelazite s jednog uređaja na drugi</string>
     <!-- Description for sign in to sync screen. Nimbus experiments do not support string placeholders.
      Note: The word "Firefox" should NOT be translated -->
-<<<<<<< HEAD
-    <string name="juno_onboarding_sign_in_description_2" moz:RemovedIn="130" tools:ignore="BrandUsage,UnusedResources">Kada ste prijavljeni i sinhronizovani, sigurniji ste. Firefox šifruje vaše lozinke, oznake i još mnogo toga.</string>
-    <!-- Description for sign in to sync screen. Nimbus experiments do not support string placeholders.
-     Note: The word "Firefox" should NOT be translated -->
-=======
->>>>>>> a07f670f
     <string name="juno_onboarding_sign_in_description_3" tools:ignore="BrandUsage">Firefox šifruje vaše lozinke, zabilješke i još mnogo toga kada ste sinhronizovani.</string>
     <!-- Text for the button to sign in to sync on the device -->
     <string name="juno_onboarding_sign_in_positive_button" tools:ignore="UnusedResources">Prijava</string>
@@ -2821,12 +2810,6 @@
     <string name="likert_scale_option_6" tools:ignore="UnusedResources">Ne koristim ga</string>
     <!-- Option for likert scale. Note: The word "Firefox" should NOT be translated. -->
     <string name="likert_scale_option_7" tools:ignore="BrandUsage,UnusedResources">Ne koristim pretragu na Firefoxu</string>
-<<<<<<< HEAD
-    <!-- Text shown in prompt for homepage microsurvey. Note: The word "Firefox" should NOT be translated. -->
-    <string name="microsurvey_prompt_homepage_title" tools:ignore="BrandUsage,UnusedResources" moz:removedIn="130">Koliko ste zadovoljni svojom Firefox početnom stranicom?</string>
-    <!-- Text shown in prompt for printing microsurvey. "sec" It's an abbreviation for "second". Note: The word "Firefox" should NOT be translated. -->
-    <string name="microsurvey_prompt_printing_title" tools:ignore="BrandUsage,UnusedResources">Pomozite da štampanje u Firefoxu bude bolje. Traje samo sekund</string>
-=======
     <!-- Option for likert scale -->
     <string name="likert_scale_option_8" tools:ignore="UnusedResources">Ne koristim sinhronizaciju</string>
     <!-- Text shown in prompt for printing microsurvey. "sec" It's an abbreviation for "second". Note: The word "Firefox" should NOT be translated. -->
@@ -2835,18 +2818,14 @@
     <string name="microsurvey_prompt_search_title" tools:ignore="BrandUsage,UnusedResources">Pomozite da pretraga u Firefoxu bude bolja. Traje samo minut</string>
     <!-- Text shown in prompt for sync microsurvey. Note: The word "Firefox" should NOT be translated. -->
     <string name="microsurvey_prompt_sync_title" tools:ignore="BrandUsage,UnusedResources">Pomozite da sinhronizacija u Firefoxu bude bolja. Traje samo minut</string>
->>>>>>> a07f670f
     <!-- Text shown in the survey title for printing microsurvey. Note: The word "Firefox" should NOT be translated. -->
     <string name="microsurvey_survey_printing_title" tools:ignore="BrandUsage,UnusedResources">Koliko ste zadovoljni štampanjem u Firefoxu?</string>
     <!-- Text shown in the survey title for homepage microsurvey. Note: The word "Firefox" should NOT be translated. -->
     <string name="microsurvey_homepage_title" tools:ignore="BrandUsage,UnusedResources">Koliko ste zadovoljni svojom Firefox početnom stranicom?</string>
     <!-- Text shown in the survey title for search experience microsurvey. Note: The word "Firefox" should NOT be translated. -->
     <string name="microsurvey_search_title" tools:ignore="BrandUsage,UnusedResources">Koliko ste zadovoljni iskustvom pretraživanja u Firefoxu?</string>
-<<<<<<< HEAD
-=======
     <!-- Text shown in the survey title for sync experience microsurvey. Note: The word "Firefox" should NOT be translated. -->
     <string name="microsurvey_sync_title" tools:ignore="BrandUsage,UnusedResources">Koliko ste zadovoljni iskustvom sinhronizacije u Firefoxu?</string>
->>>>>>> a07f670f
     <!-- Accessibility -->
     <!-- Content description for the survey application icon. Note: The word "Firefox" should NOT be translated.  -->
     <string name="microsurvey_app_icon_content_description" tools:ignore="BrandUsage">Firefox logo</string>
