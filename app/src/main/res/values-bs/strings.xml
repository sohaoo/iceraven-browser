--- conflicted
+++ resolved
@@ -509,20 +509,10 @@
     <string name="errorpage_httpsonly_message_summary">Međutim, takođe je moguće da je umiješan i napadač. Ako nastavite na web stranicu, ne biste trebali unositi nikakve osjetljive informacije. Ako nastavite, način rada samo za HTTPS će biti privremeno isključen za web stranicu.</string>
     <!-- Preference for accessibility -->
     <string name="preferences_accessibility">Pristupačnost</string>
-<<<<<<< HEAD
-    <!-- Preference to override the Firefox Account server -->
-    <string name="preferences_override_fxa_server" moz:RemovedIn="120" tools:ignore="UnusedResources">Zaseban Firefox Account server</string>
-=======
->>>>>>> 4a244ea9
     <!-- Preference to override the Mozilla account server -->
     <string name="preferences_override_account_server">Prilagođeni server Mozilla računa</string>
     <!-- Preference to override the Sync token server -->
     <string name="preferences_override_sync_tokenserver">Zaseban Sync server</string>
-<<<<<<< HEAD
-    <!-- Toast shown after updating the FxA/Sync server override preferences -->
-    <string name="toast_override_fxa_sync_server_done" moz:RemovedIn="120" tools:ignore="UnusedResources">Firefox Account/Sync server promijenjen. Ugasite aplikaciju za primjenu promjena…</string>
-=======
->>>>>>> 4a244ea9
     <!-- Toast shown after updating the Mozilla account/Sync server override preferences -->
     <string name="toast_override_account_sync_server_done">Mozilla račun/Sync server izmijenjen. Napuštanje aplikacije radi primjene promjena…</string>
     <!-- Preference category for account information -->
@@ -540,11 +530,6 @@
     <!-- Preference description for banner about signing in -->
     <string name="preferences_sign_in_description_2">Prijavite se da sinhronizujete tabove, oznake, lozinke i još mnogo toga.</string>
     <!-- Preference shown instead of account display name while account profile information isn't available yet. -->
-<<<<<<< HEAD
-    <string name="preferences_account_default_name" moz:RemovedIn="120" tools:ignore="UnusedResources">Firefox račun</string>
-    <!-- Preference shown instead of account display name while account profile information isn't available yet. -->
-=======
->>>>>>> 4a244ea9
     <string name="preferences_account_default_name_2">Mozilla račun</string>
     <!-- Preference text for account title when there was an error syncing FxA -->
     <string name="preferences_account_sync_error">Ponovo se povežite za nastavak sinhronizacije</string>
@@ -684,15 +669,6 @@
     <!-- Button text of the Nimbus message for add-ons general availability. -->
     <string name="addon_ga_message_button" tools:ignore="UnusedResources">Istražite dodatke</string>
 
-<<<<<<< HEAD
-    <!-- Add-on Installation from AMO-->
-    <!-- Error displayed when user attempts to install an add-on from AMO (addons.mozilla.org) that is not supported -->
-    <string name="addon_not_supported_error" moz:removedIn="120" tools:ignore="UnusedResources">Dodatak nije podržan</string>
-    <!-- Error displayed when user attempts to install an add-on from AMO (addons.mozilla.org) that is already installed -->
-    <string name="addon_already_installed" moz:removedIn="120" tools:ignore="UnusedResources">Dodatak je već instaliran</string>
-
-=======
->>>>>>> 4a244ea9
     <!-- Add-on process crash dialog to user -->
     <!-- Title of a dialog shown to the user when enough errors have occurred with addons and they need to be temporarily disabled -->
     <string name="addon_process_crash_dialog_title" tools:ignore="UnusedResources">Dodaci su privremeno onemogućeni</string>
@@ -1564,11 +1540,8 @@
     <string name="preference_enhanced_tracking_protection_custom_cookies_4">Svi kolačići (može uzrokovati probleme s web stranicama)</string>
     <!-- Option for enhanced tracking protection for the custom protection settings for cookies-->
     <string name="preference_enhanced_tracking_protection_custom_cookies_5">Izolirajte kolačiće trećih strana</string>
-<<<<<<< HEAD
-=======
     <!-- Preference for Global Privacy Control for the custom privacy settings for Global Privacy Control. '&amp;' is replaced with the ampersand symbol: &-->
     <string name="preference_enhanced_tracking_protection_custom_global_privacy_control">Reci web stranicama da ne dijele i ne prodaju podatke</string>
->>>>>>> 4a244ea9
     <!-- Preference for enhanced tracking protection for the custom protection settings for tracking content -->
     <string name="preference_enhanced_tracking_protection_custom_tracking_content">Praćenje sadržaja</string>
     <!-- Option for enhanced tracking protection for the custom protection settings for tracking content-->
@@ -1904,27 +1877,13 @@
     <!-- Text for the menu button to delete a search engine -->
     <string name="search_engine_delete">Obriši</string>
 
-<<<<<<< HEAD
-    <!-- Text for the button to create a custom search engine on the Add search engine screen -->
-    <string name="search_add_custom_engine_label_other" moz:RemovedIn="120" tools:ignore="UnusedResources">Ostalo</string>
     <!-- Label for the TextField in which user enters custom search engine name -->
     <string name="search_add_custom_engine_name_label">Naziv</string>
-    <!-- Placeholder text shown in the Search Engine Name TextField before a user enters text -->
-    <string name="search_add_custom_engine_name_hint" moz:RemovedIn="120" tools:ignore="UnusedResources">Naziv</string>
-=======
-    <!-- Label for the TextField in which user enters custom search engine name -->
-    <string name="search_add_custom_engine_name_label">Naziv</string>
->>>>>>> 4a244ea9
     <!-- Placeholder text shown in the Search Engine Name text field before a user enters text -->
     <string name="search_add_custom_engine_name_hint_2">Naziv pretraživača</string>
     <!-- Label for the TextField in which user enters custom search engine URL -->
     <string name="search_add_custom_engine_url_label">URL pojma za pretraživanje</string>
     <!-- Placeholder text shown in the Search String TextField before a user enters text -->
-<<<<<<< HEAD
-    <string name="search_add_custom_engine_search_string_hint" moz:RemovedIn="120" tools:ignore="UnusedResources">Tekst za pretragu</string>
-    <!-- Placeholder text shown in the Search String TextField before a user enters text -->
-=======
->>>>>>> 4a244ea9
     <string name="search_add_custom_engine_search_string_hint_2">URL koji će se koristiti za pretraživanje</string>
     <!-- Description text for the Search String TextField. The %s is part of the string -->
     <string name="search_add_custom_engine_search_string_example" formatted="false">Zamijenite izraz sa “%s”. Primjer:\nhttps://www.google.ba/search?q=%s</string>
@@ -2148,11 +2107,6 @@
 
     <!-- Review quality check feature-->
     <!-- Name for the review quality check feature used as title for the panel. -->
-<<<<<<< HEAD
-    <string name="review_quality_check_feature_name" moz:RemovedIn="120" tools:ignore="UnusedResources">Provjera recenzije</string>
-    <!-- Name for the review quality check feature used as title for the panel. -->
-=======
->>>>>>> 4a244ea9
     <string name="review_quality_check_feature_name_2">Provjera recenzije</string>
     <!-- Summary for grades A and B for review quality check adjusted grading. -->
     <string name="review_quality_check_grade_a_b_description">Pouzdane recenzije</string>
@@ -2165,13 +2119,9 @@
     <!-- Title for when the rating has been updated by the review checker -->
     <string name="review_quality_check_adjusted_rating_title">Prilagođena ocjena</string>
     <!-- Description for a product's adjusted star rating. The text presents that the product's reviews which were evaluated as unreliable were removed from the adjusted rating. -->
-<<<<<<< HEAD
-    <string name="review_quality_check_adjusted_rating_description">Nepouzdane recenzije su uklonjene</string>
-=======
     <string name="review_quality_check_adjusted_rating_description" moz:RemovedIn="122" tools:ignore="UnusedResources">Nepouzdane recenzije su uklonjene</string>
     <!-- Description for a product's adjusted star rating. The text presents that the product's reviews which were evaluated as unreliable were removed from the adjusted rating. -->
     <string name="review_quality_check_adjusted_rating_description_2">Na osnovu pouzdanih recenzija</string>
->>>>>>> 4a244ea9
     <!-- Title for list of highlights from a product's review emphasizing a product's important traits. -->
     <string name="review_quality_check_highlights_title">Izdvajamo iz nedavnih recenzija</string>
     <!-- Title for section explaining how we analyze the reliability of a product's reviews. -->
@@ -2183,20 +2133,10 @@
     <string name="review_quality_check_info_review_grade_header"><![CDATA[Svakoj recenziji proizvoda dodjeljujemo <b>slovnu ocjenu</b> od A do F.]]></string>
     <!-- Description explaining grades A and B for review quality check adjusted grading. -->
     <string name="review_quality_check_info_grade_info_AB">Pouzdane recenzije. Vjerujemo da su recenzije vjerovatno od stvarnih kupaca koji su ostavili iskrene, nepristrasne recenzije.</string>
-<<<<<<< HEAD
-    <!-- Description explaining grades A and B for review quality check adjusted grading. -->
-    <string name="review_quality_check_info_grade_info_AB_2" moz:RemovedIn="120" tools:ignore="UnusedResources">Vjerujemo da su recenzije pouzdane.</string>
-=======
->>>>>>> 4a244ea9
     <!-- Description explaining grade C for review quality check adjusted grading. -->
     <string name="review_quality_check_info_grade_info_C">Vjerujemo da postoji mješavina pouzdanih i nepouzdanih recenzija.</string>
     <!-- Description explaining grades D and F for review quality check adjusted grading. -->
     <string name="review_quality_check_info_grade_info_DF">Nepouzdane recenzije. Vjerujemo da su recenzije vjerovatno lažne ili od pristrasnih recenzenata.</string>
-<<<<<<< HEAD
-    <!-- Description explaining grades D and F for review quality check adjusted grading. -->
-    <string name="review_quality_check_info_grade_info_DF_2" moz:RemovedIn="120" tools:ignore="UnusedResources">Vjerujemo da su recenzije nepouzdane.</string>
-=======
->>>>>>> 4a244ea9
     <!-- Paragraph explaining how a product's adjusted grading is calculated. -->
     <string name="review_quality_check_explanation_body_adjusted_grading"><![CDATA[<b>Prilagođena ocjena</b> zasniva se samo na recenzijama za koje vjerujemo da su pouzdane.]]></string>
 
@@ -2214,11 +2154,6 @@
     <!-- Text for label for switch preference to show recommended products from review quality check settings section. -->
     <string name="review_quality_check_settings_recommended_products">Prikaži oglase u provjeri recenzije</string>
     <!-- Description for switch preference to show recommended products from review quality check settings section. First parameter is for clickable text defined in review_quality_check_settings_recommended_products_learn_more.-->
-<<<<<<< HEAD
-    <string name="review_quality_check_settings_recommended_products_description" moz:RemovedIn="120" tools:ignore="UnusedResources">Povremeno ćete vidjeti oglase za relevantne proizvode. Svi oglasi moraju zadovoljiti naše standarde kvaliteta recenzije. %s</string>
-    <!-- Description for switch preference to show recommended products from review quality check settings section. First parameter is for clickable text defined in review_quality_check_settings_recommended_products_learn_more.-->
-=======
->>>>>>> 4a244ea9
     <string name="review_quality_check_settings_recommended_products_description_2" tools:ignore="UnusedResources">Povremeno ćete vidjeti oglase za relevantne proizvode. Oglašavamo samo proizvode sa pouzdanim recenzijama. %s</string>
     <!-- Clickable text that links to review quality check recommended products support article. -->
     <string name="review_quality_check_settings_recommended_products_learn_more" tools:ignore="UnusedResources">Saznajte više</string>
@@ -2242,25 +2177,6 @@
     <!-- Text for body of warning card informing the user that the current product does not have enough reviews for a review analysis. -->
     <string name="review_quality_check_no_reviews_warning_body">Kada ovaj proizvod bude imao više recenzija, moći ćemo provjeriti njihov kvalitet.</string>
     <!-- Title for warning card informing the user that the current product is currently not available. -->
-<<<<<<< HEAD
-    <string name="review_quality_check_product_availability_warning_title" tools:ignore="UnusedResources">Proizvod nije dostupan</string>
-    <!-- Text for the body of warning card informing the user that the current product is currently not available. -->
-    <string name="review_quality_check_product_availability_warning_body" tools:ignore="UnusedResources">Ako vidite da je ovaj proizvod ponovo na zalihama, prijavite ga i mi ćemo raditi na provjeri recenzija.</string>
-    <!-- Clickable text for warning card informing the user that the current product is currently not available. Clicking this should inform the server that the product is available. -->
-    <string name="review_quality_check_product_availability_warning_action" moz:RemovedIn="120" tools:ignore="UnusedResources">Prijavite ovaj proizvod kada bude ponovo na zalihama</string>
-    <!-- Clickable text for warning card informing the user that the current product is currently not available. Clicking this should inform the server that the product is available. -->
-    <string name="review_quality_check_product_availability_warning_action_2" tools:ignore="UnusedResources">Prijavite proizvod je na zalihama</string>
-    <!-- Title for warning card informing the user that the current product's re-analysis is still processing. -->
-    <string name="review_quality_check_reanalysis_in_progress_warning_title">Provjera kvaliteta recenzije</string>
-    <!-- Title for warning card informing the user that the current product's analysis is still processing. -->
-    <string name="review_quality_check_analysis_in_progress_warning_title">Provjera kvaliteta recenzije</string>
-    <!-- Text for body of warning card informing the user that the current product's analysis is still processing. -->
-    <string name="review_quality_check_analysis_in_progress_warning_body">Ovo bi moglo potrajati oko 60 sekundi.</string>
-    <!-- Title for info card displayed after the user reports a product is back in stock. -->
-    <string name="review_quality_check_analysis_requested_info_title" tools:ignore="UnusedResources">Hvala na prijavi!</string>
-    <!-- Text for body of info card displayed after the user reports a product is back in stock. -->
-    <string name="review_quality_check_analysis_requested_info_body" tools:ignore="UnusedResources">Trebali bismo imati informacije o recenzijama ovog proizvoda u roku od 24 sata. Provjerite ponovo.</string>
-=======
     <string name="review_quality_check_product_availability_warning_title">Proizvod nije dostupan</string>
     <!-- Text for the body of warning card informing the user that the current product is currently not available. -->
     <string name="review_quality_check_product_availability_warning_body">Ako vidite da je ovaj proizvod ponovo na zalihama, prijavite ga i mi ćemo raditi na provjeri recenzija.</string>
@@ -2278,7 +2194,6 @@
     <string name="review_quality_check_analysis_requested_info_title">Hvala na prijavi!</string>
     <!-- Text for body of info card displayed after the user reports a product is back in stock. -->
     <string name="review_quality_check_analysis_requested_info_body">Trebali bismo imati informacije o recenzijama ovog proizvoda u roku od 24 sata. Provjerite ponovo.</string>
->>>>>>> 4a244ea9
     <!-- Title for info card displayed when the user review checker while on a product that Fakespot does not analyze (e.g. gift cards, music). -->
     <string name="review_quality_check_not_analyzable_info_title">Ne možemo provjeriti ove recenzije</string>
     <!-- Text for body of info card displayed when the user review checker while on a product that Fakespot does not analyze (e.g. gift cards, music). -->
@@ -2362,12 +2277,9 @@
     <!-- Text for highlights card competitiveness category header. Reviews shown under this header should refer the product's competitiveness. -->
     <string name="review_quality_check_highlights_type_competitiveness">Konkurentnost</string>
 
-<<<<<<< HEAD
-=======
     <!-- Text that is surrounded by quotes. The parameter is the actual text that is in quotes. An example of that text could be: Excellent craftsmanship, and that is displayed as “Excellent craftsmanship”. The text comes from a buyer's review that the feature is highlighting"   -->
     <string name="surrounded_with_quotes">“%s”</string>
 
->>>>>>> 4a244ea9
     <!-- Accessibility services actions labels. These will be appended to accessibility actions like "Double tap to.." but not by or applications but by services like Talkback. -->
     <!-- Action label for elements that can be collapsed if interacting with them. Talkback will append this to say "Double tap to collapse". -->
     <string name="a11y_action_label_collapse">sažmi</string>
@@ -2385,8 +2297,6 @@
     <string name="a11y_action_label_pocket_learn_more">otvorite link da saznate više</string>
     <!-- Content description for headings announced by accessibility service. The first parameter is the text of the heading. Talkback will announce the first parameter and then speak the word "Heading" indicating to the user that this text is a heading for a section. -->
     <string name="a11y_heading">%s, naslov</string>
-<<<<<<< HEAD
-=======
 
     <!-- Translations feature-->
 
@@ -2555,5 +2465,4 @@
     <string name="debug_drawer_tab_tools_tab_count_private">Privatno</string>
     <!-- The total tab count category in the tab count section in Tab Tools. -->
     <string name="debug_drawer_tab_tools_tab_count_total">Ukupno</string>
->>>>>>> 4a244ea9
 </resources>