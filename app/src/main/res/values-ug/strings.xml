<?xml version="1.0" encoding="utf-8"?>
<resources xmlns:tools="http://schemas.android.com/tools" xmlns:moz="http://mozac.org/tools">


    <!-- App name for private browsing mode. The first parameter is the name of the app defined in app_name (for example: Fenix)-->
    <string name="app_name_private_5">شەخسىي %s</string>
    <!-- App name for private browsing mode. The first parameter is the name of the app defined in app_name (for example: Fenix)-->
    <string name="app_name_private_4">%s (شەخسىي)</string>

    <!-- Home Fragment -->
    <!-- Content description (not visible, for screen readers etc.): "Three dot" menu button. -->
    <string name="content_description_menu">تېخىمۇ كۆپ تاللانما</string>
    <!-- Content description (not visible, for screen readers etc.): "Private Browsing" menu button. -->
    <string name="content_description_private_browsing_button">شەخسىي زىيارەتنى قوزغات</string>
    <!-- Content description (not visible, for screen readers etc.): "Private Browsing" menu button. -->
    <string name="content_description_disable_private_browsing_button">شەخسىي زىيارەتنى چەكلە</string>
    <!-- Placeholder text shown in the search bar before a user enters text for the default engine -->
    <string name="search_hint">ئىزدەيدۇ ياكى ئادرېس كىرگۈزۈلىدۇ</string>
    <!-- Placeholder text shown in the search bar before a user enters text for a general engine -->
    <string name="search_hint_general_engine">توردىن ئىزدەيدۇ</string>
    <!-- Placeholder text shown in search bar when using history search -->
    <string name="history_search_hint">تارىختىن ئىزدەيدۇ</string>
    <!-- Placeholder text shown in search bar when using bookmarks search -->
    <string name="bookmark_search_hint">خەتكۈچ ئىزدەيدۇ</string>
    <!-- Placeholder text shown in search bar when using tabs search -->
    <string name="tab_search_hint">بەتكۈچ ئىزدەيدۇ</string>
    <!-- Placeholder text shown in the search bar when using application search engines -->
    <string name="application_search_hint">ئىزدەيدىغان ئاتالغۇ كىرگۈزۈلىدۇ</string>
    <!-- No Open Tabs Message Description -->
    <string name="no_open_tabs_description">ئوچۇق بەتكۈچلىرىڭىز بۇ يەردە كۆرۈنىدۇ.</string>
    <!-- No Private Tabs Message Description -->
    <string name="no_private_tabs_description">شەخسىي بەتكۈچلىرىڭىز بۇ يەردە كۆرۈنىدۇ.</string>
    <!-- Tab tray multi select title in app bar. The first parameter is the number of tabs selected -->
    <string name="tab_tray_multi_select_title">%1$d تاللاندى</string>
    <!-- Label of button in create collection dialog for creating a new collection  -->
    <string name="tab_tray_add_new_collection">يېڭى يىغقۇچ قۇر</string>
    <!-- Label of editable text in create collection dialog for naming a new collection  -->
    <string name="tab_tray_add_new_collection_name">ئىسمى</string>
    <!-- Label of button in save to collection dialog for selecting a current collection  -->
    <string name="tab_tray_select_collection">يىغقۇچ تاللا</string>
    <!-- Content description for close button while in multiselect mode in tab tray -->
    <string name="tab_tray_close_multiselect_content_description">كۆپ تاللاش ھالىتىدىن چېكىنىش</string>
    <!-- Content description for save to collection button while in multiselect mode in tab tray -->
    <string name="tab_tray_collection_button_multiselect_content_description">تاللانغان بەتكۈچلەرنى يىغقۇچقا ساقلايدۇ</string>
    <!-- Content description on checkmark while tab is selected in multiselect mode in tab tray -->
    <string name="tab_tray_multiselect_selected_content_description">تاللانغان</string>


    <!-- Home - Recently saved bookmarks -->
    <!-- Title for the home screen section with recently saved bookmarks. -->
    <string name="recently_saved_title">يېقىنداق ساقلانغان</string>
    <!-- Content description for the button which navigates the user to show all of their saved bookmarks. -->
    <string name="recently_saved_show_all_content_description_2">ساقلانغان بارلىق خەتكۈچنى كۆرسەت</string>

    <!-- Text for the menu button to remove a recently saved bookmark from the user's home screen -->
    <string name="recently_saved_menu_item_remove">چىقىرىۋەت</string>

    <!-- About content. The first parameter is the name of the application. (For example: Fenix) -->
    <string name="about_content">%1$s نى Mozilla ياسىغان.</string>

    <!-- Private Browsing -->
    <!-- Explanation for private browsing displayed to users on home view when they first enable private mode
        The first parameter is the name of the app defined in app_name (for example: Fenix) -->
    <string name="private_browsing_placeholder_description_2">
ئەپنى تاقىغان تياكى چېكىنگەندە %1$s شەخسىي بەتكۈچلەردىن ئىزدەش ۋە زىيارەت تارىخىڭىزنى تازىلايدۇ. گەرچە بۇ سىزنى تور بېكەت ياكى ئىنتېرنېت مۇلازىمەت تەمىنلىگۈچىڭىزگە نىسبەتەن ئاتسىز قىلمىسىمۇ ئەمما توردا نېمە ئىش قىلغانلىقىڭىزنى مەزكۇر ئۈسكۈنىنى ئىشلىتىدىغان باشقا كىشىلەردىن سىر تۇرۇشنى ئاسانلاشتۇرىدۇ.</string>

    <string name="private_browsing_common_myths">
شەخسىيەت زىيارىتى ھەققىدە كۆپ ئۇچرايدىغان قاراشلار</string>

    <!-- True Private Browsing Mode -->
    <!-- Title for info card on private homescreen in True Private Browsing Mode. -->
    <string name="felt_privacy_desc_card_title">بۇ ئۈسكۈنىدە ئىز قالدۇرمايدۇ</string>
    <!-- Explanation for private browsing displayed to users on home view when they first enable
        private mode in our new Total Private Browsing mode.
        The first parameter is the name of the app defined in app_name (for example: Firefox Nightly)
        The second parameter is the clickable link text in felt_privacy_info_card_subtitle_link_text -->
    <string name="felt_privacy_info_card_subtitle_2">بارلىق شەخسىيەت بەتكۈچلەر تاقالغاندا %1$s سىزنىڭ cookies، تارىخ ۋە تور بېكەت سانلىق مەلۇماتلىرىڭىزنى ئۆچۈرىدۇ. %2$s</string>
    <!-- Clickable portion of the explanation for private browsing that links the user to our
        about privacy page.
        This string is used in felt_privacy_info_card_subtitle as the second parameter.-->
    <string name="felt_privacy_info_card_subtitle_link_text">پائالىيىتىمنى كىم كۆرەلەيدۇ؟</string>

    <!-- Private mode shortcut "contextual feature recommendation" (CFR) -->
    <!-- Text for the Private mode shortcut CFR message for adding a private mode shortcut to open private tabs from the Home screen -->
    <string name="private_mode_cfr_message_2">بىر چېكىپلا كېيىنكى شەخسىيەت بەتكۈچنى قوزغىتالايسىز.</string>
    <!-- Text for the positive button to accept adding a Private Browsing shortcut to the Home screen -->
    <string name="private_mode_cfr_pos_button_text">باش ئېكرانغا قوش</string>
    <!-- Text for the negative button to decline adding a Private Browsing shortcut to the Home screen -->
    <string name="cfr_neg_button_text">بولدى رەھمەت</string>

    <!-- Open in App "contextual feature recommendation" (CFR) -->
    <!-- Text for the info message. The first parameter is the name of the application.-->
    <string name="open_in_app_cfr_info_message_2">ئەپتە ئۇلانمىلارنى ئۆزلۈكىدىن ئېچىشقا %1$s نى تەڭشىيەلەيسىز.</string>
    <!-- Text for the positive action button -->
    <string name="open_in_app_cfr_positive_button_text">تەڭشەككە يۆتكەل</string>
    <!-- Text for the negative action button -->
    <string name="open_in_app_cfr_negative_button_text">بولدىلا</string>


    <!-- Total cookie protection "contextual feature recommendation" (CFR) -->
    <!-- Text for the message displayed in the contextual feature recommendation popup promoting the total cookie protection feature. -->
    <string name="tcp_cfr_message">ئەڭ كۈچلۈك شەخسىيەت ئىقتىدارى: بېكەت ھالقىپ ئىزلىغۇچنى ئايرىۋېتىدۇ.</string>
    <!-- Text displayed that links to website containing documentation about the "Total cookie protection" feature. -->
    <string name="tcp_cfr_learn_more">ئومۇميۈزلۈك Cookie دىن قوغداش ھەققىدىكى بىلدۈرگۈ</string>


    <!-- Private browsing erase action "contextual feature recommendation" (CFR) -->
    <!-- Text for the message displayed in the contextual feature recommendation popup promoting the erase private browsing feature. -->
    <string name="erase_action_cfr_message">بۇ جاي چېكىلسە يېڭى شەخسىي سۆزلەشكۈنى باشلايدۇ. تارىخ، cookies-دەك ھەممە ئۇچۇرلىرىڭىزنى ئۆچۈرىدۇ.</string>


    <!-- Text for the info dialog when camera permissions have been denied but user tries to access a camera feature. -->
    <string name="camera_permissions_needed_message">كامېرا ئىجازىتى زۆرۈر. ئاندىرويىد تەڭشىكىگە يۆتكىلىپ، ئىجازەتنى چېكىپ، ئاندىن يول قوينى چېكىڭ.</string>
    <!-- Text for the positive action button to go to Android Settings to grant permissions. -->
    <string name="camera_permissions_needed_positive_button_text">تەڭشەككە يۆتكەل</string>
    <!-- Text for the negative action button to dismiss the dialog. -->
    <string name="camera_permissions_needed_negative_button_text">بولدىلا</string>

    <!-- Text for the banner message to tell users about our auto close feature. -->
    <string name="tab_tray_close_tabs_banner_message">ئۆتكەن بىر كۈن، ھەپتە ياكى ئايدا كۆرمىگەن ئېچىلغان بەتكۈچلەرنى ئاپتوماتىك يېپىشنى تەڭشەيدۇ.</string>
    <!-- Text for the positive action button to go to Settings for auto close tabs. -->
    <string name="tab_tray_close_tabs_banner_positive_button_text">كۆرۈنۈش تاللانمىلار</string>
    <!-- Text for the negative action button to dismiss the Close Tabs Banner. -->
    <string name="tab_tray_close_tabs_banner_negative_button_text">بولدىلا</string>
    <!-- Text for the banner message to tell users about our inactive tabs feature. -->
    <string name="tab_tray_inactive_onboarding_message">ئىككى ھەپتە كۆرمىگەن بەتكۈچلەر بۇ جايغا يۆتكىلىدۇ.</string>
    <!-- Text for the action link to go to Settings for inactive tabs. -->
    <string name="tab_tray_inactive_onboarding_button_text">تەڭشەكلەردىن تاقايدۇ</string>
    <!-- Text for title for the auto-close dialog of the inactive tabs. -->
    <string name="tab_tray_inactive_auto_close_title">بىر ئايدىن كېيىن ئاپتوماتىك ياپامدۇ؟</string>
    <!-- Text for the body for the auto-close dialog of the inactive tabs.
        The first parameter is the name of the application.-->
    <string name="tab_tray_inactive_auto_close_body_2">%1$s بىر ئايغىچە كۆرمىگەن بەتكۈچلەرنى ئاپتوماتىك ياپىدۇ.</string>
    <!-- Content description for close button in the auto-close dialog of the inactive tabs. -->
    <string name="tab_tray_inactive_auto_close_button_content_description">تاقاش</string>


    <!-- Text for turn on auto close tabs button in the auto-close dialog of the inactive tabs. -->
    <string name="tab_tray_inactive_turn_on_auto_close_button_2">ئاپتوماتىك ياپنى ئاچ</string>


    <!-- Home screen icons - Long press shortcuts -->
    <!-- Shortcut action to open new tab -->
    <string name="home_screen_shortcut_open_new_tab_2">يېڭى بەتكۈچ</string>

    <!-- Shortcut action to open new private tab -->
    <string name="home_screen_shortcut_open_new_private_tab_2">يېڭى شەخسىي بەتكۈچ</string>
    <!-- Shortcut action to open Passwords screens -->
    <string name="home_screen_shortcut_open_password_screen">ئىم تېزلەتمىسى</string>

    <!-- Recent Tabs -->
    <!-- Header text for jumping back into the recent tab in the home screen -->
    <string name="recent_tabs_header">ئالدىنقى بەتكە قايت</string>
    <!-- Button text for showing all the tabs in the tabs tray -->
    <string name="recent_tabs_show_all">ھەممىنى كۆرسەت</string>
    <!-- Content description for the button which navigates the user to show all recent tabs in the tabs tray. -->
    <string name="recent_tabs_show_all_content_description_2">يېقىنقى ھەممە بەتكۈچنى كۆرسەت توپچە</string>
    <!-- Text for button in synced tab card that opens synced tabs tray -->
    <string name="recent_tabs_see_all_synced_tabs_button_text">قەدەمداشلانغان ھەممە بەتكۈچلەرنى كۆرسەت</string>
    <!-- Accessibility description for device icon used for recent synced tab -->
    <string name="recent_tabs_synced_device_icon_content_description">قەدەمداشلانغان ئۈسكۈنە</string>
    <!-- Text for the dropdown menu to remove a recent synced tab from the homescreen -->
    <string name="recent_synced_tab_menu_item_remove">چىقىرىۋەت</string>
    <!-- Text for the menu button to remove a grouped highlight from the user's browsing history
         in the Recently visited section -->
    <string name="recent_tab_menu_item_remove">چىقىرىۋەت</string>

    <!-- History Metadata -->
    <!-- Header text for a section on the home screen that displays grouped highlights from the
         user's browsing history, such as topics they have researched or explored on the web -->
    <string name="history_metadata_header_2">يېقىندا زىيارەت قىلغان</string>
    <!-- Text for the menu button to remove a grouped highlight from the user's browsing history
         in the Recently visited section -->
    <string name="recently_visited_menu_item_remove">چىقىرىۋەت</string>

    <!-- Content description for the button which navigates the user to show all of their history. -->
    <string name="past_explorations_show_all_content_description_2">ئىلگىرىكى ئىزدىنىشلەرنىڭ ھەممىسىنى كۆرسەت</string>

    <!-- Browser Fragment -->
    <!-- Content description (not visible, for screen readers etc.): Navigate backward (browsing history) -->
    <string name="browser_menu_back">قايتىش</string>
    <!-- Content description (not visible, for screen readers etc.): Navigate forward (browsing history) -->
    <string name="browser_menu_forward">ئالدىغا</string>
    <!-- Content description (not visible, for screen readers etc.): Refresh current website -->
    <string name="browser_menu_refresh">يېڭىلاش</string>
    <!-- Content description (not visible, for screen readers etc.): Stop loading current website -->
    <string name="browser_menu_stop">توختا</string>
    <!-- Browser menu button that opens the addon manager -->
    <string name="browser_menu_add_ons">قوشۇلما</string>
    <!-- Browser menu button that opens account settings -->
    <string name="browser_menu_account_settings">ھېسابات ئۇچۇرى</string>
    <!-- Text displayed when there are no add-ons to be shown -->
    <string name="no_add_ons">بۇ يەردە ھېچقانداق قوشۇلما يوق</string>
    <!-- Browser menu button that sends a user to help articles -->
    <string name="browser_menu_help">ياردەم</string>
    <!-- Browser menu button that sends a to a the what's new article -->
    <string name="browser_menu_whats_new">نېمە يېڭىلىق بار</string>
    <!-- Browser menu button that opens the settings menu -->
    <string name="browser_menu_settings">تەڭشەك</string>
    <!-- Browser menu button that opens a user's library -->
    <string name="browser_menu_library">توپلام</string>
    <!-- Browser menu toggle that requests a desktop site -->
    <string name="browser_menu_desktop_site">ئۈستەل يۈزى تور بېكىتى</string>
    <!-- Browser menu button that reopens a private tab as a regular tab -->
    <string name="browser_menu_open_in_regular_tab">ئادەتتىكى بەتكۈچتە ئاچ</string>
    <!-- Browser menu toggle that adds a shortcut to the site on the device home screen. -->
    <string name="browser_menu_add_to_homescreen">باش ئېكرانغا قوش</string>
    <!-- Browser menu toggle that installs a Progressive Web App shortcut to the site on the device home screen. -->
    <string name="browser_menu_install_on_homescreen">قاچىلاش</string>
    <!-- Content description (not visible, for screen readers etc.) for the Resync tabs button -->
    <string name="resync_button_content_description">قايتا قەدەمداشلا</string>
    <!-- Browser menu button that opens the find in page menu -->
    <string name="browser_menu_find_in_page">بەتتىن ئىزدە</string>
    <!-- Browser menu button that opens the translations dialog, which has options to translate the current browser page. -->
    <string name="browser_menu_translations">بەت تەرجىمىسى</string>
    <!-- Browser menu button that saves the current tab to a collection -->
    <string name="browser_menu_save_to_collection_2">يىغقۇچقا ساقلا</string>
    <!-- Browser menu button that open a share menu to share the current site -->
    <string name="browser_menu_share">ھەمبەھىرلەش</string>
    <!-- Browser menu button shown in custom tabs that opens the current tab in Fenix
        The first parameter is the name of the app defined in app_name (for example: Fenix) -->
    <string name="browser_menu_open_in_fenix">%1$s دا ئاچ</string>
    <!-- Browser menu text shown in custom tabs to indicate this is a Fenix tab
        The first parameter is the name of the app defined in app_name (for example: Fenix) -->
    <string name="browser_menu_powered_by">تەمىنلىگۈچى %1$s</string>
    <!-- Browser menu text shown in custom tabs to indicate this is a Fenix tab
        The first parameter is the name of the app defined in app_name (for example: Fenix) -->
    <string name="browser_menu_powered_by2">تەمىنلىگۈچى %1$s</string>
    <!-- Browser menu button to put the current page in reader mode -->
    <string name="browser_menu_read">ئوقۇرمەن كۆرۈنۈشى</string>
    <!-- Browser menu button content description to close reader mode and return the user to the regular browser -->
    <string name="browser_menu_read_close">ئوقۇرمەن كۆرۈنۈشىنى ياپ</string>
    <!-- Browser menu button to open the current page in an external app -->
    <string name="browser_menu_open_app_link">ئەپتە ئاچ</string>
    <!-- Browser menu button to show reader view appearance controls e.g. the used font type and size -->
    <string name="browser_menu_customize_reader_view">ئوقۇرمەن كۆرۈنۈشىنى خاسلاشتۇر</string>
    <!-- Browser menu label for adding a bookmark -->
    <string name="browser_menu_add">قوشۇش</string>
    <!-- Browser menu label for editing a bookmark -->
    <string name="browser_menu_edit">تەھرىرلەش</string>
    <!-- Button shown on the home page that opens the Customize home settings -->
    <string name="browser_menu_customize_home_1">باش بەتنى خاسلاشتۇر</string>

    <!-- Browser Toolbar -->
    <!-- Content description for the Home screen button on the browser toolbar -->
    <string name="browser_toolbar_home">باش ئېكران</string>

    <!-- Content description (not visible, for screen readers etc.): Erase button: Erase the browsing
         history and go back to the home screen. -->
    <string name="browser_toolbar_erase">توركۆرگۈ تارىخىنى ئۆچۈر</string>
    <!-- Content description for the translate page toolbar button that opens the translations dialog when no translation has occurred. -->
    <string name="browser_toolbar_translate">بەت تەرجىمىسى</string>

<<<<<<< HEAD
=======
    <!-- Content description (not visible, for screen readers etc.) for the translate page toolbar button that opens the translations dialog when the page is translated successfully.
         The first parameter is the name of the language that is displayed in the original page. (For example: English)
         The second parameter is the name of the language which the page was translated to. (For example: French) -->
    <string name="browser_toolbar_translated_successfully">بەت %1$s دىن %2$s غا تەرجىمە قىلىندى.</string>

>>>>>>> 382ca721
    <!-- Locale Settings Fragment -->
    <!-- Content description for tick mark on selected language -->
    <string name="a11y_selected_locale_content_description">تاللانغان تىل</string>
    <!-- Text for default locale item -->
    <string name="default_locale_text">ئۈسكۈنە تىلىغا ئەگەشسۇن</string>
    <!-- Placeholder text shown in the search bar before a user enters text -->
    <string name="locale_search_hint">تىل ئىزدەش</string>

    <!-- Search Fragment -->
    <!-- Button in the search view that lets a user search by scanning a QR code -->
    <string name="search_scan_button">سايىلەش</string>

    <!-- Button in the search view when shortcuts are displayed that takes a user to the search engine settings -->
    <string name="search_shortcuts_engine_settings">ئىزدەش ماتورى تەڭشىكى</string>
    <!-- Button in the search view that lets a user navigate to the site in their clipboard -->
    <string name="awesomebar_clipboard_title">چاپلاش تاختىسىدىكى ئۇلىنىشنى ئېچىش</string>
    <!-- Button in the search suggestions onboarding that allows search suggestions in private sessions -->
    <string name="search_suggestions_onboarding_allow_button">يول قوي</string>
    <!-- Button in the search suggestions onboarding that does not allow search suggestions in private sessions -->
    <string name="search_suggestions_onboarding_do_not_allow_button">رۇخسەت بەرمە</string>
    <!-- Search suggestion onboarding hint title text -->
    <string name="search_suggestions_onboarding_title">شەخسىي سۆزلىشىشتە ئىزدەش تەۋسىيەسىگە يول قويامدۇ؟</string>
    <!-- Search suggestion onboarding hint description text, first parameter is the name of the app defined in app_name (for example: Fenix)-->
    <string name="search_suggestions_onboarding_text">%s سىز ئادرېس بالداققا كىرگۈزگەن ھەممە نەرسىنى كۆڭۈلدىكى ئىزدەش موتورىغا ھەمبەھىرلەيدۇ.</string>
    <!-- Search engine suggestion title text. The first parameter is the name of the suggested engine-->
    <string name="search_engine_suggestions_title">ئىزدەش%s</string>
    <!-- Search engine suggestion description text -->
    <string name="search_engine_suggestions_description">ئادرېس بالداقتىن بىۋاسىتە ئىزدەيدۇ</string>
    <!-- Menu option in the search selector menu to open the search settings -->
    <string name="search_settings_menu_item">ئىزدەش تەڭشىكى</string>

    <!-- Header text for the search selector menu -->
    <string name="search_header_menu_item_2">بۇ قېتىمقى ئىزدەش:</string>
    <!-- Content description (not visible, for screen readers etc.): Search engine icon. The first parameter is the search engine name (for example: DuckDuckGo). -->
    <string name="search_engine_icon_content_description" tools:ignore="UnusedResources">%s ئىزدەش موتورى</string>

    <!-- Home onboarding -->
    <!-- Onboarding home screen popup dialog, shown on top of the Jump back in section. -->
    <string name="onboarding_home_screen_jump_back_contextual_hint_2">خاسلاشتۇرۇلغان باش بېتىڭىز بىلەن تونۇشۇڭ. يېقىنقى بەتكۈچ، خەتكۈچ ۋە ئىزدەش نەتىجىسى بۇ يەردە كۆرۈنىدۇ.</string>
    <!-- Home onboarding dialog welcome screen title text. -->
    <string name="onboarding_home_welcome_title_2">تېخىمۇ خاسلاشتۇرۇلغان ئىنتېرنېتقا خۇش كەلدىڭىز</string>

    <!-- Home onboarding dialog welcome screen description text. -->
    <string name="onboarding_home_welcome_description">تېخىمۇ رەڭدار. شەخسىيەت تېخىمۇ بىخەتەر. كىشىلەرنىڭ مەنپەئەتتىن ئۈستۈنلۈكىگە ۋەدە بېرىدۇ.</string>
    <!-- Home onboarding dialog sign into sync screen title text. -->
    <string name="onboarding_home_sync_title_3">كۆپ ئېكران ئارا ئالمىشىش تېخىمۇ ئاسان</string>
    <!-- Home onboarding dialog sign into sync screen description text. -->
    <string name="onboarding_home_sync_description">باش بېتىڭىزدىن باشقا ئۈسكۈنىلىرىڭىزدىكى بەتكۈچلەرنى داۋاملاشتۇرۇپ زىيارەت قىلالايسىز.</string>
    <!-- Text for the button to continue the onboarding on the home onboarding dialog. -->
    <string name="onboarding_home_get_started_button">باشلاڭ</string>
    <!-- Text for the button to navigate to the sync sign in screen on the home onboarding dialog. -->
    <string name="onboarding_home_sign_in_button">تىزىمغا كىرىڭ</string>
    <!-- Text for the button to skip the onboarding on the home onboarding dialog. -->
    <string name="onboarding_home_skip_button">ئاتلا</string>
    <!-- Onboarding home screen sync popup dialog message, shown on top of Recent Synced Tabs in the Jump back in section. -->
    <string name="sync_cfr_message">بەتكۈچلىرىڭىز قەدەمداشلىنىۋاتىدۇ! باشقا ئۈسكۈنىڭىزدە زىيارەتنى داۋاملاشتۇرالايسىز.</string>
    <!-- Content description (not visible, for screen readers etc.): Close button for the home onboarding dialog -->
    <string name="onboarding_home_content_description_close_button">تاقاش</string>

    <!-- Notification pre-permission dialog -->
    <!-- Enable notification pre permission dialog title
        The first parameter is the name of the app defined in app_name (for example: Fenix) -->
    <string name="onboarding_home_enable_notifications_title" moz:removedIn="124" tools:ignore="UnusedResources">ئۇقتۇرۇشلار %s بىلەن تېخىمۇ كۆپ ئىشلارنى قىلىشىڭىزغا ياردەم بېرىدۇ</string>
    <!-- Enable notification pre permission dialog description with rationale
        The first parameter is the name of the app defined in app_name (for example: Fenix) -->
    <string name="onboarding_home_enable_notifications_description" moz:removedIn="124" tools:ignore="UnusedResources">بەتكۈچلىرىڭىزنى ئۈسكۈنىلەر ئارا قەدەمداشلايدۇ، چۈشۈرۈشنى باشقۇرىدۇ، %s نىڭ شەخسىيەت قوغدىشى ۋە باشقا تېخىمۇ كۆپ ئىشلىتىش ھەققىدىكى تەكلىپلەرگە ئېرىشتۈرىدۇ.</string>
    <!-- Text for the button to request notification permission on the device -->
    <string name="onboarding_home_enable_notifications_positive_button" moz:removedIn="124" tools:ignore="UnusedResources">داۋاملاشتۇر</string>
    <!-- Text for the button to not request notification permission on the device and dismiss the dialog -->
    <string name="onboarding_home_enable_notifications_negative_button" moz:removedIn="124" tools:ignore="UnusedResources">ھازىر ئەمەس</string>

    <!-- Juno first user onboarding flow experiment, strings are marked unused as they are only referenced by Nimbus experiments. -->
    <!-- Description for learning more about our privacy notice. -->
    <string name="juno_onboarding_privacy_notice_text">Firefox شەخسىيەت ئۇقتۇرۇشى</string>
    <!-- Description for learning more about our privacy notice. -->
    <string name="juno_onboarding_privacy_notice_text_2" moz:removedIn="125" tools:ignore="UnusedResources">شەخسىيەت ئۇقتۇرۇشىنىڭ تەپسىلاتىنى ئوقۇڭ</string>
    <!-- Title for set firefox as default browser screen used by Nimbus experiments. -->
    <string name="juno_onboarding_default_browser_title_nimbus_2">بىخەتەرلىكىڭىزنى ساقلاشنى ياخشى كۆرىمىز</string>
    <!-- Title for set firefox as default browser screen used by Nimbus experiments.
        Note: The word "Firefox" should NOT be translated -->
    <string name="juno_onboarding_default_browser_title_nimbus_3" tools:ignore="UnusedResources">مىليونلىغان كىشىنىڭ نېمىشقا Firefox نى ياقتۇرىدىغانلىقىنى تېپىڭ</string>
    <!-- Title for set firefox as default browser screen used by Nimbus experiments. -->
    <string name="juno_onboarding_default_browser_title_nimbus_4" tools:ignore="UnusedResources">بىخەتەر تور زىيارىتىنىڭ تېخىمۇ كۆپ تاللىشى</string>
    <!-- Description for set firefox as default browser screen used by Nimbus experiments. -->
    <string name="juno_onboarding_default_browser_description_nimbus_3">پايدا تاپمايدىغان توركۆرگۈمىز شىركەتلەرنىڭ سىزگە تور بېكەتلەردە مەخپىي ھالدا ئەگىشىشىنى توسىدۇ.</string>
    <!-- Description for set firefox as default browser screen used by Nimbus experiments. -->
    <string name="juno_onboarding_default_browser_description_nimbus_4" tools:ignore="UnusedResources">100 مىليوندىن ئارتۇق كىشى پايدا تاپمايدىغان ئورگان قوللىغان توركۆرگۈنى تاللاپ ئىشلىتىپ ئۆزلىرىنىڭ شەخسىيىتىنى قوغداۋاتىدۇ.</string>
    <!-- Description for set firefox as default browser screen used by Nimbus experiments. -->
    <string name="juno_onboarding_default_browser_description_nimbus_5" tools:ignore="UnusedResources">بىلىنگەن ئىزلىغۇچ؟ ئۆزلۈكىدىن توسۇلىدۇ. كېڭەيتمە؟ 700 دىن ئارتۇقنى سىناڭ. PDF نى ئاچامدۇ؟ توركۆرگۈ ئىچىدىكى ئوقۇغۇچ ئۇلارنى باشقۇرۇشنى قۇلايلاشتۇرىدۇ.</string>
    <!-- Description for set firefox as default browser screen used by Nimbus experiments. -->
    <string name="juno_onboarding_default_browser_description_nimbus_2" moz:RemovedIn="124" tools:ignore="UnusedResources">پايدا تاپمايدىغان ئورگان قوللايدىغان توركۆرگۈمىز شىركەتلەرنىڭ سىزنى مەخپىي ھالدا توردىن ئىزلىشىنى توختىتىشىغا ياردەم بېرىدۇ.\n\nشەخسىيەت ئۇقتۇرۇشى ھەققىدىكى تەپسىلات بىلدۈرگۈسى.</string>
    <!-- Text for the link to the privacy notice webpage for set as firefox default browser screen.
    This is part of the string with the key "juno_onboarding_default_browser_description". -->
    <string name="juno_onboarding_default_browser_description_link_text" moz:RemovedIn="124" tools:ignore="UnusedResources">شەخسىيەت ئۇقتۇرۇشى</string>
    <!-- Text for the button to set firefox as default browser on the device -->
    <string name="juno_onboarding_default_browser_positive_button" tools:ignore="UnusedResources">كۆڭۈلدىكى توركۆرگۈ قىلىپ تەڭشە</string>
    <!-- Text for the button dismiss the screen and move on with the flow -->
    <string name="juno_onboarding_default_browser_negative_button" tools:ignore="UnusedResources">ھازىر ئەمەس</string>
    <!-- Title for sign in to sync screen. -->
    <string name="juno_onboarding_sign_in_title_2">ئۈسكۈنىلەر ئارا ئالماشتۇرغاندا شىفىرلىنىدۇ</string>
    <!-- Description for sign in to sync screen. Nimbus experiments do not support string placeholders.
     Note: The word "Firefox" should NOT be translated -->
    <string name="juno_onboarding_sign_in_description_2">تىزىمغا كىرىپ قەدەمداشلىسىڭىز، تېخىمۇ بىخەتەر بولىسىز. Firefox ئىم، خەتكۈچ ۋە باشقىلارنى مەخپىيلەشتۈرىدۇ.</string>
    <!-- Text for the button to sign in to sync on the device -->
    <string name="juno_onboarding_sign_in_positive_button" tools:ignore="UnusedResources">تىزىمغا كىرىڭ</string>
    <!-- Text for the button dismiss the screen and move on with the flow -->
    <string name="juno_onboarding_sign_in_negative_button" tools:ignore="UnusedResources">ھازىر ئەمەس</string>
    <!-- Title for enable notification permission screen used by Nimbus experiments. Nimbus experiments do not support string placeholders.
        Note: The word "Firefox" should NOT be translated -->
    <string name="juno_onboarding_enable_notifications_title_nimbus_2">ئۇقتۇرۇشلار Firefox ئارقىلىق تېخىمۇ بىخەتەر بولۇشىڭىزغا ياردەم بېرىدۇ</string>
    <!-- Description for enable notification permission screen used by Nimbus experiments. Nimbus experiments do not support string placeholders.
       Note: The word "Firefox" should NOT be translated -->
    <string name="juno_onboarding_enable_notifications_description_nimbus_2">ئۈسكۈنىڭىز ئارىسىدا بەتكۈچلەرنى بىخەتەر ئەۋەتىپ، Firefox دىكى باشقا شەخسىيەت ئىقتىدارلىرىنى بايقايدۇ.</string>
    <!-- Text for the button to request notification permission on the device -->
    <string name="juno_onboarding_enable_notifications_positive_button" tools:ignore="UnusedResources">ئۇقتۇرۇشنى ئاچ</string>
    <!-- Text for the button dismiss the screen and move on with the flow -->
    <string name="juno_onboarding_enable_notifications_negative_button" tools:ignore="UnusedResources">ھازىر ئەمەس</string>
    <!-- Title for add search widget screen used by Nimbus experiments. Nimbus experiments do not support string placeholders.
        Note: The word "Firefox" should NOT be translated -->
    <string name="juno_onboarding_add_search_widget_title" tools:ignore="UnusedResources">Firefox ئىزدەش ئەپچەنى سىناڭ</string>
    <!-- Description for add search widget screen used by Nimbus experiments. Nimbus experiments do not support string placeholders.
        Note: The word "Firefox" should NOT be translated -->
    <string name="juno_onboarding_add_search_widget_description" tools:ignore="UnusedResources">باش ئېكرانىڭىزغا Firefox نى جايلاشتۇرسىڭىز، شەخسىيەتنى ئەڭ ئالدىنقى ئورۇنغا قويىدىغان تور كۆرگۈنى خالىغان ۋاقىتتا زىيارەت قىلالايسىز، ئۇ بېكەت ھالقىغان ئىز قوغلاشنى توسىدىغان تور كۆرگۈ.</string>
    <!-- Text for the button to add search widget on the device used by Nimbus experiments. Nimbus experiments do not support string placeholders.
        Note: The word "Firefox" should NOT be translated -->
    <string name="juno_onboarding_add_search_widget_positive_button" tools:ignore="UnusedResources">Firefox ئەپچە قوش</string>
    <!-- Text for the button to dismiss the screen and move on with the flow -->
    <string name="juno_onboarding_add_search_widget_negative_button" tools:ignore="UnusedResources">ھازىر ئەمەس</string>

    <!-- Search Widget -->
    <!-- Content description for searching with a widget. The first parameter is the name of the application.-->
    <string name="search_widget_content_description_2">يېڭى %1$s بەتكۈچىنى ئاچ</string>
    <!-- Text preview for smaller sized widgets -->
    <string name="search_widget_text_short">ئىزدەش</string>
    <!-- Text preview for larger sized widgets -->
    <string name="search_widget_text_long">توردىن ئىزدەش</string>
    <!-- Content description (not visible, for screen readers etc.): Voice search -->
    <string name="search_widget_voice">ئاۋازلىق ئىزدەش</string>

    <!-- Preferences -->
    <!-- Title for the settings page-->
    <string name="settings">تەڭشەك</string>
    <!-- Preference category for general settings -->
    <string name="preferences_category_general">ئادەتتىكى</string>
    <!-- Preference category for all links about Fenix -->
    <string name="preferences_category_about">ھەققىدە</string>
    <!-- Preference category for settings related to changing the default search engine -->
    <string name="preferences_category_select_default_search_engine">بىرى تاللىنىدۇ</string>
    <!-- Preference for settings related to managing search shortcuts for the quick search menu -->
    <string name="preferences_manage_search_shortcuts_2">باشقا ئىزدەش موتورلىرىنى باشقۇرۇش</string>
    <!-- Summary for preference for settings related to managing search shortcuts for the quick search menu -->
    <string name="preferences_manage_search_shortcuts_summary">ئىزدەش تىزىملىكىدە كۆرۈنىدىغان موتورلارنى تەھرىرلەيدۇ</string>
    <!-- Preference category for settings related to managing search shortcuts for the quick search menu -->
    <string name="preferences_category_engines_in_search_menu">ئىزدەش تىزىملىكىدە كۆرۈنىدىغان موتورلار</string>
    <!-- Preference for settings related to changing the default search engine -->
    <string name="preferences_default_search_engine">كۆڭۈلدىكى ئىزدەش موتورى</string>
    <!-- Preference for settings related to Search -->
    <string name="preferences_search">ئىزدەش</string>
    <!-- Preference for settings related to Search engines -->
    <string name="preferences_search_engines">ئىزدەش موتورى</string>
    <!-- Preference for settings related to Search engines suggestions-->
    <string name="preferences_search_engines_suggestions">ئىزدەش موتورىنىڭ تەكلىپلىرى</string>
    <!-- Preference Category for settings related to Search address bar -->
    <string name="preferences_settings_address_bar">ئادرېس بالداق مايىللىقى</string>
    <!-- Preference Category for settings to Firefox Suggest -->
    <string name="preference_search_address_bar_fx_suggest">ئادرېس بالدىقى - Firefox تەكلىپى</string>
    <!-- Preference link to Learn more about Firefox Suggest -->
    <string name="preference_search_learn_about_fx_suggest">Firefox تەكلىپى ھەققىدىكى تەپسىلاتلار</string>
    <!-- Preference link to rating Fenix on the Play Store -->
    <string name="preferences_rate">Google Play دىكى باھا</string>
    <!-- Preference linking to about page for Fenix
        The first parameter is the name of the app defined in app_name (for example: Fenix) -->
    <string name="preferences_about">ھەققىدە %1$s</string>

    <!-- Preference for settings related to changing the default browser -->
    <string name="preferences_set_as_default_browser">كۆڭۈلدىكى توركۆرگۈ قىلىپ تەڭشە</string>
    <!-- Preference category for advanced settings -->
    <string name="preferences_category_advanced">ئالىي</string>
    <!-- Preference category for privacy and security settings -->
    <string name="preferences_category_privacy_security">شەخسىيەت ۋە بىخەتەرلىك</string>
    <!-- Preference for advanced site permissions -->
    <string name="preferences_site_permissions">بېكەت ئىجازەتنامىسى</string>
    <!-- Preference for private browsing options -->
    <string name="preferences_private_browsing_options">شەخسىي زىيارەت</string>
    <!-- Preference for opening links in a private tab-->
    <string name="preferences_open_links_in_a_private_tab">ئۇلانمىنى شەخسىي بەتكۈچتە ئاچ</string>

    <!-- Preference for allowing screenshots to be taken while in a private tab-->
    <string name="preferences_allow_screenshots_in_private_mode">شەخسىي تور زىيارەتتە ئېكران كەسمىسىگە يول قويىدۇ</string>
    <!-- Will inform the user of the risk of activating Allow screenshots in private browsing option -->
    <string name="preferences_screenshots_in_private_mode_disclaimer">ئەگەر يول قويۇلسا، كۆپ ئەپ ئېچىلغاندا شەخسىي بەتكۈچلەرمۇ كۆرۈنىدۇ</string>
    <!-- Preference for adding private browsing shortcut -->
    <string name="preferences_add_private_browsing_shortcut">شەخسىي تور زىيارەت قىسقا يولى قوش</string>
    <!-- Preference for enabling "HTTPS-Only" mode -->
    <string name="preferences_https_only_title">ساپ HTTPS ھالىتى</string>

    <!-- Label for cookie banner section in quick settings panel. -->
    <string name="cookie_banner_blocker">cookie لوزۇنكىسى توسقۇچ</string>
    <!-- Preference for removing cookie/consent banners from sites automatically in private mode. See reduce_cookie_banner_summary for additional context. -->
    <string name="preferences_cookie_banner_reduction_private_mode">شەخسىي تور زىيارەتتىكى cookie لوزۇنكىسىنى توسقۇچ</string>
    <!-- Text for indicating cookie banner handling is off this site, this is shown as part of the protections panel with the tracking protection toggle -->
    <string name="reduce_cookie_banner_off_for_site">بۇ تور بېكەتكە تاقاق</string>
    <!-- Text for cancel button indicating that cookie banner reduction is not supported for the current site, this is shown as part of the cookie banner details view. -->
    <string name="cookie_banner_handling_details_site_is_not_supported_cancel_button">ۋاز كەچ</string>
    <!-- Text for request support button indicating that cookie banner reduction is not supported for the current site, this is shown as part of the cookie banner details view. -->
    <string name="cookie_banner_handling_details_site_is_not_supported_request_support_button_2">ئىلتىماس يوللا</string>
    <!-- Text for title indicating that cookie banner reduction is not supported for the current site, this is shown as part of the cookie banner details view. -->
    <string name="cookie_banner_handling_details_site_is_not_supported_title_2">بۇ تور بېكەتنى قوللاشنى ئىلتىماس قىلامسىز؟</string>
    <!-- Label for the snackBar, after the user reports with success a website where cookie banner reducer did not work -->
    <string name="cookie_banner_handling_report_site_snack_bar_text_2">ئىلتىماس يوللاندى</string>
    <!-- Text for indicating cookie banner handling is on this site, this is shown as part of the protections panel with the tracking protection toggle -->
    <string name="reduce_cookie_banner_on_for_site">بۇ تور بېكەتكە ئوچۇق</string>
    <!-- Text for indicating that a request for unsupported site was sent to Nimbus (it's a Mozilla library for experiments), this is shown as part of the protections panel with the tracking protection toggle -->
    <string name="reduce_cookie_banner_unsupported_site_request_submitted_2">قوللاش ئىلتىماسى يوللاندى</string>

    <!-- Text for indicating cookie banner handling is currently not supported for this site, this is shown as part of the protections panel with the tracking protection toggle -->
    <string name="reduce_cookie_banner_unsupported_site">بېكەت ھازىر قوللىمايدۇ</string>
    <!-- Title text for a detail explanation indicating cookie banner handling is on this site, this is shown as part of the cookie banner panel in the toolbar. The first parameter is a shortened URL of the current site-->
    <string name="reduce_cookie_banner_details_panel_title_on_for_site_1">%1$s غا cookie لوزۇنكىسى توسقۇچنى ئاچامدۇ؟</string>
    <!-- Title text for a detail explanation indicating cookie banner handling is off this site, this is shown as part of the cookie banner panel in the toolbar. The first parameter is a shortened URL of the current site-->
    <string name="reduce_cookie_banner_details_panel_title_off_for_site_1">%1$s غا cookie لوزۇنكىسى توسقۇچنى تاقامدۇ؟</string>
    <!-- Title text for a detail explanation indicating cookie banner reducer didn't work for the current site, this is shown as part of the cookie banner panel in the toolbar. The first parameter is the application name-->
    <string name="reduce_cookie_banner_details_panel_title_unsupported_site_request_2">%1$s بۇ تور بېكەتنىڭ ساقلانما ئىلتىماسىنى ئۆزلۈكىدىن رەت قىلالمايدۇ. كەلگۈسىدە بۇ تور بېكەتنى قوللاش ئىلتىماسىنى ئەۋەتسىڭىز بولىدۇ.</string>
    <!-- Long text for a detail explanation indicating what will happen if cookie banner handling is off for a site, this is shown as part of the cookie banner panel in the toolbar. The first parameter is the application name -->
    <string name="reduce_cookie_banner_details_panel_description_off_for_site_1">تاقالسا ۋە %1$s ساقلانمىنى تازىلاپ بۇ تور بېكەتنى قايتا يۈكلەيدۇ. سىز تىزىمدىن چىقىپ كېتىشىڭىز ياكى مال ھارۋىسى بوشىتىلىشى مۇمكىن.</string>
    <!-- Long text for a detail explanation indicating what will happen if cookie banner handling is on for a site, this is shown as part of the cookie banner panel in the toolbar. The first parameter is the application name -->
    <string name="reduce_cookie_banner_details_panel_description_on_for_site_3">ئېچىلسا، %1$s بۇ تور بېكەتتىكى بارلىق ساقلانما لوزۇنكىسىنى ئۆزلۈكىدىن رەت قىلىشنى سىنايدۇ.</string>

    <!--Title for the cookie banner re-engagement CFR, the placeholder is replaced with app name -->
    <string name="cookie_banner_cfr_title">%1$s سىز ئۈچۈن ساقلانمىنى رەت قىلدى</string>

    <!--Message for the cookie banner re-engagement CFR -->
    <string name="cookie_banner_cfr_message">بۇ تور بېكەتتە دىققەتنى چاچىدىغان ئىشلار ئاز، ساقلانما ئاز.</string>

    <!-- Description of the preference to enable "HTTPS-Only" mode. -->
    <string name="preferences_https_only_summary">بىخەتەرلىكنى ئۆستۈرۈش ئۈچۈن HTTPS مەخپىيلەشتۈرۈش كېلىشىمنامىسى ئارقىلىق تور بېكەتلەرگە ئاپتوماتىك ئۇلىنىدۇ.</string>
    <!-- Summary of https only preference if https only is set to off -->
    <string name="preferences_https_only_off">تاقاق</string>
    <!-- Summary of https only preference if https only is set to on in all tabs -->
    <string name="preferences_https_only_on_all">بارلىق بەتكۈچتە ئوچۇق</string>
    <!-- Summary of https only preference if https only is set to on in private tabs only -->
    <string name="preferences_https_only_on_private">شەخسىي بەتكۈچتە ئوچۇق</string>
    <!-- Text displayed that links to website containing documentation about "HTTPS-Only" mode -->
    <string name="preferences_http_only_learn_more">تەپسىلاتى</string>
    <!-- Option for the https only setting -->
    <string name="preferences_https_only_in_all_tabs">بارلىق بەتكۈچتە قوزغات</string>
    <!-- Option for the https only setting -->
    <string name="preferences_https_only_in_private_tabs">شەخسىي بەتكۈچتىلا قوزغات</string>
    <!-- Title shown in the error page for when trying to access a http website while https only mode is enabled. -->
    <string name="errorpage_httpsonly_title">بىخەتەر تور بېكەت يوق</string>
    <!-- Message shown in the error page for when trying to access a http website while https only mode is enabled. The message has two paragraphs. This is the first. -->
    <string name="errorpage_httpsonly_message_title">بەلكىم بو تور بېكەت HTTPS نى قوللىماسلىقى مۇمكىن.</string>
    <!-- Message shown in the error page for when trying to access a http website while https only mode is enabled. The message has two paragraphs. This is the second. -->
    <string name="errorpage_httpsonly_message_summary">شۇنداقتىمۇ، تور ھۇجۇمچىلىرىنىڭ ھۇجۇمىغا ئۇچرىشى مۇمكىن. ئەگەر بۇ تور بېكەتنى زىيارت قىلىشنى داۋاملاشتۇرسىڭىز، ھېچقانداق سەزگۈر ئۇچۇرنى كىرگۈزمەڭ. ئەگەر داۋاملاشتۇرسىڭىز، بۇ تور بېكەت ئۈچۈن HTTPS لا ھالىتى ۋاقىتلىق تاقىلىدۇ.</string>
    <!-- Preference for accessibility -->
    <string name="preferences_accessibility">قۇلايلىقلار</string>
    <!-- Preference to override the Mozilla account server -->
    <string name="preferences_override_account_server">ئىختىيارى Mozilla ھېسابات مۇلازىمېتىرى</string>
    <!-- Preference to override the Sync token server -->
    <string name="preferences_override_sync_tokenserver">ئىختىيارى قەدەمداش مۇلازىمېتىر</string>
    <!-- Toast shown after updating the Mozilla account/Sync server override preferences -->
    <string name="toast_override_account_sync_server_done">Mozilla ھېسابات/قەدەمداش مۇلازىمېتىر تەڭشىكى ئۆزگەردى. ئۆزگىرىشنى قوللىنىش ئۈچۈن پىروگراممىدىن چېكىنىۋاتىدۇ…</string>
    <!-- Preference category for account information -->
    <string name="preferences_category_account">ھېسابات</string>
    <!-- Preference for changing where the toolbar is positioned -->
    <string name="preferences_toolbar">قورال بالداق</string>
    <!-- Preference for changing default theme to dark or light mode -->
    <string name="preferences_theme">ئۇسلۇب</string>
    <!-- Preference for customizing the home screen -->
    <string name="preferences_home_2">باشبەت</string>
    <!-- Preference for gestures based actions -->
    <string name="preferences_gestures">قول ئىشارىسى</string>
    <!-- Preference for settings related to visual options -->
    <string name="preferences_customize">ئىختىيارىچە</string>
    <!-- Preference description for banner about signing in -->
    <string name="preferences_sign_in_description_2">تىزىمغا كىرسە بەتكۈچ، خەتكۈچ، ئىم ۋە باشقا سانلىق مەلۇماتلار قەدەمداشلىنىدۇ.</string>
    <!-- Preference shown instead of account display name while account profile information isn't available yet. -->
    <string name="preferences_account_default_name_2">Mozilla ھېسابات</string>
    <!-- Preference text for account title when there was an error syncing FxA -->
    <string name="preferences_account_sync_error">قايتا باغلىنىپ قەدەمداشلاشنى داۋاملاشتۇرىدۇ</string>
    <!-- Preference for language -->
    <string name="preferences_language">تىل</string>

    <!-- Preference for data choices -->
    <string name="preferences_data_choices">سانلىق مەلۇمات تاللاش</string>
    <!-- Preference for data collection -->
    <string name="preferences_data_collection">سانلىق مەلۇمات توپلاش</string>
    <!-- Preference for developers -->
    <string name="preferences_remote_debugging">USB ئارقىلىق يىراقتىن سازلاش</string>
    <!-- Preference title for switch preference to show search suggestions -->
    <string name="preferences_show_search_suggestions">ئىزدەش تەكلىپلىرىنى كۆرسىتىدۇ</string>
    <!-- Preference title for switch preference to show voice search button -->
    <string name="preferences_show_voice_search">ئاۋازلىق ئىزدەشنى كۆرسەت</string>
    <!-- Preference title for switch preference to show search suggestions also in private mode -->
    <string name="preferences_show_search_suggestions_in_private">شەخسىي سۆزلەشكۈدە كۆرسىتىدۇ</string>
    <!-- Preference title for switch preference to show a clipboard suggestion when searching -->
    <string name="preferences_show_clipboard_suggestions">چاپلاش تاختىسى تەكلىپىنى كۆرسەت</string>
    <!-- Preference title for switch preference to suggest browsing history when searching -->
    <string name="preferences_search_browsing_history">زىيارەت تارىخىنى ئىزدە</string>
    <!-- Preference title for switch preference to suggest bookmarks when searching -->
    <string name="preferences_search_bookmarks">خەتكۈچ ئىزدەيدۇ</string>
    <!-- Preference title for switch preference to suggest synced tabs when searching -->
    <string name="preferences_search_synced_tabs">قەدەمداش بەتكۈچنى ئىزدەيدۇ</string>
    <!-- Preference for account settings -->
    <string name="preferences_account_settings">ھېسابات تەڭشىكى</string>

    <!-- Preference for enabling url autocomplete-->
    <string name="preferences_enable_autocomplete_urls">ئۆزلۈكىدىن تاماملانغان تور ئادرېسلىرى</string>
    <!-- Preference title for switch preference to show sponsored Firefox Suggest search suggestions -->
    <string name="preferences_show_sponsored_suggestions">ياردەمچىنىڭ تەكلىپلىرى</string>
    <!-- Summary for preference to show sponsored Firefox Suggest search suggestions.
         The first parameter is the name of the application. -->
    <string name="preferences_show_sponsored_suggestions_summary">قوللاش سودىگەرلىرىنىڭ ئېلانىنى ئانچە-مۇنچە كۆرسىتىشىگە يول قويۇپ %1$s نى قوللاڭ</string>
    <!-- Preference title for switch preference to show Firefox Suggest search suggestions for web content.
         The first parameter is the name of the application. -->
    <string name="preferences_show_nonsponsored_suggestions">%1$s نىڭ تەكلىپى</string>

    <!-- Summary for preference to show Firefox Suggest search suggestions for web content -->
    <string name="preferences_show_nonsponsored_suggestions_summary">توردىن ئىزدىگىنىڭىزگە مۇناسىۋەتلىك تەكلىپكە ئېرىشىڭ</string>
    <!-- Preference for open links in third party apps -->
    <string name="preferences_open_links_in_apps">ئۇلىنىشنى ئەپتە ئاچ</string>
    <!-- Preference for open links in third party apps always open in apps option -->
    <string name="preferences_open_links_in_apps_always">ھەمىشە</string>
    <!-- Preference for open links in third party apps ask before opening option -->
    <string name="preferences_open_links_in_apps_ask">ئېچىشتىن ئىلگىرى سورا</string>
    <!-- Preference for open links in third party apps never open in apps option -->
    <string name="preferences_open_links_in_apps_never">ھەرگىز</string>
    <!-- Preference for open download with an external download manager app -->
    <string name="preferences_external_download_manager">سىرتقى چۈشۈرۈش باشقۇرغۇچ</string>
    <!-- Preference for enabling gecko engine logs -->
    <string name="preferences_enable_gecko_logs">Gecko خاتىرىسىنى قوزغات</string>
    <!-- Message to indicate users that we are quitting the application to apply the changes -->
    <string name="quit_application">ئۆزگەرتىشنى قوللىنىش ئۈچۈن ئەپتىن چېكىنىۋاتىدۇ…</string>

    <!-- Preference for add_ons -->
    <string name="preferences_addons">قوشۇلما</string>
    <!-- Preference for installing a local add-on -->
    <string name="preferences_install_local_addon">ھۆججەتتىن قوشۇلما ئورنىتىدۇ</string>
    <!-- Preference for notifications -->
    <string name="preferences_notifications">ئۇقتۇرۇش</string>
    <!-- Summary for notification preference indicating notifications are allowed -->
    <string name="notifications_allowed_summary">يول قويغان</string>
    <!-- Summary for notification preference indicating notifications are not allowed -->
    <string name="notifications_not_allowed_summary">يول قويمايدۇ</string>

    <!-- Add-on Preferences -->
    <!-- Preference to customize the configured AMO (addons.mozilla.org) collection -->
    <string name="preferences_customize_amo_collection">ئىختىيارى قوشۇلما توپلىمى</string>
    <!-- Button caption to confirm the add-on collection configuration -->
    <string name="customize_addon_collection_ok">ھەئە</string>
    <!-- Button caption to abort the add-on collection configuration -->
    <string name="customize_addon_collection_cancel">بىكار قىلىش</string>

    <!-- Hint displayed on input field for custom collection name -->
    <string name="customize_addon_collection_hint">توپلام ئىسمى</string>
    <!-- Hint displayed on input field for custom collection user ID-->
    <string name="customize_addon_collection_user_hint">توپلىغۇچى ئىگىسى (ئىشلەتكۈچى كىملىكى)</string>
    <!-- Toast shown after confirming the custom add-on collection configuration -->
    <string name="toast_customize_addon_collection_done">قوشۇلما توپلىمى ئۆزگەرتىلدى. پىروگراممىنىڭ ئۆزگەرتىش ئىلتىماسىدىن ۋاز كېچىۋاتىدۇ…</string>

    <!-- Customize Home -->
    <!-- Header text for jumping back into the recent tab in customize the home screen -->
    <string name="customize_toggle_jump_back_in">كەينىگە قايت</string>

    <!-- Title for the customize home screen section with recently saved bookmarks. -->
    <string name="customize_toggle_recent_bookmarks">يېقىنقى خەتكۈچلەر</string>
    <!-- Title for the customize home screen section with recently visited. Recently visited is
    a section where users see a list of tabs that they have visited in the past few days -->
    <string name="customize_toggle_recently_visited">يېقىندا زىيارەت قىلغان</string>
    <!-- Title for the customize home screen section with Pocket. -->
    <string name="customize_toggle_pocket_2">نادىر ھېكايە</string>
    <!-- Summary for the customize home screen section with Pocket. The first parameter is product name Pocket -->
    <string name="customize_toggle_pocket_summary">ماقالە تەمىنلىگۈچى %s</string>
    <!-- Title for the customize home screen section with sponsored Pocket stories. -->
    <string name="customize_toggle_pocket_sponsored">قوللىغان ھېكايىلەر</string>
    <!-- Title for the opening wallpaper settings screen -->
    <string name="customize_wallpapers">تام قەغىزى</string>
    <!-- Title for the customize home screen section with sponsored shortcuts. -->
    <string name="customize_toggle_contile">قوللايدىغان تېزلەتمىلەر</string>

    <!-- Wallpapers -->
    <!-- Content description for various wallpapers. The first parameter is the name of the wallpaper -->
    <string name="wallpapers_item_name_content_description">تام قەغىزى تۈرى: %1$s</string>
    <!-- Snackbar message for when wallpaper is selected -->
    <string name="wallpaper_updated_snackbar_message">تام قەغىزى يېڭىلاندى!</string>
    <!-- Snackbar label for action to view selected wallpaper -->
    <string name="wallpaper_updated_snackbar_action">كۆرۈش</string>

    <!-- Snackbar message for when wallpaper couldn't be downloaded -->
    <string name="wallpaper_download_error_snackbar_message">تام قەغىزىنى چۈشۈرەلمىدى</string>
    <!-- Snackbar label for action to retry downloading the wallpaper -->
    <string name="wallpaper_download_error_snackbar_action">قايتا سىنا</string>
    <!-- Snackbar message for when wallpaper couldn't be selected because of the disk error -->
    <string name="wallpaper_select_error_snackbar_message">تام قەغىزىنى ئۆزگەرتەلمىدى</string>
    <!-- Text displayed that links to website containing documentation about the "Limited Edition" wallpapers. -->
    <string name="wallpaper_learn_more">تەپسىلاتى</string>
    <!-- Text for classic wallpapers title. The first parameter is the Firefox name. -->
    <string name="wallpaper_classic_title">ئەنئەنىۋى %s</string>
    <!-- Text for artist series wallpapers title. "Artist series" represents a collection of artist collaborated wallpapers. -->
    <string name="wallpaper_artist_series_title">سەنئەتكار يۈرۈشلۈكلىرى</string>
    <!-- Description text for the artist series wallpapers with learn more link. The first parameter is the learn more string defined in wallpaper_learn_more. "Independent voices" is the name of the wallpaper collection -->
    <string name="wallpaper_artist_series_description_with_learn_more">مۇستەقىل ئاۋاز توپلىمى. %s</string>
    <!-- Description text for the artist series wallpapers. "Independent voices" is the name of the wallpaper collection -->
    <string name="wallpaper_artist_series_description">مۇستەقىل ئاۋاز توپلىمى.</string>
    <!-- Wallpaper onboarding dialog header text. -->
    <string name="wallpapers_onboarding_dialog_title_text">يېڭى رەڭ سىناڭ</string>
    <!-- Wallpaper onboarding dialog body text. -->
    <string name="wallpapers_onboarding_dialog_body_text">سىز ياقتۇرىدىغان تام قەغەزنى تاللاڭ.</string>
    <!-- Wallpaper onboarding dialog learn more button text. The button navigates to the wallpaper settings screen. -->
    <string name="wallpapers_onboarding_dialog_explore_more_button_text">تېخىمۇ كۆپ تام قەغەزنى ئىزدەيدۇ</string>

    <!-- Add-ons general availability nimbus message-->
    <!-- Title of the Nimbus message for add-ons general availability-->
    <string name="addon_ga_message_title" tools:ignore="UnusedResources">ھازىر يېڭى قوشۇلما بار</string>

    <!-- Body of the Nimbus message for add-ons general availability. 'Firefox' intentionally hardcoded here-->
    <string name="addon_ga_message_body" tools:ignore="UnusedResources">ئۆزىڭىزنىڭ Firefox غا ئايلاندۇرىدىغان 100+ يېڭى كېڭەيتىلمىلەرنى تاپالايسىز.</string>
    <!-- Button text of the Nimbus message for add-ons general availability. -->
    <string name="addon_ga_message_button" tools:ignore="UnusedResources">قوشۇلما ئىزدەش</string>

    <!-- Add-on process crash dialog to user -->
    <!-- Title of a dialog shown to the user when enough errors have occurred with addons and they need to be temporarily disabled -->
    <string name="addon_process_crash_dialog_title" tools:ignore="UnusedResources">قوشۇلما ۋاقىتلىق چەكلەنگەن</string>
    <!-- The first parameter is the application name. This is a message shown to the user when too many errors have occurred with the addons process and they have been disabled. The user can decide if they would like to continue trying to start add-ons or if they'd rather continue without them. -->
    <string name="addon_process_crash_dialog_message" tools:ignore="UnusedResources">بىر ياكى بىر قانچە قوشۇلما ئىشلەشتىن توختاپ، سىستېمىنىڭ مۇقىملىقىغا تەسىر كۆرسەتتى. %1$s قوشۇلمىنى قايتا قوزغىتىشنى سىنىشى مەغلۇپ بولدى.\n\nقوشۇلما نۆۋەتتىكى سۆزلىشىشتە قايتا قوزغىتىلمايدۇ.\n\nبۇ مەسىلىنى قوشۇلمىنى چىقىرىۋېتىپ ياكى چەكلەپ ھەل قىلغىلى بولۇشى مۇمكىن.</string>
    <!-- This will cause the add-ons to try restarting but the dialog will reappear if it is unsuccessful again -->
    <string name="addon_process_crash_dialog_retry_button_text" tools:ignore="UnusedResources">قوشۇلمىنى قايتا قوزغىتىپ بېقىڭ</string>
    <!-- The user will continue with all add-ons disabled -->
    <string name="addon_process_crash_dialog_disable_addons_button_text" tools:ignore="UnusedResources">قوشۇلمىنى چەكلەپ داۋاملاشتۇرىدۇ</string>

    <!-- Account Preferences -->
    <!-- Preference for managing your account via accounts.firefox.com -->
    <string name="preferences_manage_account">ھېسابات باشقۇرۇش</string>
    <!-- Summary of the preference for managing your account via accounts.firefox.com. -->
    <string name="preferences_manage_account_summary">ئىم ئۆزگەرتىش، سانلىق مەلۇمات توپلىمىنى باشقۇرۇش ياكى ھېسابات ئۆچۈرۈش</string>
    <!-- Preference for triggering sync -->
    <string name="preferences_sync_now">ھازىر قەدەمداشلا</string>
    <!-- Preference category for sync -->
    <string name="preferences_sync_category">قەدەمداش تاللىنىدۇ</string>
    <!-- Preference for syncing history -->
    <string name="preferences_sync_history">تارىخ</string>
    <!-- Preference for syncing bookmarks -->
    <string name="preferences_sync_bookmarks">خەتكۈچ</string>
    <!-- Preference for syncing logins -->
<<<<<<< HEAD
    <string name="preferences_sync_logins">كىرىش</string>
    <!-- Preference for syncing passwords -->
    <string name="preferences_sync_logins_2" tools:ignore="UnusedResources">ئىم</string>
=======
    <string name="preferences_sync_logins" moz:RemovedIn="125" tools:ignore="UnusedResources">كىرىش</string>
    <!-- Preference for syncing passwords -->
    <string name="preferences_sync_logins_2">ئىم</string>
>>>>>>> 382ca721
    <!-- Preference for syncing tabs -->
    <string name="preferences_sync_tabs_2">بەتكۈچ ئاچ</string>
    <!-- Preference for signing out -->
    <string name="preferences_sign_out">چېكىنىش</string>
    <!-- Preference displays and allows changing current FxA device name -->
    <string name="preferences_sync_device_name">ئۈسكۈنە ئىسمى</string>
    <!-- Text shown when user enters empty device name -->
    <string name="empty_device_name_error">ئۈسكۈنە ئىسمى بوش قالمايدۇ.</string>
    <!-- Label indicating that sync is in progress -->
    <string name="sync_syncing_in_progress">قەدەمداشلاۋاتىدۇ…</string>
    <!-- Label summary indicating that sync failed. The first parameter is the date stamp showing last time it succeeded -->
    <string name="sync_failed_summary">قەدەمداشلىيالمىدى. مۇۋەپپەقىيەتلىك ئاخىرقى قېتىمى: %s</string>
    <!-- Label summary showing never synced -->
    <string name="sync_failed_never_synced_summary">قەدەمداشلىيالمىدى. مۇۋەپپەقىيەتلىك ئاخىرقى قېتىمى: ھەرگىز</string>
    <!-- Label summary the date we last synced. The first parameter is date stamp showing last time synced -->
    <string name="sync_last_synced_summary">ئاخىرقى قەدەمداش: %s</string>
    <!-- Label summary showing never synced -->
    <string name="sync_never_synced_summary">ئاخىرقى قەدەمداش: ھەرگىز</string>
    <!-- Text for displaying the default device name.
        The first parameter is the application name, the second is the device manufacturer name
        and the third is the device model. -->
    <string name="default_device_name_2">%2$s %3$s دىكى %1$s</string>
    <!-- Preference for syncing credit cards -->
<<<<<<< HEAD
    <string name="preferences_sync_credit_cards">ئىناۋەتلىك كارتا</string>
    <!-- Preference for syncing payment methods -->
    <string name="preferences_sync_credit_cards_2" tools:ignore="UnusedResources">چىقىم قىلىش ئۇسۇلى</string>
=======
    <string name="preferences_sync_credit_cards" moz:RemovedIn="125" tools:ignore="UnusedResources">ئىناۋەتلىك كارتا</string>
    <!-- Preference for syncing payment methods -->
    <string name="preferences_sync_credit_cards_2">چىقىم قىلىش ئۇسۇلى</string>
>>>>>>> 382ca721
    <!-- Preference for syncing addresses -->
    <string name="preferences_sync_address">ئادرېس</string>

    <!-- Send Tab -->
    <!-- Name of the "receive tabs" notification channel. Displayed in the "App notifications" system settings for the app -->
    <string name="fxa_received_tab_channel_name">تاپشۇرۇۋالغان بەتكۈچ</string>
    <!-- Description of the "receive tabs" notification channel. Displayed in the "App notifications" system settings for the app -->
    <string name="fxa_received_tab_channel_description">باشقا Firefox ئۈسكۈنىلىرىدىن تاپشۇرۇۋالغان بەتكۈچ ئۇقتۇرۇشى.</string>
    <!--  The body for these is the URL of the tab received  -->
    <string name="fxa_tab_received_notification_name">بەتكۈچ تاپشۇرۇۋالدى</string>
    <!-- %s is the device name -->
    <string name="fxa_tab_received_from_notification_name">%s بەتكۈچى</string>

    <!-- Advanced Preferences -->
    <!-- Preference for tracking protection exceptions -->
    <string name="preferences_tracking_protection_exceptions">مۇستەسنا</string>
    <!-- Button in Exceptions Preference to turn on tracking protection for all sites (remove all exceptions) -->
    <string name="preferences_tracking_protection_exceptions_turn_on_for_all">ھەممە تور بېكەتكە ئوچۇق</string>
    <!-- Text displayed when there are no exceptions -->
    <string name="exceptions_empty_message_description">تاللانغان تور بېكەتلەرگە مۇستەسنا تەڭشەپ، ئىزلاشتىن قوغدىيالايسىز.</string>
    <!-- Text displayed when there are no exceptions, with learn more link that brings users to a tracking protection SUMO page -->
    <string name="exceptions_empty_message_learn_more_link">تەپسىلاتى</string>

    <!-- Preference switch for usage and technical data collection -->
    <string name="preference_usage_data">ئىشلىتىلىشى ۋە تېخنىكىلىق سانلىق مەلۇمات</string>

    <!-- Preference description for usage and technical data collection -->
    <string name="preferences_usage_data_description">تور كۆرگۈ ئىشلىتىش جەريانىدىكى ئىش ئۈنۈمى، ئىشلىتىش ئۇسۇلى، قاتتىق دېتال ۋە خاسلاشتۇرۇلغان سانلىق مەلۇماتنى Mozilla بىلەن ھەمبەھىرلەپ، %1$s نى ياخشىلىشىمىزغا ياردەم بېرىڭ</string>
    <!-- Preference switch for marketing data collection -->
    <string name="preferences_marketing_data">بازارچىلىق سانلىق مەلۇماتلىرى</string>
    <!-- Preference description for marketing data collection -->
    <string name="preferences_marketing_data_description2">كۆچمە بازارچىلىق سودىگىرىمىز Adjust بىلەن ئاساسىي ئىشلىتىش سانلىق مەلۇماتلىرىنى ئورتاقلىشىدۇ</string>
    <!-- Title for studies preferences -->
    <string name="preference_experiments_2">تەتقىقات</string>

    <!-- Summary for studies preferences -->
    <string name="preference_experiments_summary_2">Mozilla نىڭ تەتقىقاتىنى ئورنىتىپ ۋە ئىجرا قىلىشىغا يول قويىدۇ</string>

    <!-- Turn On Sync Preferences -->
    <!-- Header of the Sync and save your data preference view -->
    <string name="preferences_sync_2">سانلىق مەلۇماتلىرىڭىزنى قەدەمداشلاپ ۋە ساقلايدۇ</string>
    <!-- Preference for reconnecting to FxA sync -->
    <string name="preferences_sync_sign_in_to_reconnect">قايتا باشلىنىش ئۈچۈن تىزىمغا كىرىڭ</string>
    <!-- Preference for removing FxA account -->
    <string name="preferences_sync_remove_account">ھېساباتنى چىقىرىۋەت</string>

    <!-- Pairing Feature strings -->
    <!-- Instructions on how to access pairing -->
    <string name="pair_instructions_2"><![CDATA[<b>firefox.com/pair</b> دا كۆرسىتىلگەن QR كودىنى تاراڭ]]></string>

    <!-- Toolbar Preferences -->
    <!-- Preference for using top toolbar -->
    <string name="preference_top_toolbar">چوققا</string>

    <!-- Preference for using bottom toolbar -->
    <string name="preference_bottom_toolbar">ئاستى</string>

    <!-- Theme Preferences -->
    <!-- Preference for using light theme -->
    <string name="preference_light_theme">يورۇق</string>
    <!-- Preference for using dark theme -->
    <string name="preference_dark_theme">قاراڭغۇ</string>

    <!-- Preference for using using dark or light theme automatically set by battery -->
    <string name="preference_auto_battery_theme">توك تېجىگۈچ تەڭشىدى</string>
    <!-- Preference for using following device theme -->
    <string name="preference_follow_device_theme">ئۈسكۈنە ئۆرنىكىگە ئەگىشىدۇ</string>

    <!-- Gestures Preferences-->
    <!-- Preferences for using pull to refresh in a webpage -->
    <string name="preference_gestures_website_pull_to_refresh">تارتىلما يېڭىلاش</string>
    <!-- Preference for using the dynamic toolbar -->
    <string name="preference_gestures_dynamic_toolbar">دومىلاتقاندا قورال بالداقنى يوشۇر</string>
    <!-- Preference for switching tabs by swiping horizontally on the toolbar -->
    <string name="preference_gestures_swipe_toolbar_switch_tabs">قورال بالداق يانغا سۈرۈلسە بەتكۈچ ئالماشتۇرىدۇ</string>
    <!-- Preference for showing the opened tabs by swiping up on the toolbar-->
    <string name="preference_gestures_swipe_toolbar_show_tabs">قورال بالداق ئۈستىگە سۈرۈلسە بەتكۈچ ئاچىدۇ</string>

    <!-- Library -->
    <!-- Option in Library to open Downloads page -->
    <string name="library_downloads">چۈشۈرۈلمىلەر</string>
    <!-- Option in library to open Bookmarks page -->
    <string name="library_bookmarks">خەتكۈچ</string>
    <!-- Option in library to open Desktop Bookmarks root page -->
    <string name="library_desktop_bookmarks_root">ئۈستەل ئۈسكۈنە خەتكۈچى</string>
    <!-- Option in library to open Desktop Bookmarks "menu" page -->
    <string name="library_desktop_bookmarks_menu">خەتكۈچ تىزىملىك</string>
    <!-- Option in library to open Desktop Bookmarks "toolbar" page -->
    <string name="library_desktop_bookmarks_toolbar">خەتكۈچ قورال بالداق</string>
    <!-- Option in library to open Desktop Bookmarks "unfiled" page -->
    <string name="library_desktop_bookmarks_unfiled">باشقا خەتكۈچ</string>
    <!-- Option in Library to open History page -->
    <string name="library_history">تارىخ</string>
    <!-- Option in Library to open a new tab -->
    <string name="library_new_tab">يېڭى بەتكۈچ</string>
    <!-- Settings Page Title -->
    <string name="settings_title">تەڭشەك</string>
    <!-- Content description (not visible, for screen readers etc.): "Close button for library settings" -->
    <string name="content_description_close_button">تاقاش</string>

    <!-- Title to show in alert when a lot of tabs are to be opened
    %d is a placeholder for the number of tabs that will be opened -->
    <string name="open_all_warning_title">بەتكۈچ %d نى ئاچامدۇ؟</string>
    <!-- Message to warn users that a large number of tabs will be opened
    %s will be replaced by app name. -->
    <string name="open_all_warning_message">بىرلا ۋاقىتتا كۆپ بەتكۈچ يۈكلەنسە %s نىڭ ئىجرا قىلىنىشىنى ئاستىلىتىۋېتىشى مۇمكىن. راستىنلا داۋاملاشتۇرامسىز؟</string>
    <!-- Dialog button text for confirming open all tabs -->
    <string name="open_all_warning_confirm">بەتكۈچ ئاچ</string>
    <!-- Dialog button text for canceling open all tabs -->
    <string name="open_all_warning_cancel">ۋاز كەچ</string>

    <!-- Text to show users they have one page in the history group section of the History fragment.
    %d is a placeholder for the number of pages in the group. -->
    <string name="history_search_group_site_1">%d بەت</string>
    <!-- Text to show users they have multiple pages in the history group section of the History fragment.
    %d is a placeholder for the number of pages in the group. -->
    <string name="history_search_group_sites_1">%d بەت</string>

    <!-- Option in library for Recently Closed Tabs -->
    <string name="library_recently_closed_tabs">يېقىندا تاقالغان بەتكۈچلەر</string>
    <!-- Option in library to open Recently Closed Tabs page -->
    <string name="recently_closed_show_full_history">بارلىق تارىخ خاتىرىسىنى كۆرسەت</string>
    <!-- Text to show users they have multiple tabs saved in the Recently Closed Tabs section of history.
    %d is a placeholder for the number of tabs selected. -->
    <string name="recently_closed_tabs">%d بەتكۈچ</string>
    <!-- Text to show users they have one tab saved in the Recently Closed Tabs section of history.
    %d is a placeholder for the number of tabs selected. -->
    <string name="recently_closed_tab">%d بەتكۈچ</string>
    <!-- Recently closed tabs screen message when there are no recently closed tabs -->
    <string name="recently_closed_empty_message">يېقىندا تاقالغان بەتكۈچ يوق</string>

    <!-- Tab Management -->
    <!-- Title of preference for tabs management -->
    <string name="preferences_tabs">بەتكۈچ</string>
    <!-- Title of preference that allows a user to specify the tab view -->
    <string name="preferences_tab_view">بەتكۈچ كۆرۈنۈش</string>
    <!-- Option for a list tab view -->
    <string name="tab_view_list">تىزىم</string>
    <!-- Option for a grid tab view -->
    <string name="tab_view_grid">سېتكا</string>
    <!-- Title of preference that allows a user to auto close tabs after a specified amount of time -->
    <string name="preferences_close_tabs">بەتكۈچنى ياپ</string>

    <!-- Option for auto closing tabs that will never auto close tabs, always allows user to manually close tabs -->
    <string name="close_tabs_manually">ھەرگىز</string>
    <!-- Option for auto closing tabs that will auto close tabs after one day -->
    <string name="close_tabs_after_one_day">بىر كۈندىن كېيىن</string>
    <!-- Option for auto closing tabs that will auto close tabs after one week -->
    <string name="close_tabs_after_one_week">بىر ھەپتىدىن كېيىن</string>
    <!-- Option for auto closing tabs that will auto close tabs after one month -->
    <string name="close_tabs_after_one_month">بىر ئايدىن كېيىن</string>
    <!-- Title of preference that allows a user to specify the auto-close settings for open tabs -->
    <string name="preference_auto_close_tabs" tools:ignore="UnusedResources">ئوچۇق بەتكۈچلەرنى ئاپتوماتىك تاقاش</string>

    <!-- Opening screen -->
    <!-- Title of a preference that allows a user to choose what screen to show after opening the app -->
    <string name="preferences_opening_screen">ئوچۇق ئېكران</string>
    <!-- Option for always opening the homepage when re-opening the app -->
    <string name="opening_screen_homepage">باشبەت</string>

    <!-- Option for always opening the user's last-open tab when re-opening the app -->
    <string name="opening_screen_last_tab">ئاخىرقى بەتكۈچ</string>

    <!-- Option for always opening the homepage when re-opening the app after four hours of inactivity -->
    <string name="opening_screen_after_four_hours_of_inactivity">تۆت سائەت ئىشلەتمىسە باش بەتكە قايتىدۇ</string>
    <!-- Summary for tabs preference when auto closing tabs setting is set to manual close-->
    <string name="close_tabs_manually_summary">قولدا تاقا</string>
    <!-- Summary for tabs preference when auto closing tabs setting is set to auto close tabs after one day-->
    <string name="close_tabs_after_one_day_summary">بىر كۈندىن كېيىن تاقا</string>
    <!-- Summary for tabs preference when auto closing tabs setting is set to auto close tabs after one week-->
    <string name="close_tabs_after_one_week_summary">بىر ھەپتىدىن كېيىن تاقا</string>
    <!-- Summary for tabs preference when auto closing tabs setting is set to auto close tabs after one month-->
    <string name="close_tabs_after_one_month_summary">بىر ئايدىن كېيىن تاقا</string>
    <!-- Summary for homepage preference indicating always opening the homepage when re-opening the app -->
    <string name="opening_screen_homepage_summary">باش بەتتە ئاچ</string>
    <!-- Summary for homepage preference indicating always opening the last-open tab when re-opening the app -->
    <string name="opening_screen_last_tab_summary">ئاخىرقى بەتكۈچتە ئاچ</string>
    <!-- Summary for homepage preference indicating opening the homepage when re-opening the app after four hours of inactivity -->
    <string name="opening_screen_after_four_hours_of_inactivity_summary">تۆت سائەتتىن كېيىن باش بەتتە ئاچ</string>

    <!-- Inactive tabs -->
    <!-- Category header of a preference that allows a user to enable or disable the inactive tabs feature -->
    <string name="preferences_inactive_tabs">كونا بەتكۈچنى ئاكتىپسىز ھالەتكە يۆتكەيدۇ</string>
    <!-- Title of inactive tabs preference -->
    <string name="preferences_inactive_tabs_title">سىز ئىككى ھەپتە كۆرمىگەن بەتكۈچلەر ئاكتىپسىز بۆلەككە يۆتكىلىدۇ.</string>

    <!-- Studies -->
    <!-- Title of the remove studies button -->
    <string name="studies_remove">چىقىرىۋەت</string>

    <!-- Title of the active section on the studies list -->
    <string name="studies_active">ئاكتىپ</string>
    <!-- Description for studies, it indicates why Firefox use studies. The first parameter is the name of the application. -->
    <string name="studies_description_2">%1$s پات-پات تەتقىقاتلارنى ئورنىتىپ ئىجرا قىلالايدۇ.</string>
    <!-- Learn more link for studies, links to an article for more information about studies. -->
    <string name="studies_learn_more">تەپسىلاتى</string>

    <!-- Dialog message shown after removing a study -->
    <string name="studies_restart_app">ئۆزگەرتىشلەرنى قوللىنىش ئۈچۈن ئەپتىن چېكىنىدۇ</string>

    <!-- Dialog button to confirm the removing a study. -->
    <string name="studies_restart_dialog_ok">جەزملە</string>
    <!-- Dialog button text for canceling removing a study. -->
    <string name="studies_restart_dialog_cancel">ۋاز كەچ</string>
    <!-- Toast shown after turning on/off studies preferences -->
    <string name="studies_toast_quit_application" tools:ignore="UnusedResources">ئۆزگەرتىشنى قوللىنىش ئۈچۈن ئەپتىن چېكىنىۋاتىدۇ…</string>

    <!-- Sessions -->
    <!-- Title for the list of tabs -->
    <string name="tab_header_label">بەتكۈچ ئاچ</string>
    <!-- Title for the list of tabs in the current private session -->
    <string name="tabs_header_private_tabs_title">شەخسىي بەتكۈچ</string>
    <!-- Title for the list of tabs in the synced tabs -->
    <string name="tabs_header_synced_tabs_title">قەدەمداشلانغان بەتكۈچ</string>
    <!-- Content description (not visible, for screen readers etc.): Add tab button. Adds a news tab when pressed -->
    <string name="add_tab">بەتكۈچ قوش</string>
    <!-- Content description (not visible, for screen readers etc.): Add tab button. Adds a news tab when pressed -->
    <string name="add_private_tab">شەخسىي بەتكۈچ قوش</string>
    <!-- Text for the new tab button to indicate adding a new private tab in the tab -->
    <string name="tab_drawer_fab_content">شەخسىي</string>
    <!-- Text for the new tab button to indicate syncing command on the synced tabs page -->
    <string name="tab_drawer_fab_sync">قەدەمداش</string>
    <!-- Text shown in the menu for sharing all tabs -->
    <string name="tab_tray_menu_item_share">ھەممە بەتكۈچ ھەمبەھىر</string>
    <!-- Text shown in the menu to view recently closed tabs -->
    <string name="tab_tray_menu_recently_closed">يېقىندا تاقالغان بەتكۈچلەر</string>
    <!-- Text shown in the tabs tray inactive tabs section -->
    <string name="tab_tray_inactive_recently_closed" tools:ignore="UnusedResources">يېقىندا تاقالغان</string>
    <!-- Text shown in the menu to view account settings -->
    <string name="tab_tray_menu_account_settings">ھېسابات تەڭشىكى</string>
    <!-- Text shown in the menu to view tab settings -->
    <string name="tab_tray_menu_tab_settings">بەتكۈچ تەڭشىكى</string>
    <!-- Text shown in the menu for closing all tabs -->
    <string name="tab_tray_menu_item_close">ھەممە بەتكۈچنى ياپ</string>
    <!-- Text shown in the multiselect menu for bookmarking selected tabs. -->
    <string name="tab_tray_multiselect_menu_item_bookmark">خەتكۈچ</string>
    <!-- Text shown in the multiselect menu for closing selected tabs. -->
    <string name="tab_tray_multiselect_menu_item_close">تاقاش</string>
    <!-- Content description for tabs tray multiselect share button -->
    <string name="tab_tray_multiselect_share_content_description">تاللانغان بەتكۈچنى ھەمبەھىرلە</string>
    <!-- Content description for tabs tray multiselect menu -->
    <string name="tab_tray_multiselect_menu_content_description">تاللانغان بەتكۈچ تىزىملىكى</string>
    <!-- Content description (not visible, for screen readers etc.): Removes tab from collection button. Removes the selected tab from collection when pressed -->
    <string name="remove_tab_from_collection">بەتكۈچنى يىغقۇچتىن چىقىرىۋەت</string>
    <!-- Text for button to enter multiselect mode in tabs tray -->
    <string name="tabs_tray_select_tabs">بەتكۈچنى تاللا</string>
    <!-- Content description (not visible, for screen readers etc.): Close tab button. Closes the current session when pressed -->
    <string name="close_tab">بەتكۈچنى تاقاش</string>
    <!-- Content description (not visible, for screen readers etc.): Close tab <title> button. First parameter is tab title  -->
    <string name="close_tab_title">%s بەتكۈچنى ياپ</string>
    <!-- Content description (not visible, for screen readers etc.): Opens the open tabs menu when pressed -->
    <string name="open_tabs_menu">بەتكۈچ تىزىملىكىنى ئاچ</string>
    <!-- Open tabs menu item to save tabs to collection -->
    <string name="tabs_menu_save_to_collection1">بەتكۈچلەرنى يىغقۇچقا ساقلا</string>
    <!-- Text for the menu button to delete a collection -->
    <string name="collection_delete">يىغقۇچنى ئۆچۈر</string>
    <!-- Text for the menu button to rename a collection -->
    <string name="collection_rename">يىغقۇچ ئاتىنى ئۆزگەرت</string>
    <!-- Text for the button to open tabs of the selected collection -->
    <string name="collection_open_tabs">بەتكۈچ ئاچ</string>
    <!-- Hint for adding name of a collection -->
    <string name="collection_name_hint">يىغقۇچ ئىسمى</string>
    <!-- Text for the menu button to rename a top site -->
    <string name="rename_top_site">ئىسىم ئۆزگەرتىش</string>
    <!-- Text for the menu button to remove a top site -->
    <string name="remove_top_site">چىقىرىۋەت</string>


    <!-- Text for the menu button to delete a top site from history -->
    <string name="delete_from_history">تارىختىن ئۆچۈر</string>
    <!-- Postfix for private WebApp titles, placeholder is replaced with app name -->
    <string name="pwa_site_controls_title_private">%1$s (شەخسىي ھالەت)</string>

    <!-- History -->
    <!-- Text for the button to search all history -->
    <string name="history_search_1">ئىزدەيدىغان ئاتالغۇ كىرگۈزۈلىدۇ</string>
    <!-- Text for the button to clear all history -->
    <string name="history_delete_all">تارىخنى ئۆچۈر</string>
    <!-- Text for the snackbar to confirm that multiple browsing history items has been deleted -->
    <string name="history_delete_multiple_items_snackbar">تارىخ ئۆچۈرۈلدى</string>
    <!-- Text for the snackbar to confirm that a single browsing history item has been deleted. The first parameter is the shortened URL of the deleted history item. -->
    <string name="history_delete_single_item_snackbar"> %1$s ئۆچۈرۈلدى</string>
    <!-- Context description text for the button to delete a single history item -->
    <string name="history_delete_item">ئۆچۈر</string>
    <!-- History multi select title in app bar
    The first parameter is the number of bookmarks selected -->
    <string name="history_multi_select_title">%1$d تاللاندى</string>
    <!-- Text for the header that groups the history for today -->
    <string name="history_today">بۈگۈن</string>
    <!-- Text for the header that groups the history for yesterday -->
    <string name="history_yesterday">تۈنۈگۈن</string>
    <!-- Text for the header that groups the history the past 7 days -->
    <string name="history_7_days">ئاخىرقى 7 كۈن</string>
    <!-- Text for the header that groups the history the past 30 days -->
    <string name="history_30_days">ئاخىرقى 30 كۈن</string>
    <!-- Text for the header that groups the history older than the last month -->
    <string name="history_older">تېخىمۇ بۇرۇن</string>


    <!-- Text shown when no history exists -->
    <string name="history_empty_message">ھېچقانداق تارىخ خاتىرىسى يوق</string>

    <!-- Downloads -->
    <!-- Text for the snackbar to confirm that multiple downloads items have been removed -->
    <string name="download_delete_multiple_items_snackbar_1">چۈشۈرۈش چىقىرىۋېتىلدى</string>
    <!-- Text for the snackbar to confirm that a single download item has been removed. The first parameter is the name of the download item. -->
    <string name="download_delete_single_item_snackbar">چىقىرىۋېتىلگىنى %1$s</string>
    <!-- Text shown when no download exists -->
    <string name="download_empty_message_1">چۈشۈرۈلگەن ھۆججەت يوق</string>
    <!-- History multi select title in app bar
    The first parameter is the number of downloads selected -->
    <string name="download_multi_select_title">%1$d تاللاندى</string>
    <!-- Text for the button to remove a single download item -->
    <string name="download_delete_item_1">چىقىرىۋەت</string>


    <!-- Crashes -->
    <!-- Title text displayed on the tab crash page. This first parameter is the name of the application (For example: Fenix) -->
    <string name="tab_crash_title_2">كەچۈرۈڭ. %1$s بۇ بەتنى يۈكلىيەلمەيدۇ.</string>
    <!-- Send crash report checkbox text on the tab crash page -->
    <string name="tab_crash_send_report">يىمىرىلىش دوكلاتىنى Mozilla غا يوللايدۇ</string>
    <!-- Close tab button text on the tab crash page -->
    <string name="tab_crash_close">بەتكۈچنى ياپ</string>

    <!-- Restore tab button text on the tab crash page -->
    <string name="tab_crash_restore">بەتكۈچنى ئەسلىگە قايتۇر</string>

    <!-- Bookmarks -->
    <!-- Confirmation message for a dialog confirming if the user wants to delete the selected folder -->
    <string name="bookmark_delete_folder_confirmation_dialog">بۇ قىسقۇچنى راستىنلا ئۆچۈرەمسىز؟</string>
    <!-- Confirmation message for a dialog confirming if the user wants to delete multiple items including folders. Parameter will be replaced by app name. -->
    <string name="bookmark_delete_multiple_folders_confirmation_dialog">%s تاللانغان تۈرلەرنى ئۆچۈرۈۋېتىدۇ.</string>
    <!-- Text for the cancel button on delete bookmark dialog -->
    <string name="bookmark_delete_negative">ۋاز كەچ</string>
    <!-- Screen title for adding a bookmarks folder -->
    <string name="bookmark_add_folder">قىسقۇچ قوش</string>
    <!-- Snackbar title shown after a bookmark has been created. -->
    <string name="bookmark_saved_snackbar">خەتكۈچ ساقلاندى!</string>
    <!-- Snackbar edit button shown after a bookmark has been created. -->
    <string name="edit_bookmark_snackbar_action">تەھرىرلەش</string>
    <!-- Bookmark overflow menu edit button -->
    <string name="bookmark_menu_edit_button">تەھرىرلەش</string>
    <!-- Bookmark overflow menu copy button -->
    <string name="bookmark_menu_copy_button">كۆچۈرۈش</string>
    <!-- Bookmark overflow menu share button -->
    <string name="bookmark_menu_share_button">ھەمبەھىرلەش</string>
    <!-- Bookmark overflow menu open in new tab button -->
    <string name="bookmark_menu_open_in_new_tab_button">يېڭى بەتكۈچتە ئېچىش</string>
    <!-- Bookmark overflow menu open in private tab button -->
    <string name="bookmark_menu_open_in_private_tab_button">شەخسىي بەتكۈچتە ئېچىش</string>
    <!-- Bookmark overflow menu open all in tabs button -->
    <string name="bookmark_menu_open_all_in_tabs_button">ھەممىنى يېڭى بەتكۈچتە ئاچ</string>
    <!-- Bookmark overflow menu open all in private tabs button -->
    <string name="bookmark_menu_open_all_in_private_tabs_button">ھەممىنى شەخسىي بەتكۈچتە ئاچ</string>
    <!-- Bookmark overflow menu delete button -->
    <string name="bookmark_menu_delete_button">ئۆچۈرۈش</string>
    <!--Bookmark overflow menu save button -->
    <string name="bookmark_menu_save_button">ساقلاش</string>

    <!-- Bookmark multi select title in app bar
     The first parameter is the number of bookmarks selected -->
    <string name="bookmarks_multi_select_title">%1$d تاللاندى</string>
    <!-- Bookmark editing screen title -->
    <string name="edit_bookmark_fragment_title">خەتكۈچ تەھرىر</string>
    <!-- Bookmark folder editing screen title -->
    <string name="edit_bookmark_folder_fragment_title">قىسقۇچ تەھرىر</string>
    <!-- Bookmark sign in button message -->
    <string name="bookmark_sign_in_button">قەدەمداش خەتكۈچنى كۆرۈشتە تىزىمغا كىرىڭ</string>
    <!-- Bookmark URL editing field label -->
    <string name="bookmark_url_label">تور ئادرېسى</string>
    <!-- Bookmark FOLDER editing field label -->
    <string name="bookmark_folder_label">قىسقۇچ</string>
    <!-- Bookmark NAME editing field label -->
    <string name="bookmark_name_label">ئىسىم</string>
    <!-- Bookmark add folder screen title -->
    <string name="bookmark_add_folder_fragment_label">قىسقۇچ قوش</string>
    <!-- Bookmark select folder screen title -->
    <string name="bookmark_select_folder_fragment_label">قىسقۇچ تاللا</string>
    <!-- Bookmark editing error missing title -->
    <string name="bookmark_empty_title_error">ماۋزۇ بولۇشى كېرەك</string>
    <!-- Bookmark editing error missing or improper URL -->
    <string name="bookmark_invalid_url_error">ئىناۋەتسىز تور ئادرېسى</string>

    <!-- Bookmark screen message for empty bookmarks folder -->
    <string name="bookmarks_empty_message">ھېچقانداق خەتكۈچ يوق</string>
    <!-- Bookmark snackbar message on deletion
     The first parameter is the host part of the URL of the bookmark deleted, if any -->
    <string name="bookmark_deletion_snackbar_message"> %1$s ئۆچۈرۈلدى</string>
    <!-- Bookmark snackbar message on deleting multiple bookmarks not including folders-->
    <string name="bookmark_deletion_multiple_snackbar_message_2">خەتكۈچ ئۆچۈرۈلدى</string>
    <!-- Bookmark snackbar message on deleting multiple bookmarks including folders-->
    <string name="bookmark_deletion_multiple_snackbar_message_3">تاللانغان قىسقۇچنى ئۆچۈرۈۋاتىدۇ</string>
    <!-- Bookmark undo button for deletion snackbar action -->
    <string name="bookmark_undo_deletion">يېنىۋال</string>
    <!-- Text for the button to search all bookmarks -->
    <string name="bookmark_search">ئىزدەيدىغان ئاتالغۇ كىرگۈزۈلىدۇ</string>

    <!-- Site Permissions -->
    <!-- Button label that take the user to the Android App setting -->
    <string name="phone_feature_go_to_settings">تەڭشەككە يۆتكەل</string>
    <!-- Content description (not visible, for screen readers etc.): Quick settings sheet
        to give users access to site specific information / settings. For example:
        Secure settings status and a button to modify site permissions -->
    <string name="quick_settings_sheet">تېز تەڭشەك جەدۋىلى</string>
    <!-- Label that indicates that this option it the recommended one -->
    <string name="phone_feature_recommended">تەۋسىيەلەندى</string>
    <!-- Button label for clearing all the information of site permissions-->
    <string name="clear_permissions">ئىجازەتنى تازىلا</string>
    <!-- Text for the OK button on Clear permissions dialog -->
    <string name="clear_permissions_positive">جەزملە</string>
    <!-- Text for the cancel button on Clear permissions dialog -->
    <string name="clear_permissions_negative">ۋاز كەچ</string>
    <!-- Button label for clearing a site permission-->
    <string name="clear_permission">ئىجازەتنى تازىلا</string>
    <!-- Text for the OK button on Clear permission dialog -->
    <string name="clear_permission_positive">جەزملە</string>
    <!-- Text for the cancel button on Clear permission dialog -->
    <string name="clear_permission_negative">ۋاز كەچ</string>
    <!-- Button label for clearing all the information on all sites-->
    <string name="clear_permissions_on_all_sites">ھەممە تور بېكەتنىڭ ئىجازىتىنى تازىلايدۇ</string>
    <!-- Preference for altering video and audio autoplay for all websites -->
    <string name="preference_browser_feature_autoplay">ئاپتوماتىك قويۇش</string>
    <!-- Preference for altering the camera access for all websites -->
    <string name="preference_phone_feature_camera">كامېرا</string>
    <!-- Preference for altering the microphone access for all websites -->
    <string name="preference_phone_feature_microphone">مىكروفون</string>
    <!-- Preference for altering the location access for all websites -->
    <string name="preference_phone_feature_location">ئورنى</string>
    <!-- Preference for altering the notification access for all websites -->
    <string name="preference_phone_feature_notification">ئۇقتۇرۇش</string>
    <!-- Preference for altering the persistent storage access for all websites -->
    <string name="preference_phone_feature_persistent_storage">مەڭگۈلۈك ساقلىغۇچ</string>
    <!-- Preference for altering the storage access setting for all websites -->
    <string name="preference_phone_feature_cross_origin_storage_access">بېكەت ھالقىغان cookies</string>
    <!-- Preference for altering the EME access for all websites -->
    <string name="preference_phone_feature_media_key_system_access">DRM كونترول قىلىنىدىغان مەزمۇن</string>
    <!-- Label that indicates that a permission must be asked always -->
    <string name="preference_option_phone_feature_ask_to_allow">ئىجازەت سورا</string>
    <!-- Label that indicates that a permission must be blocked -->
    <string name="preference_option_phone_feature_blocked">توسۇلغان</string>
    <!-- Label that indicates that a permission must be allowed -->
    <string name="preference_option_phone_feature_allowed">يول قويغان</string>
    <!--Label that indicates a permission is by the Android OS-->
    <string name="phone_feature_blocked_by_android">ئاندىرويىد توسقان</string>
    <!-- Preference for showing a list of websites that the default configurations won't apply to them -->
    <string name="preference_exceptions">مۇستەسنا</string>
    <!-- Summary of tracking protection preference if tracking protection is set to off -->
    <string name="tracking_protection_off">تاقاق</string>
    <!-- Summary of tracking protection preference if tracking protection is set to standard -->
    <string name="tracking_protection_standard">ئۆلچەملىك</string>
    <!-- Summary of tracking protection preference if tracking protection is set to strict -->
    <string name="tracking_protection_strict">قاتتىق</string>
    <!-- Summary of tracking protection preference if tracking protection is set to custom -->
    <string name="tracking_protection_custom">ئىختىيارىچە</string>
    <!-- Label for global setting that indicates that all video and audio autoplay is allowed -->
    <string name="preference_option_autoplay_allowed2">ئۈن ۋە سىنغا يول قوي</string>
    <!-- Label for site specific setting that indicates that all video and audio autoplay is allowed -->
    <string name="quick_setting_option_autoplay_allowed">ئۈن ۋە سىنغا يول قوي</string>
    <!-- Label that indicates that video and audio autoplay is only allowed over Wi-Fi -->
    <string name="preference_option_autoplay_allowed_wifi_only2">كۆچمە سانلىق مەلۇماتتىلا ئۈن ۋە سىننى توسىدۇ</string>

    <!-- Subtext that explains 'autoplay on Wi-Fi only' option -->
    <string name="preference_option_autoplay_allowed_wifi_subtext">ئۈن ۋە سىننى Wi-Fi دا قويىدۇ</string>
    <!-- Label for global setting that indicates that video autoplay is allowed, but audio autoplay is blocked -->
    <string name="preference_option_autoplay_block_audio2">ئاۋازنىلا چەكلە</string>
    <!-- Label for site specific setting that indicates that video autoplay is allowed, but audio autoplay is blocked -->
    <string name="quick_setting_option_autoplay_block_audio">ئاۋازنىلا چەكلە</string>
    <!-- Label for global setting that indicates that all video and audio autoplay is blocked -->
    <string name="preference_option_autoplay_blocked3">ئۈن ۋە سىننى چەكلە</string>
    <!-- Label for site specific setting that indicates that all video and audio autoplay is blocked -->
    <string name="quick_setting_option_autoplay_blocked">ئۈن ۋە سىننى چەكلە</string>
    <!-- Summary of delete browsing data on quit preference if it is set to on -->
    <string name="delete_browsing_data_quit_on">ئوچۇق</string>
    <!-- Summary of delete browsing data on quit preference if it is set to off -->
    <string name="delete_browsing_data_quit_off">تاقاق</string>
    <!-- Summary of studies preference if it is set to on -->
    <string name="studies_on">ئوچۇق</string>
    <!-- Summary of studies data on quit preference if it is set to off -->
    <string name="studies_off">تاقاق</string>

    <!-- Collections -->
    <!-- Collections header on home fragment -->
    <string name="collections_header">يىغقۇچ</string>
    <!-- Content description (not visible, for screen readers etc.): Opens the collection menu when pressed -->
    <string name="collection_menu_button_content_description">يىغقۇچ تىزىملىكى</string>
    <!-- Label to describe what collections are to a new user without any collections -->
    <string name="no_collections_description2">كېرەكلىك نەرسىلەر بۇ جايغا يىغىلىدۇ.\nكېيىن تېز زىيارەت قىلىش ئۈچۈن ئوخشىشىپ كېتىدىغان ئىزدەش، بېكەت ۋە بەتكۈچلەر گۇرۇپپىلىنىدۇ.</string>
    <!-- Title for the "select tabs" step of the collection creator -->
    <string name="create_collection_select_tabs">بەتكۈچنى تاللا</string>
    <!-- Title for the "select collection" step of the collection creator -->
    <string name="create_collection_select_collection">يىغقۇچ تاللا</string>
    <!-- Title for the "name collection" step of the collection creator -->
    <string name="create_collection_name_collection">يىغقۇچ ئاتاش</string>
    <!-- Button to add new collection for the "select collection" step of the collection creator -->
    <string name="create_collection_add_new_collection">يېڭى يىغقۇچ قوش</string>
    <!-- Button to select all tabs in the "select tabs" step of the collection creator -->
    <string name="create_collection_select_all">ھەممىنى تاللا</string>
    <!-- Button to deselect all tabs in the "select tabs" step of the collection creator -->
    <string name="create_collection_deselect_all">ھەممىنى تاللىما</string>
    <!-- Text to prompt users to select the tabs to save in the "select tabs" step of the collection creator -->
    <string name="create_collection_save_to_collection_empty">ساقلايدىغان بەتكۈچ تاللىنىدۇ</string>
    <!-- Text to show users how many tabs they have selected in the "select tabs" step of the collection creator.
     %d is a placeholder for the number of tabs selected. -->
    <string name="create_collection_save_to_collection_tabs_selected">%d بەتكۈچ تاللاندى</string>
    <!-- Text to show users they have one tab selected in the "select tabs" step of the collection creator.
    %d is a placeholder for the number of tabs selected. -->
    <string name="create_collection_save_to_collection_tab_selected">%d بەتكۈچ تاللاندى</string>
    <!-- Text shown in snackbar when multiple tabs have been saved in a collection -->
    <string name="create_collection_tabs_saved">بەتكۈچ ساقلاندى!</string>
    <!-- Text shown in snackbar when one or multiple tabs have been saved in a new collection -->
    <string name="create_collection_tabs_saved_new_collection">يىغقۇچ ساقلاندى!</string>
    <!-- Text shown in snackbar when one tab has been saved in a collection -->
    <string name="create_collection_tab_saved">بەتكۈچ ساقلاندى!</string>
    <!-- Content description (not visible, for screen readers etc.): button to close the collection creator -->
    <string name="create_collection_close">تاقا</string>
    <!-- Button to save currently selected tabs in the "select tabs" step of the collection creator-->
    <string name="create_collection_save">ساقلا</string>
    <!-- Snackbar action to view the collection the user just created or updated -->
    <string name="create_collection_view">كۆرۈنۈش</string>
    <!-- Text for the OK button from collection dialogs -->
    <string name="create_collection_positive">جەزملە</string>
    <!-- Text for the cancel button from collection dialogs -->
    <string name="create_collection_negative">ۋاز كەچ</string>

    <!-- Default name for a new collection in "name new collection" step of the collection creator. %d is a placeholder for the number of collections-->
    <string name="create_collection_default_name">يىغقۇچ %d</string>

    <!-- Share -->
    <!-- Share screen header -->
    <string name="share_header_2">ھەمبەھىر</string>
    <!-- Content description (not visible, for screen readers etc.):
        "Share" button. Opens the share menu when pressed. -->
    <string name="share_button_content_description">ھەمبەھىر</string>
    <!-- Text for the Save to PDF feature in the share menu -->
    <string name="share_save_to_pdf">PDF كە ساقلا</string>
    <!-- Text for error message when generating a PDF file Text. -->
    <string name="unable_to_save_to_pdf_error">PDF ھاسىل قىلالمىدى</string>
    <!-- Text for standard error snackbar dismiss button. -->
    <string name="standard_snackbar_error_dismiss">بولدىلا</string>
    <!-- Text for error message when printing a page and it fails. -->
    <string name="unable_to_print_page_error">بۇ بەتنى باسالمايدۇ</string>
    <!-- Text for the print feature in the share and browser menu -->
    <string name="menu_print">باس</string>
    <!-- Sub-header in the dialog to share a link to another sync device -->
    <string name="share_device_subheader">ئۈسكۈنىگە يوللا</string>
    <!-- Sub-header in the dialog to share a link to an app from the full list -->
    <string name="share_link_all_apps_subheader">بارلىق مەشغۇلات</string>
    <!-- Sub-header in the dialog to share a link to an app from the most-recent sorted list -->
    <string name="share_link_recent_apps_subheader">يېقىندا ئىشلەتكەن</string>
    <!-- Text for the copy link action in the share screen. -->
    <string name="share_copy_link_to_clipboard">چاپلاش تاختىسىغا كۆچۈر</string>
     <!-- Toast shown after copying link to clipboard -->
    <string name="toast_copy_link_to_clipboard">چاپلاش تاختىسىغا كۆچۈرۈلدى</string>
    <!-- An option from the share dialog to sign into sync -->
    <string name="sync_sign_in">قەدەمداشلاشتا تىزىمغا كىرىڭ</string>
     <!-- An option from the three dot menu to sync and save data -->
    <string name="sync_menu_sync_and_save_data"> سانلىق مەلۇمات قەدەمداش ۋە ساقلاش</string>
    <!-- An option from the share dialog to send link to all other sync devices -->
    <string name="sync_send_to_all">ھەممە ئۈسكۈنىگە يوللا</string>
    <!-- An option from the share dialog to reconnect to sync -->
    <string name="sync_reconnect">قەدەمداشقا قايتا باغلىنىدۇ</string>
    <!-- Text displayed when sync is offline and cannot be accessed -->
    <string name="sync_offline">تورسىز</string>
    <!-- An option to connect additional devices -->
    <string name="sync_connect_device">باشقا ئۈسكۈنىگە باغلىنىدۇ</string>
    <!-- The dialog text shown when additional devices are not available -->
    <string name="sync_connect_device_dialog">ئاز دېگەندە بىر ئۈسكۈنىدە Firefox تىزىمغا كىرگەندە ئاندىن بەتكۈچ يوللىيالايدۇ.</string>
    <!-- Confirmation dialog button -->
    <string name="sync_confirmation_button">بىلدىم</string>
    <!-- Share error message -->
    <string name="share_error_snackbar">بۇ ئەپكە ھەمبەھىرلىيەلمەيدۇ</string>
    <!-- Add new device screen title -->
    <string name="sync_add_new_device_title">ئۈسكۈنىگە يوللا</string>
    <!-- Text for the warning message on the Add new device screen -->
    <string name="sync_add_new_device_message">ھېچقانداق ئۈسكۈنە باغلانمىدى</string>
    <!-- Text for the button to learn about sending tabs -->
    <string name="sync_add_new_device_learn_button">بەتكۈچ يوللاش ھەققىدىكى تەپسىلات…</string>
    <!-- Text for the button to connect another device -->
    <string name="sync_add_new_device_connect_button">باشقا ئۈسكۈنىگە باغلىنىۋاتىدۇ…</string>

    <!-- Notifications -->
    <!-- Text shown in the notification that pops up to remind the user that a private browsing session is active. -->
    <string name="notification_pbm_delete_text_2">شەخسىي بەتكۈچنى ياپ</string>

    <!-- Text shown in the notification that pops up to remind the user that a private browsing session is active for Android 14+ -->
    <string name="notification_erase_title_android_14">شەخسىي بەتكۈچنى ياپامدۇ؟</string>
    <string name="notification_erase_text_android_14">بۇ ئۇقتۇرۇش چېكىلسە ياكى سۈرۈلسە شەخسىي بەتكۈچ تاقىلىدۇ.</string>

    <!-- Name of the marketing notification channel. Displayed in the "App notifications" system settings for the app -->
    <string name="notification_marketing_channel_name">بازارچىلىق</string>
    <!-- Title shown in the notification that pops up to remind the user to set fenix as default browser.
    The app name is in the text, due to limitations with localizing Nimbus experiments -->
    <string name="nimbus_notification_default_browser_title" tools:ignore="UnusedResources">Firefox تېز ھەم شەخسىي</string>

    <!-- Text shown in the notification that pops up to remind the user to set fenix as default browser.
    The app name is in the text, due to limitations with localizing Nimbus experiments -->
    <string name="nimbus_notification_default_browser_text" tools:ignore="UnusedResources">Firefox نى كۆڭۈلدىكى توركۆرگۈ قىلىڭ</string>
    <!-- Title shown in the notification that pops up to re-engage the user -->
    <string name="notification_re_engagement_title">شەخسىي زىيارەتنى سىناڭ</string>
    <!-- Text shown in the notification that pops up to re-engage the user.
    %1$s is a placeholder that will be replaced by the app name. -->
    <string name="notification_re_engagement_text">%1$s زىيارەت داۋامىدا cookies ۋە تارىخ خاتىرىسىنى ساقلىمايدۇ</string>
    <!-- Title A shown in the notification that pops up to re-engage the user -->
    <string name="notification_re_engagement_A_title">ئىزسىز زىيارەت</string>
    <!-- Text A shown in the notification that pops up to re-engage the user.
    %1$s is a placeholder that will be replaced by the app name. -->
    <string name="notification_re_engagement_A_text">شەخسىي زىيارەتتە %1$s ئۇچۇرلىرىڭىزنى ساقلىمايدۇ.</string>
    <!-- Title B shown in the notification that pops up to re-engage the user -->
    <string name="notification_re_engagement_B_title">تۇنجى ئىزدەشنى باشلاڭ</string>
    <!-- Text B shown in the notification that pops up to re-engage the user -->
    <string name="notification_re_engagement_B_text">ئەتراپتىكى نەرسىلەرنى ئىزدەڭ. ياكى قىزىقارلىق ئىشلارنى بايقاڭ.</string>

    <!-- Survey -->
    <!-- Text shown in the fullscreen message that pops up to ask user to take a short survey.
    The app name is in the text, due to limitations with localizing Nimbus experiments -->
    <string name="nimbus_survey_message_text">قىسقا تەكشۈرۈشكە قاتنىشىپ Firefox نى تېخىمۇ ياخشىلاشقا ياردەملىشىڭ.</string>
    <!-- Preference for taking the short survey. -->
    <string name="preferences_take_survey">تەكشۈرۈشكە قاتنىشىڭ</string>
    <!-- Preference for not taking the short survey. -->
    <string name="preferences_not_take_survey">ياق رەھمەت</string>

    <!-- Snackbar -->
    <!-- Text shown in snackbar when user deletes a collection -->
    <string name="snackbar_collection_deleted">يىغقۇچ ئۆچۈرۈلدى</string>
    <!-- Text shown in snackbar when user renames a collection -->
    <string name="snackbar_collection_renamed">يىغقۇچ ئىسمى ئۆزگەرتىلدى</string>

    <!-- Text shown in snackbar when user closes a tab -->
    <string name="snackbar_tab_closed">بەتكۈچ تاقالدى</string>
    <!-- Text shown in snackbar when user closes all tabs -->
    <string name="snackbar_tabs_closed">بەتكۈچ تاقالدى</string>
    <!-- Text shown in snackbar when user bookmarks a list of tabs -->
    <string name="snackbar_message_bookmarks_saved">خەتكۈچ ساقلاندى!</string>
    <!-- Text shown in snackbar when user adds a site to shortcuts -->
    <string name="snackbar_added_to_shortcuts">تېزلەتمىگە قوشۇلدى!</string>
    <!-- Text shown in snackbar when user closes a private tab -->
    <string name="snackbar_private_tab_closed">شەخسىي بەتكۈچ تاقالدى</string>
    <!-- Text shown in snackbar when user closes all private tabs -->
    <string name="snackbar_private_tabs_closed">شەخسىي بەتكۈچ تاقالدى</string>
    <!-- Text shown in snackbar when user erases their private browsing data -->
    <string name="snackbar_private_data_deleted">شەخسىي زىيارەت سانلىق مەلۇماتلىرى ئۆچۈرۈلدى</string>
    <!-- Text shown in snackbar to undo deleting a tab, top site or collection -->
    <string name="snackbar_deleted_undo">يېنىۋال</string>
    <!-- Text shown in snackbar when user removes a top site -->
    <string name="snackbar_top_site_removed">بېكەت چىقىرىۋېتىلدى</string>
    <!-- QR code scanner prompt which appears after scanning a code, but before navigating to it
        First parameter is the name of the app, second parameter is the URL or text scanned-->
    <string name="qr_scanner_confirmation_dialog_message">%1$s نىڭ %2$s نى ئېچىشىغا يول قويىدۇ</string>
    <!-- QR code scanner prompt dialog positive option to allow navigation to scanned link -->
    <string name="qr_scanner_dialog_positive">يول قوي</string>
    <!-- QR code scanner prompt dialog positive option to deny navigation to scanned link -->
    <string name="qr_scanner_dialog_negative">رەت قىل</string>
    <!-- QR code scanner prompt dialog error message shown when a hostname does not contain http or https. -->
    <string name="qr_scanner_dialog_invalid">تور ئادرېس ئىناۋەتسىز.</string>
    <!-- QR code scanner prompt dialog positive option when there is an error -->
    <string name="qr_scanner_dialog_invalid_ok">جەزملە</string>
    <!-- Tab collection deletion prompt dialog message. Placeholder will be replaced with the collection name -->
    <string name="tab_collection_dialog_message">بۇ %1$s نى راستىنلا ئۆچۈرەمسىز؟</string>
    <!-- Collection and tab deletion prompt dialog message. This will show when the last tab from a collection is deleted -->
    <string name="delete_tab_and_collection_dialog_message">بۇ بەتكۈچ ئۆچۈرۈلسە پۈتكۈل يىغقۇچنى ئۆچۈرۈۋېتىدۇ. خالىغان ۋاقىتتا يېڭى يىغقۇچ قۇرالايسىز.</string>
    <!-- Collection and tab deletion prompt dialog title. Placeholder will be replaced with the collection name. This will show when the last tab from a collection is deleted -->
    <string name="delete_tab_and_collection_dialog_title"> %1$s نى ئۆچۈرەمدۇ؟</string>
    <!-- Tab collection deletion prompt dialog option to delete the collection -->
    <string name="tab_collection_dialog_positive">ئۆچۈر</string>
    <!-- Text displayed in a notification when the user enters full screen mode -->
    <string name="full_screen_notification">تولۇق ئېكران ھالىتىگە كىرىۋاتىدۇ</string>
    <!-- Message for copying the URL via long press on the toolbar -->
    <string name="url_copied">تور ئادرېسى كۆچۈرۈلدى</string>
    <!-- Sample text for accessibility font size -->
    <string name="accessibility_text_size_sample_text_1">بۇ ئۈلگە تېكىست. بۇ تەڭشەك بىلەن تېكىستنى چوڭايتقاندا ياكى كىچىكلەتكەندە تېكىستنىڭ قانداق كۆرۈلىدىغانلىقىنى كۆرسىتىپ بېرىدۇ.</string>
    <!-- Summary for Accessibility Text Size Scaling Preference -->
    <string name="preference_accessibility_text_size_summary">تور بېكەتلەردە تېكىستنى چوڭايتىدۇ ياكى كىچىكلىتىدۇ</string>
    <!-- Title for Accessibility Text Size Scaling Preference -->
    <string name="preference_accessibility_font_size_title">خەت چوڭلۇقى</string>

    <!-- Title for Accessibility Text Automatic Size Scaling Preference -->
    <string name="preference_accessibility_auto_size_2">ئاپتوماتىك خەت چوڭلۇقى</string>

    <!-- Summary for Accessibility Text Automatic Size Scaling Preference -->
    <string name="preference_accessibility_auto_size_summary">خەت چوڭلۇقى ئاندىرويىد تەڭشىكىڭىزگە ماسلىشىدۇ. بۇ يەردە خەت چوڭلۇقىنى باشقۇرۇشنى چەكلىگىلى بولىدۇ.</string>

    <!-- Title for the Delete browsing data preference -->
    <string name="preferences_delete_browsing_data">توركۆرگۈ زىيارەت سانلىق مەلۇماتلىرىنى ئۆچۈرىدۇ</string>
    <!-- Title for the tabs item in Delete browsing data -->
    <string name="preferences_delete_browsing_data_tabs_title_2">بەتكۈچ ئاچ</string>
    <!-- Subtitle for the tabs item in Delete browsing data, parameter will be replaced with the number of open tabs -->
    <string name="preferences_delete_browsing_data_tabs_subtitle">%d بەتكۈچ</string>
    <!-- Title for the data and history items in Delete browsing data -->
    <!-- Title for the history item in Delete browsing data -->
    <string name="preferences_delete_browsing_data_browsing_history_title">زىيارەت تارىخى</string>
    <!-- Subtitle for the data and history items in delete browsing data, parameter will be replaced with the
        number of history items the user has -->
    <string name="preferences_delete_browsing_data_browsing_data_subtitle">%d ئادرېس</string>
    <!-- Title for the cookies and site data items in Delete browsing data -->
    <string name="preferences_delete_browsing_data_cookies_and_site_data">Cookies ۋە تور بېكەت سانلىق مەلۇماتلىرى</string>
    <!-- Subtitle for the cookies item in Delete browsing data -->
    <string name="preferences_delete_browsing_data_cookies_subtitle">كۆپىنچە تور بېكەتلەردىكى تىزىمغا كىرىش ھالىتىدىن چېكىنىپ چىقىسىز</string>
    <!-- Title for the cached images and files item in Delete browsing data -->
    <string name="preferences_delete_browsing_data_cached_files">غەملەنگەن سۈرەت ۋە ھۆججەت</string>
    <!-- Subtitle for the cached images and files item in Delete browsing data -->
    <string name="preferences_delete_browsing_data_cached_files_subtitle">ساقلىغۇچ بوشلۇقىنى بوشىتىدۇ</string>
    <!-- Title for the site permissions item in Delete browsing data -->
    <string name="preferences_delete_browsing_data_site_permissions">بېكەت ئىجازەتنامىسى</string>
    <!-- Title for the downloads item in Delete browsing data -->
    <string name="preferences_delete_browsing_data_downloads">چۈشۈرۈلمىلەر</string>
    <!-- Text for the button to delete browsing data -->
    <string name="preferences_delete_browsing_data_button">توركۆرگۈ زىيارەت سانلىق مەلۇماتلىرىنى ئۆچۈرىدۇ</string>
    <!-- Title for the Delete browsing data on quit preference -->
    <string name="preferences_delete_browsing_data_on_quit">چېكىنگەندە توركۆرگۈ زىيارەت سانلىق مەلۇماتلىرىنى ئۆچۈرىدۇ</string>
    <!-- Summary for the Delete browsing data on quit preference. "Quit" translation should match delete_browsing_data_on_quit_action translation. -->
    <string name="preference_summary_delete_browsing_data_on_quit_2">باش تىزىملىكتىن «چېكىن» نى تاللىغاندا توركۆرگۈ سانلىق مەلۇماتلىرىنى ئاپتوماتىك ئۆچۈرىدۇ</string>
    <!-- Action item in menu for the Delete browsing data on quit feature -->
    <string name="delete_browsing_data_on_quit_action">چېكىنىش</string>

    <!-- Title text of a delete browsing data dialog. -->
    <string name="delete_history_prompt_title">ئۆچۈرىدىغان ۋاقىت دائىرىسى</string>
    <!-- Body text of a delete browsing data dialog. -->
    <string name="delete_history_prompt_body" moz:RemovedIn="130" tools:ignore="UnusedResources">تارىخ خاتىرىسى (باشقا ئۈسكۈنىلەردىن قەدەمداشلانغان تارىخ خاتىرىسىنى ئۆز ئىچىگە ئالىدۇ)، cookies ۋە باشقا توركۆرگۈ زىيارەت سانلىق مەلۇماتلىرىنى ئۆچۈرۈۋېتىدۇ.</string>
    <!-- Body text of a delete browsing data dialog. -->
    <string name="delete_history_prompt_body_2">تارىخ خاتىرىسى (باشقا ئۈسكۈنىلەردىن قەدەمداشلىغان تارىخ خاتىرىسىنىمۇ ئۆز ئىچىگە ئالىدۇ) نى ئۆچۈرىدۇ</string>
    <!-- Radio button in the delete browsing data dialog to delete history items for the last hour. -->
    <string name="delete_history_prompt_button_last_hour">ئاخىرقى سائەت</string>
    <!-- Radio button in the delete browsing data dialog to delete history items for today and yesterday. -->
    <string name="delete_history_prompt_button_today_and_yesterday">بۈگۈن ۋە تۈنۈگۈن</string>
    <!-- Radio button in the delete browsing data dialog to delete all history. -->
    <string name="delete_history_prompt_button_everything">ھەممىسى</string>

    <!-- Dialog message to the user asking to delete browsing data. Parameter will be replaced by app name. -->
    <string name="delete_browsing_data_prompt_message_3">%s تاللانغان توركۆرگۈ زىيارەت سانلىق مەلۇماتلىرىنى ئۆچۈرۈۋېتىدۇ.</string>
    <!-- Text for the cancel button for the data deletion dialog -->
    <string name="delete_browsing_data_prompt_cancel">ۋاز كەچ</string>
    <!-- Text for the allow button for the data deletion dialog -->
    <string name="delete_browsing_data_prompt_allow">ئۆچۈر</string>
    <!-- Text for the snackbar confirmation that the data was deleted -->
    <string name="preferences_delete_browsing_data_snackbar">توركۆرگۈ سانلىق مەلۇماتى ئۆچۈرۈلدى</string>
    <!-- Text for the snackbar to show the user that the deletion of browsing data is in progress -->
    <string name="deleting_browsing_data_in_progress">توركۆرگۈ زىيارەت سانلىق مەلۇماتىنى ئۆچۈرۈۋاتىدۇ…</string>

    <!-- Dialog message to the user asking to delete all history items inside the opened group. Parameter will be replaced by a history group name. -->
    <string name="delete_all_history_group_prompt_message">«%s» دىكى بارلىق تور بېكەتلەرنى ئۆچۈرىدۇ</string>
    <!-- Text for the cancel button for the history group deletion dialog -->
    <string name="delete_history_group_prompt_cancel">ۋاز كەچ</string>
    <!-- Text for the allow button for the history group dialog -->
    <string name="delete_history_group_prompt_allow">ئۆچۈر</string>
    <!-- Text for the snackbar confirmation that the history group was deleted -->
    <string name="delete_history_group_snackbar">گۇرۇپپا ئۆچۈرۈلدى</string>

    <!-- Onboarding -->
    <!-- text to display in the snackbar once account is signed-in -->
    <string name="onboarding_firefox_account_sync_is_on">قەدەمداش ئوچۇق</string>

    <!-- Onboarding theme -->
    <!-- Text shown in snackbar when multiple tabs have been sent to device -->
    <string name="sync_sent_tabs_snackbar">بەتكۈچ يوللاندى!</string>
    <!-- Text shown in snackbar when one tab has been sent to device  -->
    <string name="sync_sent_tab_snackbar">بەتكۈچ يوللاندى!</string>
    <!-- Text shown in snackbar when sharing tabs failed  -->
    <string name="sync_sent_tab_error_snackbar">يوللىيالمىدى</string>
    <!-- Text shown in snackbar for the "retry" action that the user has after sharing tabs failed -->
    <string name="sync_sent_tab_error_snackbar_action">قايتا سىنا</string>
    <!-- Title of QR Pairing Fragment -->
    <string name="sync_scan_code">كودنى تارا</string>
    <!-- Instructions on how to access pairing -->
    <string name="sign_in_instructions"><![CDATA[كومپيۇتېرىڭىزدىكى Firefox دا <b>https://firefox.com/pair</b> ئاچىدۇ]]></string>
    <!-- Text shown for sign in pairing when ready -->
    <string name="sign_in_ready_for_scan">تاراشقا تەييار</string>
    <!-- Text shown for settings option for sign with pairing -->
    <string name="sign_in_with_camera">كامېرا بىلەن كىرىڭ</string>
    <!-- Text shown for settings option for sign with email -->
    <string name="sign_in_with_email">ئورنىغا ئېلخەت ئىشلىتىڭ</string>
    <!-- Text shown for settings option for create new account text.'Firefox' intentionally hardcoded here.-->
    <string name="sign_in_create_account_text"><![CDATA[ھېساباتىڭىز يوق؟ <u> Firefox نى ئۈسكۈنىلەر ئارا قەدەمداشلاش ئۈچۈن بىرنى قۇرۇڭ </u>.]]></string>
    <!-- Text shown in confirmation dialog to sign out of account. The first parameter is the name of the app (e.g. Firefox Preview) -->
    <string name="sign_out_confirmation_message_2">%s ھېساباتىڭىز بىلەن قەدەمداشلاشنى توختىتىدۇ، ئەمما بۇ ئۈسكۈنىدىكى توركۆرگۈ سانلىق مەلۇماتلىرىڭىزنى ئۆچۈرمەيدۇ.</string>
    <!-- Option to continue signing out of account shown in confirmation dialog to sign out of account -->
    <string name="sign_out_disconnect">ئۇلانمىنى ئۈز</string>
    <!-- Option to cancel signing out shown in confirmation dialog to sign out of account -->
    <string name="sign_out_cancel">ۋاز كەچ</string>
    <!-- Error message snackbar shown after the user tried to select a default folder which cannot be altered -->
    <string name="bookmark_cannot_edit_root">كۆڭۈلدىكى قىسقۇچنى تەھرىرلىيەلمەيدۇ</string>

    <!-- Enhanced Tracking Protection -->
    <!-- Link displayed in enhanced tracking protection panel to access tracking protection settings -->
    <string name="etp_settings">قوغداش تەڭشەكلىرى</string>
    <!-- Preference title for enhanced tracking protection settings -->
    <string name="preference_enhanced_tracking_protection">كۈچەيتىلگەن ئىزلاشتىن قوغداش</string>
    <!-- Preference summary for enhanced tracking protection settings on/off switch -->
    <string name="preference_enhanced_tracking_protection_summary">ھازىر ئومۇمىيەت ساقلانما قوغداش ئىقتىدارى بار، تور بېكەت ھالقىغان ئىز قوغلىغۇچىلارغا قارشى ئەڭ كۈچلۈك توساق.</string>
    <!-- Description of enhanced tracking protection. The parameter is the name of the application (For example: Firefox Fenix) -->
    <string name="preference_enhanced_tracking_protection_explanation_2">%s سىزنى توردىكى ئىشلىرىڭىزغا ئەگىشىدىغان كۆپ ئۇچرايدىغان ئىزچىلاردىن قوغدايدۇ.</string>
    <!-- Text displayed that links to website about enhanced tracking protection -->
    <string name="preference_enhanced_tracking_protection_explanation_learn_more">تەپسىلاتى</string>
    <!-- Preference for enhanced tracking protection for the standard protection settings -->
    <string name="preference_enhanced_tracking_protection_standard_default_1">ئۆلچەملىك (كۆڭۈلدىكى)</string>
    <!-- Preference description for enhanced tracking protection for the standard protection settings -->
    <string name="preference_enhanced_tracking_protection_standard_description_5">بەتلەر نورمال يۈكلىنىدۇ ، ئەمما ئازراق ئىز قوغلىغۇچنى توسىدۇ.</string>
    <!--  Accessibility text for the Standard protection information icon  -->
    <string name="preference_enhanced_tracking_protection_standard_info_button">ئۆلچەملىك ئىز قوغلاشتىن قوغداشتا نېمىلەر توسۇلىدۇ</string>
    <!-- Preference for enhanced tracking protection for the strict protection settings -->
    <string name="preference_enhanced_tracking_protection_strict">قاتتىق</string>
    <!-- Preference description for enhanced tracking protection for the strict protection settings -->
    <string name="preference_enhanced_tracking_protection_strict_description_4">ئىزلاشتىن قوغداش تېخىمۇ كۈچلۈك ۋە ئىقتىدارى تېخىمۇ تېز، ئەمما بەزى تور بېكەتلەر نورمال ئىشلىمەسلىكى مۇمكىن.</string>
    <!--  Accessibility text for the Strict protection information icon  -->
    <string name="preference_enhanced_tracking_protection_strict_info_button">ئىز قوغلاشتىن قاتتىق قوغداشتا نېمىلەر توسۇلىدۇ</string>
    <!-- Preference for enhanced tracking protection for the custom protection settings -->
    <string name="preference_enhanced_tracking_protection_custom">ئىختىيارىچە</string>
    <!-- Preference description for enhanced tracking protection for the strict protection settings -->
    <string name="preference_enhanced_tracking_protection_custom_description_2">قايسى ئىز قوغلىغۇچ ۋە قوليازمىلارنى توسىدىغانلىقى تاللىنىدۇ.</string>
    <!--  Accessibility text for the Strict protection information icon  -->
    <string name="preference_enhanced_tracking_protection_custom_info_button">ئىختىيارىچە ئىز قوغلاشتىن قوغداشتا نېمىلەر توسۇلىدۇ</string>
    <!-- Header for categories that are being blocked by current Enhanced Tracking Protection settings -->
    <!-- Preference for enhanced tracking protection for the custom protection settings for cookies-->
    <string name="preference_enhanced_tracking_protection_custom_cookies">Cookies</string>
    <!-- Option for enhanced tracking protection for the custom protection settings for cookies-->
    <string name="preference_enhanced_tracking_protection_custom_cookies_1">بېكەت ھالقىپ ۋە ئىجتىمائىي تاراتقۇ ئىزلىغۇچ</string>
    <!-- Option for enhanced tracking protection for the custom protection settings for cookies-->
    <string name="preference_enhanced_tracking_protection_custom_cookies_2">زىيارەت قىلمىغان بېكەتنىڭ Cookies سى</string>
    <!-- Option for enhanced tracking protection for the custom protection settings for cookies-->
    <string name="preference_enhanced_tracking_protection_custom_cookies_3">بارلىق ئۈچىنچى تەرەپ Cookies (تور بېكەتلەرنىڭ بۇزۇلۇشىنى كەلتۈرۈپ چىقىرىشى مۇمكىن)</string>
    <!-- Option for enhanced tracking protection for the custom protection settings for cookies-->
    <string name="preference_enhanced_tracking_protection_custom_cookies_4">بارلىق Cookies (تور بېكەتلەرنىڭ بۇزۇلۇشىنى كەلتۈرۈپ چىقىرىدۇ)</string>
    <!-- Option for enhanced tracking protection for the custom protection settings for cookies-->
    <string name="preference_enhanced_tracking_protection_custom_cookies_5">بېكەت ھالقىغان Cookies نى ئايرىۋېتىدۇ</string>
    <!-- Preference for Global Privacy Control for the custom privacy settings for Global Privacy Control. '&amp;' is replaced with the ampersand symbol: &-->
    <string name="preference_enhanced_tracking_protection_custom_global_privacy_control">تور بېكەتلەرگە ئۇچۇرلىرىڭىزنى تارقاتماسلىق ۋە ساتماسلىقنى ئېيتىڭ</string>
    <!-- Preference for enhanced tracking protection for the custom protection settings for tracking content -->
    <string name="preference_enhanced_tracking_protection_custom_tracking_content">ئىز قوغلاش مەزمۇنى</string>
    <!-- Option for enhanced tracking protection for the custom protection settings for tracking content-->
    <string name="preference_enhanced_tracking_protection_custom_tracking_content_1">ھەممە بەتكۈچتە</string>
    <!-- Option for enhanced tracking protection for the custom protection settings for tracking content-->
    <string name="preference_enhanced_tracking_protection_custom_tracking_content_2">شەخسىي بەتكۈچتىلا</string>
    <!-- Preference for enhanced tracking protection for the custom protection settings -->
    <string name="preference_enhanced_tracking_protection_custom_cryptominers">شىفىرلىق پۇل قازغۇچ</string>
    <!-- Preference for enhanced tracking protection for the custom protection settings -->
    <string name="preference_enhanced_tracking_protection_custom_fingerprinters">بارماق ئىزى ئىزلىغۇچ</string>
    <!-- Button label for navigating to the Enhanced Tracking Protection details -->
    <string name="enhanced_tracking_protection_details">تەپسىلاتى</string>
    <!-- Header for categories that are being being blocked by current Enhanced Tracking Protection settings -->
    <string name="enhanced_tracking_protection_blocked">توسۇلغان</string>
    <!-- Header for categories that are being not being blocked by current Enhanced Tracking Protection settings -->
    <string name="enhanced_tracking_protection_allowed">يول قويغان</string>
    <!-- Category of trackers (social media trackers) that can be blocked by Enhanced Tracking Protection -->
    <string name="etp_social_media_trackers_title">ئىجتىمائىي تاراتقۇ ئىزلىغۇچ</string>
    <!-- Description of social media trackers that can be blocked by Enhanced Tracking Protection -->
    <string name="etp_social_media_trackers_description">ئىجتىمائىي ئالاقە تورىنىڭ توردىكى پائالىيىتىڭىزنى ئىز قوغلاش ئىقتىدارىنى چەكلەيدۇ.</string>
    <!-- Category of trackers (cross-site tracking cookies) that can be blocked by Enhanced Tracking Protection -->
    <string name="etp_cookies_title">بېكەت ھالقىغان ئىزلاش cookie</string>
    <!-- Category of trackers (cross-site tracking cookies) that can be blocked by Enhanced Tracking Protection -->
    <string name="etp_cookies_title_2">بېكەت ھالقىغان cookies</string>
    <!-- Description of cross-site tracking cookies that can be blocked by Enhanced Tracking Protection -->
    <string name="etp_cookies_description">تور تەھلىل شىركەتلىرى ۋە ئېلان تورلىرى تور بېكەت ھالقىپ تور كۆرگۈ سانلىق مەلۇماتلىرىنى توپلايدىغان ساقلانمىلارنى توسىدۇ.</string>
    <!-- Description of cross-site tracking cookies that can be blocked by Enhanced Tracking Protection -->
    <string name="etp_cookies_description_2">ئومۇمىيەت ساقلانما قوغداش ئىقتىدارى ھەر بىر تور بېكەتنىڭ ساقلانمىسىنى ئايرىۋېتىپ، ئېلان تورلىرىنىڭ تور بېكەت ھالقىپ بۇ خىل ئىزلىغۇچلارنى ئىشلىتىپ ئەگىشىشىنى چەكلەيدۇ.</string>
    <!-- Category of trackers (cryptominers) that can be blocked by Enhanced Tracking Protection -->
    <string name="etp_cryptominers_title">شىفىرلىق پۇل قازغۇچ</string>
    <!-- Description of cryptominers that can be blocked by Enhanced Tracking Protection -->
    <string name="etp_cryptominers_description">يامان غەرەزلىك قوليازمىلارنىڭ ئۈسكۈنىڭىزدە رەقەملىك پۇل قېزىشىنى توسىدۇ.</string>
    <!-- Category of trackers (fingerprinters) that can be blocked by Enhanced Tracking Protection -->
    <string name="etp_fingerprinters_title">بارماق ئىزى ئىزلىغۇچ</string>
    <!-- Description of fingerprinters that can be blocked by Enhanced Tracking Protection -->
    <string name="etp_fingerprinters_description">ئىز قوغلاش مەقسىتىدە ئىشلىتىلىدىغان ئۈسكۈنىڭىزگە ئائىت بىردىنبىر پەرقلىنىدىغان سانلىق مەلۇماتلارنى توپلاشنى توختىتىدۇ.</string>
    <!-- Category of trackers (tracking content) that can be blocked by Enhanced Tracking Protection -->
    <string name="etp_tracking_content_title">ئىز قوغلاش مەزمۇنى</string>
    <!-- Description of tracking content that can be blocked by Enhanced Tracking Protection -->
    <string name="etp_tracking_content_description">ئىز قوغلاش كودى بار ئېلان، سىن ۋە باشقا مەزمۇنلارنى يۈكلەشتىن توختىتىدۇ. بەزى تور بېكەتلەرنىڭ ئىقتىدارىغا تەسىر كۆرسىتىشى مۇمكىن.</string>
    <!-- Enhanced Tracking Protection message that protection is currently on for this site -->
    <string name="etp_panel_on">قوغداش بۇ بېكەتكە ئوچۇق</string>
    <!-- Enhanced Tracking Protection message that protection is currently off for this site -->
    <string name="etp_panel_off">قوغداش بۇ بېكەتكە تاقاق</string>
    <!-- Header for exceptions list for which sites enhanced tracking protection is always off -->
    <string name="enhanced_tracking_protection_exceptions">كۈچەيتىلگەن ئىز قوغلاشتىن قوغداش بۇ تور بېكەتلەر ئۈچۈن تاقالغان</string>
    <!-- Content description (not visible, for screen readers etc.): Navigate
    back from ETP details (Ex: Tracking content) -->
    <string name="etp_back_button_content_description">كەينىگە قايت</string>
    <!-- About page link text to open what's new link -->
    <string name="about_whats_new">%s دىكى يېڭىلىقلار</string>
    <!-- Open source licenses page title
    The first parameter is the app name -->
    <string name="open_source_licenses_title">%s | ئوچۇق كودلۇق يۇمشاق دېتال ئامبارلىرى</string>
    <!-- Category of trackers (redirect trackers) that can be blocked by Enhanced Tracking Protection -->
    <string name="etp_redirect_trackers_title">قايتا نىشانلايدىغان ئىز قوغلىغۇچ</string>
    <!-- Description of redirect tracker cookies that can be blocked by Enhanced Tracking Protection -->
    <string name="etp_redirect_trackers_description">مەلۇملۇق ئىزلىغۇچى تور بېكەتلەرنىڭ قايتا نىشانلاش تەڭشىكى بار ساقلانمىلارنى تازىلايدۇ.</string>
    <!-- Description of the SmartBlock Enhanced Tracking Protection feature. The * symbol is intentionally hardcoded here,
         as we use it on the UI to indicate which trackers have been partially unblocked.  -->
    <string name="preference_etp_smartblock_description">بۇ بەتتىكى تۆۋەندە بەلگە قويۇلغان بەزى ئىزچىلار قىسمەن قۇلۇپلانمىدى، چۈنكى سىز ئۇلار بىلەن تەسىرلەشتىڭىز*.</string>
    <!-- Text displayed that links to website about enhanced tracking protection SmartBlock -->
    <string name="preference_etp_smartblock_learn_more">تەپسىلاتى</string>

    <!-- Content description (not visible, for screen readers etc.):
    Enhanced tracking protection exception preference icon for ETP settings. -->
    <string name="preference_etp_exceptions_icon_description">كۈچەيتىلگەن ئىز قوغلاشتىن قوغداش مۇستەسنا مايىللىق سىنبەلگىسى</string>

    <!-- About page link text to open support link -->
    <string name="about_support">قوللاش</string>
    <!-- About page link text to list of past crashes (like about:crashes on desktop) -->
    <string name="about_crashes">يىمىرىلىش</string>
    <!-- About page link text to open privacy notice link -->
    <string name="about_privacy_notice">شەخسىيەت ئۇقتۇرۇشى</string>
    <!-- About page link text to open know your rights link -->
    <string name="about_know_your_rights">ھوقۇقىڭىزنى بىلىۋېلىڭ</string>
    <!-- About page link text to open licensing information link -->
    <string name="about_licensing_information">ئىجازەت ئۇچۇرى</string>

    <!-- About page link text to open a screen with libraries that are used -->
    <string name="about_other_open_source_libraries">بىز ئىشلىتىدىغان ئامبارلار</string>
    <!-- Toast shown to the user when they are activating the secret dev menu
        The first parameter is number of long clicks left to enable the menu -->
    <string name="about_debug_menu_toast_progress">سازلاش تىزىملىكى: %1$d چېكىلسە قوزغىتىدۇ</string>
    <string name="about_debug_menu_toast_done">سازلاش تىزىملىكى قوزغىتىلدى</string>

    <!-- Browser long press popup menu -->
    <!-- Copy the current url -->
    <string name="browser_toolbar_long_press_popup_copy">كۆچۈرۈش</string>

    <!-- Paste & go the text in the clipboard. '&amp;' is replaced with the ampersand symbol: & -->
    <string name="browser_toolbar_long_press_popup_paste_and_go">چاپلاپ يۆتكەل</string>
    <!-- Paste the text in the clipboard -->
    <string name="browser_toolbar_long_press_popup_paste">چاپلا</string>

    <!-- Snackbar message shown after an URL has been copied to clipboard. -->
    <string name="browser_toolbar_url_copied_to_clipboard_snackbar">تور ئادرېسى چاپلاش تاختىسىغا كۆچۈرۈلدى</string>

    <!-- Title text for the Add To Homescreen dialog -->
    <string name="add_to_homescreen_title">باش ئېكرانغا قوش</string>
    <!-- Cancel button text for the Add to Homescreen dialog -->
    <string name="add_to_homescreen_cancel">ۋاز كەچ</string>
    <!-- Add button text for the Add to Homescreen dialog -->
    <string name="add_to_homescreen_add">قوشاي</string>

    <!-- Continue to website button text for the first-time Add to Homescreen dialog -->
    <string name="add_to_homescreen_continue">توربېكەتنى داۋاملاشتۇر</string>
    <!-- Placeholder text for the TextView in the Add to Homescreen dialog -->
    <string name="add_to_homescreen_text_placeholder">تېزلەتمە ئىسمى</string>

    <!-- Describes the add to homescreen functionality -->
    <string name="add_to_homescreen_description_2">تېز سۈرئەتتە زىيارەت قىلىش ۋە ئەپكە ئوخشاش زىيارەت تۇيغۇسىغا ئېرىشىش ئۈچۈن، مەزكۇر تور بېكەتنى باش ئېكرانغا ئاسانلا قوشالايسىز.</string>

    <!-- Preference for managing the settings for logins and passwords in Fenix -->
<<<<<<< HEAD
    <string name="preferences_passwords_logins_and_passwords">كىرىش ۋە ئىم</string>
    <!-- Preference for managing the settings for logins and passwords in Fenix -->
    <string name="preferences_passwords_logins_and_passwords_2" tools:ignore="UnusedResources">ئىم</string>
    <!-- Preference for managing the saving of logins and passwords in Fenix -->
    <string name="preferences_passwords_save_logins">كىرىش ۋە ئىم ساقلا</string>
    <!-- Preference for managing the saving of logins and passwords in Fenix -->
    <string name="preferences_passwords_save_logins_2" tools:ignore="UnusedResources">ئىم ساقلا</string>
=======
    <string name="preferences_passwords_logins_and_passwords" moz:RemovedIn="125" tools:ignore="UnusedResources">كىرىش ۋە ئىم</string>
    <!-- Preference for managing the settings for logins and passwords in Fenix -->
    <string name="preferences_passwords_logins_and_passwords_2">ئىم</string>
    <!-- Preference for managing the saving of logins and passwords in Fenix -->
    <string name="preferences_passwords_save_logins" moz:RemovedIn="125" tools:ignore="UnusedResources">كىرىش ۋە ئىم ساقلا</string>
    <!-- Preference for managing the saving of logins and passwords in Fenix -->
    <string name="preferences_passwords_save_logins_2">ئىم ساقلا</string>
>>>>>>> 382ca721
    <!-- Preference option for asking to save passwords in Fenix -->
    <string name="preferences_passwords_save_logins_ask_to_save">ساقلاشنى سورا</string>
    <!-- Preference option for never saving passwords in Fenix -->
    <string name="preferences_passwords_save_logins_never_save">ھەرگىز ساقلىما</string>
    <!-- Preference for autofilling saved logins in Firefox (in web content), %1$s will be replaced with the app name -->
    <string name="preferences_passwords_autofill2">%1$s دا ئاپتوماتىك تولدۇر</string>
    <!-- Description for the preference for autofilling saved logins in Firefox (in web content), %1$s will be replaced with the app name -->
    <string name="preferences_passwords_autofill_description">%1$s نى ئىشلەتكەندە توربېكەتتىكى ئىشلەتكۈچى ئىسمى ۋە پارولىنى تولدۇرىدۇ ۋە ساقلايدۇ.</string>
    <!-- Preference for autofilling logins from Fenix in other apps (e.g. autofilling the Twitter app) -->
    <string name="preferences_android_autofill">باشقا ئەپلەردە ئاپتوماتىك تولدۇرىدۇ</string>
    <!-- Description for the preference for autofilling logins from Fenix in other apps (e.g. autofilling the Twitter app) -->
    <string name="preferences_android_autofill_description">ئۈسكۈنىڭىزدىكى باشقا ئەپلەردە ئىشلەتكۈچى ئىسمى ۋە ئىمنى تولدۇرىدۇ.</string>
    <!-- Preference option for adding a login -->
    <string name="preferences_logins_add_login" moz:RemovedIn="125" tools:ignore="UnusedResources">كىرىشنى قوش</string>

    <!-- Preference option for adding a password -->
<<<<<<< HEAD
    <string name="preferences_logins_add_login_2" tools:ignore="UnusedResources">ئىم قوش</string>

    <!-- Preference for syncing saved logins in Fenix -->
    <string name="preferences_passwords_sync_logins">كىرىشنى قەدەمداشلا</string>
    <!-- Preference for syncing saved passwords in Fenix -->
    <string name="preferences_passwords_sync_logins_2" tools:ignore="UnusedResources">ئىم قەدەمداشلا</string>
    <!-- Preference for syncing saved logins in Fenix, when not signed in-->
    <string name="preferences_passwords_sync_logins_across_devices">ئۈسكۈنىلەر ئارا قەدەمداشلا</string>
    <!-- Preference for syncing saved passwords in Fenix, when not signed in-->
    <string name="preferences_passwords_sync_logins_across_devices_2" tools:ignore="UnusedResources">ئىمنى ئۈسكۈنىلەر ئارا قەدەمداشلايدۇ</string>
    <!-- Preference to access list of saved logins -->
    <string name="preferences_passwords_saved_logins">ساقلانغان كىرىش</string>
    <!-- Preference to access list of saved passwords -->
    <string name="preferences_passwords_saved_logins_2" tools:ignore="UnusedResources">ساقلانغان ئىم</string>
    <!-- Description of empty list of saved passwords. Placeholder is replaced with app name.  -->
    <string name="preferences_passwords_saved_logins_description_empty_text">سىز ساقلىغان كىرىش ياكى %s بىلەن بولغان قەدەمداش بۇ جايدا كۆرۈنىدۇ.</string>
    <!-- Description of empty list of saved passwords. Placeholder is replaced with app name.  -->
    <string name="preferences_passwords_saved_logins_description_empty_text_2" tools:ignore="UnusedResources">سىز ساقلىغان ياكى %s غا قەدەمداشلىغان ئىم بۇ يەردە كۆرسىتىلىدۇ. سىز ساقلىغان بارلىق ئىم مەخپىيلەشتۈرۈلگەن.</string>
    <!-- Preference to access list of saved logins -->
    <string name="preferences_passwords_saved_logins_description_empty_learn_more_link">قەدەمداش ھەققىدىكى تەپسىلاتلار.</string>
    <!-- Clickable text for opening an external link for more information about Sync. -->
    <string name="preferences_passwords_saved_logins_description_empty_learn_more_link_2" tools:ignore="UnusedResources">قەدەمداش ھەققىدىكى تەپسىلاتلار</string>
    <!-- Preference to access list of login exceptions that we never save logins for -->
    <string name="preferences_passwords_exceptions">مۇستەسنا</string>
    <!-- Empty description of list of login exceptions that we never save logins for -->
    <string name="preferences_passwords_exceptions_description_empty">ساقلانمىغان كىرىش ۋە ئىم بۇ يەردە كۆرسىتىلىدۇ.</string>
    <!-- Empty description of list of login exceptions that we never save passwords for. Parameter will be replaced by app name. -->
    <string name="preferences_passwords_exceptions_description_empty_2" tools:ignore="UnusedResources">بۇ جايدا كۆرسىتىلگەن تور بېكەتلەر ئۈچۈن %s ئىم ساقلىمايدۇ.</string>
    <!-- Description of list of login exceptions that we never save logins for -->
    <string name="preferences_passwords_exceptions_description">بۇ تور بېكەتلەرنىڭ كىرىش ۋە ئىم ئۇچۇرلىرى ساقلانمايدۇ.</string>
    <!-- Description of list of login exceptions that we never save passwords for. Parameter will be replaced by app name. -->
    <string name="preferences_passwords_exceptions_description_2" tools:ignore="UnusedResources">بۇ تور بېكەتلەر ئۈچۈن %s ئىم ساقلىمايدۇ.</string>
    <!-- Text on button to remove all saved login exceptions -->
    <string name="preferences_passwords_exceptions_remove_all">ھەممە مۇستەسنالارنى ئۆچۈرىدۇ</string>
    <!-- Hint for search box in logins list -->
    <string name="preferences_passwords_saved_logins_search">كىرىش خاتىرىسىنى ئىزدە</string>
    <!-- Hint for search box in passwords list -->
    <string name="preferences_passwords_saved_logins_search_2" tools:ignore="UnusedResources">پارول ئىزدەش</string>
=======
    <string name="preferences_logins_add_login_2">ئىم قوش</string>

    <!-- Preference for syncing saved passwords in Fenix -->
    <string name="preferences_passwords_sync_logins" moz:RemovedIn="125" tools:ignore="UnusedResources">كىرىشنى قەدەمداشلا</string>
    <!-- Preference for syncing saved passwords in Fenix -->
    <string name="preferences_passwords_sync_logins_2">ئىم قەدەمداشلا</string>
    <!-- Preference for syncing saved logins in Fenix, when not signed in-->
    <string name="preferences_passwords_sync_logins_across_devices" moz:RemovedIn="125" tools:ignore="UnusedResources">ئۈسكۈنىلەر ئارا قەدەمداشلا</string>
    <!-- Preference for syncing saved passwords in Fenix, when not signed in-->
    <string name="preferences_passwords_sync_logins_across_devices_2">ئىمنى ئۈسكۈنىلەر ئارا قەدەمداشلايدۇ</string>
    <!-- Preference to access list of saved logins -->
    <string name="preferences_passwords_saved_logins" moz:RemovedIn="125" tools:ignore="UnusedResources">ساقلانغان كىرىش</string>
    <!-- Preference to access list of saved passwords -->
    <string name="preferences_passwords_saved_logins_2">ساقلانغان ئىم</string>
    <!-- Description of empty list of saved passwords. Placeholder is replaced with app name.  -->
    <string name="preferences_passwords_saved_logins_description_empty_text" moz:RemovedIn="125" tools:ignore="UnusedResources">سىز ساقلىغان كىرىش ياكى %s بىلەن بولغان قەدەمداش بۇ جايدا كۆرۈنىدۇ.</string>
    <!-- Description of empty list of saved passwords. Placeholder is replaced with app name.  -->
    <string name="preferences_passwords_saved_logins_description_empty_text_2">سىز ساقلىغان ياكى %s غا قەدەمداشلىغان ئىم بۇ يەردە كۆرسىتىلىدۇ. سىز ساقلىغان بارلىق ئىم مەخپىيلەشتۈرۈلگەن.</string>
    <!-- Preference to access list of saved logins -->
    <string name="preferences_passwords_saved_logins_description_empty_learn_more_link" moz:RemovedIn="125" tools:ignore="UnusedResources">قەدەمداش ھەققىدىكى تەپسىلاتلار.</string>
    <!-- Clickable text for opening an external link for more information about Sync. -->
    <string name="preferences_passwords_saved_logins_description_empty_learn_more_link_2">قەدەمداش ھەققىدىكى تەپسىلاتلار</string>
    <!-- Preference to access list of login exceptions that we never save logins for -->
    <string name="preferences_passwords_exceptions">مۇستەسنا</string>
    <!-- Empty description of list of login exceptions that we never save logins for -->
    <string name="preferences_passwords_exceptions_description_empty" moz:RemovedIn="125" tools:ignore="UnusedResources">ساقلانمىغان كىرىش ۋە ئىم بۇ يەردە كۆرسىتىلىدۇ.</string>
    <!-- Empty description of list of login exceptions that we never save passwords for. Parameter will be replaced by app name. -->
    <string name="preferences_passwords_exceptions_description_empty_2">بۇ جايدا كۆرسىتىلگەن تور بېكەتلەر ئۈچۈن %s ئىم ساقلىمايدۇ.</string>
    <!-- Description of list of login exceptions that we never save logins for -->
    <string name="preferences_passwords_exceptions_description" moz:RemovedIn="125" tools:ignore="UnusedResources">بۇ تور بېكەتلەرنىڭ كىرىش ۋە ئىم ئۇچۇرلىرى ساقلانمايدۇ.</string>
    <!-- Description of list of login exceptions that we never save passwords for. Parameter will be replaced by app name. -->
    <string name="preferences_passwords_exceptions_description_2">بۇ تور بېكەتلەر ئۈچۈن %s ئىم ساقلىمايدۇ.</string>
    <!-- Text on button to remove all saved login exceptions -->
    <string name="preferences_passwords_exceptions_remove_all">ھەممە مۇستەسنالارنى ئۆچۈرىدۇ</string>
    <!-- Hint for search box in logins list -->
    <string name="preferences_passwords_saved_logins_search" moz:RemovedIn="125" tools:ignore="UnusedResources">كىرىش خاتىرىسىنى ئىزدە</string>
    <!-- Hint for search box in passwords list -->
    <string name="preferences_passwords_saved_logins_search_2">پارول ئىزدەش</string>
>>>>>>> 382ca721
    <!-- The header for the site that a login is for -->
    <string name="preferences_passwords_saved_logins_site">بېكەت</string>
    <!-- The header for the username for a login -->
    <string name="preferences_passwords_saved_logins_username">ئىشلەتكۈچى ئىسمى</string>
    <!-- The header for the password for a login -->
    <string name="preferences_passwords_saved_logins_password">پارول</string>
    <!-- Shown in snackbar to tell user that the password has been copied -->
    <string name="logins_password_copied">ئىم چاپلاش تاختىسىغا كۆچۈرۈلدى</string>
    <!-- Shown in snackbar to tell user that the username has been copied -->
    <string name="logins_username_copied">ئىشلەتكۈچى ئىسمى چاپلاش تاختىسىغا كۆچۈرۈلدى</string>
    <!-- Content Description (for screenreaders etc) read for the button to copy a password in logins-->
    <string name="saved_logins_copy_password">ئىم كۆچۈر</string>
    <!-- Content Description (for screenreaders etc) read for the button to clear a password while editing a login-->
    <string name="saved_logins_clear_password">ئىم تازىلا</string>
    <!-- Content Description (for screenreaders etc) read for the button to copy a username in logins -->
    <string name="saved_login_copy_username">ئىشلەتكۈچى ئىسمىنى كۆچۈر</string>
    <!-- Content Description (for screenreaders etc) read for the button to clear a username while editing a login -->
    <string name="saved_login_clear_username">ئىشلەتكۈچى ئىسمىنى تازىلا</string>
    <!-- Content Description (for screenreaders etc) read for the button to clear the hostname field while creating a login -->
    <string name="saved_login_clear_hostname">مۇلازىم ئىسمىنى تازىلا</string>
    <!-- Content Description (for screenreaders etc) read for the button to open a site in logins -->
    <string name="saved_login_open_site">تور بېكەتنى توركۆرگۈدە ئاچىدۇ</string>
    <!-- Content Description (for screenreaders etc) read for the button to reveal a password in logins -->
    <string name="saved_login_reveal_password">ئىم كۆرسەت</string>
    <!-- Content Description (for screenreaders etc) read for the button to hide a password in logins -->
    <string name="saved_login_hide_password">ئىم يوشۇر</string>

    <!-- Message displayed in biometric prompt displayed for authentication before allowing users to view their logins -->
<<<<<<< HEAD
    <string name="logins_biometric_prompt_message">ساقلانغان كىرىشلىرىڭىزنى كۆرۈش ئۈچۈن قۇلۇپ ئېچىڭ</string>
    <!-- Message displayed in biometric prompt displayed for authentication before allowing users to view their passwords -->
    <string name="logins_biometric_prompt_message_2" tools:ignore="UnusedResources">ساقلانغان پارولىڭىزنى كۆرۈش ئۈچۈن قۇلۇپ ئېچىڭ</string>
    <!-- Title of warning dialog if users have no device authentication set up -->
    <string name="logins_warning_dialog_title">كىرىش ۋە ئىمنى قوغدايدۇ</string>
    <!-- Title of warning dialog if users have no device authentication set up -->
    <string name="logins_warning_dialog_title_2" tools:ignore="UnusedResources">ساقلانغان ئىملىرىڭىز شىفىرلىنىدۇ</string>
    <!-- Message of warning dialog if users have no device authentication set up -->
    <string name="logins_warning_dialog_message">ئۈسكۈنە قۇلۇپلاش ئەندىزىسى، PIN ياكى ئىم ئورنىتىشنى تەڭشىسىڭىز، ئۈسكۈنىڭىز باشقىلارنىڭ قولىدا بولسىمۇ ساقلانغان تىزىمغا كىرىش ئۇچۇرى ۋە ئىمنى زىيارەت قىلالمايدۇ.</string>
    <!-- Message of warning dialog if users have no device authentication set up -->
    <string name="logins_warning_dialog_message_2" tools:ignore="UnusedResources">ئۈسكۈنە قۇلۇپلاش ئەندىزىسى، PIN ياكى ئىم ئورنىتىشنى تەڭشىسىڭىز، ئۈسكۈنىڭىز باشقىلارنىڭ قولىدا بولسىمۇ ساقلانغان ئىملىرىڭىزنى زىيارەت قىلالمايدۇ.</string>
=======
    <string name="logins_biometric_prompt_message" moz:RemovedIn="125" tools:ignore="UnusedResources">ساقلانغان كىرىشلىرىڭىزنى كۆرۈش ئۈچۈن قۇلۇپ ئېچىڭ</string>
    <!-- Message displayed in biometric prompt displayed for authentication before allowing users to view their passwords -->
    <string name="logins_biometric_prompt_message_2">ساقلانغان پارولىڭىزنى كۆرۈش ئۈچۈن قۇلۇپ ئېچىڭ</string>
    <!-- Title of warning dialog if users have no device authentication set up -->
    <string name="logins_warning_dialog_title" moz:RemovedIn="125" tools:ignore="UnusedResources">كىرىش ۋە ئىمنى قوغدايدۇ</string>
    <!-- Title of warning dialog if users have no device authentication set up -->
    <string name="logins_warning_dialog_title_2">ساقلانغان ئىملىرىڭىز شىفىرلىنىدۇ</string>
    <!-- Message of warning dialog if users have no device authentication set up -->
    <string name="logins_warning_dialog_message" moz:RemovedIn="125" tools:ignore="UnusedResources">ئۈسكۈنە قۇلۇپلاش ئەندىزىسى، PIN ياكى ئىم ئورنىتىشنى تەڭشىسىڭىز، ئۈسكۈنىڭىز باشقىلارنىڭ قولىدا بولسىمۇ ساقلانغان تىزىمغا كىرىش ئۇچۇرى ۋە ئىمنى زىيارەت قىلالمايدۇ.</string>
    <!-- Message of warning dialog if users have no device authentication set up -->
    <string name="logins_warning_dialog_message_2">ئۈسكۈنە قۇلۇپلاش ئەندىزىسى، PIN ياكى ئىم ئورنىتىشنى تەڭشىسىڭىز، ئۈسكۈنىڭىز باشقىلارنىڭ قولىدا بولسىمۇ ساقلانغان ئىملىرىڭىزنى زىيارەت قىلالمايدۇ.</string>
>>>>>>> 382ca721
    <!-- Negative button to ignore warning dialog if users have no device authentication set up -->
    <string name="logins_warning_dialog_later">كېيىنچە</string>
    <!-- Positive button to send users to set up a pin of warning dialog if users have no device authentication set up -->
    <string name="logins_warning_dialog_set_up_now">ھازىر تەڭشە</string>
    <!-- Title of PIN verification dialog to direct users to re-enter their device credentials to access their logins -->
    <string name="logins_biometric_prompt_message_pin">ئۈسكۈنىڭىزنىڭ قۇلۇپىنى ئېچىڭ</string>
    <!-- Title for Accessibility Force Enable Zoom Preference -->
    <string name="preference_accessibility_force_enable_zoom">ھەممە تور بېكەتلەرنى چوڭايتىدۇ</string>

    <!-- Summary for Accessibility Force Enable Zoom Preference -->
    <string name="preference_accessibility_force_enable_zoom_summary">ھەتتا ئىشارەتنىڭ ئالدىنى ئالىدىغان تور بېكەتلەردىمۇ كىچىكلىتىش ۋە چوڭايتىشقا يول قويىدۇ.</string>

    <!-- Saved logins sorting strategy menu item -by name- (if selected, it will sort saved logins alphabetically) -->
    <string name="saved_logins_sort_strategy_alphabetically">ئىسمى (A-Z)</string>
    <!-- Saved logins sorting strategy menu item -by last used- (if selected, it will sort saved logins by last used) -->
    <string name="saved_logins_sort_strategy_last_used">ئاخىرقى قېتىم ئىشلىتىلگەن</string>
    <!-- Content description (not visible, for screen readers etc.): Sort saved logins dropdown menu chevron icon -->
    <string name="saved_logins_menu_dropdown_chevron_icon_content_description" moz:RemovedIn="125" tools:ignore="UnusedResources">كىرىش تىزىملىكىنى تەرتىپلەيدۇ</string>

    <!-- Content description (not visible, for screen readers etc.) -->
    <string name="saved_logins_menu_dropdown_chevron_icon_content_description_2">ئىم تىزىملىكىنى تەرتىپلە</string>

    <!-- Content description (not visible, for screen readers etc.) -->
    <string name="saved_logins_menu_dropdown_chevron_icon_content_description_2" tools:ignore="UnusedResources">ئىم تىزىملىكىنى تەرتىپلە</string>

    <!-- Autofill -->
    <!-- Preference and title for managing the autofill settings -->
    <string name="preferences_autofill">ئاپتوماتىك تولدۇر</string>
    <!-- Preference and title for managing the settings for addresses -->
    <string name="preferences_addresses">ئادرېس</string>
    <!-- Preference and title for managing the settings for credit cards -->
<<<<<<< HEAD
    <string name="preferences_credit_cards">ئىناۋەتلىك كارتا</string>
    <!-- Preference and title for managing the settings for payment methods -->
    <string name="preferences_credit_cards_2" tools:ignore="UnusedResources">چىقىم قىلىش ئۇسۇلى</string>
    <!-- Preference for saving and autofilling credit cards -->
    <string name="preferences_credit_cards_save_and_autofill_cards">كارتا ساقلاش ۋە ئاپتوماتىك تولدۇرۇش</string>
    <!-- Preference for saving and autofilling credit cards -->
    <string name="preferences_credit_cards_save_and_autofill_cards_2" tools:ignore="UnusedResources">چىقىم قىلىش ئۇسۇلىنى ساقلاپ ۋە تولدۇرىدۇ</string>
    <!-- Preference summary for saving and autofilling credit card data -->
    <string name="preferences_credit_cards_save_and_autofill_cards_summary">سانلىق مەلۇمات شىفىرلانغان</string>
    <!-- Preference summary for saving and autofilling payment method data. Parameter will be replaced by app name. -->
    <string name="preferences_credit_cards_save_and_autofill_cards_summary_2" tools:ignore="UnusedResources">سىز ساقلىغان بارلىق چىقىم قىلىش ئۇسۇللىرىنى %s شىفىرلايدۇ</string>
=======
    <string name="preferences_credit_cards" moz:RemovedIn="125" tools:ignore="UnusedResources">ئىناۋەتلىك كارتا</string>
    <!-- Preference and title for managing the settings for payment methods -->
    <string name="preferences_credit_cards_2">چىقىم قىلىش ئۇسۇلى</string>
    <!-- Preference for saving and autofilling credit cards -->
    <string name="preferences_credit_cards_save_and_autofill_cards" moz:RemovedIn="125" tools:ignore="UnusedResources">كارتا ساقلاش ۋە ئاپتوماتىك تولدۇرۇش</string>
    <!-- Preference for saving and autofilling credit cards -->
    <string name="preferences_credit_cards_save_and_autofill_cards_2">چىقىم قىلىش ئۇسۇلىنى ساقلاپ ۋە تولدۇرىدۇ</string>
    <!-- Preference summary for saving and autofilling credit card data -->
    <string name="preferences_credit_cards_save_and_autofill_cards_summary" moz:RemovedIn="125" tools:ignore="UnusedResources">سانلىق مەلۇمات شىفىرلانغان</string>
    <!-- Preference summary for saving and autofilling payment method data. Parameter will be replaced by app name. -->
    <string name="preferences_credit_cards_save_and_autofill_cards_summary_2">سىز ساقلىغان بارلىق چىقىم قىلىش ئۇسۇللىرىنى %s شىفىرلايدۇ</string>
>>>>>>> 382ca721
    <!-- Preference option for syncing credit cards across devices. This is displayed when the user is not signed into sync -->
    <string name="preferences_credit_cards_sync_cards_across_devices">كارتىنى ئۈسكۈنىلەر ئارا قەدەمداشلايدۇ</string>
    <!-- Preference option for syncing credit cards across devices. This is displayed when the user is signed into sync -->
    <string name="preferences_credit_cards_sync_cards">كارتا قەدەمداشلا</string>
    <!-- Preference option for adding a credit card -->
<<<<<<< HEAD
    <string name="preferences_credit_cards_add_credit_card">ئىناۋەتلىك كارتا قوش</string>
    <!-- Preference option for adding a card -->
    <string name="preferences_credit_cards_add_credit_card_2" tools:ignore="UnusedResources">كارتا قوش</string>
    <!-- Preference option for managing saved credit cards -->
    <string name="preferences_credit_cards_manage_saved_cards">ساقلانغان كارتا باشقۇرۇش</string>
    <!-- Preference option for managing saved cards -->
    <string name="preferences_credit_cards_manage_saved_cards_2" tools:ignore="UnusedResources">كارتا باشقۇرۇش</string>
=======
    <string name="preferences_credit_cards_add_credit_card" moz:RemovedIn="125" tools:ignore="UnusedResources">ئىناۋەتلىك كارتا قوش</string>
    <!-- Preference option for adding a card -->
    <string name="preferences_credit_cards_add_credit_card_2">كارتا قوش</string>
    <!-- Preference option for managing saved credit cards -->
    <string name="preferences_credit_cards_manage_saved_cards" moz:RemovedIn="125" tools:ignore="UnusedResources">ساقلانغان كارتا باشقۇرۇش</string>
    <!-- Preference option for managing saved cards -->
    <string name="preferences_credit_cards_manage_saved_cards_2">كارتا باشقۇرۇش</string>
>>>>>>> 382ca721
    <!-- Preference option for adding an address -->
    <string name="preferences_addresses_add_address">ئادرېس قوش</string>
    <!-- Preference option for managing saved addresses -->
    <string name="preferences_addresses_manage_addresses">ئادرېس باشقۇرۇش</string>
    <!-- Preference for saving and autofilling addresses -->
<<<<<<< HEAD
    <string name="preferences_addresses_save_and_autofill_addresses">ئادرېسلارنى ساقلاش ۋە ئاپتوماتىك تولدۇرۇش</string>
    <!-- Preference for saving and filling addresses -->
    <string name="preferences_addresses_save_and_autofill_addresses_2" tools:ignore="UnusedResources">ئادرېس ساقلاپ تولدۇرىدۇ</string>
=======
    <string name="preferences_addresses_save_and_autofill_addresses" moz:RemovedIn="125" tools:ignore="UnusedResources">ئادرېسلارنى ساقلاش ۋە ئاپتوماتىك تولدۇرۇش</string>
    <!-- Preference for saving and filling addresses -->
    <string name="preferences_addresses_save_and_autofill_addresses_2">ئادرېس ساقلاپ تولدۇرىدۇ</string>
>>>>>>> 382ca721
    <!-- Preference summary for saving and autofilling address data -->
    <string name="preferences_addresses_save_and_autofill_addresses_summary" moz:RemovedIn="125" tools:ignore="UnusedResources">سان، ئېلخەت ۋە توشۇش ئادرېسى قاتارلىق ئۇچۇرلارنى ئۆز ئىچىگە ئالىدۇ</string>

    <!-- Preference summary for saving and filling address data -->
    <string name="preferences_addresses_save_and_autofill_addresses_summary_2">تېلېفون نومۇرى ۋە ئېلخەت ئادرېسىنى ئۆز ئىچىگە ئالىدۇ</string>

    <!-- Preference summary for saving and filling address data -->
    <string name="preferences_addresses_save_and_autofill_addresses_summary_2" tools:ignore="UnusedResources">تېلېفون نومۇرى ۋە ئېلخەت ئادرېسىنى ئۆز ئىچىگە ئالىدۇ</string>

    <!-- Title of the "Add card" screen -->
    <string name="credit_cards_add_card">كارتا قوش</string>
    <!-- Title of the "Edit card" screen -->
    <string name="credit_cards_edit_card">كارتا تەھرىر</string>
    <!-- The header for the card number of a credit card -->
    <string name="credit_cards_card_number">كارتا نومۇرى</string>
    <!-- The header for the expiration date of a credit card -->
    <string name="credit_cards_expiration_date">مۇددىتى توشىدىغان چېسلا</string>
    <!-- The label for the expiration date month of a credit card to be used by a11y services-->
    <string name="credit_cards_expiration_date_month">مۇددىتى توشىدىغان چېسلا ئاي</string>
    <!-- The label for the expiration date year of a credit card to be used by a11y services-->
    <string name="credit_cards_expiration_date_year">مۇددىتى توشىدىغان چېسلا يىل</string>
    <!-- The header for the name on the credit card -->
    <string name="credit_cards_name_on_card">كارتىدىكى ئىسىم</string>
    <!-- The text for the "Delete card" menu item for deleting a credit card -->
    <string name="credit_cards_menu_delete_card">كارتىنى ئۆچۈر</string>
    <!-- The text for the "Delete card" button for deleting a credit card -->
    <string name="credit_cards_delete_card_button">كارتىنى ئۆچۈر</string>
    <!-- The text for the confirmation message of "Delete card" dialog -->
<<<<<<< HEAD
    <string name="credit_cards_delete_dialog_confirmation">بۇ ئىناۋەتلىك كارتىنى راستىنلا ئۆچۈرەمسىز؟</string>
    <!-- The text for the confirmation message of "Delete card" dialog -->
    <string name="credit_cards_delete_dialog_confirmation_2" tools:ignore="UnusedResources">كارتىنى ئۆچۈرەمدۇ؟</string>
=======
    <string name="credit_cards_delete_dialog_confirmation" moz:RemovedIn="125" tools:ignore="UnusedResources">بۇ ئىناۋەتلىك كارتىنى راستىنلا ئۆچۈرەمسىز؟</string>
    <!-- The text for the confirmation message of "Delete card" dialog -->
    <string name="credit_cards_delete_dialog_confirmation_2">كارتىنى ئۆچۈرەمدۇ؟</string>
>>>>>>> 382ca721
    <!-- The text for the positive button on "Delete card" dialog -->
    <string name="credit_cards_delete_dialog_button">ئۆچۈر</string>
    <!-- The title for the "Save" menu item for saving a credit card -->
    <string name="credit_cards_menu_save">ساقلا</string>
    <!-- The text for the "Save" button for saving a credit card -->
    <string name="credit_cards_save_button">ساقلا</string>
    <!-- The text for the "Cancel" button for cancelling adding, updating or deleting a credit card -->
    <string name="credit_cards_cancel_button">ۋاز كەچ</string>
    <!-- Title of the "Saved cards" screen -->
    <string name="credit_cards_saved_cards">ساقلانغان كارتا</string>
    <!-- Error message for credit card number validation -->
<<<<<<< HEAD
    <string name="credit_cards_number_validation_error_message">ئىناۋەتلىك كارتا نومۇرىنى كىرگۈزۈڭ</string>
    <!-- Error message for card number validation -->
    <string name="credit_cards_number_validation_error_message_2" tools:ignore="UnusedResources">ئىناۋەتلىك كارتا نومۇرى كىرگۈزۈلىدۇ</string>
    <!-- Error message for credit card name on card validation -->
    <string name="credit_cards_name_on_card_validation_error_message">بۇ بۆلەكنى تولدۇرۇڭ</string>
    <!-- Error message for card name on card validation -->
    <string name="credit_cards_name_on_card_validation_error_message_2" tools:ignore="UnusedResources">ئات قوش</string>
=======
    <string name="credit_cards_number_validation_error_message" moz:RemovedIn="125" tools:ignore="UnusedResources">ئىناۋەتلىك كارتا نومۇرىنى كىرگۈزۈڭ</string>
    <!-- Error message for card number validation -->
    <string name="credit_cards_number_validation_error_message_2">ئىناۋەتلىك كارتا نومۇرى كىرگۈزۈلىدۇ</string>
    <!-- Error message for credit card name on card validation -->
    <string name="credit_cards_name_on_card_validation_error_message" moz:RemovedIn="125" tools:ignore="UnusedResources">بۇ بۆلەكنى تولدۇرۇڭ</string>
    <!-- Error message for card name on card validation -->
    <string name="credit_cards_name_on_card_validation_error_message_2">ئات قوش</string>
>>>>>>> 382ca721
    <!-- Message displayed in biometric prompt displayed for authentication before allowing users to view their saved credit cards -->
    <string name="credit_cards_biometric_prompt_message">ساقلانغان كارتىلىرىڭىزنى كۆرۈش ئۈچۈن قۇلۇپ ئېچىڭ</string>
    <!-- Title of warning dialog if users have no device authentication set up -->
    <string name="credit_cards_warning_dialog_title" moz:RemovedIn="125" tools:ignore="UnusedResources">ئىناۋەتلىك كارتىڭىزنى شىفىرلايدۇ</string>

    <!-- Title of warning dialog if users have no device authentication set up -->
<<<<<<< HEAD
    <string name="credit_cards_warning_dialog_title_2" tools:ignore="UnusedResources">ساقلانغان چىقىم قىلىش ئۇسۇللىرىڭىز شىفىرلىنىدۇ</string>
    <!-- Message of warning dialog if users have no device authentication set up -->
    <string name="credit_cards_warning_dialog_message">ئۈسكۈنە قۇلۇپلاش ئەندىزىسى، PIN ياكى ئىم ئورنىتىشنى تەڭشىسىڭىز، ئۈسكۈنىڭىز باشقىلارنىڭ قولىدا بولسىمۇ ساقلانغان ئىناۋەتلىك كارتىڭىزنى زىيارەت قىلالمايدۇ.</string>
    <!-- Message of warning dialog if users have no device authentication set up -->
    <string name="credit_cards_warning_dialog_message_3" tools:ignore="UnusedResources">ئۈسكۈنە قۇلۇپلاش ئەندىزىسى، PIN ياكى ئىم ئورنىتىشنى تەڭشىسىڭىز، ئۈسكۈنىڭىز باشقىلارنىڭ قولىدا بولسىمۇ ساقلانغان چىقىم قىلىش ئۇسۇلىڭىزنى زىيارەت قىلالمايدۇ.</string>
=======
    <string name="credit_cards_warning_dialog_title_2">ساقلانغان چىقىم قىلىش ئۇسۇللىرىڭىز شىفىرلىنىدۇ</string>
    <!-- Message of warning dialog if users have no device authentication set up -->
    <string name="credit_cards_warning_dialog_message" moz:RemovedIn="125" tools:ignore="UnusedResources">ئۈسكۈنە قۇلۇپلاش ئەندىزىسى، PIN ياكى ئىم ئورنىتىشنى تەڭشىسىڭىز، ئۈسكۈنىڭىز باشقىلارنىڭ قولىدا بولسىمۇ ساقلانغان ئىناۋەتلىك كارتىڭىزنى زىيارەت قىلالمايدۇ.</string>
    <!-- Message of warning dialog if users have no device authentication set up -->
    <string name="credit_cards_warning_dialog_message_3">ئۈسكۈنە قۇلۇپلاش ئەندىزىسى، PIN ياكى ئىم ئورنىتىشنى تەڭشىسىڭىز، ئۈسكۈنىڭىز باشقىلارنىڭ قولىدا بولسىمۇ ساقلانغان چىقىم قىلىش ئۇسۇلىڭىزنى زىيارەت قىلالمايدۇ.</string>
>>>>>>> 382ca721
    <!-- Positive button to send users to set up a pin of warning dialog if users have no device authentication set up -->
    <string name="credit_cards_warning_dialog_set_up_now">ھازىر تەڭشە</string>
    <!-- Negative button to ignore warning dialog if users have no device authentication set up -->
    <string name="credit_cards_warning_dialog_later">كېيىنچە</string>
    <!-- Title of PIN verification dialog to direct users to re-enter their device credentials to access their credit cards -->
    <string name="credit_cards_biometric_prompt_message_pin">ئۈسكۈنىڭىزنىڭ قۇلۇپىنى ئېچىڭ</string>
    <!-- Message displayed in biometric prompt for authentication, before allowing users to use their stored credit card information -->
<<<<<<< HEAD
    <string name="credit_cards_biometric_prompt_unlock_message">ساقلانغان ئىناۋەتلىك كارتا ئۇچۇرلىرىنى ئىشلىتىش ئۈچۈن قۇلۇپ ئېچىڭ</string>
    <!-- Message displayed in biometric prompt for authentication, before allowing users to use their stored payment method information -->
    <string name="credit_cards_biometric_prompt_unlock_message_2" tools:ignore="UnusedResources">ساقلانغان چىقىم قىلىش ئۇسۇلىنى ئىشلىتىش ئۈچۈن قۇلۇپ ئېچىڭ</string>
=======
    <string name="credit_cards_biometric_prompt_unlock_message" moz:RemovedIn="125" tools:ignore="UnusedResources">ساقلانغان ئىناۋەتلىك كارتا ئۇچۇرلىرىنى ئىشلىتىش ئۈچۈن قۇلۇپ ئېچىڭ</string>
    <!-- Message displayed in biometric prompt for authentication, before allowing users to use their stored payment method information -->
    <string name="credit_cards_biometric_prompt_unlock_message_2">ساقلانغان چىقىم قىلىش ئۇسۇلىنى ئىشلىتىش ئۈچۈن قۇلۇپ ئېچىڭ</string>
>>>>>>> 382ca721
    <!-- Title of the "Add address" screen -->
    <string name="addresses_add_address">ئادرېس قوش</string>
    <!-- Title of the "Edit address" screen -->
    <string name="addresses_edit_address">ئادرېس تەھرىر</string>
    <!-- Title of the "Manage addresses" screen -->
    <string name="addresses_manage_addresses">ئادرېس باشقۇرۇش</string>
    <!-- The header for the first name of an address -->
    <string name="addresses_first_name" moz:removedIn="125" tools:ignore="UnusedResources">ئىسمى</string>
    <!-- The header for the middle name of an address -->
    <string name="addresses_middle_name" moz:removedIn="125" tools:ignore="UnusedResources">ئوتتۇرا ئىسمى</string>
    <!-- The header for the last name of an address -->
    <string name="addresses_last_name" moz:removedIn="125" tools:ignore="UnusedResources">تەگئات</string>
    <!-- The header for the name of an address. Name represents a person's full name, typically made up of a first, middle and last name, e.g. John Joe Doe. -->
    <string name="addresses_name">ئىسمى</string>
    <!-- The header for the street address of an address -->
    <string name="addresses_street_address">كوچا ئادرېسى</string>
    <!-- The header for the city of an address -->
    <string name="addresses_city">شەھەر</string>
    <!-- The header for the subregion of an address when "state" should be used -->
    <string name="addresses_state">شىتات</string>
    <!-- The header for the subregion of an address when "province" should be used -->
    <string name="addresses_province">ئۆلكە</string>
    <!-- The header for the zip code of an address -->
    <string name="addresses_zip">پوچتا نومۇرى</string>
    <!-- The header for the country or region of an address -->
    <string name="addresses_country">دۆلەت ياكى رايون</string>
    <!-- The header for the phone number of an address -->
    <string name="addresses_phone">تېلېفون</string>
    <!-- The header for the email of an address -->
    <string name="addresses_email">ئېلخەت</string>
    <!-- The text for the "Save" button for saving an address -->
    <string name="addresses_save_button">ساقلا</string>
    <!-- The text for the "Cancel" button for cancelling adding, updating or deleting an address -->
    <string name="addresses_cancel_button">ۋاز كەچ</string>
    <!-- The text for the "Delete address" button for deleting an address -->
    <string name="addressess_delete_address_button">ئادرېس ئۆچۈر</string>
    <!-- The title for the "Delete address" confirmation dialog -->
<<<<<<< HEAD
    <string name="addressess_confirm_dialog_message">بۇ ئادرېسنى راستىنلا ئۆچۈرەمسىز؟</string>
    <!-- The title for the "Delete address" confirmation dialog -->
    <string name="addressess_confirm_dialog_message_2" tools:ignore="UnusedResources">بۇ ئادرېسنى ئۆچۈرەمدۇ؟</string>
=======
    <string name="addressess_confirm_dialog_message" moz:RemovedIn="125" tools:ignore="UnusedResources">بۇ ئادرېسنى راستىنلا ئۆچۈرەمسىز؟</string>
    <!-- The title for the "Delete address" confirmation dialog -->
    <string name="addressess_confirm_dialog_message_2">بۇ ئادرېسنى ئۆچۈرەمدۇ؟</string>
>>>>>>> 382ca721
    <!-- The text for the positive button on "Delete address" dialog -->
    <string name="addressess_confirm_dialog_ok_button">ئۆچۈر</string>
    <!-- The text for the negative button on "Delete address" dialog -->
    <string name="addressess_confirm_dialog_cancel_button">ۋاز كەچ</string>
    <!-- The text for the "Save address" menu item for saving an address -->
    <string name="address_menu_save_address">ئادرېسنى ساقلا</string>
    <!-- The text for the "Delete address" menu item for deleting an address -->
    <string name="address_menu_delete_address">ئادرېس ئۆچۈر</string>

    <!-- Title of the Add search engine screen -->
    <string name="search_engine_add_custom_search_engine_title">ئىزدەش موتورى قوش</string>
    <!-- Content description (not visible, for screen readers etc.): Title for the button that navigates to add new engine screen -->
    <string name="search_engine_add_custom_search_engine_button_content_description">يېڭى ئىزدەش موتورى قوش</string>
    <!-- Title of the Edit search engine screen -->
    <string name="search_engine_edit_custom_search_engine_title">ئىزدەش موتورى تەھرىر</string>
    <!-- Text for the menu button to edit a search engine -->
    <string name="search_engine_edit">تەھرىرلەش</string>
    <!-- Text for the menu button to delete a search engine -->
    <string name="search_engine_delete">ئۆچۈرۈش</string>

    <!-- Label for the TextField in which user enters custom search engine name -->
    <string name="search_add_custom_engine_name_label">ئىسمى</string>
    <!-- Placeholder text shown in the Search Engine Name text field before a user enters text -->
    <string name="search_add_custom_engine_name_hint_2">ئىزدەش موتورىنىڭ ئىسمى</string>
    <!-- Label for the TextField in which user enters custom search engine URL -->
    <string name="search_add_custom_engine_url_label">ئىزدەيدىغان تىزىقنىڭ تور ئادرېسى</string>
    <!-- Placeholder text shown in the Search String TextField before a user enters text -->
    <string name="search_add_custom_engine_search_string_hint_2">ئىزدەشكە ئىشلىتىدىغان تور ئادرېسى</string>

    <!-- Description text for the Search String TextField. The %s is part of the string -->
    <string name="search_add_custom_engine_search_string_example" formatted="false">سۈرۈشتۈرۈشنى «%s» غا ئالماشتۇرىدۇ. مەسىلەن:\nhttps://www.google.com/search?q=%s</string>
    <!-- Accessibility description for the form in which details about the custom search engine are entered -->
    <string name="search_add_custom_engine_form_description">ئىختىيارى ئىزدەش موتورىنىڭ تەپسىلاتى</string>
    <!-- Label for the TextField in which user enters custom search engine suggestion URL -->
    <string name="search_add_custom_engine_suggest_url_label">ئىزدەش تەۋسىيە API (تاللاشچان)</string>
    <!-- Placeholder text shown in the Search Suggestion String TextField before a user enters text -->
    <string name="search_add_custom_engine_suggest_string_hint">ئىزدەش تەۋسىيە API تور ئادرېسى</string>
    <!-- Description text for the Search Suggestion String TextField. The %s is part of the string -->
    <string name="search_add_custom_engine_suggest_string_example_2" formatted="false">سۈرۈشتۈرۈشنى «%s» غا ئالماشتۇرىدۇ. مەسىلەن:\nhttps://suggestqueries.google.com/complete/search?client=firefox&amp;q=%s</string>
    <!-- The text for the "Save" button for saving a custom search engine -->
    <string name="search_custom_engine_save_button">ساقلا</string>

    <!-- Text shown when a user leaves the name field empty -->
    <string name="search_add_custom_engine_error_empty_name">ئىزدەش موتورىنىڭ ئىسمى كىرگۈزۈلىدۇ</string>
    <!-- Text shown when a user leaves the search string field empty -->
    <string name="search_add_custom_engine_error_empty_search_string">ئىزدەيدىغان تىزىق كىرگۈزۈلىدۇ</string>
    <!-- Text shown when a user leaves out the required template string -->
    <string name="search_add_custom_engine_error_missing_template">ئىزدەيدىغان تىزىق ماس كېلىدىغان مىسال پىچىمنى تەكشۈرىدۇ</string>
    <!-- Text shown when we aren't able to validate the custom search query. The first parameter is the url of the custom search engine -->
    <string name="search_add_custom_engine_error_cannot_reach">«%s» غا باغلىنىشتا خاتالىق كۆرۈلدى</string>
    <!-- Text shown when a user creates a new search engine -->
    <string name="search_add_custom_engine_success_message">%s قۇرۇلدى</string>
    <!-- Text shown when a user successfully edits a custom search engine -->
    <string name="search_edit_custom_engine_success_message">%sساقلاندى</string>
    <!-- Text shown when a user successfully deletes a custom search engine -->
    <string name="search_delete_search_engine_success_message">%s ئۆچۈرۈلدى</string>

    <!-- Heading for the instructions to allow a permission -->
    <string name="phone_feature_blocked_intro">يول قويىدۇ:</string>
    <!-- First step for the allowing a permission -->
    <string name="phone_feature_blocked_step_settings">1. ئاندىرويىد تەڭشىكىگە يۆتكىلىڭ</string>

    <!-- Second step for the allowing a permission -->
    <string name="phone_feature_blocked_step_permissions"><![CDATA[2. <b>ئىجازەت</b> نى چېكىڭ]]></string>
    <!-- Third step for the allowing a permission (Fore example: Camera) -->
    <string name="phone_feature_blocked_step_feature"><![CDATA[3. <b>%1$s</b> نى ئوچۇققا ئالماشتۇرۇڭ]]></string>

    <!-- Label that indicates a site is using a secure connection -->
    <string name="quick_settings_sheet_secure_connection_2">باغلىنىش بىخەتەر</string>
    <!-- Label that indicates a site is using a insecure connection -->
    <string name="quick_settings_sheet_insecure_connection_2">باغلىنىش بىخەتەر ئەمەس</string>
    <!-- Label to clear site data -->
    <string name="clear_site_data">Cookies ۋە تور بېكەت سانلىق مەلۇماتلىرىنى ئۆچۈرىدۇ</string>
    <!-- Confirmation message for a dialog confirming if the user wants to delete all data for current site -->
    <string name="confirm_clear_site_data"><![CDATA[بۇ <b>%s</b> تور بېكەتنىڭ بارلىق cookies ۋە سانلىق مەلۇماتلىرىنى راستىنلا تازىلامسىز؟]]></string>
    <!-- Confirmation message for a dialog confirming if the user wants to delete all the permissions for all sites-->
    <string name="confirm_clear_permissions_on_all_sites">بارلىق تور بېكەتلەردىكى ھەممە ئىجازەتلەرنى راستىنلا ئۆچۈرەمسىز؟</string>
    <!-- Confirmation message for a dialog confirming if the user wants to delete all the permissions for a site-->
    <string name="confirm_clear_permissions_site">بۇ تور بېكەتتىكى ھەممە ئىجازەتلەرنى راستىنلا ئۆچۈرەمسىز؟</string>
    <!-- Confirmation message for a dialog confirming if the user wants to set default value a permission for a site-->
    <string name="confirm_clear_permission_site">بۇ تور بېكەتتىكى مەزكۇر ئىجازەتنى راستىنلا ئۆچۈرەمسىز؟</string>
    <!-- label shown when there are not site exceptions to show in the site exception settings -->
    <string name="no_site_exceptions">تور بېكەت مۇستەسنا يوق</string>
    <!-- Bookmark deletion confirmation -->
    <string name="bookmark_deletion_confirmation">بۇ خەتكۈچنى راستىنلا ئۆچۈرەمسىز؟</string>
    <!-- Browser menu button that adds a shortcut to the home fragment -->
    <string name="browser_menu_add_to_shortcuts">تېزلەتمىگە قوش</string>
    <!-- Browser menu button that removes a shortcut from the home fragment -->
    <string name="browser_menu_remove_from_shortcuts">تېزلەتمىدىن چىقىرىۋەت</string>
    <!-- text shown before the issuer name to indicate who its verified by, parameter is the name of
     the certificate authority that verified the ticket-->
    <string name="certificate_info_verified_by">دەلىللىگۈچى: %1$s </string>
    <!-- Login overflow menu delete button -->
    <string name="login_menu_delete_button">ئۆچۈر</string>
    <!-- Login overflow menu edit button -->
    <string name="login_menu_edit_button">تەھرىر</string>
    <!-- Message in delete confirmation dialog for logins -->
<<<<<<< HEAD
    <string name="login_deletion_confirmation">بۇ كىرىشنى راستىنلا ئۆچۈرەمسىز؟</string>
    <!-- Message in delete confirmation dialog for password -->
    <string name="login_deletion_confirmation_2" tools:ignore="UnusedResources">بۇ ئىمنى راستىنلا ئۆچۈرەمسىز؟</string>
=======
    <string name="login_deletion_confirmation" moz:RemovedIn="125" tools:ignore="UnusedResources">بۇ كىرىشنى راستىنلا ئۆچۈرەمسىز؟</string>
    <!-- Message in delete confirmation dialog for password -->
    <string name="login_deletion_confirmation_2">بۇ ئىمنى راستىنلا ئۆچۈرەمسىز؟</string>
>>>>>>> 382ca721
    <!-- Positive action of a dialog asking to delete  -->
    <string name="dialog_delete_positive">ئۆچۈر</string>
    <!-- Negative action of a dialog asking to delete login -->
    <string name="dialog_delete_negative">ۋاز كەچ</string>
    <!--  The saved login options menu description. -->
<<<<<<< HEAD
    <string name="login_options_menu">كىرىش تاللانمىلىرى</string>
    <!--  The saved password options menu description. -->
    <string name="login_options_menu_2" tools:ignore="UnusedResources">ئىم تاللانمىسى</string>
    <!--  The editable text field for a login's web address. -->
    <string name="saved_login_hostname_description">كىرىشنىڭ تور ئادرېسىنى تەھرىرلىگىلى بولىدىغان تېكىست بۆلىكى.</string>
    <!--  The editable text field for a website address. -->
    <string name="saved_login_hostname_description_3" tools:ignore="UnusedResources">تور بېكەت ئادرېسىنىڭ تەھرىرلىگىلى بولىدىغان تېكىست بۆلىكى.</string>
=======
    <string name="login_options_menu" moz:RemovedIn="125" tools:ignore="UnusedResources">كىرىش تاللانمىلىرى</string>
    <!--  The saved password options menu description. -->
    <string name="login_options_menu_2">ئىم تاللانمىسى</string>
    <!--  The editable text field for a login's web address. -->
    <string name="saved_login_hostname_description" moz:RemovedIn="125" tools:ignore="UnusedResources">كىرىشنىڭ تور ئادرېسىنى تەھرىرلىگىلى بولىدىغان تېكىست بۆلىكى.</string>
    <!--  The editable text field for a website address. -->
    <string name="saved_login_hostname_description_3">تور بېكەت ئادرېسىنىڭ تەھرىرلىگىلى بولىدىغان تېكىست بۆلىكى.</string>
>>>>>>> 382ca721
    <!--  The editable text field for a login's username. -->
    <string name="saved_login_username_description" moz:RemovedIn="125" tools:ignore="UnusedResources">كىرىشنىڭ ئىشلەتكۈچى ئىسمىنى تەھرىرلىگىلى بولىدىغان تېكىست بۆلىكى.</string>

    <!--  The editable text field for a username. -->
<<<<<<< HEAD
    <string name="saved_login_username_description_3" tools:ignore="UnusedResources">ئىشلەتكۈچى ئاتىنىڭ تەھرىرلىگىلى بولىدىغان تېكىست بۆلىكى.</string>
    <!--  The editable text field for a login's password. -->
    <string name="saved_login_password_description">كىرىشنىڭ ئىمىنى تەھرىرلىگىلى بولىدىغان تېكىست بۆلىكى.</string>
    <!--  The editable text field for a login's password. -->
    <string name="saved_login_password_description_2" tools:ignore="UnusedResources">ئىمنىڭ تەھرىرلىگىلى بولىدىغان تېكىست بۆلىكى.</string>
    <!--  The button description to save changes to an edited login. -->
    <string name="save_changes_to_login">كىرىش ئۆزگەرتىشلىرىنى ساقلايدۇ.</string>
    <!--  The button description to save changes to an edited password. -->
    <string name="save_changes_to_login_2" tools:ignore="UnusedResources">ئۆزگەرتىشلەرنى ساقلايدۇ.</string>
    <!--  The page title for editing a saved login. -->
    <string name="edit">تەھرىر</string>
    <!--  The page title for editing a saved password. -->
    <string name="edit_2" tools:ignore="UnusedResources">ئىم تەھرىر</string>
    <!--  The page title for adding new login. -->
    <string name="add_login">يېڭى كىرىش قوش</string>
    <!--  The page title for adding new password. -->
    <string name="add_login_2" tools:ignore="UnusedResources">ئىم قوش</string>
    <!--  The error message in add/edit login view when password field is blank. -->
    <string name="saved_login_password_required">ئىم زۆرۈر</string>
    <!--  Error text displayed underneath the password field when it is in an error case. -->
    <string name="saved_login_password_required_2" tools:ignore="UnusedResources">ئىم كىرگۈزۈلىدۇ</string>
    <!--  The error message in add login view when username field is blank. -->
    <string name="saved_login_username_required">ئىشلەتكۈچى ئىسمى زۆرۈر</string>
    <!--  The error message in add login view when username field is blank. -->
    <string name="saved_login_username_required_2" tools:ignore="UnusedResources">ئىشلەتكۈچى ئاتى كىرگۈزۈلىدۇ</string>
=======
    <string name="saved_login_username_description_3">ئىشلەتكۈچى ئاتىنىڭ تەھرىرلىگىلى بولىدىغان تېكىست بۆلىكى.</string>
    <!--  The editable text field for a login's password. -->
    <string name="saved_login_password_description" moz:RemovedIn="125" tools:ignore="UnusedResources">كىرىشنىڭ ئىمىنى تەھرىرلىگىلى بولىدىغان تېكىست بۆلىكى.</string>
    <!--  The editable text field for a login's password. -->
    <string name="saved_login_password_description_2">ئىمنىڭ تەھرىرلىگىلى بولىدىغان تېكىست بۆلىكى.</string>
    <!--  The button description to save changes to an edited login. -->
    <string name="save_changes_to_login" moz:RemovedIn="125" tools:ignore="UnusedResources">كىرىش ئۆزگەرتىشلىرىنى ساقلايدۇ.</string>
    <!--  The button description to save changes to an edited password. -->
    <string name="save_changes_to_login_2">ئۆزگەرتىشلەرنى ساقلايدۇ.</string>
    <!--  The page title for editing a saved login. -->
    <string name="edit" moz:RemovedIn="125" tools:ignore="UnusedResources">تەھرىر</string>
    <!--  The page title for editing a saved password. -->
    <string name="edit_2">ئىم تەھرىر</string>
    <!--  The page title for adding new login. -->
    <string name="add_login" moz:RemovedIn="125" tools:ignore="UnusedResources">يېڭى كىرىش قوش</string>
    <!--  The page title for adding new password. -->
    <string name="add_login_2">ئىم قوش</string>
    <!--  The error message in add/edit login view when password field is blank. -->
    <string name="saved_login_password_required" moz:RemovedIn="125" tools:ignore="UnusedResources">ئىم زۆرۈر</string>
    <!--  Error text displayed underneath the password field when it is in an error case. -->
    <string name="saved_login_password_required_2">ئىم كىرگۈزۈلىدۇ</string>
    <!--  The error message in add login view when username field is blank. -->
    <string name="saved_login_username_required" moz:RemovedIn="125" tools:ignore="UnusedResources">ئىشلەتكۈچى ئىسمى زۆرۈر</string>
    <!--  The error message in add login view when username field is blank. -->
    <string name="saved_login_username_required_2">ئىشلەتكۈچى ئاتى كىرگۈزۈلىدۇ</string>
>>>>>>> 382ca721
    <!--  The error message in add login view when hostname field is blank. -->
    <string name="saved_login_hostname_required" tools:ignore="UnusedResources">مۇلازىم ئىسمى زۆرۈر</string>
    <!--  The error message in add login view when hostname field is blank. -->
    <string name="saved_login_hostname_required_2" tools:ignore="UnusedResources">تور ئادرېسى كىرگۈزۈلىدۇ</string>
    <!-- Voice search button content description  -->
    <string name="voice_search_content_description">ئاۋازلىق ئىزدەش</string>
    <!-- Voice search prompt description displayed after the user presses the voice search button -->
    <string name="voice_search_explainer">ھازىر سۆزلەڭ</string>
    <!--  The error message in edit login view when a duplicate username exists. -->
    <string name="saved_login_duplicate">بۇ ئىشلەتكۈچى ئىسمىدىكى كىرىش مەۋجۇت</string>
    <!-- This is the hint text that is shown inline on the hostname field of the create new login page. 'https://www.example.com' intentionally hardcoded here -->
    <string name="add_login_hostname_hint_text">https://www.example.com</string>
    <!-- This is an error message shown below the hostname field of the add login page when a hostname does not contain http or https. -->
    <string name="add_login_hostname_invalid_text_3">تور ئادرېسىدا چوقۇم «https://» ياكى «http://» بولۇشى كېرەك.</string>
    <!-- This is an error message shown below the hostname field of the add login page when a hostname is invalid. -->
    <string name="add_login_hostname_invalid_text_2">ئىناۋەتلىك مۇلازىم ئىسمى زۆرۈر</string>

    <!-- Synced Tabs -->
    <!-- Text displayed to ask user to connect another device as no devices found with account -->
    <string name="synced_tabs_connect_another_device">باشقا ئۈسكۈنىگە باغلىنىدۇ.</string>
    <!-- Text displayed asking user to re-authenticate -->
    <string name="synced_tabs_reauth">قايتا دەلىللەڭ.</string>
    <!-- Text displayed when user has disabled tab syncing in Firefox Sync Account -->
    <string name="synced_tabs_enable_tab_syncing">بەتكۈچ قەدەمداشنى قوزغىتىڭ.</string>
    <!-- Text displayed when user has no tabs that have been synced -->
    <string name="synced_tabs_no_tabs">كونا ئۈسكۈنىڭىزدە Firefox دا ھېچقانداق بەتكۈچ ئاچمىغان.</string>
    <!-- Text displayed in the synced tabs screen when a user is not signed in to Firefox Sync describing Synced Tabs -->
    <string name="synced_tabs_sign_in_message">باشقا ئۈسكۈنىڭىزدىن بەتكۈچ تىزىمىنى كۆرسىتىدۇ.</string>
    <!-- Text displayed on a button in the synced tabs screen to link users to sign in when a user is not signed in to Firefox Sync -->
    <string name="synced_tabs_sign_in_button">قەدەمداشقا تىزىمغا كىرىڭ</string>
    <!-- The text displayed when a synced device has no tabs to show in the list of Synced Tabs. -->
    <string name="synced_tabs_no_open_tabs">ئوچۇق بەتكۈچ يوق</string>

    <!-- Content description for expanding a group of synced tabs. -->
    <string name="synced_tabs_expand_group">قەدەمداشلانغان بەتكۈچ گۇرۇپپىسىنى يايىدۇ</string>
    <!-- Content description for collapsing a group of synced tabs. -->
    <string name="synced_tabs_collapse_group">قەدەمداشلانغان بەتكۈچ گۇرۇپپىسىنى يىغىدۇ</string>

    <!-- Top Sites -->
    <!-- Title text displayed in the dialog when shortcuts limit is reached. -->
    <string name="shortcut_max_limit_title">تېزلەتمە چېكىگە يەتتى</string>
    <!-- Content description text displayed in the dialog when shortcut limit is reached. -->
    <string name="shortcut_max_limit_content">يېڭى تىزلەتمە قوشۇش ئۈچۈن بىرنى چىقىرىۋېتىش كېرەك. بېكەتنى چېكىپ تۇرۇپ ئاندىن چىقىرىۋەت تاللىنىدۇ.</string>
    <!-- Confirmation dialog button text when top sites limit is reached. -->
    <string name="top_sites_max_limit_confirmation_button">ماقۇل، چۈشىنىشلىك</string>
    <!-- Label for the preference to show the shortcuts for the most visited top sites on the homepage -->
    <string name="top_sites_toggle_top_recent_sites_4">تېزلەتمە</string>
    <!-- Title text displayed in the rename top site dialog. -->
    <string name="top_sites_rename_dialog_title">ئىسمى</string>
    <!-- Hint for renaming title of a shortcut -->
    <string name="shortcut_name_hint">تېزلەتمە ئىسمى</string>
    <!-- Button caption to confirm the renaming of the top site. -->
    <string name="top_sites_rename_dialog_ok">جەزملە</string>
    <!-- Dialog button text for canceling the rename top site prompt. -->
    <string name="top_sites_rename_dialog_cancel">ۋاز كەچ</string>
    <!-- Text for the menu button to open the homepage settings. -->
    <string name="top_sites_menu_settings">تەڭشەك</string>

    <!-- Text for the menu button to navigate to sponsors and privacy support articles. '&amp;' is replaced with the ampersand symbol: & -->
    <string name="top_sites_menu_sponsor_privacy">قوللىغۇچىلىرىمىز ۋە شەخسىيىتىڭىز</string>
    <!-- Label text displayed for a sponsored top site. -->
    <string name="top_sites_sponsored_label">قوللىغان</string>

    <!-- Inactive tabs in the tabs tray -->
    <!-- Title text displayed in the tabs tray when a tab has been unused for 14 days. -->
    <string name="inactive_tabs_title">ئاكتىپسىز بەتكۈچ</string>
    <!-- Content description for closing all inactive tabs -->
    <string name="inactive_tabs_delete_all">بارلىق ئاكتىپسىز بەتكۈچلەرنى تاقايدۇ</string>
    <!-- Content description for expanding the inactive tabs section. -->
    <string name="inactive_tabs_expand_content_description">ئاكتىپسىز بەتكۈچلەرنى يايىدۇ</string>
    <!-- Content description for collapsing the inactive tabs section. -->
    <string name="inactive_tabs_collapse_content_description">ئاكتىپسىز بەتكۈچلەرنى يىغىدۇ</string>

    <!-- Inactive tabs auto-close message in the tabs tray -->
    <!-- The header text of the auto-close message when the user is asked if they want to turn on the auto-closing of inactive tabs. -->
    <string name="inactive_tabs_auto_close_message_header" tools:ignore="UnusedResources">بىر ئايدىن كېيىن ئاپتوماتىك ياپامدۇ؟</string>
    <!-- A description below the header to notify the user what the inactive tabs auto-close feature is. -->
    <string name="inactive_tabs_auto_close_message_description" tools:ignore="UnusedResources">Firefox ئۆتكەن بىر ئايدا كۆرمىگەن بەتكۈچلەرنى تاقىۋېتەلەيدۇ.</string>
    <!-- A call to action below the description to allow the user to turn on the auto closing of inactive tabs. -->
    <string name="inactive_tabs_auto_close_message_action" tools:ignore="UnusedResources">ئاپتوماتىك تاقاشنى ئاچىدۇ</string>
    <!-- Text for the snackbar to confirm auto-close is enabled for inactive tabs -->
    <string name="inactive_tabs_auto_close_message_snackbar">ئاپتوماتىك تاقاش قوزغىتىلدى</string>

    <!-- Awesome bar suggestion's headers -->
    <!-- Search suggestions title for Firefox Suggest. -->
    <string name="firefox_suggest_header">Firefox تەكلىپى</string>
    <!-- Title for search suggestions when Google is the default search suggestion engine. -->
    <string name="google_search_engine_suggestion_header">Google ئىزدەش</string>
    <!-- Title for search suggestions when the default search suggestion engine is anything other than Google. The first parameter is default search engine name. -->
    <string name="other_default_search_engine_suggestion_header">%s ئىزدەش</string>

    <!-- Default browser experiment -->
    <!-- Default browser card title -->
    <string name="default_browser_experiment_card_title">كۆڭۈلدىكى توركۆرگۈڭىزنى ئالماشتۇرۇڭ</string>
    <!-- Default browser card text -->
    <string name="default_browser_experiment_card_text">تور بېكەت، ئېلخەت ۋە ئۇچۇر ئۇلانمىلىرىنى Firefox تا ئاپتوماتىك ئېچىشقا تەڭشەيدۇ.</string>

    <!-- Content description for close button in collection placeholder. -->
    <string name="remove_home_collection_placeholder_content_description">چىقىرىۋەت</string>

    <!-- Content description radio buttons with a link to more information -->
    <string name="radio_preference_info_content_description">تەپسىلات ئۈچۈن چېكىڭ</string>

    <!-- Content description for the action bar "up" button -->
    <string name="action_bar_up_description" moz:removedIn="124" tools:ignore="UnusedResources">ئۈستىگە يول باشلا</string>

    <!-- Content description for privacy content close button -->
    <string name="privacy_content_close_button_content_description">تاقاش</string>

    <!-- Pocket recommended stories -->
    <!-- Header text for a section on the home screen. -->
    <string name="pocket_stories_header_1">نادىر ھېكايە</string>
    <!-- Header text for a section on the home screen. -->
    <string name="pocket_stories_categories_header">تېما بويىچە ھېكايىلەر</string>
    <!-- Text of a button allowing users to access an external url for more Pocket recommendations. -->
    <string name="pocket_stories_placeholder_text">تېخىمۇ كۆپ بايقاش</string>
    <!-- Title of an app feature. Smaller than a heading. The first parameter is product name Pocket -->
    <string name="pocket_stories_feature_title_2">تەمىنلىگۈچى %1$s.</string>
    <!-- Caption for describing a certain feature. The placeholder is for a clickable text (eg: Learn more) which will load an url in a new tab when clicked.  -->
    <string name="pocket_stories_feature_caption">Firefox جەمەتىنىڭ بىر قىسمى. %s</string>
    <!-- Clickable text for opening an external link for more information about Pocket. -->
    <string name="pocket_stories_feature_learn_more">تەپسىلاتى</string>

    <!-- Text indicating that the Pocket story that also displays this text is a sponsored story by other 3rd party entity. -->
    <string name="pocket_stories_sponsor_indication">قوللىغان</string>

    <!-- Snackbar message for enrolling in a Nimbus experiment from the secret settings when Studies preference is Off.-->
    <string name="experiments_snackbar">سانلىق مەلۇمات ئەۋەتىشتە تېلېگرافنى قوزغىتىدۇ.</string>
    <!-- Snackbar button text to navigate to telemetry settings.-->
    <string name="experiments_snackbar_button">تەڭشەكنى ئاچ</string>

    <!-- Review quality check feature-->
    <!-- Name for the review quality check feature used as title for the panel. -->
    <string name="review_quality_check_feature_name_2">باھالاش تەكشۈرگۈچ</string>
    <!-- Summary for grades A and B for review quality check adjusted grading. -->
    <string name="review_quality_check_grade_a_b_description">ئىشەنچلىك باھالاش</string>

    <!-- Summary for grade C for review quality check adjusted grading. -->
    <string name="review_quality_check_grade_c_description">ئىشەنچلىك ۋە ئىشەنچسىز باھالارنىڭ ئارىلاشمىسى</string>
    <!-- Summary for grades D and F for review quality check adjusted grading. -->
    <string name="review_quality_check_grade_d_f_description">ئىشەنچسىز باھالاش</string>
    <!-- Text for title presenting the reliability of a product's reviews. -->
    <string name="review_quality_check_grade_title">بۇ باھالار قانچىلىك ئىشەنچلىك؟</string>
    <!-- Title for when the rating has been updated by the review checker -->
    <string name="review_quality_check_adjusted_rating_title">تەڭشەلگەن باھا</string>
    <!-- Description for a product's adjusted star rating. The text presents that the product's reviews which were evaluated as unreliable were removed from the adjusted rating. -->
    <string name="review_quality_check_adjusted_rating_description_2">ئىشەنچلىك باھالار ئاساس قىلىندى</string>
    <!-- Title for list of highlights from a product's review emphasizing a product's important traits. -->
    <string name="review_quality_check_highlights_title">يېقىنقى باھالاردىن يارقىن نۇقتىلار</string>
    <!-- Title for section explaining how we analyze the reliability of a product's reviews. -->
    <string name="review_quality_check_explanation_title">تەكشۈرۈش سۈپىتىنى قانداق بېكىتىمىز</string>
    <!-- Paragraph explaining how we analyze the reliability of a product's reviews. First parameter is the Fakespot product name. In the phrase "Fakespot by Mozilla", "by" can be localized. Does not need to stay by. -->
    <string name="review_quality_check_explanation_body_reliability">بىز Mozilla نىڭ %s دىكى سۈنئىي ئەقىل تېخنىكىسىنى ئىشلىتىپ مەھسۇلات باھالىنىشىنىڭ ئىشەنچلىكلىكىنى تەكشۈردۇق. بۇ مەھسۇلات سۈپىتىنى ئەمەس، بەلكى باھالاش سۈپىتىنى باھالىشىڭىزغا ياردەم بېرىدۇ.</string>
    <!-- Paragraph explaining the grading system we use to classify the reliability of a product's reviews. -->
    <string name="review_quality_check_info_review_grade_header"><![CDATA[بىز ھەر بىر مەھسۇلاتنىڭ باھالىنىشىغا A دىن F غىچە <b>ھەرپ دەرىجىسى</b> تەقسىملەيمىز.]]></string>

    <!-- Description explaining grades A and B for review quality check adjusted grading. -->
    <string name="review_quality_check_info_grade_info_AB">ئىشەنچلىك باھالاش. ئىشىنىمىزكى، بۇ باھالاشنى سەمىمىي، تەرەپسىز ھەقىقىي خېرىدارلار بەرگەن بولۇشى مۇمكىن.</string>
    <!-- Description explaining grade C for review quality check adjusted grading. -->
    <string name="review_quality_check_info_grade_info_C">ئىشەنچلىك ۋە ئىشەنچسىز باھالارنىڭ بارلىقىغا ئىشىنىمىز.</string>
    <!-- Description explaining grades D and F for review quality check adjusted grading. -->
    <string name="review_quality_check_info_grade_info_DF">ئىشەنچسىز باھالاش. بىز بۇنى ساختا ياكى بىر تەرەپلىمە باھالىغۇچىلار باھالىغان بولۇشى مۇمكىن دەپ قارايمىز.</string>
    <!-- Paragraph explaining how a product's adjusted grading is calculated. -->
    <string name="review_quality_check_explanation_body_adjusted_grading"><![CDATA[<b>تەڭشەلگەن باھا</b> پەقەت بىز ئىشەنچلىك دەپ قارىغان باھالارنىلا ئاساس قىلىدۇ.]]></string>
    <!-- Paragraph explaining product review highlights. First parameter is the name of the retailer (e.g. Amazon). -->
    <string name="review_quality_check_explanation_body_highlights"><![CDATA[<b>يارقىن نۇقتىلار</b> بىز ئىشەنچلىك دەپ قارىغان يېقىنقى 80 كۈن ئىچىدىكى %s باھادىن كەلگەن.]]></string>
    <!-- Text for learn more caption presenting a link with information about review quality. First parameter is for clickable text defined in review_quality_check_info_learn_more_link. -->
    <string name="review_quality_check_info_learn_more">%s ھەققىدىكى تەپسىلاتلار.</string>
    <!-- Clickable text that links to review quality check SuMo page. First parameter is the Fakespot product name. -->
    <string name="review_quality_check_info_learn_more_link_2">%s تەكشۈرۈش سۈپىتىنى قانداق بەلگىلەيدۇ</string>
    <!-- Text for title of settings section. -->
    <string name="review_quality_check_settings_title">تەڭشەكلەر</string>
    <!-- Text for label for switch preference to show recommended products from review quality check settings section. -->
    <string name="review_quality_check_settings_recommended_products">باھالاش تەكشۈرگۈچتە ئېلان كۆرسىتىدۇ</string>

    <!-- Description for switch preference to show recommended products from review quality check settings section. First parameter is for clickable text defined in review_quality_check_settings_recommended_products_learn_more.-->
    <string name="review_quality_check_settings_recommended_products_description_2" tools:ignore="UnusedResources">مۇناسىۋەتلىك مەھسۇلاتلارنىڭ ئېلانلىرىنى ئاندا-ساندا كۆرىسىز. بىز پەقەت ئىشەنچلىك باھالانغان مەھسۇلاتلارغا ئېلان بېرىمىز. %s</string>
    <!-- Clickable text that links to review quality check recommended products support article. -->
    <string name="review_quality_check_settings_recommended_products_learn_more" tools:ignore="UnusedResources">تەپسىلاتى</string>
    <!-- Text for turning sidebar off button from review quality check settings section. -->
    <string name="review_quality_check_settings_turn_off">باھالاش تەكشۈرگۈچنى تاقا</string>
    <!-- Text for title of recommended product section. This is displayed above a product image, suggested as an alternative to the product reviewed. -->
    <string name="review_quality_check_ad_title" tools:ignore="UnusedResources">تېخىمۇ كۆپ مەھسۇلاتلار</string>
    <!-- Caption for recommended product section indicating this is an ad by Fakespot. First parameter is the Fakespot product name. -->
    <string name="review_quality_check_ad_caption" tools:ignore="UnusedResources">ئېلان بەرگۈچى %s</string>
    <!-- Caption for review quality check panel. First parameter is for clickable text defined in review_quality_check_powered_by_link. -->
    <string name="review_quality_check_powered_by_2">باھالاش تەكشۈرگۈچنى تەمىنلىگۈچى %s</string>
    <!-- Clickable text that links to Fakespot.com. First parameter is the Fakespot product name. In the phrase "Fakespot by Mozilla", "by" can be localized. Does not need to stay by. -->
    <string name="review_quality_check_powered_by_link" tools:ignore="UnusedResources">Mozilla قوللىغان %s</string>
    <!-- Text for title of warning card informing the user that the current analysis is outdated. -->
    <string name="review_quality_check_outdated_analysis_warning_title" tools:ignore="UnusedResources">تەكشۈرىدىغان يېڭى ئۇچۇرلار</string>
    <!-- Text for button from warning card informing the user that the current analysis is outdated. Clicking this should trigger the product's re-analysis. -->
    <string name="review_quality_check_outdated_analysis_warning_action" tools:ignore="UnusedResources">ھازىر تەكشۈر</string>
    <!-- Title for warning card informing the user that the current product does not have enough reviews for a review analysis. -->
    <string name="review_quality_check_no_reviews_warning_title">تېخى يېتەرلىك باھالىغۇچى يوق</string>

    <!-- Text for body of warning card informing the user that the current product does not have enough reviews for a review analysis. -->
    <string name="review_quality_check_no_reviews_warning_body">بۇ مەھسۇلاتنىڭ باھالىنىشى تېخىمۇ كۆپ بولغاندا، بىز ئۇلارنىڭ سۈپىتىنى تەكشۈرەلەيمىز.</string>

    <!-- Title for warning card informing the user that the current product is currently not available. -->
    <string name="review_quality_check_product_availability_warning_title">مەھسۇلات يوق</string>
    <!-- Text for the body of warning card informing the user that the current product is currently not available. -->
    <string name="review_quality_check_product_availability_warning_body">ئەگەر بۇ مەھسۇلاتتىن مال بارلىقىنى بايقىسىڭىز، دوكلات قىلسىڭىز، بىز باھالاشنى تەكشۈرەلەيمىز.</string>
    <!-- Clickable text for warning card informing the user that the current product is currently not available. Clicking this should inform the server that the product is available. -->
    <string name="review_quality_check_product_availability_warning_action_2">مەھسۇلاتنىڭ تىزىلغانلىقىنى دوكلات قىلىڭ</string>
    <!-- Title for warning card informing the user that the current product's analysis is still processing. The parameter is the percentage progress (0-100%) of the analysis process (e.g. 56%). -->
    <string name="review_quality_check_analysis_in_progress_warning_title_2">باھالاش سۈپىتىنى تەكشۈرۈۋاتىدۇ(%s)</string>
    <!-- Text for body of warning card informing the user that the current product's analysis is still processing. -->
    <string name="review_quality_check_analysis_in_progress_warning_body">بۇنىڭغا 60 سېكۇنت ئەتراپىدا ۋاقىت كېتىشى مۇمكىن.</string>
    <!-- Title for info card displayed after the user reports a product is back in stock. -->
    <string name="review_quality_check_analysis_requested_info_title">دوكلات قىلغانلىقىڭىزغا رەھمەت!</string>

    <!-- Text for body of info card displayed after the user reports a product is back in stock. -->
    <string name="review_quality_check_analysis_requested_info_body"> بىز 24 سائەت ئىچىدە بۇ مەھسۇلاتنىڭ باھالىنىشىغا مۇناسىۋەتلىك ئۇچۇرغا ئېرىشىمىز. قايتا كېلىپ تەكشۈرۈپ بېقىڭ.</string>
    <!-- Title for info card displayed when the user review checker while on a product that Fakespot does not analyze (e.g. gift cards, music). -->
    <string name="review_quality_check_not_analyzable_info_title">بۇ باھالاشلارنى تەكشۈرەلمەيمىز</string>

    <!-- Text for body of info card displayed when the user review checker while on a product that Fakespot does not analyze (e.g. gift cards, music). -->
    <string name="review_quality_check_not_analyzable_info_body">ئەپسۇسلىنارلىقى، بىز بەزى تۈردىكى مەھسۇلاتلارنىڭ باھالىنىش سۈپىتىنى تەكشۈرەلمەيمىز. مەسىلەن، سوۋغات كارتىسى ۋە ئاقما سىن، مۇزىكا ۋە ئويۇنلار.</string>
    <!-- Title for info card displayed when another user reported the displayed product is back in stock. -->
    <string name="review_quality_check_analysis_requested_other_user_info_title" tools:ignore="UnusedResources">ئۇچۇر پات يېقىندا كېلىدۇ</string>
    <!-- Text for body of info card displayed when another user reported the displayed product is back in stock. -->
    <string name="review_quality_check_analysis_requested_other_user_info_body" tools:ignore="UnusedResources"> بىز 24 سائەت ئىچىدە بۇ مەھسۇلاتنىڭ باھالىنىشىغا مۇناسىۋەتلىك ئۇچۇرىغا ئېرىشىمىز. قايتا كېلىپ تەكشۈرۈپ بېقىڭ.</string>
    <!-- Title for info card displayed to the user when analysis finished updating. -->
    <string name="review_quality_check_analysis_updated_confirmation_title" tools:ignore="UnusedResources">ئەڭ يېڭى تەھلىل</string>
    <!-- Text for the action button from info card displayed to the user when analysis finished updating. -->
    <string name="review_quality_check_analysis_updated_confirmation_action" tools:ignore="UnusedResources">بىلدىم</string>
    <!-- Title for error card displayed to the user when an error occurred. -->
    <string name="review_quality_check_generic_error_title">ھازىرچە ھېچقانداق ئۇچۇر يوق</string>
    <!-- Text for body of error card displayed to the user when an error occurred. -->
    <string name="review_quality_check_generic_error_body">بىز بۇ مەسىلىنى ھەل قىلىش ئۈچۈن تىرىشىۋاتىمىز. پات پۇرسەتتە قايتا تەكشۈرۈپ بېقىڭ.</string>
    <!-- Title for error card displayed to the user when the device is disconnected from the network. -->
    <string name="review_quality_check_no_connection_title">تور باغلىنىشى يوق</string>
    <!-- Text for body of error card displayed to the user when the device is disconnected from the network. -->
    <string name="review_quality_check_no_connection_body">تور باغلىنىشىڭىزنى تەكشۈرۈپ ئاندىن بەتنى قايتا يۈكلەڭ.</string>
    <!-- Title for card displayed to the user for products whose reviews were not analyzed yet. -->
    <string name="review_quality_check_no_analysis_title">بۇ باھالاش توغرىسىدا ھازىرچە ھېچقانداق ئۇچۇر يوق</string>
    <!-- Text for the body of card displayed to the user for products whose reviews were not analyzed yet. -->
    <string name="review_quality_check_no_analysis_body">بۇ مەھسۇلاتنىڭ باھالىنىشىنىڭ ئىشەنچلىك ياكى ئەمەسلىكىنى بىلىش ئۈچۈن، باھالىنىش سۈپىتىنى تەكشۈرۈڭ. بۇنىڭغا پەقەت 60 سېكۇنتلا ۋاقىت كېتىدۇ.</string>
    <!-- Text for button from body of card displayed to the user for products whose reviews were not analyzed yet. Clicking this should trigger a product analysis. -->
    <string name="review_quality_check_no_analysis_link">باھالاش سۈپىتىنى تەكشۈر</string>

    <!-- Headline for review quality check contextual onboarding card. -->
    <string name="review_quality_check_contextual_onboarding_title">مەھسۇلات باھالىنىشغا قارىتا ئىشەنچلىك يېتەكچىمىزنى سىناپ بېقىڭ</string>
    <!-- Description for review quality check contextual onboarding card. The first and last two parameters are for retailer names (e.g. Amazon, Walmart). The second parameter is for the name of the application (e.g. Firefox). -->
    <string name="review_quality_check_contextual_onboarding_description">سېتىۋېلىشتىن ئىلگىرى %1$s دا مەھسۇلات باھالاش تەكشۈرۈشنىڭ قانچىلىك ئىشەنچلىك ئىكەنلىكىنى كۆرۈڭ. باھالاش تەكشۈرگۈچ، %2$s نىڭ تەجرىبە ئىقتىدارى تور كۆرگۈچكە قۇرۇلدى. ئۇ %3$s ۋە %4$s دىمۇ ئىشلەيدۇ.</string>
    <!-- Description for review quality check contextual onboarding card. The first parameters is for retailer name (e.g. Amazon). The second parameter is for the name of the application (e.g. Firefox). -->
    <string name="review_quality_check_contextual_onboarding_description_one_vendor">سېتىۋېلىشتىن ئىلگىرى %1$s دا مەھسۇلات باھالاش تەكشۈرۈشنىڭ قانچىلىك ئىشەنچلىك ئىكەنلىكىنى كۆرۈڭ. باھالاش تەكشۈرگۈچ، %2$s نىڭ تەجرىبە ئىقتىدارى تور كۆرگۈچكە قۇرۇلدى.</string>
    <!-- Paragraph presenting review quality check feature. First parameter is the Fakespot product name. Second parameter is for clickable text defined in review_quality_check_contextual_onboarding_learn_more_link. In the phrase "Fakespot by Mozilla", "by" can be localized. Does not need to stay by. -->
    <string name="review_quality_check_contextual_onboarding_learn_more">Mozilla قوللايدىغان %1$s بىر تەرەپلىمە ۋە ئىناۋەتسىز باھالاشلاردىن ساقلىنىشىڭىزغا ياردەم بېرىدۇ. بىزنىڭ سۈنئىي ئەقىل مودېلىمىز مال سېتىۋېلىشىڭىزنى قوغداش ئۈچۈن ھەمىشە ياخشىلىنىۋاتىدۇ. %2$s</string>
    <!-- Clickable text from the contextual onboarding card that links to review quality check support article. -->
    <string name="review_quality_check_contextual_onboarding_learn_more_link">تەپسىلاتى</string>
    <!-- Caption text to be displayed in review quality check contextual onboarding card above the opt-in button. First parameter is the Fakespot product name. Following parameters are for clickable texts defined in review_quality_check_contextual_onboarding_privacy_policy and review_quality_check_contextual_onboarding_terms_use. In the phrase "Fakespot by Mozilla", "by" can be localized. Does not need to stay by. -->
    <string name="review_quality_check_contextual_onboarding_caption" moz:RemovedIn="123" tools:ignore="UnusedResources">«ھەئە، سىناپ باقاي» تاللانسا سىز Mozilla نىڭ %2$s ۋە %3$s دىكى %1$s غا قوشۇلغان بولىسىز.</string>
    <!-- Caption text to be displayed in review quality check contextual onboarding card above the opt-in button. Parameter is the Fakespot product name. After the colon, what appears are two links, each on their own line. The first link is to a Privacy policy (review_quality_check_contextual_onboarding_privacy_policy_2). The second link is to Terms of use (review_quality_check_contextual_onboarding_terms_use_2). -->
    <string name="review_quality_check_contextual_onboarding_caption_2" moz:RemovedIn="123" tools:ignore="UnusedResources">«ھەئە، سىناپ باقاي» تاللانسا تۆۋەندىكى %1$s غا قوشۇلغان بولىسىز:</string>
    <!-- Caption text to be displayed in review quality check contextual onboarding card above the opt-in button. First parameter is Firefox app name, third parameter is the Fakespot product name. Second & fourth are for clickable texts defined in review_quality_check_contextual_onboarding_privacy_policy_3 and review_quality_check_contextual_onboarding_terms_use. -->
    <string name="review_quality_check_contextual_onboarding_caption_3" moz:RemovedIn="124" tools:ignore="UnusedResources">«ھەئە، سىناپ باقاي» تاللانسا %1$s نىڭ %2$s ۋە %3$s نىڭ %4$s غا قوشۇلغان بولىسىز.</string>
    <!-- Caption text to be displayed in review quality check contextual onboarding card above the opt-in button. First parameter is Firefox app name, third parameter is the Fakespot product name. Second & fourth are for clickable texts defined in review_quality_check_contextual_onboarding_privacy_policy_3 and review_quality_check_contextual_onboarding_terms_use. -->
    <string name="review_quality_check_contextual_onboarding_caption_4">«ھەئە، سىناپ باقاي» تاللانسا %1$s نىڭ %2$s ۋە %3$s نىڭ %4$s غا قوشۇلغان بولىسىز.</string>
    <!-- Clickable text from the review quality check contextual onboarding card that links to Fakespot privacy policy. -->
    <string name="review_quality_check_contextual_onboarding_privacy_policy" moz:RemovedIn="123" tools:ignore="UnusedResources">شەخسىيەت تۈزۈمى</string>
    <!-- Clickable text from the review quality check contextual onboarding card that links to Fakespot privacy policy. -->
    <string name="review_quality_check_contextual_onboarding_privacy_policy_2" moz:RemovedIn="123" tools:ignore="UnusedResources">شەخسىيەت تۈزۈمى</string>
    <!-- Clickable text from the review quality check contextual onboarding card that links to Fakespot privacy notice. -->
    <string name="review_quality_check_contextual_onboarding_privacy_policy_3">شەخسىيەت ئۇقتۇرۇشى</string>
    <!-- Clickable text from the review quality check contextual onboarding card that links to Fakespot terms of use. -->
    <string name="review_quality_check_contextual_onboarding_terms_use">ئىشلىتىش شەرتلىرى</string>
    <!-- Clickable text from the review quality check contextual onboarding card that links to Fakespot terms of use. -->
    <string name="review_quality_check_contextual_onboarding_terms_use_2" moz:RemovedIn="123" tools:ignore="UnusedResources">ئىشلىتىش شەرتلىرى</string>
    <!-- Text for opt-in button from the review quality check contextual onboarding card. -->
    <string name="review_quality_check_contextual_onboarding_primary_button_text">ھەئە، سىناپ باقاي</string>
    <!-- Text for opt-out button from the review quality check contextual onboarding card. -->
    <string name="review_quality_check_contextual_onboarding_secondary_button_text">ھازىر ئەمەس</string>
    <!-- Text for the first CFR presenting the review quality check feature. -->
    <string name="review_quality_check_first_cfr_message">سېتىۋېلىشتىن بۇرۇن بۇ مەھسۇلاتنىڭ باھالىنىشىنىڭ ئىشەنچلىك ياكى ئەمەسلىكىنى بىلىپ بېقىڭ.</string>
    <!-- Text displayed in the first CFR presenting the review quality check feature that opens the review checker when clicked. -->
    <string name="review_quality_check_first_cfr_action" tools:ignore="UnusedResources">باھالاش تەكشۈرگۈچنى سىناي</string>

    <!-- Text for the second CFR presenting the review quality check feature. -->
    <string name="review_quality_check_second_cfr_message">بۇ باھالىنىش ئىشەنچلىكمۇ؟ تەڭشەلگەن باھانى كۆرۈپ بېقىڭ.</string>
    <!-- Text displayed in the second CFR presenting the review quality check feature that opens the review checker when clicked. -->
    <string name="review_quality_check_second_cfr_action" tools:ignore="UnusedResources">باھالاش تەكشۈرگۈچنى ئاچ</string>
    <!-- Flag showing that the review quality check feature is work in progress. -->
    <string name="review_quality_check_beta_flag">سىناق</string>
    <!-- Content description (not visible, for screen readers etc.) for opening browser menu button to open review quality check bottom sheet. -->
    <string name="review_quality_check_open_handle_content_description">باھالاش تەكشۈرگۈچنى ئاچ</string>
    <!-- Content description (not visible, for screen readers etc.) for closing browser menu button to open review quality check bottom sheet. -->
    <string name="review_quality_check_close_handle_content_description">باھالاش تەكشۈرگۈچنى تاقا</string>
    <!-- Content description (not visible, for screen readers etc.) for review quality check star rating. First parameter is the number of stars (1-5) representing the rating. -->
    <string name="review_quality_check_star_rating_content_description">%1$s يۇلتۇز (يۇقىرىسى 5 يۇلتۇز )</string>
    <!-- Text for minimize button from highlights card. When clicked the highlights card should reduce its size. -->
    <string name="review_quality_check_highlights_show_less">ئازراق كۆرسەت</string>
    <!-- Text for maximize button from highlights card. When clicked the highlights card should expand to its full size. -->
    <string name="review_quality_check_highlights_show_more">كۆپرەك كۆرسەت</string>
    <!-- Text for highlights card quality category header. Reviews shown under this header should refer the product's quality. -->
    <string name="review_quality_check_highlights_type_quality">سۈپەت</string>
    <!-- Text for highlights card price category header. Reviews shown under this header should refer the product's price. -->
    <string name="review_quality_check_highlights_type_price">باھاسى</string>
    <!-- Text for highlights card shipping category header. Reviews shown under this header should refer the product's shipping. -->
    <string name="review_quality_check_highlights_type_shipping">توشۇش</string>
    <!-- Text for highlights card packaging and appearance category header. Reviews shown under this header should refer the product's packaging and appearance. -->
    <string name="review_quality_check_highlights_type_packaging_appearance">ئورالمىسى ۋە كۆرۈنۈشى</string>
    <!-- Text for highlights card competitiveness category header. Reviews shown under this header should refer the product's competitiveness. -->
    <string name="review_quality_check_highlights_type_competitiveness">رىقابەت كۈچى</string>

    <!-- Text that is surrounded by quotes. The parameter is the actual text that is in quotes. An example of that text could be: Excellent craftsmanship, and that is displayed as “Excellent craftsmanship”. The text comes from a buyer's review that the feature is highlighting"   -->
    <string name="surrounded_with_quotes">«%s»</string>

    <!-- Accessibility services actions labels. These will be appended to accessibility actions like "Double tap to.." but not by or applications but by services like Talkback. -->
    <!-- Action label for elements that can be collapsed if interacting with them. Talkback will append this to say "Double tap to collapse". -->
    <string name="a11y_action_label_collapse">يىغ</string>
    <!-- Current state for elements that can be collapsed if interacting with them. Talkback will dictate this after a state change. -->
    <string name="a11y_state_label_collapsed">يىغىلدى</string>
    <!-- Action label for elements that can be expanded if interacting with them. Talkback will append this to say "Double tap to expand". -->
    <string name="a11y_action_label_expand">ياي</string>
    <!-- Current state for elements that can be expanded if interacting with them. Talkback will dictate this after a state change. -->
    <string name="a11y_state_label_expanded">يېيىلدى</string>
    <!-- Action label for links to a website containing documentation about a wallpaper collection. Talkback will append this to say "Double tap to open link to learn more about this collection". -->
    <string name="a11y_action_label_wallpaper_collection_learn_more">بۇ يىغقۇچ ھەققىدە تېخىمۇ كۆپ ئۇچۇرنى بىلمەكچى بولسىڭىز ئۇلانمىنى ئېچىڭ</string>
    <!-- Action label for links that point to an article. Talkback will append this to say "Double tap to read the article". -->
    <string name="a11y_action_label_read_article">ماقالىنى ئوقۇڭ</string>
    <!-- Action label for links to the Firefox Pocket website. Talkback will append this to say "Double tap to open link to learn more". -->
    <string name="a11y_action_label_pocket_learn_more">تەپسىلاتى ئۈچۈن ئۇلانما ئېچىلىدۇ</string>

    <!-- Content description for headings announced by accessibility service. The first parameter is the text of the heading. Talkback will announce the first parameter and then speak the word "Heading" indicating to the user that this text is a heading for a section. -->
    <string name="a11y_heading">%s، ماۋزۇ</string>

    <!-- Title for dialog displayed when trying to access links present in a text. -->
    <string name="a11y_links_title">ئۇلانما</string>
    <!-- Additional content description for text bodies that contain urls. -->
    <string name="a11y_links_available">ئۇلانما بار</string>

    <!-- Translations feature-->

    <!-- Translation request dialog -->
    <!-- Title for the translation dialog that allows a user to translate the webpage. -->
    <string name="translations_bottom_sheet_title">بۇ بەتنى تەرجىمە قىلامدۇ؟</string>
    <!-- Title for the translation dialog after a translation was completed successfully.
    The first parameter is the name of the language that the page was translated from, for example, "French".
    The second parameter is the name of the language that the page was translated to, for example, "English". -->
    <string name="translations_bottom_sheet_title_translation_completed">بەت %1$s دىن %2$s غا تەرجىمە قىلىندى</string>
    <!-- Title for the translation dialog that allows a user to translate the webpage when a user uses the translation feature the first time. The first parameter is the name of the application, for example, "Fenix". -->
    <string name="translations_bottom_sheet_title_first_time">%1$s دىكى شەخسىي تەرجىمىلەرنى سىناپ بېقىڭ</string>
    <!-- Additional information on the translation dialog that appears when a user uses the translation feature the first time. The first parameter is clickable text with a link, for example, "Learn more". -->
    <string name="translations_bottom_sheet_info_message">شەخسىي مەخپىيەتلىكىڭىز ئۈچۈن تەرجىمىلەر ئۈسكۈنىڭىزدىن ھەرگىز ئايرىلمايدۇ. پات يېقىندا يېڭى تىل ۋە ياخشىلىنىشلار قوشۇلىدۇ! %1$s</string>
    <!-- Text that links to additional information about the Firefox translations feature. -->
    <string name="translations_bottom_sheet_info_message_learn_more">تەپسىلاتى</string>
    <!-- Label for the dropdown to select which language to translate from on the translations dialog. Usually the translate from language selected will be the same as the page language. -->
    <string name="translations_bottom_sheet_translate_from">مەنبە تىل</string>
    <!-- Label for the dropdown to select which language to translate to on the translations dialog. Usually the translate to language selected will be the user's preferred language. -->
    <string name="translations_bottom_sheet_translate_to">نىشان تىل</string>
    <!-- Button text on the translations dialog to dismiss the dialog and return to the browser. -->
    <string name="translations_bottom_sheet_negative_button">ھازىر ئەمەس</string>
    <!-- Button text on the translations dialog to restore the translated website back to the original untranslated version. -->
    <string name="translations_bottom_sheet_negative_button_restore">ئەسلىنى كۆرسەت</string>
    <!-- Button text on the translations dialog when a translation error appears, used to dismiss the dialog and return to the browser. -->
    <string name="translations_bottom_sheet_negative_button_error">تامام</string>
    <!-- Button text on the translations dialog to begin a translation of the website. -->
    <string name="translations_bottom_sheet_positive_button">تەرجىمە</string>
    <!-- Button text on the translations dialog when a translation error appears. -->
    <string name="translations_bottom_sheet_positive_button_error">قايتا سىنا</string>
    <!-- Inactive button text on the translations dialog that indicates a translation is currently in progress. This button will be accompanied by a loading icon. -->
    <string name="translations_bottom_sheet_translating_in_progress">تەرجىمە قىلىۋاتىدۇ</string>

    <!-- Button content description (not visible, for screen readers etc.) for the translations dialog translate button that indicates a translation is currently in progress. -->
    <string name="translations_bottom_sheet_translating_in_progress_content_description">تەرجىمە قىلىنىۋاتىدۇ</string>

    <!-- Default dropdown option when initially selecting a language from the translations dialog language selection dropdown. -->
    <string name="translations_bottom_sheet_default_dropdown_selection">تىل تاللىنىدۇ</string>
    <!-- The title of the warning card informs the user that a translation could not be completed. -->
    <string name="translation_error_could_not_translate_warning_text">تەرجىمە قىلىشتا مەسىلە كۆرۈلدى. قايتا سىناڭ.</string>
    <!-- The title of the warning card informs the user that the list of languages cannot be loaded. -->
    <string name="translation_error_could_not_load_languages_warning_text">تىلنى يۈكلىيەلمىدى. تور باغلىنىشىڭىزنى تەكشۈرۈپ قايتا سىناڭ.</string>
    <!-- The title of the warning card informs the user that a language is not supported. The first parameter is the name of the language that is not supported. -->
    <string name="translation_error_language_not_supported_warning_text">كەچۈرۈڭ، بىز تېخى %1$s نى قوللىمايمىز.</string>
    <!-- Button text on the warning card when a language is not supported. The link will take the user to a page to a support page about translations. -->
    <string name="translation_error_language_not_supported_learn_more">تەپسىلاتى</string>

    <!-- Snackbar title shown if the user closes the Translation Request dialogue and a translation is in progress. -->
    <string name="translation_in_progress_snackbar">تەرجىمە قىلىۋاتىدۇ…</string>

    <!-- Translations options dialog -->
    <!-- Title of the translation options dialog that allows a user to set their translation options for the site the user is currently on. -->
    <string name="translation_option_bottom_sheet_title">تەرجىمە تاللانمىلىرى</string>
    <!-- Toggle switch label that allows a user to set the setting if they would like the browser to always offer or suggest translations when available. -->
    <string name="translation_option_bottom_sheet_always_translate">ھەمىشە تەرجىمە تەكلىپى بەر</string>
    <!-- Toggle switch label that allows a user to set if they would like a given language to automatically translate or not. The first parameter is the language name, for example, "Spanish". -->
    <string name="translation_option_bottom_sheet_always_translate_in_language">%1$s نى ھەمىشە تەرجىمە قىلسۇن</string>
    <!-- Toggle switch label that allows a user to set if they would like to never be offered a translation of the given language. The first parameter is the language name, for example, "Spanish". -->
    <string name="translation_option_bottom_sheet_never_translate_in_language">%1$s نى ھەرگىز تەرجىمە قىلمىسۇن</string>
    <!-- Toggle switch label that allows a user to set the setting if they would like the browser to never translate the site the user is currently visiting. -->
    <string name="translation_option_bottom_sheet_never_translate_site">بۇ تور بەتنى تەرجىمە قىلمىسۇن</string>
    <!-- Toggle switch description that will appear under the "Never translate these sites" settings toggle switch to provide more information on how this setting interacts with other settings. -->
    <string name="translation_option_bottom_sheet_switch_never_translate_site_description">باشقا بارلىق تەڭشەكلەرنى قاپلايدۇ</string>
    <!-- Toggle switch description that will appear under the "Never translate" and "Always translate" toggle switch settings to provide more information on how these  settings interacts with other settings. -->
    <string name="translation_option_bottom_sheet_switch_description">تەرجىمە تەكلىپىنى قاپلايدۇ</string>
    <!-- Button text for the button that will take the user to the translation settings dialog. -->
    <string name="translation_option_bottom_sheet_translation_settings">تەرجىمە تەڭشەكلىرى</string>

    <!-- Button text for the button that will take the user to a website to learn more about how translations works in the given app. The first parameter is the name of the application, for example, "Fenix". -->
    <string name="translation_option_bottom_sheet_about_translations">%1$s تەرجىمىسى ھەققىدە</string>

    <!-- Translation settings dialog -->
    <!-- Title of the translation settings dialog that allows a user to set their preferred translation settings. -->
    <string name="translation_settings_toolbar_title">تەرجىمە</string>
    <!-- Toggle switch label that indicates that the browser should signal or indicate when a translation is possible for any page. -->
    <string name="translation_settings_offer_to_translate">مۇمكىن بولسا تەرجىمە قىلىش تەكلىپى سۇنىدۇ</string>
    <!-- Toggle switch label that indicates that downloading files required for translating is permitted when using data saver mode in Android. -->
    <string name="translation_settings_always_download">سانلىق مەلۇمات تېجەش ھالىتىدە ھەمىشە تىلنى چۈشۈرىدۇ</string>
    <!-- Section header text that begins the section of a list of different options the user may select to adjust their translation preferences. -->
    <string name="translation_settings_translation_preference">تەرجىمە مايىللىقى</string>
    <!-- Button text for the button that will take the user to the automatic translations settings dialog. On the automatic translations settings dialog, the user can set if translations should occur automatically for a given language. -->
    <string name="translation_settings_automatic_translation">ئاپتوماتىك تەرجىمە</string>
    <!-- Button text for the button that will take the user to the never translate these sites dialog. On the never translate these sites dialog, the user can set if translations should never occur on certain websites. -->
    <string name="translation_settings_automatic_never_translate_sites">بۇ تور بېكەتلەرنى تەرجىمە قىلمىسۇن</string>
    <!-- Button text for the button that will take the user to the download languages dialog. On the download languages dialog, the user can manage which languages they would like to download for translations. -->
    <string name="translation_settings_download_language">تىل چۈشۈر</string>

    <!-- Automatic translation preference screen -->
    <!-- Title of the automatic translation preference screen that will appear on the toolbar.-->
    <string name="automatic_translation_toolbar_title_preference">ئاپتوماتىك تەرجىمە</string>

    <!-- Screen header presenting the automatic translation preference feature. It will appear under the toolbar. -->
    <string name="automatic_translation_header_preference">«ھەمىشە تەرجىمە قىل» ۋە «ھەرگىز تەرجىمە قىلما» مايىللىقىدىن باشقۇرىدىغان تىل تاللىنىدۇ.</string>

    <!-- Automatic translation options preference screen -->
    <!-- Preference option for offering to translate. Radio button title text.-->
    <string name="automatic_translation_option_offer_to_translate_title_preference">تەرجىمە قىلىش (كۆڭۈلدىكى)</string>
    <!-- Preference option for offering to translate. Radio button summary text. The first parameter is the name of the app defined in app_name (for example: Fenix)-->
    <string name="automatic_translation_option_offer_to_translate_summary_preference">%1$s بۇ تىلدىكى تور بېكەتلەرنى تەرجىمە قىلىش تەكلىپى سۇنىدۇ.</string>
    <!-- Preference option for always translate. Radio button title text. -->
    <string name="automatic_translation_option_always_translate_title_preference">ھەمىشە تەرجىمە قىلسۇن</string>
    <!-- Preference option for always translate. Radio button summary text. The first parameter is the name of the app defined in app_name (for example: Fenix)-->
    <string name="automatic_translation_option_always_translate_summary_preference">بەت يۈكلەنگەندە %1$s بۇ تىلنى ئاپتوماتىك تەرجىمە قىلىدۇ.</string>
    <!-- Preference option for never translate. Radio button title text.-->
    <string name="automatic_translation_option_never_translate_title_preference">ھەرگىز تەرجىمە قىلمىسۇن</string>

    <!-- Preference option for never translate. Radio button summary text. The first parameter is the name of the app defined in app_name (for example: Fenix)-->
    <string name="automatic_translation_option_never_translate_summary_preference">%1$s بۇ تىلدىكى تور بېكەتلەرنى تەرجىمە قىلىش تەكلىپىنى ھەرگىز سۇنمايدۇ.</string>

    <!-- Never translate site preference screen -->
    <!-- Title of the never translate site preference screen that will appear on the toolbar.-->
    <string name="never_translate_site_toolbar_title_preference">بۇ تور بېكەتلەرنى تەرجىمە قىلمىسۇن</string>
    <!-- Screen header presenting the never translate site preference feature. It will appear under the toolbar. -->
    <string name="never_translate_site_header_preference">يېڭى تور بېكەت قوشۇش: تور بېكەتنى زىيارەت قىلىپ تەرجىمە تىزىملىكىدىن «بۇ تور بېكەتنى ھەرگىز تەرجىمە قىلما» تاللىنىدۇ.</string>
    <!-- Content description (not visible, for screen readers etc.): For a never-translated site list item that is selected.
             The first parameter is web site url (for example:"wikipedia.com") -->
    <string name="never_translate_site_item_list_content_description_preference">%1$s نى چىقىرىۋەت</string>
    <!-- The Delete site dialogue title will appear when the user clicks on a list item.
             The first parameter is web site url (for example:"wikipedia.com") -->
    <string name="never_translate_site_dialog_title_preference"> %1$s نى ئۆچۈرەمدۇ؟</string>
    <!-- The Delete site dialogue positive button will appear when the user clicks on a list item. The site will be deleted. -->
    <string name="never_translate_site_dialog_confirm_delete_preference">ئۆچۈر</string>
    <!-- The Delete site dialogue negative button will appear when the user clicks on a list item. The dialog will be dismissed. -->
    <string name="never_translate_site_dialog_cancel_preference">ۋاز كەچ</string>

    <!-- Download languages preference screen -->
    <!-- Title of the download languages preference screen toolbar.-->
    <string name="download_languages_toolbar_title_preference">تىللارنى چۈشۈرۈش</string>
    <!-- Screen header presenting the download language preference feature. It will appear under the toolbar.The first parameter is "Learn More," a clickable text with a link. Talkback will append this to say "Double tap to open link to learn more". -->
    <string name="download_languages_header_preference">تېخىمۇ تېز ۋە تورسىز تەرجىمە قىلىش ئۈچۈن تىلنى تولۇق چۈشۈرۈڭ. %1$s</string>
    <!-- Clickable text from the screen header that links to a website. -->
    <string name="download_languages_header_learn_more_preference">تەپسىلاتى</string>
    <!-- The subhead of the download language preference screen will appear above the pivot language. -->
    <string name="download_languages_available_languages_preference">قوللايدىغان تىللار</string>
    <!-- Text that will appear beside a core or pivot language package name to show that the language is necessary for the translation feature to function. -->
    <string name="download_languages_default_system_language_require_preference">تەلەپ قىلىنىدۇ</string>
    <!-- A text for download language preference item.
    The first parameter is the language name, for example, "Spanish".
    The second parameter is the language file size, for example, "(3.91 KB)" or, if the language package name is a pivot language, "(required)". -->
    <string name="download_languages_language_item_preference">%1$s (%2$s)</string>
    <!-- The subhead of the download language preference screen will appear above the items that were not downloaded. -->
    <string name="download_language_header_preference">تىللارنى چۈشۈرۈش</string>
    <!-- All languages list item. When the user presses this item, they can download or delete all languages. -->
    <string name="download_language_all_languages_item_preference">بارلىق تىللار</string>
    <!-- Content description (not visible, for screen readers etc.): For a language list item that was downloaded, the user can now delete it. -->
    <string name="download_languages_item_content_description_downloaded_state">ئۆچۈر</string>
    <!-- Content description (not visible, for screen readers etc.): For a language list item, downloading is in progress. -->
    <string name="download_languages_item_content_description_in_progress_state">ئىلگىرىلەش</string>
    <!-- Content description (not visible, for screen readers etc.): For a language list item that was not downloaded. -->
    <string name="download_languages_item_content_description_not_downloaded_state">چۈشۈر</string>
    <!-- Content description (not visible, for screen readers etc.): For a language list item that is selected. -->
    <string name="download_languages_item_content_description_selected_state">تاللانغان</string>

    <!-- Title for the dialog used by the translations feature to confirm deleting a language.
    The dialog will be presented when the user requests deletion of a language.
    The first parameter is the name of the language, for example, "Spanish" and the second parameter is the size in kilobytes or megabytes of the language file. -->
    <string name="delete_language_file_dialog_title"> %1$s (%2$s) نى ئۆچۈرەمدۇ؟</string>
    <!-- Additional information for the dialog used by the translations feature to confirm deleting a language. The first parameter is the name of the application, for example, "Fenix". -->
    <string name="delete_language_file_dialog_message">ئەگەر بۇ تىلنى ئۆچۈرسىڭىز، %1$s تەرجىمە قىلغاندا تىلنى قىسمەن ھالدا غەملەككە چۈشۈرىدۇ.</string>
    <!-- Title for the dialog used by the translations feature to confirm deleting all languages file.
    The dialog will be presented when the user requests deletion of all languages file.
    The first parameter is the size in kilobytes or megabytes of the language file. -->
    <string name="delete_language_all_languages_file_dialog_title">بارلىق تىللارنى ئۆچۈرەمدۇ (%1$s)؟</string>
    <!-- Additional information for the dialog used by the translations feature to confirm deleting all languages file. The first parameter is the name of the application, for example, "Fenix". -->
    <string name="delete_language_all_languages_file_dialog_message">ئەگەر ھەممە تىلنى ئۆچۈرسىڭىز، %1$s تەرجىمە قىلغاندا تىلنى قىسمەن ھالدا غەملەككە چۈشۈرىدۇ.</string>
    <!-- Button text on the dialog used by the translations feature to confirm deleting a language. -->
    <string name="delete_language_file_dialog_positive_button_text">ئۆچۈر</string>
    <!-- Button text on the dialog used by the translations feature to cancel deleting a language. -->
    <string name="delete_language_file_dialog_negative_button_text">ۋاز كەچ</string>

    <!-- Title for the data saving mode warning dialog used by the translations feature.
    This dialog will be presented when the user attempts to download a language or perform
    a translation without the necessary language files downloaded first when Android's data saver mode is enabled and the user is not using WiFi.
    The first parameter is the size in kilobytes or megabytes of the language file.-->
    <string name="download_language_file_dialog_title">سانلىق مەلۇمات تېجەش ھالىتىدە چۈشۈرەمدۇ(%1$s)؟</string>
    <!-- Additional information for the data saving mode warning dialog used by the translations feature. This text explains the reason a download is required for a translation. -->
    <string name="download_language_file_dialog_message_all_languages">تەرجىمىنىڭ شەخسىيىتىنى قوغداش ئۈچۈن، تىل قىسمەن ھالدا غەملىكىڭىزگە چۈشۈرۈلىدۇ.</string>
    <!-- Checkbox label text on the data saving mode warning dialog used by the translations feature. This checkbox allows users to ignore the data usage warnings. -->
    <string name="download_language_file_dialog_checkbox_text">سانلىق مەلۇمات تېجەش ھالىتىدە ھەمىشە چۈشۈرىدۇ</string>
    <!-- Button text on the data saving mode warning dialog used by the translations feature to allow users to confirm they wish to continue and download the language file. -->
    <string name="download_language_file_dialog_positive_button_text">چۈشۈر</string>
    <!-- Button text on the data saving mode warning dialog used by the translations feature to allow users to confirm they wish to continue and download the language file and perform a translation. -->
    <string name="download_language_file_dialog_positive_button_text_all_languages">چۈشۈرۈش ۋە تەرجىمە قىلىش</string>
    <!-- Button text on the data saving mode warning dialog used by the translations feature to allow users to cancel the action and not perform a download of the language file. -->
    <string name="download_language_file_dialog_negative_button_text">ۋاز كەچ</string>

    <!-- Debug drawer -->
    <!-- The user-facing title of the Debug Drawer feature. -->
    <string name="debug_drawer_title">سازلاش قورالى</string>
    <!-- Content description (not visible, for screen readers etc.): Navigate back within the debug drawer. -->
    <string name="debug_drawer_back_button_content_description">كەينىگە قايت</string>
    <!-- The title of the Tab Tools feature in the Debug Drawer. -->
    <string name="debug_drawer_tab_tools_title">بەتكۈچ قوراللىرى</string>
    <!-- The title of the tab count section in Tab Tools. -->
    <string name="debug_drawer_tab_tools_tab_count_title">بەتكۈچ سانى</string>
    <!-- The active tab count category in the tab count section in Tab Tools. -->
    <string name="debug_drawer_tab_tools_tab_count_normal">ئاكتىپ</string>
    <!-- The inactive tab count category in the tab count section in Tab Tools. -->
    <string name="debug_drawer_tab_tools_tab_count_inactive">ئىشلەتمىگەن</string>
    <!-- The private tab count category in the tab count section in Tab Tools. -->
    <string name="debug_drawer_tab_tools_tab_count_private">شەخسىيەت</string>
    <!-- The total tab count category in the tab count section in Tab Tools. -->
    <string name="debug_drawer_tab_tools_tab_count_total">جەمئىي</string>
    <!-- The title of the tab creation tool section in Tab Tools. -->
    <string name="debug_drawer_tab_tools_tab_creation_tool_title">بەتكۈچ قۇرۇش قورالى</string>
    <!-- The label of the text field in the tab creation tool. -->
    <string name="debug_drawer_tab_tools_tab_creation_tool_text_field_label">قۇرىدىغان بەتكۈچ سانى</string>
    <!-- The button text to add tabs to the active tab group in the tab creation tool. -->
    <string name="debug_drawer_tab_tools_tab_creation_tool_button_text_active">ئاكتىپ بەتكۈچكە قوش</string>
    <!-- The button text to add tabs to the inactive tab group in the tab creation tool. -->
    <string name="debug_drawer_tab_tools_tab_creation_tool_button_text_inactive">ئاكتىپسىز بەتكۈچكە قوش</string>
    <!-- The button text to add tabs to the private tab group in the tab creation tool. -->
    <string name="debug_drawer_tab_tools_tab_creation_tool_button_text_private">شەخسىي بەتكۈچكە قوش</string>
</resources><|MERGE_RESOLUTION|>--- conflicted
+++ resolved
@@ -251,14 +251,11 @@
     <!-- Content description for the translate page toolbar button that opens the translations dialog when no translation has occurred. -->
     <string name="browser_toolbar_translate">بەت تەرجىمىسى</string>
 
-<<<<<<< HEAD
-=======
     <!-- Content description (not visible, for screen readers etc.) for the translate page toolbar button that opens the translations dialog when the page is translated successfully.
          The first parameter is the name of the language that is displayed in the original page. (For example: English)
          The second parameter is the name of the language which the page was translated to. (For example: French) -->
     <string name="browser_toolbar_translated_successfully">بەت %1$s دىن %2$s غا تەرجىمە قىلىندى.</string>
 
->>>>>>> 382ca721
     <!-- Locale Settings Fragment -->
     <!-- Content description for tick mark on selected language -->
     <string name="a11y_selected_locale_content_description">تاللانغان تىل</string>
@@ -703,15 +700,9 @@
     <!-- Preference for syncing bookmarks -->
     <string name="preferences_sync_bookmarks">خەتكۈچ</string>
     <!-- Preference for syncing logins -->
-<<<<<<< HEAD
-    <string name="preferences_sync_logins">كىرىش</string>
-    <!-- Preference for syncing passwords -->
-    <string name="preferences_sync_logins_2" tools:ignore="UnusedResources">ئىم</string>
-=======
     <string name="preferences_sync_logins" moz:RemovedIn="125" tools:ignore="UnusedResources">كىرىش</string>
     <!-- Preference for syncing passwords -->
     <string name="preferences_sync_logins_2">ئىم</string>
->>>>>>> 382ca721
     <!-- Preference for syncing tabs -->
     <string name="preferences_sync_tabs_2">بەتكۈچ ئاچ</string>
     <!-- Preference for signing out -->
@@ -735,15 +726,9 @@
         and the third is the device model. -->
     <string name="default_device_name_2">%2$s %3$s دىكى %1$s</string>
     <!-- Preference for syncing credit cards -->
-<<<<<<< HEAD
-    <string name="preferences_sync_credit_cards">ئىناۋەتلىك كارتا</string>
-    <!-- Preference for syncing payment methods -->
-    <string name="preferences_sync_credit_cards_2" tools:ignore="UnusedResources">چىقىم قىلىش ئۇسۇلى</string>
-=======
     <string name="preferences_sync_credit_cards" moz:RemovedIn="125" tools:ignore="UnusedResources">ئىناۋەتلىك كارتا</string>
     <!-- Preference for syncing payment methods -->
     <string name="preferences_sync_credit_cards_2">چىقىم قىلىش ئۇسۇلى</string>
->>>>>>> 382ca721
     <!-- Preference for syncing addresses -->
     <string name="preferences_sync_address">ئادرېس</string>
 
@@ -1683,15 +1668,6 @@
     <string name="add_to_homescreen_description_2">تېز سۈرئەتتە زىيارەت قىلىش ۋە ئەپكە ئوخشاش زىيارەت تۇيغۇسىغا ئېرىشىش ئۈچۈن، مەزكۇر تور بېكەتنى باش ئېكرانغا ئاسانلا قوشالايسىز.</string>
 
     <!-- Preference for managing the settings for logins and passwords in Fenix -->
-<<<<<<< HEAD
-    <string name="preferences_passwords_logins_and_passwords">كىرىش ۋە ئىم</string>
-    <!-- Preference for managing the settings for logins and passwords in Fenix -->
-    <string name="preferences_passwords_logins_and_passwords_2" tools:ignore="UnusedResources">ئىم</string>
-    <!-- Preference for managing the saving of logins and passwords in Fenix -->
-    <string name="preferences_passwords_save_logins">كىرىش ۋە ئىم ساقلا</string>
-    <!-- Preference for managing the saving of logins and passwords in Fenix -->
-    <string name="preferences_passwords_save_logins_2" tools:ignore="UnusedResources">ئىم ساقلا</string>
-=======
     <string name="preferences_passwords_logins_and_passwords" moz:RemovedIn="125" tools:ignore="UnusedResources">كىرىش ۋە ئىم</string>
     <!-- Preference for managing the settings for logins and passwords in Fenix -->
     <string name="preferences_passwords_logins_and_passwords_2">ئىم</string>
@@ -1699,7 +1675,6 @@
     <string name="preferences_passwords_save_logins" moz:RemovedIn="125" tools:ignore="UnusedResources">كىرىش ۋە ئىم ساقلا</string>
     <!-- Preference for managing the saving of logins and passwords in Fenix -->
     <string name="preferences_passwords_save_logins_2">ئىم ساقلا</string>
->>>>>>> 382ca721
     <!-- Preference option for asking to save passwords in Fenix -->
     <string name="preferences_passwords_save_logins_ask_to_save">ساقلاشنى سورا</string>
     <!-- Preference option for never saving passwords in Fenix -->
@@ -1716,46 +1691,6 @@
     <string name="preferences_logins_add_login" moz:RemovedIn="125" tools:ignore="UnusedResources">كىرىشنى قوش</string>
 
     <!-- Preference option for adding a password -->
-<<<<<<< HEAD
-    <string name="preferences_logins_add_login_2" tools:ignore="UnusedResources">ئىم قوش</string>
-
-    <!-- Preference for syncing saved logins in Fenix -->
-    <string name="preferences_passwords_sync_logins">كىرىشنى قەدەمداشلا</string>
-    <!-- Preference for syncing saved passwords in Fenix -->
-    <string name="preferences_passwords_sync_logins_2" tools:ignore="UnusedResources">ئىم قەدەمداشلا</string>
-    <!-- Preference for syncing saved logins in Fenix, when not signed in-->
-    <string name="preferences_passwords_sync_logins_across_devices">ئۈسكۈنىلەر ئارا قەدەمداشلا</string>
-    <!-- Preference for syncing saved passwords in Fenix, when not signed in-->
-    <string name="preferences_passwords_sync_logins_across_devices_2" tools:ignore="UnusedResources">ئىمنى ئۈسكۈنىلەر ئارا قەدەمداشلايدۇ</string>
-    <!-- Preference to access list of saved logins -->
-    <string name="preferences_passwords_saved_logins">ساقلانغان كىرىش</string>
-    <!-- Preference to access list of saved passwords -->
-    <string name="preferences_passwords_saved_logins_2" tools:ignore="UnusedResources">ساقلانغان ئىم</string>
-    <!-- Description of empty list of saved passwords. Placeholder is replaced with app name.  -->
-    <string name="preferences_passwords_saved_logins_description_empty_text">سىز ساقلىغان كىرىش ياكى %s بىلەن بولغان قەدەمداش بۇ جايدا كۆرۈنىدۇ.</string>
-    <!-- Description of empty list of saved passwords. Placeholder is replaced with app name.  -->
-    <string name="preferences_passwords_saved_logins_description_empty_text_2" tools:ignore="UnusedResources">سىز ساقلىغان ياكى %s غا قەدەمداشلىغان ئىم بۇ يەردە كۆرسىتىلىدۇ. سىز ساقلىغان بارلىق ئىم مەخپىيلەشتۈرۈلگەن.</string>
-    <!-- Preference to access list of saved logins -->
-    <string name="preferences_passwords_saved_logins_description_empty_learn_more_link">قەدەمداش ھەققىدىكى تەپسىلاتلار.</string>
-    <!-- Clickable text for opening an external link for more information about Sync. -->
-    <string name="preferences_passwords_saved_logins_description_empty_learn_more_link_2" tools:ignore="UnusedResources">قەدەمداش ھەققىدىكى تەپسىلاتلار</string>
-    <!-- Preference to access list of login exceptions that we never save logins for -->
-    <string name="preferences_passwords_exceptions">مۇستەسنا</string>
-    <!-- Empty description of list of login exceptions that we never save logins for -->
-    <string name="preferences_passwords_exceptions_description_empty">ساقلانمىغان كىرىش ۋە ئىم بۇ يەردە كۆرسىتىلىدۇ.</string>
-    <!-- Empty description of list of login exceptions that we never save passwords for. Parameter will be replaced by app name. -->
-    <string name="preferences_passwords_exceptions_description_empty_2" tools:ignore="UnusedResources">بۇ جايدا كۆرسىتىلگەن تور بېكەتلەر ئۈچۈن %s ئىم ساقلىمايدۇ.</string>
-    <!-- Description of list of login exceptions that we never save logins for -->
-    <string name="preferences_passwords_exceptions_description">بۇ تور بېكەتلەرنىڭ كىرىش ۋە ئىم ئۇچۇرلىرى ساقلانمايدۇ.</string>
-    <!-- Description of list of login exceptions that we never save passwords for. Parameter will be replaced by app name. -->
-    <string name="preferences_passwords_exceptions_description_2" tools:ignore="UnusedResources">بۇ تور بېكەتلەر ئۈچۈن %s ئىم ساقلىمايدۇ.</string>
-    <!-- Text on button to remove all saved login exceptions -->
-    <string name="preferences_passwords_exceptions_remove_all">ھەممە مۇستەسنالارنى ئۆچۈرىدۇ</string>
-    <!-- Hint for search box in logins list -->
-    <string name="preferences_passwords_saved_logins_search">كىرىش خاتىرىسىنى ئىزدە</string>
-    <!-- Hint for search box in passwords list -->
-    <string name="preferences_passwords_saved_logins_search_2" tools:ignore="UnusedResources">پارول ئىزدەش</string>
-=======
     <string name="preferences_logins_add_login_2">ئىم قوش</string>
 
     <!-- Preference for syncing saved passwords in Fenix -->
@@ -1794,7 +1729,6 @@
     <string name="preferences_passwords_saved_logins_search" moz:RemovedIn="125" tools:ignore="UnusedResources">كىرىش خاتىرىسىنى ئىزدە</string>
     <!-- Hint for search box in passwords list -->
     <string name="preferences_passwords_saved_logins_search_2">پارول ئىزدەش</string>
->>>>>>> 382ca721
     <!-- The header for the site that a login is for -->
     <string name="preferences_passwords_saved_logins_site">بېكەت</string>
     <!-- The header for the username for a login -->
@@ -1823,19 +1757,6 @@
     <string name="saved_login_hide_password">ئىم يوشۇر</string>
 
     <!-- Message displayed in biometric prompt displayed for authentication before allowing users to view their logins -->
-<<<<<<< HEAD
-    <string name="logins_biometric_prompt_message">ساقلانغان كىرىشلىرىڭىزنى كۆرۈش ئۈچۈن قۇلۇپ ئېچىڭ</string>
-    <!-- Message displayed in biometric prompt displayed for authentication before allowing users to view their passwords -->
-    <string name="logins_biometric_prompt_message_2" tools:ignore="UnusedResources">ساقلانغان پارولىڭىزنى كۆرۈش ئۈچۈن قۇلۇپ ئېچىڭ</string>
-    <!-- Title of warning dialog if users have no device authentication set up -->
-    <string name="logins_warning_dialog_title">كىرىش ۋە ئىمنى قوغدايدۇ</string>
-    <!-- Title of warning dialog if users have no device authentication set up -->
-    <string name="logins_warning_dialog_title_2" tools:ignore="UnusedResources">ساقلانغان ئىملىرىڭىز شىفىرلىنىدۇ</string>
-    <!-- Message of warning dialog if users have no device authentication set up -->
-    <string name="logins_warning_dialog_message">ئۈسكۈنە قۇلۇپلاش ئەندىزىسى، PIN ياكى ئىم ئورنىتىشنى تەڭشىسىڭىز، ئۈسكۈنىڭىز باشقىلارنىڭ قولىدا بولسىمۇ ساقلانغان تىزىمغا كىرىش ئۇچۇرى ۋە ئىمنى زىيارەت قىلالمايدۇ.</string>
-    <!-- Message of warning dialog if users have no device authentication set up -->
-    <string name="logins_warning_dialog_message_2" tools:ignore="UnusedResources">ئۈسكۈنە قۇلۇپلاش ئەندىزىسى، PIN ياكى ئىم ئورنىتىشنى تەڭشىسىڭىز، ئۈسكۈنىڭىز باشقىلارنىڭ قولىدا بولسىمۇ ساقلانغان ئىملىرىڭىزنى زىيارەت قىلالمايدۇ.</string>
-=======
     <string name="logins_biometric_prompt_message" moz:RemovedIn="125" tools:ignore="UnusedResources">ساقلانغان كىرىشلىرىڭىزنى كۆرۈش ئۈچۈن قۇلۇپ ئېچىڭ</string>
     <!-- Message displayed in biometric prompt displayed for authentication before allowing users to view their passwords -->
     <string name="logins_biometric_prompt_message_2">ساقلانغان پارولىڭىزنى كۆرۈش ئۈچۈن قۇلۇپ ئېچىڭ</string>
@@ -1847,7 +1768,6 @@
     <string name="logins_warning_dialog_message" moz:RemovedIn="125" tools:ignore="UnusedResources">ئۈسكۈنە قۇلۇپلاش ئەندىزىسى، PIN ياكى ئىم ئورنىتىشنى تەڭشىسىڭىز، ئۈسكۈنىڭىز باشقىلارنىڭ قولىدا بولسىمۇ ساقلانغان تىزىمغا كىرىش ئۇچۇرى ۋە ئىمنى زىيارەت قىلالمايدۇ.</string>
     <!-- Message of warning dialog if users have no device authentication set up -->
     <string name="logins_warning_dialog_message_2">ئۈسكۈنە قۇلۇپلاش ئەندىزىسى، PIN ياكى ئىم ئورنىتىشنى تەڭشىسىڭىز، ئۈسكۈنىڭىز باشقىلارنىڭ قولىدا بولسىمۇ ساقلانغان ئىملىرىڭىزنى زىيارەت قىلالمايدۇ.</string>
->>>>>>> 382ca721
     <!-- Negative button to ignore warning dialog if users have no device authentication set up -->
     <string name="logins_warning_dialog_later">كېيىنچە</string>
     <!-- Positive button to send users to set up a pin of warning dialog if users have no device authentication set up -->
@@ -1879,19 +1799,6 @@
     <!-- Preference and title for managing the settings for addresses -->
     <string name="preferences_addresses">ئادرېس</string>
     <!-- Preference and title for managing the settings for credit cards -->
-<<<<<<< HEAD
-    <string name="preferences_credit_cards">ئىناۋەتلىك كارتا</string>
-    <!-- Preference and title for managing the settings for payment methods -->
-    <string name="preferences_credit_cards_2" tools:ignore="UnusedResources">چىقىم قىلىش ئۇسۇلى</string>
-    <!-- Preference for saving and autofilling credit cards -->
-    <string name="preferences_credit_cards_save_and_autofill_cards">كارتا ساقلاش ۋە ئاپتوماتىك تولدۇرۇش</string>
-    <!-- Preference for saving and autofilling credit cards -->
-    <string name="preferences_credit_cards_save_and_autofill_cards_2" tools:ignore="UnusedResources">چىقىم قىلىش ئۇسۇلىنى ساقلاپ ۋە تولدۇرىدۇ</string>
-    <!-- Preference summary for saving and autofilling credit card data -->
-    <string name="preferences_credit_cards_save_and_autofill_cards_summary">سانلىق مەلۇمات شىفىرلانغان</string>
-    <!-- Preference summary for saving and autofilling payment method data. Parameter will be replaced by app name. -->
-    <string name="preferences_credit_cards_save_and_autofill_cards_summary_2" tools:ignore="UnusedResources">سىز ساقلىغان بارلىق چىقىم قىلىش ئۇسۇللىرىنى %s شىفىرلايدۇ</string>
-=======
     <string name="preferences_credit_cards" moz:RemovedIn="125" tools:ignore="UnusedResources">ئىناۋەتلىك كارتا</string>
     <!-- Preference and title for managing the settings for payment methods -->
     <string name="preferences_credit_cards_2">چىقىم قىلىش ئۇسۇلى</string>
@@ -1903,21 +1810,11 @@
     <string name="preferences_credit_cards_save_and_autofill_cards_summary" moz:RemovedIn="125" tools:ignore="UnusedResources">سانلىق مەلۇمات شىفىرلانغان</string>
     <!-- Preference summary for saving and autofilling payment method data. Parameter will be replaced by app name. -->
     <string name="preferences_credit_cards_save_and_autofill_cards_summary_2">سىز ساقلىغان بارلىق چىقىم قىلىش ئۇسۇللىرىنى %s شىفىرلايدۇ</string>
->>>>>>> 382ca721
     <!-- Preference option for syncing credit cards across devices. This is displayed when the user is not signed into sync -->
     <string name="preferences_credit_cards_sync_cards_across_devices">كارتىنى ئۈسكۈنىلەر ئارا قەدەمداشلايدۇ</string>
     <!-- Preference option for syncing credit cards across devices. This is displayed when the user is signed into sync -->
     <string name="preferences_credit_cards_sync_cards">كارتا قەدەمداشلا</string>
     <!-- Preference option for adding a credit card -->
-<<<<<<< HEAD
-    <string name="preferences_credit_cards_add_credit_card">ئىناۋەتلىك كارتا قوش</string>
-    <!-- Preference option for adding a card -->
-    <string name="preferences_credit_cards_add_credit_card_2" tools:ignore="UnusedResources">كارتا قوش</string>
-    <!-- Preference option for managing saved credit cards -->
-    <string name="preferences_credit_cards_manage_saved_cards">ساقلانغان كارتا باشقۇرۇش</string>
-    <!-- Preference option for managing saved cards -->
-    <string name="preferences_credit_cards_manage_saved_cards_2" tools:ignore="UnusedResources">كارتا باشقۇرۇش</string>
-=======
     <string name="preferences_credit_cards_add_credit_card" moz:RemovedIn="125" tools:ignore="UnusedResources">ئىناۋەتلىك كارتا قوش</string>
     <!-- Preference option for adding a card -->
     <string name="preferences_credit_cards_add_credit_card_2">كارتا قوش</string>
@@ -1925,21 +1822,14 @@
     <string name="preferences_credit_cards_manage_saved_cards" moz:RemovedIn="125" tools:ignore="UnusedResources">ساقلانغان كارتا باشقۇرۇش</string>
     <!-- Preference option for managing saved cards -->
     <string name="preferences_credit_cards_manage_saved_cards_2">كارتا باشقۇرۇش</string>
->>>>>>> 382ca721
     <!-- Preference option for adding an address -->
     <string name="preferences_addresses_add_address">ئادرېس قوش</string>
     <!-- Preference option for managing saved addresses -->
     <string name="preferences_addresses_manage_addresses">ئادرېس باشقۇرۇش</string>
     <!-- Preference for saving and autofilling addresses -->
-<<<<<<< HEAD
-    <string name="preferences_addresses_save_and_autofill_addresses">ئادرېسلارنى ساقلاش ۋە ئاپتوماتىك تولدۇرۇش</string>
-    <!-- Preference for saving and filling addresses -->
-    <string name="preferences_addresses_save_and_autofill_addresses_2" tools:ignore="UnusedResources">ئادرېس ساقلاپ تولدۇرىدۇ</string>
-=======
     <string name="preferences_addresses_save_and_autofill_addresses" moz:RemovedIn="125" tools:ignore="UnusedResources">ئادرېسلارنى ساقلاش ۋە ئاپتوماتىك تولدۇرۇش</string>
     <!-- Preference for saving and filling addresses -->
     <string name="preferences_addresses_save_and_autofill_addresses_2">ئادرېس ساقلاپ تولدۇرىدۇ</string>
->>>>>>> 382ca721
     <!-- Preference summary for saving and autofilling address data -->
     <string name="preferences_addresses_save_and_autofill_addresses_summary" moz:RemovedIn="125" tools:ignore="UnusedResources">سان، ئېلخەت ۋە توشۇش ئادرېسى قاتارلىق ئۇچۇرلارنى ئۆز ئىچىگە ئالىدۇ</string>
 
@@ -1968,15 +1858,9 @@
     <!-- The text for the "Delete card" button for deleting a credit card -->
     <string name="credit_cards_delete_card_button">كارتىنى ئۆچۈر</string>
     <!-- The text for the confirmation message of "Delete card" dialog -->
-<<<<<<< HEAD
-    <string name="credit_cards_delete_dialog_confirmation">بۇ ئىناۋەتلىك كارتىنى راستىنلا ئۆچۈرەمسىز؟</string>
-    <!-- The text for the confirmation message of "Delete card" dialog -->
-    <string name="credit_cards_delete_dialog_confirmation_2" tools:ignore="UnusedResources">كارتىنى ئۆچۈرەمدۇ؟</string>
-=======
     <string name="credit_cards_delete_dialog_confirmation" moz:RemovedIn="125" tools:ignore="UnusedResources">بۇ ئىناۋەتلىك كارتىنى راستىنلا ئۆچۈرەمسىز؟</string>
     <!-- The text for the confirmation message of "Delete card" dialog -->
     <string name="credit_cards_delete_dialog_confirmation_2">كارتىنى ئۆچۈرەمدۇ؟</string>
->>>>>>> 382ca721
     <!-- The text for the positive button on "Delete card" dialog -->
     <string name="credit_cards_delete_dialog_button">ئۆچۈر</string>
     <!-- The title for the "Save" menu item for saving a credit card -->
@@ -1988,15 +1872,6 @@
     <!-- Title of the "Saved cards" screen -->
     <string name="credit_cards_saved_cards">ساقلانغان كارتا</string>
     <!-- Error message for credit card number validation -->
-<<<<<<< HEAD
-    <string name="credit_cards_number_validation_error_message">ئىناۋەتلىك كارتا نومۇرىنى كىرگۈزۈڭ</string>
-    <!-- Error message for card number validation -->
-    <string name="credit_cards_number_validation_error_message_2" tools:ignore="UnusedResources">ئىناۋەتلىك كارتا نومۇرى كىرگۈزۈلىدۇ</string>
-    <!-- Error message for credit card name on card validation -->
-    <string name="credit_cards_name_on_card_validation_error_message">بۇ بۆلەكنى تولدۇرۇڭ</string>
-    <!-- Error message for card name on card validation -->
-    <string name="credit_cards_name_on_card_validation_error_message_2" tools:ignore="UnusedResources">ئات قوش</string>
-=======
     <string name="credit_cards_number_validation_error_message" moz:RemovedIn="125" tools:ignore="UnusedResources">ئىناۋەتلىك كارتا نومۇرىنى كىرگۈزۈڭ</string>
     <!-- Error message for card number validation -->
     <string name="credit_cards_number_validation_error_message_2">ئىناۋەتلىك كارتا نومۇرى كىرگۈزۈلىدۇ</string>
@@ -2004,26 +1879,17 @@
     <string name="credit_cards_name_on_card_validation_error_message" moz:RemovedIn="125" tools:ignore="UnusedResources">بۇ بۆلەكنى تولدۇرۇڭ</string>
     <!-- Error message for card name on card validation -->
     <string name="credit_cards_name_on_card_validation_error_message_2">ئات قوش</string>
->>>>>>> 382ca721
     <!-- Message displayed in biometric prompt displayed for authentication before allowing users to view their saved credit cards -->
     <string name="credit_cards_biometric_prompt_message">ساقلانغان كارتىلىرىڭىزنى كۆرۈش ئۈچۈن قۇلۇپ ئېچىڭ</string>
     <!-- Title of warning dialog if users have no device authentication set up -->
     <string name="credit_cards_warning_dialog_title" moz:RemovedIn="125" tools:ignore="UnusedResources">ئىناۋەتلىك كارتىڭىزنى شىفىرلايدۇ</string>
 
     <!-- Title of warning dialog if users have no device authentication set up -->
-<<<<<<< HEAD
-    <string name="credit_cards_warning_dialog_title_2" tools:ignore="UnusedResources">ساقلانغان چىقىم قىلىش ئۇسۇللىرىڭىز شىفىرلىنىدۇ</string>
-    <!-- Message of warning dialog if users have no device authentication set up -->
-    <string name="credit_cards_warning_dialog_message">ئۈسكۈنە قۇلۇپلاش ئەندىزىسى، PIN ياكى ئىم ئورنىتىشنى تەڭشىسىڭىز، ئۈسكۈنىڭىز باشقىلارنىڭ قولىدا بولسىمۇ ساقلانغان ئىناۋەتلىك كارتىڭىزنى زىيارەت قىلالمايدۇ.</string>
-    <!-- Message of warning dialog if users have no device authentication set up -->
-    <string name="credit_cards_warning_dialog_message_3" tools:ignore="UnusedResources">ئۈسكۈنە قۇلۇپلاش ئەندىزىسى، PIN ياكى ئىم ئورنىتىشنى تەڭشىسىڭىز، ئۈسكۈنىڭىز باشقىلارنىڭ قولىدا بولسىمۇ ساقلانغان چىقىم قىلىش ئۇسۇلىڭىزنى زىيارەت قىلالمايدۇ.</string>
-=======
     <string name="credit_cards_warning_dialog_title_2">ساقلانغان چىقىم قىلىش ئۇسۇللىرىڭىز شىفىرلىنىدۇ</string>
     <!-- Message of warning dialog if users have no device authentication set up -->
     <string name="credit_cards_warning_dialog_message" moz:RemovedIn="125" tools:ignore="UnusedResources">ئۈسكۈنە قۇلۇپلاش ئەندىزىسى، PIN ياكى ئىم ئورنىتىشنى تەڭشىسىڭىز، ئۈسكۈنىڭىز باشقىلارنىڭ قولىدا بولسىمۇ ساقلانغان ئىناۋەتلىك كارتىڭىزنى زىيارەت قىلالمايدۇ.</string>
     <!-- Message of warning dialog if users have no device authentication set up -->
     <string name="credit_cards_warning_dialog_message_3">ئۈسكۈنە قۇلۇپلاش ئەندىزىسى، PIN ياكى ئىم ئورنىتىشنى تەڭشىسىڭىز، ئۈسكۈنىڭىز باشقىلارنىڭ قولىدا بولسىمۇ ساقلانغان چىقىم قىلىش ئۇسۇلىڭىزنى زىيارەت قىلالمايدۇ.</string>
->>>>>>> 382ca721
     <!-- Positive button to send users to set up a pin of warning dialog if users have no device authentication set up -->
     <string name="credit_cards_warning_dialog_set_up_now">ھازىر تەڭشە</string>
     <!-- Negative button to ignore warning dialog if users have no device authentication set up -->
@@ -2031,15 +1897,9 @@
     <!-- Title of PIN verification dialog to direct users to re-enter their device credentials to access their credit cards -->
     <string name="credit_cards_biometric_prompt_message_pin">ئۈسكۈنىڭىزنىڭ قۇلۇپىنى ئېچىڭ</string>
     <!-- Message displayed in biometric prompt for authentication, before allowing users to use their stored credit card information -->
-<<<<<<< HEAD
-    <string name="credit_cards_biometric_prompt_unlock_message">ساقلانغان ئىناۋەتلىك كارتا ئۇچۇرلىرىنى ئىشلىتىش ئۈچۈن قۇلۇپ ئېچىڭ</string>
-    <!-- Message displayed in biometric prompt for authentication, before allowing users to use their stored payment method information -->
-    <string name="credit_cards_biometric_prompt_unlock_message_2" tools:ignore="UnusedResources">ساقلانغان چىقىم قىلىش ئۇسۇلىنى ئىشلىتىش ئۈچۈن قۇلۇپ ئېچىڭ</string>
-=======
     <string name="credit_cards_biometric_prompt_unlock_message" moz:RemovedIn="125" tools:ignore="UnusedResources">ساقلانغان ئىناۋەتلىك كارتا ئۇچۇرلىرىنى ئىشلىتىش ئۈچۈن قۇلۇپ ئېچىڭ</string>
     <!-- Message displayed in biometric prompt for authentication, before allowing users to use their stored payment method information -->
     <string name="credit_cards_biometric_prompt_unlock_message_2">ساقلانغان چىقىم قىلىش ئۇسۇلىنى ئىشلىتىش ئۈچۈن قۇلۇپ ئېچىڭ</string>
->>>>>>> 382ca721
     <!-- Title of the "Add address" screen -->
     <string name="addresses_add_address">ئادرېس قوش</string>
     <!-- Title of the "Edit address" screen -->
@@ -2077,15 +1937,9 @@
     <!-- The text for the "Delete address" button for deleting an address -->
     <string name="addressess_delete_address_button">ئادرېس ئۆچۈر</string>
     <!-- The title for the "Delete address" confirmation dialog -->
-<<<<<<< HEAD
-    <string name="addressess_confirm_dialog_message">بۇ ئادرېسنى راستىنلا ئۆچۈرەمسىز؟</string>
-    <!-- The title for the "Delete address" confirmation dialog -->
-    <string name="addressess_confirm_dialog_message_2" tools:ignore="UnusedResources">بۇ ئادرېسنى ئۆچۈرەمدۇ؟</string>
-=======
     <string name="addressess_confirm_dialog_message" moz:RemovedIn="125" tools:ignore="UnusedResources">بۇ ئادرېسنى راستىنلا ئۆچۈرەمسىز؟</string>
     <!-- The title for the "Delete address" confirmation dialog -->
     <string name="addressess_confirm_dialog_message_2">بۇ ئادرېسنى ئۆچۈرەمدۇ؟</string>
->>>>>>> 382ca721
     <!-- The text for the positive button on "Delete address" dialog -->
     <string name="addressess_confirm_dialog_ok_button">ئۆچۈر</string>
     <!-- The text for the negative button on "Delete address" dialog -->
@@ -2183,29 +2037,14 @@
     <!-- Login overflow menu edit button -->
     <string name="login_menu_edit_button">تەھرىر</string>
     <!-- Message in delete confirmation dialog for logins -->
-<<<<<<< HEAD
-    <string name="login_deletion_confirmation">بۇ كىرىشنى راستىنلا ئۆچۈرەمسىز؟</string>
-    <!-- Message in delete confirmation dialog for password -->
-    <string name="login_deletion_confirmation_2" tools:ignore="UnusedResources">بۇ ئىمنى راستىنلا ئۆچۈرەمسىز؟</string>
-=======
     <string name="login_deletion_confirmation" moz:RemovedIn="125" tools:ignore="UnusedResources">بۇ كىرىشنى راستىنلا ئۆچۈرەمسىز؟</string>
     <!-- Message in delete confirmation dialog for password -->
     <string name="login_deletion_confirmation_2">بۇ ئىمنى راستىنلا ئۆچۈرەمسىز؟</string>
->>>>>>> 382ca721
     <!-- Positive action of a dialog asking to delete  -->
     <string name="dialog_delete_positive">ئۆچۈر</string>
     <!-- Negative action of a dialog asking to delete login -->
     <string name="dialog_delete_negative">ۋاز كەچ</string>
     <!--  The saved login options menu description. -->
-<<<<<<< HEAD
-    <string name="login_options_menu">كىرىش تاللانمىلىرى</string>
-    <!--  The saved password options menu description. -->
-    <string name="login_options_menu_2" tools:ignore="UnusedResources">ئىم تاللانمىسى</string>
-    <!--  The editable text field for a login's web address. -->
-    <string name="saved_login_hostname_description">كىرىشنىڭ تور ئادرېسىنى تەھرىرلىگىلى بولىدىغان تېكىست بۆلىكى.</string>
-    <!--  The editable text field for a website address. -->
-    <string name="saved_login_hostname_description_3" tools:ignore="UnusedResources">تور بېكەت ئادرېسىنىڭ تەھرىرلىگىلى بولىدىغان تېكىست بۆلىكى.</string>
-=======
     <string name="login_options_menu" moz:RemovedIn="125" tools:ignore="UnusedResources">كىرىش تاللانمىلىرى</string>
     <!--  The saved password options menu description. -->
     <string name="login_options_menu_2">ئىم تاللانمىسى</string>
@@ -2213,38 +2052,10 @@
     <string name="saved_login_hostname_description" moz:RemovedIn="125" tools:ignore="UnusedResources">كىرىشنىڭ تور ئادرېسىنى تەھرىرلىگىلى بولىدىغان تېكىست بۆلىكى.</string>
     <!--  The editable text field for a website address. -->
     <string name="saved_login_hostname_description_3">تور بېكەت ئادرېسىنىڭ تەھرىرلىگىلى بولىدىغان تېكىست بۆلىكى.</string>
->>>>>>> 382ca721
     <!--  The editable text field for a login's username. -->
     <string name="saved_login_username_description" moz:RemovedIn="125" tools:ignore="UnusedResources">كىرىشنىڭ ئىشلەتكۈچى ئىسمىنى تەھرىرلىگىلى بولىدىغان تېكىست بۆلىكى.</string>
 
     <!--  The editable text field for a username. -->
-<<<<<<< HEAD
-    <string name="saved_login_username_description_3" tools:ignore="UnusedResources">ئىشلەتكۈچى ئاتىنىڭ تەھرىرلىگىلى بولىدىغان تېكىست بۆلىكى.</string>
-    <!--  The editable text field for a login's password. -->
-    <string name="saved_login_password_description">كىرىشنىڭ ئىمىنى تەھرىرلىگىلى بولىدىغان تېكىست بۆلىكى.</string>
-    <!--  The editable text field for a login's password. -->
-    <string name="saved_login_password_description_2" tools:ignore="UnusedResources">ئىمنىڭ تەھرىرلىگىلى بولىدىغان تېكىست بۆلىكى.</string>
-    <!--  The button description to save changes to an edited login. -->
-    <string name="save_changes_to_login">كىرىش ئۆزگەرتىشلىرىنى ساقلايدۇ.</string>
-    <!--  The button description to save changes to an edited password. -->
-    <string name="save_changes_to_login_2" tools:ignore="UnusedResources">ئۆزگەرتىشلەرنى ساقلايدۇ.</string>
-    <!--  The page title for editing a saved login. -->
-    <string name="edit">تەھرىر</string>
-    <!--  The page title for editing a saved password. -->
-    <string name="edit_2" tools:ignore="UnusedResources">ئىم تەھرىر</string>
-    <!--  The page title for adding new login. -->
-    <string name="add_login">يېڭى كىرىش قوش</string>
-    <!--  The page title for adding new password. -->
-    <string name="add_login_2" tools:ignore="UnusedResources">ئىم قوش</string>
-    <!--  The error message in add/edit login view when password field is blank. -->
-    <string name="saved_login_password_required">ئىم زۆرۈر</string>
-    <!--  Error text displayed underneath the password field when it is in an error case. -->
-    <string name="saved_login_password_required_2" tools:ignore="UnusedResources">ئىم كىرگۈزۈلىدۇ</string>
-    <!--  The error message in add login view when username field is blank. -->
-    <string name="saved_login_username_required">ئىشلەتكۈچى ئىسمى زۆرۈر</string>
-    <!--  The error message in add login view when username field is blank. -->
-    <string name="saved_login_username_required_2" tools:ignore="UnusedResources">ئىشلەتكۈچى ئاتى كىرگۈزۈلىدۇ</string>
-=======
     <string name="saved_login_username_description_3">ئىشلەتكۈچى ئاتىنىڭ تەھرىرلىگىلى بولىدىغان تېكىست بۆلىكى.</string>
     <!--  The editable text field for a login's password. -->
     <string name="saved_login_password_description" moz:RemovedIn="125" tools:ignore="UnusedResources">كىرىشنىڭ ئىمىنى تەھرىرلىگىلى بولىدىغان تېكىست بۆلىكى.</string>
@@ -2270,7 +2081,6 @@
     <string name="saved_login_username_required" moz:RemovedIn="125" tools:ignore="UnusedResources">ئىشلەتكۈچى ئىسمى زۆرۈر</string>
     <!--  The error message in add login view when username field is blank. -->
     <string name="saved_login_username_required_2">ئىشلەتكۈچى ئاتى كىرگۈزۈلىدۇ</string>
->>>>>>> 382ca721
     <!--  The error message in add login view when hostname field is blank. -->
     <string name="saved_login_hostname_required" tools:ignore="UnusedResources">مۇلازىم ئىسمى زۆرۈر</string>
     <!--  The error message in add login view when hostname field is blank. -->
