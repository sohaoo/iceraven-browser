--- conflicted
+++ resolved
@@ -339,15 +339,12 @@
         The first parameter is the name of the app defined in app_name (for example: Fenix). -->
     <string name="browser_menu_delete_browsing_data_on_quit">%1$s چېكىن</string>
 
-<<<<<<< HEAD
-=======
     <!-- Menu "contextual feature recommendation" (CFR) -->
     <!-- Text for the title in the contextual feature recommendation popup promoting the menu feature. -->
     <string name="menu_cfr_title">يېڭى: ئېقىم سىزىقلىق تىزىملىكى</string>
     <!-- Text for the message in the contextual feature recommendation popup promoting the menu feature. -->
     <string name="menu_cfr_body">مەيلى شەخسىي زىيارەت ھالىتى ياكى ساقلاش مەشغۇلاتى بولسۇن، لازىملىق ئىقتىدارلارنى ئاسانلا تاپقىلى بولىدۇ.</string>
 
->>>>>>> 80823484
     <!-- Extensions management fragment -->
     <!-- Text displayed when there are no extensions to be shown -->
     <string name="extensions_management_no_extensions">بۇ يەردە كېڭەيتمە يوق</string>
