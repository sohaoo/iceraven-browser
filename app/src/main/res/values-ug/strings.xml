--- conflicted
+++ resolved
@@ -2457,8 +2457,6 @@
     <!-- Snackbar title shown if the user closes the Translation Request dialogue and a translation is in progress. -->
     <string name="translation_in_progress_snackbar">تەرجىمە قىلىۋاتىدۇ…</string>
 
-<<<<<<< HEAD
-=======
     <!-- Title for the data saving mode warning dialog used in the translation request dialog.
     This dialog will be presented when the user attempts to perform
     a translation without the necessary language files downloaded first when Android's data saver mode is enabled and the user is not using WiFi.
@@ -2466,7 +2464,6 @@
     <string name="translations_download_language_file_dialog_title">سانلىق مەلۇمات ئېقىمىنى تېجەش ھالىتىدە تىلنى چۈشۈرەمدۇ(%1$s)؟</string>
 
 
->>>>>>> 73c9a42a
     <!-- Translations options dialog -->
     <!-- Title of the translation options dialog that allows a user to set their translation options for the site the user is currently on. -->
     <string name="translation_option_bottom_sheet_title">تەرجىمە تاللانمىلىرى</string>
