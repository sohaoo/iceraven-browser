--- conflicted
+++ resolved
@@ -120,15 +120,12 @@
 
     <!-- Text for the message displayed for the popup promoting the long press of navigation in the navigation bar. -->
     <string name="navbar_navigation_buttons_cfr_message">يا ئوقنى چېكىپ بېسىپ تۇرۇلسا بۇ بەتكۈچنىڭ تارىخىدىكى بەتلىرى ئارىسىدا ئاتلايدۇ.</string>
-<<<<<<< HEAD
-=======
 
     <!-- Tablet navigation bar "contextual feature recommendation" (CFR) -->
     <!-- Text for the title displayed in the contextual feature recommendation popup promoting the tablet navigation bar. -->
     <string name="tablet_nav_bar_cfr_title">يېڭى: ئالدىغا كەينىگە يا ئوقنى چېكىپ بەت ئالماشتۇرغىلى بولىدۇ</string>
     <!-- Text for the message displayed in the contextual feature recommendation popup promoting the tablet navigation bar. -->
     <string name="tablet_nav_bar_cfr_message">بەت ئالماشتۇرۇش تېخىمۇ تېز بارمىقىڭىزدا چېكىپلا ئالماشتۇرالايسىز.</string>
->>>>>>> c4245b98
 
     <!-- Text for the info dialog when camera permissions have been denied but user tries to access a camera feature. -->
     <string name="camera_permissions_needed_message">كامېرا ئىجازىتى زۆرۈر. ئاندىرويىد تەڭشىكىگە يۆتكىلىپ، ئىجازەتنى چېكىپ، ئاندىن يول قوينى چېكىڭ.</string>
@@ -2697,19 +2694,11 @@
 
     <!-- Title for the dialog used by the translations feature to confirm canceling a download in progress for a language file.
     The first parameter is the name of the language, for example, "Spanish". -->
-<<<<<<< HEAD
-    <string name="cancel_download_language_file_dialog_title">%1$s نى چۈشۈرۈشتىن ۋاز كېچەمدۇ؟</string>
-    <!-- Button text on the dialog used by the translations feature confirms canceling a download in progress for a language file. -->
-    <string name="cancel_download_language_file_dialog_positive_button_text">ھەئە</string>
-    <!-- Button text on the dialog used by the translations feature to dismiss the dialog. -->
-    <string name="cancel_download_language_file_negative_button_text">ياق</string>
-=======
     <string name="cancel_download_language_file_dialog_title" moz:removedIn="130" tools:ignore="UnusedResources">%1$s نى چۈشۈرۈشتىن ۋاز كېچەمدۇ؟</string>
     <!-- Button text on the dialog used by the translations feature confirms canceling a download in progress for a language file. -->
     <string name="cancel_download_language_file_dialog_positive_button_text" moz:removedIn="130" tools:ignore="UnusedResources">ھەئە</string>
     <!-- Button text on the dialog used by the translations feature to dismiss the dialog. -->
     <string name="cancel_download_language_file_negative_button_text" moz:removedIn="130" tools:ignore="UnusedResources">ياق</string>
->>>>>>> c4245b98
 
     <!-- Title for the data saving mode warning dialog used by the translations feature.
     This dialog will be presented when the user attempts to download a language or perform
