<?xml version="1.0" encoding="utf-8"?>
<resources xmlns:tools="http://schemas.android.com/tools" xmlns:moz="http://mozac.org/tools">


    <!-- App name for private browsing mode. The first parameter is the name of the app defined in app_name (for example: Fenix)-->
    <string name="app_name_private_5">شەخسىي %s</string>
    <!-- App name for private browsing mode. The first parameter is the name of the app defined in app_name (for example: Fenix)-->
    <string name="app_name_private_4">%s (شەخسىي)</string>

    <!-- Home Fragment -->
    <!-- Content description (not visible, for screen readers etc.): "Three dot" menu button. -->
    <string name="content_description_menu">تېخىمۇ كۆپ تاللانما</string>
    <!-- Content description (not visible, for screen readers etc.): "Private Browsing" menu button. -->
    <string name="content_description_private_browsing_button">شەخسىي زىيارەتنى قوزغات</string>
    <!-- Content description (not visible, for screen readers etc.): "Private Browsing" menu button. -->
    <string name="content_description_disable_private_browsing_button">شەخسىي زىيارەتنى چەكلە</string>
    <!-- Placeholder text shown in the search bar before a user enters text for the default engine -->
    <string name="search_hint">ئىزدەيدۇ ياكى ئادرېس كىرگۈزۈلىدۇ</string>
    <!-- Placeholder text shown in the search bar before a user enters text for a general engine -->
    <string name="search_hint_general_engine">توردىن ئىزدەيدۇ</string>
    <!-- Placeholder text shown in search bar when using history search -->
    <string name="history_search_hint">تارىختىن ئىزدەيدۇ</string>
    <!-- Placeholder text shown in search bar when using bookmarks search -->
    <string name="bookmark_search_hint">خەتكۈچ ئىزدەيدۇ</string>
    <!-- Placeholder text shown in search bar when using tabs search -->
    <string name="tab_search_hint">بەتكۈچ ئىزدەيدۇ</string>
    <!-- Placeholder text shown in the search bar when using application search engines -->
    <string name="application_search_hint">ئىزدەيدىغان ئاتالغۇ كىرگۈزۈلىدۇ</string>
    <!-- No Open Tabs Message Description -->
    <string name="no_open_tabs_description">ئوچۇق بەتكۈچلىرىڭىز بۇ يەردە كۆرۈنىدۇ.</string>
    <!-- No Private Tabs Message Description -->
    <string name="no_private_tabs_description">شەخسىي بەتكۈچلىرىڭىز بۇ يەردە كۆرۈنىدۇ.</string>
    <!-- Tab tray multi select title in app bar. The first parameter is the number of tabs selected -->
    <string name="tab_tray_multi_select_title">%1$d تاللاندى</string>
    <!-- Label of button in create collection dialog for creating a new collection  -->
    <string name="tab_tray_add_new_collection">يېڭى يىغقۇچ قۇر</string>
    <!-- Label of editable text in create collection dialog for naming a new collection  -->
    <string name="tab_tray_add_new_collection_name">ئىسمى</string>
    <!-- Label of button in save to collection dialog for selecting a current collection  -->
    <string name="tab_tray_select_collection">يىغقۇچ تاللا</string>
    <!-- Content description for close button while in multiselect mode in tab tray -->
    <string name="tab_tray_close_multiselect_content_description">كۆپ تاللاش ھالىتىدىن چېكىنىش</string>
    <!-- Content description for save to collection button while in multiselect mode in tab tray -->
    <string name="tab_tray_collection_button_multiselect_content_description">تاللانغان بەتكۈچلەرنى يىغقۇچقا ساقلايدۇ</string>
    <!-- Content description on checkmark while tab is selected in multiselect mode in tab tray -->
    <string name="tab_tray_multiselect_selected_content_description">تاللانغان</string>


    <!-- Home - Bookmarks -->
    <!-- Title for the home screen section with bookmarks. -->
    <string name="home_bookmarks_title">خەتكۈچ</string>
    <!-- Content description for the button which navigates the user to show all of their bookmarks. -->
    <string name="home_bookmarks_show_all_content_description">ھەممە خەتكۈچنى كۆرسەت</string>
    <!-- Text for the menu button to remove a recently saved bookmark from the user's home screen -->
    <string name="home_bookmarks_menu_item_remove">چىقىرىۋەت</string>

    <!-- About content. The first parameter is the name of the application. (For example: Fenix) -->
    <string name="about_content">%1$s نى Mozilla ياسىغان.</string>

    <!-- Private Browsing -->
    <!-- Explanation for private browsing displayed to users on home view when they first enable private mode
        The first parameter is the name of the app defined in app_name (for example: Fenix) -->
    <string name="private_browsing_placeholder_description_2">
ئەپنى تاقىغان تياكى چېكىنگەندە %1$s شەخسىي بەتكۈچلەردىن ئىزدەش ۋە زىيارەت تارىخىڭىزنى تازىلايدۇ. گەرچە بۇ سىزنى تور بېكەت ياكى ئىنتېرنېت مۇلازىمەت تەمىنلىگۈچىڭىزگە نىسبەتەن ئاتسىز قىلمىسىمۇ ئەمما توردا نېمە ئىش قىلغانلىقىڭىزنى مەزكۇر ئۈسكۈنىنى ئىشلىتىدىغان باشقا كىشىلەردىن سىر تۇرۇشنى ئاسانلاشتۇرىدۇ.</string>

    <string name="private_browsing_common_myths">
شەخسىيەت زىيارىتى ھەققىدە كۆپ ئۇچرايدىغان قاراشلار</string>

    <!-- True Private Browsing Mode -->
    <!-- Title for info card on private homescreen in True Private Browsing Mode. -->
    <string name="felt_privacy_desc_card_title">بۇ ئۈسكۈنىدە ئىز قالدۇرمايدۇ</string>
    <!-- Explanation for private browsing displayed to users on home view when they first enable
        private mode in our new Total Private Browsing mode.
        The first parameter is the name of the app defined in app_name (for example: Firefox Nightly)
        The second parameter is the clickable link text in felt_privacy_info_card_subtitle_link_text -->
    <string name="felt_privacy_info_card_subtitle_2">بارلىق شەخسىيەت بەتكۈچلەر تاقالغاندا %1$s سىزنىڭ cookies، تارىخ ۋە تور بېكەت سانلىق مەلۇماتلىرىڭىزنى ئۆچۈرىدۇ. %2$s</string>
    <!-- Clickable portion of the explanation for private browsing that links the user to our
        about privacy page.
        This string is used in felt_privacy_info_card_subtitle as the second parameter.-->
    <string name="felt_privacy_info_card_subtitle_link_text">پائالىيىتىمنى كىم كۆرەلەيدۇ؟</string>

    <!-- Private mode shortcut "contextual feature recommendation" (CFR) -->
    <!-- Text for the Private mode shortcut CFR message for adding a private mode shortcut to open private tabs from the Home screen -->
    <string name="private_mode_cfr_message_2">بىر چېكىپلا كېيىنكى شەخسىيەت بەتكۈچنى قوزغىتالايسىز.</string>
    <!-- Text for the positive button to accept adding a Private Browsing shortcut to the Home screen -->
    <string name="private_mode_cfr_pos_button_text">باش ئېكرانغا قوش</string>
    <!-- Text for the negative button to decline adding a Private Browsing shortcut to the Home screen -->
    <string name="cfr_neg_button_text">بولدى رەھمەت</string>

    <!-- Open in App "contextual feature recommendation" (CFR) -->
    <!-- Text for the info message. The first parameter is the name of the application.-->
    <string name="open_in_app_cfr_info_message_2">ئەپتە ئۇلانمىلارنى ئۆزلۈكىدىن ئېچىشقا %1$s نى تەڭشىيەلەيسىز.</string>
    <!-- Text for the positive action button -->
    <string name="open_in_app_cfr_positive_button_text">تەڭشەككە يۆتكەل</string>
    <!-- Text for the negative action button -->
    <string name="open_in_app_cfr_negative_button_text">بولدىلا</string>


    <!-- Total cookie protection "contextual feature recommendation" (CFR) -->
    <!-- Text for the message displayed in the contextual feature recommendation popup promoting the total cookie protection feature. -->
    <string name="tcp_cfr_message">ئەڭ كۈچلۈك شەخسىيەت ئىقتىدارى: بېكەت ھالقىپ ئىزلىغۇچنى ئايرىۋېتىدۇ.</string>
    <!-- Text displayed that links to website containing documentation about the "Total cookie protection" feature. -->
    <string name="tcp_cfr_learn_more">ئومۇميۈزلۈك Cookie دىن قوغداش ھەققىدىكى بىلدۈرگۈ</string>


    <!-- Private browsing erase action "contextual feature recommendation" (CFR) -->
    <!-- Text for the message displayed in the contextual feature recommendation popup promoting the erase private browsing feature. -->
    <string name="erase_action_cfr_message">بۇ جاي چېكىلسە يېڭى شەخسىي سۆزلەشكۈنى باشلايدۇ. تارىخ، cookies-دەك ھەممە ئۇچۇرلىرىڭىزنى ئۆچۈرىدۇ.</string>


    <!-- Toolbar "contextual feature recommendation" (CFR) -->
    <!-- Text for the title displayed in the contextual feature recommendation popup promoting the navigation bar. -->
    <string name="navbar_cfr_title">يېڭى يولباشچى ئىشلىتىلسە، تور كۆرگۈ تېزلىشىدۇ</string>

    <!-- Text for the message displayed in the contextual feature recommendation popup promoting the navigation bar. -->
    <string name="navbar_cfr_message" moz:removedIn="130" tools:ignore="UnusedResources">بەتنى دومىلاتقىنىڭىزدا بۇ بالداق ئۆزلۈكىدىن يوشۇرۇلۇپ كۆز يۈگۈرتۈشكە تېخىمۇ كۆپ بوشلۇق ئاجرىتىدۇ.</string>

    <!-- Text for the message displayed in the contextual feature recommendation popup promoting the navigation bar. -->
    <string name="navbar_cfr_message_2">تور بېكەتتە بەتنى دومىلاتقىنىڭىزدا بۇ بالداق ئۆزلۈكىدىن يوشۇرۇلۇپ كۆز يۈگۈرتۈشكە تېخىمۇ كۆپ بوشلۇق ئاجرىتىدۇ. </string>

    <!-- Text for the message displayed for the popup promoting the long press of navigation in the navigation bar. -->
    <string name="navbar_navigation_buttons_cfr_message">يا ئوقنى چېكىپ بېسىپ تۇرۇلسا بۇ بەتكۈچنىڭ تارىخىدىكى بەتلىرى ئارىسىدا ئاتلايدۇ.</string>

    <!-- Text for the info dialog when camera permissions have been denied but user tries to access a camera feature. -->
    <string name="camera_permissions_needed_message">كامېرا ئىجازىتى زۆرۈر. ئاندىرويىد تەڭشىكىگە يۆتكىلىپ، ئىجازەتنى چېكىپ، ئاندىن يول قوينى چېكىڭ.</string>
    <!-- Text for the positive action button to go to Android Settings to grant permissions. -->
    <string name="camera_permissions_needed_positive_button_text">تەڭشەككە يۆتكەل</string>
    <!-- Text for the negative action button to dismiss the dialog. -->
    <string name="camera_permissions_needed_negative_button_text">بولدىلا</string>

    <!-- Text for the banner message to tell users about our auto close feature. -->
    <string name="tab_tray_close_tabs_banner_message">ئۆتكەن بىر كۈن، ھەپتە ياكى ئايدا كۆرمىگەن ئېچىلغان بەتكۈچلەرنى ئاپتوماتىك يېپىشنى تەڭشەيدۇ.</string>
    <!-- Text for the positive action button to go to Settings for auto close tabs. -->
    <string name="tab_tray_close_tabs_banner_positive_button_text">كۆرۈنۈش تاللانمىلار</string>
    <!-- Text for the negative action button to dismiss the Close Tabs Banner. -->
    <string name="tab_tray_close_tabs_banner_negative_button_text">بولدىلا</string>
    <!-- Text for the banner message to tell users about our inactive tabs feature. -->
    <string name="tab_tray_inactive_onboarding_message">ئىككى ھەپتە كۆرمىگەن بەتكۈچلەر بۇ جايغا يۆتكىلىدۇ.</string>
    <!-- Text for the action link to go to Settings for inactive tabs. -->
    <string name="tab_tray_inactive_onboarding_button_text">تەڭشەكلەردىن تاقايدۇ</string>
    <!-- Text for title for the auto-close dialog of the inactive tabs. -->
    <string name="tab_tray_inactive_auto_close_title">بىر ئايدىن كېيىن ئاپتوماتىك ياپامدۇ؟</string>
    <!-- Text for the body for the auto-close dialog of the inactive tabs.
        The first parameter is the name of the application.-->
    <string name="tab_tray_inactive_auto_close_body_2">%1$s بىر ئايغىچە كۆرمىگەن بەتكۈچلەرنى ئاپتوماتىك ياپىدۇ.</string>
    <!-- Content description for close button in the auto-close dialog of the inactive tabs. -->
    <string name="tab_tray_inactive_auto_close_button_content_description">تاقاش</string>


    <!-- Text for turn on auto close tabs button in the auto-close dialog of the inactive tabs. -->
    <string name="tab_tray_inactive_turn_on_auto_close_button_2">ئاپتوماتىك ياپنى ئاچ</string>


    <!-- Home screen icons - Long press shortcuts -->
    <!-- Shortcut action to open new tab -->
    <string name="home_screen_shortcut_open_new_tab_2">يېڭى بەتكۈچ</string>

    <!-- Shortcut action to open new private tab -->
    <string name="home_screen_shortcut_open_new_private_tab_2">يېڭى شەخسىي بەتكۈچ</string>
    <!-- Shortcut action to open Passwords screen -->
    <string name="home_screen_shortcut_passwords">ئىم</string>

    <!-- Recent Tabs -->
    <!-- Header text for jumping back into the recent tab in the home screen -->
    <string name="recent_tabs_header">ئالدىنقى بەتكە قايت</string>
    <!-- Button text for showing all the tabs in the tabs tray -->
    <string name="recent_tabs_show_all">ھەممىنى كۆرسەت</string>
    <!-- Content description for the button which navigates the user to show all recent tabs in the tabs tray. -->
    <string name="recent_tabs_show_all_content_description_2">يېقىنقى ھەممە بەتكۈچنى كۆرسەت توپچە</string>
    <!-- Text for button in synced tab card that opens synced tabs tray -->
    <string name="recent_tabs_see_all_synced_tabs_button_text">قەدەمداشلانغان ھەممە بەتكۈچلەرنى كۆرسەت</string>
    <!-- Accessibility description for device icon used for recent synced tab -->
    <string name="recent_tabs_synced_device_icon_content_description">قەدەمداشلانغان ئۈسكۈنە</string>
    <!-- Text for the dropdown menu to remove a recent synced tab from the homescreen -->
    <string name="recent_synced_tab_menu_item_remove">چىقىرىۋەت</string>
    <!-- Text for the menu button to remove a grouped highlight from the user's browsing history
         in the Recently visited section -->
    <string name="recent_tab_menu_item_remove">چىقىرىۋەت</string>

    <!-- History Metadata -->
    <!-- Header text for a section on the home screen that displays grouped highlights from the
         user's browsing history, such as topics they have researched or explored on the web -->
    <string name="history_metadata_header_2">يېقىندا زىيارەت قىلغان</string>
    <!-- Text for the menu button to remove a grouped highlight from the user's browsing history
         in the Recently visited section -->
    <string name="recently_visited_menu_item_remove">چىقىرىۋەت</string>

    <!-- Content description for the button which navigates the user to show all of their history. -->
    <string name="past_explorations_show_all_content_description_2">ئىلگىرىكى ئىزدىنىشلەرنىڭ ھەممىسىنى كۆرسەت</string>

    <!-- Browser Fragment -->
    <!-- Content description (not visible, for screen readers etc.): Navigate backward (browsing history) -->
    <string name="browser_menu_back">قايتىش</string>
    <!-- Content description (not visible, for screen readers etc.): Navigate forward (browsing history) -->
    <string name="browser_menu_forward">ئالدىغا</string>
    <!-- Content description (not visible, for screen readers etc.): Refresh current website -->
    <string name="browser_menu_refresh">يېڭىلاش</string>
    <!-- Content description (not visible, for screen readers etc.): Stop loading current website -->
    <string name="browser_menu_stop">توختا</string>
    <!-- Browser menu button that opens the extensions manager -->
    <string name="browser_menu_extensions">كېڭەيتمە</string>
    <!-- Browser menu button that opens the extensions manager -->
    <string name="browser_menu_manage_extensions">كېڭەيتىلمە باشقۇرۇش</string>
    <!-- Browser menu button that opens AMO in a tab -->
    <string name="browser_menu_discover_more_extensions">تېخىمۇ كۆپ كېڭەيتمە بايقا</string>
    <!-- Browser menu button that opens account settings -->
    <string name="browser_menu_account_settings">ھېسابات ئۇچۇرى</string>
    <!-- Browser menu button that sends a user to help articles -->
    <string name="browser_menu_help">ياردەم</string>
    <!-- Browser menu button that sends a to a the what's new article -->
    <string name="browser_menu_whats_new">نېمە يېڭىلىق بار</string>
    <!-- Browser menu button that opens the settings menu -->
    <string name="browser_menu_settings">تەڭشەك</string>
    <!-- Browser menu button that opens a user's library -->
    <string name="browser_menu_library">توپلام</string>
    <!-- Browser menu toggle that requests a desktop site -->
    <string name="browser_menu_desktop_site">ئۈستەل يۈزى تور بېكىتى</string>
    <!-- Browser menu button that reopens a private tab as a regular tab -->
    <string name="browser_menu_open_in_regular_tab">ئادەتتىكى بەتكۈچتە ئاچ</string>
    <!-- Browser menu toggle that adds a shortcut to the site on the device home screen. -->
    <string name="browser_menu_add_to_homescreen">باش ئېكرانغا قوش</string>
    <!-- Browser menu toggle that adds a shortcut to the site on the device home screen. -->
    <string name="browser_menu_add_to_homescreen_2">باش ئېكرانغا قوش…</string>
    <!-- Content description (not visible, for screen readers etc.) for the Resync tabs button -->
    <string name="resync_button_content_description">قايتا قەدەمداشلا</string>
    <!-- Browser menu button that opens the find in page menu -->
    <string name="browser_menu_find_in_page">بەتتىن ئىزدە</string>
    <!-- Browser menu button that opens the find in page menu -->
    <string name="browser_menu_find_in_page_2">بەتتىن ئىزدە…</string>
    <!-- Browser menu button that opens the translations dialog, which has options to translate the current browser page. -->
    <string name="browser_menu_translations">بەت تەرجىمىسى</string>
    <!-- Browser menu button that saves the current tab to a collection -->
    <string name="browser_menu_save_to_collection">يىغقۇچقا ساقلا…</string>
    <!-- Browser menu button that saves the current tab to a collection -->
    <string name="browser_menu_save_to_collection_2">يىغقۇچقا ساقلا</string>
    <!-- Browser menu button that open a share menu to share the current site -->
    <string name="browser_menu_share">ھەمبەھىرلەش</string>
    <!-- Browser menu button that open a share menu to share the current site -->
    <string name="browser_menu_share_2">ھەمبەھىر…</string>
    <!-- Browser menu button shown in custom tabs that opens the current tab in Fenix
        The first parameter is the name of the app defined in app_name (for example: Fenix) -->
    <string name="browser_menu_open_in_fenix">%1$s دا ئاچ</string>
    <!-- Browser menu text shown in custom tabs to indicate this is a Fenix tab
        The first parameter is the name of the app defined in app_name (for example: Fenix) -->
    <string name="browser_menu_powered_by">تەمىنلىگۈچى %1$s</string>
    <!-- Browser menu text shown in custom tabs to indicate this is a Fenix tab
        The first parameter is the name of the app defined in app_name (for example: Fenix) -->
    <string name="browser_menu_powered_by2">تەمىنلىگۈچى %1$s</string>
    <!-- Browser menu button to put the current page in reader mode -->
    <string name="browser_menu_read">ئوقۇرمەن كۆرۈنۈشى</string>
    <!-- Browser menu button content description to close reader mode and return the user to the regular browser -->
    <string name="browser_menu_read_close">ئوقۇرمەن كۆرۈنۈشىنى ياپ</string>
    <!-- Browser menu button to open the current page in an external app -->
    <string name="browser_menu_open_app_link">ئەپتە ئاچ</string>
    <!-- Browser menu button to show reader view appearance controls e.g. the used font type and size -->
    <string name="browser_menu_customize_reader_view">ئوقۇرمەن كۆرۈنۈشىنى خاسلاشتۇر</string>
    <!-- Browser menu button to show reader view appearance controls e.g. the used font type and size -->
    <string name="browser_menu_customize_reader_view_2">ئوقۇرمەن كۆرۈنۈشىنى خاسلاشتۇر</string>
    <!-- Browser menu label for adding a bookmark -->
    <string name="browser_menu_add">قوشۇش</string>
    <!-- Browser menu label for editing a bookmark -->
    <string name="browser_menu_edit">تەھرىرلەش</string>
    <!-- Button shown on the home page that opens the Customize home settings -->
    <string name="browser_menu_customize_home_1">باش بەتنى خاسلاشتۇر</string>

    <!-- Browser menu label to sign in to sync on the device using Mozilla accounts -->
    <string name="browser_menu_sign_in">تىزىمغا كىرىڭ</string>
    <!-- Browser menu caption label for the "Sign in" browser menu item described in `browser_menu_sign_in` -->
    <string name="browser_menu_sign_in_caption">ئىم، بەتكۈچ ۋە باشقىلارنى قەدەمداشلايدۇ</string>

    <!-- Browser menu label to sign back in to sync on the device when the user's account needs to be reauthenticated -->
    <string name="browser_menu_sign_back_in_to_sync">قەدەمداشلاشتا تىزىمغا كىرىڭ</string>
    <!-- Browser menu caption label for the "Sign back in to sync" browser menu item described in `browser_menu_sign_back_in_to_sync` when there is an error in syncing -->
    <string name="browser_menu_syncing_paused_caption">قەدەمداشلاش ۋاقىتلىق توختىدى</string>
    <!-- Browser menu label that creates a private tab -->
    <string name="browser_menu_new_private_tab">يېڭى شەخسىي بەتكۈچ</string>
    <!-- Browser menu label that navigates to the Password screen -->
    <string name="browser_menu_passwords">ئىم</string>

    <!-- Browser menu label that navigates to the SUMO page for the Firefox for Android release notes.
         The first parameter is the name of the app defined in app_name (for example: Fenix)-->
    <string name="browser_menu_new_in_firefox">%1$s دىكى يېڭىلىق</string>

    <!-- Browser menu label that toggles the request for the desktop site of the currently visited page -->
    <string name="browser_menu_switch_to_desktop_site">ئۈستەل يۈزى تور بېكىتىگە ئالماشتۇر</string>
    <!-- Browser menu label that toggles the request for the mobile site of the currently visited page -->
    <string name="browser_menu_switch_to_mobile_site">كۆچمە بېكەتكە ئالماشتۇر</string>
    <!-- Browser menu label that navigates to the page tools sub-menu -->
    <string name="browser_menu_tools">قوراللار</string>
    <!-- Browser menu label that navigates to the save sub-menu, which contains various save related menu items such as
         bookmarking a page, saving to collection, shortcut or as a PDF, and adding to home screen -->
    <string name="browser_menu_save">ساقلا</string>

    <!-- Browser menu label that bookmarks the currently visited page -->
    <string name="browser_menu_bookmark_this_page">بۇ بەتنى خەتكۈچكە قوش</string>
    <!-- Browser menu label that navigates to the edit bookmark screen for the current bookmarked page -->
    <string name="browser_menu_edit_bookmark">خەتكۈچ تەھرىر</string>
    <!-- Browser menu label that the saves the currently visited page as a PDF -->
    <string name="browser_menu_save_as_pdf">PDF كە ساقلا…</string>
    <!-- Browser menu label for turning ON reader view of the current visited page -->
    <string name="browser_menu_turn_on_reader_view">ئوقۇرمەن كۆرۈنۈشىنى ئاچ</string>
    <!-- Browser menu label for turning OFF reader view of the current visited page -->
    <string name="browser_menu_turn_off_reader_view">ئوقۇرمەن كۆرۈنۈشىنى تاقا</string>
    <!-- Browser menu label for navigating to the translation feature, which provides language translation options the current visited page -->
    <string name="browser_menu_translate_page">بەت تەرجىمىسى…</string>
    <!-- Browser menu label that is displayed when the current page has been translated by the translation feature.
         The first parameter is the name of the language that page was translated to (e.g. English). -->
    <string name="browser_menu_translated_to">%1$s غا تەرجىمە قىلىندى</string>
    <!-- Browser menu label for the print feature -->
    <string name="browser_menu_print">باس…</string>

    <!-- Extensions management fragment -->
    <!-- Text displayed when there are no extensions to be shown -->
    <string name="extensions_management_no_extensions">بۇ يەردە كېڭەيتمە يوق</string>

    <!-- Browser Toolbar -->
    <!-- Content description for the Home screen button on the browser toolbar -->
    <string name="browser_toolbar_home">باش ئېكران</string>

    <!-- Content description (not visible, for screen readers etc.): Erase button: Erase the browsing
         history and go back to the home screen. -->
    <string name="browser_toolbar_erase">توركۆرگۈ تارىخىنى ئۆچۈر</string>
    <!-- Content description for the translate page toolbar button that opens the translations dialog when no translation has occurred. -->
    <string name="browser_toolbar_translate">بەت تەرجىمىسى</string>

    <!-- Content description (not visible, for screen readers etc.) for the translate page toolbar button that opens the translations dialog when the page is translated successfully.
         The first parameter is the name of the language that is displayed in the original page. (For example: English)
         The second parameter is the name of the language which the page was translated to. (For example: French) -->
    <string name="browser_toolbar_translated_successfully">بەت %1$s دىن %2$s غا تەرجىمە قىلىندى.</string>

    <!-- Locale Settings Fragment -->
    <!-- Content description for tick mark on selected language -->
    <string name="a11y_selected_locale_content_description">تاللانغان تىل</string>
    <!-- Text for default locale item -->
    <string name="default_locale_text">ئۈسكۈنە تىلىغا ئەگەشسۇن</string>
    <!-- Placeholder text shown in the search bar before a user enters text -->
    <string name="locale_search_hint">تىل ئىزدەش</string>

    <!-- Search Fragment -->
    <!-- Button in the search view that lets a user search by scanning a QR code -->
    <string name="search_scan_button">سايىلەش</string>

    <!-- Button in the search view when shortcuts are displayed that takes a user to the search engine settings -->
    <string name="search_shortcuts_engine_settings">ئىزدەش ماتورى تەڭشىكى</string>
    <!-- Button in the search view that lets a user navigate to the site in their clipboard -->
    <string name="awesomebar_clipboard_title">چاپلاش تاختىسىدىكى ئۇلىنىشنى ئېچىش</string>
    <!-- Button in the search suggestions onboarding that allows search suggestions in private sessions -->
    <string name="search_suggestions_onboarding_allow_button">يول قوي</string>
    <!-- Button in the search suggestions onboarding that does not allow search suggestions in private sessions -->
    <string name="search_suggestions_onboarding_do_not_allow_button">رۇخسەت بەرمە</string>
    <!-- Search suggestion onboarding hint title text -->
    <string name="search_suggestions_onboarding_title">شەخسىي سۆزلىشىشتە ئىزدەش تەۋسىيەسىگە يول قويامدۇ؟</string>
    <!-- Search suggestion onboarding hint description text, first parameter is the name of the app defined in app_name (for example: Fenix)-->
    <string name="search_suggestions_onboarding_text">%s سىز ئادرېس بالداققا كىرگۈزگەن ھەممە نەرسىنى كۆڭۈلدىكى ئىزدەش موتورىغا ھەمبەھىرلەيدۇ.</string>
    <!-- Search engine suggestion title text. The first parameter is the name of the suggested engine-->
    <string name="search_engine_suggestions_title">ئىزدەش%s</string>
    <!-- Search engine suggestion description text -->
    <string name="search_engine_suggestions_description">ئادرېس بالداقتىن بىۋاسىتە ئىزدەيدۇ</string>
    <!-- Menu option in the search selector menu to open the search settings -->
    <string name="search_settings_menu_item">ئىزدەش تەڭشىكى</string>

    <!-- Header text for the search selector menu -->
    <string name="search_header_menu_item_2">بۇ قېتىمقى ئىزدەش:</string>
    <!-- Content description (not visible, for screen readers etc.): Search engine icon. The first parameter is the search engine name (for example: DuckDuckGo). -->
    <string name="search_engine_icon_content_description" tools:ignore="UnusedResources">%s ئىزدەش موتورى</string>

    <!-- Home onboarding -->
    <!-- Onboarding home screen popup dialog, shown on top of the Jump back in section. -->
    <string name="onboarding_home_screen_jump_back_contextual_hint_2">خاسلاشتۇرۇلغان باش بېتىڭىز بىلەن تونۇشۇڭ. يېقىنقى بەتكۈچ، خەتكۈچ ۋە ئىزدەش نەتىجىسى بۇ يەردە كۆرۈنىدۇ.</string>
    <!-- Home onboarding dialog welcome screen title text. -->
    <string name="onboarding_home_welcome_title_2">تېخىمۇ خاسلاشتۇرۇلغان ئىنتېرنېتقا خۇش كەلدىڭىز</string>

    <!-- Home onboarding dialog welcome screen description text. -->
    <string name="onboarding_home_welcome_description">تېخىمۇ رەڭدار. شەخسىيەت تېخىمۇ بىخەتەر. كىشىلەرنىڭ مەنپەئەتتىن ئۈستۈنلۈكىگە ۋەدە بېرىدۇ.</string>
    <!-- Home onboarding dialog sign into sync screen title text. -->
    <string name="onboarding_home_sync_title_3">كۆپ ئېكران ئارا ئالمىشىش تېخىمۇ ئاسان</string>
    <!-- Home onboarding dialog sign into sync screen description text. -->
    <string name="onboarding_home_sync_description">باش بېتىڭىزدىن باشقا ئۈسكۈنىلىرىڭىزدىكى بەتكۈچلەرنى داۋاملاشتۇرۇپ زىيارەت قىلالايسىز.</string>
    <!-- Text for the button to continue the onboarding on the home onboarding dialog. -->
    <string name="onboarding_home_get_started_button">باشلاڭ</string>
    <!-- Text for the button to navigate to the sync sign in screen on the home onboarding dialog. -->
    <string name="onboarding_home_sign_in_button">تىزىمغا كىرىڭ</string>
    <!-- Text for the button to skip the onboarding on the home onboarding dialog. -->
    <string name="onboarding_home_skip_button">ئاتلا</string>
    <!-- Onboarding home screen sync popup dialog message, shown on top of Recent Synced Tabs in the Jump back in section. -->
    <string name="sync_cfr_message">بەتكۈچلىرىڭىز قەدەمداشلىنىۋاتىدۇ! باشقا ئۈسكۈنىڭىزدە زىيارەتنى داۋاملاشتۇرالايسىز.</string>
    <!-- Content description (not visible, for screen readers etc.): Close button for the home onboarding dialog -->
    <string name="onboarding_home_content_description_close_button">تاقاش</string>

    <!-- Notification pre-permission dialog -->
    <!-- Enable notification pre permission dialog title
        The first parameter is the name of the app defined in app_name (for example: Fenix) -->
    <string name="onboarding_home_enable_notifications_title" moz:removedIn="124" tools:ignore="UnusedResources">ئۇقتۇرۇشلار %s بىلەن تېخىمۇ كۆپ ئىشلارنى قىلىشىڭىزغا ياردەم بېرىدۇ</string>
    <!-- Enable notification pre permission dialog description with rationale
        The first parameter is the name of the app defined in app_name (for example: Fenix) -->
    <string name="onboarding_home_enable_notifications_description" moz:removedIn="124" tools:ignore="UnusedResources">بەتكۈچلىرىڭىزنى ئۈسكۈنىلەر ئارا قەدەمداشلايدۇ، چۈشۈرۈشنى باشقۇرىدۇ، %s نىڭ شەخسىيەت قوغدىشى ۋە باشقا تېخىمۇ كۆپ ئىشلىتىش ھەققىدىكى تەكلىپلەرگە ئېرىشتۈرىدۇ.</string>
    <!-- Text for the button to request notification permission on the device -->
    <string name="onboarding_home_enable_notifications_positive_button" moz:removedIn="124" tools:ignore="UnusedResources">داۋاملاشتۇر</string>
    <!-- Text for the button to not request notification permission on the device and dismiss the dialog -->
    <string name="onboarding_home_enable_notifications_negative_button" moz:removedIn="124" tools:ignore="UnusedResources">ھازىر ئەمەس</string>

    <!-- Juno first user onboarding flow experiment, strings are marked unused as they are only referenced by Nimbus experiments. -->
    <!-- Description for learning more about our privacy notice. -->
    <string name="juno_onboarding_privacy_notice_text">Firefox شەخسىيەت ئۇقتۇرۇشى</string>
    <!-- Title for set firefox as default browser screen used by Nimbus experiments. -->
    <string name="juno_onboarding_default_browser_title_nimbus_2">بىخەتەرلىكىڭىزنى ساقلاشنى ياخشى كۆرىمىز</string>
    <!-- Title for set firefox as default browser screen used by Nimbus experiments.
        Note: The word "Firefox" should NOT be translated -->
    <string name="juno_onboarding_default_browser_title_nimbus_3" tools:ignore="UnusedResources">مىليونلىغان كىشىنىڭ نېمىشقا Firefox نى ياقتۇرىدىغانلىقىنى تېپىڭ</string>
    <!-- Title for set firefox as default browser screen used by Nimbus experiments. -->
    <string name="juno_onboarding_default_browser_title_nimbus_4" tools:ignore="UnusedResources">بىخەتەر تور زىيارىتىنىڭ تېخىمۇ كۆپ تاللىشى</string>
    <!-- Description for set firefox as default browser screen used by Nimbus experiments. -->
    <string name="juno_onboarding_default_browser_description_nimbus_3">پايدا تاپمايدىغان توركۆرگۈمىز شىركەتلەرنىڭ سىزگە تور بېكەتلەردە مەخپىي ھالدا ئەگىشىشىنى توسىدۇ.</string>
    <!-- Description for set firefox as default browser screen used by Nimbus experiments. -->
    <string name="juno_onboarding_default_browser_description_nimbus_4" tools:ignore="UnusedResources">100 مىليوندىن ئارتۇق كىشى پايدا تاپمايدىغان ئورگان قوللىغان توركۆرگۈنى تاللاپ ئىشلىتىپ ئۆزلىرىنىڭ شەخسىيىتىنى قوغداۋاتىدۇ.</string>
    <!-- Description for set firefox as default browser screen used by Nimbus experiments. -->
    <string name="juno_onboarding_default_browser_description_nimbus_5" tools:ignore="UnusedResources">بىلىنگەن ئىزلىغۇچ؟ ئۆزلۈكىدىن توسۇلىدۇ. كېڭەيتمە؟ 700 دىن ئارتۇقنى سىناڭ. PDF نى ئاچامدۇ؟ توركۆرگۈ ئىچىدىكى ئوقۇغۇچ ئۇلارنى باشقۇرۇشنى قۇلايلاشتۇرىدۇ.</string>
    <!-- Description for set firefox as default browser screen used by Nimbus experiments. -->
    <string name="juno_onboarding_default_browser_description_nimbus_2" moz:RemovedIn="124" tools:ignore="UnusedResources">پايدا تاپمايدىغان ئورگان قوللايدىغان توركۆرگۈمىز شىركەتلەرنىڭ سىزنى مەخپىي ھالدا توردىن ئىزلىشىنى توختىتىشىغا ياردەم بېرىدۇ.\n\nشەخسىيەت ئۇقتۇرۇشى ھەققىدىكى تەپسىلات بىلدۈرگۈسى.</string>
    <!-- Text for the link to the privacy notice webpage for set as firefox default browser screen.
    This is part of the string with the key "juno_onboarding_default_browser_description". -->
    <string name="juno_onboarding_default_browser_description_link_text" moz:RemovedIn="124" tools:ignore="UnusedResources">شەخسىيەت ئۇقتۇرۇشى</string>
    <!-- Text for the button to set firefox as default browser on the device -->
    <string name="juno_onboarding_default_browser_positive_button" tools:ignore="UnusedResources">كۆڭۈلدىكى توركۆرگۈ قىلىپ تەڭشە</string>
    <!-- Text for the button dismiss the screen and move on with the flow -->
    <string name="juno_onboarding_default_browser_negative_button" tools:ignore="UnusedResources">ھازىر ئەمەس</string>
    <!-- Title for sign in to sync screen. -->
    <string name="juno_onboarding_sign_in_title_2">ئۈسكۈنىلەر ئارا ئالماشتۇرغاندا شىفىرلىنىدۇ</string>
    <!-- Description for sign in to sync screen. Nimbus experiments do not support string placeholders.
     Note: The word "Firefox" should NOT be translated -->
    <string name="juno_onboarding_sign_in_description_2" moz:RemovedIn="130" tools:ignore="UnusedResources">تىزىمغا كىرىپ قەدەمداشلىسىڭىز، تېخىمۇ بىخەتەر بولىسىز. Firefox ئىم، خەتكۈچ ۋە باشقىلارنى مەخپىيلەشتۈرىدۇ.</string>
    <!-- Description for sign in to sync screen. Nimbus experiments do not support string placeholders.
     Note: The word "Firefox" should NOT be translated -->
    <string name="juno_onboarding_sign_in_description_3">قەدەمداشلىسىڭىز Firefox ئىم، خەتكۈچلىرىڭىزنى شىفىرلايدۇ.</string>
    <!-- Text for the button to sign in to sync on the device -->
    <string name="juno_onboarding_sign_in_positive_button" tools:ignore="UnusedResources">تىزىمغا كىرىڭ</string>
    <!-- Text for the button dismiss the screen and move on with the flow -->
    <string name="juno_onboarding_sign_in_negative_button" tools:ignore="UnusedResources">ھازىر ئەمەس</string>
    <!-- Title for enable notification permission screen used by Nimbus experiments. Nimbus experiments do not support string placeholders.
        Note: The word "Firefox" should NOT be translated -->
    <string name="juno_onboarding_enable_notifications_title_nimbus_2">ئۇقتۇرۇشلار Firefox ئارقىلىق تېخىمۇ بىخەتەر بولۇشىڭىزغا ياردەم بېرىدۇ</string>
    <!-- Description for enable notification permission screen used by Nimbus experiments. Nimbus experiments do not support string placeholders.
       Note: The word "Firefox" should NOT be translated -->
    <string name="juno_onboarding_enable_notifications_description_nimbus_2">ئۈسكۈنىڭىز ئارىسىدا بەتكۈچلەرنى بىخەتەر ئەۋەتىپ، Firefox دىكى باشقا شەخسىيەت ئىقتىدارلىرىنى بايقايدۇ.</string>
    <!-- Text for the button to request notification permission on the device -->
    <string name="juno_onboarding_enable_notifications_positive_button" tools:ignore="UnusedResources">ئۇقتۇرۇشنى ئاچ</string>
    <!-- Text for the button dismiss the screen and move on with the flow -->
    <string name="juno_onboarding_enable_notifications_negative_button" tools:ignore="UnusedResources">ھازىر ئەمەس</string>
    <!-- Title for add search widget screen used by Nimbus experiments. Nimbus experiments do not support string placeholders.
        Note: The word "Firefox" should NOT be translated -->
    <string name="juno_onboarding_add_search_widget_title" tools:ignore="UnusedResources">Firefox ئىزدەش ئەپچەنى سىناڭ</string>
    <!-- Description for add search widget screen used by Nimbus experiments. Nimbus experiments do not support string placeholders.
        Note: The word "Firefox" should NOT be translated -->
    <string name="juno_onboarding_add_search_widget_description" tools:ignore="UnusedResources">باش ئېكرانىڭىزغا Firefox نى جايلاشتۇرسىڭىز، شەخسىيەتنى ئەڭ ئالدىنقى ئورۇنغا قويىدىغان تور كۆرگۈنى خالىغان ۋاقىتتا زىيارەت قىلالايسىز، ئۇ بېكەت ھالقىغان ئىز قوغلاشنى توسىدىغان تور كۆرگۈ.</string>
    <!-- Text for the button to add search widget on the device used by Nimbus experiments. Nimbus experiments do not support string placeholders.
        Note: The word "Firefox" should NOT be translated -->
    <string name="juno_onboarding_add_search_widget_positive_button" tools:ignore="UnusedResources">Firefox ئەپچە قوش</string>
    <!-- Text for the button to dismiss the screen and move on with the flow -->
    <string name="juno_onboarding_add_search_widget_negative_button" tools:ignore="UnusedResources">ھازىر ئەمەس</string>

    <!-- Search Widget -->
    <!-- Content description for searching with a widget. The first parameter is the name of the application.-->
    <string name="search_widget_content_description_2">يېڭى %1$s بەتكۈچىنى ئاچ</string>
    <!-- Text preview for smaller sized widgets -->
    <string name="search_widget_text_short">ئىزدەش</string>
    <!-- Text preview for larger sized widgets -->
    <string name="search_widget_text_long">توردىن ئىزدەش</string>
    <!-- Content description (not visible, for screen readers etc.): Voice search -->
    <string name="search_widget_voice">ئاۋازلىق ئىزدەش</string>

    <!-- Preferences -->
    <!-- Title for the settings page-->
    <string name="settings">تەڭشەك</string>
    <!-- Preference category for general settings -->
    <string name="preferences_category_general">ئادەتتىكى</string>
    <!-- Preference category for all links about Fenix -->
    <string name="preferences_category_about">ھەققىدە</string>
    <!-- Preference category for settings related to changing the default search engine -->
    <string name="preferences_category_select_default_search_engine">بىرى تاللىنىدۇ</string>
    <!-- Preference for settings related to managing search shortcuts for the quick search menu -->
    <string name="preferences_manage_search_shortcuts_2">باشقا ئىزدەش موتورلىرىنى باشقۇرۇش</string>
    <!-- Summary for preference for settings related to managing search shortcuts for the quick search menu -->
    <string name="preferences_manage_search_shortcuts_summary">ئىزدەش تىزىملىكىدە كۆرۈنىدىغان موتورلارنى تەھرىرلەيدۇ</string>
    <!-- Preference category for settings related to managing search shortcuts for the quick search menu -->
    <string name="preferences_category_engines_in_search_menu">ئىزدەش تىزىملىكىدە كۆرۈنىدىغان موتورلار</string>
    <!-- Preference for settings related to changing the default search engine -->
    <string name="preferences_default_search_engine">كۆڭۈلدىكى ئىزدەش موتورى</string>
    <!-- Preference for settings related to Search -->
    <string name="preferences_search">ئىزدەش</string>
    <!-- Preference for settings related to Search engines -->
    <string name="preferences_search_engines">ئىزدەش موتورى</string>
    <!-- Preference for settings related to Search engines suggestions-->
    <string name="preferences_search_engines_suggestions">ئىزدەش موتورىنىڭ تەكلىپلىرى</string>
    <!-- Preference Category for settings related to Search address bar -->
    <string name="preferences_settings_address_bar">ئادرېس بالداق مايىللىقى</string>
    <!-- Preference Category for settings to Firefox Suggest -->
    <string name="preference_search_address_bar_fx_suggest">ئادرېس بالدىقى - Firefox تەكلىپى</string>
    <!-- Preference link to Learn more about Firefox Suggest -->
    <string name="preference_search_learn_about_fx_suggest">Firefox تەكلىپى ھەققىدىكى تەپسىلاتلار</string>
    <!-- Preference link to rating Fenix on the Play Store -->
    <string name="preferences_rate">Google Play دىكى باھا</string>
    <!-- Preference linking to about page for Fenix
        The first parameter is the name of the app defined in app_name (for example: Fenix) -->
    <string name="preferences_about">ھەققىدە %1$s</string>

    <!-- Preference for settings related to changing the default browser -->
    <string name="preferences_set_as_default_browser">كۆڭۈلدىكى توركۆرگۈ قىلىپ تەڭشە</string>
    <!-- Preference category for advanced settings -->
    <string name="preferences_category_advanced">ئالىي</string>
    <!-- Preference category for privacy and security settings -->
    <string name="preferences_category_privacy_security">شەخسىيەت ۋە بىخەتەرلىك</string>
    <!-- Preference for advanced site permissions -->
    <string name="preferences_site_permissions">بېكەت ئىجازەتنامىسى</string>
    <!-- Preference for private browsing options -->
    <string name="preferences_private_browsing_options">شەخسىي زىيارەت</string>
    <!-- Preference for opening links in a private tab-->
    <string name="preferences_open_links_in_a_private_tab">ئۇلانمىنى شەخسىي بەتكۈچتە ئاچ</string>

    <!-- Preference for allowing screenshots to be taken while in a private tab-->
    <string name="preferences_allow_screenshots_in_private_mode">شەخسىي تور زىيارەتتە ئېكران كەسمىسىگە يول قويىدۇ</string>
    <!-- Will inform the user of the risk of activating Allow screenshots in private browsing option -->
    <string name="preferences_screenshots_in_private_mode_disclaimer">ئەگەر يول قويۇلسا، كۆپ ئەپ ئېچىلغاندا شەخسىي بەتكۈچلەرمۇ كۆرۈنىدۇ</string>
    <!-- Preference for adding private browsing shortcut -->
    <string name="preferences_add_private_browsing_shortcut">شەخسىي تور زىيارەت قىسقا يولى قوش</string>
    <!-- Preference for enabling "HTTPS-Only" mode -->
    <string name="preferences_https_only_title">ساپ HTTPS ھالىتى</string>

    <!-- Label for cookie banner section in quick settings panel. -->
    <string name="cookie_banner_blocker">cookie لوزۇنكىسى توسقۇچ</string>
    <!-- Preference for removing cookie/consent banners from sites automatically in private mode. See reduce_cookie_banner_summary for additional context. -->
    <string name="preferences_cookie_banner_reduction_private_mode">شەخسىي تور زىيارەتتىكى cookie لوزۇنكىسىنى توسقۇچ</string>
    <!-- Text for indicating cookie banner handling is off this site, this is shown as part of the protections panel with the tracking protection toggle -->
    <string name="reduce_cookie_banner_off_for_site">بۇ تور بېكەتكە تاقاق</string>
    <!-- Text for cancel button indicating that cookie banner reduction is not supported for the current site, this is shown as part of the cookie banner details view. -->
    <string name="cookie_banner_handling_details_site_is_not_supported_cancel_button">ۋاز كەچ</string>
    <!-- Text for request support button indicating that cookie banner reduction is not supported for the current site, this is shown as part of the cookie banner details view. -->
    <string name="cookie_banner_handling_details_site_is_not_supported_request_support_button_2">ئىلتىماس يوللا</string>
    <!-- Text for title indicating that cookie banner reduction is not supported for the current site, this is shown as part of the cookie banner details view. -->
    <string name="cookie_banner_handling_details_site_is_not_supported_title_2">بۇ تور بېكەتنى قوللاشنى ئىلتىماس قىلامسىز؟</string>
    <!-- Label for the snackBar, after the user reports with success a website where cookie banner reducer did not work -->
    <string name="cookie_banner_handling_report_site_snack_bar_text_2">ئىلتىماس يوللاندى</string>
    <!-- Text for indicating cookie banner handling is on this site, this is shown as part of the protections panel with the tracking protection toggle -->
    <string name="reduce_cookie_banner_on_for_site">بۇ تور بېكەتكە ئوچۇق</string>
    <!-- Text for indicating that a request for unsupported site was sent to Nimbus (it's a Mozilla library for experiments), this is shown as part of the protections panel with the tracking protection toggle -->
    <string name="reduce_cookie_banner_unsupported_site_request_submitted_2">قوللاش ئىلتىماسى يوللاندى</string>

    <!-- Text for indicating cookie banner handling is currently not supported for this site, this is shown as part of the protections panel with the tracking protection toggle -->
    <string name="reduce_cookie_banner_unsupported_site">بېكەت ھازىر قوللىمايدۇ</string>
    <!-- Title text for a detail explanation indicating cookie banner handling is on this site, this is shown as part of the cookie banner panel in the toolbar. The first parameter is a shortened URL of the current site-->
    <string name="reduce_cookie_banner_details_panel_title_on_for_site_1">%1$s غا cookie لوزۇنكىسى توسقۇچنى ئاچامدۇ؟</string>
    <!-- Title text for a detail explanation indicating cookie banner handling is off this site, this is shown as part of the cookie banner panel in the toolbar. The first parameter is a shortened URL of the current site-->
    <string name="reduce_cookie_banner_details_panel_title_off_for_site_1">%1$s غا cookie لوزۇنكىسى توسقۇچنى تاقامدۇ؟</string>
    <!-- Title text for a detail explanation indicating cookie banner reducer didn't work for the current site, this is shown as part of the cookie banner panel in the toolbar. The first parameter is the application name-->
    <string name="reduce_cookie_banner_details_panel_title_unsupported_site_request_2">%1$s بۇ تور بېكەتنىڭ ساقلانما ئىلتىماسىنى ئۆزلۈكىدىن رەت قىلالمايدۇ. كەلگۈسىدە بۇ تور بېكەتنى قوللاش ئىلتىماسىنى ئەۋەتسىڭىز بولىدۇ.</string>
    <!-- Long text for a detail explanation indicating what will happen if cookie banner handling is off for a site, this is shown as part of the cookie banner panel in the toolbar. The first parameter is the application name -->
    <string name="reduce_cookie_banner_details_panel_description_off_for_site_1">تاقالسا ۋە %1$s ساقلانمىنى تازىلاپ بۇ تور بېكەتنى قايتا يۈكلەيدۇ. سىز تىزىمدىن چىقىپ كېتىشىڭىز ياكى مال ھارۋىسى بوشىتىلىشى مۇمكىن.</string>
    <!-- Long text for a detail explanation indicating what will happen if cookie banner handling is on for a site, this is shown as part of the cookie banner panel in the toolbar. The first parameter is the application name -->
    <string name="reduce_cookie_banner_details_panel_description_on_for_site_3">ئېچىلسا، %1$s بۇ تور بېكەتتىكى بارلىق ساقلانما لوزۇنكىسىنى ئۆزلۈكىدىن رەت قىلىشنى سىنايدۇ.</string>

    <!--Title for the cookie banner re-engagement CFR, the placeholder is replaced with app name -->
    <string name="cookie_banner_cfr_title">%1$s سىز ئۈچۈن ساقلانمىنى رەت قىلدى</string>

    <!--Message for the cookie banner re-engagement CFR -->
    <string name="cookie_banner_cfr_message">بۇ تور بېكەتتە دىققەتنى چاچىدىغان ئىشلار ئاز، ساقلانما ئاز.</string>

    <!-- Description of the preference to enable "HTTPS-Only" mode. -->
    <string name="preferences_https_only_summary">بىخەتەرلىكنى ئۆستۈرۈش ئۈچۈن HTTPS مەخپىيلەشتۈرۈش كېلىشىمنامىسى ئارقىلىق تور بېكەتلەرگە ئاپتوماتىك ئۇلىنىدۇ.</string>
    <!-- Summary of https only preference if https only is set to off -->
    <string name="preferences_https_only_off">تاقاق</string>
    <!-- Summary of https only preference if https only is set to on in all tabs -->
    <string name="preferences_https_only_on_all">بارلىق بەتكۈچتە ئوچۇق</string>
    <!-- Summary of https only preference if https only is set to on in private tabs only -->
    <string name="preferences_https_only_on_private">شەخسىي بەتكۈچتە ئوچۇق</string>
    <!-- Text displayed that links to website containing documentation about "HTTPS-Only" mode -->
    <string name="preferences_http_only_learn_more">تەپسىلاتى</string>
    <!-- Option for the https only setting -->
    <string name="preferences_https_only_in_all_tabs">بارلىق بەتكۈچتە قوزغات</string>
    <!-- Option for the https only setting -->
    <string name="preferences_https_only_in_private_tabs">شەخسىي بەتكۈچتىلا قوزغات</string>
    <!-- Title shown in the error page for when trying to access a http website while https only mode is enabled. -->
    <string name="errorpage_httpsonly_title">بىخەتەر تور بېكەت يوق</string>
    <!-- Message shown in the error page for when trying to access a http website while https only mode is enabled. The message has two paragraphs. This is the first. -->
    <string name="errorpage_httpsonly_message_title">بەلكىم بو تور بېكەت HTTPS نى قوللىماسلىقى مۇمكىن.</string>
    <!-- Message shown in the error page for when trying to access a http website while https only mode is enabled. The message has two paragraphs. This is the second. -->
    <string name="errorpage_httpsonly_message_summary">شۇنداقتىمۇ، تور ھۇجۇمچىلىرىنىڭ ھۇجۇمىغا ئۇچرىشى مۇمكىن. ئەگەر بۇ تور بېكەتنى زىيارت قىلىشنى داۋاملاشتۇرسىڭىز، ھېچقانداق سەزگۈر ئۇچۇرنى كىرگۈزمەڭ. ئەگەر داۋاملاشتۇرسىڭىز، بۇ تور بېكەت ئۈچۈن HTTPS لا ھالىتى ۋاقىتلىق تاقىلىدۇ.</string>
    <!-- Preference for accessibility -->
    <string name="preferences_accessibility">قۇلايلىقلار</string>
    <!-- Preference to override the Mozilla account server -->
    <string name="preferences_override_account_server">ئىختىيارى Mozilla ھېسابات مۇلازىمېتىرى</string>
    <!-- Preference to override the Sync token server -->
    <string name="preferences_override_sync_tokenserver">ئىختىيارى قەدەمداش مۇلازىمېتىر</string>
    <!-- Toast shown after updating the Mozilla account/Sync server override preferences -->
    <string name="toast_override_account_sync_server_done">Mozilla ھېسابات/قەدەمداش مۇلازىمېتىر تەڭشىكى ئۆزگەردى. ئۆزگىرىشنى قوللىنىش ئۈچۈن پىروگراممىدىن چېكىنىۋاتىدۇ…</string>
    <!-- Preference category for account information -->
    <string name="preferences_category_account">ھېسابات</string>
    <!-- Preference for changing where the toolbar is positioned -->
    <string name="preferences_toolbar" moz:removedIn="129" tools:ignore="UnusedResources">قورال بالداق</string>
    <!-- Preference for changing where the AddressBar is positioned -->
    <string name="preferences_toolbar_2">ئادرېس بالداق ئورنى</string>
    <!-- Preference for changing default theme to dark or light mode -->
    <string name="preferences_theme">ئۇسلۇب</string>
    <!-- Preference for customizing the home screen -->
    <string name="preferences_home_2">باشبەت</string>
    <!-- Preference for gestures based actions -->
    <string name="preferences_gestures">قول ئىشارىسى</string>
    <!-- Preference for settings related to visual options -->
    <string name="preferences_customize">ئىختىيارىچە</string>
    <!-- Preference description for banner about signing in -->
    <string name="preferences_sign_in_description_2">تىزىمغا كىرسە بەتكۈچ، خەتكۈچ، ئىم ۋە باشقا سانلىق مەلۇماتلار قەدەمداشلىنىدۇ.</string>
    <!-- Preference shown instead of account display name while account profile information isn't available yet. -->
    <string name="preferences_account_default_name_2">Mozilla ھېسابات</string>
    <!-- Preference text for account title when there was an error syncing FxA -->
    <string name="preferences_account_sync_error">قايتا باغلىنىپ قەدەمداشلاشنى داۋاملاشتۇرىدۇ</string>
    <!-- Preference for language -->
    <string name="preferences_language">تىل</string>

    <!-- Preference for translations -->
    <string name="preferences_translations">تەرجىمە</string>
    <!-- Preference for data choices -->
    <string name="preferences_data_choices">سانلىق مەلۇمات تاللاش</string>
    <!-- Preference for data collection -->
    <string name="preferences_data_collection">سانلىق مەلۇمات توپلاش</string>
    <!-- Preference for developers -->
    <string name="preferences_remote_debugging">USB ئارقىلىق يىراقتىن سازلاش</string>
    <!-- Preference title for switch preference to show search suggestions -->
    <string name="preferences_show_search_suggestions">ئىزدەش تەكلىپلىرىنى كۆرسىتىدۇ</string>
    <!-- Preference title for switch preference to show voice search button -->
    <string name="preferences_show_voice_search">ئاۋازلىق ئىزدەشنى كۆرسەت</string>
    <!-- Preference title for switch preference to show search suggestions also in private mode -->
    <string name="preferences_show_search_suggestions_in_private">شەخسىي سۆزلەشكۈدە كۆرسىتىدۇ</string>
    <!-- Preference title for switch preference to show a clipboard suggestion when searching -->
    <string name="preferences_show_clipboard_suggestions">چاپلاش تاختىسى تەكلىپىنى كۆرسەت</string>
    <!-- Preference title for switch preference to suggest browsing history when searching -->
    <string name="preferences_search_browsing_history">زىيارەت تارىخىنى ئىزدە</string>
    <!-- Preference title for switch preference to suggest bookmarks when searching -->
    <string name="preferences_search_bookmarks">خەتكۈچ ئىزدەيدۇ</string>
    <!-- Preference title for switch preference to suggest synced tabs when searching -->
    <string name="preferences_search_synced_tabs">قەدەمداش بەتكۈچنى ئىزدەيدۇ</string>
    <!-- Preference for account settings -->
    <string name="preferences_account_settings">ھېسابات تەڭشىكى</string>

    <!-- Preference for enabling url autocomplete-->
    <string name="preferences_enable_autocomplete_urls">ئۆزلۈكىدىن تاماملانغان تور ئادرېسلىرى</string>
    <!-- Preference title for switch preference to show sponsored Firefox Suggest search suggestions -->
    <string name="preferences_show_sponsored_suggestions">ياردەمچىنىڭ تەكلىپلىرى</string>
    <!-- Summary for preference to show sponsored Firefox Suggest search suggestions.
         The first parameter is the name of the application. -->
    <string name="preferences_show_sponsored_suggestions_summary">قوللاش سودىگەرلىرىنىڭ ئېلانىنى ئانچە-مۇنچە كۆرسىتىشىگە يول قويۇپ %1$s نى قوللاڭ</string>
    <!-- Preference title for switch preference to show Firefox Suggest search suggestions for web content.
         The first parameter is the name of the application. -->
    <string name="preferences_show_nonsponsored_suggestions">%1$s نىڭ تەكلىپى</string>

    <!-- Summary for preference to show Firefox Suggest search suggestions for web content -->
    <string name="preferences_show_nonsponsored_suggestions_summary">توردىن ئىزدىگىنىڭىزگە مۇناسىۋەتلىك تەكلىپكە ئېرىشىڭ</string>
    <!-- Preference for open links in third party apps -->
    <string name="preferences_open_links_in_apps">ئۇلىنىشنى ئەپتە ئاچ</string>
    <!-- Preference for open links in third party apps always open in apps option -->
    <string name="preferences_open_links_in_apps_always">ھەمىشە</string>
    <!-- Preference for open links in third party apps ask before opening option -->
    <string name="preferences_open_links_in_apps_ask">ئېچىشتىن ئىلگىرى سورا</string>
    <!-- Preference for open links in third party apps never open in apps option -->
    <string name="preferences_open_links_in_apps_never">ھەرگىز</string>
    <!-- Preference for open download with an external download manager app -->
    <string name="preferences_external_download_manager">سىرتقى چۈشۈرۈش باشقۇرغۇچ</string>
    <!-- Preference for enabling gecko engine logs -->
    <string name="preferences_enable_gecko_logs">Gecko خاتىرىسىنى قوزغات</string>
    <!-- Message to indicate users that we are quitting the application to apply the changes -->
    <string name="quit_application">ئۆزگەرتىشنى قوللىنىش ئۈچۈن ئەپتىن چېكىنىۋاتىدۇ…</string>

    <!-- Preference for extensions -->
    <string name="preferences_extensions">كېڭەيتمە</string>
    <!-- Preference for installing a local extension -->
    <string name="preferences_install_local_extension">ھۆججەتتىن كېڭەيتىلمە ئورنىتىدۇ</string>
    <!-- Preference for notifications -->
    <string name="preferences_notifications">ئۇقتۇرۇش</string>
    <!-- Summary for notification preference indicating notifications are allowed -->
    <string name="notifications_allowed_summary">يول قويغان</string>
    <!-- Summary for notification preference indicating notifications are not allowed -->
    <string name="notifications_not_allowed_summary">يول قويمايدۇ</string>

    <!-- Add-on Permissions -->
    <!-- The title of the required permissions section from addon's permissions screen -->
    <string name="addons_permissions_heading_required" tools:ignore="UnusedResources">زۆرۈر</string>
    <!-- The title of the optional permissions section from addon's permissions screen -->
    <string name="addons_permissions_heading_optional" tools:ignore="UnusedResources">تاللاشچان</string>
    <!-- The title of the origin permission option allowing a user to enable the extension to run on all sites -->
    <string name="addons_permissions_allow_for_all_sites" tools:ignore="UnusedResources">ھەممە تور بېكەتكە يول قويىدۇ</string>
    <!-- The subtitle for the allow for all sites preference toggle -->
    <string name="addons_permissions_allow_for_all_sites_subtitle" tools:ignore="UnusedResources">ئەگەر بۇ كېڭەيتىلمىگە ئىشەنسىڭىز، ئۇنى ھەممە تور بېكەتتە ئىشلىتىشكە ئىجازەت بەرسىڭىز بولىدۇ.</string>

    <!-- The text shown when an extension does not require permissions -->
    <string name="addons_does_not_require_permissions">بۇ كېڭەيتىلمە ھېچقانداق ئىجازەت تەلەپ قىلمايدۇ.</string>

    <!-- Add-on Preferences -->
    <!-- Preference to customize the configured AMO (addons.mozilla.org) collection -->
    <string name="preferences_customize_extension_collection">ئىختىيارى كېڭەيتىلمە توپلىمى</string>
    <!-- Button caption to confirm the add-on collection configuration -->
    <string name="customize_addon_collection_ok">ھەئە</string>
    <!-- Button caption to abort the add-on collection configuration -->
    <string name="customize_addon_collection_cancel">بىكار قىلىش</string>

    <!-- Hint displayed on input field for custom collection name -->
    <string name="customize_addon_collection_hint">توپلام ئىسمى</string>
    <!-- Hint displayed on input field for custom collection user ID-->
    <string name="customize_addon_collection_user_hint">توپلىغۇچى ئىگىسى (ئىشلەتكۈچى كىملىكى)</string>

    <!-- Toast shown after confirming the custom extension collection configuration -->
    <string name="toast_customize_extension_collection_done">كېڭەيتىلمە توپلىمى ئۆزگەردى. ئۆزگەرتىشنى قوللىنىش ئۈچۈن پىروگراممىدىن چېكىنىۋاتىدۇ…</string>

    <!-- Customize Home -->
    <!-- Header text for jumping back into the recent tab in customize the home screen -->
    <string name="customize_toggle_jump_back_in">كەينىگە قايت</string>

    <!-- Title for the customize home screen section with bookmarks. -->
    <string name="customize_toggle_bookmarks">خەتكۈچ</string>
    <!-- Title for the customize home screen section with recently visited. Recently visited is
    a section where users see a list of tabs that they have visited in the past few days -->
    <string name="customize_toggle_recently_visited">يېقىندا زىيارەت قىلغان</string>
    <!-- Title for the customize home screen section with Pocket. -->
    <string name="customize_toggle_pocket_2">نادىر ھېكايە</string>
    <!-- Summary for the customize home screen section with Pocket. The first parameter is product name Pocket -->
    <string name="customize_toggle_pocket_summary">ماقالە تەمىنلىگۈچى %s</string>
    <!-- Title for the customize home screen section with sponsored Pocket stories. -->
    <string name="customize_toggle_pocket_sponsored">قوللىغان ھېكايىلەر</string>
    <!-- Title for the opening wallpaper settings screen -->
    <string name="customize_wallpapers">تام قەغىزى</string>
    <!-- Title for the customize home screen section with sponsored shortcuts. -->
    <string name="customize_toggle_contile">قوللايدىغان تېزلەتمىلەر</string>

    <!-- Wallpapers -->
    <!-- Content description for various wallpapers. The first parameter is the name of the wallpaper -->
    <string name="wallpapers_item_name_content_description">تام قەغىزى تۈرى: %1$s</string>
    <!-- Snackbar message for when wallpaper is selected -->
    <string name="wallpaper_updated_snackbar_message">تام قەغىزى يېڭىلاندى!</string>
    <!-- Snackbar label for action to view selected wallpaper -->
    <string name="wallpaper_updated_snackbar_action">كۆرۈش</string>

    <!-- Snackbar message for when wallpaper couldn't be downloaded -->
    <string name="wallpaper_download_error_snackbar_message">تام قەغىزىنى چۈشۈرەلمىدى</string>
    <!-- Snackbar label for action to retry downloading the wallpaper -->
    <string name="wallpaper_download_error_snackbar_action">قايتا سىنا</string>
    <!-- Snackbar message for when wallpaper couldn't be selected because of the disk error -->
    <string name="wallpaper_select_error_snackbar_message">تام قەغىزىنى ئۆزگەرتەلمىدى</string>
    <!-- Text displayed that links to website containing documentation about the "Limited Edition" wallpapers. -->
    <string name="wallpaper_learn_more">تەپسىلاتى</string>
    <!-- Text for classic wallpapers title. The first parameter is the Firefox name. -->
    <string name="wallpaper_classic_title">ئەنئەنىۋى %s</string>
    <!-- Text for artist series wallpapers title. "Artist series" represents a collection of artist collaborated wallpapers. -->
    <string name="wallpaper_artist_series_title">سەنئەتكار يۈرۈشلۈكلىرى</string>
    <!-- Description text for the artist series wallpapers with learn more link. The first parameter is the learn more string defined in wallpaper_learn_more. "Independent voices" is the name of the wallpaper collection -->
    <string name="wallpaper_artist_series_description_with_learn_more">مۇستەقىل ئاۋاز توپلىمى. %s</string>
    <!-- Description text for the artist series wallpapers. "Independent voices" is the name of the wallpaper collection -->
    <string name="wallpaper_artist_series_description">مۇستەقىل ئاۋاز توپلىمى.</string>
    <!-- Wallpaper onboarding dialog header text. -->
    <string name="wallpapers_onboarding_dialog_title_text">يېڭى رەڭ سىناڭ</string>
    <!-- Wallpaper onboarding dialog body text. -->
    <string name="wallpapers_onboarding_dialog_body_text">سىز ياقتۇرىدىغان تام قەغەزنى تاللاڭ.</string>
    <!-- Wallpaper onboarding dialog learn more button text. The button navigates to the wallpaper settings screen. -->
    <string name="wallpapers_onboarding_dialog_explore_more_button_text">تېخىمۇ كۆپ تام قەغەزنى ئىزدەيدۇ</string>

    <!-- Add-ons general availability nimbus message-->
    <!-- Title of the Nimbus message for extension general availability-->
    <string name="addon_ga_message_title_2" tools:ignore="UnusedResources">ھازىر يېڭى كېڭەيتىلمە بار</string>
    <!-- Body of the Nimbus message for add-ons general availability. 'Firefox' intentionally hardcoded here-->
    <string name="addon_ga_message_body" tools:ignore="UnusedResources">ئۆزىڭىزنىڭ Firefox غا ئايلاندۇرىدىغان 100+ يېڭى كېڭەيتىلمىلەرنى تاپالايسىز.</string>

    <!-- Button text of the Nimbus message for extensions general availability. -->
    <string name="addon_ga_message_button_2" tools:ignore="UnusedResources">كېڭەيتىلمە بايقاش</string>

    <!-- Extension process crash dialog to user -->
    <!-- Title of the extension crash dialog shown to the user when enough errors have occurred with extensions and they need to be temporarily disabled -->
    <string name="extension_process_crash_dialog_title">كېڭەيتمە ۋاقىتلىق چەكلەنگەن</string>
    <!-- This is a message shown to the user when too many errors have occurred with the extensions process and they have been disabled.
    The user can decide if they would like to continue trying to start extensions or if they'd rather continue without them.
    The first parameter is the application name. -->
    <string name="extension_process_crash_dialog_message">بىر ياكى بىر قانچە كېڭەيتىلمە ئىشلەشتىن توختاپ، سىستېمىڭىزنى مۇقىمسىزلاشتۇردى. %1$s كېڭەيتىلمىنى قايتا قوزغىتىشنى سىنىدى ئەمما ئۈنۈمى بولمىدى.\n\nنۆۋەتتىكى سۆزلىشىشتە كېڭەيتىلمە يەنە قايتا قوزغىتىلمايدۇ.\n\nكېڭەيتىلمە چىقىرىۋېتىلسە ياكى چەكلەنسە بۇ مەسىلە ئوڭشىلىشى مۇمكىن.</string>
    <!-- Button text on the extension crash dialog to prompt the user to try restarting the extensions but the dialog will reappear if it is unsuccessful again -->
    <string name="extension_process_crash_dialog_retry_button_text" tools:ignore="UnusedResources">كېڭەيتىلمىنى قايتا قوزغىتىشنى سىناۋاتىدۇ</string>

    <!-- Button text on the extension crash dialog to prompt the user to continue with all extensions disabled. -->
    <string name="extension_process_crash_dialog_disable_extensions_button_text">كېڭەيتىلمىنى چەكلەپ داۋاملاشتۇرىدۇ</string>

    <!-- Account Preferences -->
    <!-- Preference for managing your account via accounts.firefox.com -->
    <string name="preferences_manage_account">ھېسابات باشقۇرۇش</string>
    <!-- Summary of the preference for managing your account via accounts.firefox.com. -->
    <string name="preferences_manage_account_summary">ئىم ئۆزگەرتىش، سانلىق مەلۇمات توپلىمىنى باشقۇرۇش ياكى ھېسابات ئۆچۈرۈش</string>
    <!-- Preference for triggering sync -->
    <string name="preferences_sync_now">ھازىر قەدەمداشلا</string>
    <!-- Preference category for sync -->
    <string name="preferences_sync_category">قەدەمداش تاللىنىدۇ</string>
    <!-- Preference for syncing history -->
    <string name="preferences_sync_history">تارىخ</string>
    <!-- Preference for syncing bookmarks -->
    <string name="preferences_sync_bookmarks">خەتكۈچ</string>
    <!-- Preference for syncing passwords -->
    <string name="preferences_sync_logins_2">ئىم</string>
    <!-- Preference for syncing tabs -->
    <string name="preferences_sync_tabs_2">بەتكۈچ ئاچ</string>
    <!-- Preference for signing out -->
    <string name="preferences_sign_out">چېكىنىش</string>
    <!-- Preference displays and allows changing current FxA device name -->
    <string name="preferences_sync_device_name">ئۈسكۈنە ئىسمى</string>
    <!-- Text shown when user enters empty device name -->
    <string name="empty_device_name_error">ئۈسكۈنە ئىسمى بوش قالمايدۇ.</string>
    <!-- Label indicating that sync is in progress -->
    <string name="sync_syncing_in_progress">قەدەمداشلاۋاتىدۇ…</string>
    <!-- Label summary indicating that sync failed. The first parameter is the date stamp showing last time it succeeded -->
    <string name="sync_failed_summary">قەدەمداشلىيالمىدى. مۇۋەپپەقىيەتلىك ئاخىرقى قېتىمى: %s</string>
    <!-- Label summary showing never synced -->
    <string name="sync_failed_never_synced_summary">قەدەمداشلىيالمىدى. مۇۋەپپەقىيەتلىك ئاخىرقى قېتىمى: ھەرگىز</string>
    <!-- Label summary the date we last synced. The first parameter is date stamp showing last time synced -->
    <string name="sync_last_synced_summary">ئاخىرقى قەدەمداش: %s</string>
    <!-- Label summary showing never synced -->
    <string name="sync_never_synced_summary">ئاخىرقى قەدەمداش: ھەرگىز</string>
    <!-- Text for displaying the default device name.
        The first parameter is the application name, the second is the device manufacturer name
        and the third is the device model. -->
    <string name="default_device_name_2">%2$s %3$s دىكى %1$s</string>
    <!-- Preference for syncing payment methods -->
    <string name="preferences_sync_credit_cards_2">چىقىم قىلىش ئۇسۇلى</string>
    <!-- Preference for syncing addresses -->
    <string name="preferences_sync_address">ئادرېس</string>

    <!-- Send Tab -->
    <!-- Name of the "receive tabs" notification channel. Displayed in the "App notifications" system settings for the app -->
    <string name="fxa_received_tab_channel_name">تاپشۇرۇۋالغان بەتكۈچ</string>
    <!-- Description of the "receive tabs" notification channel. Displayed in the "App notifications" system settings for the app -->
    <string name="fxa_received_tab_channel_description">باشقا Firefox ئۈسكۈنىلىرىدىن تاپشۇرۇۋالغان بەتكۈچ ئۇقتۇرۇشى.</string>
    <!--  The body for these is the URL of the tab received  -->
    <string name="fxa_tab_received_notification_name">بەتكۈچ تاپشۇرۇۋالدى</string>
    <!-- %s is the device name -->
    <string name="fxa_tab_received_from_notification_name">%s بەتكۈچى</string>

    <!-- Close Synced Tabs -->
    <!-- The title for a notification shown when the user closes tabs that are currently
    open on this device from another device that's signed in to the same Mozilla account.
    %1$s is a placeholder for the app name; %2$d is the number of tabs closed.  -->
    <string name="fxa_tabs_closed_notification_title">%1$s بەتكۈچ تاقالدى: %2$d</string>
    <!-- The body for a "closed synced tabs" notification. -->
    <string name="fxa_tabs_closed_text">يېقىندا تاقالغان بەتكۈچلەرنى كۆرسەت</string>

    <!-- Advanced Preferences -->
    <!-- Preference for tracking protection exceptions -->
    <string name="preferences_tracking_protection_exceptions">مۇستەسنا</string>
    <!-- Button in Exceptions Preference to turn on tracking protection for all sites (remove all exceptions) -->
    <string name="preferences_tracking_protection_exceptions_turn_on_for_all">ھەممە تور بېكەتكە ئوچۇق</string>
    <!-- Text displayed when there are no exceptions -->
    <string name="exceptions_empty_message_description">تاللانغان تور بېكەتلەرگە مۇستەسنا تەڭشەپ، ئىزلاشتىن قوغدىيالايسىز.</string>
    <!-- Text displayed when there are no exceptions, with learn more link that brings users to a tracking protection SUMO page -->
    <string name="exceptions_empty_message_learn_more_link">تەپسىلاتى</string>

    <!-- Preference switch for usage and technical data collection -->
    <string name="preference_usage_data">ئىشلىتىلىشى ۋە تېخنىكىلىق سانلىق مەلۇمات</string>

    <!-- Preference description for usage and technical data collection -->
    <string name="preferences_usage_data_description">تور كۆرگۈ ئىشلىتىش جەريانىدىكى ئىش ئۈنۈمى، ئىشلىتىش ئۇسۇلى، قاتتىق دېتال ۋە خاسلاشتۇرۇلغان سانلىق مەلۇماتنى Mozilla بىلەن ھەمبەھىرلەپ، %1$s نى ياخشىلىشىمىزغا ياردەم بېرىڭ</string>
    <!-- Preference switch for marketing data collection -->
    <string name="preferences_marketing_data">بازارچىلىق سانلىق مەلۇماتلىرى</string>
    <!-- Preference description for marketing data collection -->
    <string name="preferences_marketing_data_description2">كۆچمە بازارچىلىق سودىگىرىمىز Adjust بىلەن ئاساسىي ئىشلىتىش سانلىق مەلۇماتلىرىنى ئورتاقلىشىدۇ</string>
    <!-- Title for studies preferences -->
    <string name="preference_experiments_2">تەتقىقات</string>

    <!-- Summary for studies preferences -->
    <string name="preference_experiments_summary_2">Mozilla نىڭ تەتقىقاتىنى ئورنىتىپ ۋە ئىجرا قىلىشىغا يول قويىدۇ</string>

    <!-- Turn On Sync Preferences -->
    <!-- Header of the Sync and save your data preference view -->
    <string name="preferences_sync_2">سانلىق مەلۇماتلىرىڭىزنى قەدەمداشلاپ ۋە ساقلايدۇ</string>
    <!-- Preference for reconnecting to FxA sync -->
    <string name="preferences_sync_sign_in_to_reconnect">قايتا باشلىنىش ئۈچۈن تىزىمغا كىرىڭ</string>
    <!-- Preference for removing FxA account -->
    <string name="preferences_sync_remove_account">ھېساباتنى چىقىرىۋەت</string>

    <!-- Pairing Feature strings -->
    <!-- Instructions on how to access pairing -->
    <string name="pair_instructions_2"><![CDATA[<b>firefox.com/pair</b> دا كۆرسىتىلگەن QR كودىنى تاراڭ]]></string>

    <!-- Toolbar Preferences -->
    <!-- Preference for using top toolbar -->
    <string name="preference_top_toolbar">چوققا</string>

    <!-- Preference for using bottom toolbar -->
    <string name="preference_bottom_toolbar">ئاستى</string>

    <!-- Theme Preferences -->
    <!-- Preference for using light theme -->
    <string name="preference_light_theme">يورۇق</string>
    <!-- Preference for using dark theme -->
    <string name="preference_dark_theme">قاراڭغۇ</string>

    <!-- Preference for using using dark or light theme automatically set by battery -->
    <string name="preference_auto_battery_theme">توك تېجىگۈچ تەڭشىدى</string>
    <!-- Preference for using following device theme -->
    <string name="preference_follow_device_theme">ئۈسكۈنە ئۆرنىكىگە ئەگىشىدۇ</string>

    <!-- Gestures Preferences-->
    <!-- Preferences for using pull to refresh in a webpage -->
    <string name="preference_gestures_website_pull_to_refresh">تارتىلما يېڭىلاش</string>
    <!-- Preference for using the dynamic toolbar -->
    <string name="preference_gestures_dynamic_toolbar">دومىلاتقاندا قورال بالداقنى يوشۇر</string>
    <!-- Preference for switching tabs by swiping horizontally on the toolbar -->
    <string name="preference_gestures_swipe_toolbar_switch_tabs" moz:removedIn="129" tools:ignore="UnusedResources">قورال بالداق يانغا سۈرۈلسە بەتكۈچ ئالماشتۇرىدۇ</string>
    <!-- Preference for showing the opened tabs by swiping up on the toolbar-->
    <string name="preference_gestures_swipe_toolbar_show_tabs">قورال بالداق ئۈستىگە سۈرۈلسە بەتكۈچ ئاچىدۇ</string>

    <!-- Preference for using the dynamic toolbars -->
    <string name="preference_gestures_dynamic_toolbar_2">سىيرىلسا ئادرېس بالداق ۋە قورال بالداقنى يوشۇرىدۇ</string>

    <!-- Preference for switching tabs by swiping horizontally on the addressbar -->
    <string name="preference_gestures_swipe_toolbar_switch_tabs_2">ئادرېس بالداقتا يانغا سۈرۈلسە بەتكۈچ ئالماشتۇرىدۇ</string>

    <!-- Library -->
    <!-- Option in Library to open Downloads page -->
    <string name="library_downloads">چۈشۈرۈلمىلەر</string>
    <!-- Option in library to open Bookmarks page -->
    <string name="library_bookmarks">خەتكۈچ</string>
    <!-- Option in library to open Desktop Bookmarks root page -->
    <string name="library_desktop_bookmarks_root">ئۈستەل ئۈسكۈنە خەتكۈچى</string>
    <!-- Option in library to open Desktop Bookmarks "menu" page -->
    <string name="library_desktop_bookmarks_menu">خەتكۈچ تىزىملىك</string>
    <!-- Option in library to open Desktop Bookmarks "toolbar" page -->
    <string name="library_desktop_bookmarks_toolbar">خەتكۈچ قورال بالداق</string>
    <!-- Option in library to open Desktop Bookmarks "unfiled" page -->
    <string name="library_desktop_bookmarks_unfiled">باشقا خەتكۈچ</string>
    <!-- Option in Library to open History page -->
    <string name="library_history">تارىخ</string>
    <!-- Option in Library to open a new tab -->
    <string name="library_new_tab">يېڭى بەتكۈچ</string>
    <!-- Settings Page Title -->
    <string name="settings_title">تەڭشەك</string>
    <!-- Content description (not visible, for screen readers etc.): "Close button for library settings" -->
    <string name="content_description_close_button">تاقاش</string>

    <!-- Title to show in alert when a lot of tabs are to be opened
    %d is a placeholder for the number of tabs that will be opened -->
    <string name="open_all_warning_title">بەتكۈچ %d نى ئاچامدۇ؟</string>
    <!-- Message to warn users that a large number of tabs will be opened
    %s will be replaced by app name. -->
    <string name="open_all_warning_message">بىرلا ۋاقىتتا كۆپ بەتكۈچ يۈكلەنسە %s نىڭ ئىجرا قىلىنىشىنى ئاستىلىتىۋېتىشى مۇمكىن. راستىنلا داۋاملاشتۇرامسىز؟</string>
    <!-- Dialog button text for confirming open all tabs -->
    <string name="open_all_warning_confirm">بەتكۈچ ئاچ</string>
    <!-- Dialog button text for canceling open all tabs -->
    <string name="open_all_warning_cancel">ۋاز كەچ</string>

    <!-- Text to show users they have one page in the history group section of the History fragment.
    %d is a placeholder for the number of pages in the group. -->
    <string name="history_search_group_site_1">%d بەت</string>
    <!-- Text to show users they have multiple pages in the history group section of the History fragment.
    %d is a placeholder for the number of pages in the group. -->
    <string name="history_search_group_sites_1">%d بەت</string>

    <!-- Option in library for Recently Closed Tabs -->
    <string name="library_recently_closed_tabs">يېقىندا تاقالغان بەتكۈچلەر</string>
    <!-- Option in library to open Recently Closed Tabs page -->
    <string name="recently_closed_show_full_history">بارلىق تارىخ خاتىرىسىنى كۆرسەت</string>
    <!-- Text to show users they have multiple tabs saved in the Recently Closed Tabs section of history.
    %d is a placeholder for the number of tabs selected. -->
    <string name="recently_closed_tabs">%d بەتكۈچ</string>
    <!-- Text to show users they have one tab saved in the Recently Closed Tabs section of history.
    %d is a placeholder for the number of tabs selected. -->
    <string name="recently_closed_tab">%d بەتكۈچ</string>
    <!-- Recently closed tabs screen message when there are no recently closed tabs -->
    <string name="recently_closed_empty_message">يېقىندا تاقالغان بەتكۈچ يوق</string>

    <!-- Tab Management -->
    <!-- Title of preference for tabs management -->
    <string name="preferences_tabs">بەتكۈچ</string>
    <!-- Title of preference that allows a user to specify the tab view -->
    <string name="preferences_tab_view">بەتكۈچ كۆرۈنۈش</string>
    <!-- Option for a list tab view -->
    <string name="tab_view_list">تىزىم</string>
    <!-- Option for a grid tab view -->
    <string name="tab_view_grid">سېتكا</string>
    <!-- Title of preference that allows a user to auto close tabs after a specified amount of time -->
    <string name="preferences_close_tabs">بەتكۈچنى ياپ</string>

    <!-- Option for auto closing tabs that will never auto close tabs, always allows user to manually close tabs -->
    <string name="close_tabs_manually">ھەرگىز</string>
    <!-- Option for auto closing tabs that will auto close tabs after one day -->
    <string name="close_tabs_after_one_day">بىر كۈندىن كېيىن</string>
    <!-- Option for auto closing tabs that will auto close tabs after one week -->
    <string name="close_tabs_after_one_week">بىر ھەپتىدىن كېيىن</string>
    <!-- Option for auto closing tabs that will auto close tabs after one month -->
    <string name="close_tabs_after_one_month">بىر ئايدىن كېيىن</string>
    <!-- Title of preference that allows a user to specify the auto-close settings for open tabs -->
    <string name="preference_auto_close_tabs" tools:ignore="UnusedResources">ئوچۇق بەتكۈچلەرنى ئاپتوماتىك تاقاش</string>

    <!-- Opening screen -->
    <!-- Title of a preference that allows a user to choose what screen to show after opening the app -->
    <string name="preferences_opening_screen">ئوچۇق ئېكران</string>
    <!-- Option for always opening the homepage when re-opening the app -->
    <string name="opening_screen_homepage">باشبەت</string>

    <!-- Option for always opening the user's last-open tab when re-opening the app -->
    <string name="opening_screen_last_tab">ئاخىرقى بەتكۈچ</string>

    <!-- Option for always opening the homepage when re-opening the app after four hours of inactivity -->
    <string name="opening_screen_after_four_hours_of_inactivity">تۆت سائەت ئىشلەتمىسە باش بەتكە قايتىدۇ</string>
    <!-- Summary for tabs preference when auto closing tabs setting is set to manual close-->
    <string name="close_tabs_manually_summary">قولدا تاقا</string>
    <!-- Summary for tabs preference when auto closing tabs setting is set to auto close tabs after one day-->
    <string name="close_tabs_after_one_day_summary">بىر كۈندىن كېيىن تاقا</string>
    <!-- Summary for tabs preference when auto closing tabs setting is set to auto close tabs after one week-->
    <string name="close_tabs_after_one_week_summary">بىر ھەپتىدىن كېيىن تاقا</string>
    <!-- Summary for tabs preference when auto closing tabs setting is set to auto close tabs after one month-->
    <string name="close_tabs_after_one_month_summary">بىر ئايدىن كېيىن تاقا</string>
    <!-- Summary for homepage preference indicating always opening the homepage when re-opening the app -->
    <string name="opening_screen_homepage_summary">باش بەتتە ئاچ</string>
    <!-- Summary for homepage preference indicating always opening the last-open tab when re-opening the app -->
    <string name="opening_screen_last_tab_summary">ئاخىرقى بەتكۈچتە ئاچ</string>
    <!-- Summary for homepage preference indicating opening the homepage when re-opening the app after four hours of inactivity -->
    <string name="opening_screen_after_four_hours_of_inactivity_summary">تۆت سائەتتىن كېيىن باش بەتتە ئاچ</string>

    <!-- Inactive tabs -->
    <!-- Category header of a preference that allows a user to enable or disable the inactive tabs feature -->
    <string name="preferences_inactive_tabs">كونا بەتكۈچنى ئاكتىپسىز ھالەتكە يۆتكەيدۇ</string>
    <!-- Title of inactive tabs preference -->
    <string name="preferences_inactive_tabs_title">سىز ئىككى ھەپتە كۆرمىگەن بەتكۈچلەر ئاكتىپسىز بۆلەككە يۆتكىلىدۇ.</string>

    <!-- Studies -->
    <!-- Title of the remove studies button -->
    <string name="studies_remove">چىقىرىۋەت</string>

    <!-- Title of the active section on the studies list -->
    <string name="studies_active">ئاكتىپ</string>
    <!-- Description for studies, it indicates why Firefox use studies. The first parameter is the name of the application. -->
    <string name="studies_description_2">%1$s پات-پات تەتقىقاتلارنى ئورنىتىپ ئىجرا قىلالايدۇ.</string>
    <!-- Learn more link for studies, links to an article for more information about studies. -->
    <string name="studies_learn_more">تەپسىلاتى</string>

    <!-- Dialog message shown after removing a study -->
    <string name="studies_restart_app">ئۆزگەرتىشلەرنى قوللىنىش ئۈچۈن ئەپتىن چېكىنىدۇ</string>

    <!-- Dialog button to confirm the removing a study. -->
    <string name="studies_restart_dialog_ok">جەزملە</string>
    <!-- Dialog button text for canceling removing a study. -->
    <string name="studies_restart_dialog_cancel">ۋاز كەچ</string>
    <!-- Toast shown after turning on/off studies preferences -->
    <string name="studies_toast_quit_application" tools:ignore="UnusedResources">ئۆزگەرتىشنى قوللىنىش ئۈچۈن ئەپتىن چېكىنىۋاتىدۇ…</string>

    <!-- Sessions -->
    <!-- Title for the list of tabs -->
    <string name="tab_header_label">بەتكۈچ ئاچ</string>
    <!-- Title for the list of tabs in the current private session -->
    <string name="tabs_header_private_tabs_title">شەخسىي بەتكۈچ</string>
    <!-- Title for the list of tabs in the synced tabs -->
    <string name="tabs_header_synced_tabs_title">قەدەمداشلانغان بەتكۈچ</string>
    <!-- Content description (not visible, for screen readers etc.): Add tab button. Adds a news tab when pressed -->
    <string name="add_tab">بەتكۈچ قوش</string>
    <!-- Content description (not visible, for screen readers etc.): Add tab button. Adds a news tab when pressed -->
    <string name="add_private_tab">شەخسىي بەتكۈچ قوش</string>
    <!-- Text for the new tab button to indicate adding a new private tab in the tab -->
    <string name="tab_drawer_fab_content">شەخسىي</string>
    <!-- Text for the new tab button to indicate syncing command on the synced tabs page -->
    <string name="tab_drawer_fab_sync">قەدەمداش</string>
    <!-- Text shown in the menu for sharing all tabs -->
    <string name="tab_tray_menu_item_share">ھەممە بەتكۈچ ھەمبەھىر</string>
    <!-- Text shown in the menu to view recently closed tabs -->
    <string name="tab_tray_menu_recently_closed">يېقىندا تاقالغان بەتكۈچلەر</string>
    <!-- Text shown in the tabs tray inactive tabs section -->
    <string name="tab_tray_inactive_recently_closed" tools:ignore="UnusedResources">يېقىندا تاقالغان</string>
    <!-- Text shown in the menu to view account settings -->
    <string name="tab_tray_menu_account_settings">ھېسابات تەڭشىكى</string>
    <!-- Text shown in the menu to view tab settings -->
    <string name="tab_tray_menu_tab_settings">بەتكۈچ تەڭشىكى</string>
    <!-- Text shown in the menu for closing all tabs -->
    <string name="tab_tray_menu_item_close">ھەممە بەتكۈچنى ياپ</string>
    <!-- Text shown in the multiselect menu for bookmarking selected tabs. -->
    <string name="tab_tray_multiselect_menu_item_bookmark">خەتكۈچ</string>
    <!-- Text shown in the multiselect menu for closing selected tabs. -->
    <string name="tab_tray_multiselect_menu_item_close">تاقاش</string>
    <!-- Content description for tabs tray multiselect share button -->
    <string name="tab_tray_multiselect_share_content_description">تاللانغان بەتكۈچنى ھەمبەھىرلە</string>
    <!-- Content description for tabs tray multiselect menu -->
    <string name="tab_tray_multiselect_menu_content_description">تاللانغان بەتكۈچ تىزىملىكى</string>
    <!-- Content description (not visible, for screen readers etc.): Removes tab from collection button. Removes the selected tab from collection when pressed -->
    <string name="remove_tab_from_collection">بەتكۈچنى يىغقۇچتىن چىقىرىۋەت</string>
    <!-- Text for button to enter multiselect mode in tabs tray -->
    <string name="tabs_tray_select_tabs">بەتكۈچنى تاللا</string>
    <!-- Content description (not visible, for screen readers etc.): Close tab button. Closes the current session when pressed -->
    <string name="close_tab">بەتكۈچنى تاقاش</string>
    <!-- Content description (not visible, for screen readers etc.): Close tab <title> button. First parameter is tab title  -->
    <string name="close_tab_title">%s بەتكۈچنى ياپ</string>
    <!-- Content description (not visible, for screen readers etc.): Opens the open tabs menu when pressed -->
    <string name="open_tabs_menu">بەتكۈچ تىزىملىكىنى ئاچ</string>
    <!-- Open tabs menu item to save tabs to collection -->
    <string name="tabs_menu_save_to_collection1">بەتكۈچلەرنى يىغقۇچقا ساقلا</string>
    <!-- Text for the menu button to delete a collection -->
    <string name="collection_delete">يىغقۇچنى ئۆچۈر</string>
    <!-- Text for the menu button to rename a collection -->
    <string name="collection_rename">يىغقۇچ ئاتىنى ئۆزگەرت</string>
    <!-- Text for the button to open tabs of the selected collection -->
    <string name="collection_open_tabs">بەتكۈچ ئاچ</string>
    <!-- Hint for adding name of a collection -->
    <string name="collection_name_hint">يىغقۇچ ئىسمى</string>
    <!-- Text for the menu button to rename a top site -->
    <string name="rename_top_site">ئىسىم ئۆزگەرتىش</string>
    <!-- Text for the menu button to remove a top site -->
    <string name="remove_top_site">چىقىرىۋەت</string>


    <!-- Text for the menu button to delete a top site from history -->
    <string name="delete_from_history">تارىختىن ئۆچۈر</string>
    <!-- Postfix for private WebApp titles, placeholder is replaced with app name -->
    <string name="pwa_site_controls_title_private">%1$s (شەخسىي ھالەت)</string>

    <!-- History -->
    <!-- Text for the button to search all history -->
    <string name="history_search_1">ئىزدەيدىغان ئاتالغۇ كىرگۈزۈلىدۇ</string>
    <!-- Text for the button to clear all history -->
    <string name="history_delete_all">تارىخنى ئۆچۈر</string>
    <!-- Text for the snackbar to confirm that multiple browsing history items has been deleted -->
    <string name="history_delete_multiple_items_snackbar">تارىخ ئۆچۈرۈلدى</string>
    <!-- Text for the snackbar to confirm that a single browsing history item has been deleted. The first parameter is the shortened URL of the deleted history item. -->
    <string name="history_delete_single_item_snackbar"> %1$s ئۆچۈرۈلدى</string>
    <!-- Context description text for the button to delete a single history item -->
    <string name="history_delete_item">ئۆچۈر</string>
    <!-- History multi select title in app bar
    The first parameter is the number of bookmarks selected -->
    <string name="history_multi_select_title">%1$d تاللاندى</string>
    <!-- Text for the header that groups the history for today -->
    <string name="history_today">بۈگۈن</string>
    <!-- Text for the header that groups the history for yesterday -->
    <string name="history_yesterday">تۈنۈگۈن</string>
    <!-- Text for the header that groups the history the past 7 days -->
    <string name="history_7_days">ئاخىرقى 7 كۈن</string>
    <!-- Text for the header that groups the history the past 30 days -->
    <string name="history_30_days">ئاخىرقى 30 كۈن</string>
    <!-- Text for the header that groups the history older than the last month -->
    <string name="history_older">تېخىمۇ بۇرۇن</string>


    <!-- Text shown when no history exists -->
    <string name="history_empty_message">ھېچقانداق تارىخ خاتىرىسى يوق</string>

    <!-- Downloads -->
    <!-- Text for the snackbar to confirm that multiple downloads items have been removed -->
    <string name="download_delete_multiple_items_snackbar_1">چۈشۈرۈش چىقىرىۋېتىلدى</string>
    <!-- Text for the snackbar to confirm that a single download item has been removed. The first parameter is the name of the download item. -->
    <string name="download_delete_single_item_snackbar">چىقىرىۋېتىلگىنى %1$s</string>
    <!-- Text shown when no download exists -->
    <string name="download_empty_message_1">چۈشۈرۈلگەن ھۆججەت يوق</string>
    <!-- History multi select title in app bar
    The first parameter is the number of downloads selected -->
    <string name="download_multi_select_title">%1$d تاللاندى</string>
    <!-- Text for the button to remove a single download item -->
    <string name="download_delete_item_1">چىقىرىۋەت</string>


    <!-- Crashes -->
    <!-- Title text displayed on the tab crash page. This first parameter is the name of the application (For example: Fenix) -->
    <string name="tab_crash_title_2">كەچۈرۈڭ. %1$s بۇ بەتنى يۈكلىيەلمەيدۇ.</string>
    <!-- Send crash report checkbox text on the tab crash page -->
    <string name="tab_crash_send_report">يىمىرىلىش دوكلاتىنى Mozilla غا يوللايدۇ</string>
    <!-- Close tab button text on the tab crash page -->
    <string name="tab_crash_close">بەتكۈچنى ياپ</string>

    <!-- Restore tab button text on the tab crash page -->
    <string name="tab_crash_restore">بەتكۈچنى ئەسلىگە قايتۇر</string>

    <!-- Bookmarks -->
    <!-- Confirmation message for a dialog confirming if the user wants to delete the selected folder -->
    <string name="bookmark_delete_folder_confirmation_dialog">بۇ قىسقۇچنى راستىنلا ئۆچۈرەمسىز؟</string>
    <!-- Confirmation message for a dialog confirming if the user wants to delete multiple items including folders. Parameter will be replaced by app name. -->
    <string name="bookmark_delete_multiple_folders_confirmation_dialog">%s تاللانغان تۈرلەرنى ئۆچۈرۈۋېتىدۇ.</string>
    <!-- Text for the cancel button on delete bookmark dialog -->
    <string name="bookmark_delete_negative">ۋاز كەچ</string>
    <!-- Screen title for adding a bookmarks folder -->
    <string name="bookmark_add_folder">قىسقۇچ قوش</string>
    <!-- Snackbar title shown after a bookmark has been created. -->
    <string name="bookmark_saved_snackbar">خەتكۈچ ساقلاندى!</string>
    <!-- Snackbar edit button shown after a bookmark has been created. -->
    <string name="edit_bookmark_snackbar_action">تەھرىرلەش</string>
    <!-- Bookmark overflow menu edit button -->
    <string name="bookmark_menu_edit_button">تەھرىرلەش</string>
    <!-- Bookmark overflow menu copy button -->
    <string name="bookmark_menu_copy_button">كۆچۈرۈش</string>
    <!-- Bookmark overflow menu share button -->
    <string name="bookmark_menu_share_button">ھەمبەھىرلەش</string>
    <!-- Bookmark overflow menu open in new tab button -->
    <string name="bookmark_menu_open_in_new_tab_button">يېڭى بەتكۈچتە ئېچىش</string>
    <!-- Bookmark overflow menu open in private tab button -->
    <string name="bookmark_menu_open_in_private_tab_button">شەخسىي بەتكۈچتە ئېچىش</string>
    <!-- Bookmark overflow menu open all in tabs button -->
    <string name="bookmark_menu_open_all_in_tabs_button">ھەممىنى يېڭى بەتكۈچتە ئاچ</string>
    <!-- Bookmark overflow menu open all in private tabs button -->
    <string name="bookmark_menu_open_all_in_private_tabs_button">ھەممىنى شەخسىي بەتكۈچتە ئاچ</string>
    <!-- Bookmark overflow menu delete button -->
    <string name="bookmark_menu_delete_button">ئۆچۈرۈش</string>
    <!--Bookmark overflow menu save button -->
    <string name="bookmark_menu_save_button">ساقلاش</string>

    <!-- Bookmark multi select title in app bar
     The first parameter is the number of bookmarks selected -->
    <string name="bookmarks_multi_select_title">%1$d تاللاندى</string>
    <!-- Bookmark editing screen title -->
    <string name="edit_bookmark_fragment_title">خەتكۈچ تەھرىر</string>
    <!-- Bookmark folder editing screen title -->
    <string name="edit_bookmark_folder_fragment_title">قىسقۇچ تەھرىر</string>
    <!-- Bookmark sign in button message -->
    <string name="bookmark_sign_in_button">قەدەمداش خەتكۈچنى كۆرۈشتە تىزىمغا كىرىڭ</string>
    <!-- Bookmark URL editing field label -->
    <string name="bookmark_url_label">تور ئادرېسى</string>
    <!-- Bookmark FOLDER editing field label -->
    <string name="bookmark_folder_label">قىسقۇچ</string>
    <!-- Bookmark NAME editing field label -->
    <string name="bookmark_name_label">ئىسىم</string>
    <!-- Bookmark add folder screen title -->
    <string name="bookmark_add_folder_fragment_label">قىسقۇچ قوش</string>
    <!-- Bookmark select folder screen title -->
    <string name="bookmark_select_folder_fragment_label">قىسقۇچ تاللا</string>
    <!-- Bookmark editing error missing title -->
    <string name="bookmark_empty_title_error">ماۋزۇ بولۇشى كېرەك</string>
    <!-- Bookmark editing error missing or improper URL -->
    <string name="bookmark_invalid_url_error">ئىناۋەتسىز تور ئادرېسى</string>

    <!-- Bookmark screen message for empty bookmarks folder -->
    <string name="bookmarks_empty_message">ھېچقانداق خەتكۈچ يوق</string>
    <!-- Bookmark snackbar message on deletion
     The first parameter is the host part of the URL of the bookmark deleted, if any -->
    <string name="bookmark_deletion_snackbar_message"> %1$s ئۆچۈرۈلدى</string>
    <!-- Bookmark snackbar message on deleting multiple bookmarks not including folders-->
    <string name="bookmark_deletion_multiple_snackbar_message_2">خەتكۈچ ئۆچۈرۈلدى</string>
    <!-- Bookmark snackbar message on deleting multiple bookmarks including folders-->
    <string name="bookmark_deletion_multiple_snackbar_message_3">تاللانغان قىسقۇچنى ئۆچۈرۈۋاتىدۇ</string>
    <!-- Bookmark undo button for deletion snackbar action -->
    <string name="bookmark_undo_deletion">يېنىۋال</string>
    <!-- Text for the button to search all bookmarks -->
    <string name="bookmark_search">ئىزدەيدىغان ئاتالغۇ كىرگۈزۈلىدۇ</string>

    <!-- Site Permissions -->
    <!-- Button label that take the user to the Android App setting -->
    <string name="phone_feature_go_to_settings">تەڭشەككە يۆتكەل</string>
    <!-- Content description (not visible, for screen readers etc.): Quick settings sheet
        to give users access to site specific information / settings. For example:
        Secure settings status and a button to modify site permissions -->
    <string name="quick_settings_sheet">تېز تەڭشەك جەدۋىلى</string>
    <!-- Label that indicates that this option it the recommended one -->
    <string name="phone_feature_recommended">تەۋسىيەلەندى</string>
    <!-- Button label for clearing all the information of site permissions-->
    <string name="clear_permissions">ئىجازەتنى تازىلا</string>
    <!-- Text for the OK button on Clear permissions dialog -->
    <string name="clear_permissions_positive">جەزملە</string>
    <!-- Text for the cancel button on Clear permissions dialog -->
    <string name="clear_permissions_negative">ۋاز كەچ</string>
    <!-- Button label for clearing a site permission-->
    <string name="clear_permission">ئىجازەتنى تازىلا</string>
    <!-- Text for the OK button on Clear permission dialog -->
    <string name="clear_permission_positive">جەزملە</string>
    <!-- Text for the cancel button on Clear permission dialog -->
    <string name="clear_permission_negative">ۋاز كەچ</string>
    <!-- Button label for clearing all the information on all sites-->
    <string name="clear_permissions_on_all_sites">ھەممە تور بېكەتنىڭ ئىجازىتىنى تازىلايدۇ</string>
    <!-- Preference for altering video and audio autoplay for all websites -->
    <string name="preference_browser_feature_autoplay">ئاپتوماتىك قويۇش</string>
    <!-- Preference for altering the camera access for all websites -->
    <string name="preference_phone_feature_camera">كامېرا</string>
    <!-- Preference for altering the microphone access for all websites -->
    <string name="preference_phone_feature_microphone">مىكروفون</string>
    <!-- Preference for altering the location access for all websites -->
    <string name="preference_phone_feature_location">ئورنى</string>
    <!-- Preference for altering the notification access for all websites -->
    <string name="preference_phone_feature_notification">ئۇقتۇرۇش</string>
    <!-- Preference for altering the persistent storage access for all websites -->
    <string name="preference_phone_feature_persistent_storage">مەڭگۈلۈك ساقلىغۇچ</string>
    <!-- Preference for altering the storage access setting for all websites -->
    <string name="preference_phone_feature_cross_origin_storage_access">بېكەت ھالقىغان cookies</string>
    <!-- Preference for altering the EME access for all websites -->
    <string name="preference_phone_feature_media_key_system_access">DRM كونترول قىلىنىدىغان مەزمۇن</string>
    <!-- Label that indicates that a permission must be asked always -->
    <string name="preference_option_phone_feature_ask_to_allow">ئىجازەت سورا</string>
    <!-- Label that indicates that a permission must be blocked -->
    <string name="preference_option_phone_feature_blocked">توسۇلغان</string>
    <!-- Label that indicates that a permission must be allowed -->
    <string name="preference_option_phone_feature_allowed">يول قويغان</string>
    <!--Label that indicates a permission is by the Android OS-->
    <string name="phone_feature_blocked_by_android">ئاندىرويىد توسقان</string>
    <!-- Preference for showing a list of websites that the default configurations won't apply to them -->
    <string name="preference_exceptions">مۇستەسنا</string>
    <!-- Summary of tracking protection preference if tracking protection is set to off -->
    <string name="tracking_protection_off">تاقاق</string>
    <!-- Summary of tracking protection preference if tracking protection is set to standard -->
    <string name="tracking_protection_standard">ئۆلچەملىك</string>
    <!-- Summary of tracking protection preference if tracking protection is set to strict -->
    <string name="tracking_protection_strict">قاتتىق</string>
    <!-- Summary of tracking protection preference if tracking protection is set to custom -->
    <string name="tracking_protection_custom">ئىختىيارىچە</string>
    <!-- Label for global setting that indicates that all video and audio autoplay is allowed -->
    <string name="preference_option_autoplay_allowed2">ئۈن ۋە سىنغا يول قوي</string>
    <!-- Label for site specific setting that indicates that all video and audio autoplay is allowed -->
    <string name="quick_setting_option_autoplay_allowed">ئۈن ۋە سىنغا يول قوي</string>
    <!-- Label that indicates that video and audio autoplay is only allowed over Wi-Fi -->
    <string name="preference_option_autoplay_allowed_wifi_only2">كۆچمە سانلىق مەلۇماتتىلا ئۈن ۋە سىننى توسىدۇ</string>

    <!-- Subtext that explains 'autoplay on Wi-Fi only' option -->
    <string name="preference_option_autoplay_allowed_wifi_subtext">ئۈن ۋە سىننى Wi-Fi دا قويىدۇ</string>
    <!-- Label for global setting that indicates that video autoplay is allowed, but audio autoplay is blocked -->
    <string name="preference_option_autoplay_block_audio2">ئاۋازنىلا چەكلە</string>
    <!-- Label for site specific setting that indicates that video autoplay is allowed, but audio autoplay is blocked -->
    <string name="quick_setting_option_autoplay_block_audio">ئاۋازنىلا چەكلە</string>
    <!-- Label for global setting that indicates that all video and audio autoplay is blocked -->
    <string name="preference_option_autoplay_blocked3">ئۈن ۋە سىننى چەكلە</string>
    <!-- Label for site specific setting that indicates that all video and audio autoplay is blocked -->
    <string name="quick_setting_option_autoplay_blocked">ئۈن ۋە سىننى چەكلە</string>
    <!-- Summary of delete browsing data on quit preference if it is set to on -->
    <string name="delete_browsing_data_quit_on">ئوچۇق</string>
    <!-- Summary of delete browsing data on quit preference if it is set to off -->
    <string name="delete_browsing_data_quit_off">تاقاق</string>
    <!-- Summary of studies preference if it is set to on -->
    <string name="studies_on">ئوچۇق</string>
    <!-- Summary of studies data on quit preference if it is set to off -->
    <string name="studies_off">تاقاق</string>

    <!-- Collections -->
    <!-- Collections header on home fragment -->
    <string name="collections_header">يىغقۇچ</string>
    <!-- Content description (not visible, for screen readers etc.): Opens the collection menu when pressed -->
    <string name="collection_menu_button_content_description">يىغقۇچ تىزىملىكى</string>
    <!-- Label to describe what collections are to a new user without any collections -->
    <string name="no_collections_description2">كېرەكلىك نەرسىلەر بۇ جايغا يىغىلىدۇ.\nكېيىن تېز زىيارەت قىلىش ئۈچۈن ئوخشىشىپ كېتىدىغان ئىزدەش، بېكەت ۋە بەتكۈچلەر گۇرۇپپىلىنىدۇ.</string>
    <!-- Title for the "select tabs" step of the collection creator -->
    <string name="create_collection_select_tabs">بەتكۈچنى تاللا</string>
    <!-- Title for the "select collection" step of the collection creator -->
    <string name="create_collection_select_collection">يىغقۇچ تاللا</string>
    <!-- Title for the "name collection" step of the collection creator -->
    <string name="create_collection_name_collection">يىغقۇچ ئاتاش</string>
    <!-- Button to add new collection for the "select collection" step of the collection creator -->
    <string name="create_collection_add_new_collection">يېڭى يىغقۇچ قوش</string>
    <!-- Button to select all tabs in the "select tabs" step of the collection creator -->
    <string name="create_collection_select_all">ھەممىنى تاللا</string>
    <!-- Button to deselect all tabs in the "select tabs" step of the collection creator -->
    <string name="create_collection_deselect_all">ھەممىنى تاللىما</string>
    <!-- Text to prompt users to select the tabs to save in the "select tabs" step of the collection creator -->
    <string name="create_collection_save_to_collection_empty">ساقلايدىغان بەتكۈچ تاللىنىدۇ</string>
    <!-- Text to show users how many tabs they have selected in the "select tabs" step of the collection creator.
     %d is a placeholder for the number of tabs selected. -->
    <string name="create_collection_save_to_collection_tabs_selected">%d بەتكۈچ تاللاندى</string>
    <!-- Text to show users they have one tab selected in the "select tabs" step of the collection creator.
    %d is a placeholder for the number of tabs selected. -->
    <string name="create_collection_save_to_collection_tab_selected">%d بەتكۈچ تاللاندى</string>
    <!-- Text shown in snackbar when multiple tabs have been saved in a collection -->
    <string name="create_collection_tabs_saved">بەتكۈچ ساقلاندى!</string>
    <!-- Text shown in snackbar when one or multiple tabs have been saved in a new collection -->
    <string name="create_collection_tabs_saved_new_collection">يىغقۇچ ساقلاندى!</string>
    <!-- Text shown in snackbar when one tab has been saved in a collection -->
    <string name="create_collection_tab_saved">بەتكۈچ ساقلاندى!</string>
    <!-- Content description (not visible, for screen readers etc.): button to close the collection creator -->
    <string name="create_collection_close">تاقا</string>
    <!-- Button to save currently selected tabs in the "select tabs" step of the collection creator-->
    <string name="create_collection_save">ساقلا</string>
    <!-- Snackbar action to view the collection the user just created or updated -->
    <string name="create_collection_view">كۆرۈنۈش</string>
    <!-- Text for the OK button from collection dialogs -->
    <string name="create_collection_positive">جەزملە</string>
    <!-- Text for the cancel button from collection dialogs -->
    <string name="create_collection_negative">ۋاز كەچ</string>

    <!-- Default name for a new collection in "name new collection" step of the collection creator. %d is a placeholder for the number of collections-->
    <string name="create_collection_default_name">يىغقۇچ %d</string>

    <!-- Share -->
    <!-- Share screen header -->
    <string name="share_header_2">ھەمبەھىر</string>
    <!-- Content description (not visible, for screen readers etc.):
        "Share" button. Opens the share menu when pressed. -->
    <string name="share_button_content_description">ھەمبەھىر</string>
    <!-- Text for the Save to PDF feature in the share menu -->
    <string name="share_save_to_pdf">PDF كە ساقلا</string>
    <!-- Text for error message when generating a PDF file Text. -->
    <string name="unable_to_save_to_pdf_error">PDF ھاسىل قىلالمىدى</string>
    <!-- Text for standard error snackbar dismiss button. -->
    <string name="standard_snackbar_error_dismiss">بولدىلا</string>
    <!-- Text for error message when printing a page and it fails. -->
    <string name="unable_to_print_page_error">بۇ بەتنى باسالمايدۇ</string>
    <!-- Text for the print feature in the share and browser menu -->
    <string name="menu_print">باس</string>
    <!-- Sub-header in the dialog to share a link to another sync device -->
    <string name="share_device_subheader">ئۈسكۈنىگە يوللا</string>
    <!-- Sub-header in the dialog to share a link to an app from the full list -->
    <string name="share_link_all_apps_subheader">بارلىق مەشغۇلات</string>
    <!-- Sub-header in the dialog to share a link to an app from the most-recent sorted list -->
    <string name="share_link_recent_apps_subheader">يېقىندا ئىشلەتكەن</string>
    <!-- Text for the copy link action in the share screen. -->
    <string name="share_copy_link_to_clipboard">چاپلاش تاختىسىغا كۆچۈر</string>
     <!-- Toast shown after copying link to clipboard -->
    <string name="toast_copy_link_to_clipboard">چاپلاش تاختىسىغا كۆچۈرۈلدى</string>
    <!-- An option from the share dialog to sign into sync -->
    <string name="sync_sign_in">قەدەمداشلاشتا تىزىمغا كىرىڭ</string>
     <!-- An option from the three dot menu to sync and save data -->
    <string name="sync_menu_sync_and_save_data"> سانلىق مەلۇمات قەدەمداش ۋە ساقلاش</string>
    <!-- An option from the share dialog to send link to all other sync devices -->
    <string name="sync_send_to_all">ھەممە ئۈسكۈنىگە يوللا</string>
    <!-- An option from the share dialog to reconnect to sync -->
    <string name="sync_reconnect">قەدەمداشقا قايتا باغلىنىدۇ</string>
    <!-- Text displayed when sync is offline and cannot be accessed -->
    <string name="sync_offline">تورسىز</string>
    <!-- An option to connect additional devices -->
    <string name="sync_connect_device">باشقا ئۈسكۈنىگە باغلىنىدۇ</string>
    <!-- The dialog text shown when additional devices are not available -->
    <string name="sync_connect_device_dialog">ئاز دېگەندە بىر ئۈسكۈنىدە Firefox تىزىمغا كىرگەندە ئاندىن بەتكۈچ يوللىيالايدۇ.</string>
    <!-- Confirmation dialog button -->
    <string name="sync_confirmation_button">بىلدىم</string>
    <!-- Share error message -->
    <string name="share_error_snackbar">بۇ ئەپكە ھەمبەھىرلىيەلمەيدۇ</string>
    <!-- Add new device screen title -->
    <string name="sync_add_new_device_title">ئۈسكۈنىگە يوللا</string>
    <!-- Text for the warning message on the Add new device screen -->
    <string name="sync_add_new_device_message">ھېچقانداق ئۈسكۈنە باغلانمىدى</string>
    <!-- Text for the button to learn about sending tabs -->
    <string name="sync_add_new_device_learn_button">بەتكۈچ يوللاش ھەققىدىكى تەپسىلات…</string>
    <!-- Text for the button to connect another device -->
    <string name="sync_add_new_device_connect_button">باشقا ئۈسكۈنىگە باغلىنىۋاتىدۇ…</string>

    <!-- Notifications -->
    <!-- Text shown in the notification that pops up to remind the user that a private browsing session is active. -->
    <string name="notification_pbm_delete_text_2">شەخسىي بەتكۈچنى ياپ</string>

    <!-- Text for option one, shown in microsurvey.-->
    <string name="microsurvey_survey_5_point_option_0" tools:ignore="UnusedResources" moz:removedIn="130">ئادەتتىكى</string>
    <!-- Text for option two, shown in microsurvey.-->
    <string name="microsurvey_survey_5_point_option_1" tools:ignore="UnusedResources" moz:removedIn="130">بەك نارازى</string>
    <!-- Text for option three, shown in microsurvey.-->
    <string name="microsurvey_survey_5_point_option_2" tools:ignore="UnusedResources" moz:removedIn="130">نارازى</string>
    <!-- Text for option four, shown in microsurvey.-->
    <string name="microsurvey_survey_5_point_option_3" tools:ignore="UnusedResources" moz:removedIn="130">رازى</string>
    <!-- Text for option five, shown in microsurvey.-->
    <string name="microsurvey_survey_5_point_option_4" tools:ignore="UnusedResources" moz:removedIn="130">بەك رازى</string>


    <!-- Text shown in the notification that pops up to remind the user that a private browsing session is active for Android 14+ -->
    <string name="notification_erase_title_android_14">شەخسىي بەتكۈچنى ياپامدۇ؟</string>
    <string name="notification_erase_text_android_14">بۇ ئۇقتۇرۇش چېكىلسە ياكى سۈرۈلسە شەخسىي بەتكۈچ تاقىلىدۇ.</string>

    <!-- Name of the marketing notification channel. Displayed in the "App notifications" system settings for the app -->
    <string name="notification_marketing_channel_name">بازارچىلىق</string>
    <!-- Title shown in the notification that pops up to remind the user to set fenix as default browser.
    The app name is in the text, due to limitations with localizing Nimbus experiments -->
    <string name="nimbus_notification_default_browser_title" tools:ignore="UnusedResources">Firefox تېز ھەم شەخسىي</string>

    <!-- Text shown in the notification that pops up to remind the user to set fenix as default browser.
    The app name is in the text, due to limitations with localizing Nimbus experiments -->
    <string name="nimbus_notification_default_browser_text" tools:ignore="UnusedResources">Firefox نى كۆڭۈلدىكى توركۆرگۈ قىلىڭ</string>
    <!-- Title shown in the notification that pops up to re-engage the user -->
    <string name="notification_re_engagement_title">شەخسىي زىيارەتنى سىناڭ</string>
    <!-- Text shown in the notification that pops up to re-engage the user.
    %1$s is a placeholder that will be replaced by the app name. -->
    <string name="notification_re_engagement_text">%1$s زىيارەت داۋامىدا cookies ۋە تارىخ خاتىرىسىنى ساقلىمايدۇ</string>
    <!-- Title A shown in the notification that pops up to re-engage the user -->
    <string name="notification_re_engagement_A_title">ئىزسىز زىيارەت</string>
    <!-- Text A shown in the notification that pops up to re-engage the user.
    %1$s is a placeholder that will be replaced by the app name. -->
    <string name="notification_re_engagement_A_text">شەخسىي زىيارەتتە %1$s ئۇچۇرلىرىڭىزنى ساقلىمايدۇ.</string>
    <!-- Title B shown in the notification that pops up to re-engage the user -->
    <string name="notification_re_engagement_B_title">تۇنجى ئىزدەشنى باشلاڭ</string>
    <!-- Text B shown in the notification that pops up to re-engage the user -->
    <string name="notification_re_engagement_B_text">ئەتراپتىكى نەرسىلەرنى ئىزدەڭ. ياكى قىزىقارلىق ئىشلارنى بايقاڭ.</string>

    <!-- Survey -->
    <!-- Text shown in the fullscreen message that pops up to ask user to take a short survey.
    The app name is in the text, due to limitations with localizing Nimbus experiments -->
    <string name="nimbus_survey_message_text">قىسقا تەكشۈرۈشكە قاتنىشىپ Firefox نى تېخىمۇ ياخشىلاشقا ياردەملىشىڭ.</string>
    <!-- Preference for taking the short survey. -->
    <string name="preferences_take_survey">تەكشۈرۈشكە قاتنىشىڭ</string>
    <!-- Preference for not taking the short survey. -->
    <string name="preferences_not_take_survey">ياق رەھمەت</string>

    <!-- Snackbar -->
    <!-- Text shown in snackbar when user deletes a collection -->
    <string name="snackbar_collection_deleted">يىغقۇچ ئۆچۈرۈلدى</string>
    <!-- Text shown in snackbar when user renames a collection -->
    <string name="snackbar_collection_renamed">يىغقۇچ ئىسمى ئۆزگەرتىلدى</string>

    <!-- Text shown in snackbar when user closes a tab -->
    <string name="snackbar_tab_closed">بەتكۈچ تاقالدى</string>
    <!-- Text shown in snackbar when user closes all tabs -->
    <string name="snackbar_tabs_closed">بەتكۈچ تاقالدى</string>
    <!-- Text shown in snackbar when user closes multiple inactive tabs. %1$s will be replaced with the number of tabs closed. -->
    <string name="snackbar_num_tabs_closed">بەتكۈچ تاقالدى: %1$s</string>
    <!-- Text shown in snackbar when user bookmarks a list of tabs -->
    <string name="snackbar_message_bookmarks_saved">خەتكۈچ ساقلاندى!</string>
    <!-- Text shown in snackbar when user adds a site to shortcuts -->
    <string name="snackbar_added_to_shortcuts">تېزلەتمىگە قوشۇلدى!</string>
    <!-- Text shown in snackbar when user closes a private tab -->
    <string name="snackbar_private_tab_closed">شەخسىي بەتكۈچ تاقالدى</string>
    <!-- Text shown in snackbar when user closes all private tabs -->
    <string name="snackbar_private_tabs_closed">شەخسىي بەتكۈچ تاقالدى</string>
    <!-- Text shown in snackbar when user erases their private browsing data -->
    <string name="snackbar_private_data_deleted">شەخسىي زىيارەت سانلىق مەلۇماتلىرى ئۆچۈرۈلدى</string>
    <!-- Text shown in snackbar to undo deleting a tab, top site or collection -->
    <string name="snackbar_deleted_undo">يېنىۋال</string>
    <!-- Text shown in snackbar when user removes a top site -->
    <string name="snackbar_top_site_removed">بېكەت چىقىرىۋېتىلدى</string>
    <!-- QR code scanner prompt which appears after scanning a code, but before navigating to it
        First parameter is the name of the app, second parameter is the URL or text scanned-->
    <string name="qr_scanner_confirmation_dialog_message">%1$s نىڭ %2$s نى ئېچىشىغا يول قويىدۇ</string>
    <!-- QR code scanner prompt dialog positive option to allow navigation to scanned link -->
    <string name="qr_scanner_dialog_positive">يول قوي</string>
    <!-- QR code scanner prompt dialog positive option to deny navigation to scanned link -->
    <string name="qr_scanner_dialog_negative">رەت قىل</string>
    <!-- QR code scanner prompt dialog error message shown when a hostname does not contain http or https. -->
    <string name="qr_scanner_dialog_invalid">تور ئادرېس ئىناۋەتسىز.</string>
    <!-- QR code scanner prompt dialog positive option when there is an error -->
    <string name="qr_scanner_dialog_invalid_ok">جەزملە</string>
    <!-- Tab collection deletion prompt dialog message. Placeholder will be replaced with the collection name -->
    <string name="tab_collection_dialog_message">بۇ %1$s نى راستىنلا ئۆچۈرەمسىز؟</string>
    <!-- Tab collection deletion prompt dialog option to delete the collection -->
    <string name="tab_collection_dialog_positive">ئۆچۈر</string>
    <!-- Text displayed in a notification when the user enters full screen mode -->
    <string name="full_screen_notification" moz:removedIn="130" tools:ignore="UnusedResources">تولۇق ئېكران ھالىتىگە كىرىۋاتىدۇ</string>
    <!-- Message for copying the URL via long press on the toolbar -->
    <string name="url_copied">تور ئادرېسى كۆچۈرۈلدى</string>
    <!-- Sample text for accessibility font size -->
    <string name="accessibility_text_size_sample_text_1">بۇ ئۈلگە تېكىست. بۇ تەڭشەك بىلەن تېكىستنى چوڭايتقاندا ياكى كىچىكلەتكەندە تېكىستنىڭ قانداق كۆرۈلىدىغانلىقىنى كۆرسىتىپ بېرىدۇ.</string>
    <!-- Summary for Accessibility Text Size Scaling Preference -->
    <string name="preference_accessibility_text_size_summary">تور بېكەتلەردە تېكىستنى چوڭايتىدۇ ياكى كىچىكلىتىدۇ</string>
    <!-- Title for Accessibility Text Size Scaling Preference -->
    <string name="preference_accessibility_font_size_title">خەت چوڭلۇقى</string>

    <!-- Title for Accessibility Text Automatic Size Scaling Preference -->
    <string name="preference_accessibility_auto_size_2">ئاپتوماتىك خەت چوڭلۇقى</string>

    <!-- Summary for Accessibility Text Automatic Size Scaling Preference -->
    <string name="preference_accessibility_auto_size_summary">خەت چوڭلۇقى ئاندىرويىد تەڭشىكىڭىزگە ماسلىشىدۇ. بۇ يەردە خەت چوڭلۇقىنى باشقۇرۇشنى چەكلىگىلى بولىدۇ.</string>

    <!-- Title for the Delete browsing data preference -->
    <string name="preferences_delete_browsing_data">توركۆرگۈ زىيارەت سانلىق مەلۇماتلىرىنى ئۆچۈرىدۇ</string>
    <!-- Title for the tabs item in Delete browsing data -->
    <string name="preferences_delete_browsing_data_tabs_title_2">بەتكۈچ ئاچ</string>
    <!-- Subtitle for the tabs item in Delete browsing data, parameter will be replaced with the number of open tabs -->
    <string name="preferences_delete_browsing_data_tabs_subtitle">%d بەتكۈچ</string>
    <!-- Title for the data and history items in Delete browsing data -->
    <!-- Title for the history item in Delete browsing data -->
    <string name="preferences_delete_browsing_data_browsing_history_title">زىيارەت تارىخى</string>
    <!-- Subtitle for the data and history items in delete browsing data, parameter will be replaced with the
        number of history items the user has -->
    <string name="preferences_delete_browsing_data_browsing_data_subtitle">%d ئادرېس</string>
    <!-- Title for the cookies and site data items in Delete browsing data -->
    <string name="preferences_delete_browsing_data_cookies_and_site_data">Cookies ۋە تور بېكەت سانلىق مەلۇماتلىرى</string>
    <!-- Subtitle for the cookies item in Delete browsing data -->
    <string name="preferences_delete_browsing_data_cookies_subtitle">كۆپىنچە تور بېكەتلەردىكى تىزىمغا كىرىش ھالىتىدىن چېكىنىپ چىقىسىز</string>
    <!-- Title for the cached images and files item in Delete browsing data -->
    <string name="preferences_delete_browsing_data_cached_files">غەملەنگەن سۈرەت ۋە ھۆججەت</string>
    <!-- Subtitle for the cached images and files item in Delete browsing data -->
    <string name="preferences_delete_browsing_data_cached_files_subtitle">ساقلىغۇچ بوشلۇقىنى بوشىتىدۇ</string>
    <!-- Title for the site permissions item in Delete browsing data -->
    <string name="preferences_delete_browsing_data_site_permissions">بېكەت ئىجازەتنامىسى</string>
    <!-- Title for the downloads item in Delete browsing data -->
    <string name="preferences_delete_browsing_data_downloads">چۈشۈرۈلمىلەر</string>
    <!-- Text for the button to delete browsing data -->
    <string name="preferences_delete_browsing_data_button">توركۆرگۈ زىيارەت سانلىق مەلۇماتلىرىنى ئۆچۈرىدۇ</string>
    <!-- Title for the Delete browsing data on quit preference -->
    <string name="preferences_delete_browsing_data_on_quit">چېكىنگەندە توركۆرگۈ زىيارەت سانلىق مەلۇماتلىرىنى ئۆچۈرىدۇ</string>
    <!-- Summary for the Delete browsing data on quit preference. "Quit" translation should match delete_browsing_data_on_quit_action translation. -->
    <string name="preference_summary_delete_browsing_data_on_quit_2">باش تىزىملىكتىن «چېكىن» نى تاللىغاندا توركۆرگۈ سانلىق مەلۇماتلىرىنى ئاپتوماتىك ئۆچۈرىدۇ</string>
    <!-- Action item in menu for the Delete browsing data on quit feature -->
    <string name="delete_browsing_data_on_quit_action">چېكىنىش</string>

    <!-- Title text of a delete browsing data dialog. -->
    <string name="delete_history_prompt_title">ئۆچۈرىدىغان ۋاقىت دائىرىسى</string>
    <!-- Body text of a delete browsing data dialog. -->
    <string name="delete_history_prompt_body" moz:RemovedIn="130" tools:ignore="UnusedResources">تارىخ خاتىرىسى (باشقا ئۈسكۈنىلەردىن قەدەمداشلانغان تارىخ خاتىرىسىنى ئۆز ئىچىگە ئالىدۇ)، cookies ۋە باشقا توركۆرگۈ زىيارەت سانلىق مەلۇماتلىرىنى ئۆچۈرۈۋېتىدۇ.</string>
    <!-- Body text of a delete browsing data dialog. -->
    <string name="delete_history_prompt_body_2">تارىخ خاتىرىسى (باشقا ئۈسكۈنىلەردىن قەدەمداشلىغان تارىخ خاتىرىسىنىمۇ ئۆز ئىچىگە ئالىدۇ) نى ئۆچۈرىدۇ</string>
    <!-- Radio button in the delete browsing data dialog to delete history items for the last hour. -->
    <string name="delete_history_prompt_button_last_hour">ئاخىرقى سائەت</string>
    <!-- Radio button in the delete browsing data dialog to delete history items for today and yesterday. -->
    <string name="delete_history_prompt_button_today_and_yesterday">بۈگۈن ۋە تۈنۈگۈن</string>
    <!-- Radio button in the delete browsing data dialog to delete all history. -->
    <string name="delete_history_prompt_button_everything">ھەممىسى</string>

    <!-- Dialog message to the user asking to delete browsing data. Parameter will be replaced by app name. -->
    <string name="delete_browsing_data_prompt_message_3">%s تاللانغان توركۆرگۈ زىيارەت سانلىق مەلۇماتلىرىنى ئۆچۈرۈۋېتىدۇ.</string>
    <!-- Text for the cancel button for the data deletion dialog -->
    <string name="delete_browsing_data_prompt_cancel">ۋاز كەچ</string>
    <!-- Text for the allow button for the data deletion dialog -->
    <string name="delete_browsing_data_prompt_allow">ئۆچۈر</string>
    <!-- Text for the snackbar confirmation that the data was deleted -->
    <string name="preferences_delete_browsing_data_snackbar">توركۆرگۈ سانلىق مەلۇماتى ئۆچۈرۈلدى</string>
    <!-- Text for the snackbar to show the user that the deletion of browsing data is in progress -->
    <string name="deleting_browsing_data_in_progress">توركۆرگۈ زىيارەت سانلىق مەلۇماتىنى ئۆچۈرۈۋاتىدۇ…</string>

    <!-- Dialog message to the user asking to delete all history items inside the opened group. Parameter will be replaced by a history group name. -->
    <string name="delete_all_history_group_prompt_message">«%s» دىكى بارلىق تور بېكەتلەرنى ئۆچۈرىدۇ</string>
    <!-- Text for the cancel button for the history group deletion dialog -->
    <string name="delete_history_group_prompt_cancel">ۋاز كەچ</string>
    <!-- Text for the allow button for the history group dialog -->
    <string name="delete_history_group_prompt_allow">ئۆچۈر</string>
    <!-- Text for the snackbar confirmation that the history group was deleted -->
    <string name="delete_history_group_snackbar">گۇرۇپپا ئۆچۈرۈلدى</string>

    <!-- Onboarding -->
    <!-- text to display in the snackbar once account is signed-in -->
    <string name="onboarding_firefox_account_sync_is_on">قەدەمداش ئوچۇق</string>

    <!-- Onboarding theme -->
    <!-- Text shown in snackbar when multiple tabs have been sent to device -->
    <string name="sync_sent_tabs_snackbar">بەتكۈچ يوللاندى!</string>
    <!-- Text shown in snackbar when one tab has been sent to device  -->
    <string name="sync_sent_tab_snackbar">بەتكۈچ يوللاندى!</string>
    <!-- Text shown in snackbar when sharing tabs failed  -->
    <string name="sync_sent_tab_error_snackbar">يوللىيالمىدى</string>
    <!-- Text shown in snackbar for the "retry" action that the user has after sharing tabs failed -->
    <string name="sync_sent_tab_error_snackbar_action">قايتا سىنا</string>
    <!-- Title of QR Pairing Fragment -->
    <string name="sync_scan_code">كودنى تارا</string>
    <!-- Instructions on how to access pairing -->
    <string name="sign_in_instructions"><![CDATA[كومپيۇتېرىڭىزدىكى Firefox دا <b>https://firefox.com/pair</b> ئاچىدۇ]]></string>
    <!-- Text shown for sign in pairing when ready -->
    <string name="sign_in_ready_for_scan">تاراشقا تەييار</string>
    <!-- Text shown for settings option for sign with pairing -->
    <string name="sign_in_with_camera">كامېرا بىلەن كىرىڭ</string>
    <!-- Text shown for settings option for sign with email -->
    <string name="sign_in_with_email">ئورنىغا ئېلخەت ئىشلىتىڭ</string>
    <!-- Text shown for settings option for create new account text.'Firefox' intentionally hardcoded here.-->
    <string name="sign_in_create_account_text"><![CDATA[ھېساباتىڭىز يوق؟ <u> Firefox نى ئۈسكۈنىلەر ئارا قەدەمداشلاش ئۈچۈن بىرنى قۇرۇڭ </u>.]]></string>
    <!-- Text shown in confirmation dialog to sign out of account. The first parameter is the name of the app (e.g. Firefox Preview) -->
    <string name="sign_out_confirmation_message_2">%s ھېساباتىڭىز بىلەن قەدەمداشلاشنى توختىتىدۇ، ئەمما بۇ ئۈسكۈنىدىكى توركۆرگۈ سانلىق مەلۇماتلىرىڭىزنى ئۆچۈرمەيدۇ.</string>
    <!-- Option to continue signing out of account shown in confirmation dialog to sign out of account -->
    <string name="sign_out_disconnect">ئۇلانمىنى ئۈز</string>
    <!-- Option to cancel signing out shown in confirmation dialog to sign out of account -->
    <string name="sign_out_cancel">ۋاز كەچ</string>
    <!-- Error message snackbar shown after the user tried to select a default folder which cannot be altered -->
    <string name="bookmark_cannot_edit_root">كۆڭۈلدىكى قىسقۇچنى تەھرىرلىيەلمەيدۇ</string>

    <!-- Enhanced Tracking Protection -->
    <!-- Link displayed in enhanced tracking protection panel to access tracking protection settings -->
    <string name="etp_settings">قوغداش تەڭشەكلىرى</string>
    <!-- Preference title for enhanced tracking protection settings -->
    <string name="preference_enhanced_tracking_protection">كۈچەيتىلگەن ئىزلاشتىن قوغداش</string>
    <!-- Preference summary for enhanced tracking protection settings on/off switch -->
    <string name="preference_enhanced_tracking_protection_summary">ھازىر ئومۇمىيەت ساقلانما قوغداش ئىقتىدارى بار، تور بېكەت ھالقىغان ئىز قوغلىغۇچىلارغا قارشى ئەڭ كۈچلۈك توساق.</string>
    <!-- Description of enhanced tracking protection. The parameter is the name of the application (For example: Firefox Fenix) -->
    <string name="preference_enhanced_tracking_protection_explanation_2">%s سىزنى توردىكى ئىشلىرىڭىزغا ئەگىشىدىغان كۆپ ئۇچرايدىغان ئىزچىلاردىن قوغدايدۇ.</string>
    <!-- Text displayed that links to website about enhanced tracking protection -->
    <string name="preference_enhanced_tracking_protection_explanation_learn_more">تەپسىلاتى</string>
    <!-- Preference for enhanced tracking protection for the standard protection settings -->
    <string name="preference_enhanced_tracking_protection_standard_default_1">ئۆلچەملىك (كۆڭۈلدىكى)</string>
    <!-- Preference description for enhanced tracking protection for the standard protection settings -->
    <string name="preference_enhanced_tracking_protection_standard_description_5">بەتلەر نورمال يۈكلىنىدۇ ، ئەمما ئازراق ئىز قوغلىغۇچنى توسىدۇ.</string>
    <!--  Accessibility text for the Standard protection information icon  -->
    <string name="preference_enhanced_tracking_protection_standard_info_button">ئۆلچەملىك ئىز قوغلاشتىن قوغداشتا نېمىلەر توسۇلىدۇ</string>
    <!-- Preference for enhanced tracking protection for the strict protection settings -->
    <string name="preference_enhanced_tracking_protection_strict">قاتتىق</string>
    <!-- Preference description for enhanced tracking protection for the strict protection settings -->
    <string name="preference_enhanced_tracking_protection_strict_description_4">ئىزلاشتىن قوغداش تېخىمۇ كۈچلۈك ۋە ئىقتىدارى تېخىمۇ تېز، ئەمما بەزى تور بېكەتلەر نورمال ئىشلىمەسلىكى مۇمكىن.</string>
    <!--  Accessibility text for the Strict protection information icon  -->
    <string name="preference_enhanced_tracking_protection_strict_info_button">ئىز قوغلاشتىن قاتتىق قوغداشتا نېمىلەر توسۇلىدۇ</string>
    <!-- Preference for enhanced tracking protection for the custom protection settings -->
    <string name="preference_enhanced_tracking_protection_custom">ئىختىيارىچە</string>
    <!-- Preference description for enhanced tracking protection for the strict protection settings -->
    <string name="preference_enhanced_tracking_protection_custom_description_2">قايسى ئىز قوغلىغۇچ ۋە قوليازمىلارنى توسىدىغانلىقى تاللىنىدۇ.</string>
    <!--  Accessibility text for the Strict protection information icon  -->
    <string name="preference_enhanced_tracking_protection_custom_info_button">ئىختىيارىچە ئىز قوغلاشتىن قوغداشتا نېمىلەر توسۇلىدۇ</string>
    <!-- Header for categories that are being blocked by current Enhanced Tracking Protection settings -->
    <!-- Preference for enhanced tracking protection for the custom protection settings for cookies-->
    <string name="preference_enhanced_tracking_protection_custom_cookies">Cookies</string>
    <!-- Option for enhanced tracking protection for the custom protection settings for cookies-->
    <string name="preference_enhanced_tracking_protection_custom_cookies_1">بېكەت ھالقىپ ۋە ئىجتىمائىي تاراتقۇ ئىزلىغۇچ</string>
    <!-- Option for enhanced tracking protection for the custom protection settings for cookies-->
    <string name="preference_enhanced_tracking_protection_custom_cookies_2">زىيارەت قىلمىغان بېكەتنىڭ Cookies سى</string>
    <!-- Option for enhanced tracking protection for the custom protection settings for cookies-->
    <string name="preference_enhanced_tracking_protection_custom_cookies_3">بارلىق ئۈچىنچى تەرەپ Cookies (تور بېكەتلەرنىڭ بۇزۇلۇشىنى كەلتۈرۈپ چىقىرىشى مۇمكىن)</string>
    <!-- Option for enhanced tracking protection for the custom protection settings for cookies-->
    <string name="preference_enhanced_tracking_protection_custom_cookies_4">بارلىق Cookies (تور بېكەتلەرنىڭ بۇزۇلۇشىنى كەلتۈرۈپ چىقىرىدۇ)</string>
    <!-- Option for enhanced tracking protection for the custom protection settings for cookies-->
    <string name="preference_enhanced_tracking_protection_custom_cookies_5">بېكەت ھالقىغان Cookies نى ئايرىۋېتىدۇ</string>
    <!-- Preference for Global Privacy Control for the custom privacy settings for Global Privacy Control. '&amp;' is replaced with the ampersand symbol: &-->
    <string name="preference_enhanced_tracking_protection_custom_global_privacy_control">تور بېكەتلەرگە ئۇچۇرلىرىڭىزنى تارقاتماسلىق ۋە ساتماسلىقنى ئېيتىڭ</string>
    <!-- Preference for enhanced tracking protection for the custom protection settings for tracking content -->
    <string name="preference_enhanced_tracking_protection_custom_tracking_content">ئىز قوغلاش مەزمۇنى</string>
    <!-- Option for enhanced tracking protection for the custom protection settings for tracking content-->
    <string name="preference_enhanced_tracking_protection_custom_tracking_content_1">ھەممە بەتكۈچتە</string>
    <!-- Option for enhanced tracking protection for the custom protection settings for tracking content-->
    <string name="preference_enhanced_tracking_protection_custom_tracking_content_2">شەخسىي بەتكۈچتىلا</string>
    <!-- Preference for enhanced tracking protection for the custom protection settings -->
    <string name="preference_enhanced_tracking_protection_custom_cryptominers">شىفىرلىق پۇل قازغۇچ</string>
    <!-- Preference for enhanced tracking protection for the custom protection settings -->
    <string name="preference_enhanced_tracking_protection_custom_fingerprinters" moz:RemovedIn="130" tools:ignore="UnusedResources">بارماق ئىزى ئىزلىغۇچ</string>
    <!-- Preference for enhanced tracking protection for the custom protection settings -->
    <string name="preference_enhanced_tracking_protection_custom_known_fingerprinters">مەلۇملۇق ئىز قالدۇرغۇ</string>
    <!-- Button label for navigating to the Enhanced Tracking Protection details -->
    <string name="enhanced_tracking_protection_details">تەپسىلاتى</string>
    <!-- Header for categories that are being being blocked by current Enhanced Tracking Protection settings -->
    <string name="enhanced_tracking_protection_blocked">توسۇلغان</string>
    <!-- Header for categories that are being not being blocked by current Enhanced Tracking Protection settings -->
    <string name="enhanced_tracking_protection_allowed">يول قويغان</string>
    <!-- Category of trackers (social media trackers) that can be blocked by Enhanced Tracking Protection -->
    <string name="etp_social_media_trackers_title">ئىجتىمائىي تاراتقۇ ئىزلىغۇچ</string>
    <!-- Description of social media trackers that can be blocked by Enhanced Tracking Protection -->
    <string name="etp_social_media_trackers_description">ئىجتىمائىي ئالاقە تورىنىڭ توردىكى پائالىيىتىڭىزنى ئىز قوغلاش ئىقتىدارىنى چەكلەيدۇ.</string>
    <!-- Category of trackers (cross-site tracking cookies) that can be blocked by Enhanced Tracking Protection -->
    <string name="etp_cookies_title">بېكەت ھالقىغان ئىزلاش cookie</string>
    <!-- Category of trackers (cross-site tracking cookies) that can be blocked by Enhanced Tracking Protection -->
    <string name="etp_cookies_title_2">بېكەت ھالقىغان cookies</string>
    <!-- Description of cross-site tracking cookies that can be blocked by Enhanced Tracking Protection -->
    <string name="etp_cookies_description">تور تەھلىل شىركەتلىرى ۋە ئېلان تورلىرى تور بېكەت ھالقىپ تور كۆرگۈ سانلىق مەلۇماتلىرىنى توپلايدىغان ساقلانمىلارنى توسىدۇ.</string>
    <!-- Description of cross-site tracking cookies that can be blocked by Enhanced Tracking Protection -->
    <string name="etp_cookies_description_2">ئومۇمىيەت ساقلانما قوغداش ئىقتىدارى ھەر بىر تور بېكەتنىڭ ساقلانمىسىنى ئايرىۋېتىپ، ئېلان تورلىرىنىڭ تور بېكەت ھالقىپ بۇ خىل ئىزلىغۇچلارنى ئىشلىتىپ ئەگىشىشىنى چەكلەيدۇ.</string>
    <!-- Category of trackers (cryptominers) that can be blocked by Enhanced Tracking Protection -->
    <string name="etp_cryptominers_title">شىفىرلىق پۇل قازغۇچ</string>
    <!-- Description of cryptominers that can be blocked by Enhanced Tracking Protection -->
    <string name="etp_cryptominers_description">يامان غەرەزلىك قوليازمىلارنىڭ ئۈسكۈنىڭىزدە رەقەملىك پۇل قېزىشىنى توسىدۇ.</string>
    <!-- Category of trackers (fingerprinters) that can be blocked by Enhanced Tracking Protection -->
    <string name="etp_fingerprinters_title" moz:RemovedIn="130" tools:ignore="UnusedResources">بارماق ئىزى ئىزلىغۇچ</string>
    <!-- Description of fingerprinters that can be blocked by Enhanced Tracking Protection -->
    <string name="etp_fingerprinters_description" moz:RemovedIn="130" tools:ignore="UnusedResources">ئىز قوغلاش مەقسىتىدە ئىشلىتىلىدىغان ئۈسكۈنىڭىزگە ئائىت بىردىنبىر پەرقلىنىدىغان سانلىق مەلۇماتلارنى توپلاشنى توختىتىدۇ.</string>
    <!-- Description of fingerprinters that can be blocked by Enhanced Tracking Protection -->
    <string name="etp_known_fingerprinters_description">ئىز قوغلاش مەقسىتىدە ئىشلىتىلىدىغان ئۈسكۈنىڭىزگە ئائىت بىردىنبىر پەرقلىنىدىغان سانلىق مەلۇماتلارنى توپلاشنى توختىتىدۇ.</string>
    <!-- Category of trackers (tracking content) that can be blocked by Enhanced Tracking Protection -->
    <string name="etp_tracking_content_title">ئىز قوغلاش مەزمۇنى</string>
    <!-- Description of tracking content that can be blocked by Enhanced Tracking Protection -->
    <string name="etp_tracking_content_description">ئىز قوغلاش كودى بار ئېلان، سىن ۋە باشقا مەزمۇنلارنى يۈكلەشتىن توختىتىدۇ. بەزى تور بېكەتلەرنىڭ ئىقتىدارىغا تەسىر كۆرسىتىشى مۇمكىن.</string>
    <!-- Enhanced Tracking Protection message that protection is currently on for this site -->
    <string name="etp_panel_on">قوغداش بۇ بېكەتكە ئوچۇق</string>
    <!-- Enhanced Tracking Protection message that protection is currently off for this site -->
    <string name="etp_panel_off">قوغداش بۇ بېكەتكە تاقاق</string>
    <!-- Header for exceptions list for which sites enhanced tracking protection is always off -->
    <string name="enhanced_tracking_protection_exceptions">كۈچەيتىلگەن ئىز قوغلاشتىن قوغداش بۇ تور بېكەتلەر ئۈچۈن تاقالغان</string>
    <!-- Content description (not visible, for screen readers etc.): Navigate
    back from ETP details (Ex: Tracking content) -->
    <string name="etp_back_button_content_description">كەينىگە قايت</string>
    <!-- About page link text to open what's new link -->
    <string name="about_whats_new">%s دىكى يېڭىلىقلار</string>
    <!-- Open source licenses page title
    The first parameter is the app name -->
    <string name="open_source_licenses_title">%s | ئوچۇق كودلۇق يۇمشاق دېتال ئامبارلىرى</string>
    <!-- Category of trackers (redirect trackers) that can be blocked by Enhanced Tracking Protection -->
    <string name="etp_redirect_trackers_title">قايتا نىشانلايدىغان ئىز قوغلىغۇچ</string>
    <!-- Description of redirect tracker cookies that can be blocked by Enhanced Tracking Protection -->
    <string name="etp_redirect_trackers_description">مەلۇملۇق ئىزلىغۇچى تور بېكەتلەرنىڭ قايتا نىشانلاش تەڭشىكى بار ساقلانمىلارنى تازىلايدۇ.</string>
    <!-- Preference for fingerprinting protection for the custom protection settings -->
    <string name="etp_suspected_fingerprinters_title">گۇمانلىق ئىز قالدۇرغۇ</string>
    <!-- Description of fingerprinters that can be blocked by fingerprinting protection -->
    <string name="etp_suspected_fingerprinters_description">گۇمانلىق ئىز قالدۇرغۇنى توختىتىشتا ئىز قالدۇرغۇدىن قوغداش قوزغىتىلىدۇ.</string>
    <!-- Category of trackers (fingerprinters) that can be blocked by Enhanced Tracking Protection -->
    <string name="etp_known_fingerprinters_title">مەلۇملۇق ئىز قالدۇرغۇ</string>
    <!-- Description of the SmartBlock Enhanced Tracking Protection feature. The * symbol is intentionally hardcoded here,
         as we use it on the UI to indicate which trackers have been partially unblocked.  -->
    <string name="preference_etp_smartblock_description">بۇ بەتتىكى تۆۋەندە بەلگە قويۇلغان بەزى ئىزچىلار قىسمەن قۇلۇپلانمىدى، چۈنكى سىز ئۇلار بىلەن تەسىرلەشتىڭىز*.</string>
    <!-- Text displayed that links to website about enhanced tracking protection SmartBlock -->
    <string name="preference_etp_smartblock_learn_more">تەپسىلاتى</string>

    <!-- Content description (not visible, for screen readers etc.):
    Enhanced tracking protection exception preference icon for ETP settings. -->
    <string name="preference_etp_exceptions_icon_description">كۈچەيتىلگەن ئىز قوغلاشتىن قوغداش مۇستەسنا مايىللىق سىنبەلگىسى</string>

    <!-- About page link text to open support link -->
    <string name="about_support">قوللاش</string>
    <!-- About page link text to list of past crashes (like about:crashes on desktop) -->
    <string name="about_crashes">يىمىرىلىش</string>
    <!-- About page link text to open privacy notice link -->
    <string name="about_privacy_notice">شەخسىيەت ئۇقتۇرۇشى</string>
    <!-- About page link text to open know your rights link -->
    <string name="about_know_your_rights">ھوقۇقىڭىزنى بىلىۋېلىڭ</string>
    <!-- About page link text to open licensing information link -->
    <string name="about_licensing_information">ئىجازەت ئۇچۇرى</string>

    <!-- About page link text to open a screen with libraries that are used -->
    <string name="about_other_open_source_libraries">بىز ئىشلىتىدىغان ئامبارلار</string>
    <!-- Toast shown to the user when they are activating the secret dev menu
        The first parameter is number of long clicks left to enable the menu -->
    <string name="about_debug_menu_toast_progress">سازلاش تىزىملىكى: %1$d چېكىلسە قوزغىتىدۇ</string>
    <string name="about_debug_menu_toast_done">سازلاش تىزىملىكى قوزغىتىلدى</string>

    <!-- Browser long press popup menu -->
    <!-- Copy the current url -->
    <string name="browser_toolbar_long_press_popup_copy">كۆچۈرۈش</string>

    <!-- Paste & go the text in the clipboard. '&amp;' is replaced with the ampersand symbol: & -->
    <string name="browser_toolbar_long_press_popup_paste_and_go">چاپلاپ يۆتكەل</string>
    <!-- Paste the text in the clipboard -->
    <string name="browser_toolbar_long_press_popup_paste">چاپلا</string>

    <!-- Snackbar message shown after an URL has been copied to clipboard. -->
    <string name="browser_toolbar_url_copied_to_clipboard_snackbar">تور ئادرېسى چاپلاش تاختىسىغا كۆچۈرۈلدى</string>

    <!-- Title text for the Add To Homescreen dialog -->
    <string name="add_to_homescreen_title">باش ئېكرانغا قوش</string>
    <!-- Cancel button text for the Add to Homescreen dialog -->
    <string name="add_to_homescreen_cancel">ۋاز كەچ</string>
    <!-- Add button text for the Add to Homescreen dialog -->
    <string name="add_to_homescreen_add">قوشاي</string>

    <!-- Continue to website button text for the first-time Add to Homescreen dialog -->
    <string name="add_to_homescreen_continue">توربېكەتنى داۋاملاشتۇر</string>
    <!-- Placeholder text for the TextView in the Add to Homescreen dialog -->
    <string name="add_to_homescreen_text_placeholder">تېزلەتمە ئىسمى</string>

    <!-- Describes the add to homescreen functionality -->
    <string name="add_to_homescreen_description_2">تېز سۈرئەتتە زىيارەت قىلىش ۋە ئەپكە ئوخشاش زىيارەت تۇيغۇسىغا ئېرىشىش ئۈچۈن، مەزكۇر تور بېكەتنى باش ئېكرانغا ئاسانلا قوشالايسىز.</string>

    <!-- Preference for managing the settings for logins and passwords in Fenix -->
    <string name="preferences_passwords_logins_and_passwords_2">ئىم</string>
    <!-- Preference for managing the saving of logins and passwords in Fenix -->
    <string name="preferences_passwords_save_logins_2">ئىم ساقلا</string>
    <!-- Preference option for asking to save passwords in Fenix -->
    <string name="preferences_passwords_save_logins_ask_to_save">ساقلاشنى سورا</string>
    <!-- Preference option for never saving passwords in Fenix -->
    <string name="preferences_passwords_save_logins_never_save">ھەرگىز ساقلىما</string>
    <!-- Preference for autofilling saved logins in Firefox (in web content), %1$s will be replaced with the app name -->
    <string name="preferences_passwords_autofill2">%1$s دا ئاپتوماتىك تولدۇر</string>
    <!-- Description for the preference for autofilling saved logins in Firefox (in web content), %1$s will be replaced with the app name -->
    <string name="preferences_passwords_autofill_description">%1$s نى ئىشلەتكەندە توربېكەتتىكى ئىشلەتكۈچى ئىسمى ۋە پارولىنى تولدۇرىدۇ ۋە ساقلايدۇ.</string>
    <!-- Preference for autofilling logins from Fenix in other apps (e.g. autofilling the Twitter app) -->
    <string name="preferences_android_autofill">باشقا ئەپلەردە ئاپتوماتىك تولدۇرىدۇ</string>
    <!-- Description for the preference for autofilling logins from Fenix in other apps (e.g. autofilling the Twitter app) -->
    <string name="preferences_android_autofill_description">ئۈسكۈنىڭىزدىكى باشقا ئەپلەردە ئىشلەتكۈچى ئىسمى ۋە ئىمنى تولدۇرىدۇ.</string>

    <!-- Preference option for adding a password -->
    <string name="preferences_logins_add_login_2">ئىم قوش</string>

    <!-- Preference for syncing saved passwords in Fenix -->
    <string name="preferences_passwords_sync_logins_2">ئىم قەدەمداشلا</string>
    <!-- Preference for syncing saved passwords in Fenix, when not signed in-->
    <string name="preferences_passwords_sync_logins_across_devices_2">ئىمنى ئۈسكۈنىلەر ئارا قەدەمداشلايدۇ</string>
    <!-- Preference to access list of saved passwords -->
    <string name="preferences_passwords_saved_logins_2">ساقلانغان ئىم</string>
    <!-- Description of empty list of saved passwords. Placeholder is replaced with app name.  -->
    <string name="preferences_passwords_saved_logins_description_empty_text_2">سىز ساقلىغان ياكى %s غا قەدەمداشلىغان ئىم بۇ يەردە كۆرسىتىلىدۇ. سىز ساقلىغان بارلىق ئىم مەخپىيلەشتۈرۈلگەن.</string>
    <!-- Clickable text for opening an external link for more information about Sync. -->
    <string name="preferences_passwords_saved_logins_description_empty_learn_more_link_2">قەدەمداش ھەققىدىكى تەپسىلاتلار</string>
    <!-- Preference to access list of login exceptions that we never save logins for -->
    <string name="preferences_passwords_exceptions">مۇستەسنا</string>
    <!-- Empty description of list of login exceptions that we never save passwords for. Parameter will be replaced by app name. -->
    <string name="preferences_passwords_exceptions_description_empty_2">بۇ جايدا كۆرسىتىلگەن تور بېكەتلەر ئۈچۈن %s ئىم ساقلىمايدۇ.</string>
    <!-- Description of list of login exceptions that we never save passwords for. Parameter will be replaced by app name. -->
    <string name="preferences_passwords_exceptions_description_2">بۇ تور بېكەتلەر ئۈچۈن %s ئىم ساقلىمايدۇ.</string>
    <!-- Text on button to remove all saved login exceptions -->
    <string name="preferences_passwords_exceptions_remove_all">ھەممە مۇستەسنالارنى ئۆچۈرىدۇ</string>
    <!-- Hint for search box in passwords list -->
    <string name="preferences_passwords_saved_logins_search_2">پارول ئىزدەش</string>
    <!-- The header for the site that a login is for -->
    <string name="preferences_passwords_saved_logins_site">بېكەت</string>
    <!-- The header for the username for a login -->
    <string name="preferences_passwords_saved_logins_username">ئىشلەتكۈچى ئىسمى</string>
    <!-- The header for the password for a login -->
    <string name="preferences_passwords_saved_logins_password">پارول</string>
    <!-- Shown in snackbar to tell user that the password has been copied -->
    <string name="logins_password_copied">ئىم چاپلاش تاختىسىغا كۆچۈرۈلدى</string>
    <!-- Shown in snackbar to tell user that the username has been copied -->
    <string name="logins_username_copied">ئىشلەتكۈچى ئىسمى چاپلاش تاختىسىغا كۆچۈرۈلدى</string>
    <!-- Content Description (for screenreaders etc) read for the button to copy a password in logins-->
    <string name="saved_logins_copy_password">ئىم كۆچۈر</string>
    <!-- Content Description (for screenreaders etc) read for the button to clear a password while editing a login-->
    <string name="saved_logins_clear_password">ئىم تازىلا</string>
    <!-- Content Description (for screenreaders etc) read for the button to copy a username in logins -->
    <string name="saved_login_copy_username">ئىشلەتكۈچى ئىسمىنى كۆچۈر</string>
    <!-- Content Description (for screenreaders etc) read for the button to clear a username while editing a login -->
    <string name="saved_login_clear_username">ئىشلەتكۈچى ئىسمىنى تازىلا</string>
    <!-- Content Description (for screenreaders etc) read for the button to clear the hostname field while creating a login -->
    <string name="saved_login_clear_hostname">مۇلازىم ئىسمىنى تازىلا</string>
    <!-- Content Description (for screenreaders etc) read for the button to open a site in logins -->
    <string name="saved_login_open_site">تور بېكەتنى توركۆرگۈدە ئاچىدۇ</string>
    <!-- Content Description (for screenreaders etc) read for the button to reveal a password in logins -->
    <string name="saved_login_reveal_password">ئىم كۆرسەت</string>
    <!-- Content Description (for screenreaders etc) read for the button to hide a password in logins -->
    <string name="saved_login_hide_password">ئىم يوشۇر</string>

    <!-- Message displayed in biometric prompt displayed for authentication before allowing users to view their passwords -->
    <string name="logins_biometric_prompt_message_2">ساقلانغان پارولىڭىزنى كۆرۈش ئۈچۈن قۇلۇپ ئېچىڭ</string>
    <!-- Title of warning dialog if users have no device authentication set up -->
    <string name="logins_warning_dialog_title_2">ساقلانغان ئىملىرىڭىز شىفىرلىنىدۇ</string>
    <!-- Message of warning dialog if users have no device authentication set up -->
    <string name="logins_warning_dialog_message_2">ئۈسكۈنە قۇلۇپلاش ئەندىزىسى، PIN ياكى ئىم ئورنىتىشنى تەڭشىسىڭىز، ئۈسكۈنىڭىز باشقىلارنىڭ قولىدا بولسىمۇ ساقلانغان ئىملىرىڭىزنى زىيارەت قىلالمايدۇ.</string>
    <!-- Negative button to ignore warning dialog if users have no device authentication set up -->
    <string name="logins_warning_dialog_later">كېيىنچە</string>
    <!-- Positive button to send users to set up a pin of warning dialog if users have no device authentication set up -->
    <string name="logins_warning_dialog_set_up_now">ھازىر تەڭشە</string>
    <!-- Title of PIN verification dialog to direct users to re-enter their device credentials to access their logins -->
    <string name="logins_biometric_prompt_message_pin">ئۈسكۈنىڭىزنىڭ قۇلۇپىنى ئېچىڭ</string>
    <!-- Title for Accessibility Force Enable Zoom Preference -->
    <string name="preference_accessibility_force_enable_zoom">ھەممە تور بېكەتلەرنى چوڭايتىدۇ</string>

    <!-- Summary for Accessibility Force Enable Zoom Preference -->
    <string name="preference_accessibility_force_enable_zoom_summary">ھەتتا ئىشارەتنىڭ ئالدىنى ئالىدىغان تور بېكەتلەردىمۇ كىچىكلىتىش ۋە چوڭايتىشقا يول قويىدۇ.</string>

    <!-- Saved logins sorting strategy menu item -by name- (if selected, it will sort saved logins alphabetically) -->
    <string name="saved_logins_sort_strategy_alphabetically">ئىسمى (A-Z)</string>
    <!-- Saved logins sorting strategy menu item -by last used- (if selected, it will sort saved logins by last used) -->
    <string name="saved_logins_sort_strategy_last_used">ئاخىرقى قېتىم ئىشلىتىلگەن</string>

    <!-- Content description (not visible, for screen readers etc.) -->
    <string name="saved_logins_menu_dropdown_chevron_icon_content_description_2">ئىم تىزىملىكىنى تەرتىپلە</string>

    <!-- Autofill -->
    <!-- Preference and title for managing the autofill settings -->
    <string name="preferences_autofill">ئاپتوماتىك تولدۇر</string>
    <!-- Preference and title for managing the settings for addresses -->
    <string name="preferences_addresses">ئادرېس</string>
    <!-- Preference and title for managing the settings for payment methods -->
    <string name="preferences_credit_cards_2">چىقىم قىلىش ئۇسۇلى</string>
    <!-- Preference for saving and autofilling credit cards -->
    <string name="preferences_credit_cards_save_and_autofill_cards_2">چىقىم قىلىش ئۇسۇلىنى ساقلاپ ۋە تولدۇرىدۇ</string>
    <!-- Preference summary for saving and autofilling payment method data. Parameter will be replaced by app name. -->
    <string name="preferences_credit_cards_save_and_autofill_cards_summary_2">سىز ساقلىغان بارلىق چىقىم قىلىش ئۇسۇللىرىنى %s شىفىرلايدۇ</string>
    <!-- Preference option for syncing credit cards across devices. This is displayed when the user is not signed into sync -->
    <string name="preferences_credit_cards_sync_cards_across_devices">كارتىنى ئۈسكۈنىلەر ئارا قەدەمداشلايدۇ</string>
    <!-- Preference option for syncing credit cards across devices. This is displayed when the user is signed into sync -->
    <string name="preferences_credit_cards_sync_cards">كارتا قەدەمداشلا</string>
    <!-- Preference option for adding a card -->
    <string name="preferences_credit_cards_add_credit_card_2">كارتا قوش</string>
    <!-- Preference option for managing saved cards -->
    <string name="preferences_credit_cards_manage_saved_cards_2">كارتا باشقۇرۇش</string>
    <!-- Preference option for adding an address -->
    <string name="preferences_addresses_add_address">ئادرېس قوش</string>
    <!-- Preference option for managing saved addresses -->
    <string name="preferences_addresses_manage_addresses">ئادرېس باشقۇرۇش</string>
    <!-- Preference for saving and filling addresses -->
    <string name="preferences_addresses_save_and_autofill_addresses_2">ئادرېس ساقلاپ تولدۇرىدۇ</string>

    <!-- Preference summary for saving and filling address data -->
    <string name="preferences_addresses_save_and_autofill_addresses_summary_2">تېلېفون نومۇرى ۋە ئېلخەت ئادرېسىنى ئۆز ئىچىگە ئالىدۇ</string>

    <!-- Title of the "Add card" screen -->
    <string name="credit_cards_add_card">كارتا قوش</string>
    <!-- Title of the "Edit card" screen -->
    <string name="credit_cards_edit_card">كارتا تەھرىر</string>
    <!-- The header for the card number of a credit card -->
    <string name="credit_cards_card_number">كارتا نومۇرى</string>
    <!-- The header for the expiration date of a credit card -->
    <string name="credit_cards_expiration_date">مۇددىتى توشىدىغان چېسلا</string>
    <!-- The label for the expiration date month of a credit card to be used by a11y services-->
    <string name="credit_cards_expiration_date_month">مۇددىتى توشىدىغان چېسلا ئاي</string>
    <!-- The label for the expiration date year of a credit card to be used by a11y services-->
    <string name="credit_cards_expiration_date_year">مۇددىتى توشىدىغان چېسلا يىل</string>
    <!-- The header for the name on the credit card -->
    <string name="credit_cards_name_on_card">كارتىدىكى ئىسىم</string>
    <!-- The text for the "Delete card" menu item for deleting a credit card -->
    <string name="credit_cards_menu_delete_card">كارتىنى ئۆچۈر</string>
    <!-- The text for the "Delete card" button for deleting a credit card -->
    <string name="credit_cards_delete_card_button">كارتىنى ئۆچۈر</string>
    <!-- The text for the confirmation message of "Delete card" dialog -->
    <string name="credit_cards_delete_dialog_confirmation_2">كارتىنى ئۆچۈرەمدۇ؟</string>
    <!-- The text for the positive button on "Delete card" dialog -->
    <string name="credit_cards_delete_dialog_button">ئۆچۈر</string>
    <!-- The title for the "Save" menu item for saving a credit card -->
    <string name="credit_cards_menu_save">ساقلا</string>
    <!-- The text for the "Save" button for saving a credit card -->
    <string name="credit_cards_save_button">ساقلا</string>
    <!-- The text for the "Cancel" button for cancelling adding, updating or deleting a credit card -->
    <string name="credit_cards_cancel_button">ۋاز كەچ</string>
    <!-- Title of the "Saved cards" screen -->
    <string name="credit_cards_saved_cards">ساقلانغان كارتا</string>
    <!-- Error message for card number validation -->
    <string name="credit_cards_number_validation_error_message_2">ئىناۋەتلىك كارتا نومۇرى كىرگۈزۈلىدۇ</string>
    <!-- Error message for card name on card validation -->
    <string name="credit_cards_name_on_card_validation_error_message_2">ئات قوش</string>
    <!-- Message displayed in biometric prompt displayed for authentication before allowing users to view their saved credit cards -->
    <string name="credit_cards_biometric_prompt_message">ساقلانغان كارتىلىرىڭىزنى كۆرۈش ئۈچۈن قۇلۇپ ئېچىڭ</string>

    <!-- Title of warning dialog if users have no device authentication set up -->
    <string name="credit_cards_warning_dialog_title_2">ساقلانغان چىقىم قىلىش ئۇسۇللىرىڭىز شىفىرلىنىدۇ</string>
    <!-- Message of warning dialog if users have no device authentication set up -->
    <string name="credit_cards_warning_dialog_message_3">ئۈسكۈنە قۇلۇپلاش ئەندىزىسى، PIN ياكى ئىم ئورنىتىشنى تەڭشىسىڭىز، ئۈسكۈنىڭىز باشقىلارنىڭ قولىدا بولسىمۇ ساقلانغان چىقىم قىلىش ئۇسۇلىڭىزنى زىيارەت قىلالمايدۇ.</string>
    <!-- Positive button to send users to set up a pin of warning dialog if users have no device authentication set up -->
    <string name="credit_cards_warning_dialog_set_up_now">ھازىر تەڭشە</string>
    <!-- Negative button to ignore warning dialog if users have no device authentication set up -->
    <string name="credit_cards_warning_dialog_later">كېيىنچە</string>
    <!-- Title of PIN verification dialog to direct users to re-enter their device credentials to access their credit cards -->
    <string name="credit_cards_biometric_prompt_message_pin">ئۈسكۈنىڭىزنىڭ قۇلۇپىنى ئېچىڭ</string>
    <!-- Message displayed in biometric prompt for authentication, before allowing users to use their stored payment method information -->
    <string name="credit_cards_biometric_prompt_unlock_message_2">ساقلانغان چىقىم قىلىش ئۇسۇلىنى ئىشلىتىش ئۈچۈن قۇلۇپ ئېچىڭ</string>
    <!-- Title of the "Add address" screen -->
    <string name="addresses_add_address">ئادرېس قوش</string>
    <!-- Title of the "Edit address" screen -->
    <string name="addresses_edit_address">ئادرېس تەھرىر</string>
    <!-- Title of the "Manage addresses" screen -->
    <string name="addresses_manage_addresses">ئادرېس باشقۇرۇش</string>
    <!-- The header for the name of an address. Name represents a person's full name, typically made up of a first, middle and last name, e.g. John Joe Doe. -->
    <string name="addresses_name">ئىسمى</string>
    <!-- The header for the street address of an address -->
    <string name="addresses_street_address">كوچا ئادرېسى</string>
    <!-- The header for the city of an address -->
    <string name="addresses_city">شەھەر</string>
    <!-- The header for the subregion of an address when "state" should be used -->
    <string name="addresses_state">شىتات</string>
    <!-- The header for the subregion of an address when "province" should be used -->
    <string name="addresses_province">ئۆلكە</string>
    <!-- The header for the zip code of an address -->
    <string name="addresses_zip">پوچتا نومۇرى</string>
    <!-- The header for the country or region of an address -->
    <string name="addresses_country">دۆلەت ياكى رايون</string>
    <!-- The header for the phone number of an address -->
    <string name="addresses_phone">تېلېفون</string>
    <!-- The header for the email of an address -->
    <string name="addresses_email">ئېلخەت</string>
    <!-- The text for the "Save" button for saving an address -->
    <string name="addresses_save_button">ساقلا</string>
    <!-- The text for the "Cancel" button for cancelling adding, updating or deleting an address -->
    <string name="addresses_cancel_button">ۋاز كەچ</string>
    <!-- The text for the "Delete address" button for deleting an address -->
    <string name="addressess_delete_address_button">ئادرېس ئۆچۈر</string>
    <!-- The title for the "Delete address" confirmation dialog -->
    <string name="addressess_confirm_dialog_message_2">بۇ ئادرېسنى ئۆچۈرەمدۇ؟</string>
    <!-- The text for the positive button on "Delete address" dialog -->
    <string name="addressess_confirm_dialog_ok_button">ئۆچۈر</string>
    <!-- The text for the negative button on "Delete address" dialog -->
    <string name="addressess_confirm_dialog_cancel_button">ۋاز كەچ</string>
    <!-- The text for the "Save address" menu item for saving an address -->
    <string name="address_menu_save_address">ئادرېسنى ساقلا</string>
    <!-- The text for the "Delete address" menu item for deleting an address -->
    <string name="address_menu_delete_address">ئادرېس ئۆچۈر</string>

    <!-- Title of the Add search engine screen -->
    <string name="search_engine_add_custom_search_engine_title">ئىزدەش موتورى قوش</string>
    <!-- Content description (not visible, for screen readers etc.): Title for the button that navigates to add new engine screen -->
    <string name="search_engine_add_custom_search_engine_button_content_description">يېڭى ئىزدەش موتورى قوش</string>
    <!-- Title of the Edit search engine screen -->
    <string name="search_engine_edit_custom_search_engine_title">ئىزدەش موتورى تەھرىر</string>
    <!-- Text for the menu button to edit a search engine -->
    <string name="search_engine_edit">تەھرىرلەش</string>
    <!-- Text for the menu button to delete a search engine -->
    <string name="search_engine_delete">ئۆچۈرۈش</string>

    <!-- Label for the TextField in which user enters custom search engine name -->
    <string name="search_add_custom_engine_name_label">ئىسمى</string>
    <!-- Placeholder text shown in the Search Engine Name text field before a user enters text -->
    <string name="search_add_custom_engine_name_hint_2">ئىزدەش موتورىنىڭ ئىسمى</string>
    <!-- Label for the TextField in which user enters custom search engine URL -->
    <string name="search_add_custom_engine_url_label">ئىزدەيدىغان تىزىقنىڭ تور ئادرېسى</string>
    <!-- Placeholder text shown in the Search String TextField before a user enters text -->
    <string name="search_add_custom_engine_search_string_hint_2">ئىزدەشكە ئىشلىتىدىغان تور ئادرېسى</string>

    <!-- Description text for the Search String TextField. The %s is part of the string -->
    <string name="search_add_custom_engine_search_string_example" formatted="false">سۈرۈشتۈرۈشنى «%s» غا ئالماشتۇرىدۇ. مەسىلەن:\nhttps://www.google.com/search?q=%s</string>
    <!-- Accessibility description for the form in which details about the custom search engine are entered -->
    <string name="search_add_custom_engine_form_description">ئىختىيارى ئىزدەش موتورىنىڭ تەپسىلاتى</string>
    <!-- Label for the TextField in which user enters custom search engine suggestion URL -->
    <string name="search_add_custom_engine_suggest_url_label">ئىزدەش تەۋسىيە API (تاللاشچان)</string>
    <!-- Placeholder text shown in the Search Suggestion String TextField before a user enters text -->
    <string name="search_add_custom_engine_suggest_string_hint">ئىزدەش تەۋسىيە API تور ئادرېسى</string>
    <!-- Description text for the Search Suggestion String TextField. The %s is part of the string -->
    <string name="search_add_custom_engine_suggest_string_example_2" formatted="false">سۈرۈشتۈرۈشنى «%s» غا ئالماشتۇرىدۇ. مەسىلەن:\nhttps://suggestqueries.google.com/complete/search?client=firefox&amp;q=%s</string>
    <!-- The text for the "Save" button for saving a custom search engine -->
    <string name="search_custom_engine_save_button">ساقلا</string>

    <!-- Text shown when a user leaves the name field empty -->
    <string name="search_add_custom_engine_error_empty_name">ئىزدەش موتورىنىڭ ئىسمى كىرگۈزۈلىدۇ</string>
    <!-- Text shown when a user leaves the search string field empty -->
    <string name="search_add_custom_engine_error_empty_search_string">ئىزدەيدىغان تىزىق كىرگۈزۈلىدۇ</string>
    <!-- Text shown when a user leaves out the required template string -->
    <string name="search_add_custom_engine_error_missing_template">ئىزدەيدىغان تىزىق ماس كېلىدىغان مىسال پىچىمنى تەكشۈرىدۇ</string>
    <!-- Text shown when we aren't able to validate the custom search query. The first parameter is the url of the custom search engine -->
    <string name="search_add_custom_engine_error_cannot_reach">«%s» غا باغلىنىشتا خاتالىق كۆرۈلدى</string>
    <!-- Text shown when a user creates a new search engine -->
    <string name="search_add_custom_engine_success_message">%s قۇرۇلدى</string>
    <!-- Text shown when a user successfully edits a custom search engine -->
    <string name="search_edit_custom_engine_success_message">%sساقلاندى</string>
    <!-- Text shown when a user successfully deletes a custom search engine -->
    <string name="search_delete_search_engine_success_message">%s ئۆچۈرۈلدى</string>

    <!-- Heading for the instructions to allow a permission -->
    <string name="phone_feature_blocked_intro">يول قويىدۇ:</string>
    <!-- First step for the allowing a permission -->
    <string name="phone_feature_blocked_step_settings">1. ئاندىرويىد تەڭشىكىگە يۆتكىلىڭ</string>

    <!-- Second step for the allowing a permission -->
    <string name="phone_feature_blocked_step_permissions"><![CDATA[2. <b>ئىجازەت</b> نى چېكىڭ]]></string>
    <!-- Third step for the allowing a permission (Fore example: Camera) -->
    <string name="phone_feature_blocked_step_feature"><![CDATA[3. <b>%1$s</b> نى ئوچۇققا ئالماشتۇرۇڭ]]></string>

    <!-- Label that indicates a site is using a secure connection -->
    <string name="quick_settings_sheet_secure_connection_2">باغلىنىش بىخەتەر</string>
    <!-- Label that indicates a site is using a insecure connection -->
    <string name="quick_settings_sheet_insecure_connection_2">باغلىنىش بىخەتەر ئەمەس</string>
    <!-- Label to clear site data -->
    <string name="clear_site_data">Cookies ۋە تور بېكەت سانلىق مەلۇماتلىرىنى ئۆچۈرىدۇ</string>
    <!-- Confirmation message for a dialog confirming if the user wants to delete all data for current site -->
    <string name="confirm_clear_site_data"><![CDATA[بۇ <b>%s</b> تور بېكەتنىڭ بارلىق cookies ۋە سانلىق مەلۇماتلىرىنى راستىنلا تازىلامسىز؟]]></string>
    <!-- Confirmation message for a dialog confirming if the user wants to delete all the permissions for all sites-->
    <string name="confirm_clear_permissions_on_all_sites">بارلىق تور بېكەتلەردىكى ھەممە ئىجازەتلەرنى راستىنلا ئۆچۈرەمسىز؟</string>
    <!-- Confirmation message for a dialog confirming if the user wants to delete all the permissions for a site-->
    <string name="confirm_clear_permissions_site">بۇ تور بېكەتتىكى ھەممە ئىجازەتلەرنى راستىنلا ئۆچۈرەمسىز؟</string>
    <!-- Confirmation message for a dialog confirming if the user wants to set default value a permission for a site-->
    <string name="confirm_clear_permission_site">بۇ تور بېكەتتىكى مەزكۇر ئىجازەتنى راستىنلا ئۆچۈرەمسىز؟</string>
    <!-- label shown when there are not site exceptions to show in the site exception settings -->
    <string name="no_site_exceptions">تور بېكەت مۇستەسنا يوق</string>
    <!-- Bookmark deletion confirmation -->
    <string name="bookmark_deletion_confirmation">بۇ خەتكۈچنى راستىنلا ئۆچۈرەمسىز؟</string>
    <!-- Browser menu button that adds a shortcut to the home fragment -->
    <string name="browser_menu_add_to_shortcuts">تېزلەتمىگە قوش</string>
    <!-- Browser menu button that removes a shortcut from the home fragment -->
    <string name="browser_menu_remove_from_shortcuts">تېزلەتمىدىن چىقىرىۋەت</string>
    <!-- text shown before the issuer name to indicate who its verified by, parameter is the name of
     the certificate authority that verified the ticket-->
    <string name="certificate_info_verified_by">دەلىللىگۈچى: %1$s </string>
    <!-- Login overflow menu delete button -->
    <string name="login_menu_delete_button">ئۆچۈر</string>
    <!-- Login overflow menu edit button -->
    <string name="login_menu_edit_button">تەھرىر</string>
    <!-- Message in delete confirmation dialog for password -->
    <string name="login_deletion_confirmation_2">بۇ ئىمنى راستىنلا ئۆچۈرەمسىز؟</string>
    <!-- Positive action of a dialog asking to delete  -->
    <string name="dialog_delete_positive">ئۆچۈر</string>
    <!-- Negative action of a dialog asking to delete login -->
    <string name="dialog_delete_negative">ۋاز كەچ</string>
    <!--  The saved password options menu description. -->
    <string name="login_options_menu_2">ئىم تاللانمىسى</string>
    <!--  The editable text field for a website address. -->
    <string name="saved_login_hostname_description_3">تور بېكەت ئادرېسىنىڭ تەھرىرلىگىلى بولىدىغان تېكىست بۆلىكى.</string>

    <!--  The editable text field for a username. -->
    <string name="saved_login_username_description_3">ئىشلەتكۈچى ئاتىنىڭ تەھرىرلىگىلى بولىدىغان تېكىست بۆلىكى.</string>
    <!--  The editable text field for a login's password. -->
    <string name="saved_login_password_description_2">ئىمنىڭ تەھرىرلىگىلى بولىدىغان تېكىست بۆلىكى.</string>
    <!--  The button description to save changes to an edited password. -->
    <string name="save_changes_to_login_2">ئۆزگەرتىشلەرنى ساقلايدۇ.</string>
    <!--  The page title for editing a saved password. -->
    <string name="edit_2">ئىم تەھرىر</string>
    <!--  The page title for adding new password. -->
    <string name="add_login_2">ئىم قوش</string>
    <!--  Error text displayed underneath the password field when it is in an error case. -->
    <string name="saved_login_password_required_2">ئىم كىرگۈزۈلىدۇ</string>
    <!--  The error message in add login view when username field is blank. -->
    <string name="saved_login_username_required_2">ئىشلەتكۈچى ئاتى كىرگۈزۈلىدۇ</string>
    <!--  The error message in add login view when hostname field is blank. -->
    <string name="saved_login_hostname_required" tools:ignore="UnusedResources">مۇلازىم ئىسمى زۆرۈر</string>
    <!--  The error message in add login view when hostname field is blank. -->
    <string name="saved_login_hostname_required_2" tools:ignore="UnusedResources">تور ئادرېسى كىرگۈزۈلىدۇ</string>
    <!-- Voice search button content description  -->
    <string name="voice_search_content_description">ئاۋازلىق ئىزدەش</string>
    <!-- Voice search prompt description displayed after the user presses the voice search button -->
    <string name="voice_search_explainer">ھازىر سۆزلەڭ</string>
    <!--  The error message in edit login view when a duplicate username exists. -->
    <string name="saved_login_duplicate">بۇ ئىشلەتكۈچى ئىسمىدىكى كىرىش مەۋجۇت</string>
    <!-- This is the hint text that is shown inline on the hostname field of the create new login page. 'https://www.example.com' intentionally hardcoded here -->
    <string name="add_login_hostname_hint_text">https://www.example.com</string>
    <!-- This is an error message shown below the hostname field of the add login page when a hostname does not contain http or https. -->
    <string name="add_login_hostname_invalid_text_3">تور ئادرېسىدا چوقۇم «https://» ياكى «http://» بولۇشى كېرەك.</string>
    <!-- This is an error message shown below the hostname field of the add login page when a hostname is invalid. -->
    <string name="add_login_hostname_invalid_text_2">ئىناۋەتلىك مۇلازىم ئىسمى زۆرۈر</string>

    <!-- Synced Tabs -->
    <!-- Text displayed to ask user to connect another device as no devices found with account -->
    <string name="synced_tabs_connect_another_device">باشقا ئۈسكۈنىگە باغلىنىدۇ.</string>
    <!-- Text displayed asking user to re-authenticate -->
    <string name="synced_tabs_reauth">قايتا دەلىللەڭ.</string>
    <!-- Text displayed when user has disabled tab syncing in Firefox Sync Account -->
    <string name="synced_tabs_enable_tab_syncing">بەتكۈچ قەدەمداشنى قوزغىتىڭ.</string>
    <!-- Text displayed when user has no tabs that have been synced -->
    <string name="synced_tabs_no_tabs">كونا ئۈسكۈنىڭىزدە Firefox دا ھېچقانداق بەتكۈچ ئاچمىغان.</string>
    <!-- Text displayed in the synced tabs screen when a user is not signed in to Firefox Sync describing Synced Tabs -->
    <string name="synced_tabs_sign_in_message">باشقا ئۈسكۈنىڭىزدىن بەتكۈچ تىزىمىنى كۆرسىتىدۇ.</string>
    <!-- Text displayed on a button in the synced tabs screen to link users to sign in when a user is not signed in to Firefox Sync -->
    <string name="synced_tabs_sign_in_button">قەدەمداشقا تىزىمغا كىرىڭ</string>
    <!-- The text displayed when a synced device has no tabs to show in the list of Synced Tabs. -->
    <string name="synced_tabs_no_open_tabs">ئوچۇق بەتكۈچ يوق</string>

    <!-- Content description for expanding a group of synced tabs. -->
    <string name="synced_tabs_expand_group">قەدەمداشلانغان بەتكۈچ گۇرۇپپىسىنى يايىدۇ</string>
    <!-- Content description for collapsing a group of synced tabs. -->
    <string name="synced_tabs_collapse_group">قەدەمداشلانغان بەتكۈچ گۇرۇپپىسىنى يىغىدۇ</string>

    <!-- Top Sites -->
    <!-- Title text displayed in the dialog when shortcuts limit is reached. -->
    <string name="shortcut_max_limit_title">تېزلەتمە چېكىگە يەتتى</string>
    <!-- Content description text displayed in the dialog when shortcut limit is reached. -->
    <string name="shortcut_max_limit_content">يېڭى تىزلەتمە قوشۇش ئۈچۈن بىرنى چىقىرىۋېتىش كېرەك. بېكەتنى چېكىپ تۇرۇپ ئاندىن چىقىرىۋەت تاللىنىدۇ.</string>
    <!-- Confirmation dialog button text when top sites limit is reached. -->
    <string name="top_sites_max_limit_confirmation_button">ماقۇل، چۈشىنىشلىك</string>
    <!-- Label for the preference to show the shortcuts for the most visited top sites on the homepage -->
    <string name="top_sites_toggle_top_recent_sites_4">تېزلەتمە</string>
    <!-- Title text displayed in the rename top site dialog. -->
    <string name="top_sites_rename_dialog_title">ئىسمى</string>
    <!-- Hint for renaming title of a shortcut -->
    <string name="shortcut_name_hint">تېزلەتمە ئىسمى</string>
    <!-- Button caption to confirm the renaming of the top site. -->
    <string name="top_sites_rename_dialog_ok">جەزملە</string>
    <!-- Dialog button text for canceling the rename top site prompt. -->
    <string name="top_sites_rename_dialog_cancel">ۋاز كەچ</string>
    <!-- Text for the menu button to open the homepage settings. -->
    <string name="top_sites_menu_settings">تەڭشەك</string>

    <!-- Text for the menu button to navigate to sponsors and privacy support articles. '&amp;' is replaced with the ampersand symbol: & -->
    <string name="top_sites_menu_sponsor_privacy">قوللىغۇچىلىرىمىز ۋە شەخسىيىتىڭىز</string>
    <!-- Label text displayed for a sponsored top site. -->
    <string name="top_sites_sponsored_label">قوللىغان</string>

    <!-- Inactive tabs in the tabs tray -->
    <!-- Title text displayed in the tabs tray when a tab has been unused for 14 days. -->
    <string name="inactive_tabs_title">ئاكتىپسىز بەتكۈچ</string>
    <!-- Content description for closing all inactive tabs -->
    <string name="inactive_tabs_delete_all">بارلىق ئاكتىپسىز بەتكۈچلەرنى تاقايدۇ</string>
    <!-- Content description for expanding the inactive tabs section. -->
    <string name="inactive_tabs_expand_content_description">ئاكتىپسىز بەتكۈچلەرنى يايىدۇ</string>
    <!-- Content description for collapsing the inactive tabs section. -->
    <string name="inactive_tabs_collapse_content_description">ئاكتىپسىز بەتكۈچلەرنى يىغىدۇ</string>

    <!-- Inactive tabs auto-close message in the tabs tray -->
    <!-- The header text of the auto-close message when the user is asked if they want to turn on the auto-closing of inactive tabs. -->
    <string name="inactive_tabs_auto_close_message_header" tools:ignore="UnusedResources">بىر ئايدىن كېيىن ئاپتوماتىك ياپامدۇ؟</string>
    <!-- A description below the header to notify the user what the inactive tabs auto-close feature is. -->
    <string name="inactive_tabs_auto_close_message_description" tools:ignore="UnusedResources">Firefox ئۆتكەن بىر ئايدا كۆرمىگەن بەتكۈچلەرنى تاقىۋېتەلەيدۇ.</string>
    <!-- A call to action below the description to allow the user to turn on the auto closing of inactive tabs. -->
    <string name="inactive_tabs_auto_close_message_action" tools:ignore="UnusedResources">ئاپتوماتىك تاقاشنى ئاچىدۇ</string>
    <!-- Text for the snackbar to confirm auto-close is enabled for inactive tabs -->
    <string name="inactive_tabs_auto_close_message_snackbar">ئاپتوماتىك تاقاش قوزغىتىلدى</string>

    <!-- Awesome bar suggestion's headers -->
    <!-- Search suggestions title for Firefox Suggest. -->
    <string name="firefox_suggest_header">Firefox تەكلىپى</string>
    <!-- Title for search suggestions when Google is the default search suggestion engine. -->
    <string name="google_search_engine_suggestion_header">Google ئىزدەش</string>
    <!-- Title for search suggestions when the default search suggestion engine is anything other than Google. The first parameter is default search engine name. -->
    <string name="other_default_search_engine_suggestion_header">%s ئىزدەش</string>

    <!-- Default browser experiment -->
    <!-- Default browser card title -->
    <string name="default_browser_experiment_card_title">كۆڭۈلدىكى توركۆرگۈڭىزنى ئالماشتۇرۇڭ</string>
    <!-- Default browser card text -->
    <string name="default_browser_experiment_card_text">تور بېكەت، ئېلخەت ۋە ئۇچۇر ئۇلانمىلىرىنى Firefox تا ئاپتوماتىك ئېچىشقا تەڭشەيدۇ.</string>

    <!-- Content description for close button in collection placeholder. -->
    <string name="remove_home_collection_placeholder_content_description">چىقىرىۋەت</string>

    <!-- Content description radio buttons with a link to more information -->
    <string name="radio_preference_info_content_description">تەپسىلات ئۈچۈن چېكىڭ</string>

    <!-- Content description for the action bar "up" button -->
    <string name="action_bar_up_description" moz:removedIn="124" tools:ignore="UnusedResources">ئۈستىگە يول باشلا</string>

    <!-- Content description for privacy content close button -->
    <string name="privacy_content_close_button_content_description">تاقاش</string>

    <!-- Pocket recommended stories -->
    <!-- Header text for a section on the home screen. -->
    <string name="pocket_stories_header_1">نادىر ھېكايە</string>
    <!-- Header text for a section on the home screen. -->
    <string name="pocket_stories_categories_header">تېما بويىچە ھېكايىلەر</string>
    <!-- Text of a button allowing users to access an external url for more Pocket recommendations. -->
    <string name="pocket_stories_placeholder_text">تېخىمۇ كۆپ بايقاش</string>
    <!-- Title of an app feature. Smaller than a heading. The first parameter is product name Pocket -->
    <string name="pocket_stories_feature_title_2">تەمىنلىگۈچى %1$s.</string>
    <!-- Caption for describing a certain feature. The placeholder is for a clickable text (eg: Learn more) which will load an url in a new tab when clicked.  -->
    <string name="pocket_stories_feature_caption">Firefox جەمەتىنىڭ بىر قىسمى. %s</string>
    <!-- Clickable text for opening an external link for more information about Pocket. -->
    <string name="pocket_stories_feature_learn_more">تەپسىلاتى</string>

    <!-- Text indicating that the Pocket story that also displays this text is a sponsored story by other 3rd party entity. -->
    <string name="pocket_stories_sponsor_indication">قوللىغان</string>

    <!-- Snackbar message for enrolling in a Nimbus experiment from the secret settings when Studies preference is Off.-->
    <string name="experiments_snackbar">سانلىق مەلۇمات ئەۋەتىشتە تېلېگرافنى قوزغىتىدۇ.</string>
    <!-- Snackbar button text to navigate to telemetry settings.-->
    <string name="experiments_snackbar_button">تەڭشەكنى ئاچ</string>

    <!-- Review quality check feature-->
    <!-- Name for the review quality check feature used as title for the panel. -->
    <string name="review_quality_check_feature_name_2">باھالاش تەكشۈرگۈچ</string>
    <!-- Summary for grades A and B for review quality check adjusted grading. -->
    <string name="review_quality_check_grade_a_b_description">ئىشەنچلىك باھالاش</string>

    <!-- Summary for grade C for review quality check adjusted grading. -->
    <string name="review_quality_check_grade_c_description">ئىشەنچلىك ۋە ئىشەنچسىز باھالارنىڭ ئارىلاشمىسى</string>
    <!-- Summary for grades D and F for review quality check adjusted grading. -->
    <string name="review_quality_check_grade_d_f_description">ئىشەنچسىز باھالاش</string>
    <!-- Text for title presenting the reliability of a product's reviews. -->
    <string name="review_quality_check_grade_title">بۇ باھالار قانچىلىك ئىشەنچلىك؟</string>
    <!-- Title for when the rating has been updated by the review checker -->
    <string name="review_quality_check_adjusted_rating_title">تەڭشەلگەن باھا</string>
    <!-- Description for a product's adjusted star rating. The text presents that the product's reviews which were evaluated as unreliable were removed from the adjusted rating. -->
    <string name="review_quality_check_adjusted_rating_description_2">ئىشەنچلىك باھالار ئاساس قىلىندى</string>
    <!-- Title for list of highlights from a product's review emphasizing a product's important traits. -->
    <string name="review_quality_check_highlights_title">يېقىنقى باھالاردىن يارقىن نۇقتىلار</string>
    <!-- Title for section explaining how we analyze the reliability of a product's reviews. -->
    <string name="review_quality_check_explanation_title">تەكشۈرۈش سۈپىتىنى قانداق بېكىتىمىز</string>
    <!-- Paragraph explaining how we analyze the reliability of a product's reviews. First parameter is the Fakespot product name. In the phrase "Fakespot by Mozilla", "by" can be localized. Does not need to stay by. -->
    <string name="review_quality_check_explanation_body_reliability">بىز Mozilla نىڭ %s دىكى سۈنئىي ئەقىل تېخنىكىسىنى ئىشلىتىپ مەھسۇلات باھالىنىشىنىڭ ئىشەنچلىكلىكىنى تەكشۈردۇق. بۇ مەھسۇلات سۈپىتىنى ئەمەس، بەلكى باھالاش سۈپىتىنى باھالىشىڭىزغا ياردەم بېرىدۇ.</string>
    <!-- Paragraph explaining the grading system we use to classify the reliability of a product's reviews. -->
    <string name="review_quality_check_info_review_grade_header"><![CDATA[بىز ھەر بىر مەھسۇلاتنىڭ باھالىنىشىغا A دىن F غىچە <b>ھەرپ دەرىجىسى</b> تەقسىملەيمىز.]]></string>

    <!-- Description explaining grades A and B for review quality check adjusted grading. -->
    <string name="review_quality_check_info_grade_info_AB">ئىشەنچلىك باھالاش. ئىشىنىمىزكى، بۇ باھالاشنى سەمىمىي، تەرەپسىز ھەقىقىي خېرىدارلار بەرگەن بولۇشى مۇمكىن.</string>
    <!-- Description explaining grade C for review quality check adjusted grading. -->
    <string name="review_quality_check_info_grade_info_C">ئىشەنچلىك ۋە ئىشەنچسىز باھالارنىڭ بارلىقىغا ئىشىنىمىز.</string>
    <!-- Description explaining grades D and F for review quality check adjusted grading. -->
    <string name="review_quality_check_info_grade_info_DF">ئىشەنچسىز باھالاش. بىز بۇنى ساختا ياكى بىر تەرەپلىمە باھالىغۇچىلار باھالىغان بولۇشى مۇمكىن دەپ قارايمىز.</string>
    <!-- Paragraph explaining how a product's adjusted grading is calculated. -->
    <string name="review_quality_check_explanation_body_adjusted_grading"><![CDATA[<b>تەڭشەلگەن باھا</b> پەقەت بىز ئىشەنچلىك دەپ قارىغان باھالارنىلا ئاساس قىلىدۇ.]]></string>
    <!-- Paragraph explaining product review highlights. First parameter is the name of the retailer (e.g. Amazon). -->
    <string name="review_quality_check_explanation_body_highlights"><![CDATA[<b>يارقىن نۇقتىلار</b> بىز ئىشەنچلىك دەپ قارىغان يېقىنقى 80 كۈن ئىچىدىكى %s باھادىن كەلگەن.]]></string>
    <!-- Text for learn more caption presenting a link with information about review quality. First parameter is for clickable text defined in review_quality_check_info_learn_more_link. -->
    <string name="review_quality_check_info_learn_more">%s ھەققىدىكى تەپسىلاتلار.</string>
    <!-- Clickable text that links to review quality check SuMo page. First parameter is the Fakespot product name. -->
    <string name="review_quality_check_info_learn_more_link_2">%s تەكشۈرۈش سۈپىتىنى قانداق بەلگىلەيدۇ</string>
    <!-- Text for title of settings section. -->
    <string name="review_quality_check_settings_title">تەڭشەكلەر</string>
    <!-- Text for label for switch preference to show recommended products from review quality check settings section. -->
    <string name="review_quality_check_settings_recommended_products">باھالاش تەكشۈرگۈچتە ئېلان كۆرسىتىدۇ</string>

    <!-- Description for switch preference to show recommended products from review quality check settings section. First parameter is for clickable text defined in review_quality_check_settings_recommended_products_learn_more.-->
    <string name="review_quality_check_settings_recommended_products_description_2" tools:ignore="UnusedResources">مۇناسىۋەتلىك مەھسۇلاتلارنىڭ ئېلانلىرىنى ئاندا-ساندا كۆرىسىز. بىز پەقەت ئىشەنچلىك باھالانغان مەھسۇلاتلارغا ئېلان بېرىمىز. %s</string>
    <!-- Clickable text that links to review quality check recommended products support article. -->
    <string name="review_quality_check_settings_recommended_products_learn_more" tools:ignore="UnusedResources">تەپسىلاتى</string>
    <!-- Text for turning sidebar off button from review quality check settings section. -->
    <string name="review_quality_check_settings_turn_off">باھالاش تەكشۈرگۈچنى تاقا</string>
    <!-- Text for title of recommended product section. This is displayed above a product image, suggested as an alternative to the product reviewed. -->
    <string name="review_quality_check_ad_title" tools:ignore="UnusedResources">تېخىمۇ كۆپ مەھسۇلاتلار</string>
    <!-- Caption for recommended product section indicating this is an ad by Fakespot. First parameter is the Fakespot product name. -->
    <string name="review_quality_check_ad_caption" tools:ignore="UnusedResources">ئېلان بەرگۈچى %s</string>
    <!-- Caption for review quality check panel. First parameter is for clickable text defined in review_quality_check_powered_by_link. -->
    <string name="review_quality_check_powered_by_2">باھالاش تەكشۈرگۈچنى تەمىنلىگۈچى %s</string>
    <!-- Clickable text that links to Fakespot.com. First parameter is the Fakespot product name. In the phrase "Fakespot by Mozilla", "by" can be localized. Does not need to stay by. -->
    <string name="review_quality_check_powered_by_link" tools:ignore="UnusedResources">Mozilla قوللىغان %s</string>
    <!-- Text for title of warning card informing the user that the current analysis is outdated. -->
    <string name="review_quality_check_outdated_analysis_warning_title" tools:ignore="UnusedResources">تەكشۈرىدىغان يېڭى ئۇچۇرلار</string>
    <!-- Text for button from warning card informing the user that the current analysis is outdated. Clicking this should trigger the product's re-analysis. -->
    <string name="review_quality_check_outdated_analysis_warning_action" tools:ignore="UnusedResources">ھازىر تەكشۈر</string>
    <!-- Title for warning card informing the user that the current product does not have enough reviews for a review analysis. -->
    <string name="review_quality_check_no_reviews_warning_title">تېخى يېتەرلىك باھالىغۇچى يوق</string>

    <!-- Text for body of warning card informing the user that the current product does not have enough reviews for a review analysis. -->
    <string name="review_quality_check_no_reviews_warning_body">بۇ مەھسۇلاتنىڭ باھالىنىشى تېخىمۇ كۆپ بولغاندا، بىز ئۇلارنىڭ سۈپىتىنى تەكشۈرەلەيمىز.</string>

    <!-- Title for warning card informing the user that the current product is currently not available. -->
    <string name="review_quality_check_product_availability_warning_title">مەھسۇلات يوق</string>
    <!-- Text for the body of warning card informing the user that the current product is currently not available. -->
    <string name="review_quality_check_product_availability_warning_body">ئەگەر بۇ مەھسۇلاتتىن مال بارلىقىنى بايقىسىڭىز، دوكلات قىلسىڭىز، بىز باھالاشنى تەكشۈرەلەيمىز.</string>
    <!-- Clickable text for warning card informing the user that the current product is currently not available. Clicking this should inform the server that the product is available. -->
    <string name="review_quality_check_product_availability_warning_action_2">مەھسۇلاتنىڭ تىزىلغانلىقىنى دوكلات قىلىڭ</string>
    <!-- Title for warning card informing the user that the current product's analysis is still processing. The parameter is the percentage progress (0-100%) of the analysis process (e.g. 56%). -->
    <string name="review_quality_check_analysis_in_progress_warning_title_2">باھالاش سۈپىتىنى تەكشۈرۈۋاتىدۇ(%s)</string>
    <!-- Text for body of warning card informing the user that the current product's analysis is still processing. -->
    <string name="review_quality_check_analysis_in_progress_warning_body">بۇنىڭغا 60 سېكۇنت ئەتراپىدا ۋاقىت كېتىشى مۇمكىن.</string>
    <!-- Title for info card displayed after the user reports a product is back in stock. -->
    <string name="review_quality_check_analysis_requested_info_title">دوكلات قىلغانلىقىڭىزغا رەھمەت!</string>

    <!-- Text for body of info card displayed after the user reports a product is back in stock. -->
    <string name="review_quality_check_analysis_requested_info_body"> بىز 24 سائەت ئىچىدە بۇ مەھسۇلاتنىڭ باھالىنىشىغا مۇناسىۋەتلىك ئۇچۇرغا ئېرىشىمىز. قايتا كېلىپ تەكشۈرۈپ بېقىڭ.</string>
    <!-- Title for info card displayed when the user review checker while on a product that Fakespot does not analyze (e.g. gift cards, music). -->
    <string name="review_quality_check_not_analyzable_info_title">بۇ باھالاشلارنى تەكشۈرەلمەيمىز</string>

    <!-- Text for body of info card displayed when the user review checker while on a product that Fakespot does not analyze (e.g. gift cards, music). -->
    <string name="review_quality_check_not_analyzable_info_body">ئەپسۇسلىنارلىقى، بىز بەزى تۈردىكى مەھسۇلاتلارنىڭ باھالىنىش سۈپىتىنى تەكشۈرەلمەيمىز. مەسىلەن، سوۋغات كارتىسى ۋە ئاقما سىن، مۇزىكا ۋە ئويۇنلار.</string>
    <!-- Title for info card displayed when another user reported the displayed product is back in stock. -->
    <string name="review_quality_check_analysis_requested_other_user_info_title" tools:ignore="UnusedResources">ئۇچۇر پات يېقىندا كېلىدۇ</string>
    <!-- Text for body of info card displayed when another user reported the displayed product is back in stock. -->
    <string name="review_quality_check_analysis_requested_other_user_info_body" tools:ignore="UnusedResources"> بىز 24 سائەت ئىچىدە بۇ مەھسۇلاتنىڭ باھالىنىشىغا مۇناسىۋەتلىك ئۇچۇرىغا ئېرىشىمىز. قايتا كېلىپ تەكشۈرۈپ بېقىڭ.</string>
    <!-- Title for info card displayed to the user when analysis finished updating. -->
    <string name="review_quality_check_analysis_updated_confirmation_title" tools:ignore="UnusedResources">ئەڭ يېڭى تەھلىل</string>
    <!-- Text for the action button from info card displayed to the user when analysis finished updating. -->
    <string name="review_quality_check_analysis_updated_confirmation_action" tools:ignore="UnusedResources">بىلدىم</string>
    <!-- Title for error card displayed to the user when an error occurred. -->
    <string name="review_quality_check_generic_error_title">ھازىرچە ھېچقانداق ئۇچۇر يوق</string>
    <!-- Text for body of error card displayed to the user when an error occurred. -->
    <string name="review_quality_check_generic_error_body">بىز بۇ مەسىلىنى ھەل قىلىش ئۈچۈن تىرىشىۋاتىمىز. پات پۇرسەتتە قايتا تەكشۈرۈپ بېقىڭ.</string>
    <!-- Title for error card displayed to the user when the device is disconnected from the network. -->
    <string name="review_quality_check_no_connection_title">تور باغلىنىشى يوق</string>
    <!-- Text for body of error card displayed to the user when the device is disconnected from the network. -->
    <string name="review_quality_check_no_connection_body">تور باغلىنىشىڭىزنى تەكشۈرۈپ ئاندىن بەتنى قايتا يۈكلەڭ.</string>
    <!-- Title for card displayed to the user for products whose reviews were not analyzed yet. -->
    <string name="review_quality_check_no_analysis_title">بۇ باھالاش توغرىسىدا ھازىرچە ھېچقانداق ئۇچۇر يوق</string>
    <!-- Text for the body of card displayed to the user for products whose reviews were not analyzed yet. -->
    <string name="review_quality_check_no_analysis_body">بۇ مەھسۇلاتنىڭ باھالىنىشىنىڭ ئىشەنچلىك ياكى ئەمەسلىكىنى بىلىش ئۈچۈن، باھالىنىش سۈپىتىنى تەكشۈرۈڭ. بۇنىڭغا پەقەت 60 سېكۇنتلا ۋاقىت كېتىدۇ.</string>
    <!-- Text for button from body of card displayed to the user for products whose reviews were not analyzed yet. Clicking this should trigger a product analysis. -->
    <string name="review_quality_check_no_analysis_link">باھالاش سۈپىتىنى تەكشۈر</string>

    <!-- Headline for review quality check contextual onboarding card. -->
    <string name="review_quality_check_contextual_onboarding_title">مەھسۇلات باھالىنىشغا قارىتا ئىشەنچلىك يېتەكچىمىزنى سىناپ بېقىڭ</string>
    <!-- Description for review quality check contextual onboarding card. The first and last two parameters are for retailer names (e.g. Amazon, Walmart). The second parameter is for the name of the application (e.g. Firefox). -->
    <string name="review_quality_check_contextual_onboarding_description">سېتىۋېلىشتىن ئىلگىرى %1$s دا مەھسۇلات باھالاش تەكشۈرۈشنىڭ قانچىلىك ئىشەنچلىك ئىكەنلىكىنى كۆرۈڭ. باھالاش تەكشۈرگۈچ، %2$s نىڭ تەجرىبە ئىقتىدارى تور كۆرگۈچكە قۇرۇلدى. ئۇ %3$s ۋە %4$s دىمۇ ئىشلەيدۇ.</string>
    <!-- Description for review quality check contextual onboarding card. The first parameters is for retailer name (e.g. Amazon). The second parameter is for the name of the application (e.g. Firefox). -->
    <string name="review_quality_check_contextual_onboarding_description_one_vendor">سېتىۋېلىشتىن ئىلگىرى %1$s دا مەھسۇلات باھالاش تەكشۈرۈشنىڭ قانچىلىك ئىشەنچلىك ئىكەنلىكىنى كۆرۈڭ. باھالاش تەكشۈرگۈچ، %2$s نىڭ تەجرىبە ئىقتىدارى تور كۆرگۈچكە قۇرۇلدى.</string>
    <!-- Paragraph presenting review quality check feature. First parameter is the Fakespot product name. Second parameter is for clickable text defined in review_quality_check_contextual_onboarding_learn_more_link. In the phrase "Fakespot by Mozilla", "by" can be localized. Does not need to stay by. -->
    <string name="review_quality_check_contextual_onboarding_learn_more">Mozilla قوللايدىغان %1$s بىر تەرەپلىمە ۋە ئىناۋەتسىز باھالاشلاردىن ساقلىنىشىڭىزغا ياردەم بېرىدۇ. بىزنىڭ سۈنئىي ئەقىل مودېلىمىز مال سېتىۋېلىشىڭىزنى قوغداش ئۈچۈن ھەمىشە ياخشىلىنىۋاتىدۇ. %2$s</string>
    <!-- Clickable text from the contextual onboarding card that links to review quality check support article. -->
    <string name="review_quality_check_contextual_onboarding_learn_more_link">تەپسىلاتى</string>
    <!-- Caption text to be displayed in review quality check contextual onboarding card above the opt-in button. First parameter is Firefox app name, third parameter is the Fakespot product name. Second & fourth are for clickable texts defined in review_quality_check_contextual_onboarding_privacy_policy_3 and review_quality_check_contextual_onboarding_terms_use. -->
    <string name="review_quality_check_contextual_onboarding_caption_3" moz:RemovedIn="124" tools:ignore="UnusedResources">«ھەئە، سىناپ باقاي» تاللانسا %1$s نىڭ %2$s ۋە %3$s نىڭ %4$s غا قوشۇلغان بولىسىز.</string>
    <!-- Caption text to be displayed in review quality check contextual onboarding card above the opt-in button. First parameter is Firefox app name, third parameter is the Fakespot product name. Second & fourth are for clickable texts defined in review_quality_check_contextual_onboarding_privacy_policy_3 and review_quality_check_contextual_onboarding_terms_use. -->
    <string name="review_quality_check_contextual_onboarding_caption_4">«ھەئە، سىناپ باقاي» تاللانسا %1$s نىڭ %2$s ۋە %3$s نىڭ %4$s غا قوشۇلغان بولىسىز.</string>
    <!-- Clickable text from the review quality check contextual onboarding card that links to Fakespot privacy notice. -->
    <string name="review_quality_check_contextual_onboarding_privacy_policy_3">شەخسىيەت ئۇقتۇرۇشى</string>
    <!-- Clickable text from the review quality check contextual onboarding card that links to Fakespot terms of use. -->
    <string name="review_quality_check_contextual_onboarding_terms_use">ئىشلىتىش شەرتلىرى</string>
    <!-- Text for opt-in button from the review quality check contextual onboarding card. -->
    <string name="review_quality_check_contextual_onboarding_primary_button_text">ھەئە، سىناپ باقاي</string>
    <!-- Text for opt-out button from the review quality check contextual onboarding card. -->
    <string name="review_quality_check_contextual_onboarding_secondary_button_text">ھازىر ئەمەس</string>
    <!-- Text for the first CFR presenting the review quality check feature. -->
    <string name="review_quality_check_first_cfr_message">سېتىۋېلىشتىن بۇرۇن بۇ مەھسۇلاتنىڭ باھالىنىشىنىڭ ئىشەنچلىك ياكى ئەمەسلىكىنى بىلىپ بېقىڭ.</string>
    <!-- Text displayed in the first CFR presenting the review quality check feature that opens the review checker when clicked. -->
    <string name="review_quality_check_first_cfr_action" tools:ignore="UnusedResources">باھالاش تەكشۈرگۈچنى سىناي</string>

    <!-- Text for the second CFR presenting the review quality check feature. -->
    <string name="review_quality_check_second_cfr_message">بۇ باھالىنىش ئىشەنچلىكمۇ؟ تەڭشەلگەن باھانى كۆرۈپ بېقىڭ.</string>
    <!-- Text displayed in the second CFR presenting the review quality check feature that opens the review checker when clicked. -->
    <string name="review_quality_check_second_cfr_action" tools:ignore="UnusedResources">باھالاش تەكشۈرگۈچنى ئاچ</string>
    <!-- Flag showing that the review quality check feature is work in progress. -->
    <string name="review_quality_check_beta_flag" moz:removedIn="130" tools:ignore="UnusedResources">Beta</string>
    <!-- Content description (not visible, for screen readers etc.) for opening browser menu button to open review quality check bottom sheet. -->
    <string name="review_quality_check_open_handle_content_description">باھالاش تەكشۈرگۈچنى ئاچ</string>
    <!-- Content description (not visible, for screen readers etc.) for closing browser menu button to open review quality check bottom sheet. -->
    <string name="review_quality_check_close_handle_content_description">باھالاش تەكشۈرگۈچنى تاقا</string>
    <!-- Content description (not visible, for screen readers etc.) for review quality check star rating. First parameter is the number of stars (1-5) representing the rating. -->
    <string name="review_quality_check_star_rating_content_description">%1$s يۇلتۇز (يۇقىرىسى 5 يۇلتۇز )</string>
    <!-- Text for minimize button from highlights card. When clicked the highlights card should reduce its size. -->
    <string name="review_quality_check_highlights_show_less">ئازراق كۆرسەت</string>
    <!-- Text for maximize button from highlights card. When clicked the highlights card should expand to its full size. -->
    <string name="review_quality_check_highlights_show_more">كۆپرەك كۆرسەت</string>
    <!-- Text for highlights card quality category header. Reviews shown under this header should refer the product's quality. -->
    <string name="review_quality_check_highlights_type_quality">سۈپەت</string>
    <!-- Text for highlights card price category header. Reviews shown under this header should refer the product's price. -->
    <string name="review_quality_check_highlights_type_price">باھاسى</string>
    <!-- Text for highlights card shipping category header. Reviews shown under this header should refer the product's shipping. -->
    <string name="review_quality_check_highlights_type_shipping">توشۇش</string>
    <!-- Text for highlights card packaging and appearance category header. Reviews shown under this header should refer the product's packaging and appearance. -->
    <string name="review_quality_check_highlights_type_packaging_appearance">ئورالمىسى ۋە كۆرۈنۈشى</string>
    <!-- Text for highlights card competitiveness category header. Reviews shown under this header should refer the product's competitiveness. -->
    <string name="review_quality_check_highlights_type_competitiveness">رىقابەت كۈچى</string>

    <!-- Text that is surrounded by quotes. The parameter is the actual text that is in quotes. An example of that text could be: Excellent craftsmanship, and that is displayed as “Excellent craftsmanship”. The text comes from a buyer's review that the feature is highlighting"   -->
    <string name="surrounded_with_quotes">«%s»</string>

    <!-- Accessibility services actions labels. These will be appended to accessibility actions like "Double tap to.." but not by or applications but by services like Talkback. -->
    <!-- Action label for elements that can be collapsed if interacting with them. Talkback will append this to say "Double tap to collapse". -->
    <string name="a11y_action_label_collapse">يىغ</string>
    <!-- Current state for elements that can be collapsed if interacting with them. Talkback will dictate this after a state change. -->
    <string name="a11y_state_label_collapsed">يىغىلدى</string>
    <!-- Action label for elements that can be expanded if interacting with them. Talkback will append this to say "Double tap to expand". -->
    <string name="a11y_action_label_expand">ياي</string>
    <!-- Current state for elements that can be expanded if interacting with them. Talkback will dictate this after a state change. -->
    <string name="a11y_state_label_expanded">يېيىلدى</string>
    <!-- Action label for links to a website containing documentation about a wallpaper collection. Talkback will append this to say "Double tap to open link to learn more about this collection". -->
    <string name="a11y_action_label_wallpaper_collection_learn_more">بۇ يىغقۇچ ھەققىدە تېخىمۇ كۆپ ئۇچۇرنى بىلمەكچى بولسىڭىز ئۇلانمىنى ئېچىڭ</string>
    <!-- Action label for links that point to an article. Talkback will append this to say "Double tap to read the article". -->
    <string name="a11y_action_label_read_article">ماقالىنى ئوقۇڭ</string>
    <!-- Action label for links to the Firefox Pocket website. Talkback will append this to say "Double tap to open link to learn more". -->
    <string name="a11y_action_label_pocket_learn_more">تەپسىلاتى ئۈچۈن ئۇلانما ئېچىلىدۇ</string>

    <!-- Content description for headings announced by accessibility service. The first parameter is the text of the heading. Talkback will announce the first parameter and then speak the word "Heading" indicating to the user that this text is a heading for a section. -->
    <string name="a11y_heading">%s، ماۋزۇ</string>

    <!-- Title for dialog displayed when trying to access links present in a text. -->
    <string name="a11y_links_title">ئۇلانما</string>
    <!-- Additional content description for text bodies that contain urls. -->
    <string name="a11y_links_available">ئۇلانما بار</string>

    <!-- Translations feature-->

    <!-- Translation request dialog -->
    <!-- Title for the translation dialog that allows a user to translate the webpage. -->
    <string name="translations_bottom_sheet_title">بۇ بەتنى تەرجىمە قىلامدۇ؟</string>
    <!-- Title for the translation dialog after a translation was completed successfully.
    The first parameter is the name of the language that the page was translated from, for example, "French".
    The second parameter is the name of the language that the page was translated to, for example, "English". -->
    <string name="translations_bottom_sheet_title_translation_completed">بەت %1$s دىن %2$s غا تەرجىمە قىلىندى</string>
    <!-- Title for the translation dialog that allows a user to translate the webpage when a user uses the translation feature the first time. The first parameter is the name of the application, for example, "Fenix". -->
    <string name="translations_bottom_sheet_title_first_time">%1$s دىكى شەخسىي تەرجىمىلەرنى سىناپ بېقىڭ</string>
    <!-- Additional information on the translation dialog that appears when a user uses the translation feature the first time. The first parameter is clickable text with a link, for example, "Learn more". -->
    <string name="translations_bottom_sheet_info_message">شەخسىي مەخپىيەتلىكىڭىز ئۈچۈن تەرجىمىلەر ئۈسكۈنىڭىزدىن ھەرگىز ئايرىلمايدۇ. پات يېقىندا يېڭى تىل ۋە ياخشىلىنىشلار قوشۇلىدۇ! %1$s</string>
    <!-- Text that links to additional information about the Firefox translations feature. -->
    <string name="translations_bottom_sheet_info_message_learn_more">تەپسىلاتى</string>
    <!-- Label for the dropdown to select which language to translate from on the translations dialog. Usually the translate from language selected will be the same as the page language. -->
    <string name="translations_bottom_sheet_translate_from">مەنبە تىل</string>
    <!-- Label for the dropdown to select which language to translate to on the translations dialog. Usually the translate to language selected will be the user's preferred language. -->
    <string name="translations_bottom_sheet_translate_to">نىشان تىل</string>
    <!-- Label for the dropdown to select which language to translate from on the translations dialog when the page language is not supported. This selection is to allow the user to select another language, in case we automatically detected the page language incorrectly. -->
    <string name="translations_bottom_sheet_translate_from_unsupported_language">باشقا مەنبە تىلنى سىنا</string>
    <!-- Button text on the translations dialog to dismiss the dialog and return to the browser. -->
    <string name="translations_bottom_sheet_negative_button">ھازىر ئەمەس</string>
    <!-- Button text on the translations dialog to restore the translated website back to the original untranslated version. -->
    <string name="translations_bottom_sheet_negative_button_restore">ئەسلىنى كۆرسەت</string>
    <!-- Accessibility announcement (not visible, for screen readers etc.) for the translations dialog after restore button was pressed that indicates the original untranslated page was loaded. -->
    <string name="translations_bottom_sheet_restore_accessibility_announcement"> تەرجىمە قىلىنمىغان ئەسلى بەت يۈكلەندى</string>
    <!-- Button text on the translations dialog when a translation error appears, used to dismiss the dialog and return to the browser. -->
    <string name="translations_bottom_sheet_negative_button_error">تامام</string>
    <!-- Button text on the translations dialog to begin a translation of the website. -->
    <string name="translations_bottom_sheet_positive_button">تەرجىمە</string>
    <!-- Button text on the translations dialog when a translation error appears. -->
    <string name="translations_bottom_sheet_positive_button_error">قايتا سىنا</string>
    <!-- Inactive button text on the translations dialog that indicates a translation is currently in progress. This button will be accompanied by a loading icon. -->
    <string name="translations_bottom_sheet_translating_in_progress">تەرجىمە قىلىۋاتىدۇ</string>

    <!-- Button content description (not visible, for screen readers etc.) for the translations dialog translate button that indicates a translation is currently in progress. -->
    <string name="translations_bottom_sheet_translating_in_progress_content_description">تەرجىمە قىلىنىۋاتىدۇ</string>

    <!-- Default dropdown option when initially selecting a language from the translations dialog language selection dropdown. -->
    <string name="translations_bottom_sheet_default_dropdown_selection">تىل تاللىنىدۇ</string>
    <!-- The title of the warning card informs the user that a translation could not be completed. -->
    <string name="translation_error_could_not_translate_warning_text">تەرجىمە قىلىشتا مەسىلە كۆرۈلدى. قايتا سىناڭ.</string>
    <!-- The title of the warning card informs the user that the list of languages cannot be loaded. -->
    <string name="translation_error_could_not_load_languages_warning_text">تىلنى يۈكلىيەلمىدى. تور باغلىنىشىڭىزنى تەكشۈرۈپ قايتا سىناڭ.</string>
    <!-- The title of the warning card informs the user that a language is not supported. The first parameter is the name of the language that is not supported. -->
    <string name="translation_error_language_not_supported_warning_text">كەچۈرۈڭ، بىز تېخى %1$s نى قوللىمايمىز.</string>

    <!-- Snackbar title shown if the user closes the Translation Request dialogue and a translation is in progress. -->
    <string name="translation_in_progress_snackbar">تەرجىمە قىلىۋاتىدۇ…</string>

    <!-- Title for the data saving mode warning dialog used in the translation request dialog.
    This dialog will be presented when the user attempts to perform
    a translation without the necessary language files downloaded first when Android's data saver mode is enabled and the user is not using WiFi.
    The first parameter is the size in kilobytes or megabytes of the language file. -->
    <string name="translations_download_language_file_dialog_title">سانلىق مەلۇمات ئېقىمىنى تېجەش ھالىتىدە تىلنى چۈشۈرەمدۇ(%1$s)؟</string>


    <!-- Translations options dialog -->
    <!-- Title of the translation options dialog that allows a user to set their translation options for the site the user is currently on. -->
    <string name="translation_option_bottom_sheet_title_heading">تەرجىمە تاللانمىسى</string>
    <!-- Toggle switch label that allows a user to set the setting if they would like the browser to always offer or suggest translations when available. -->
    <string name="translation_option_bottom_sheet_always_translate">ھەمىشە تەرجىمە تەكلىپى بەر</string>
    <!-- Toggle switch label that allows a user to set if they would like a given language to automatically translate or not. The first parameter is the language name, for example, "Spanish". -->
    <string name="translation_option_bottom_sheet_always_translate_in_language">%1$s نى ھەمىشە تەرجىمە قىلسۇن</string>
    <!-- Toggle switch label that allows a user to set if they would like to never be offered a translation of the given language. The first parameter is the language name, for example, "Spanish". -->
    <string name="translation_option_bottom_sheet_never_translate_in_language">%1$s نى ھەرگىز تەرجىمە قىلمىسۇن</string>
    <!-- Toggle switch label that allows a user to set the setting if they would like the browser to never translate the site the user is currently visiting. -->
    <string name="translation_option_bottom_sheet_never_translate_site">بۇ تور بەتنى تەرجىمە قىلمىسۇن</string>
    <!-- Toggle switch description that will appear under the "Never translate these sites" settings toggle switch to provide more information on how this setting interacts with other settings. -->
    <string name="translation_option_bottom_sheet_switch_never_translate_site_description">باشقا بارلىق تەڭشەكلەرنى قاپلايدۇ</string>
    <!-- Toggle switch description that will appear under the "Never translate" and "Always translate" toggle switch settings to provide more information on how these  settings interacts with other settings. -->
    <string name="translation_option_bottom_sheet_switch_description">تەرجىمە تەكلىپىنى قاپلايدۇ</string>
    <!-- Button text for the button that will take the user to the translation settings dialog. -->
    <string name="translation_option_bottom_sheet_translation_settings">تەرجىمە تەڭشەكلىرى</string>

    <!-- Button text for the button that will take the user to a website to learn more about how translations works in the given app. The first parameter is the name of the application, for example, "Fenix". -->
    <string name="translation_option_bottom_sheet_about_translations">%1$s تەرجىمىسى ھەققىدە</string>

    <!-- Content description (not visible, for screen readers etc.) for closing the translations bottom sheet. -->
    <string name="translation_option_bottom_sheet_close_content_description">تەرجىمە جەدۋىلىنى تاقا</string>

    <!-- The title of the warning card informs the user that an error has occurred at page settings. -->
    <string name="translation_option_bottom_sheet_error_warning_text">بەزى تەڭشەكلەرنى ۋاقىتلىق ئىشلەتكىلى بولمايدۇ.</string>

    <!-- Translation settings dialog -->
    <!-- Title of the translation settings dialog that allows a user to set their preferred translation settings. -->
    <string name="translation_settings_toolbar_title">تەرجىمە</string>
    <!-- Toggle switch label that indicates that the browser should signal or indicate when a translation is possible for any page. -->
    <string name="translation_settings_offer_to_translate">مۇمكىن بولسا تەرجىمە قىلىش تەكلىپى سۇنىدۇ</string>
    <!-- Toggle switch label that indicates that downloading files required for translating is permitted when using data saver mode in Android. -->
    <string name="translation_settings_always_download">سانلىق مەلۇمات تېجەش ھالىتىدە ھەمىشە تىلنى چۈشۈرىدۇ</string>
    <!-- Section header text that begins the section of a list of different options the user may select to adjust their translation preferences. -->
    <string name="translation_settings_translation_preference">تەرجىمە مايىللىقى</string>
    <!-- Button text for the button that will take the user to the automatic translations settings dialog. On the automatic translations settings dialog, the user can set if translations should occur automatically for a given language. -->
    <string name="translation_settings_automatic_translation">ئاپتوماتىك تەرجىمە</string>
    <!-- Button text for the button that will take the user to the never translate these sites dialog. On the never translate these sites dialog, the user can set if translations should never occur on certain websites. -->
    <string name="translation_settings_automatic_never_translate_sites">بۇ تور بېكەتلەرنى تەرجىمە قىلمىسۇن</string>
    <!-- Button text for the button that will take the user to the download languages dialog. On the download languages dialog, the user can manage which languages they would like to download for translations. -->
    <string name="translation_settings_download_language">تىل چۈشۈر</string>

    <!-- Automatic translation preference screen -->
    <!-- Title of the automatic translation preference screen that will appear on the toolbar.-->
    <string name="automatic_translation_toolbar_title_preference">ئاپتوماتىك تەرجىمە</string>

    <!-- Screen header presenting the automatic translation preference feature. It will appear under the toolbar. -->
    <string name="automatic_translation_header_preference">«ھەمىشە تەرجىمە قىل» ۋە «ھەرگىز تەرجىمە قىلما» مايىللىقىدىن باشقۇرىدىغان تىل تاللىنىدۇ.</string>

    <!-- The title of the warning card informs the user that the system could not load languages for translation settings. -->
    <string name="automatic_translation_error_warning_text">تىلنى يۈكلىيەلمەيدۇ. كېيىن قايتا تەكشۈرۈڭ.</string>

    <!-- Automatic translation options preference screen -->
    <!-- Preference option for offering to translate. Radio button title text.-->
    <string name="automatic_translation_option_offer_to_translate_title_preference">تەرجىمە قىلىش (كۆڭۈلدىكى)</string>
    <!-- Preference option for offering to translate. Radio button summary text. The first parameter is the name of the app defined in app_name (for example: Fenix)-->
    <string name="automatic_translation_option_offer_to_translate_summary_preference">%1$s بۇ تىلدىكى تور بېكەتلەرنى تەرجىمە قىلىش تەكلىپى سۇنىدۇ.</string>
    <!-- Preference option for always translate. Radio button title text. -->
    <string name="automatic_translation_option_always_translate_title_preference">ھەمىشە تەرجىمە قىلسۇن</string>
    <!-- Preference option for always translate. Radio button summary text. The first parameter is the name of the app defined in app_name (for example: Fenix)-->
    <string name="automatic_translation_option_always_translate_summary_preference">بەت يۈكلەنگەندە %1$s بۇ تىلنى ئاپتوماتىك تەرجىمە قىلىدۇ.</string>
    <!-- Preference option for never translate. Radio button title text.-->
    <string name="automatic_translation_option_never_translate_title_preference">ھەرگىز تەرجىمە قىلمىسۇن</string>

    <!-- Preference option for never translate. Radio button summary text. The first parameter is the name of the app defined in app_name (for example: Fenix)-->
    <string name="automatic_translation_option_never_translate_summary_preference">%1$s بۇ تىلدىكى تور بېكەتلەرنى تەرجىمە قىلىش تەكلىپىنى ھەرگىز سۇنمايدۇ.</string>

    <!-- Never translate site preference screen -->
    <!-- Title of the never translate site preference screen that will appear on the toolbar.-->
    <string name="never_translate_site_toolbar_title_preference">بۇ تور بېكەتلەرنى تەرجىمە قىلمىسۇن</string>
    <!-- Screen header presenting the never translate site preference feature. It will appear under the toolbar. -->
    <string name="never_translate_site_header_preference">يېڭى تور بېكەت قوشۇش: تور بېكەتنى زىيارەت قىلىپ تەرجىمە تىزىملىكىدىن «بۇ تور بېكەتنى ھەرگىز تەرجىمە قىلما» تاللىنىدۇ.</string>
    <!-- Content description (not visible, for screen readers etc.): For a never-translated site list item that is selected.
             The first parameter is web site url (for example:"wikipedia.com") -->
    <string name="never_translate_site_item_list_content_description_preference">%1$s نى چىقىرىۋەت</string>
    <!-- The title of the warning card informs the user that an error has occurred at the never translate sites list. -->
    <string name="never_translate_site_error_warning_text">تور بېكەتنى يۈكلىيەلمەيدۇ. كېيىن قايتا تەكشۈرۈڭ.</string>
    <!-- The Delete site dialogue title will appear when the user clicks on a list item.
             The first parameter is web site url (for example:"wikipedia.com") -->
    <string name="never_translate_site_dialog_title_preference"> %1$s نى ئۆچۈرەمدۇ؟</string>
    <!-- The Delete site dialogue positive button will appear when the user clicks on a list item. The site will be deleted. -->
    <string name="never_translate_site_dialog_confirm_delete_preference">ئۆچۈر</string>
    <!-- The Delete site dialogue negative button will appear when the user clicks on a list item. The dialog will be dismissed. -->
    <string name="never_translate_site_dialog_cancel_preference">ۋاز كەچ</string>

    <!-- Download languages preference screen -->
    <!-- Title of the download languages preference screen toolbar.-->
    <string name="download_languages_toolbar_title_preference" moz:removedIn="130" tools:ignore="UnusedResources">تىللارنى چۈشۈرۈش</string>
    <!-- Title of the toolbar for the translation feature screen where users may download different languages for translation. -->
    <string name="download_languages_translations_toolbar_title_preference">تىل چۈشۈر</string>
    <!-- Screen header presenting the download language preference feature. It will appear under the toolbar.The first parameter is "Learn More," a clickable text with a link. Talkback will append this to say "Double tap to open link to learn more". -->
    <string name="download_languages_header_preference">تېخىمۇ تېز ۋە تورسىز تەرجىمە قىلىش ئۈچۈن تىلنى تولۇق چۈشۈرۈڭ. %1$s</string>
    <!-- Clickable text from the screen header that links to a website. -->
    <string name="download_languages_header_learn_more_preference">تەپسىلاتى</string>
    <!-- The subhead of the download language preference screen will appear above the pivot language. -->
    <string name="download_languages_available_languages_preference">قوللايدىغان تىللار</string>
    <!-- Text that will appear beside a core or pivot language package name to show that the language is necessary for the translation feature to function. -->
    <string name="download_languages_default_system_language_require_preference">تەلەپ قىلىنىدۇ</string>
    <!-- A text for download language preference item.
    The first parameter is the language name, for example, "Spanish".
    The second parameter is the language file size, for example, "(3.91 KB)" or, if the language package name is a pivot language, "(required)". -->
    <string name="download_languages_language_item_preference">%1$s (%2$s)</string>
    <!-- The subhead of the download language preference screen will appear above the items that were not downloaded. -->
    <string name="download_language_header_preference">تىللارنى چۈشۈرۈش</string>
    <!-- All languages list item. When the user presses this item, they can download all languages. -->
    <string name="download_language_all_languages_item_preference">بارلىق تىللار</string>
    <!-- All languages list item. When the user presses this item, they can delete all languages that were downloaded. -->
    <string name="download_language_all_languages_item_preference_to_delete">ھەممە تىلنى ئۆچۈر</string>
    <!-- Content description (not visible, for screen readers etc.): For a language list item that was downloaded, the user can now delete it. -->
    <string name="download_languages_item_content_description_downloaded_state">ئۆچۈر</string>
    <!-- Content description (not visible, for screen readers etc.): For a language list item, downloading is in progress. -->
    <string name="download_languages_item_content_description_in_progress_state" moz:removedIn="129" tools:ignore="UnusedResources">ئىلگىرىلەش</string>
    <!-- Content description (not visible, for screen readers etc.): For a language list item, deleting is in progress. -->
    <string name="download_languages_item_content_description_delete_in_progress_state">ئىلگىرىلەش</string>
    <!-- Content description (not visible, for screen readers etc.): For a language list item, downloading is in progress.
    The first parameter is the language name, for example, "Spanish".
    The second parameter is the language file size, for example, "(3.91 KB)". -->
    <string name="download_languages_item_content_description_download_in_progress_state">چۈشۈرۈشنى توختات %1$s (%2$s)</string>
    <!-- Content description (not visible, for screen readers etc.): For a language list item that was not downloaded. -->
    <string name="download_languages_item_content_description_not_downloaded_state">چۈشۈر</string>

    <!-- The title of the warning card informs the user that an error has occurred when fetching the list of languages. -->
    <string name="download_languages_fetch_error_warning_text">تىلنى يۈكلىيەلمەيدۇ. كېيىن قايتا تەكشۈرۈڭ.</string>
    <!-- The title of the warning card informs the user that an error has occurred at downloading a language.
      The first parameter is the language name, for example, "Spanish". -->
    <string name="download_languages_error_warning_text"><![CDATA[<b>%1$s</b> نى چۈشۈرەلمىدى. قايتا سىناڭ.]]></string>
    <!-- The title of the warning card informs the user that an error has occurred at deleting a language.
          The first parameter is the language name, for example, "Spanish". -->
    <string name="download_languages_delete_error_warning_text"><![CDATA[<b>%1$s</b> نى ئۆچۈرەلمىدى. قايتا سىناڭ.]]></string>

    <!-- The title of the warning card informs the user that an error has occurred when fetching the list of languages. -->
    <string name="download_languages_fetch_error_warning_text">تىلنى يۈكلىيەلمەيدۇ. كېيىن قايتا تەكشۈرۈڭ.</string>
    <!-- The title of the warning card informs the user that an error has occurred at downloading a language.
      The first parameter is the language name, for example, "Spanish". -->
    <string name="download_languages_error_warning_text"><![CDATA[<b>%1$s</b> نى چۈشۈرەلمىدى. قايتا سىناڭ.]]></string>
    <!-- The title of the warning card informs the user that an error has occurred at deleting a language.
          The first parameter is the language name, for example, "Spanish". -->
    <string name="download_languages_delete_error_warning_text"><![CDATA[<b>%1$s</b> نى ئۆچۈرەلمىدى. قايتا سىناڭ.]]></string>

    <!-- Title for the dialog used by the translations feature to confirm deleting a language.
    The dialog will be presented when the user requests deletion of a language.
    The first parameter is the name of the language, for example, "Spanish" and the second parameter is the size in kilobytes or megabytes of the language file. -->
    <string name="delete_language_file_dialog_title"> %1$s (%2$s) نى ئۆچۈرەمدۇ؟</string>
    <!-- Additional information for the dialog used by the translations feature to confirm deleting a language. The first parameter is the name of the application, for example, "Fenix". -->
    <string name="delete_language_file_dialog_message">ئەگەر بۇ تىلنى ئۆچۈرسىڭىز، %1$s تەرجىمە قىلغاندا تىلنى قىسمەن ھالدا غەملەككە چۈشۈرىدۇ.</string>
    <!-- Title for the dialog used by the translations feature to confirm deleting all languages file.
    The dialog will be presented when the user requests deletion of all languages file.
    The first parameter is the size in kilobytes or megabytes of the language file. -->
    <string name="delete_language_all_languages_file_dialog_title">بارلىق تىللارنى ئۆچۈرەمدۇ (%1$s)؟</string>
    <!-- Additional information for the dialog used by the translations feature to confirm deleting all languages file. The first parameter is the name of the application, for example, "Fenix". -->
    <string name="delete_language_all_languages_file_dialog_message">ئەگەر ھەممە تىلنى ئۆچۈرسىڭىز، %1$s تەرجىمە قىلغاندا تىلنى قىسمەن ھالدا غەملەككە چۈشۈرىدۇ.</string>
    <!-- Button text on the dialog used by the translations feature to confirm deleting a language. -->
    <string name="delete_language_file_dialog_positive_button_text">ئۆچۈر</string>
    <!-- Button text on the dialog used by the translations feature to cancel deleting a language. -->
    <string name="delete_language_file_dialog_negative_button_text">ۋاز كەچ</string>

    <!-- Title for the dialog used by the translations feature to confirm canceling a download in progress for a language file.
    The first parameter is the name of the language, for example, "Spanish". -->
    <string name="cancel_download_language_file_dialog_title">%1$s نى چۈشۈرۈشتىن ۋاز كېچەمدۇ؟</string>
    <!-- Button text on the dialog used by the translations feature confirms canceling a download in progress for a language file. -->
    <string name="cancel_download_language_file_dialog_positive_button_text">ھەئە</string>
    <!-- Button text on the dialog used by the translations feature to dismiss the dialog. -->
    <string name="cancel_download_language_file_negative_button_text">ياق</string>

    <!-- Title for the data saving mode warning dialog used by the translations feature.
    This dialog will be presented when the user attempts to download a language or perform
    a translation without the necessary language files downloaded first when Android's data saver mode is enabled and the user is not using WiFi.
    The first parameter is the size in kilobytes or megabytes of the language file.-->
    <string name="download_language_file_dialog_title">سانلىق مەلۇمات تېجەش ھالىتىدە چۈشۈرەمدۇ(%1$s)؟</string>
    <!-- Additional information for the data saving mode warning dialog used by the translations feature. This text explains the reason a download is required for a translation. -->
    <string name="download_language_file_dialog_message_all_languages">تەرجىمىنىڭ شەخسىيىتىنى قوغداش ئۈچۈن، تىل قىسمەن ھالدا غەملىكىڭىزگە چۈشۈرۈلىدۇ.</string>
    <!-- Additional information for the data saving mode warning dialog used by the translations feature. This text explains the reason a download is required for a translation without mentioning the cache. -->
    <string name="download_language_file_dialog_message_all_languages_no_cache" moz:removedIn="129" tools:ignore="UnusedResources">تەرجىمىنىڭ شەخسىيىتىنى قوغداش ئۈچۈن تىلدىن قىسمەن چۈشۈردۇق.</string>
    <!-- Checkbox label text on the data saving mode warning dialog used by the translations feature. This checkbox allows users to ignore the data usage warnings. -->
    <string name="download_language_file_dialog_checkbox_text">سانلىق مەلۇمات تېجەش ھالىتىدە ھەمىشە چۈشۈرىدۇ</string>
    <!-- Button text on the data saving mode warning dialog used by the translations feature to allow users to confirm they wish to continue and download the language file. -->
    <string name="download_language_file_dialog_positive_button_text">چۈشۈر</string>
    <!-- Button text on the data saving mode warning dialog used by the translations feature to allow users to confirm they wish to continue and download the language file and perform a translation. -->
    <string name="download_language_file_dialog_positive_button_text_all_languages">چۈشۈرۈش ۋە تەرجىمە قىلىش</string>
    <!-- Button text on the data saving mode warning dialog used by the translations feature to allow users to cancel the action and not perform a download of the language file. -->
    <string name="download_language_file_dialog_negative_button_text">ۋاز كەچ</string>

    <!-- Debug drawer -->
    <!-- The user-facing title of the Debug Drawer feature. -->
    <string name="debug_drawer_title">سازلاش قورالى</string>
    <!-- Content description (not visible, for screen readers etc.): Navigate back within the debug drawer. -->
    <string name="debug_drawer_back_button_content_description">كەينىگە قايت</string>

    <!-- Content description (not visible, for screen readers etc.): Open debug drawer. -->
    <string name="debug_drawer_fab_content_description">سازلاش تارتمىسىنى ئاچ</string>

    <!-- Debug drawer tabs tools -->
    <!-- The title of the Tab Tools feature in the Debug Drawer. -->
    <string name="debug_drawer_tab_tools_title">بەتكۈچ قوراللىرى</string>
    <!-- The title of the tab count section in Tab Tools. -->
    <string name="debug_drawer_tab_tools_tab_count_title">بەتكۈچ سانى</string>
    <!-- The active tab count category in the tab count section in Tab Tools. -->
    <string name="debug_drawer_tab_tools_tab_count_active">ئاكتىپ</string>
    <!-- The inactive tab count category in the tab count section in Tab Tools. -->
    <string name="debug_drawer_tab_tools_tab_count_inactive">ئىشلەتمىگەن</string>
    <!-- The private tab count category in the tab count section in Tab Tools. -->
    <string name="debug_drawer_tab_tools_tab_count_private">شەخسىيەت</string>
    <!-- The total tab count category in the tab count section in Tab Tools. -->
    <string name="debug_drawer_tab_tools_tab_count_total">جەمئىي</string>
    <!-- The title of the tab creation tool section in Tab Tools. -->
    <string name="debug_drawer_tab_tools_tab_creation_tool_title">بەتكۈچ قۇرۇش قورالى</string>
    <!-- The label of the text field in the tab creation tool. -->
    <string name="debug_drawer_tab_tools_tab_creation_tool_text_field_label">قۇرىدىغان بەتكۈچ سانى</string>
    <!-- The error message of the text field in the tab creation tool when the text field is empty -->
    <string name="debug_drawer_tab_tools_tab_quantity_empty_error">تېكىست بۆلىكى بوش</string>
    <!-- The error message of the text field in the tab creation tool when the text field has characters other than digits -->
    <string name="debug_drawer_tab_tools_tab_quantity_non_digits_error">پەقەت مۇسپەت پۈتۈن سان كىرگۈزۈڭ</string>
    <!-- The error message of the text field in the tab creation tool when the text field is a zero -->
    <string name="debug_drawer_tab_tools_tab_quantity_non_zero_error">نۆلدىن چوڭ سان كىرگۈزۈڭ</string>
    <!-- The error message of the text field in the tab creation tool when the text field is a
        quantity greater than the max tabs. The first parameter is the maximum number of tabs
        that can be generated in one operation.-->
    <string name="debug_drawer_tab_tools_tab_quantity_exceed_max_error">بىر مەشغۇلاتتا ھاسىللايدىغان ئەڭ كۆپ بەتكۈچ (%1$s) سانىدىن ئېشىپ كەتتى</string>
    <!-- The button text to add tabs to the active tab group in the tab creation tool. -->
    <string name="debug_drawer_tab_tools_tab_creation_tool_button_text_active">ئاكتىپ بەتكۈچكە قوش</string>
    <!-- The button text to add tabs to the inactive tab group in the tab creation tool. -->
    <string name="debug_drawer_tab_tools_tab_creation_tool_button_text_inactive">ئاكتىپسىز بەتكۈچكە قوش</string>
    <!-- The button text to add tabs to the private tab group in the tab creation tool. -->
    <string name="debug_drawer_tab_tools_tab_creation_tool_button_text_private">شەخسىي بەتكۈچكە قوش</string>

    <!-- Micro survey -->

    <!-- Microsurvey -->
    <!-- Prompt view -->
    <!-- The microsurvey prompt title. Note: The word "Firefox" should NOT be translated -->
    <string name="micro_survey_prompt_title" tools:ignore="UnusedResources">Firefox نى ياخشىلىشىمىزغا ياردەم قىلىڭ. بۇنىڭغا پەقەت بىر مىنۇتلا ۋاقىت كېتىدۇ.</string>
    <!-- The continue button label -->
    <string name="micro_survey_continue_button_label" tools:ignore="UnusedResources">داۋاملاشتۇر</string>
    <!-- Survey view -->
    <!-- The survey header -->
    <string name="micro_survey_survey_header" moz:removedIn="129" tools:ignore="UnusedResources">بۇ تەكشۈرۈشنى تاماملاڭ</string>
    <!-- The survey header -->
    <string name="micro_survey_survey_header_2">راي سىناشنى تاماملاڭ</string>
    <!-- The privacy notice link -->
    <string name="micro_survey_privacy_notice" moz:removedIn="129" tools:ignore="UnusedResources">شەخسىيەت ئۇقتۇرۇشى</string>
    <!-- The privacy notice link -->
    <string name="micro_survey_privacy_notice_2">شەخسىيەت ئۇقتۇرۇشى</string>
    <!-- The submit button label text -->
    <string name="micro_survey_submit_button_label">يوللا</string>
    <!-- The close button label text -->
    <string name="micro_survey_close_button_label" moz:removedIn="128" tools:ignore="UnusedResources">تاقا</string>
    <!-- The survey completion header -->
    <string name="micro_survey_survey_header_confirmation" tools:ignore="UnusedResources">راي سىناش تامام</string>
    <!-- The survey completion confirmation text -->
    <string name="micro_survey_feedback_confirmation">قايتۇرما ئىنكاسىڭىزغا رەھمەت!</string>
    <!-- Option for likert scale -->
    <string name="likert_scale_option_1" tools:ignore="UnusedResources">بەك رازى</string>
    <!-- Option for likert scale -->
    <string name="likert_scale_option_2" tools:ignore="UnusedResources">رازى</string>

    <!-- Option for likert scale -->
    <string name="likert_scale_option_3" tools:ignore="UnusedResources">بىتەرەپ</string>
    <!-- Option for likert scale -->
    <string name="likert_scale_option_4" tools:ignore="UnusedResources">نارازى</string>
    <!-- Option for likert scale -->
    <string name="likert_scale_option_5" tools:ignore="UnusedResources">بەك نارازى</string>

    <!-- Option for likert scale -->
    <string name="likert_scale_option_6" tools:ignore="UnusedResources">ئىشلەتمەيمەن</string>
<<<<<<< HEAD
    <!-- Text shown in prompt for homepage microsurvey. 'Firefox' intentionally hardcoded here- -->
    <string name="microsurvey_prompt_homepage_title" tools:ignore="UnusedResources">سىزنىڭ Firefox ئىشلىتىشتىكى مەمنۇنلۇق تەسىراتىڭىز قانداق؟</string>
    <!-- Accessibility -->
=======
    <!-- Text shown in prompt for homepage microsurvey. Note: The word "Firefox" should NOT be translated. -->
    <string name="microsurvey_prompt_homepage_title" tools:ignore="UnusedResources" moz:removedIn="130">سىزنىڭ Firefox ئىشلىتىشتىكى مەمنۇنلۇق تەسىراتىڭىز قانداق؟</string>
    <!-- Text shown in prompt for printing microsurvey. "sec" It's an abbreviation for "second". Note: The word "Firefox" should NOT be translated. -->
    <string name="microsurvey_prompt_printing_title" tools:ignore="UnusedResources">Firefox نىڭ بېسىشىنى ياخشىلاشقا ياردەم بېرىڭ. ئازراقلا ۋاقىت كېتىدۇ</string>
    <!-- Text shown in prompt for printing microsurvey. Note: The word "Firefox" should NOT be translated. -->
    <string name="microsurvey_survey_printing_title" tools:ignore="UnusedResources">Firefox نىڭ بېسىش ئىقتىدارىغا بولغان رازىمەنلىكىڭىز قانداق؟</string>
    <!-- Text shown in prompt for homepage microsurvey. Note: The word "Firefox" should NOT be translated. -->
    <string name="microsurvey_homepage_title" tools:ignore="UnusedResources">سىزنىڭ Firefox باش بېتىگە بولغان مەمنۇنلۇق تەسىراتىڭىز قانداق؟</string>
    <!-- Accessibility -->
    <!-- Content description for the survey application icon. Note: The word "Firefox" should NOT be translated.  -->
    <string name="microsurvey_app_icon_content_description">Firefox تۇغى</string>
    <!-- Content description for the survey feature icon. -->
    <string name="microsurvey_feature_icon_content_description">راي سىناش ئىقتىدارى سىنبەلگىسى</string>
>>>>>>> 6455719a
    <!-- Content description (not visible, for screen readers etc.) for opening microsurvey bottom sheet. -->
    <string name="microsurvey_open_handle_content_description" tools:ignore="UnusedResources" moz:removedIn="130">راي سىناشنى ئاچ</string>
    <!-- Content description (not visible, for screen readers etc.) for closing microsurvey bottom sheet. -->
    <string name="microsurvey_close_handle_content_description">راي سىناشنى تاقا</string>
    <!-- Content description for "X" button that is closing microsurvey. -->
    <string name="microsurvey_close_button_content_description">تاقا</string>

    <!-- Debug drawer logins -->
    <!-- The title of the Logins feature in the Debug Drawer. -->
    <string name="debug_drawer_logins_title">كىرىش</string>
    <!-- The title of the logins section in the Logins feature, where the parameter will be the site domain  -->
    <string name="debug_drawer_logins_current_domain_label">نۆۋەتتىكى دائىرە: %s</string>
    <!-- The label for a button to add a new fake login for the current domain in the Logins feature. -->
    <string name="debug_drawer_logins_add_login_button">بۇ تور دائىرىسىگە ساختا كىرىش ئۇچۇرى قوش</string>
    <!-- Content description for delete button where parameter will be the username of the login -->
    <string name="debug_drawer_logins_delete_login_button_content_description">ئىشلەتكۈچى ئاتى %s بولغان تىزىمغا كىرىش ئۇچۇرىنى ئۆچۈرىدۇ</string>

    <!-- Debug drawer "contextual feature recommendation" (CFR) tools -->
    <!-- The title of the CFR Tools feature in the Debug Drawer -->
    <string name="debug_drawer_cfr_tools_title">CFR قورالى</string>
    <!-- The title of the reset CFR section in CFR Tools -->
    <string name="debug_drawer_cfr_tools_reset_cfr_title">CFR نى ئەسلىگە قايتۇر</string>

    <!-- Messages explaining how to exit fullscreen mode -->
    <!-- Message shown to explain how to exit fullscreen mode when gesture navigation is enabled -->
    <string name="exit_fullscreen_with_gesture">پۈتۈن ئېكران ھالىتىدىن چېكىنىشتە، چوققىسىدىن سۆرەپ، قايت قول ئىشارىتى ئىشلىتىلىدۇ</string>
    <!-- Message shown to explain how to exit fullscreen mode when using back button navigation -->
    <string name="exit_fullscreen_with_back_button">پۈتۈن ئېكران ھالىتىدىن چېكىنىشتە، چوققىسىدىن سۆرەپ، قايت چېكىلىدۇ</string>

    <!-- Beta Label Component !-->
    <!-- Text shown as a label or tag to indicate a feature or area is still undergoing active development. Note that here "Beta" should not be translated, as it is used as an icon styled element. -->
    <string name="beta_feature">سىناق نەشرى</string>
</resources><|MERGE_RESOLUTION|>--- conflicted
+++ resolved
@@ -2761,11 +2761,6 @@
 
     <!-- Option for likert scale -->
     <string name="likert_scale_option_6" tools:ignore="UnusedResources">ئىشلەتمەيمەن</string>
-<<<<<<< HEAD
-    <!-- Text shown in prompt for homepage microsurvey. 'Firefox' intentionally hardcoded here- -->
-    <string name="microsurvey_prompt_homepage_title" tools:ignore="UnusedResources">سىزنىڭ Firefox ئىشلىتىشتىكى مەمنۇنلۇق تەسىراتىڭىز قانداق؟</string>
-    <!-- Accessibility -->
-=======
     <!-- Text shown in prompt for homepage microsurvey. Note: The word "Firefox" should NOT be translated. -->
     <string name="microsurvey_prompt_homepage_title" tools:ignore="UnusedResources" moz:removedIn="130">سىزنىڭ Firefox ئىشلىتىشتىكى مەمنۇنلۇق تەسىراتىڭىز قانداق؟</string>
     <!-- Text shown in prompt for printing microsurvey. "sec" It's an abbreviation for "second". Note: The word "Firefox" should NOT be translated. -->
@@ -2779,7 +2774,6 @@
     <string name="microsurvey_app_icon_content_description">Firefox تۇغى</string>
     <!-- Content description for the survey feature icon. -->
     <string name="microsurvey_feature_icon_content_description">راي سىناش ئىقتىدارى سىنبەلگىسى</string>
->>>>>>> 6455719a
     <!-- Content description (not visible, for screen readers etc.) for opening microsurvey bottom sheet. -->
     <string name="microsurvey_open_handle_content_description" tools:ignore="UnusedResources" moz:removedIn="130">راي سىناشنى ئاچ</string>
     <!-- Content description (not visible, for screen readers etc.) for closing microsurvey bottom sheet. -->
