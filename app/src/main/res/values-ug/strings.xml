<?xml version="1.0" encoding="utf-8"?>
<resources xmlns:tools="http://schemas.android.com/tools" xmlns:moz="http://mozac.org/tools">


    <!-- App name for private browsing mode. The first parameter is the name of the app defined in app_name (for example: Fenix)-->
    <string name="app_name_private_5">شەخسىي %s</string>
    <!-- App name for private browsing mode. The first parameter is the name of the app defined in app_name (for example: Fenix)-->
    <string name="app_name_private_4">%s (شەخسىي)</string>

    <!-- Home Fragment -->
    <!-- Content description (not visible, for screen readers etc.): "Three dot" menu button. -->
    <string name="content_description_menu">تېخىمۇ كۆپ تاللانما</string>
    <!-- Content description (not visible, for screen readers etc.): "Private Browsing" menu button. -->
    <string name="content_description_private_browsing_button">شەخسىي زىيارەتنى قوزغات</string>
    <!-- Content description (not visible, for screen readers etc.): "Private Browsing" menu button. -->
    <string name="content_description_disable_private_browsing_button">شەخسىي زىيارەتنى چەكلە</string>
    <!-- Placeholder text shown in the search bar before a user enters text for the default engine -->
    <string name="search_hint">ئىزدەيدۇ ياكى ئادرېس كىرگۈزۈلىدۇ</string>
    <!-- Placeholder text shown in the search bar before a user enters text for a general engine -->
    <string name="search_hint_general_engine">توردىن ئىزدەيدۇ</string>
    <!-- Placeholder text shown in search bar when using history search -->
    <string name="history_search_hint">تارىختىن ئىزدەيدۇ</string>
    <!-- Placeholder text shown in search bar when using bookmarks search -->
    <string name="bookmark_search_hint">خەتكۈچ ئىزدەيدۇ</string>
    <!-- Placeholder text shown in search bar when using tabs search -->
    <string name="tab_search_hint">بەتكۈچ ئىزدەيدۇ</string>
    <!-- Placeholder text shown in the search bar when using application search engines -->
    <string name="application_search_hint">ئىزدەيدىغان ئاتالغۇ كىرگۈزۈلىدۇ</string>
    <!-- No Open Tabs Message Description -->
    <string name="no_open_tabs_description">ئوچۇق بەتكۈچلىرىڭىز بۇ يەردە كۆرۈنىدۇ.</string>
    <!-- No Private Tabs Message Description -->
    <string name="no_private_tabs_description">شەخسىي بەتكۈچلىرىڭىز بۇ يەردە كۆرۈنىدۇ.</string>
    <!-- Tab tray multi select title in app bar. The first parameter is the number of tabs selected -->
    <string name="tab_tray_multi_select_title">%1$d تاللاندى</string>
    <!-- Label of button in create collection dialog for creating a new collection  -->
    <string name="tab_tray_add_new_collection">يېڭى يىغقۇچ قۇر</string>
    <!-- Label of editable text in create collection dialog for naming a new collection  -->
    <string name="tab_tray_add_new_collection_name">ئىسمى</string>
    <!-- Label of button in save to collection dialog for selecting a current collection  -->
    <string name="tab_tray_select_collection">يىغقۇچ تاللا</string>
    <!-- Content description for close button while in multiselect mode in tab tray -->
    <string name="tab_tray_close_multiselect_content_description">كۆپ تاللاش ھالىتىدىن چېكىنىش</string>
    <!-- Content description for save to collection button while in multiselect mode in tab tray -->
    <string name="tab_tray_collection_button_multiselect_content_description">تاللانغان بەتكۈچلەرنى يىغقۇچقا ساقلايدۇ</string>
    <!-- Content description on checkmark while tab is selected in multiselect mode in tab tray -->
    <string name="tab_tray_multiselect_selected_content_description">تاللانغان</string>


    <!-- Home - Bookmarks -->
    <!-- Title for the home screen section with bookmarks. -->
    <string name="home_bookmarks_title">خەتكۈچ</string>
    <!-- Content description for the button which navigates the user to show all of their bookmarks. -->
    <string name="home_bookmarks_show_all_content_description">ھەممە خەتكۈچنى كۆرسەت</string>
    <!-- Text for the menu button to remove a recently saved bookmark from the user's home screen -->
    <string name="home_bookmarks_menu_item_remove">چىقىرىۋەت</string>

    <!-- About content. The first parameter is the name of the application. (For example: Fenix) -->
    <string name="about_content">%1$s نى Mozilla ياسىغان.</string>

    <!-- Private Browsing -->
    <!-- Explanation for private browsing displayed to users on home view when they first enable private mode
        The first parameter is the name of the app defined in app_name (for example: Fenix) -->
    <string name="private_browsing_placeholder_description_2">
ئەپنى تاقىغان تياكى چېكىنگەندە %1$s شەخسىي بەتكۈچلەردىن ئىزدەش ۋە زىيارەت تارىخىڭىزنى تازىلايدۇ. گەرچە بۇ سىزنى تور بېكەت ياكى ئىنتېرنېت مۇلازىمەت تەمىنلىگۈچىڭىزگە نىسبەتەن ئاتسىز قىلمىسىمۇ ئەمما توردا نېمە ئىش قىلغانلىقىڭىزنى مەزكۇر ئۈسكۈنىنى ئىشلىتىدىغان باشقا كىشىلەردىن سىر تۇرۇشنى ئاسانلاشتۇرىدۇ.</string>

    <string name="private_browsing_common_myths">
شەخسىيەت زىيارىتى ھەققىدە كۆپ ئۇچرايدىغان قاراشلار</string>

    <!-- True Private Browsing Mode -->
    <!-- Title for info card on private homescreen in True Private Browsing Mode. -->
    <string name="felt_privacy_desc_card_title">بۇ ئۈسكۈنىدە ئىز قالدۇرمايدۇ</string>
    <!-- Explanation for private browsing displayed to users on home view when they first enable
        private mode in our new Total Private Browsing mode.
        The first parameter is the name of the app defined in app_name (for example: Firefox Nightly)
        The second parameter is the clickable link text in felt_privacy_info_card_subtitle_link_text -->
    <string name="felt_privacy_info_card_subtitle_2">بارلىق شەخسىيەت بەتكۈچلەر تاقالغاندا %1$s سىزنىڭ cookies، تارىخ ۋە تور بېكەت سانلىق مەلۇماتلىرىڭىزنى ئۆچۈرىدۇ. %2$s</string>
    <!-- Clickable portion of the explanation for private browsing that links the user to our
        about privacy page.
        This string is used in felt_privacy_info_card_subtitle as the second parameter.-->
    <string name="felt_privacy_info_card_subtitle_link_text">پائالىيىتىمنى كىم كۆرەلەيدۇ؟</string>

    <!-- Private mode shortcut "contextual feature recommendation" (CFR) -->
    <!-- Text for the Private mode shortcut CFR message for adding a private mode shortcut to open private tabs from the Home screen -->
    <string name="private_mode_cfr_message_2">بىر چېكىپلا كېيىنكى شەخسىيەت بەتكۈچنى قوزغىتالايسىز.</string>
    <!-- Text for the positive button to accept adding a Private Browsing shortcut to the Home screen -->
    <string name="private_mode_cfr_pos_button_text">باش ئېكرانغا قوش</string>
    <!-- Text for the negative button to decline adding a Private Browsing shortcut to the Home screen -->
    <string name="cfr_neg_button_text">بولدى رەھمەت</string>

    <!-- Open in App "contextual feature recommendation" (CFR) -->
    <!-- Text for the info message. The first parameter is the name of the application.-->
    <string name="open_in_app_cfr_info_message_2">ئەپتە ئۇلانمىلارنى ئۆزلۈكىدىن ئېچىشقا %1$s نى تەڭشىيەلەيسىز.</string>
    <!-- Text for the positive action button -->
    <string name="open_in_app_cfr_positive_button_text">تەڭشەككە يۆتكەل</string>
    <!-- Text for the negative action button -->
    <string name="open_in_app_cfr_negative_button_text">بولدىلا</string>


    <!-- Total cookie protection "contextual feature recommendation" (CFR) -->
    <!-- Text for the message displayed in the contextual feature recommendation popup promoting the total cookie protection feature. -->
    <string name="tcp_cfr_message" moz:removedIn="132" tools:ignore="UnusedResources">ئەڭ كۈچلۈك شەخسىيەت ئىقتىدارى: بېكەت ھالقىپ ئىزلىغۇچنى ئايرىۋېتىدۇ.</string>
    <!-- Text displayed that links to website containing documentation about the "Total cookie protection" feature. -->
    <string name="tcp_cfr_learn_more" moz:removedIn="132" tools:ignore="UnusedResources">ئومۇميۈزلۈك Cookie دىن قوغداش ھەققىدىكى بىلدۈرگۈ</string>


    <!-- Private browsing erase action "contextual feature recommendation" (CFR) -->
    <!-- Text for the message displayed in the contextual feature recommendation popup promoting the erase private browsing feature. -->
    <string name="erase_action_cfr_message">بۇ جاي چېكىلسە يېڭى شەخسىي سۆزلەشكۈنى باشلايدۇ. تارىخ، cookies-دەك ھەممە ئۇچۇرلىرىڭىزنى ئۆچۈرىدۇ.</string>


    <!-- Toolbar "contextual feature recommendation" (CFR) -->
    <!-- Text for the title displayed in the contextual feature recommendation popup promoting the navigation bar. -->
    <string name="navbar_cfr_title">يېڭى يولباشچى ئىشلىتىلسە، تور كۆرگۈ تېزلىشىدۇ</string>

    <!-- Text for the message displayed in the contextual feature recommendation popup promoting the navigation bar. -->
    <string name="navbar_cfr_message_2">تور بېكەتتە بەتنى دومىلاتقىنىڭىزدا بۇ بالداق ئۆزلۈكىدىن يوشۇرۇلۇپ كۆز يۈگۈرتۈشكە تېخىمۇ كۆپ بوشلۇق ئاجرىتىدۇ. </string>

    <!-- Text for the message displayed for the popup promoting the long press of navigation in the navigation bar. -->
    <string name="navbar_navigation_buttons_cfr_message">يا ئوقنى چېكىپ بېسىپ تۇرۇلسا بۇ بەتكۈچنىڭ تارىخىدىكى بەتلىرى ئارىسىدا ئاتلايدۇ.</string>

    <!-- Tablet navigation bar "contextual feature recommendation" (CFR) -->
    <!-- Text for the title displayed in the contextual feature recommendation popup promoting the tablet navigation bar. -->
    <string name="tablet_nav_bar_cfr_title" moz:removedIn="132" tools:ignore="UnusedResources">يېڭى: ئالدىغا كەينىگە يا ئوقنى چېكىپ بەت ئالماشتۇرغىلى بولىدۇ</string>
    <!-- Text for the message displayed in the contextual feature recommendation popup promoting the tablet navigation bar. -->
    <string name="tablet_nav_bar_cfr_message" moz:removedIn="132" tools:ignore="UnusedResources">بەت ئالماشتۇرۇش تېخىمۇ تېز بارمىقىڭىزدا چېكىپلا ئالماشتۇرالايسىز.</string>

    <!-- Text for the info dialog when camera permissions have been denied but user tries to access a camera feature. -->
    <string name="camera_permissions_needed_message">كامېرا ئىجازىتى زۆرۈر. ئاندىرويىد تەڭشىكىگە يۆتكىلىپ، ئىجازەتنى چېكىپ، ئاندىن يول قوينى چېكىڭ.</string>
    <!-- Text for the positive action button to go to Android Settings to grant permissions. -->
    <string name="camera_permissions_needed_positive_button_text">تەڭشەككە يۆتكەل</string>
    <!-- Text for the negative action button to dismiss the dialog. -->
    <string name="camera_permissions_needed_negative_button_text">بولدىلا</string>

    <!-- Text for the banner message to tell users about our auto close feature. -->
    <string name="tab_tray_close_tabs_banner_message">ئۆتكەن بىر كۈن، ھەپتە ياكى ئايدا كۆرمىگەن ئېچىلغان بەتكۈچلەرنى ئاپتوماتىك يېپىشنى تەڭشەيدۇ.</string>
    <!-- Text for the positive action button to go to Settings for auto close tabs. -->
    <string name="tab_tray_close_tabs_banner_positive_button_text">كۆرۈنۈش تاللانمىلار</string>
    <!-- Text for the negative action button to dismiss the Close Tabs Banner. -->
    <string name="tab_tray_close_tabs_banner_negative_button_text">بولدىلا</string>
    <!-- Text for the banner message to tell users about our inactive tabs feature. -->
    <string name="tab_tray_inactive_onboarding_message">ئىككى ھەپتە كۆرمىگەن بەتكۈچلەر بۇ جايغا يۆتكىلىدۇ.</string>
    <!-- Text for the action link to go to Settings for inactive tabs. -->
    <string name="tab_tray_inactive_onboarding_button_text">تەڭشەكلەردىن تاقايدۇ</string>
    <!-- Text for title for the auto-close dialog of the inactive tabs. -->
    <string name="tab_tray_inactive_auto_close_title">بىر ئايدىن كېيىن ئاپتوماتىك ياپامدۇ؟</string>
    <!-- Text for the body for the auto-close dialog of the inactive tabs.
        The first parameter is the name of the application.-->
    <string name="tab_tray_inactive_auto_close_body_2">%1$s بىر ئايغىچە كۆرمىگەن بەتكۈچلەرنى ئاپتوماتىك ياپىدۇ.</string>
    <!-- Content description for close button in the auto-close dialog of the inactive tabs. -->
    <string name="tab_tray_inactive_auto_close_button_content_description">تاقاش</string>


    <!-- Text for turn on auto close tabs button in the auto-close dialog of the inactive tabs. -->
    <string name="tab_tray_inactive_turn_on_auto_close_button_2">ئاپتوماتىك ياپنى ئاچ</string>


    <!-- Home screen icons - Long press shortcuts -->
    <!-- Shortcut action to open new tab -->
    <string name="home_screen_shortcut_open_new_tab_2">يېڭى بەتكۈچ</string>

    <!-- Shortcut action to open new private tab -->
    <string name="home_screen_shortcut_open_new_private_tab_2">يېڭى شەخسىي بەتكۈچ</string>
    <!-- Shortcut action to open Passwords screen -->
    <string name="home_screen_shortcut_passwords">ئىم</string>

    <!-- Recent Tabs -->
    <!-- Header text for jumping back into the recent tab in the home screen -->
    <string name="recent_tabs_header">ئالدىنقى بەتكە قايت</string>
    <!-- Button text for showing all the tabs in the tabs tray -->
    <string name="recent_tabs_show_all">ھەممىنى كۆرسەت</string>
    <!-- Content description for the button which navigates the user to show all recent tabs in the tabs tray. -->
    <string name="recent_tabs_show_all_content_description_2">يېقىنقى ھەممە بەتكۈچنى كۆرسەت توپچە</string>
    <!-- Text for button in synced tab card that opens synced tabs tray -->
    <string name="recent_tabs_see_all_synced_tabs_button_text">قەدەمداشلانغان ھەممە بەتكۈچلەرنى كۆرسەت</string>
    <!-- Accessibility description for device icon used for recent synced tab -->
    <string name="recent_tabs_synced_device_icon_content_description">قەدەمداشلانغان ئۈسكۈنە</string>
    <!-- Text for the dropdown menu to remove a recent synced tab from the homescreen -->
    <string name="recent_synced_tab_menu_item_remove">چىقىرىۋەت</string>
    <!-- Text for the menu button to remove a grouped highlight from the user's browsing history
         in the Recently visited section -->
    <string name="recent_tab_menu_item_remove">چىقىرىۋەت</string>

    <!-- History Metadata -->
    <!-- Header text for a section on the home screen that displays grouped highlights from the
         user's browsing history, such as topics they have researched or explored on the web -->
    <string name="history_metadata_header_2">يېقىندا زىيارەت قىلغان</string>
    <!-- Text for the menu button to remove a grouped highlight from the user's browsing history
         in the Recently visited section -->
    <string name="recently_visited_menu_item_remove">چىقىرىۋەت</string>

    <!-- Content description for the button which navigates the user to show all of their history. -->
    <string name="past_explorations_show_all_content_description_2">ئىلگىرىكى ئىزدىنىشلەرنىڭ ھەممىسىنى كۆرسەت</string>

    <!-- Browser Fragment -->
    <!-- Content description (not visible, for screen readers etc.): Navigate backward (browsing history) -->
    <string name="browser_menu_back">قايتىش</string>
    <!-- Content description (not visible, for screen readers etc.): Navigate forward (browsing history) -->
    <string name="browser_menu_forward">ئالدىغا</string>
    <!-- Content description (not visible, for screen readers etc.): Refresh current website -->
    <string name="browser_menu_refresh">يېڭىلاش</string>
    <!-- Content description (not visible, for screen readers etc.): Stop loading current website -->
    <string name="browser_menu_stop">توختا</string>
    <!-- Browser menu button that opens the extensions manager -->
    <string name="browser_menu_extensions">كېڭەيتمە</string>
    <!-- Browser menu banner header text for extensions onboarding.
        The first parameter is the name of the app defined in app_name (for example: Fenix). -->
    <string name="browser_menu_extensions_banner_onboarding_header">%s نى ئۆز خاسلىقىڭىزغا ئايلاندۇرىدۇ</string>
    <!-- Browser menu banner header text for extensions onboarding when all installed extensions have been disabled. -->
    <string name="browser_menu_disabled_extensions_banner_onboarding_header">كېڭەيتىلمە ئورنىتىلدى ئەمما قوزغىتىلمىدى</string>
    <!-- Browser menu banner body text for extensions onboarding.
        The first parameter is the name of the app defined in app_name (for example: Fenix). -->
    <string name="browser_menu_extensions_banner_onboarding_body">كېڭەيتىلمە %s نىڭ كۆرۈنۈش ۋە ئىجرا قىلىش ئۇسۇلىنى تەڭشەپ، شەخسىيەت ۋە بىخەتەرلىكنى كۈچەيتىپ توركۆرگۈ تەسىراتىڭىزنى ياخشىلايدۇ.</string>
    <!-- Browser menu banner body text for extensions onboarding when all installed extensions have been disabled.
     The first parameter is the name of the button that opens extension manager (for example "Manage extensions"). -->
    <string name="browser_menu_disabled_extensions_banner_onboarding_body">كېڭەيتىلمە ئىشلىتىشتە تەڭشەكتىن قوزغىتىلىدۇ ياكى تۆۋەندىكى «%s» تاللىنىدۇ.</string>
    <!-- Browser menu banner link text for learning more about extensions -->
    <string name="browser_menu_extensions_banner_learn_more">تەپسىلاتى</string>
    <!-- Browser menu button that opens the extensions manager -->
    <string name="browser_menu_manage_extensions">كېڭەيتىلمە باشقۇرۇش</string>
    <!-- Content description (not visible, for screen readers etc.): Section heading for recommended extensions.-->
    <string name="browser_menu_recommended_section_content_description">تەۋسىيە كېڭەيتىلمە</string>
    <!-- Content description (not visible, for screen readers etc.): Label for plus icon used to add extension.
      The first parameter is the name of the extension (for example: ClearURLs). -->
    <string name="browser_menu_extension_plus_icon_content_description_2">%1$s نى قوشۇش</string>
    <!-- Browser menu button that opens AMO in a tab -->
    <string name="browser_menu_discover_more_extensions">تېخىمۇ كۆپ كېڭەيتمە بايقا</string>
    <!-- Browser menu description that is shown when one or more extensions are disabled due to extension errors -->
    <string name="browser_menu_extensions_disabled_description">ۋاقىتلىق چەكلەنگەن</string>
    <!-- Browser menu button that opens account settings -->
    <string name="browser_menu_account_settings">ھېسابات ئۇچۇرى</string>
    <!-- Browser menu button that sends a user to help articles -->
    <string name="browser_menu_help">ياردەم</string>
    <!-- Browser menu button that sends a to a the what's new article -->
    <string name="browser_menu_whats_new">نېمە يېڭىلىق بار</string>
    <!-- Browser menu button that opens the settings menu -->
    <string name="browser_menu_settings">تەڭشەك</string>
    <!-- Browser menu button that opens a user's library -->
    <string name="browser_menu_library">توپلام</string>
    <!-- Browser menu toggle that requests a desktop site -->
    <string name="browser_menu_desktop_site">ئۈستەل يۈزى تور بېكىتى</string>
    <!-- Browser menu button that reopens a private tab as a regular tab -->
    <string name="browser_menu_open_in_regular_tab">ئادەتتىكى بەتكۈچتە ئاچ</string>
    <!-- Browser menu toggle that adds a shortcut to the site on the device home screen. -->
    <string name="browser_menu_add_to_homescreen">باش ئېكرانغا قوش</string>
    <!-- Browser menu toggle that adds a shortcut to the site on the device home screen. -->
    <string name="browser_menu_add_to_homescreen_2">باش ئېكرانغا قوش…</string>
    <!-- Text for notifying users that Xiaomi devices require additional permissions to add to home screen -->
    <string name="browser_menu_add_to_homescreen_xiaomi">شياۋمى ئۈسكۈنىلىرىدە باش ئېكرانغا تېزلەتمە قوشۇشتا قوشۇمچە ئىجازەتكە ئېھتىياجلىق بولۇشى مۇمكىن. تەڭشەكلىرىڭىزنى تەكشۈرۈڭ.</string>
    <!-- Content description (not visible, for screen readers etc.) for the Resync tabs button -->
    <string name="resync_button_content_description">قايتا قەدەمداشلا</string>
    <!-- Browser menu button that opens the find in page menu -->
    <string name="browser_menu_find_in_page">بەتتىن ئىزدە</string>
    <!-- Browser menu button that opens the find in page menu -->
    <string name="browser_menu_find_in_page_2">بەتتىن ئىزدە…</string>
    <!-- Browser menu button that opens the translations dialog, which has options to translate the current browser page. -->
    <string name="browser_menu_translations">بەت تەرجىمىسى</string>
    <!-- Browser menu button that saves the current tab to a collection -->
    <string name="browser_menu_save_to_collection">يىغقۇچقا ساقلا…</string>
    <!-- Browser menu button that saves the current tab to a collection -->
    <string name="browser_menu_save_to_collection_2">يىغقۇچقا ساقلا</string>
    <!-- Browser menu button that open a share menu to share the current site -->
    <string name="browser_menu_share">ھەمبەھىرلەش</string>
    <!-- Browser menu button that open a share menu to share the current site -->
    <string name="browser_menu_share_2">ھەمبەھىر…</string>
    <!-- Browser menu button shown in custom tabs that opens the current tab in Fenix
        The first parameter is the name of the app defined in app_name (for example: Fenix) -->
    <string name="browser_menu_open_in_fenix">%1$s دا ئاچ</string>
    <!-- Browser menu text shown in custom tabs to indicate this is a Fenix tab
        The first parameter is the name of the app defined in app_name (for example: Fenix) -->
    <string name="browser_menu_powered_by">تەمىنلىگۈچى %1$s</string>
    <!-- Browser menu text shown in custom tabs to indicate this is a Fenix tab
        The first parameter is the name of the app defined in app_name (for example: Fenix) -->
    <string name="browser_menu_powered_by2">تەمىنلىگۈچى %1$s</string>
    <!-- Browser menu button to put the current page in reader mode -->
    <string name="browser_menu_read">ئوقۇرمەن كۆرۈنۈشى</string>
    <!-- Browser menu button content description to close reader mode and return the user to the regular browser -->
    <string name="browser_menu_read_close">ئوقۇرمەن كۆرۈنۈشىنى ياپ</string>
    <!-- Browser menu button to open the current page in an external app -->
    <string name="browser_menu_open_app_link">ئەپتە ئاچ</string>
    <!-- Browser menu button to show reader view appearance controls e.g. the used font type and size -->
    <string name="browser_menu_customize_reader_view">ئوقۇرمەن كۆرۈنۈشىنى خاسلاشتۇر</string>
    <!-- Browser menu button to show reader view appearance controls e.g. the used font type and size -->
    <string name="browser_menu_customize_reader_view_2">ئوقۇرمەن كۆرۈنۈشىنى خاسلاشتۇر</string>
    <!-- Browser menu label for adding a bookmark -->
    <string name="browser_menu_add">قوشۇش</string>
    <!-- Browser menu label for editing a bookmark -->
    <string name="browser_menu_edit">تەھرىرلەش</string>
    <!-- Button shown on the home page that opens the Customize home settings -->
    <string name="browser_menu_customize_home_1">باش بەتنى خاسلاشتۇر</string>

    <!-- Browser menu label to sign in to sync on the device using Mozilla accounts -->
    <string name="browser_menu_sign_in">تىزىمغا كىرىڭ</string>
    <!-- Browser menu caption label for the "Sign in" browser menu item described in `browser_menu_sign_in` -->
    <string name="browser_menu_sign_in_caption">ئىم، بەتكۈچ ۋە باشقىلارنى قەدەمداشلايدۇ</string>

    <!-- Browser menu label to sign back in to sync on the device when the user's account needs to be reauthenticated -->
    <string name="browser_menu_sign_back_in_to_sync">قەدەمداشلاشتا تىزىمغا كىرىڭ</string>
    <!-- Browser menu caption label for the "Sign back in to sync" browser menu item described in `browser_menu_sign_back_in_to_sync` when there is an error in syncing -->
    <string name="browser_menu_syncing_paused_caption">قەدەمداشلاش ۋاقىتلىق توختىدى</string>
    <!-- Browser menu label that creates a private tab -->
    <string name="browser_menu_new_private_tab">يېڭى شەخسىي بەتكۈچ</string>
    <!-- Browser menu label that navigates to the Password screen -->
    <string name="browser_menu_passwords">ئىم</string>

    <!-- Browser menu label that navigates to the SUMO page for the Firefox for Android release notes.
         The first parameter is the name of the app defined in app_name (for example: Fenix)-->
    <string name="browser_menu_new_in_firefox">%1$s دىكى يېڭىلىق</string>

    <!-- Browser menu label that toggles the request for the desktop site of the currently visited page -->
    <string name="browser_menu_switch_to_desktop_site">ئۈستەل يۈزى تور بېكىتىگە ئالماشتۇر</string>
    <!-- Browser menu label that toggles the request for the mobile site of the currently visited page -->
    <string name="browser_menu_switch_to_mobile_site">كۆچمە بېكەتكە ئالماشتۇر</string>
    <!-- Browser menu label that navigates to the page tools sub-menu -->
    <string name="browser_menu_tools">قوراللار</string>
<<<<<<< HEAD
    <!-- Content description (not visible, for screen readers etc.): Back button for the page tools sub-menu -->
    <string name="browser_menu_back_button_content_description">ئاساسىي تىزىملىككە قايت</string>
=======
    <!-- Content description (not visible, for screen readers etc.): Back button for all menu redesign sub-menu -->
    <string name="browser_menu_back_button_content_description">ئاساسىي تىزىملىككە قايت</string>
    <!-- Content description (not visible, for screen readers etc.) for bottom sheet handlebar main menu. -->
    <string name="browser_main_menu_handlebar_content_description">ئاساسىي تىزىملىك جەدۋىلىنى تاقايدۇ</string>
    <!-- Content description (not visible, for screen readers etc.) for bottom sheet handlebar extensions menu. -->
    <string name="browser_extensions_menu_handlebar_content_description">كېڭەيتىلمە تىزىملىك جەدۋىلىنى تاقايدۇ</string>
    <!-- Content description (not visible, for screen readers etc.) for bottom sheet handlebar save menu. -->
    <string name="browser_save_menu_handlebar_content_description">ساقلاش تىزىملىك جەدۋىلىنى تاقايدۇ</string>
    <!-- Content description (not visible, for screen readers etc.) for bottom sheet handlebar tools menu. -->
    <string name="browser_tools_menu_handlebar_content_description">قورال تىزىملىك جەدۋىلىنى تاقايدۇ</string>
    <!-- Content description (not visible, for screen readers etc.) for bottom sheet handlebar custom tab menu. -->
    <string name="browser_custom_tab_menu_handlebar_content_description">ئىختىيارى بەتكۈچ تىزىملىك جەدۋىلىنى تاقايدۇ</string>
>>>>>>> a07f670f
    <!-- Browser menu description that describes the various tools related menu items inside of the tools sub-menu -->
    <string name="browser_menu_tools_description_with_translate">ئوقۇرمەن كۆرۈنۈشى، تەرجىمە، بېسىش، ھەمبەھىر، ئەپ ئېچىش</string>
    <!-- Browser menu description that describes the various tools related menu items inside of the tools sub-menu -->
    <string name="browser_menu_tools_description">ئوقۇرمەن كۆرۈنۈشى، بېسىش، ھەمبەھىر، ئەپ ئېچىش</string>
    <!-- Browser menu label that navigates to the save sub-menu, which contains various save related menu items such as
         bookmarking a page, saving to collection, shortcut or as a PDF, and adding to home screen -->
    <string name="browser_menu_save">ساقلا</string>

    <!-- Browser menu description that describes the various save related menu items inside of the save sub-menu -->
    <string name="browser_menu_save_description">خەتكۈچ، تېزلەتمە، باش بەت، توپلام، PDF قوشىدۇ</string>
    <!-- Browser menu label that bookmarks the currently visited page -->
    <string name="browser_menu_bookmark_this_page">بۇ بەتنى خەتكۈچكە قوش</string>
    <!-- Browser menu label that navigates to the edit bookmark screen for the current bookmarked page -->
    <string name="browser_menu_edit_bookmark">خەتكۈچ تەھرىر</string>
    <!-- Browser menu label that the saves the currently visited page as a PDF -->
    <string name="browser_menu_save_as_pdf">PDF كە ساقلا…</string>
    <!-- Browser menu label for turning ON reader view of the current visited page -->
    <string name="browser_menu_turn_on_reader_view">ئوقۇرمەن كۆرۈنۈشىنى ئاچ</string>
    <!-- Browser menu label for turning OFF reader view of the current visited page -->
    <string name="browser_menu_turn_off_reader_view">ئوقۇرمەن كۆرۈنۈشىنى تاقا</string>
    <!-- Browser menu label for navigating to the translation feature, which provides language translation options the current visited page -->
    <string name="browser_menu_translate_page">بەت تەرجىمىسى…</string>
    <!-- Browser menu label that is displayed when the current page has been translated by the translation feature.
         The first parameter is the name of the language that page was translated to (e.g. English). -->
    <string name="browser_menu_translated_to">%1$s غا تەرجىمە قىلىندى</string>
    <!-- Browser menu label for the print feature -->
    <string name="browser_menu_print">باس…</string>

    <!-- Browser menu label for the Delete browsing data on quit feature.
        The first parameter is the name of the app defined in app_name (for example: Fenix). -->
    <string name="browser_menu_delete_browsing_data_on_quit">%1$s چېكىن</string>

    <!-- Menu "contextual feature recommendation" (CFR) -->
    <!-- Text for the title in the contextual feature recommendation popup promoting the menu feature. -->
    <string name="menu_cfr_title">يېڭى: ئېقىم سىزىقلىق تىزىملىكى</string>
    <!-- Text for the message in the contextual feature recommendation popup promoting the menu feature. -->
    <string name="menu_cfr_body">مەيلى شەخسىي زىيارەت ھالىتى ياكى ساقلاش مەشغۇلاتى بولسۇن، لازىملىق ئىقتىدارلارنى ئاسانلا تاپقىلى بولىدۇ.</string>

    <!-- Extensions management fragment -->
    <!-- Text displayed when there are no extensions to be shown -->
    <string name="extensions_management_no_extensions">بۇ يەردە كېڭەيتمە يوق</string>

    <!-- Browser Toolbar -->
    <!-- Content description for the Home screen button on the browser toolbar -->
    <string name="browser_toolbar_home">باش ئېكران</string>

    <!-- Content description (not visible, for screen readers etc.): Erase button: Erase the browsing
         history and go back to the home screen. -->
    <string name="browser_toolbar_erase">توركۆرگۈ تارىخىنى ئۆچۈر</string>
    <!-- Content description for the translate page toolbar button that opens the translations dialog when no translation has occurred. -->
    <string name="browser_toolbar_translate">بەت تەرجىمىسى</string>

    <!-- Content description (not visible, for screen readers etc.) for the translate page toolbar button that opens the translations dialog when the page is translated successfully.
         The first parameter is the name of the language that is displayed in the original page. (For example: English)
         The second parameter is the name of the language which the page was translated to. (For example: French) -->
    <string name="browser_toolbar_translated_successfully">بەت %1$s دىن %2$s غا تەرجىمە قىلىندى.</string>

    <!-- Locale Settings Fragment -->
    <!-- Content description for tick mark on selected language -->
    <string name="a11y_selected_locale_content_description">تاللانغان تىل</string>
    <!-- Text for default locale item -->
    <string name="default_locale_text">ئۈسكۈنە تىلىغا ئەگەشسۇن</string>
    <!-- Placeholder text shown in the search bar before a user enters text -->
    <string name="locale_search_hint">تىل ئىزدەش</string>

    <!-- Search Fragment -->
    <!-- Button in the search view that lets a user search by scanning a QR code -->
    <string name="search_scan_button" moz:removedIn="133" tools:ignore="UnusedResources">سايىلەش</string>

    <!-- Button in the search view that lets a user search by scanning a QR code -->
    <string name="search_scan_button_2">QR كودىنى تارا</string>
    <!-- Button in the search view when shortcuts are displayed that takes a user to the search engine settings -->
    <string name="search_shortcuts_engine_settings">ئىزدەش ماتورى تەڭشىكى</string>
    <!-- Button in the search view that lets a user navigate to the site in their clipboard -->
    <string name="awesomebar_clipboard_title">چاپلاش تاختىسىدىكى ئۇلىنىشنى ئېچىش</string>
    <!-- Button in the search suggestions onboarding that allows search suggestions in private sessions -->
    <string name="search_suggestions_onboarding_allow_button">يول قوي</string>
    <!-- Button in the search suggestions onboarding that does not allow search suggestions in private sessions -->
    <string name="search_suggestions_onboarding_do_not_allow_button">رۇخسەت بەرمە</string>
    <!-- Search suggestion onboarding hint title text -->
    <string name="search_suggestions_onboarding_title">شەخسىي سۆزلىشىشتە ئىزدەش تەۋسىيەسىگە يول قويامدۇ؟</string>
    <!-- Search suggestion onboarding hint description text, first parameter is the name of the app defined in app_name (for example: Fenix)-->
    <string name="search_suggestions_onboarding_text">%s سىز ئادرېس بالداققا كىرگۈزگەن ھەممە نەرسىنى كۆڭۈلدىكى ئىزدەش موتورىغا ھەمبەھىرلەيدۇ.</string>
    <!-- Search engine suggestion title text. The first parameter is the name of the suggested engine-->
    <string name="search_engine_suggestions_title">ئىزدەش%s</string>
    <!-- Search engine suggestion description text -->
    <string name="search_engine_suggestions_description">ئادرېس بالداقتىن بىۋاسىتە ئىزدەيدۇ</string>
    <!-- Menu option in the search selector menu to open the search settings -->
    <string name="search_settings_menu_item">ئىزدەش تەڭشىكى</string>

    <!-- Header text for the search selector menu -->
    <string name="search_header_menu_item_2">بۇ قېتىمقى ئىزدەش:</string>
    <!-- Content description (not visible, for screen readers etc.): Search engine icon. The first parameter is the search engine name (for example: DuckDuckGo). -->
    <string name="search_engine_icon_content_description">%s ئىزدەش موتورى</string>

    <!-- Home onboarding -->
    <!-- Onboarding home screen popup dialog, shown on top of the Jump back in section. -->
    <string name="onboarding_home_screen_jump_back_contextual_hint_2" moz:removedIn="132">خاسلاشتۇرۇلغان باش بېتىڭىز بىلەن تونۇشۇڭ. يېقىنقى بەتكۈچ، خەتكۈچ ۋە ئىزدەش نەتىجىسى بۇ يەردە كۆرۈنىدۇ.</string>
    <!-- Home onboarding dialog welcome screen title text. -->
    <string name="onboarding_home_welcome_title_2">تېخىمۇ خاسلاشتۇرۇلغان ئىنتېرنېتقا خۇش كەلدىڭىز</string>

    <!-- Home onboarding dialog welcome screen description text. -->
    <string name="onboarding_home_welcome_description">تېخىمۇ رەڭدار. شەخسىيەت تېخىمۇ بىخەتەر. كىشىلەرنىڭ مەنپەئەتتىن ئۈستۈنلۈكىگە ۋەدە بېرىدۇ.</string>
    <!-- Home onboarding dialog sign into sync screen title text. -->
    <string name="onboarding_home_sync_title_3">كۆپ ئېكران ئارا ئالمىشىش تېخىمۇ ئاسان</string>
    <!-- Home onboarding dialog sign into sync screen description text. -->
    <string name="onboarding_home_sync_description">باش بېتىڭىزدىن باشقا ئۈسكۈنىلىرىڭىزدىكى بەتكۈچلەرنى داۋاملاشتۇرۇپ زىيارەت قىلالايسىز.</string>
    <!-- Text for the button to continue the onboarding on the home onboarding dialog. -->
    <string name="onboarding_home_get_started_button">باشلاڭ</string>
    <!-- Text for the button to navigate to the sync sign in screen on the home onboarding dialog. -->
    <string name="onboarding_home_sign_in_button">تىزىمغا كىرىڭ</string>
    <!-- Text for the button to skip the onboarding on the home onboarding dialog. -->
    <string name="onboarding_home_skip_button">ئاتلا</string>
    <!-- Onboarding home screen sync popup dialog message, shown on top of Recent Synced Tabs in the Jump back in section. -->
    <string name="sync_cfr_message">بەتكۈچلىرىڭىز قەدەمداشلىنىۋاتىدۇ! باشقا ئۈسكۈنىڭىزدە زىيارەتنى داۋاملاشتۇرالايسىز.</string>
    <!-- Content description (not visible, for screen readers etc.): Close button for the home onboarding dialog -->
    <string name="onboarding_home_content_description_close_button">تاقاش</string>

    <!-- Juno first user onboarding flow experiment, strings are marked unused as they are only referenced by Nimbus experiments. -->
    <!-- Description for learning more about our privacy notice. -->
    <string name="juno_onboarding_privacy_notice_text" tools:ignore="BrandUsage">Firefox شەخسىيەت ئۇقتۇرۇشى</string>
    <!-- Title for set firefox as default browser screen used by Nimbus experiments. -->
    <string name="juno_onboarding_default_browser_title_nimbus_2">بىخەتەرلىكىڭىزنى ساقلاشنى ياخشى كۆرىمىز</string>
    <!-- Title for set firefox as default browser screen used by Nimbus experiments.
        Note: The word "Firefox" should NOT be translated -->
    <string name="juno_onboarding_default_browser_title_nimbus_3" tools:ignore="BrandUsage,UnusedResources">مىليونلىغان كىشىنىڭ نېمىشقا Firefox نى ياقتۇرىدىغانلىقىنى تېپىڭ</string>
    <!-- Title for set firefox as default browser screen used by Nimbus experiments. -->
    <string name="juno_onboarding_default_browser_title_nimbus_4" tools:ignore="UnusedResources">بىخەتەر تور زىيارىتىنىڭ تېخىمۇ كۆپ تاللىشى</string>
    <!-- Description for set firefox as default browser screen used by Nimbus experiments. -->
    <string name="juno_onboarding_default_browser_description_nimbus_3">پايدا تاپمايدىغان توركۆرگۈمىز شىركەتلەرنىڭ سىزگە تور بېكەتلەردە مەخپىي ھالدا ئەگىشىشىنى توسىدۇ.</string>
    <!-- Description for set firefox as default browser screen used by Nimbus experiments. -->
    <string name="juno_onboarding_default_browser_description_nimbus_4" tools:ignore="UnusedResources">100 مىليوندىن ئارتۇق كىشى پايدا تاپمايدىغان ئورگان قوللىغان توركۆرگۈنى تاللاپ ئىشلىتىپ ئۆزلىرىنىڭ شەخسىيىتىنى قوغداۋاتىدۇ.</string>
    <!-- Description for set firefox as default browser screen used by Nimbus experiments. -->
    <string name="juno_onboarding_default_browser_description_nimbus_5" tools:ignore="UnusedResources">بىلىنگەن ئىزلىغۇچ؟ ئۆزلۈكىدىن توسۇلىدۇ. كېڭەيتمە؟ 700 دىن ئارتۇقنى سىناڭ. PDF نى ئاچامدۇ؟ توركۆرگۈ ئىچىدىكى ئوقۇغۇچ ئۇلارنى باشقۇرۇشنى قۇلايلاشتۇرىدۇ.</string>
    <!-- Text for the button to set firefox as default browser on the device -->
    <string name="juno_onboarding_default_browser_positive_button" tools:ignore="UnusedResources">كۆڭۈلدىكى توركۆرگۈ قىلىپ تەڭشە</string>
    <!-- Text for the button dismiss the screen and move on with the flow -->
    <string name="juno_onboarding_default_browser_negative_button" tools:ignore="UnusedResources">ھازىر ئەمەس</string>
    <!-- Title for sign in to sync screen. -->
    <string name="juno_onboarding_sign_in_title_2">ئۈسكۈنىلەر ئارا ئالماشتۇرغاندا شىفىرلىنىدۇ</string>
    <!-- Description for sign in to sync screen. Nimbus experiments do not support string placeholders.
     Note: The word "Firefox" should NOT be translated -->
    <string name="juno_onboarding_sign_in_description_3" tools:ignore="BrandUsage">قەدەمداشلىسىڭىز Firefox ئىم، خەتكۈچلىرىڭىزنى شىفىرلايدۇ.</string>
    <!-- Text for the button to sign in to sync on the device -->
    <string name="juno_onboarding_sign_in_positive_button" tools:ignore="UnusedResources">تىزىمغا كىرىڭ</string>
    <!-- Text for the button dismiss the screen and move on with the flow -->
    <string name="juno_onboarding_sign_in_negative_button" tools:ignore="UnusedResources">ھازىر ئەمەس</string>
    <!-- Title for enable notification permission screen used by Nimbus experiments. Nimbus experiments do not support string placeholders.
        Note: The word "Firefox" should NOT be translated -->
    <string name="juno_onboarding_enable_notifications_title_nimbus_2" tools:ignore="BrandUsage">ئۇقتۇرۇشلار Firefox ئارقىلىق تېخىمۇ بىخەتەر بولۇشىڭىزغا ياردەم بېرىدۇ</string>
    <!-- Description for enable notification permission screen used by Nimbus experiments. Nimbus experiments do not support string placeholders.
       Note: The word "Firefox" should NOT be translated -->
    <string name="juno_onboarding_enable_notifications_description_nimbus_2" tools:ignore="BrandUsage">ئۈسكۈنىڭىز ئارىسىدا بەتكۈچلەرنى بىخەتەر ئەۋەتىپ، Firefox دىكى باشقا شەخسىيەت ئىقتىدارلىرىنى بايقايدۇ.</string>
    <!-- Text for the button to request notification permission on the device -->
    <string name="juno_onboarding_enable_notifications_positive_button" tools:ignore="UnusedResources">ئۇقتۇرۇشنى ئاچ</string>
    <!-- Text for the button dismiss the screen and move on with the flow -->
    <string name="juno_onboarding_enable_notifications_negative_button" tools:ignore="UnusedResources">ھازىر ئەمەس</string>
    <!-- Title for add search widget screen used by Nimbus experiments. Nimbus experiments do not support string placeholders.
        Note: The word "Firefox" should NOT be translated -->
    <string name="juno_onboarding_add_search_widget_title" tools:ignore="BrandUsage,UnusedResources">Firefox ئىزدەش ئەپچەنى سىناڭ</string>
    <!-- Description for add search widget screen used by Nimbus experiments. Nimbus experiments do not support string placeholders.
        Note: The word "Firefox" should NOT be translated -->
    <string name="juno_onboarding_add_search_widget_description" tools:ignore="BrandUsage,UnusedResources">باش ئېكرانىڭىزغا Firefox نى جايلاشتۇرسىڭىز، شەخسىيەتنى ئەڭ ئالدىنقى ئورۇنغا قويىدىغان تور كۆرگۈنى خالىغان ۋاقىتتا زىيارەت قىلالايسىز، ئۇ بېكەت ھالقىغان ئىز قوغلاشنى توسىدىغان تور كۆرگۈ.</string>
    <!-- Text for the button to add search widget on the device used by Nimbus experiments. Nimbus experiments do not support string placeholders.
        Note: The word "Firefox" should NOT be translated -->
    <string name="juno_onboarding_add_search_widget_positive_button" tools:ignore="BrandUsage,UnusedResources">Firefox ئەپچە قوش</string>
    <!-- Text for the button to dismiss the screen and move on with the flow -->
    <string name="juno_onboarding_add_search_widget_negative_button" tools:ignore="UnusedResources">ھازىر ئەمەس</string>

    <!-- Onboarding header for the add-ons card used by Nimbus experiments. Nimbus experiments do not support string placeholders.
    Note: The word "Firefox" should NOT be translated -->
    <string name="onboarding_add_on_header" tools:ignore="BrandUsage,UnusedResources">Firefox نى كېڭەيتىلمە ئارقىلىق خاشلاشتۇرىدۇ</string>

    <!-- Onboarding sub header for the add-ons card, used by Nimbus experiments. -->
    <string name="onboarding_add_on_sub_header" tools:ignore="UnusedResources">ئۈچىنچى تەرەپ كېڭەيتىلمىسىنى قوشۇپ، بىخەتەرلىك، ئۈنۈمدارلىق ۋە باشقىلارنى ياخشىلايسىز.</string>
    <!-- Onboarding add-ons card, for checking more add-ons on, used by Nimbus experiments. -->
    <string name="onboarding_add_on_explore_more_extensions" tools:ignore="UnusedResources" moz:removedIn="133">تېخىمۇ كۆپ كېڭەيتمە بايقايدۇ.</string>
    <!-- Onboarding add-ons card, button for start browsing, used by Nimbus experiments. -->
    <string name="onboarding_add_on_start_browsing_button" tools:ignore="UnusedResources" moz:removedIn="133">كۆز يۈگۈرتۈشنى باشلايدۇ.</string>
    <!-- Onboarding add-ons card, for checking more add-ons on, used by Nimbus experiments. -->
    <string name="onboarding_add_on_explore_more_extensions_2" tools:ignore="UnusedResources">تېخىمۇ كۆپ كېڭەيتمە بايقايدۇ</string>
    <!-- Onboarding add-ons card, button for start browsing, used by Nimbus experiments. -->
    <string name="onboarding_add_on_start_browsing_button_2" tools:ignore="UnusedResources">كۆز يۈگۈرتۈشنى باشلايدۇ</string>
    <!-- Ublock name for the onboarding add-ons card, used by Nimbus experiments. Note: The word "Ublock Origin" is a brand name should NOT be translated -->
    <string name="onboarding_add_on_ublock_name" tools:ignore="UnusedResources">uBlock Origin</string>
    <!-- Ublock description for the onboarding add-ons card, used by Nimbus experiments. -->
    <string name="onboarding_add_on_ublock_description" tools:ignore="UnusedResources">ئېلاننى ئەمەلىي ۋە ئۈنۈملۈك توسىدۇ.</string>
    <!-- Privacy Badger name for the onboarding add-ons card, used by Nimbus experiments. Note: The word "Privacy Badger" is a brand name should NOT be translated -->
    <string name="onboarding_add_on_privacy_badger_name" tools:ignore="UnusedResources">Privacy Badger</string>
    <!-- Privacy Badger description for the onboarding add-ons card, used by Nimbus experiments. -->
    <string name="onboarding_add_on_privacy_badger_description" tools:ignore="UnusedResources">ئىزلاشقا قارشى قورال. كۆرۈنمەيدىغان ئىزلىغۇچى ۋە جاسۇسلۇق ئېلانلىرىنى توختىتىدۇ.</string>
    <!-- Search by Image name for the onboarding add-ons card, used by Nimbus experiments. Note: The word "Search by Image" is a brand name should NOT be translated -->
    <string name="onboarding_add_on_search_by_image_name" tools:ignore="UnusedResources">Search by Image</string>
    <!-- Search by Image description for the onboarding add-ons card, used by Nimbus experiments. -->
    <string name="onboarding_add_on_search_by_image_description" tools:ignore="UnusedResources">قىزىقارلىق رەسىملەرنى كۆرۈپ ۋە ئۇ توغرىسىدا تەپسىلاتقا ئېرىشىڭ.</string>

    <!-- Dark Reader name for the onboarding add-ons card, used by Nimbus experiments. Note: The word "Dark Reader" is a brand name should NOT be translated -->
    <string name="onboarding_add_on_dark_reader_name" tools:ignore="UnusedResources">Dark Reader</string>
    <!-- Privacy Badger description for the onboarding add-ons card, used by Nimbus experiments. -->
    <string name="onboarding_add_on_dark_reader_description" tools:ignore="UnusedResources">كۆچمە تور ئۈچۈن ئىختىيارى قاراڭغۇ ھالەتنى تەڭشەيدۇ.</string>

    <!-- Search Widget -->
    <!-- Content description for searching with a widget. The first parameter is the name of the application.-->
    <string name="search_widget_content_description_2">يېڭى %1$s بەتكۈچىنى ئاچ</string>
    <!-- Text preview for smaller sized widgets -->
    <string name="search_widget_text_short">ئىزدەش</string>
    <!-- Text preview for larger sized widgets -->
    <string name="search_widget_text_long">توردىن ئىزدەش</string>
    <!-- Content description (not visible, for screen readers etc.): Voice search -->
    <string name="search_widget_voice">ئاۋازلىق ئىزدەش</string>

    <!-- Preferences -->
    <!-- Title for the settings page-->
    <string name="settings">تەڭشەك</string>
    <!-- Preference category for general settings -->
    <string name="preferences_category_general">ئادەتتىكى</string>
    <!-- Preference category for all links about Fenix -->
    <string name="preferences_category_about">ھەققىدە</string>
    <!-- Preference category for settings related to changing the default search engine -->
    <string name="preferences_category_select_default_search_engine">بىرى تاللىنىدۇ</string>
    <!-- Preference for settings related to managing search shortcuts for the quick search menu -->
    <string name="preferences_manage_search_shortcuts_2">باشقا ئىزدەش موتورلىرىنى باشقۇرۇش</string>
    <!-- Summary for preference for settings related to managing search shortcuts for the quick search menu -->
    <string name="preferences_manage_search_shortcuts_summary">ئىزدەش تىزىملىكىدە كۆرۈنىدىغان موتورلارنى تەھرىرلەيدۇ</string>
    <!-- Preference category for settings related to managing search shortcuts for the quick search menu -->
    <string name="preferences_category_engines_in_search_menu">ئىزدەش تىزىملىكىدە كۆرۈنىدىغان موتورلار</string>
    <!-- Preference for settings related to changing the default search engine -->
    <string name="preferences_default_search_engine">كۆڭۈلدىكى ئىزدەش موتورى</string>
    <!-- Preference for settings related to Search -->
    <string name="preferences_search">ئىزدەش</string>
    <!-- Preference for settings related to Search engines -->
    <string name="preferences_search_engines">ئىزدەش موتورى</string>
    <!-- Preference for settings related to Search engines suggestions-->
    <string name="preferences_search_engines_suggestions">ئىزدەش موتورىنىڭ تەكلىپلىرى</string>
    <!-- Preference Category for settings related to Search address bar -->
    <string name="preferences_settings_address_bar">ئادرېس بالداق مايىللىقى</string>
    <!-- Preference Category for settings to Firefox Suggest -->
    <string name="preference_search_address_bar_fx_suggest" tools:ignore="BrandUsage">ئادرېس بالدىقى - Firefox تەكلىپى</string>
    <!-- Preference link to Learn more about Firefox Suggest -->
    <string name="preference_search_learn_about_fx_suggest" tools:ignore="BrandUsage">Firefox تەكلىپى ھەققىدىكى تەپسىلاتلار</string>
    <!-- Preference link to rating Fenix on the Play Store -->
    <string name="preferences_rate">Google Play دىكى باھا</string>
    <!-- Preference linking to about page for Fenix
        The first parameter is the name of the app defined in app_name (for example: Fenix) -->
    <string name="preferences_about">ھەققىدە %1$s</string>

    <!-- Preference for settings related to changing the default browser -->
    <string name="preferences_set_as_default_browser">كۆڭۈلدىكى توركۆرگۈ قىلىپ تەڭشە</string>
    <!-- Preference category for advanced settings -->
    <string name="preferences_category_advanced">ئالىي</string>
    <!-- Preference category for privacy and security settings -->
    <string name="preferences_category_privacy_security">شەخسىيەت ۋە بىخەتەرلىك</string>
    <!-- Preference for advanced site permissions -->
    <string name="preferences_site_permissions" moz:removedIn="133" tools:ignore="UnusedResources">بېكەت ئىجازەتنامىسى</string>
    <!-- Preference for advanced site settings -->
    <string name="preferences_site_settings">بېكەت تەڭشىكى</string>
    <!-- Preference for private browsing options -->
    <string name="preferences_private_browsing_options">شەخسىي زىيارەت</string>
    <!-- Preference for opening links in a private tab-->
    <string name="preferences_open_links_in_a_private_tab">ئۇلانمىنى شەخسىي بەتكۈچتە ئاچ</string>

    <!-- Preference for allowing screenshots to be taken while in a private tab-->
    <string name="preferences_allow_screenshots_in_private_mode">شەخسىي تور زىيارەتتە ئېكران كەسمىسىگە يول قويىدۇ</string>
    <!-- Will inform the user of the risk of activating Allow screenshots in private browsing option -->
    <string name="preferences_screenshots_in_private_mode_disclaimer">ئەگەر يول قويۇلسا، كۆپ ئەپ ئېچىلغاندا شەخسىي بەتكۈچلەرمۇ كۆرۈنىدۇ</string>
    <!-- Preference for adding private browsing shortcut -->
    <string name="preferences_add_private_browsing_shortcut">شەخسىي تور زىيارەت قىسقا يولى قوش</string>
    <!-- Preference for enabling "HTTPS-Only" mode -->
    <string name="preferences_https_only_title">ساپ HTTPS ھالىتى</string>

    <!-- Label for cookie banner section in quick settings panel. -->
    <string name="cookie_banner_blocker">cookie لوزۇنكىسى توسقۇچ</string>
    <!-- Preference for removing cookie/consent banners from sites automatically in private mode. See reduce_cookie_banner_summary for additional context. -->
    <string name="preferences_cookie_banner_reduction_private_mode">شەخسىي تور زىيارەتتىكى cookie لوزۇنكىسىنى توسقۇچ</string>
    <!-- Text for indicating cookie banner handling is off this site, this is shown as part of the protections panel with the tracking protection toggle -->
    <string name="reduce_cookie_banner_off_for_site">بۇ تور بېكەتكە تاقاق</string>
    <!-- Text for cancel button indicating that cookie banner reduction is not supported for the current site, this is shown as part of the cookie banner details view. -->
    <string name="cookie_banner_handling_details_site_is_not_supported_cancel_button">ۋاز كەچ</string>
    <!-- Text for request support button indicating that cookie banner reduction is not supported for the current site, this is shown as part of the cookie banner details view. -->
    <string name="cookie_banner_handling_details_site_is_not_supported_request_support_button_2">ئىلتىماس يوللا</string>
    <!-- Text for title indicating that cookie banner reduction is not supported for the current site, this is shown as part of the cookie banner details view. -->
    <string name="cookie_banner_handling_details_site_is_not_supported_title_2">بۇ تور بېكەتنى قوللاشنى ئىلتىماس قىلامسىز؟</string>
    <!-- Label for the snackBar, after the user reports with success a website where cookie banner reducer did not work -->
    <string name="cookie_banner_handling_report_site_snack_bar_text_2">ئىلتىماس يوللاندى</string>
    <!-- Text for indicating cookie banner handling is on this site, this is shown as part of the protections panel with the tracking protection toggle -->
    <string name="reduce_cookie_banner_on_for_site">بۇ تور بېكەتكە ئوچۇق</string>
    <!-- Text for indicating that a request for unsupported site was sent to Nimbus (it's a Mozilla library for experiments), this is shown as part of the protections panel with the tracking protection toggle -->
    <string name="reduce_cookie_banner_unsupported_site_request_submitted_2">قوللاش ئىلتىماسى يوللاندى</string>

    <!-- Text for indicating cookie banner handling is currently not supported for this site, this is shown as part of the protections panel with the tracking protection toggle -->
    <string name="reduce_cookie_banner_unsupported_site">بېكەت ھازىر قوللىمايدۇ</string>
    <!-- Title text for a detail explanation indicating cookie banner handling is on this site, this is shown as part of the cookie banner panel in the toolbar. The first parameter is a shortened URL of the current site-->
    <string name="reduce_cookie_banner_details_panel_title_on_for_site_1">%1$s غا cookie لوزۇنكىسى توسقۇچنى ئاچامدۇ؟</string>
    <!-- Title text for a detail explanation indicating cookie banner handling is off this site, this is shown as part of the cookie banner panel in the toolbar. The first parameter is a shortened URL of the current site-->
    <string name="reduce_cookie_banner_details_panel_title_off_for_site_1">%1$s غا cookie لوزۇنكىسى توسقۇچنى تاقامدۇ؟</string>
    <!-- Title text for a detail explanation indicating cookie banner reducer didn't work for the current site, this is shown as part of the cookie banner panel in the toolbar. The first parameter is the application name-->
    <string name="reduce_cookie_banner_details_panel_title_unsupported_site_request_2">%1$s بۇ تور بېكەتنىڭ ساقلانما ئىلتىماسىنى ئۆزلۈكىدىن رەت قىلالمايدۇ. كەلگۈسىدە بۇ تور بېكەتنى قوللاش ئىلتىماسىنى ئەۋەتسىڭىز بولىدۇ.</string>
    <!-- Long text for a detail explanation indicating what will happen if cookie banner handling is off for a site, this is shown as part of the cookie banner panel in the toolbar. The first parameter is the application name -->
    <string name="reduce_cookie_banner_details_panel_description_off_for_site_1">تاقالسا ۋە %1$s ساقلانمىنى تازىلاپ بۇ تور بېكەتنى قايتا يۈكلەيدۇ. سىز تىزىمدىن چىقىپ كېتىشىڭىز ياكى مال ھارۋىسى بوشىتىلىشى مۇمكىن.</string>
    <!-- Long text for a detail explanation indicating what will happen if cookie banner handling is on for a site, this is shown as part of the cookie banner panel in the toolbar. The first parameter is the application name -->
    <string name="reduce_cookie_banner_details_panel_description_on_for_site_3">ئېچىلسا، %1$s بۇ تور بېكەتتىكى بارلىق ساقلانما لوزۇنكىسىنى ئۆزلۈكىدىن رەت قىلىشنى سىنايدۇ.</string>

    <!--Title for the cookie banner re-engagement CFR, the placeholder is replaced with app name -->
    <string name="cookie_banner_cfr_title">%1$s سىز ئۈچۈن ساقلانمىنى رەت قىلدى</string>

    <!--Message for the cookie banner re-engagement CFR -->
    <string name="cookie_banner_cfr_message">بۇ تور بېكەتتە دىققەتنى چاچىدىغان ئىشلار ئاز، ساقلانما ئاز.</string>

    <!-- Description of the preference to enable "HTTPS-Only" mode. -->
    <string name="preferences_https_only_summary">بىخەتەرلىكنى ئۆستۈرۈش ئۈچۈن HTTPS مەخپىيلەشتۈرۈش كېلىشىمنامىسى ئارقىلىق تور بېكەتلەرگە ئاپتوماتىك ئۇلىنىدۇ.</string>
    <!-- Summary of https only preference if https only is set to off -->
    <string name="preferences_https_only_off">تاقاق</string>
    <!-- Summary of https only preference if https only is set to on in all tabs -->
    <string name="preferences_https_only_on_all">بارلىق بەتكۈچتە ئوچۇق</string>
    <!-- Summary of https only preference if https only is set to on in private tabs only -->
    <string name="preferences_https_only_on_private">شەخسىي بەتكۈچتە ئوچۇق</string>
    <!-- Text displayed that links to website containing documentation about "HTTPS-Only" mode -->
    <string name="preferences_http_only_learn_more">تەپسىلاتى</string>
    <!-- Option for the https only setting -->
    <string name="preferences_https_only_in_all_tabs">بارلىق بەتكۈچتە قوزغات</string>
    <!-- Option for the https only setting -->
    <string name="preferences_https_only_in_private_tabs">شەخسىي بەتكۈچتىلا قوزغات</string>
    <!-- Title shown in the error page for when trying to access a http website while https only mode is enabled. -->
    <string name="errorpage_httpsonly_title">بىخەتەر تور بېكەت يوق</string>
    <!-- Message shown in the error page for when trying to access a http website while https only mode is enabled. The message has two paragraphs. This is the first. -->
    <string name="errorpage_httpsonly_message_title">بەلكىم بو تور بېكەت HTTPS نى قوللىماسلىقى مۇمكىن.</string>
    <!-- Message shown in the error page for when trying to access a http website while https only mode is enabled. The message has two paragraphs. This is the second. -->
    <string name="errorpage_httpsonly_message_summary">شۇنداقتىمۇ، تور ھۇجۇمچىلىرىنىڭ ھۇجۇمىغا ئۇچرىشى مۇمكىن. ئەگەر بۇ تور بېكەتنى زىيارت قىلىشنى داۋاملاشتۇرسىڭىز، ھېچقانداق سەزگۈر ئۇچۇرنى كىرگۈزمەڭ. ئەگەر داۋاملاشتۇرسىڭىز، بۇ تور بېكەت ئۈچۈن HTTPS لا ھالىتى ۋاقىتلىق تاقىلىدۇ.</string>
    <!-- Preference for accessibility -->
    <string name="preferences_accessibility">قۇلايلىقلار</string>
    <!-- Preference to override the Mozilla account server -->
    <string name="preferences_override_account_server">ئىختىيارى Mozilla ھېسابات مۇلازىمېتىرى</string>
    <!-- Preference to override the Sync token server -->
    <string name="preferences_override_sync_tokenserver">ئىختىيارى قەدەمداش مۇلازىمېتىر</string>
    <!-- Toast shown after updating the Mozilla account/Sync server override preferences -->
    <string name="toast_override_account_sync_server_done">Mozilla ھېسابات/قەدەمداش مۇلازىمېتىر تەڭشىكى ئۆزگەردى. ئۆزگىرىشنى قوللىنىش ئۈچۈن پىروگراممىدىن چېكىنىۋاتىدۇ…</string>
    <!-- Preference category for account information -->
    <string name="preferences_category_account">ھېسابات</string>
    <!-- Preference for changing where the AddressBar is positioned -->
    <string name="preferences_toolbar_2">ئادرېس بالداق ئورنى</string>
    <!-- Preference for changing default theme to dark or light mode -->
    <string name="preferences_theme">ئۇسلۇب</string>
    <!-- Preference for customizing the home screen -->
    <string name="preferences_home_2">باشبەت</string>
    <!-- Preference for gestures based actions -->
    <string name="preferences_gestures">قول ئىشارىسى</string>
    <!-- Preference for settings related to visual options -->
    <string name="preferences_customize">ئىختىيارىچە</string>
    <!-- Preference description for banner about signing in -->
    <string name="preferences_sign_in_description_2">تىزىمغا كىرسە بەتكۈچ، خەتكۈچ، ئىم ۋە باشقا سانلىق مەلۇماتلار قەدەمداشلىنىدۇ.</string>
    <!-- Preference shown instead of account display name while account profile information isn't available yet. -->
    <string name="preferences_account_default_name_2">Mozilla ھېسابات</string>
    <!-- Preference text for account title when there was an error syncing FxA -->
    <string name="preferences_account_sync_error">قايتا باغلىنىپ قەدەمداشلاشنى داۋاملاشتۇرىدۇ</string>
    <!-- Preference for language -->
    <string name="preferences_language">تىل</string>

    <!-- Preference for translations -->
    <string name="preferences_translations">تەرجىمە</string>
    <!-- Preference for data choices -->
    <string name="preferences_data_choices">سانلىق مەلۇمات تاللاش</string>
    <!-- Preference for data collection -->
    <string name="preferences_data_collection">سانلىق مەلۇمات توپلاش</string>
    <!-- Preference for developers -->
    <string name="preferences_remote_debugging">USB ئارقىلىق يىراقتىن سازلاش</string>
    <!-- Preference title for switch preference to show search suggestions -->
    <string name="preferences_show_search_suggestions">ئىزدەش تەكلىپلىرىنى كۆرسىتىدۇ</string>
    <!-- Preference title for switch preference to show voice search button -->
    <string name="preferences_show_voice_search">ئاۋازلىق ئىزدەشنى كۆرسەت</string>
    <!-- Preference title for switch preference to show search suggestions also in private mode -->
    <string name="preferences_show_search_suggestions_in_private">شەخسىي سۆزلەشكۈدە كۆرسىتىدۇ</string>
    <!-- Preference title for switch preference to show a clipboard suggestion when searching -->
    <string name="preferences_show_clipboard_suggestions">چاپلاش تاختىسى تەكلىپىنى كۆرسەت</string>
    <!-- Preference title for switch preference to suggest browsing history when searching -->
    <string name="preferences_search_browsing_history">زىيارەت تارىخىنى ئىزدە</string>
    <!-- Preference title for switch preference to suggest bookmarks when searching -->
    <string name="preferences_search_bookmarks">خەتكۈچ ئىزدەيدۇ</string>
    <!-- Preference title for switch preference to suggest synced tabs when searching -->
    <string name="preferences_search_synced_tabs">قەدەمداش بەتكۈچنى ئىزدەيدۇ</string>
    <!-- Preference for account settings -->
    <string name="preferences_account_settings">ھېسابات تەڭشىكى</string>

    <!-- Preference for enabling url autocomplete-->
    <string name="preferences_enable_autocomplete_urls">ئۆزلۈكىدىن تاماملانغان تور ئادرېسلىرى</string>
    <!-- Preference title for switch preference to show sponsored Firefox Suggest search suggestions -->
    <string name="preferences_show_sponsored_suggestions">ياردەمچىنىڭ تەكلىپلىرى</string>
    <!-- Summary for preference to show sponsored Firefox Suggest search suggestions.
         The first parameter is the name of the application. -->
    <string name="preferences_show_sponsored_suggestions_summary">قوللاش سودىگەرلىرىنىڭ ئېلانىنى ئانچە-مۇنچە كۆرسىتىشىگە يول قويۇپ %1$s نى قوللاڭ</string>
    <!-- Preference title for switch preference to show Firefox Suggest search suggestions for web content.
         The first parameter is the name of the application. -->
    <string name="preferences_show_nonsponsored_suggestions">%1$s نىڭ تەكلىپى</string>

    <!-- Summary for preference to show Firefox Suggest search suggestions for web content -->
    <string name="preferences_show_nonsponsored_suggestions_summary">توردىن ئىزدىگىنىڭىزگە مۇناسىۋەتلىك تەكلىپكە ئېرىشىڭ</string>
    <!-- Preference for open links in third party apps -->
    <string name="preferences_open_links_in_apps">ئۇلىنىشنى ئەپتە ئاچ</string>
    <!-- Preference for open links in third party apps always open in apps option -->
    <string name="preferences_open_links_in_apps_always">ھەمىشە</string>
    <!-- Preference for open links in third party apps ask before opening option -->
    <string name="preferences_open_links_in_apps_ask">ئېچىشتىن ئىلگىرى سورا</string>
    <!-- Preference for open links in third party apps never open in apps option -->
    <string name="preferences_open_links_in_apps_never">ھەرگىز</string>
    <!-- Preference for open download with an external download manager app -->
    <string name="preferences_external_download_manager">سىرتقى چۈشۈرۈش باشقۇرغۇچ</string>
    <!-- Preference for enabling gecko engine logs -->
    <string name="preferences_enable_gecko_logs">Gecko خاتىرىسىنى قوزغات</string>
    <!-- Message to indicate users that we are quitting the application to apply the changes -->
    <string name="quit_application">ئۆزگەرتىشنى قوللىنىش ئۈچۈن ئەپتىن چېكىنىۋاتىدۇ…</string>

    <!-- Preference for extensions -->
    <string name="preferences_extensions">كېڭەيتمە</string>
    <!-- Preference for installing a local extension -->
    <string name="preferences_install_local_extension">ھۆججەتتىن كېڭەيتىلمە ئورنىتىدۇ</string>
    <!-- Preference for notifications -->
    <string name="preferences_notifications">ئۇقتۇرۇش</string>
    <!-- Summary for notification preference indicating notifications are allowed -->
    <string name="notifications_allowed_summary">يول قويغان</string>
    <!-- Summary for notification preference indicating notifications are not allowed -->
    <string name="notifications_not_allowed_summary">يول قويمايدۇ</string>

    <!-- Add-on Permissions -->
    <!-- The title of the required permissions section from addon's permissions screen -->
    <string name="addons_permissions_heading_required" tools:ignore="UnusedResources">زۆرۈر</string>
    <!-- The title of the optional permissions section from addon's permissions screen -->
    <string name="addons_permissions_heading_optional" tools:ignore="UnusedResources">تاللاشچان</string>
    <!-- The title of the origin permission option allowing a user to enable the extension to run on all sites -->
    <string name="addons_permissions_allow_for_all_sites" tools:ignore="UnusedResources">ھەممە تور بېكەتكە يول قويىدۇ</string>
    <!-- The subtitle for the allow for all sites preference toggle -->
    <string name="addons_permissions_allow_for_all_sites_subtitle" tools:ignore="UnusedResources">ئەگەر بۇ كېڭەيتىلمىگە ئىشەنسىڭىز، ئۇنى ھەممە تور بېكەتتە ئىشلىتىشكە ئىجازەت بەرسىڭىز بولىدۇ.</string>

    <!-- The text shown when an extension does not require permissions -->
    <string name="addons_does_not_require_permissions">بۇ كېڭەيتىلمە ھېچقانداق ئىجازەت تەلەپ قىلمايدۇ.</string>

    <!-- Add-on Preferences -->
    <!-- Preference to customize the configured AMO (addons.mozilla.org) collection -->
    <string name="preferences_customize_extension_collection">ئىختىيارى كېڭەيتىلمە توپلىمى</string>
    <!-- Button caption to confirm the add-on collection configuration -->
    <string name="customize_addon_collection_ok">ھەئە</string>
    <!-- Button caption to abort the add-on collection configuration -->
    <string name="customize_addon_collection_cancel">ۋاز كەچ</string>

    <!-- Hint displayed on input field for custom collection name -->
    <string name="customize_addon_collection_hint">توپلام ئىسمى</string>
    <!-- Hint displayed on input field for custom collection user ID-->
    <string name="customize_addon_collection_user_hint">توپلىغۇچى ئىگىسى (ئىشلەتكۈچى كىملىكى)</string>

    <!-- Toast shown after confirming the custom extension collection configuration -->
    <string name="toast_customize_extension_collection_done">كېڭەيتىلمە توپلىمى ئۆزگەردى. ئۆزگەرتىشنى قوللىنىش ئۈچۈن پىروگراممىدىن چېكىنىۋاتىدۇ…</string>

    <!-- Customize Home -->
    <!-- Header text for jumping back into the recent tab in customize the home screen -->
    <string name="customize_toggle_jump_back_in">كەينىگە قايت</string>

    <!-- Title for the customize home screen section with bookmarks. -->
    <string name="customize_toggle_bookmarks">خەتكۈچ</string>
    <!-- Title for the customize home screen section with recently visited. Recently visited is
    a section where users see a list of tabs that they have visited in the past few days -->
    <string name="customize_toggle_recently_visited">يېقىندا زىيارەت قىلغان</string>
    <!-- Title for the customize home screen section with Pocket. -->
    <string name="customize_toggle_pocket_2">نادىر ھېكايە</string>
    <!-- Summary for the customize home screen section with Pocket. The first parameter is product name Pocket -->
    <string name="customize_toggle_pocket_summary">ماقالە تەمىنلىگۈچى %s</string>
    <!-- Title for the customize home screen section with sponsored Pocket stories. -->
    <string name="customize_toggle_pocket_sponsored">قوللىغان ھېكايىلەر</string>
    <!-- Title for the opening wallpaper settings screen -->
    <string name="customize_wallpapers">تام قەغىزى</string>
    <!-- Title for the customize home screen section with sponsored shortcuts. -->
    <string name="customize_toggle_contile">قوللايدىغان تېزلەتمىلەر</string>

    <!-- Wallpapers -->
    <!-- Content description for various wallpapers. The first parameter is the name of the wallpaper -->
    <string name="wallpapers_item_name_content_description">تام قەغىزى تۈرى: %1$s</string>
    <!-- Snackbar message for when wallpaper is selected -->
    <string name="wallpaper_updated_snackbar_message">تام قەغىزى يېڭىلاندى!</string>
    <!-- Snackbar label for action to view selected wallpaper -->
    <string name="wallpaper_updated_snackbar_action">كۆرۈش</string>

    <!-- Snackbar message for when wallpaper couldn't be downloaded -->
    <string name="wallpaper_download_error_snackbar_message">تام قەغىزىنى چۈشۈرەلمىدى</string>
    <!-- Snackbar label for action to retry downloading the wallpaper -->
    <string name="wallpaper_download_error_snackbar_action">قايتا سىنا</string>
    <!-- Snackbar message for when wallpaper couldn't be selected because of the disk error -->
    <string name="wallpaper_select_error_snackbar_message">تام قەغىزىنى ئۆزگەرتەلمىدى</string>
    <!-- Text displayed that links to website containing documentation about the "Limited Edition" wallpapers. -->
    <string name="wallpaper_learn_more">تەپسىلاتى</string>
    <!-- Text for classic wallpapers title. The first parameter is the Firefox name. -->
    <string name="wallpaper_classic_title">ئەنئەنىۋى %s</string>
    <!-- Text for artist series wallpapers title. "Artist series" represents a collection of artist collaborated wallpapers. -->
    <string name="wallpaper_artist_series_title">سەنئەتكار يۈرۈشلۈكلىرى</string>
    <!-- Description text for the artist series wallpapers with learn more link. The first parameter is the learn more string defined in wallpaper_learn_more. "Independent voices" is the name of the wallpaper collection -->
    <string name="wallpaper_artist_series_description_with_learn_more">مۇستەقىل ئاۋاز توپلىمى. %s</string>
    <!-- Description text for the artist series wallpapers. "Independent voices" is the name of the wallpaper collection -->
    <string name="wallpaper_artist_series_description">مۇستەقىل ئاۋاز توپلىمى.</string>
    <!-- Wallpaper onboarding dialog header text. -->
    <string name="wallpapers_onboarding_dialog_title_text">يېڭى رەڭ سىناڭ</string>
    <!-- Wallpaper onboarding dialog body text. -->
    <string name="wallpapers_onboarding_dialog_body_text">سىز ياقتۇرىدىغان تام قەغەزنى تاللاڭ.</string>
    <!-- Wallpaper onboarding dialog learn more button text. The button navigates to the wallpaper settings screen. -->
    <string name="wallpapers_onboarding_dialog_explore_more_button_text">تېخىمۇ كۆپ تام قەغەزنى ئىزدەيدۇ</string>

    <!-- Add-ons general availability nimbus message-->
    <!-- Title of the Nimbus message for extension general availability-->
    <string name="addon_ga_message_title_2" tools:ignore="UnusedResources">ھازىر يېڭى كېڭەيتىلمە بار</string>
    <!-- Body of the Nimbus message for add-ons general availability. 'Firefox' intentionally hardcoded here-->
    <string name="addon_ga_message_body" tools:ignore="BrandUsage,UnusedResources">ئۆزىڭىزنىڭ Firefox غا ئايلاندۇرىدىغان 100+ يېڭى كېڭەيتىلمىلەرنى تاپالايسىز.</string>

    <!-- Button text of the Nimbus message for extensions general availability. -->
    <string name="addon_ga_message_button_2" tools:ignore="UnusedResources">كېڭەيتىلمە بايقاش</string>

    <!-- Extension process crash dialog to user -->
    <!-- Title of the extension crash dialog shown to the user when enough errors have occurred with extensions and they need to be temporarily disabled -->
    <string name="extension_process_crash_dialog_title">كېڭەيتمە ۋاقىتلىق چەكلەنگەن</string>
    <!-- This is a message shown to the user when too many errors have occurred with the extensions process and they have been disabled.
    The user can decide if they would like to continue trying to start extensions or if they'd rather continue without them.
    The first parameter is the application name. -->
    <string name="extension_process_crash_dialog_message">بىر ياكى بىر قانچە كېڭەيتىلمە ئىشلەشتىن توختاپ، سىستېمىڭىزنى مۇقىمسىزلاشتۇردى. %1$s كېڭەيتىلمىنى قايتا قوزغىتىشنى سىنىدى ئەمما ئۈنۈمى بولمىدى.\n\nنۆۋەتتىكى سۆزلىشىشتە كېڭەيتىلمە يەنە قايتا قوزغىتىلمايدۇ.\n\nكېڭەيتىلمە چىقىرىۋېتىلسە ياكى چەكلەنسە بۇ مەسىلە ئوڭشىلىشى مۇمكىن.</string>
    <!-- Button text on the extension crash dialog to prompt the user to try restarting the extensions but the dialog will reappear if it is unsuccessful again -->
    <string name="extension_process_crash_dialog_retry_button_text" tools:ignore="UnusedResources">كېڭەيتىلمىنى قايتا قوزغىتىشنى سىناۋاتىدۇ</string>

    <!-- Button text on the extension crash dialog to prompt the user to continue with all extensions disabled. -->
    <string name="extension_process_crash_dialog_disable_extensions_button_text">كېڭەيتىلمىنى چەكلەپ داۋاملاشتۇرىدۇ</string>

    <!-- Account Preferences -->
    <!-- Preference for managing your account via accounts.firefox.com -->
    <string name="preferences_manage_account">ھېسابات باشقۇرۇش</string>
    <!-- Summary of the preference for managing your account via accounts.firefox.com. -->
    <string name="preferences_manage_account_summary">ئىم ئۆزگەرتىش، سانلىق مەلۇمات توپلىمىنى باشقۇرۇش ياكى ھېسابات ئۆچۈرۈش</string>
    <!-- Preference for triggering sync -->
    <string name="preferences_sync_now">ھازىر قەدەمداشلا</string>
    <!-- Preference category for sync -->
    <string name="preferences_sync_category">قەدەمداش تاللىنىدۇ</string>
    <!-- Preference for syncing history -->
    <string name="preferences_sync_history">تارىخ</string>
    <!-- Preference for syncing bookmarks -->
    <string name="preferences_sync_bookmarks">خەتكۈچ</string>
    <!-- Preference for syncing passwords -->
    <string name="preferences_sync_logins_2">ئىم</string>
    <!-- Preference for syncing tabs -->
    <string name="preferences_sync_tabs_2">بەتكۈچ ئاچ</string>
    <!-- Preference for signing out -->
    <string name="preferences_sign_out">چېكىنىش</string>
    <!-- Preference displays and allows changing current FxA device name -->
    <string name="preferences_sync_device_name">ئۈسكۈنە ئىسمى</string>
    <!-- Text shown when user enters empty device name -->
    <string name="empty_device_name_error">ئۈسكۈنە ئىسمى بوش قالمايدۇ.</string>
    <!-- Label indicating that sync is in progress -->
    <string name="sync_syncing_in_progress">قەدەمداشلاۋاتىدۇ…</string>
    <!-- Label summary indicating that sync failed. The first parameter is the date stamp showing last time it succeeded -->
    <string name="sync_failed_summary">قەدەمداشلىيالمىدى. مۇۋەپپەقىيەتلىك ئاخىرقى قېتىمى: %s</string>
    <!-- Label summary showing never synced -->
    <string name="sync_failed_never_synced_summary">قەدەمداشلىيالمىدى. مۇۋەپپەقىيەتلىك ئاخىرقى قېتىمى: ھەرگىز</string>
    <!-- Label summary the date we last synced. The first parameter is date stamp showing last time synced -->
    <string name="sync_last_synced_summary">ئاخىرقى قەدەمداش: %s</string>
    <!-- Label summary showing never synced -->
    <string name="sync_never_synced_summary">ئاخىرقى قەدەمداش: ھەرگىز</string>
    <!-- Text for displaying the default device name.
        The first parameter is the application name, the second is the device manufacturer name
        and the third is the device model. -->
    <string name="default_device_name_2">%2$s %3$s دىكى %1$s</string>
    <!-- Preference for syncing payment methods -->
    <string name="preferences_sync_credit_cards_2">چىقىم قىلىش ئۇسۇلى</string>
    <!-- Preference for syncing addresses -->
    <string name="preferences_sync_address">ئادرېس</string>

    <!-- Send Tab -->
    <!-- Name of the "receive tabs" notification channel. Displayed in the "App notifications" system settings for the app -->
    <string name="fxa_received_tab_channel_name">تاپشۇرۇۋالغان بەتكۈچ</string>
    <!-- Description of the "receive tabs" notification channel. Displayed in the "App notifications" system settings for the app -->
    <string name="fxa_received_tab_channel_description" tools:ignore="BrandUsage">باشقا Firefox ئۈسكۈنىلىرىدىن تاپشۇرۇۋالغان بەتكۈچ ئۇقتۇرۇشى.</string>
    <!--  The body for these is the URL of the tab received  -->
    <string name="fxa_tab_received_notification_name">بەتكۈچ تاپشۇرۇۋالدى</string>
    <!-- %s is the device name -->
    <string name="fxa_tab_received_from_notification_name">%s بەتكۈچى</string>

    <!-- Close Synced Tabs -->
    <!-- The title for a notification shown when the user closes tabs that are currently
    open on this device from another device that's signed in to the same Mozilla account.
    %1$s is a placeholder for the app name; %2$d is the number of tabs closed.  -->
    <string name="fxa_tabs_closed_notification_title">%1$s بەتكۈچ تاقالدى: %2$d</string>
    <!-- The body for a "closed synced tabs" notification. -->
    <string name="fxa_tabs_closed_text">يېقىندا تاقالغان بەتكۈچلەرنى كۆرسەت</string>

    <!-- Advanced Preferences -->
    <!-- Preference for tracking protection exceptions -->
    <string name="preferences_tracking_protection_exceptions">مۇستەسنا</string>
    <!-- Button in Exceptions Preference to turn on tracking protection for all sites (remove all exceptions) -->
    <string name="preferences_tracking_protection_exceptions_turn_on_for_all">ھەممە تور بېكەتكە ئوچۇق</string>
    <!-- Text displayed when there are no exceptions -->
    <string name="exceptions_empty_message_description">تاللانغان تور بېكەتلەرگە مۇستەسنا تەڭشەپ، ئىزلاشتىن قوغدىيالايسىز.</string>
    <!-- Text displayed when there are no exceptions, with learn more link that brings users to a tracking protection SUMO page -->
    <string name="exceptions_empty_message_learn_more_link">تەپسىلاتى</string>

    <!-- Preference switch for usage and technical data collection -->
    <string name="preference_usage_data">ئىشلىتىلىشى ۋە تېخنىكىلىق سانلىق مەلۇمات</string>

    <!-- Preference description for usage and technical data collection -->
    <string name="preferences_usage_data_description">تور كۆرگۈ ئىشلىتىش جەريانىدىكى ئىش ئۈنۈمى، ئىشلىتىش ئۇسۇلى، قاتتىق دېتال ۋە خاسلاشتۇرۇلغان سانلىق مەلۇماتنى Mozilla بىلەن ھەمبەھىرلەپ، %1$s نى ياخشىلىشىمىزغا ياردەم بېرىڭ</string>
    <!-- Preference switch for marketing data collection -->
    <string name="preferences_marketing_data">بازارچىلىق سانلىق مەلۇماتلىرى</string>
    <!-- Preference description for marketing data collection -->
    <string name="preferences_marketing_data_description2">كۆچمە بازارچىلىق سودىگىرىمىز Adjust بىلەن ئاساسىي ئىشلىتىش سانلىق مەلۇماتلىرىنى ئورتاقلىشىدۇ</string>
    <!-- Preference switch title for automatically submitting crash reports -->
    <string name="preferences_automatically_submit_crashes_title">يىمىرىلىش دوكلاتىنى ئۆزلۈكىدىن يوللايدۇ</string>
    <!-- Preference switch description for automatically submitting crash reports -->
    <string name="preferences_automatically_submit_crashes_description">يىمىرىلىش يۈز بەرگەندىن كېيىن قايتا قوزغالغاندا Mozilla بىلەن سانلىق مەلۇماتنى ئۆزلۈكىدىن ھەمبەھىرلەيدۇ</string>
    <!-- Title for studies preferences -->
    <string name="preference_experiments_2">تەتقىقات</string>

    <!-- Summary for studies preferences -->
    <string name="preference_experiments_summary_2">Mozilla نىڭ تەتقىقاتىنى ئورنىتىپ ۋە ئىجرا قىلىشىغا يول قويىدۇ</string>

    <!-- Turn On Sync Preferences -->
    <!-- Header of the Sync and save your data preference view -->
    <string name="preferences_sync_2">سانلىق مەلۇماتلىرىڭىزنى قەدەمداشلاپ ۋە ساقلايدۇ</string>
    <!-- Preference for reconnecting to FxA sync -->
    <string name="preferences_sync_sign_in_to_reconnect">قايتا باشلىنىش ئۈچۈن تىزىمغا كىرىڭ</string>
    <!-- Preference for removing FxA account -->
    <string name="preferences_sync_remove_account">ھېساباتنى چىقىرىۋەت</string>

    <!-- Pairing Feature strings -->
    <!-- Instructions on how to access pairing -->
    <string name="pair_instructions_2"><![CDATA[<b>firefox.com/pair</b> دا كۆرسىتىلگەن QR كودىنى تاراڭ]]></string>

    <!-- Toolbar Preferences -->
    <!-- Preference for using top toolbar -->
    <string name="preference_top_toolbar">چوققا</string>

    <!-- Preference for using bottom toolbar -->
    <string name="preference_bottom_toolbar">ئاستى</string>

    <!-- Theme Preferences -->
    <!-- Preference for using light theme -->
    <string name="preference_light_theme">يورۇق</string>
    <!-- Preference for using dark theme -->
    <string name="preference_dark_theme">قاراڭغۇ</string>

    <!-- Preference for using using dark or light theme automatically set by battery -->
    <string name="preference_auto_battery_theme">توك تېجىگۈچ تەڭشىدى</string>
    <!-- Preference for using following device theme -->
    <string name="preference_follow_device_theme">ئۈسكۈنە ئۆرنىكىگە ئەگىشىدۇ</string>

    <!-- Gestures Preferences-->
    <!-- Preferences for using pull to refresh in a webpage -->
    <string name="preference_gestures_website_pull_to_refresh">تارتىلما يېڭىلاش</string>
    <!-- Preference for using the dynamic toolbar -->
    <string name="preference_gestures_dynamic_toolbar">دومىلاتقاندا قورال بالداقنى يوشۇر</string>
    <!-- Preference for showing the opened tabs by swiping up on the toolbar-->
    <string name="preference_gestures_swipe_toolbar_show_tabs">قورال بالداق ئۈستىگە سۈرۈلسە بەتكۈچ ئاچىدۇ</string>

    <!-- Preference for using the dynamic toolbars -->
    <string name="preference_gestures_dynamic_toolbar_2">سىيرىلسا ئادرېس بالداق ۋە قورال بالداقنى يوشۇرىدۇ</string>

    <!-- Preference for switching tabs by swiping horizontally on the addressbar -->
    <string name="preference_gestures_swipe_toolbar_switch_tabs_2">ئادرېس بالداقتا يانغا سۈرۈلسە بەتكۈچ ئالماشتۇرىدۇ</string>

    <!-- Library -->
    <!-- Option in Library to open Downloads page -->
    <string name="library_downloads">چۈشۈرۈلمىلەر</string>
    <!-- Option in library to open Bookmarks page -->
    <string name="library_bookmarks">خەتكۈچ</string>
    <!-- Option in library to open Desktop Bookmarks root page -->
    <string name="library_desktop_bookmarks_root">ئۈستەل ئۈسكۈنە خەتكۈچى</string>
    <!-- Option in library to open Desktop Bookmarks "menu" page -->
    <string name="library_desktop_bookmarks_menu">خەتكۈچ تىزىملىك</string>
    <!-- Option in library to open Desktop Bookmarks "toolbar" page -->
    <string name="library_desktop_bookmarks_toolbar">خەتكۈچ قورال بالداق</string>
    <!-- Option in library to open Desktop Bookmarks "unfiled" page -->
    <string name="library_desktop_bookmarks_unfiled">باشقا خەتكۈچ</string>
    <!-- Option in Library to open History page -->
    <string name="library_history">تارىخ</string>
    <!-- Option in Library to open a new tab -->
    <string name="library_new_tab">يېڭى بەتكۈچ</string>
    <!-- Settings Page Title -->
    <string name="settings_title">تەڭشەك</string>
    <!-- Content description (not visible, for screen readers etc.): "Close button for library settings" -->
    <string name="content_description_close_button">تاقاش</string>

    <!-- Title to show in alert when a lot of tabs are to be opened
    %d is a placeholder for the number of tabs that will be opened -->
    <string name="open_all_warning_title">بەتكۈچ %d نى ئاچامدۇ؟</string>
    <!-- Message to warn users that a large number of tabs will be opened
    %s will be replaced by app name. -->
    <string name="open_all_warning_message">بىرلا ۋاقىتتا كۆپ بەتكۈچ يۈكلەنسە %s نىڭ ئىجرا قىلىنىشىنى ئاستىلىتىۋېتىشى مۇمكىن. راستىنلا داۋاملاشتۇرامسىز؟</string>
    <!-- Dialog button text for confirming open all tabs -->
    <string name="open_all_warning_confirm">بەتكۈچ ئاچ</string>
    <!-- Dialog button text for canceling open all tabs -->
    <string name="open_all_warning_cancel">ۋاز كەچ</string>

    <!-- Text to show users they have one page in the history group section of the History fragment.
    %d is a placeholder for the number of pages in the group. -->
    <string name="history_search_group_site_1">%d بەت</string>
    <!-- Text to show users they have multiple pages in the history group section of the History fragment.
    %d is a placeholder for the number of pages in the group. -->
    <string name="history_search_group_sites_1">%d بەت</string>

    <!-- Option in library for Recently Closed Tabs -->
    <string name="library_recently_closed_tabs">يېقىندا تاقالغان بەتكۈچلەر</string>
    <!-- Option in library to open Recently Closed Tabs page -->
    <string name="recently_closed_show_full_history">بارلىق تارىخ خاتىرىسىنى كۆرسەت</string>
    <!-- Text to show users they have multiple tabs saved in the Recently Closed Tabs section of history.
    %d is a placeholder for the number of tabs selected. -->
    <string name="recently_closed_tabs">%d بەتكۈچ</string>
    <!-- Text to show users they have one tab saved in the Recently Closed Tabs section of history.
    %d is a placeholder for the number of tabs selected. -->
    <string name="recently_closed_tab">%d بەتكۈچ</string>
    <!-- Recently closed tabs screen message when there are no recently closed tabs -->
    <string name="recently_closed_empty_message">يېقىندا تاقالغان بەتكۈچ يوق</string>

    <!-- Tab Management -->
    <!-- Title of preference for tabs management -->
    <string name="preferences_tabs">بەتكۈچ</string>
    <!-- Title of preference that allows a user to specify the tab view -->
    <string name="preferences_tab_view">بەتكۈچ كۆرۈنۈش</string>
    <!-- Option for a list tab view -->
    <string name="tab_view_list">تىزىم</string>
    <!-- Option for a grid tab view -->
    <string name="tab_view_grid">سېتكا</string>
    <!-- Title of preference that allows a user to auto close tabs after a specified amount of time -->
    <string name="preferences_close_tabs">بەتكۈچنى ياپ</string>

    <!-- Option for auto closing tabs that will never auto close tabs, always allows user to manually close tabs -->
    <string name="close_tabs_manually">ھەرگىز</string>
    <!-- Option for auto closing tabs that will auto close tabs after one day -->
    <string name="close_tabs_after_one_day">بىر كۈندىن كېيىن</string>
    <!-- Option for auto closing tabs that will auto close tabs after one week -->
    <string name="close_tabs_after_one_week">بىر ھەپتىدىن كېيىن</string>
    <!-- Option for auto closing tabs that will auto close tabs after one month -->
    <string name="close_tabs_after_one_month">بىر ئايدىن كېيىن</string>
    <!-- Title of preference that allows a user to specify the auto-close settings for open tabs -->
    <string name="preference_auto_close_tabs" tools:ignore="UnusedResources">ئوچۇق بەتكۈچلەرنى ئاپتوماتىك تاقاش</string>

    <!-- Opening screen -->
    <!-- Title of a preference that allows a user to choose what screen to show after opening the app -->
    <string name="preferences_opening_screen">ئوچۇق ئېكران</string>
    <!-- Option for always opening the homepage when re-opening the app -->
    <string name="opening_screen_homepage">باشبەت</string>

    <!-- Option for always opening the user's last-open tab when re-opening the app -->
    <string name="opening_screen_last_tab">ئاخىرقى بەتكۈچ</string>

    <!-- Option for always opening the homepage when re-opening the app after four hours of inactivity -->
    <string name="opening_screen_after_four_hours_of_inactivity">تۆت سائەت ئىشلەتمىسە باش بەتكە قايتىدۇ</string>
    <!-- Summary for tabs preference when auto closing tabs setting is set to manual close-->
    <string name="close_tabs_manually_summary">قولدا تاقا</string>
    <!-- Summary for tabs preference when auto closing tabs setting is set to auto close tabs after one day-->
    <string name="close_tabs_after_one_day_summary">بىر كۈندىن كېيىن تاقا</string>
    <!-- Summary for tabs preference when auto closing tabs setting is set to auto close tabs after one week-->
    <string name="close_tabs_after_one_week_summary">بىر ھەپتىدىن كېيىن تاقا</string>
    <!-- Summary for tabs preference when auto closing tabs setting is set to auto close tabs after one month-->
    <string name="close_tabs_after_one_month_summary">بىر ئايدىن كېيىن تاقا</string>
    <!-- Summary for homepage preference indicating always opening the homepage when re-opening the app -->
    <string name="opening_screen_homepage_summary">باش بەتتە ئاچ</string>
    <!-- Summary for homepage preference indicating always opening the last-open tab when re-opening the app -->
    <string name="opening_screen_last_tab_summary">ئاخىرقى بەتكۈچتە ئاچ</string>
    <!-- Summary for homepage preference indicating opening the homepage when re-opening the app after four hours of inactivity -->
    <string name="opening_screen_after_four_hours_of_inactivity_summary">تۆت سائەتتىن كېيىن باش بەتتە ئاچ</string>

    <!-- Inactive tabs -->
    <!-- Category header of a preference that allows a user to enable or disable the inactive tabs feature -->
    <string name="preferences_inactive_tabs">كونا بەتكۈچنى ئاكتىپسىز ھالەتكە يۆتكەيدۇ</string>
    <!-- Title of inactive tabs preference -->
    <string name="preferences_inactive_tabs_title">سىز ئىككى ھەپتە كۆرمىگەن بەتكۈچلەر ئاكتىپسىز بۆلەككە يۆتكىلىدۇ.</string>

    <!-- Studies -->
    <!-- Title of the remove studies button -->
    <string name="studies_remove">چىقىرىۋەت</string>

    <!-- Title of the active section on the studies list -->
    <string name="studies_active">ئاكتىپ</string>
    <!-- Description for studies, it indicates why Firefox use studies. The first parameter is the name of the application. -->
    <string name="studies_description_2">%1$s پات-پات تەتقىقاتلارنى ئورنىتىپ ئىجرا قىلالايدۇ.</string>
    <!-- Learn more link for studies, links to an article for more information about studies. -->
    <string name="studies_learn_more">تەپسىلاتى</string>

    <!-- Dialog message shown after removing a study -->
    <string name="studies_restart_app">ئۆزگەرتىشلەرنى قوللىنىش ئۈچۈن ئەپتىن چېكىنىدۇ</string>

    <!-- Dialog button to confirm the removing a study. -->
    <string name="studies_restart_dialog_ok">جەزملە</string>
    <!-- Dialog button text for canceling removing a study. -->
    <string name="studies_restart_dialog_cancel">ۋاز كەچ</string>
    <!-- Toast shown after turning on/off studies preferences -->
    <string name="studies_toast_quit_application" tools:ignore="UnusedResources">ئۆزگەرتىشنى قوللىنىش ئۈچۈن ئەپتىن چېكىنىۋاتىدۇ…</string>

    <!-- Sessions -->
    <!-- Title for the list of tabs -->
    <string name="tab_header_label">بەتكۈچ ئاچ</string>
    <!-- Title for the list of tabs in the current private session -->
    <string name="tabs_header_private_tabs_title">شەخسىي بەتكۈچ</string>
    <!-- Title for the list of tabs in the synced tabs -->
    <string name="tabs_header_synced_tabs_title">قەدەمداشلانغان بەتكۈچ</string>
    <!-- Content description (not visible, for screen readers etc.): Add tab button. Adds a news tab when pressed -->
    <string name="add_tab">بەتكۈچ قوش</string>
    <!-- Content description (not visible, for screen readers etc.): Add tab button. Adds a news tab when pressed -->
    <string name="add_private_tab">شەخسىي بەتكۈچ قوش</string>
    <!-- Text for the new tab button to indicate adding a new private tab in the tab -->
    <string name="tab_drawer_fab_content">شەخسىي</string>
    <!-- Text for the new tab button to indicate syncing command on the synced tabs page -->
    <string name="tab_drawer_fab_sync">قەدەمداش</string>
    <!-- Text shown in the menu for sharing all tabs -->
    <string name="tab_tray_menu_item_share">ھەممە بەتكۈچ ھەمبەھىر</string>
    <!-- Text shown in the menu to view recently closed tabs -->
    <string name="tab_tray_menu_recently_closed">يېقىندا تاقالغان بەتكۈچلەر</string>
    <!-- Text shown in the tabs tray inactive tabs section -->
    <string name="tab_tray_inactive_recently_closed" tools:ignore="UnusedResources">يېقىندا تاقالغان</string>
    <!-- Text shown in the menu to view account settings -->
    <string name="tab_tray_menu_account_settings">ھېسابات تەڭشىكى</string>
    <!-- Text shown in the menu to view tab settings -->
    <string name="tab_tray_menu_tab_settings">بەتكۈچ تەڭشىكى</string>
    <!-- Text shown in the menu for closing all tabs -->
    <string name="tab_tray_menu_item_close">ھەممە بەتكۈچنى ياپ</string>
    <!-- Text shown in the multiselect menu for bookmarking selected tabs. -->
    <string name="tab_tray_multiselect_menu_item_bookmark">خەتكۈچ</string>
    <!-- Text shown in the multiselect menu for closing selected tabs. -->
    <string name="tab_tray_multiselect_menu_item_close">تاقاش</string>
    <!-- Content description for tabs tray multiselect share button -->
    <string name="tab_tray_multiselect_share_content_description">تاللانغان بەتكۈچنى ھەمبەھىرلە</string>
    <!-- Content description for tabs tray multiselect menu -->
    <string name="tab_tray_multiselect_menu_content_description">تاللانغان بەتكۈچ تىزىملىكى</string>
    <!-- Content description (not visible, for screen readers etc.): Removes tab from collection button. Removes the selected tab from collection when pressed -->
    <string name="remove_tab_from_collection">بەتكۈچنى يىغقۇچتىن چىقىرىۋەت</string>
    <!-- Text for button to enter multiselect mode in tabs tray -->
    <string name="tabs_tray_select_tabs">بەتكۈچنى تاللا</string>
    <!-- Content description (not visible, for screen readers etc.): Close tab button. Closes the current session when pressed -->
    <string name="close_tab">بەتكۈچنى تاقاش</string>
    <!-- Content description (not visible, for screen readers etc.): Close tab <title> button. First parameter is tab title  -->
    <string name="close_tab_title">%s بەتكۈچنى ياپ</string>
    <!-- Content description (not visible, for screen readers etc.): Opens the open tabs menu when pressed -->
    <string name="open_tabs_menu">بەتكۈچ تىزىملىكىنى ئاچ</string>
    <!-- Open tabs menu item to save tabs to collection -->
    <string name="tabs_menu_save_to_collection1">بەتكۈچلەرنى يىغقۇچقا ساقلا</string>
    <!-- Text for the menu button to delete a collection -->
    <string name="collection_delete">يىغقۇچنى ئۆچۈر</string>
    <!-- Text for the menu button to rename a collection -->
    <string name="collection_rename">يىغقۇچ ئاتىنى ئۆزگەرت</string>
    <!-- Text for the button to open tabs of the selected collection -->
    <string name="collection_open_tabs">بەتكۈچ ئاچ</string>
    <!-- Hint for adding name of a collection -->
    <string name="collection_name_hint">يىغقۇچ ئىسمى</string>
    <!-- Text for the menu button to remove a top site -->
    <string name="remove_top_site">چىقىرىۋەت</string>


    <!-- Text for the menu button to delete a top site from history -->
    <string name="delete_from_history">تارىختىن ئۆچۈر</string>
    <!-- Postfix for private WebApp titles, placeholder is replaced with app name -->
    <string name="pwa_site_controls_title_private">%1$s (شەخسىي ھالەت)</string>

    <!-- History -->
    <!-- Text for the button to search all history -->
    <string name="history_search_1">ئىزدەيدىغان ئاتالغۇ كىرگۈزۈلىدۇ</string>
    <!-- Text for the button to clear all history -->
    <string name="history_delete_all">تارىخنى ئۆچۈر</string>
    <!-- Text for the snackbar to confirm that multiple browsing history items has been deleted -->
    <string name="history_delete_multiple_items_snackbar">تارىخ ئۆچۈرۈلدى</string>
    <!-- Text for the snackbar to confirm that a single browsing history item has been deleted. The first parameter is the shortened URL of the deleted history item. -->
    <string name="history_delete_single_item_snackbar"> %1$s ئۆچۈرۈلدى</string>
    <!-- Context description text for the button to delete a single history item -->
    <string name="history_delete_item">ئۆچۈر</string>
    <!-- History multi select title in app bar
    The first parameter is the number of bookmarks selected -->
    <string name="history_multi_select_title">%1$d تاللاندى</string>
    <!-- Text for the header that groups the history for today -->
    <string name="history_today">بۈگۈن</string>
    <!-- Text for the header that groups the history for yesterday -->
    <string name="history_yesterday">تۈنۈگۈن</string>
    <!-- Text for the header that groups the history the past 7 days -->
    <string name="history_7_days">ئاخىرقى 7 كۈن</string>
    <!-- Text for the header that groups the history the past 30 days -->
    <string name="history_30_days">ئاخىرقى 30 كۈن</string>
    <!-- Text for the header that groups the history older than the last month -->
    <string name="history_older">تېخىمۇ بۇرۇن</string>


    <!-- Text shown when no history exists -->
    <string name="history_empty_message">ھېچقانداق تارىخ خاتىرىسى يوق</string>

    <!-- Downloads -->
    <!-- Text for the snackbar to confirm that multiple downloads items have been removed -->
    <string name="download_delete_multiple_items_snackbar_1">چۈشۈرۈش چىقىرىۋېتىلدى</string>
    <!-- Text for the snackbar to confirm that a single download item has been removed. The first parameter is the name of the download item. -->
    <string name="download_delete_single_item_snackbar">چىقىرىۋېتىلگىنى %1$s</string>
    <!-- Text shown when no download exists -->
    <string name="download_empty_message_1">چۈشۈرۈلگەن ھۆججەت يوق</string>
    <!-- History multi select title in app bar
    The first parameter is the number of downloads selected -->
    <string name="download_multi_select_title">%1$d تاللاندى</string>
    <!-- Text for the button to remove a single download item -->
    <string name="download_delete_item_1">چىقىرىۋەت</string>


    <!-- Crashes -->
    <!-- Title text displayed on the tab crash page. This first parameter is the name of the application (For example: Fenix) -->
    <string name="tab_crash_title_2">كەچۈرۈڭ. %1$s بۇ بەتنى يۈكلىيەلمەيدۇ.</string>
    <!-- Send crash report checkbox text on the tab crash page -->
    <string name="tab_crash_send_report">يىمىرىلىش دوكلاتىنى Mozilla غا يوللايدۇ</string>
    <!-- Close tab button text on the tab crash page -->
    <string name="tab_crash_close">بەتكۈچنى ياپ</string>

    <!-- Restore tab button text on the tab crash page -->
    <string name="tab_crash_restore">بەتكۈچنى ئەسلىگە قايتۇر</string>

    <!-- Unsubmitted crash dialog title, The first parameter is the name of the app (e.g. Firefox)  -->
    <string name="unsubmitted_crash_dialog_title">%s قايتا قوزغىتىلىشى كېرەك</string>
    <!-- Unsubmitted crash dialog checkbox label for automatically sending reports in the future -->
    <string name="unsubmitted_crash_dialog_checkbox_label">يىمىرىلىش دوكلاتىنى ئۆزلۈكىدىن يوللايدۇ</string>
    <!-- Unsubmitted crash dialog negative button to dismiss the dialog -->
    <string name="unsubmitted_crash_dialog_negative_button">تاقا</string>
    <!-- Unsubmitted crash dialog positive button to submit crash report -->
    <string name="unsubmitted_crash_dialog_positive_button">يىمىرىلىش دوكلاتى يوللا</string>

    <!-- Bookmarks -->
    <!-- Confirmation message for a dialog confirming if the user wants to delete the selected folder -->
    <string name="bookmark_delete_folder_confirmation_dialog">بۇ قىسقۇچنى راستىنلا ئۆچۈرەمسىز؟</string>
    <!-- Confirmation message for a dialog confirming if the user wants to delete multiple items including folders. Parameter will be replaced by app name. -->
    <string name="bookmark_delete_multiple_folders_confirmation_dialog">%s تاللانغان تۈرلەرنى ئۆچۈرۈۋېتىدۇ.</string>
    <!-- Text for the cancel button on delete bookmark dialog -->
    <string name="bookmark_delete_negative">ۋاز كەچ</string>
    <!-- Screen title for adding a bookmarks folder -->
    <string name="bookmark_add_folder">قىسقۇچ قوش</string>
    <!-- Snackbar title shown after a bookmark has been created. -->
    <string name="bookmark_saved_snackbar">خەتكۈچ ساقلاندى!</string>
    <!-- Snackbar title that confirms a bookmark was saved into a folder. Parameter will be replaced by the name of the folder the bookmark was saved into. -->
    <string name="bookmark_saved_in_folder_snackbar">«%s» غا ساقلاندى</string>
    <!-- Snackbar edit button shown after a bookmark has been created. -->
    <string name="edit_bookmark_snackbar_action">تەھرىرلەش</string>
    <!-- Bookmark menu move button -->
    <string name="bookmark_menu_move_button">يۆتكە</string>
    <!-- Bookmark overflow menu edit button -->
    <string name="bookmark_menu_edit_button">تەھرىرلەش</string>
    <!-- Bookmark overflow menu copy button -->
    <string name="bookmark_menu_copy_button">كۆچۈرۈش</string>
    <!-- Bookmark overflow menu share button -->
    <string name="bookmark_menu_share_button">ھەمبەھىرلەش</string>
    <!-- Bookmark overflow menu open in new tab button -->
    <string name="bookmark_menu_open_in_new_tab_button">يېڭى بەتكۈچتە ئېچىش</string>
    <!-- Bookmark overflow menu open in private tab button -->
    <string name="bookmark_menu_open_in_private_tab_button">شەخسىي بەتكۈچتە ئېچىش</string>
    <!-- Bookmark overflow menu open all in tabs button -->
    <string name="bookmark_menu_open_all_in_tabs_button">ھەممىنى يېڭى بەتكۈچتە ئاچ</string>
    <!-- Bookmark overflow menu open all in private tabs button -->
    <string name="bookmark_menu_open_all_in_private_tabs_button">ھەممىنى شەخسىي بەتكۈچتە ئاچ</string>
    <!-- Bookmark overflow menu delete button -->
    <string name="bookmark_menu_delete_button">ئۆچۈرۈش</string>
    <!--Bookmark overflow menu save button -->
    <string name="bookmark_menu_save_button">ساقلاش</string>

    <!-- Bookmark multi select title in app bar
     The first parameter is the number of bookmarks selected -->
    <string name="bookmarks_multi_select_title">%1$d تاللاندى</string>
    <!-- Bookmark editing screen title -->
    <string name="edit_bookmark_fragment_title">خەتكۈچ تەھرىر</string>
    <!-- Bookmark folder editing screen title -->
    <string name="edit_bookmark_folder_fragment_title">قىسقۇچ تەھرىر</string>
    <!-- Bookmark sign in button message -->
    <string name="bookmark_sign_in_button">قەدەمداش خەتكۈچنى كۆرۈشتە تىزىمغا كىرىڭ</string>
    <!-- Bookmark URL editing field label -->
    <string name="bookmark_url_label">تور ئادرېسى</string>
    <!-- Bookmark FOLDER editing field label -->
    <string name="bookmark_folder_label">قىسقۇچ</string>
    <!-- Text indicating which folder a bookmark or folder will be saved in -->
    <string name="bookmark_save_in_label">ساقلا</string>
    <!-- Bookmark NAME editing field label -->
    <string name="bookmark_name_label">ئىسىم</string>
    <!-- Label for a text input field for a bookmark or folder name -->
    <string name="bookmark_name_label_normal_case">ئىسمى</string>
    <!-- Bookmark add folder screen title -->
    <string name="bookmark_add_folder_fragment_label">قىسقۇچ قوش</string>
    <!-- Bookmark select folder screen title -->
    <string name="bookmark_select_folder_fragment_label">قىسقۇچ تاللا</string>
    <!-- Bookmark editing error missing title -->
    <string name="bookmark_empty_title_error">ماۋزۇ بولۇشى كېرەك</string>
    <!-- Bookmark editing error missing or improper URL -->
    <string name="bookmark_invalid_url_error">ئىناۋەتسىز تور ئادرېسى</string>

    <!-- Bookmark screen message for empty bookmarks folder -->
    <string name="bookmarks_empty_message">ھېچقانداق خەتكۈچ يوق</string>
    <!-- Bookmark snackbar message on deletion
     The first parameter is the host part of the URL of the bookmark deleted, if any -->
    <string name="bookmark_deletion_snackbar_message"> %1$s ئۆچۈرۈلدى</string>
    <!-- Bookmark snackbar message on deleting multiple bookmarks not including folders-->
    <string name="bookmark_deletion_multiple_snackbar_message_2">خەتكۈچ ئۆچۈرۈلدى</string>
    <!-- Bookmark snackbar message on deleting multiple bookmarks including folders-->
    <string name="bookmark_deletion_multiple_snackbar_message_3">تاللانغان قىسقۇچنى ئۆچۈرۈۋاتىدۇ</string>
    <!-- Bookmark undo button for deletion snackbar action -->
    <string name="bookmark_undo_deletion">يېنىۋال</string>
    <!-- Bookmark snackbar message for deleting a single item. Parameter is the title of the item being deleted -->
    <string name="bookmark_delete_single_item">%s ئۆچۈرۈلدى</string>
    <!-- Bookmark snackbar message for deleting multiple items. Parameter is the number of items being deleted -->
    <string name="bookmark_delete_multiple_items" tools:ignore="UnusedResources">ئۆچۈرۈلگەن تۈر: %s</string>
    <!-- Text for the button to search all bookmarks -->
    <string name="bookmark_search">ئىزدەيدىغان ئاتالغۇ كىرگۈزۈلىدۇ</string>

    <!-- Content description for the bookmark navigation bar back button -->
    <string name="bookmark_navigate_back_button_content_description">كەينىگە قايت</string>
    <!-- Content description for the bookmark list new folder navigation bar button -->
    <string name="bookmark_add_new_folder_button_content_description">يېڭى قىسقۇچ قوش</string>
    <!-- Content description for bookmark search floating action button -->
    <string name="bookmark_search_button_content_description">خەتكۈچ ئىزدەيدۇ</string>
    <!-- Content description for the overflow menu for a bookmark item. Paramter will a folder name or bookmark title. -->
    <string name="bookmark_item_menu_button_content_description">%s نىڭ تۈر تىزىملىكى</string>

    <!-- Title for the bookmark list empty state-->
    <string name="bookmark_empty_list_title">ھېچقانداق خەتكۈچ يوق</string>
    <!-- Description for the bookmark list empty state when you're not signed into sync. -->
    <string name="bookmark_empty_list_guest_description">زىيارەت قىلىۋاتقان تور بېكىتىڭىزنى ساقلايدۇ. تىزىمغا كىرگەندىن كېيىن قەدەمداشلانغان باشقا ئۈسكۈنىدىكى خەتكۈچنى ئىشلىتەلەيدۇ.</string>
    <!-- Text for the button to navigate to sync authentication -->
    <string name="bookmark_empty_list_guest_cta">قەدەمداشقا تىزىمغا كىرىڭ</string>
    <!-- Description for the bookmark list empty state when you're signed into sync. -->
    <string name="bookmark_empty_list_authenticated_description">زىيارەت قىلىۋاتقان تور بېكىتىڭىزنى ساقلايدۇ. تىزىمغا كىرگەندىن كېيىن قەدەمداشلانغان باشقا ئۈسكۈنىدىكى خەتكۈچنى ئىشلىتەلەيمىز.</string>

    <!-- Description for the bookmark list empty state when you're in an empty folder. -->
    <string name="bookmark_empty_list_folder_description">زىيارەت قىلىۋاتقاندا خەتكۈچكە قوشسىڭىز كېيىن ياقتۇرغان تور بېكەتلىرىڭىزنى تاپالايسىز.</string>

    <!-- Description for the add new folder button when selecting a folder. -->
    <string name="bookmark_select_folder_new_folder_button_title" tools:ignore="UnusedResources">يېڭى قىسقۇچ</string>

    <!-- Site Permissions -->
    <!-- Button label that take the user to the Android App setting -->
    <string name="phone_feature_go_to_settings">تەڭشەككە يۆتكەل</string>
    <!-- Content description (not visible, for screen readers etc.): Quick settings sheet
        to give users access to site specific information / settings. For example:
        Secure settings status and a button to modify site permissions -->
    <string name="quick_settings_sheet">تېز تەڭشەك جەدۋىلى</string>
    <!-- Label that indicates that this option it the recommended one -->
    <string name="phone_feature_recommended">تەۋسىيەلەندى</string>
    <!-- Button label for clearing all the information of site permissions-->
    <string name="clear_permissions">ئىجازەتنى تازىلا</string>
    <!-- Text for the OK button on Clear permissions dialog -->
    <string name="clear_permissions_positive">جەزملە</string>
    <!-- Text for the cancel button on Clear permissions dialog -->
    <string name="clear_permissions_negative">ۋاز كەچ</string>
    <!-- Button label for clearing a site permission-->
    <string name="clear_permission">ئىجازەتنى تازىلا</string>
    <!-- Text for the OK button on Clear permission dialog -->
    <string name="clear_permission_positive">جەزملە</string>
    <!-- Text for the cancel button on Clear permission dialog -->
    <string name="clear_permission_negative">ۋاز كەچ</string>
    <!-- Button label for clearing all the information on all sites-->
    <string name="clear_permissions_on_all_sites">ھەممە تور بېكەتنىڭ ئىجازىتىنى تازىلايدۇ</string>
    <!-- Preference for altering video and audio autoplay for all websites -->
    <string name="preference_browser_feature_autoplay">ئاپتوماتىك قويۇش</string>
    <!-- Preference for altering the camera access for all websites -->
    <string name="preference_phone_feature_camera">كامېرا</string>
    <!-- Preference for altering the microphone access for all websites -->
    <string name="preference_phone_feature_microphone">مىكروفون</string>
    <!-- Preference for altering the location access for all websites -->
    <string name="preference_phone_feature_location">ئورنى</string>
    <!-- Preference for altering the notification access for all websites -->
    <string name="preference_phone_feature_notification">ئۇقتۇرۇش</string>
    <!-- Preference for altering the persistent storage access for all websites -->
    <string name="preference_phone_feature_persistent_storage">مەڭگۈلۈك ساقلىغۇچ</string>
    <!-- Preference for altering the storage access setting for all websites -->
    <string name="preference_phone_feature_cross_origin_storage_access">بېكەت ھالقىغان cookies</string>
    <!-- Preference for altering the EME access for all websites -->
    <string name="preference_phone_feature_media_key_system_access">DRM كونترول قىلىنىدىغان مەزمۇن</string>
    <!-- Label that indicates that a permission must be asked always -->
    <string name="preference_option_phone_feature_ask_to_allow">ئىجازەت سورا</string>
    <!-- Label that indicates that a permission must be blocked -->
    <string name="preference_option_phone_feature_blocked">توسۇلغان</string>
    <!-- Label that indicates that a permission must be allowed -->
    <string name="preference_option_phone_feature_allowed">يول قويغان</string>
    <!--Label that indicates a permission is by the Android OS-->
    <string name="phone_feature_blocked_by_android">ئاندىرويىد توسقان</string>
    <!-- Preference for showing a list of websites that the default configurations won't apply to them -->
    <string name="preference_exceptions">مۇستەسنا</string>
    <!-- Summary of tracking protection preference if tracking protection is set to off -->
    <string name="tracking_protection_off">تاقاق</string>
    <!-- Summary of tracking protection preference if tracking protection is set to standard -->
    <string name="tracking_protection_standard">ئۆلچەملىك</string>
    <!-- Summary of tracking protection preference if tracking protection is set to strict -->
    <string name="tracking_protection_strict">قاتتىق</string>
    <!-- Summary of tracking protection preference if tracking protection is set to custom -->
    <string name="tracking_protection_custom">ئىختىيارىچە</string>
    <!-- Label for global setting that indicates that all video and audio autoplay is allowed -->
    <string name="preference_option_autoplay_allowed2">ئۈن ۋە سىنغا يول قوي</string>
    <!-- Label for site specific setting that indicates that all video and audio autoplay is allowed -->
    <string name="quick_setting_option_autoplay_allowed">ئۈن ۋە سىنغا يول قوي</string>
    <!-- Label that indicates that video and audio autoplay is only allowed over Wi-Fi -->
    <string name="preference_option_autoplay_allowed_wifi_only2">كۆچمە سانلىق مەلۇماتتىلا ئۈن ۋە سىننى توسىدۇ</string>

    <!-- Subtext that explains 'autoplay on Wi-Fi only' option -->
    <string name="preference_option_autoplay_allowed_wifi_subtext">ئۈن ۋە سىننى Wi-Fi دا قويىدۇ</string>
    <!-- Label for global setting that indicates that video autoplay is allowed, but audio autoplay is blocked -->
    <string name="preference_option_autoplay_block_audio2">ئاۋازنىلا چەكلە</string>
    <!-- Label for site specific setting that indicates that video autoplay is allowed, but audio autoplay is blocked -->
    <string name="quick_setting_option_autoplay_block_audio">ئاۋازنىلا چەكلە</string>
    <!-- Label for global setting that indicates that all video and audio autoplay is blocked -->
    <string name="preference_option_autoplay_blocked3">ئۈن ۋە سىننى چەكلە</string>
    <!-- Label for site specific setting that indicates that all video and audio autoplay is blocked -->
    <string name="quick_setting_option_autoplay_blocked">ئۈن ۋە سىننى چەكلە</string>
    <!-- Summary of delete browsing data on quit preference if it is set to on -->
    <string name="delete_browsing_data_quit_on">ئوچۇق</string>
    <!-- Summary of delete browsing data on quit preference if it is set to off -->
    <string name="delete_browsing_data_quit_off">تاقاق</string>
    <!-- Summary of studies preference if it is set to on -->
    <string name="studies_on">ئوچۇق</string>
    <!-- Summary of studies data on quit preference if it is set to off -->
    <string name="studies_off">تاقاق</string>

    <!-- Category header of a preference that allows a user to alter settings related to web permissions. -->
    <string name="preferences_category_permissions">ئىجازەت</string>
    <!-- Category header of a preference that allows a user to alter settings related to web content. -->
    <string name="preferences_category_content">مەزمۇن</string>
    <!-- Preference for altering the default browsing mode. When enabled, the desktop site will always be requested. -->
    <string name="preference_feature_desktop_mode_default">ھەمىشە ئۈستەل ئۈستى تور بېكىتىنى ئىلتىماس قىلىدۇ</string>

    <!-- Collections -->
    <!-- Collections header on home fragment -->
    <string name="collections_header">يىغقۇچ</string>
    <!-- Content description (not visible, for screen readers etc.): Opens the collection menu when pressed -->
    <string name="collection_menu_button_content_description">يىغقۇچ تىزىملىكى</string>
    <!-- Label to describe what collections are to a new user without any collections -->
    <string name="no_collections_description2">كېرەكلىك نەرسىلەر بۇ جايغا يىغىلىدۇ.\nكېيىن تېز زىيارەت قىلىش ئۈچۈن ئوخشىشىپ كېتىدىغان ئىزدەش، بېكەت ۋە بەتكۈچلەر گۇرۇپپىلىنىدۇ.</string>
    <!-- Title for the "select tabs" step of the collection creator -->
    <string name="create_collection_select_tabs">بەتكۈچنى تاللا</string>
    <!-- Title for the "select collection" step of the collection creator -->
    <string name="create_collection_select_collection">يىغقۇچ تاللا</string>
    <!-- Title for the "name collection" step of the collection creator -->
    <string name="create_collection_name_collection">يىغقۇچ ئاتاش</string>
    <!-- Button to add new collection for the "select collection" step of the collection creator -->
    <string name="create_collection_add_new_collection">يېڭى يىغقۇچ قوش</string>
    <!-- Button to select all tabs in the "select tabs" step of the collection creator -->
    <string name="create_collection_select_all">ھەممىنى تاللا</string>
    <!-- Button to deselect all tabs in the "select tabs" step of the collection creator -->
    <string name="create_collection_deselect_all">ھەممىنى تاللىما</string>
    <!-- Text to prompt users to select the tabs to save in the "select tabs" step of the collection creator -->
    <string name="create_collection_save_to_collection_empty">ساقلايدىغان بەتكۈچ تاللىنىدۇ</string>
    <!-- Text to show users how many tabs they have selected in the "select tabs" step of the collection creator.
     %d is a placeholder for the number of tabs selected. -->
    <string name="create_collection_save_to_collection_tabs_selected">%d بەتكۈچ تاللاندى</string>
    <!-- Text to show users they have one tab selected in the "select tabs" step of the collection creator.
    %d is a placeholder for the number of tabs selected. -->
    <string name="create_collection_save_to_collection_tab_selected">%d بەتكۈچ تاللاندى</string>
    <!-- Text shown in snackbar when multiple tabs have been saved in a collection -->
    <string name="create_collection_tabs_saved">بەتكۈچ ساقلاندى!</string>
    <!-- Text shown in snackbar when one or multiple tabs have been saved in a new collection -->
    <string name="create_collection_tabs_saved_new_collection">يىغقۇچ ساقلاندى!</string>
    <!-- Text shown in snackbar when one tab has been saved in a collection -->
    <string name="create_collection_tab_saved">بەتكۈچ ساقلاندى!</string>
    <!-- Content description (not visible, for screen readers etc.): button to close the collection creator -->
    <string name="create_collection_close">تاقا</string>
    <!-- Button to save currently selected tabs in the "select tabs" step of the collection creator-->
    <string name="create_collection_save">ساقلا</string>
    <!-- Snackbar action to view the collection the user just created or updated -->
    <string name="create_collection_view">كۆرۈنۈش</string>
    <!-- Text for the OK button from collection dialogs -->
    <string name="create_collection_positive">جەزملە</string>
    <!-- Text for the cancel button from collection dialogs -->
    <string name="create_collection_negative">ۋاز كەچ</string>

    <!-- Default name for a new collection in "name new collection" step of the collection creator. %d is a placeholder for the number of collections-->
    <string name="create_collection_default_name">يىغقۇچ %d</string>

    <!-- Share -->
    <!-- Share screen header -->
    <string name="share_header_2">ھەمبەھىر</string>
    <!-- Content description (not visible, for screen readers etc.):
        "Share" button. Opens the share menu when pressed. -->
    <string name="share_button_content_description">ھەمبەھىر</string>
    <!-- Text for the Save to PDF feature in the share menu -->
    <string name="share_save_to_pdf">PDF كە ساقلا</string>
    <!-- Text for error message when generating a PDF file Text. -->
    <string name="unable_to_save_to_pdf_error">PDF ھاسىل قىلالمىدى</string>
    <!-- Text for standard error snackbar dismiss button. -->
    <string name="standard_snackbar_error_dismiss">بولدىلا</string>
    <!-- Text for error message when printing a page and it fails. -->
    <string name="unable_to_print_page_error">بۇ بەتنى باسالمايدۇ</string>
    <!-- Text for the print feature in the share and browser menu -->
    <string name="menu_print">باس</string>
    <!-- Sub-header in the dialog to share a link to another sync device -->
    <string name="share_device_subheader">ئۈسكۈنىگە يوللا</string>
    <!-- Sub-header in the dialog to share a link to an app from the full list -->
    <string name="share_link_all_apps_subheader">بارلىق مەشغۇلات</string>
    <!-- Sub-header in the dialog to share a link to an app from the most-recent sorted list -->
    <string name="share_link_recent_apps_subheader">يېقىندا ئىشلەتكەن</string>
    <!-- Text for the copy link action in the share screen. -->
    <string name="share_copy_link_to_clipboard">چاپلاش تاختىسىغا كۆچۈر</string>
     <!-- Toast shown after copying link to clipboard -->
    <string name="toast_copy_link_to_clipboard">چاپلاش تاختىسىغا كۆچۈرۈلدى</string>
    <!-- An option from the share dialog to sign into sync -->
    <string name="sync_sign_in">قەدەمداشلاشتا تىزىمغا كىرىڭ</string>
     <!-- An option from the three dot menu to sync and save data -->
    <string name="sync_menu_sync_and_save_data"> سانلىق مەلۇمات قەدەمداش ۋە ساقلاش</string>
    <!-- An option from the share dialog to send link to all other sync devices -->
    <string name="sync_send_to_all">ھەممە ئۈسكۈنىگە يوللا</string>
    <!-- An option from the share dialog to reconnect to sync -->
    <string name="sync_reconnect">قەدەمداشقا قايتا باغلىنىدۇ</string>
    <!-- Text displayed when sync is offline and cannot be accessed -->
    <string name="sync_offline">تورسىز</string>
    <!-- An option to connect additional devices -->
    <string name="sync_connect_device">باشقا ئۈسكۈنىگە باغلىنىدۇ</string>
    <!-- The dialog text shown when additional devices are not available -->
    <string name="sync_connect_device_dialog" tools:ignore="BrandUsage">ئاز دېگەندە بىر ئۈسكۈنىدە Firefox تىزىمغا كىرگەندە ئاندىن بەتكۈچ يوللىيالايدۇ.</string>
    <!-- Confirmation dialog button -->
    <string name="sync_confirmation_button">بىلدىم</string>
    <!-- Share error message -->
    <string name="share_error_snackbar">بۇ ئەپكە ھەمبەھىرلىيەلمەيدۇ</string>
    <!-- Add new device screen title -->
    <string name="sync_add_new_device_title">ئۈسكۈنىگە يوللا</string>
    <!-- Text for the warning message on the Add new device screen -->
    <string name="sync_add_new_device_message">ھېچقانداق ئۈسكۈنە باغلانمىدى</string>
    <!-- Text for the button to learn about sending tabs -->
    <string name="sync_add_new_device_learn_button">بەتكۈچ يوللاش ھەققىدىكى تەپسىلات…</string>
    <!-- Text for the button to connect another device -->
    <string name="sync_add_new_device_connect_button">باشقا ئۈسكۈنىگە باغلىنىۋاتىدۇ…</string>

    <!-- Notifications -->
    <!-- Text shown in the notification that pops up to remind the user that a private browsing session is active. -->
    <string name="notification_pbm_delete_text_2">شەخسىي بەتكۈچنى ياپ</string>


    <!-- Text shown in the notification that pops up to remind the user that a private browsing session is active for Android 14+ -->
    <string name="notification_erase_title_android_14">شەخسىي بەتكۈچنى ياپامدۇ؟</string>
    <string name="notification_erase_text_android_14">بۇ ئۇقتۇرۇش چېكىلسە ياكى سۈرۈلسە شەخسىي بەتكۈچ تاقىلىدۇ.</string>

    <!-- Name of the marketing notification channel. Displayed in the "App notifications" system settings for the app -->
    <string name="notification_marketing_channel_name">بازارچىلىق</string>
    <!-- Title shown in the notification that pops up to remind the user to set fenix as default browser.
    The app name is in the text, due to limitations with localizing Nimbus experiments -->
    <string name="nimbus_notification_default_browser_title" tools:ignore="BrandUsage,UnusedResources">Firefox تېز ھەم شەخسىي</string>

    <!-- Text shown in the notification that pops up to remind the user to set fenix as default browser.
    The app name is in the text, due to limitations with localizing Nimbus experiments -->
    <string name="nimbus_notification_default_browser_text" tools:ignore="BrandUsage,UnusedResources">Firefox نى كۆڭۈلدىكى توركۆرگۈ قىلىڭ</string>
    <!-- Title shown in the notification that pops up to re-engage the user -->
    <string name="notification_re_engagement_title">شەخسىي زىيارەتنى سىناڭ</string>
    <!-- Text shown in the notification that pops up to re-engage the user.
    %1$s is a placeholder that will be replaced by the app name. -->
    <string name="notification_re_engagement_text">%1$s زىيارەت داۋامىدا cookies ۋە تارىخ خاتىرىسىنى ساقلىمايدۇ</string>
    <!-- Title A shown in the notification that pops up to re-engage the user -->
    <string name="notification_re_engagement_A_title">ئىزسىز زىيارەت</string>
    <!-- Text A shown in the notification that pops up to re-engage the user.
    %1$s is a placeholder that will be replaced by the app name. -->
    <string name="notification_re_engagement_A_text">شەخسىي زىيارەتتە %1$s ئۇچۇرلىرىڭىزنى ساقلىمايدۇ.</string>
    <!-- Title B shown in the notification that pops up to re-engage the user -->
    <string name="notification_re_engagement_B_title">تۇنجى ئىزدەشنى باشلاڭ</string>
    <!-- Text B shown in the notification that pops up to re-engage the user -->
    <string name="notification_re_engagement_B_text">ئەتراپتىكى نەرسىلەرنى ئىزدەڭ. ياكى قىزىقارلىق ئىشلارنى بايقاڭ.</string>

    <!-- Survey -->
    <!-- Text shown in the fullscreen message that pops up to ask user to take a short survey.
    The app name is in the text, due to limitations with localizing Nimbus experiments -->
    <string name="nimbus_survey_message_text" tools:ignore="BrandUsage">قىسقا تەكشۈرۈشكە قاتنىشىپ Firefox نى تېخىمۇ ياخشىلاشقا ياردەملىشىڭ.</string>
    <!-- Preference for taking the short survey. -->
    <string name="preferences_take_survey">تەكشۈرۈشكە قاتنىشىڭ</string>
    <!-- Preference for not taking the short survey. -->
    <string name="preferences_not_take_survey">ياق رەھمەت</string>

    <!-- Snackbar -->
    <!-- Text shown in snackbar when user deletes a collection -->
    <string name="snackbar_collection_deleted">يىغقۇچ ئۆچۈرۈلدى</string>
    <!-- Text shown in snackbar when user renames a collection -->
    <string name="snackbar_collection_renamed">يىغقۇچ ئىسمى ئۆزگەرتىلدى</string>

    <!-- Text shown in snackbar when user closes a tab -->
    <string name="snackbar_tab_closed">بەتكۈچ تاقالدى</string>
    <!-- Text shown in snackbar when user closes all tabs -->
    <string name="snackbar_tabs_closed">بەتكۈچ تاقالدى</string>
    <!-- Text shown in snackbar when user closes multiple inactive tabs. %1$s will be replaced with the number of tabs closed. -->
    <string name="snackbar_num_tabs_closed">بەتكۈچ تاقالدى: %1$s</string>
    <!-- Text shown in snackbar when user bookmarks a list of tabs -->
    <string name="snackbar_message_bookmarks_saved">خەتكۈچ ساقلاندى!</string>
    <!-- Text shown in snackbar when user bookmarks a list of tabs. Parameter will be replaced by the name of the folder the bookmark was saved into.-->
    <string name="snackbar_message_bookmarks_saved_in" tools:ignore="UnusedResources">خەتكۈچ «%s» غا ساقلاندى!</string>
    <!-- Text shown in snackbar when user adds a site to shortcuts -->
    <string name="snackbar_added_to_shortcuts">تېزلەتمىگە قوشۇلدى!</string>
    <!-- Text shown in snackbar when user closes a private tab -->
    <string name="snackbar_private_tab_closed">شەخسىي بەتكۈچ تاقالدى</string>
    <!-- Text shown in snackbar when user closes all private tabs -->
    <string name="snackbar_private_tabs_closed">شەخسىي بەتكۈچ تاقالدى</string>
    <!-- Text shown in snackbar when user erases their private browsing data -->
    <string name="snackbar_private_data_deleted">شەخسىي زىيارەت سانلىق مەلۇماتلىرى ئۆچۈرۈلدى</string>
    <!-- Text shown in snackbar to undo deleting a tab, top site or collection -->
    <string name="snackbar_deleted_undo">يېنىۋال</string>
    <!-- Text shown in snackbar when user removes a top site -->
    <string name="snackbar_top_site_removed">بېكەت چىقىرىۋېتىلدى</string>
    <!-- QR code scanner prompt which appears after scanning a code, but before navigating to it
        First parameter is the name of the app, second parameter is the URL or text scanned-->
    <string name="qr_scanner_confirmation_dialog_message">%1$s نىڭ %2$s نى ئېچىشىغا يول قويىدۇ</string>
    <!-- QR code scanner prompt dialog positive option to allow navigation to scanned link -->
    <string name="qr_scanner_dialog_positive">يول قوي</string>
    <!-- QR code scanner prompt dialog positive option to deny navigation to scanned link -->
    <string name="qr_scanner_dialog_negative">رەت قىل</string>
    <!-- QR code scanner prompt dialog error message shown when a hostname does not contain http or https. -->
    <string name="qr_scanner_dialog_invalid">تور ئادرېس ئىناۋەتسىز.</string>
    <!-- QR code scanner prompt dialog positive option when there is an error -->
    <string name="qr_scanner_dialog_invalid_ok">جەزملە</string>
    <!-- Tab collection deletion prompt dialog message. Placeholder will be replaced with the collection name -->
    <string name="tab_collection_dialog_message">بۇ %1$s نى راستىنلا ئۆچۈرەمسىز؟</string>
    <!-- Tab collection deletion prompt dialog option to delete the collection -->
    <string name="tab_collection_dialog_positive">ئۆچۈر</string>
    <!-- Message for copying the URL via long press on the toolbar -->
    <string name="url_copied">تور ئادرېسى كۆچۈرۈلدى</string>
    <!-- Sample text for accessibility font size -->
    <string name="accessibility_text_size_sample_text_1">بۇ ئۈلگە تېكىست. بۇ تەڭشەك بىلەن تېكىستنى چوڭايتقاندا ياكى كىچىكلەتكەندە تېكىستنىڭ قانداق كۆرۈلىدىغانلىقىنى كۆرسىتىپ بېرىدۇ.</string>
    <!-- Summary for Accessibility Text Size Scaling Preference -->
    <string name="preference_accessibility_text_size_summary">تور بېكەتلەردە تېكىستنى چوڭايتىدۇ ياكى كىچىكلىتىدۇ</string>
    <!-- Title for Accessibility Text Size Scaling Preference -->
    <string name="preference_accessibility_font_size_title">خەت چوڭلۇقى</string>

    <!-- Title for Accessibility Text Automatic Size Scaling Preference -->
    <string name="preference_accessibility_auto_size_2">ئاپتوماتىك خەت چوڭلۇقى</string>

    <!-- Summary for Accessibility Text Automatic Size Scaling Preference -->
    <string name="preference_accessibility_auto_size_summary">خەت چوڭلۇقى ئاندىرويىد تەڭشىكىڭىزگە ماسلىشىدۇ. بۇ يەردە خەت چوڭلۇقىنى باشقۇرۇشنى چەكلىگىلى بولىدۇ.</string>

    <!-- Title for the Delete browsing data preference -->
    <string name="preferences_delete_browsing_data">توركۆرگۈ زىيارەت سانلىق مەلۇماتلىرىنى ئۆچۈرىدۇ</string>
    <!-- Title for the tabs item in Delete browsing data -->
    <string name="preferences_delete_browsing_data_tabs_title_2">بەتكۈچ ئاچ</string>
    <!-- Subtitle for the tabs item in Delete browsing data, parameter will be replaced with the number of open tabs -->
    <string name="preferences_delete_browsing_data_tabs_subtitle">%d بەتكۈچ</string>
    <!-- Title for the data and history items in Delete browsing data -->
    <!-- Title for the history item in Delete browsing data -->
    <string name="preferences_delete_browsing_data_browsing_history_title">زىيارەت تارىخى</string>
    <!-- Subtitle for the data and history items in delete browsing data, parameter will be replaced with the
        number of history items the user has -->
    <string name="preferences_delete_browsing_data_browsing_data_subtitle">%d ئادرېس</string>
    <!-- Title for the cookies and site data items in Delete browsing data -->
    <string name="preferences_delete_browsing_data_cookies_and_site_data">Cookies ۋە تور بېكەت سانلىق مەلۇماتلىرى</string>
    <!-- Subtitle for the cookies item in Delete browsing data -->
    <string name="preferences_delete_browsing_data_cookies_subtitle">كۆپىنچە تور بېكەتلەردىكى تىزىمغا كىرىش ھالىتىدىن چېكىنىپ چىقىسىز</string>
    <!-- Title for the cached images and files item in Delete browsing data -->
    <string name="preferences_delete_browsing_data_cached_files">غەملەنگەن سۈرەت ۋە ھۆججەت</string>
    <!-- Subtitle for the cached images and files item in Delete browsing data -->
    <string name="preferences_delete_browsing_data_cached_files_subtitle">ساقلىغۇچ بوشلۇقىنى بوشىتىدۇ</string>
    <!-- Title for the site permissions item in Delete browsing data -->
    <string name="preferences_delete_browsing_data_site_permissions">بېكەت ئىجازەتنامىسى</string>
    <!-- Title for the downloads item in Delete browsing data -->
    <string name="preferences_delete_browsing_data_downloads">چۈشۈرۈلمىلەر</string>
    <!-- Text for the button to delete browsing data -->
    <string name="preferences_delete_browsing_data_button">توركۆرگۈ زىيارەت سانلىق مەلۇماتلىرىنى ئۆچۈرىدۇ</string>
    <!-- Title for the Delete browsing data on quit preference -->
    <string name="preferences_delete_browsing_data_on_quit">چېكىنگەندە توركۆرگۈ زىيارەت سانلىق مەلۇماتلىرىنى ئۆچۈرىدۇ</string>
    <!-- Summary for the Delete browsing data on quit preference. "Quit" translation should match delete_browsing_data_on_quit_action translation. -->
    <string name="preference_summary_delete_browsing_data_on_quit_2">باش تىزىملىكتىن «چېكىن» نى تاللىغاندا توركۆرگۈ سانلىق مەلۇماتلىرىنى ئاپتوماتىك ئۆچۈرىدۇ</string>
    <!-- Action item in menu for the Delete browsing data on quit feature -->
    <string name="delete_browsing_data_on_quit_action">چېكىنىش</string>

    <!-- Title text of a delete browsing data dialog. -->
    <string name="delete_history_prompt_title">ئۆچۈرىدىغان ۋاقىت دائىرىسى</string>
    <!-- Body text of a delete browsing data dialog. -->
    <string name="delete_history_prompt_body_2">تارىخ خاتىرىسى (باشقا ئۈسكۈنىلەردىن قەدەمداشلىغان تارىخ خاتىرىسىنىمۇ ئۆز ئىچىگە ئالىدۇ) نى ئۆچۈرىدۇ</string>
    <!-- Radio button in the delete browsing data dialog to delete history items for the last hour. -->
    <string name="delete_history_prompt_button_last_hour">ئاخىرقى سائەت</string>
    <!-- Radio button in the delete browsing data dialog to delete history items for today and yesterday. -->
    <string name="delete_history_prompt_button_today_and_yesterday">بۈگۈن ۋە تۈنۈگۈن</string>
    <!-- Radio button in the delete browsing data dialog to delete all history. -->
    <string name="delete_history_prompt_button_everything">ھەممىسى</string>

    <!-- Dialog message to the user asking to delete browsing data. Parameter will be replaced by app name. -->
    <string name="delete_browsing_data_prompt_message_3">%s تاللانغان توركۆرگۈ زىيارەت سانلىق مەلۇماتلىرىنى ئۆچۈرۈۋېتىدۇ.</string>
    <!-- Text for the cancel button for the data deletion dialog -->
    <string name="delete_browsing_data_prompt_cancel">ۋاز كەچ</string>
    <!-- Text for the allow button for the data deletion dialog -->
    <string name="delete_browsing_data_prompt_allow">ئۆچۈر</string>
    <!-- Text for the snackbar confirmation that the data was deleted -->
    <string name="preferences_delete_browsing_data_snackbar">توركۆرگۈ سانلىق مەلۇماتى ئۆچۈرۈلدى</string>
    <!-- Text for the snackbar to show the user that the deletion of browsing data is in progress -->
    <string name="deleting_browsing_data_in_progress">توركۆرگۈ زىيارەت سانلىق مەلۇماتىنى ئۆچۈرۈۋاتىدۇ…</string>

    <!-- Dialog message to the user asking to delete all history items inside the opened group. Parameter will be replaced by a history group name. -->
    <string name="delete_all_history_group_prompt_message">«%s» دىكى بارلىق تور بېكەتلەرنى ئۆچۈرىدۇ</string>
    <!-- Text for the cancel button for the history group deletion dialog -->
    <string name="delete_history_group_prompt_cancel">ۋاز كەچ</string>
    <!-- Text for the allow button for the history group dialog -->
    <string name="delete_history_group_prompt_allow">ئۆچۈر</string>
    <!-- Text for the snackbar confirmation that the history group was deleted -->
    <string name="delete_history_group_snackbar">گۇرۇپپا ئۆچۈرۈلدى</string>

    <!-- Onboarding -->
    <!-- text to display in the snackbar once account is signed-in -->
    <string name="onboarding_firefox_account_sync_is_on">قەدەمداش ئوچۇق</string>

    <!-- Onboarding theme -->
    <!-- Text shown in snackbar when multiple tabs have been sent to device -->
    <string name="sync_sent_tabs_snackbar">بەتكۈچ يوللاندى!</string>
    <!-- Text shown in snackbar when one tab has been sent to device  -->
    <string name="sync_sent_tab_snackbar">بەتكۈچ يوللاندى!</string>
    <!-- Text shown in snackbar when sharing tabs failed  -->
    <string name="sync_sent_tab_error_snackbar">يوللىيالمىدى</string>
    <!-- Text shown in snackbar for the "retry" action that the user has after sharing tabs failed -->
    <string name="sync_sent_tab_error_snackbar_action">قايتا سىنا</string>
    <!-- Title of QR Pairing Fragment -->
    <string name="sync_scan_code">كودنى تارا</string>
    <!-- Instructions on how to access pairing -->
    <string name="sign_in_instructions" tools:ignore="BrandUsage"><![CDATA[كومپيۇتېرىڭىزدىكى Firefox دا <b>https://firefox.com/pair</b> ئاچىدۇ]]></string>
    <!-- Text shown for sign in pairing when ready -->
    <string name="sign_in_ready_for_scan">تاراشقا تەييار</string>
    <!-- Text shown for settings option for sign with pairing -->
    <string name="sign_in_with_camera">كامېرا بىلەن كىرىڭ</string>
    <!-- Text shown for settings option for sign with email -->
    <string name="sign_in_with_email">ئورنىغا ئېلخەت ئىشلىتىڭ</string>
    <!-- Text shown for settings option for create new account text.'Firefox' intentionally hardcoded here.-->
    <string name="sign_in_create_account_text" tools:ignore="BrandUsage"><![CDATA[ھېساباتىڭىز يوق؟ <u> Firefox نى ئۈسكۈنىلەر ئارا قەدەمداشلاش ئۈچۈن بىرنى قۇرۇڭ </u>.]]></string>
    <!-- Text shown in confirmation dialog to sign out of account. The first parameter is the name of the app (e.g. Firefox Preview) -->
    <string name="sign_out_confirmation_message_2">%s ھېساباتىڭىز بىلەن قەدەمداشلاشنى توختىتىدۇ، ئەمما بۇ ئۈسكۈنىدىكى توركۆرگۈ سانلىق مەلۇماتلىرىڭىزنى ئۆچۈرمەيدۇ.</string>
    <!-- Option to continue signing out of account shown in confirmation dialog to sign out of account -->
    <string name="sign_out_disconnect">ئۇلانمىنى ئۈز</string>
    <!-- Option to cancel signing out shown in confirmation dialog to sign out of account -->
    <string name="sign_out_cancel">ۋاز كەچ</string>
    <!-- Error message snackbar shown after the user tried to select a default folder which cannot be altered -->
    <string name="bookmark_cannot_edit_root">كۆڭۈلدىكى قىسقۇچنى تەھرىرلىيەلمەيدۇ</string>

    <!-- Enhanced Tracking Protection -->
    <!-- Link displayed in enhanced tracking protection panel to access tracking protection settings -->
    <string name="etp_settings">قوغداش تەڭشەكلىرى</string>
    <!-- Preference title for enhanced tracking protection settings -->
    <string name="preference_enhanced_tracking_protection">كۈچەيتىلگەن ئىزلاشتىن قوغداش</string>
    <!-- Preference summary for enhanced tracking protection settings on/off switch -->
    <string name="preference_enhanced_tracking_protection_summary">ھازىر ئومۇمىيەت ساقلانما قوغداش ئىقتىدارى بار، تور بېكەت ھالقىغان ئىز قوغلىغۇچىلارغا قارشى ئەڭ كۈچلۈك توساق.</string>
    <!-- Description of enhanced tracking protection. The parameter is the name of the application (For example: Firefox Fenix) -->
    <string name="preference_enhanced_tracking_protection_explanation_2">%s سىزنى توردىكى ئىشلىرىڭىزغا ئەگىشىدىغان كۆپ ئۇچرايدىغان ئىزچىلاردىن قوغدايدۇ.</string>
    <!-- Text displayed that links to website about enhanced tracking protection -->
    <string name="preference_enhanced_tracking_protection_explanation_learn_more">تەپسىلاتى</string>
    <!-- Preference for enhanced tracking protection for the standard protection settings -->
    <string name="preference_enhanced_tracking_protection_standard_default_1">ئۆلچەملىك (كۆڭۈلدىكى)</string>
    <!-- Preference description for enhanced tracking protection for the standard protection settings -->
    <string name="preference_enhanced_tracking_protection_standard_description_5">بەتلەر نورمال يۈكلىنىدۇ ، ئەمما ئازراق ئىز قوغلىغۇچنى توسىدۇ.</string>
    <!--  Accessibility text for the Standard protection information icon  -->
    <string name="preference_enhanced_tracking_protection_standard_info_button">ئۆلچەملىك ئىز قوغلاشتىن قوغداشتا نېمىلەر توسۇلىدۇ</string>
    <!-- Preference for enhanced tracking protection for the strict protection settings -->
    <string name="preference_enhanced_tracking_protection_strict">قاتتىق</string>
    <!-- Preference description for enhanced tracking protection for the strict protection settings -->
    <string name="preference_enhanced_tracking_protection_strict_description_4">ئىزلاشتىن قوغداش تېخىمۇ كۈچلۈك ۋە ئىقتىدارى تېخىمۇ تېز، ئەمما بەزى تور بېكەتلەر نورمال ئىشلىمەسلىكى مۇمكىن.</string>
    <!--  Accessibility text for the Strict protection information icon  -->
    <string name="preference_enhanced_tracking_protection_strict_info_button">ئىز قوغلاشتىن قاتتىق قوغداشتا نېمىلەر توسۇلىدۇ</string>
    <!-- Preference for enhanced tracking protection for the custom protection settings -->
    <string name="preference_enhanced_tracking_protection_custom">ئىختىيارىچە</string>
    <!-- Preference description for enhanced tracking protection for the strict protection settings -->
    <string name="preference_enhanced_tracking_protection_custom_description_2">قايسى ئىز قوغلىغۇچ ۋە قوليازمىلارنى توسىدىغانلىقى تاللىنىدۇ.</string>
    <!--  Accessibility text for the Strict protection information icon  -->
    <string name="preference_enhanced_tracking_protection_custom_info_button">ئىختىيارىچە ئىز قوغلاشتىن قوغداشتا نېمىلەر توسۇلىدۇ</string>
    <!-- Header for categories that are being blocked by current Enhanced Tracking Protection settings -->
    <!-- Preference for enhanced tracking protection for the custom protection settings for cookies-->
    <string name="preference_enhanced_tracking_protection_custom_cookies">Cookies</string>
    <!-- Option for enhanced tracking protection for the custom protection settings for cookies-->
    <string name="preference_enhanced_tracking_protection_custom_cookies_1">بېكەت ھالقىپ ۋە ئىجتىمائىي تاراتقۇ ئىزلىغۇچ</string>
    <!-- Option for enhanced tracking protection for the custom protection settings for cookies-->
    <string name="preference_enhanced_tracking_protection_custom_cookies_2">زىيارەت قىلمىغان بېكەتنىڭ Cookies سى</string>
    <!-- Option for enhanced tracking protection for the custom protection settings for cookies-->
    <string name="preference_enhanced_tracking_protection_custom_cookies_3">بارلىق ئۈچىنچى تەرەپ Cookies (تور بېكەتلەرنىڭ بۇزۇلۇشىنى كەلتۈرۈپ چىقىرىشى مۇمكىن)</string>
    <!-- Option for enhanced tracking protection for the custom protection settings for cookies-->
    <string name="preference_enhanced_tracking_protection_custom_cookies_4">بارلىق Cookies (تور بېكەتلەرنىڭ بۇزۇلۇشىنى كەلتۈرۈپ چىقىرىدۇ)</string>
    <!-- Option for enhanced tracking protection for the custom protection settings for cookies-->
    <string name="preference_enhanced_tracking_protection_custom_cookies_5">بېكەت ھالقىغان Cookies نى ئايرىۋېتىدۇ</string>
    <!-- Preference for Global Privacy Control for the custom privacy settings for Global Privacy Control. '&amp;' is replaced with the ampersand symbol: &-->
    <string name="preference_enhanced_tracking_protection_custom_global_privacy_control">تور بېكەتلەرگە ئۇچۇرلىرىڭىزنى تارقاتماسلىق ۋە ساتماسلىقنى ئېيتىڭ</string>
    <!-- Preference for enhanced tracking protection for the custom protection settings for tracking content -->
    <string name="preference_enhanced_tracking_protection_custom_tracking_content">ئىز قوغلاش مەزمۇنى</string>
    <!-- Option for enhanced tracking protection for the custom protection settings for tracking content-->
    <string name="preference_enhanced_tracking_protection_custom_tracking_content_1">ھەممە بەتكۈچتە</string>
    <!-- Option for enhanced tracking protection for the custom protection settings for tracking content-->
    <string name="preference_enhanced_tracking_protection_custom_tracking_content_2">شەخسىي بەتكۈچتىلا</string>
    <!-- Preference for enhanced tracking protection for the custom protection settings -->
    <string name="preference_enhanced_tracking_protection_custom_cryptominers">شىفىرلىق پۇل قازغۇچ</string>
    <!-- Preference for enhanced tracking protection for the custom protection settings -->
    <string name="preference_enhanced_tracking_protection_custom_known_fingerprinters">مەلۇملۇق ئىز قالدۇرغۇ</string>
    <!-- Button label for navigating to the Enhanced Tracking Protection details -->
    <string name="enhanced_tracking_protection_details">تەپسىلاتى</string>
    <!-- Header for categories that are being being blocked by current Enhanced Tracking Protection settings -->
    <string name="enhanced_tracking_protection_blocked">توسۇلغان</string>
    <!-- Header for categories that are being not being blocked by current Enhanced Tracking Protection settings -->
    <string name="enhanced_tracking_protection_allowed">يول قويغان</string>
    <!-- Category of trackers (social media trackers) that can be blocked by Enhanced Tracking Protection -->
    <string name="etp_social_media_trackers_title">ئىجتىمائىي تاراتقۇ ئىزلىغۇچ</string>
    <!-- Description of social media trackers that can be blocked by Enhanced Tracking Protection -->
    <string name="etp_social_media_trackers_description">ئىجتىمائىي ئالاقە تورىنىڭ توردىكى پائالىيىتىڭىزنى ئىز قوغلاش ئىقتىدارىنى چەكلەيدۇ.</string>
    <!-- Category of trackers (cross-site tracking cookies) that can be blocked by Enhanced Tracking Protection -->
    <string name="etp_cookies_title">بېكەت ھالقىغان ئىزلاش cookie</string>
    <!-- Category of trackers (cross-site tracking cookies) that can be blocked by Enhanced Tracking Protection -->
    <string name="etp_cookies_title_2">بېكەت ھالقىغان cookies</string>
    <!-- Description of cross-site tracking cookies that can be blocked by Enhanced Tracking Protection -->
    <string name="etp_cookies_description">تور تەھلىل شىركەتلىرى ۋە ئېلان تورلىرى تور بېكەت ھالقىپ تور كۆرگۈ سانلىق مەلۇماتلىرىنى توپلايدىغان ساقلانمىلارنى توسىدۇ.</string>
    <!-- Description of cross-site tracking cookies that can be blocked by Enhanced Tracking Protection -->
    <string name="etp_cookies_description_2">ئومۇمىيەت ساقلانما قوغداش ئىقتىدارى ھەر بىر تور بېكەتنىڭ ساقلانمىسىنى ئايرىۋېتىپ، ئېلان تورلىرىنىڭ تور بېكەت ھالقىپ بۇ خىل ئىزلىغۇچلارنى ئىشلىتىپ ئەگىشىشىنى چەكلەيدۇ.</string>
    <!-- Category of trackers (cryptominers) that can be blocked by Enhanced Tracking Protection -->
    <string name="etp_cryptominers_title">شىفىرلىق پۇل قازغۇچ</string>
    <!-- Description of cryptominers that can be blocked by Enhanced Tracking Protection -->
    <string name="etp_cryptominers_description">يامان غەرەزلىك قوليازمىلارنىڭ ئۈسكۈنىڭىزدە رەقەملىك پۇل قېزىشىنى توسىدۇ.</string>
    <!-- Description of fingerprinters that can be blocked by Enhanced Tracking Protection -->
    <string name="etp_known_fingerprinters_description">ئىز قوغلاش مەقسىتىدە ئىشلىتىلىدىغان ئۈسكۈنىڭىزگە ئائىت بىردىنبىر پەرقلىنىدىغان سانلىق مەلۇماتلارنى توپلاشنى توختىتىدۇ.</string>
    <!-- Category of trackers (tracking content) that can be blocked by Enhanced Tracking Protection -->
    <string name="etp_tracking_content_title">ئىز قوغلاش مەزمۇنى</string>
    <!-- Description of tracking content that can be blocked by Enhanced Tracking Protection -->
    <string name="etp_tracking_content_description">ئىز قوغلاش كودى بار ئېلان، سىن ۋە باشقا مەزمۇنلارنى يۈكلەشتىن توختىتىدۇ. بەزى تور بېكەتلەرنىڭ ئىقتىدارىغا تەسىر كۆرسىتىشى مۇمكىن.</string>
    <!-- Enhanced Tracking Protection message that protection is currently on for this site -->
    <string name="etp_panel_on">قوغداش بۇ بېكەتكە ئوچۇق</string>
    <!-- Enhanced Tracking Protection message that protection is currently off for this site -->
    <string name="etp_panel_off">قوغداش بۇ بېكەتكە تاقاق</string>
    <!-- Header for exceptions list for which sites enhanced tracking protection is always off -->
    <string name="enhanced_tracking_protection_exceptions">كۈچەيتىلگەن ئىز قوغلاشتىن قوغداش بۇ تور بېكەتلەر ئۈچۈن تاقالغان</string>
    <!-- Content description (not visible, for screen readers etc.): Navigate
    back from ETP details (Ex: Tracking content) -->
    <string name="etp_back_button_content_description">كەينىگە قايت</string>
    <!-- About page link text to open what's new link -->
    <string name="about_whats_new">%s دىكى يېڭىلىقلار</string>
    <!-- Open source licenses page title
    The first parameter is the app name -->
    <string name="open_source_licenses_title">%s | ئوچۇق كودلۇق يۇمشاق دېتال ئامبارلىرى</string>
    <!-- Category of trackers (redirect trackers) that can be blocked by Enhanced Tracking Protection -->
    <string name="etp_redirect_trackers_title">قايتا نىشانلايدىغان ئىز قوغلىغۇچ</string>
    <!-- Description of redirect tracker cookies that can be blocked by Enhanced Tracking Protection -->
    <string name="etp_redirect_trackers_description">مەلۇملۇق ئىزلىغۇچى تور بېكەتلەرنىڭ قايتا نىشانلاش تەڭشىكى بار ساقلانمىلارنى تازىلايدۇ.</string>
    <!-- Preference for fingerprinting protection for the custom protection settings -->
    <string name="etp_suspected_fingerprinters_title">گۇمانلىق ئىز قالدۇرغۇ</string>
    <!-- Description of fingerprinters that can be blocked by fingerprinting protection -->
    <string name="etp_suspected_fingerprinters_description">گۇمانلىق ئىز قالدۇرغۇنى توختىتىشتا ئىز قالدۇرغۇدىن قوغداش قوزغىتىلىدۇ.</string>
    <!-- Category of trackers (fingerprinters) that can be blocked by Enhanced Tracking Protection -->
    <string name="etp_known_fingerprinters_title">مەلۇملۇق ئىز قالدۇرغۇ</string>
    <!-- Description of the SmartBlock Enhanced Tracking Protection feature. The * symbol is intentionally hardcoded here,
         as we use it on the UI to indicate which trackers have been partially unblocked.  -->
    <string name="preference_etp_smartblock_description">بۇ بەتتىكى تۆۋەندە بەلگە قويۇلغان بەزى ئىزچىلار قىسمەن قۇلۇپلانمىدى، چۈنكى سىز ئۇلار بىلەن تەسىرلەشتىڭىز*.</string>
    <!-- Text displayed that links to website about enhanced tracking protection SmartBlock -->
    <string name="preference_etp_smartblock_learn_more">تەپسىلاتى</string>

    <!-- Content description (not visible, for screen readers etc.):
    Enhanced tracking protection exception preference icon for ETP settings. -->
    <string name="preference_etp_exceptions_icon_description">كۈچەيتىلگەن ئىز قوغلاشتىن قوغداش مۇستەسنا مايىللىق سىنبەلگىسى</string>

    <!-- About page link text to open support link -->
    <string name="about_support">قوللاش</string>
    <!-- About page link text to list of past crashes (like about:crashes on desktop) -->
    <string name="about_crashes">يىمىرىلىش</string>
    <!-- About page link text to open privacy notice link -->
    <string name="about_privacy_notice">شەخسىيەت ئۇقتۇرۇشى</string>
    <!-- About page link text to open know your rights link -->
    <string name="about_know_your_rights">ھوقۇقىڭىزنى بىلىۋېلىڭ</string>
    <!-- About page link text to open licensing information link -->
    <string name="about_licensing_information">ئىجازەت ئۇچۇرى</string>

    <!-- About page link text to open a screen with libraries that are used -->
    <string name="about_other_open_source_libraries">بىز ئىشلىتىدىغان ئامبارلار</string>
    <!-- Toast shown to the user when they are activating the secret dev menu
        The first parameter is number of long clicks left to enable the menu -->
    <string name="about_debug_menu_toast_progress">سازلاش تىزىملىكى: %1$d چېكىلسە قوزغىتىدۇ</string>
    <string name="about_debug_menu_toast_done">سازلاش تىزىملىكى قوزغىتىلدى</string>

    <!-- Browser long press popup menu -->
    <!-- Copy the current url -->
    <string name="browser_toolbar_long_press_popup_copy">كۆچۈرۈش</string>

    <!-- Paste & go the text in the clipboard. '&amp;' is replaced with the ampersand symbol: & -->
    <string name="browser_toolbar_long_press_popup_paste_and_go">چاپلاپ يۆتكەل</string>
    <!-- Paste the text in the clipboard -->
    <string name="browser_toolbar_long_press_popup_paste">چاپلا</string>

    <!-- Snackbar message shown after an URL has been copied to clipboard. -->
    <string name="browser_toolbar_url_copied_to_clipboard_snackbar">تور ئادرېسى چاپلاش تاختىسىغا كۆچۈرۈلدى</string>

    <!-- Title text for the Add To Homescreen dialog -->
    <string name="add_to_homescreen_title">باش ئېكرانغا قوش</string>
    <!-- Cancel button text for the Add to Homescreen dialog -->
    <string name="add_to_homescreen_cancel">ۋاز كەچ</string>
    <!-- Add button text for the Add to Homescreen dialog -->
    <string name="add_to_homescreen_add">قوشاي</string>

    <!-- Continue to website button text for the first-time Add to Homescreen dialog -->
    <string name="add_to_homescreen_continue">توربېكەتنى داۋاملاشتۇر</string>
    <!-- Placeholder text for the TextView in the Add to Homescreen dialog -->
    <string name="add_to_homescreen_text_placeholder">تېزلەتمە ئىسمى</string>

    <!-- Describes the add to homescreen functionality -->
    <string name="add_to_homescreen_description_2">تېز سۈرئەتتە زىيارەت قىلىش ۋە ئەپكە ئوخشاش زىيارەت تۇيغۇسىغا ئېرىشىش ئۈچۈن، مەزكۇر تور بېكەتنى باش ئېكرانغا ئاسانلا قوشالايسىز.</string>

    <!-- Preference for managing the settings for logins and passwords in Fenix -->
    <string name="preferences_passwords_logins_and_passwords_2">ئىم</string>
    <!-- Preference for managing the saving of logins and passwords in Fenix -->
    <string name="preferences_passwords_save_logins_2">ئىم ساقلا</string>
    <!-- Preference option for asking to save passwords in Fenix -->
    <string name="preferences_passwords_save_logins_ask_to_save">ساقلاشنى سورا</string>
    <!-- Preference option for never saving passwords in Fenix -->
    <string name="preferences_passwords_save_logins_never_save">ھەرگىز ساقلىما</string>
    <!-- Preference for autofilling saved logins in Firefox (in web content), %1$s will be replaced with the app name -->
    <string name="preferences_passwords_autofill2">%1$s دا ئاپتوماتىك تولدۇر</string>
    <!-- Description for the preference for autofilling saved logins in Firefox (in web content), %1$s will be replaced with the app name -->
    <string name="preferences_passwords_autofill_description">%1$s نى ئىشلەتكەندە توربېكەتتىكى ئىشلەتكۈچى ئىسمى ۋە پارولىنى تولدۇرىدۇ ۋە ساقلايدۇ.</string>
    <!-- Preference for autofilling logins from Fenix in other apps (e.g. autofilling the Twitter app) -->
    <string name="preferences_android_autofill">باشقا ئەپلەردە ئاپتوماتىك تولدۇرىدۇ</string>
    <!-- Description for the preference for autofilling logins from Fenix in other apps (e.g. autofilling the Twitter app) -->
    <string name="preferences_android_autofill_description">ئۈسكۈنىڭىزدىكى باشقا ئەپلەردە ئىشلەتكۈچى ئىسمى ۋە ئىمنى تولدۇرىدۇ.</string>

    <!-- Preference option for adding a password -->
    <string name="preferences_logins_add_login_2">ئىم قوش</string>

    <!-- Preference for syncing saved passwords in Fenix -->
    <string name="preferences_passwords_sync_logins_2">ئىم قەدەمداشلا</string>
    <!-- Preference for syncing saved passwords in Fenix, when not signed in-->
    <string name="preferences_passwords_sync_logins_across_devices_2">ئىمنى ئۈسكۈنىلەر ئارا قەدەمداشلايدۇ</string>
    <!-- Preference to access list of saved passwords -->
    <string name="preferences_passwords_saved_logins_2">ساقلانغان ئىم</string>
    <!-- Description of empty list of saved passwords. Placeholder is replaced with app name.  -->
    <string name="preferences_passwords_saved_logins_description_empty_text_2">سىز ساقلىغان ياكى %s غا قەدەمداشلىغان ئىم بۇ يەردە كۆرسىتىلىدۇ. سىز ساقلىغان بارلىق ئىم مەخپىيلەشتۈرۈلگەن.</string>
    <!-- Clickable text for opening an external link for more information about Sync. -->
    <string name="preferences_passwords_saved_logins_description_empty_learn_more_link_2">قەدەمداش ھەققىدىكى تەپسىلاتلار</string>
    <!-- Preference to access list of login exceptions that we never save logins for -->
    <string name="preferences_passwords_exceptions">مۇستەسنا</string>
    <!-- Empty description of list of login exceptions that we never save passwords for. Parameter will be replaced by app name. -->
    <string name="preferences_passwords_exceptions_description_empty_2">بۇ جايدا كۆرسىتىلگەن تور بېكەتلەر ئۈچۈن %s ئىم ساقلىمايدۇ.</string>
    <!-- Description of list of login exceptions that we never save passwords for. Parameter will be replaced by app name. -->
    <string name="preferences_passwords_exceptions_description_2">بۇ تور بېكەتلەر ئۈچۈن %s ئىم ساقلىمايدۇ.</string>
    <!-- Text on button to remove all saved login exceptions -->
    <string name="preferences_passwords_exceptions_remove_all">ھەممە مۇستەسنالارنى ئۆچۈرىدۇ</string>
    <!-- Hint for search box in passwords list -->
    <string name="preferences_passwords_saved_logins_search_2">پارول ئىزدەش</string>
    <!-- The header for the site that a login is for -->
    <string name="preferences_passwords_saved_logins_site">بېكەت</string>
    <!-- The header for the username for a login -->
    <string name="preferences_passwords_saved_logins_username">ئىشلەتكۈچى ئىسمى</string>
    <!-- The header for the password for a login -->
    <string name="preferences_passwords_saved_logins_password">پارول</string>
    <!-- Shown in snackbar to tell user that the password has been copied -->
    <string name="logins_password_copied">ئىم چاپلاش تاختىسىغا كۆچۈرۈلدى</string>
    <!-- Shown in snackbar to tell user that the username has been copied -->
    <string name="logins_username_copied">ئىشلەتكۈچى ئىسمى چاپلاش تاختىسىغا كۆچۈرۈلدى</string>
    <!-- Content Description (for screenreaders etc) read for the button to copy a password in logins-->
    <string name="saved_logins_copy_password">ئىم كۆچۈر</string>
    <!-- Content Description (for screenreaders etc) read for the button to clear a password while editing a login-->
    <string name="saved_logins_clear_password">ئىم تازىلا</string>
    <!-- Content Description (for screenreaders etc) read for the button to copy a username in logins -->
    <string name="saved_login_copy_username">ئىشلەتكۈچى ئىسمىنى كۆچۈر</string>
    <!-- Content Description (for screenreaders etc) read for the button to clear a username while editing a login -->
    <string name="saved_login_clear_username">ئىشلەتكۈچى ئىسمىنى تازىلا</string>
    <!-- Content Description (for screenreaders etc) read for the button to clear the hostname field while creating a login -->
    <string name="saved_login_clear_hostname">مۇلازىم ئىسمىنى تازىلا</string>
    <!-- Content Description (for screenreaders etc) read for the button to open a site in logins -->
    <string name="saved_login_open_site">تور بېكەتنى توركۆرگۈدە ئاچىدۇ</string>
    <!-- Content Description (for screenreaders etc) read for the button to reveal a password in logins -->
    <string name="saved_login_reveal_password">ئىم كۆرسەت</string>
    <!-- Content Description (for screenreaders etc) read for the button to hide a password in logins -->
    <string name="saved_login_hide_password">ئىم يوشۇر</string>

    <!-- Message displayed in biometric prompt displayed for authentication before allowing users to view their passwords -->
    <string name="logins_biometric_prompt_message_2">ساقلانغان پارولىڭىزنى كۆرۈش ئۈچۈن قۇلۇپ ئېچىڭ</string>
    <!-- Title of warning dialog if users have no device authentication set up -->
    <string name="logins_warning_dialog_title_2">ساقلانغان ئىملىرىڭىز شىفىرلىنىدۇ</string>
    <!-- Message of warning dialog if users have no device authentication set up -->
    <string name="logins_warning_dialog_message_2">ئۈسكۈنە قۇلۇپلاش ئەندىزىسى، PIN ياكى ئىم ئورنىتىشنى تەڭشىسىڭىز، ئۈسكۈنىڭىز باشقىلارنىڭ قولىدا بولسىمۇ ساقلانغان ئىملىرىڭىزنى زىيارەت قىلالمايدۇ.</string>
    <!-- Negative button to ignore warning dialog if users have no device authentication set up -->
    <string name="logins_warning_dialog_later">كېيىنچە</string>
    <!-- Positive button to send users to set up a pin of warning dialog if users have no device authentication set up -->
    <string name="logins_warning_dialog_set_up_now">ھازىر تەڭشە</string>
    <!-- Title of PIN verification dialog to direct users to re-enter their device credentials to access their logins -->
    <string name="logins_biometric_prompt_message_pin">ئۈسكۈنىڭىزنىڭ قۇلۇپىنى ئېچىڭ</string>
    <!-- Title for Accessibility Force Enable Zoom Preference -->
    <string name="preference_accessibility_force_enable_zoom">ھەممە تور بېكەتلەرنى چوڭايتىدۇ</string>

    <!-- Summary for Accessibility Force Enable Zoom Preference -->
    <string name="preference_accessibility_force_enable_zoom_summary">ھەتتا ئىشارەتنىڭ ئالدىنى ئالىدىغان تور بېكەتلەردىمۇ كىچىكلىتىش ۋە چوڭايتىشقا يول قويىدۇ.</string>

    <!-- Saved logins sorting strategy menu item -by name- (if selected, it will sort saved logins alphabetically) -->
    <string name="saved_logins_sort_strategy_alphabetically">ئىسمى (A-Z)</string>
    <!-- Saved logins sorting strategy menu item -by last used- (if selected, it will sort saved logins by last used) -->
    <string name="saved_logins_sort_strategy_last_used">ئاخىرقى قېتىم ئىشلىتىلگەن</string>

    <!-- Content description (not visible, for screen readers etc.) -->
    <string name="saved_logins_menu_dropdown_chevron_icon_content_description_2">ئىم تىزىملىكىنى تەرتىپلە</string>

    <!-- Autofill -->
    <!-- Preference and title for managing the autofill settings -->
    <string name="preferences_autofill">ئاپتوماتىك تولدۇر</string>
    <!-- Preference and title for managing the settings for addresses -->
    <string name="preferences_addresses">ئادرېس</string>
    <!-- Preference and title for managing the settings for payment methods -->
    <string name="preferences_credit_cards_2">چىقىم قىلىش ئۇسۇلى</string>
    <!-- Preference for saving and autofilling credit cards -->
    <string name="preferences_credit_cards_save_and_autofill_cards_2">چىقىم قىلىش ئۇسۇلىنى ساقلاپ ۋە تولدۇرىدۇ</string>
    <!-- Preference summary for saving and autofilling payment method data. Parameter will be replaced by app name. -->
    <string name="preferences_credit_cards_save_and_autofill_cards_summary_2">سىز ساقلىغان بارلىق چىقىم قىلىش ئۇسۇللىرىنى %s شىفىرلايدۇ</string>
    <!-- Preference option for syncing credit cards across devices. This is displayed when the user is not signed into sync -->
    <string name="preferences_credit_cards_sync_cards_across_devices">كارتىنى ئۈسكۈنىلەر ئارا قەدەمداشلايدۇ</string>
    <!-- Preference option for syncing credit cards across devices. This is displayed when the user is signed into sync -->
    <string name="preferences_credit_cards_sync_cards">كارتا قەدەمداشلا</string>
    <!-- Preference option for adding a card -->
    <string name="preferences_credit_cards_add_credit_card_2">كارتا قوش</string>
    <!-- Preference option for managing saved cards -->
    <string name="preferences_credit_cards_manage_saved_cards_2">كارتا باشقۇرۇش</string>
    <!-- Preference option for adding an address -->
    <string name="preferences_addresses_add_address">ئادرېس قوش</string>
    <!-- Preference option for managing saved addresses -->
    <string name="preferences_addresses_manage_addresses">ئادرېس باشقۇرۇش</string>
    <!-- Preference for saving and filling addresses -->
    <string name="preferences_addresses_save_and_autofill_addresses_2">ئادرېس ساقلاپ تولدۇرىدۇ</string>

    <!-- Preference summary for saving and filling address data -->
    <string name="preferences_addresses_save_and_autofill_addresses_summary_2">تېلېفون نومۇرى ۋە ئېلخەت ئادرېسىنى ئۆز ئىچىگە ئالىدۇ</string>

    <!-- Title of the "Add card" screen -->
    <string name="credit_cards_add_card">كارتا قوش</string>
    <!-- Title of the "Edit card" screen -->
    <string name="credit_cards_edit_card">كارتا تەھرىر</string>
    <!-- The header for the card number of a credit card -->
    <string name="credit_cards_card_number">كارتا نومۇرى</string>
    <!-- The header for the expiration date of a credit card -->
    <string name="credit_cards_expiration_date">مۇددىتى توشىدىغان چېسلا</string>
    <!-- The label for the expiration date month of a credit card to be used by a11y services-->
    <string name="credit_cards_expiration_date_month">مۇددىتى توشىدىغان چېسلا ئاي</string>
    <!-- The label for the expiration date year of a credit card to be used by a11y services-->
    <string name="credit_cards_expiration_date_year">مۇددىتى توشىدىغان چېسلا يىل</string>
    <!-- The header for the name on the credit card -->
    <string name="credit_cards_name_on_card">كارتىدىكى ئىسىم</string>
    <!-- The text for the "Delete card" menu item for deleting a credit card -->
    <string name="credit_cards_menu_delete_card">كارتىنى ئۆچۈر</string>
    <!-- The text for the "Delete card" button for deleting a credit card -->
    <string name="credit_cards_delete_card_button">كارتىنى ئۆچۈر</string>
    <!-- The text for the confirmation message of "Delete card" dialog -->
    <string name="credit_cards_delete_dialog_confirmation_2">كارتىنى ئۆچۈرەمدۇ؟</string>
    <!-- The text for the positive button on "Delete card" dialog -->
    <string name="credit_cards_delete_dialog_button">ئۆچۈر</string>
    <!-- The title for the "Save" menu item for saving a credit card -->
    <string name="credit_cards_menu_save">ساقلا</string>
    <!-- The text for the "Save" button for saving a credit card -->
    <string name="credit_cards_save_button">ساقلا</string>
    <!-- The text for the "Cancel" button for cancelling adding, updating or deleting a credit card -->
    <string name="credit_cards_cancel_button">ۋاز كەچ</string>
    <!-- Title of the "Saved cards" screen -->
    <string name="credit_cards_saved_cards">ساقلانغان كارتا</string>
    <!-- Error message for card number validation -->
    <string name="credit_cards_number_validation_error_message_2">ئىناۋەتلىك كارتا نومۇرى كىرگۈزۈلىدۇ</string>
    <!-- Error message for card name on card validation -->
    <string name="credit_cards_name_on_card_validation_error_message_2">ئات قوش</string>
    <!-- Message displayed in biometric prompt displayed for authentication before allowing users to view their saved credit cards -->
    <string name="credit_cards_biometric_prompt_message">ساقلانغان كارتىلىرىڭىزنى كۆرۈش ئۈچۈن قۇلۇپ ئېچىڭ</string>

    <!-- Title of warning dialog if users have no device authentication set up -->
    <string name="credit_cards_warning_dialog_title_2">ساقلانغان چىقىم قىلىش ئۇسۇللىرىڭىز شىفىرلىنىدۇ</string>
    <!-- Message of warning dialog if users have no device authentication set up -->
    <string name="credit_cards_warning_dialog_message_3">ئۈسكۈنە قۇلۇپلاش ئەندىزىسى، PIN ياكى ئىم ئورنىتىشنى تەڭشىسىڭىز، ئۈسكۈنىڭىز باشقىلارنىڭ قولىدا بولسىمۇ ساقلانغان چىقىم قىلىش ئۇسۇلىڭىزنى زىيارەت قىلالمايدۇ.</string>
    <!-- Positive button to send users to set up a pin of warning dialog if users have no device authentication set up -->
    <string name="credit_cards_warning_dialog_set_up_now">ھازىر تەڭشە</string>
    <!-- Negative button to ignore warning dialog if users have no device authentication set up -->
    <string name="credit_cards_warning_dialog_later">كېيىنچە</string>
    <!-- Title of PIN verification dialog to direct users to re-enter their device credentials to access their credit cards -->
    <string name="credit_cards_biometric_prompt_message_pin">ئۈسكۈنىڭىزنىڭ قۇلۇپىنى ئېچىڭ</string>
    <!-- Message displayed in biometric prompt for authentication, before allowing users to use their stored payment method information -->
    <string name="credit_cards_biometric_prompt_unlock_message_2">ساقلانغان چىقىم قىلىش ئۇسۇلىنى ئىشلىتىش ئۈچۈن قۇلۇپ ئېچىڭ</string>
    <!-- Title of the "Add address" screen -->
    <string name="addresses_add_address">ئادرېس قوش</string>
    <!-- Title of the "Edit address" screen -->
    <string name="addresses_edit_address">ئادرېس تەھرىر</string>
    <!-- Title of the "Manage addresses" screen -->
    <string name="addresses_manage_addresses">ئادرېس باشقۇرۇش</string>
    <!-- The header for the name of an address. Name represents a person's full name, typically made up of a first, middle and last name, e.g. John Joe Doe. -->
    <string name="addresses_name">ئىسمى</string>
    <!-- The header for the street address of an address -->
    <string name="addresses_street_address">كوچا ئادرېسى</string>
    <!-- The header for the city of an address -->
    <string name="addresses_city">شەھەر</string>
    <!-- The header for the subregion of an address when "state" should be used -->
    <string name="addresses_state">شىتات</string>
    <!-- The header for the subregion of an address when "province" should be used -->
    <string name="addresses_province">ئۆلكە</string>
    <!-- The header for the zip code of an address -->
    <string name="addresses_zip">پوچتا نومۇرى</string>
    <!-- The header for the country or region of an address -->
    <string name="addresses_country">دۆلەت ياكى رايون</string>
    <!-- The header for the phone number of an address -->
    <string name="addresses_phone">تېلېفون</string>
    <!-- The header for the email of an address -->
    <string name="addresses_email">ئېلخەت</string>
    <!-- The text for the "Save" button for saving an address -->
    <string name="addresses_save_button">ساقلا</string>
    <!-- The text for the "Cancel" button for cancelling adding, updating or deleting an address -->
    <string name="addresses_cancel_button">ۋاز كەچ</string>
    <!-- The text for the "Delete address" button for deleting an address -->
    <string name="addressess_delete_address_button">ئادرېس ئۆچۈر</string>
    <!-- The title for the "Delete address" confirmation dialog -->
    <string name="addressess_confirm_dialog_message_2">بۇ ئادرېسنى ئۆچۈرەمدۇ؟</string>
    <!-- The text for the positive button on "Delete address" dialog -->
    <string name="addressess_confirm_dialog_ok_button">ئۆچۈر</string>
    <!-- The text for the negative button on "Delete address" dialog -->
    <string name="addressess_confirm_dialog_cancel_button">ۋاز كەچ</string>
    <!-- The text for the "Save address" menu item for saving an address -->
    <string name="address_menu_save_address">ئادرېسنى ساقلا</string>
    <!-- The text for the "Delete address" menu item for deleting an address -->
    <string name="address_menu_delete_address">ئادرېس ئۆچۈر</string>

    <!-- Title of the Add search engine screen -->
    <string name="search_engine_add_custom_search_engine_title">ئىزدەش موتورى قوش</string>
    <!-- Content description (not visible, for screen readers etc.): Title for the button that navigates to add new engine screen -->
    <string name="search_engine_add_custom_search_engine_button_content_description">يېڭى ئىزدەش موتورى قوش</string>
    <!-- Title of the Edit search engine screen -->
    <string name="search_engine_edit_custom_search_engine_title">ئىزدەش موتورى تەھرىر</string>
    <!-- Text for the menu button to edit a search engine -->
    <string name="search_engine_edit">تەھرىرلەش</string>
    <!-- Text for the menu button to delete a search engine -->
    <string name="search_engine_delete">ئۆچۈرۈش</string>

    <!-- Label for the TextField in which user enters custom search engine name -->
    <string name="search_add_custom_engine_name_label">ئىسمى</string>
    <!-- Placeholder text shown in the Search Engine Name text field before a user enters text -->
    <string name="search_add_custom_engine_name_hint_2">ئىزدەش موتورىنىڭ ئىسمى</string>
    <!-- Label for the TextField in which user enters custom search engine URL -->
    <string name="search_add_custom_engine_url_label">ئىزدەيدىغان تىزىقنىڭ تور ئادرېسى</string>
    <!-- Placeholder text shown in the Search String TextField before a user enters text -->
    <string name="search_add_custom_engine_search_string_hint_2">ئىزدەشكە ئىشلىتىدىغان تور ئادرېسى</string>

    <!-- Description text for the Search String TextField. The %s is part of the string -->
    <string name="search_add_custom_engine_search_string_example" formatted="false">سۈرۈشتۈرۈشنى «%s» غا ئالماشتۇرىدۇ. مەسىلەن:\nhttps://www.google.com/search?q=%s</string>
    <!-- Accessibility description for the form in which details about the custom search engine are entered -->
    <string name="search_add_custom_engine_form_description">ئىختىيارى ئىزدەش موتورىنىڭ تەپسىلاتى</string>
    <!-- Label for the TextField in which user enters custom search engine suggestion URL -->
    <string name="search_add_custom_engine_suggest_url_label">ئىزدەش تەۋسىيە API (تاللاشچان)</string>
    <!-- Placeholder text shown in the Search Suggestion String TextField before a user enters text -->
    <string name="search_add_custom_engine_suggest_string_hint">ئىزدەش تەۋسىيە API تور ئادرېسى</string>
    <!-- Description text for the Search Suggestion String TextField. The %s is part of the string -->
    <string name="search_add_custom_engine_suggest_string_example_2" formatted="false">سۈرۈشتۈرۈشنى «%s» غا ئالماشتۇرىدۇ. مەسىلەن:\nhttps://suggestqueries.google.com/complete/search?client=firefox&amp;q=%s</string>
    <!-- The text for the "Save" button for saving a custom search engine -->
    <string name="search_custom_engine_save_button">ساقلا</string>

    <!-- Text shown when a user leaves the name field empty -->
    <string name="search_add_custom_engine_error_empty_name">ئىزدەش موتورىنىڭ ئىسمى كىرگۈزۈلىدۇ</string>
    <!-- Text shown when a user leaves the search string field empty -->
    <string name="search_add_custom_engine_error_empty_search_string">ئىزدەيدىغان تىزىق كىرگۈزۈلىدۇ</string>
    <!-- Text shown when a user leaves out the required template string -->
    <string name="search_add_custom_engine_error_missing_template">ئىزدەيدىغان تىزىق ماس كېلىدىغان مىسال پىچىمنى تەكشۈرىدۇ</string>
    <!-- Text shown when we aren't able to validate the custom search query. The first parameter is the url of the custom search engine -->
    <string name="search_add_custom_engine_error_cannot_reach">«%s» غا باغلىنىشتا خاتالىق كۆرۈلدى</string>
    <!-- Text shown when a user creates a new search engine -->
    <string name="search_add_custom_engine_success_message">%s قۇرۇلدى</string>
    <!-- Text shown when a user successfully edits a custom search engine -->
    <string name="search_edit_custom_engine_success_message">%sساقلاندى</string>
    <!-- Text shown when a user successfully deletes a custom search engine -->
    <string name="search_delete_search_engine_success_message">%s ئۆچۈرۈلدى</string>

    <!-- Heading for the instructions to allow a permission -->
    <string name="phone_feature_blocked_intro">يول قويىدۇ:</string>
    <!-- First step for the allowing a permission -->
    <string name="phone_feature_blocked_step_settings">1. ئاندىرويىد تەڭشىكىگە يۆتكىلىڭ</string>

    <!-- Second step for the allowing a permission -->
    <string name="phone_feature_blocked_step_permissions"><![CDATA[2. <b>ئىجازەت</b> نى چېكىڭ]]></string>
    <!-- Third step for the allowing a permission (Fore example: Camera) -->
    <string name="phone_feature_blocked_step_feature"><![CDATA[3. <b>%1$s</b> نى ئوچۇققا ئالماشتۇرۇڭ]]></string>

    <!-- Label that indicates a site is using a secure connection -->
    <string name="quick_settings_sheet_secure_connection_2">باغلىنىش بىخەتەر</string>
    <!-- Label that indicates a site is using a insecure connection -->
    <string name="quick_settings_sheet_insecure_connection_2">باغلىنىش بىخەتەر ئەمەس</string>
    <!-- Label to clear site data -->
    <string name="clear_site_data">Cookies ۋە تور بېكەت سانلىق مەلۇماتلىرىنى ئۆچۈرىدۇ</string>
    <!-- Confirmation message for a dialog confirming if the user wants to delete all data for current site -->
    <string name="confirm_clear_site_data"><![CDATA[بۇ <b>%s</b> تور بېكەتنىڭ بارلىق cookies ۋە سانلىق مەلۇماتلىرىنى راستىنلا تازىلامسىز؟]]></string>
    <!-- Confirmation message for a dialog confirming if the user wants to delete all the permissions for all sites-->
    <string name="confirm_clear_permissions_on_all_sites">بارلىق تور بېكەتلەردىكى ھەممە ئىجازەتلەرنى راستىنلا ئۆچۈرەمسىز؟</string>
    <!-- Confirmation message for a dialog confirming if the user wants to delete all the permissions for a site-->
    <string name="confirm_clear_permissions_site">بۇ تور بېكەتتىكى ھەممە ئىجازەتلەرنى راستىنلا ئۆچۈرەمسىز؟</string>
    <!-- Confirmation message for a dialog confirming if the user wants to set default value a permission for a site-->
    <string name="confirm_clear_permission_site">بۇ تور بېكەتتىكى مەزكۇر ئىجازەتنى راستىنلا ئۆچۈرەمسىز؟</string>
    <!-- label shown when there are not site exceptions to show in the site exception settings -->
    <string name="no_site_exceptions">تور بېكەت مۇستەسنا يوق</string>
    <!-- Bookmark deletion confirmation -->
    <string name="bookmark_deletion_confirmation">بۇ خەتكۈچنى راستىنلا ئۆچۈرەمسىز؟</string>
    <!-- Browser menu button that adds a shortcut to the home fragment -->
    <string name="browser_menu_add_to_shortcuts">تېزلەتمىگە قوش</string>
    <!-- Browser menu button that removes a shortcut from the home fragment -->
    <string name="browser_menu_remove_from_shortcuts">تېزلەتمىدىن چىقىرىۋەت</string>
    <!-- text shown before the issuer name to indicate who its verified by, parameter is the name of
     the certificate authority that verified the ticket-->
    <string name="certificate_info_verified_by">دەلىللىگۈچى: %1$s </string>
    <!-- Login overflow menu delete button -->
    <string name="login_menu_delete_button">ئۆچۈر</string>
    <!-- Login overflow menu edit button -->
    <string name="login_menu_edit_button">تەھرىر</string>
    <!-- Message in delete confirmation dialog for password -->
    <string name="login_deletion_confirmation_2">بۇ ئىمنى راستىنلا ئۆچۈرەمسىز؟</string>
    <!-- Positive action of a dialog asking to delete  -->
    <string name="dialog_delete_positive">ئۆچۈر</string>
    <!-- Negative action of a dialog asking to delete login -->
    <string name="dialog_delete_negative">ۋاز كەچ</string>
    <!--  The saved password options menu description. -->
    <string name="login_options_menu_2">ئىم تاللانمىسى</string>
    <!--  The editable text field for a website address. -->
    <string name="saved_login_hostname_description_3">تور بېكەت ئادرېسىنىڭ تەھرىرلىگىلى بولىدىغان تېكىست بۆلىكى.</string>

    <!--  The editable text field for a username. -->
    <string name="saved_login_username_description_3">ئىشلەتكۈچى ئاتىنىڭ تەھرىرلىگىلى بولىدىغان تېكىست بۆلىكى.</string>
    <!--  The editable text field for a login's password. -->
    <string name="saved_login_password_description_2">ئىمنىڭ تەھرىرلىگىلى بولىدىغان تېكىست بۆلىكى.</string>
    <!--  The button description to save changes to an edited password. -->
    <string name="save_changes_to_login_2">ئۆزگەرتىشلەرنى ساقلايدۇ.</string>
    <!--  The page title for editing a saved password. -->
    <string name="edit_2">ئىم تەھرىر</string>
    <!--  The page title for adding new password. -->
    <string name="add_login_2">ئىم قوش</string>
    <!--  Error text displayed underneath the password field when it is in an error case. -->
    <string name="saved_login_password_required_2">ئىم كىرگۈزۈلىدۇ</string>
    <!--  The error message in add login view when username field is blank. -->
    <string name="saved_login_username_required_2">ئىشلەتكۈچى ئاتى كىرگۈزۈلىدۇ</string>
    <!--  The error message in add login view when hostname field is blank. -->
    <string name="saved_login_hostname_required" tools:ignore="UnusedResources">مۇلازىم ئىسمى زۆرۈر</string>
    <!--  The error message in add login view when hostname field is blank. -->
    <string name="saved_login_hostname_required_2" tools:ignore="UnusedResources">تور ئادرېسى كىرگۈزۈلىدۇ</string>
    <!-- Voice search button content description  -->
    <string name="voice_search_content_description">ئاۋازلىق ئىزدەش</string>
    <!-- Voice search prompt description displayed after the user presses the voice search button -->
    <string name="voice_search_explainer">ھازىر سۆزلەڭ</string>
    <!--  The error message in edit login view when a duplicate username exists. -->
    <string name="saved_login_duplicate">بۇ ئىشلەتكۈچى ئىسمىدىكى كىرىش مەۋجۇت</string>
    <!-- This is the hint text that is shown inline on the hostname field of the create new login page. 'https://www.example.com' intentionally hardcoded here -->
    <string name="add_login_hostname_hint_text">https://www.example.com</string>
    <!-- This is an error message shown below the hostname field of the add login page when a hostname does not contain http or https. -->
    <string name="add_login_hostname_invalid_text_3">تور ئادرېسىدا چوقۇم «https://» ياكى «http://» بولۇشى كېرەك.</string>
    <!-- This is an error message shown below the hostname field of the add login page when a hostname is invalid. -->
    <string name="add_login_hostname_invalid_text_2">ئىناۋەتلىك مۇلازىم ئىسمى زۆرۈر</string>

    <!-- Synced Tabs -->
    <!-- Text displayed to ask user to connect another device as no devices found with account -->
    <string name="synced_tabs_connect_another_device">باشقا ئۈسكۈنىگە باغلىنىدۇ.</string>
    <!-- Text displayed asking user to re-authenticate -->
    <string name="synced_tabs_reauth">قايتا دەلىللەڭ.</string>
    <!-- Text displayed when user has disabled tab syncing in Firefox Sync Account -->
    <string name="synced_tabs_enable_tab_syncing">بەتكۈچ قەدەمداشنى قوزغىتىڭ.</string>
    <!-- Text displayed when user has no tabs that have been synced -->
    <string name="synced_tabs_no_tabs" tools:ignore="BrandUsage">كونا ئۈسكۈنىڭىزدە Firefox دا ھېچقانداق بەتكۈچ ئاچمىغان.</string>
    <!-- Text displayed in the synced tabs screen when a user is not signed in to Firefox Sync describing Synced Tabs -->
    <string name="synced_tabs_sign_in_message">باشقا ئۈسكۈنىڭىزدىن بەتكۈچ تىزىمىنى كۆرسىتىدۇ.</string>
    <!-- Text displayed on a button in the synced tabs screen to link users to sign in when a user is not signed in to Firefox Sync -->
    <string name="synced_tabs_sign_in_button">قەدەمداشقا تىزىمغا كىرىڭ</string>
    <!-- The text displayed when a synced device has no tabs to show in the list of Synced Tabs. -->
    <string name="synced_tabs_no_open_tabs">ئوچۇق بەتكۈچ يوق</string>

    <!-- Content description for expanding a group of synced tabs. -->
    <string name="synced_tabs_expand_group">قەدەمداشلانغان بەتكۈچ گۇرۇپپىسىنى يايىدۇ</string>
    <!-- Content description for collapsing a group of synced tabs. -->
    <string name="synced_tabs_collapse_group">قەدەمداشلانغان بەتكۈچ گۇرۇپپىسىنى يىغىدۇ</string>

    <!-- Top Sites -->
    <!-- Title text displayed in the dialog when shortcuts limit is reached. -->
    <string name="shortcut_max_limit_title">تېزلەتمە چېكىگە يەتتى</string>
    <!-- Content description text displayed in the dialog when shortcut limit is reached. -->
    <string name="shortcut_max_limit_content">يېڭى تىزلەتمە قوشۇش ئۈچۈن بىرنى چىقىرىۋېتىش كېرەك. بېكەتنى چېكىپ تۇرۇپ ئاندىن چىقىرىۋەت تاللىنىدۇ.</string>
    <!-- Confirmation dialog button text when top sites limit is reached. -->
    <string name="top_sites_max_limit_confirmation_button">ماقۇل، چۈشىنىشلىك</string>
    <!-- Label for the preference to show the shortcuts for the most visited top sites on the homepage -->
    <string name="top_sites_toggle_top_recent_sites_4">تېزلەتمە</string>
    <!-- Title text displayed in the rename top site dialog. -->
    <string name="top_sites_rename_dialog_title">ئىسمى</string>
    <!-- Hint for renaming title of a shortcut -->
    <string name="shortcut_name_hint">تېزلەتمە ئىسمى</string>
    <!-- Hint for editing URL of a shortcut. -->
    <string name="shortcut_url_hint">تېزلەتمە تور ئادرېسى</string>
    <!-- Dialog button text for canceling the rename top site prompt. -->
    <string name="top_sites_rename_dialog_cancel">ۋاز كەچ</string>
    <!-- Text for the menu button to open the homepage settings. -->
    <string name="top_sites_menu_settings">تەڭشەك</string>

    <!-- Text for the menu button to navigate to sponsors and privacy support articles. '&amp;' is replaced with the ampersand symbol: & -->
    <string name="top_sites_menu_sponsor_privacy">قوللىغۇچىلىرىمىز ۋە شەخسىيىتىڭىز</string>
    <!-- Label text displayed for a sponsored top site. -->
    <string name="top_sites_sponsored_label">قوللىغان</string>

    <!-- Text for the menu item to edit a top site. -->
    <string name="top_sites_edit_top_site">تەھرىر</string>
    <!-- Text for the dialog title to edit a top site. -->
    <string name="top_sites_edit_dialog_title">تېزلەتمە تەھرىر</string>
    <!-- Button caption to confirm the edit of the top site. -->
    <string name="top_sites_edit_dialog_save">ساقلا</string>
    <!-- Error message when the user entered an invalid URL -->
    <string name="top_sites_edit_dialog_url_error">ئىناۋەتلىك تور ئادرېسى كىرگۈزۈلىدۇ</string>
    <!-- Label for the URL edit field in the edit top site dialog. -->
    <string name="top_sites_edit_dialog_url_title">تور ئادرېسى</string>

    <!-- Inactive tabs in the tabs tray -->
    <!-- Title text displayed in the tabs tray when a tab has been unused for 14 days. -->
    <string name="inactive_tabs_title">ئاكتىپسىز بەتكۈچ</string>
    <!-- Content description for closing all inactive tabs -->
    <string name="inactive_tabs_delete_all">بارلىق ئاكتىپسىز بەتكۈچلەرنى تاقايدۇ</string>
    <!-- Content description for expanding the inactive tabs section. -->
    <string name="inactive_tabs_expand_content_description">ئاكتىپسىز بەتكۈچلەرنى يايىدۇ</string>
    <!-- Content description for collapsing the inactive tabs section. -->
    <string name="inactive_tabs_collapse_content_description">ئاكتىپسىز بەتكۈچلەرنى يىغىدۇ</string>

    <!-- Inactive tabs auto-close message in the tabs tray -->
    <!-- The header text of the auto-close message when the user is asked if they want to turn on the auto-closing of inactive tabs. -->
    <string name="inactive_tabs_auto_close_message_header" tools:ignore="UnusedResources">بىر ئايدىن كېيىن ئاپتوماتىك ياپامدۇ؟</string>
    <!-- A description below the header to notify the user what the inactive tabs auto-close feature is. -->
    <string name="inactive_tabs_auto_close_message_description" tools:ignore="BrandUsage,UnusedResources">Firefox ئۆتكەن بىر ئايدا كۆرمىگەن بەتكۈچلەرنى تاقىۋېتەلەيدۇ.</string>
    <!-- A call to action below the description to allow the user to turn on the auto closing of inactive tabs. -->
    <string name="inactive_tabs_auto_close_message_action" tools:ignore="UnusedResources">ئاپتوماتىك تاقاشنى ئاچىدۇ</string>
    <!-- Text for the snackbar to confirm auto-close is enabled for inactive tabs -->
    <string name="inactive_tabs_auto_close_message_snackbar">ئاپتوماتىك تاقاش قوزغىتىلدى</string>

    <!-- Awesome bar suggestion's headers -->
    <!-- Search suggestions title for Firefox Suggest. -->
    <string name="firefox_suggest_header" tools:ignore="BrandUsage">Firefox تەكلىپى</string>
    <!-- Title for search suggestions when Google is the default search suggestion engine. -->
    <string name="google_search_engine_suggestion_header">Google ئىزدەش</string>
    <!-- Title for search suggestions when the default search suggestion engine is anything other than Google. The first parameter is default search engine name. -->
    <string name="other_default_search_engine_suggestion_header">%s ئىزدەش</string>

    <!-- Default browser experiment -->
    <!-- Default browser card title -->
    <string name="default_browser_experiment_card_title">كۆڭۈلدىكى توركۆرگۈڭىزنى ئالماشتۇرۇڭ</string>
    <!-- Default browser card text -->
    <string name="default_browser_experiment_card_text" tools:ignore="BrandUsage">تور بېكەت، ئېلخەت ۋە ئۇچۇر ئۇلانمىلىرىنى Firefox تا ئاپتوماتىك ئېچىشقا تەڭشەيدۇ.</string>

    <!-- Content description for close button in collection placeholder. -->
    <string name="remove_home_collection_placeholder_content_description">چىقىرىۋەت</string>

    <!-- Content description radio buttons with a link to more information -->
    <string name="radio_preference_info_content_description">تەپسىلات ئۈچۈن چېكىڭ</string>

    <!-- Content description for the action bar "up" button -->
    <string name="action_bar_up_description">ئۈستىگە يول باشلا</string>

    <!-- Content description for privacy content close button -->
    <string name="privacy_content_close_button_content_description">تاقاش</string>

    <!-- Pocket recommended stories -->
    <!-- Header text for a section on the home screen. -->
    <string name="pocket_stories_header_1">نادىر ھېكايە</string>
    <!-- Header text for a section on the home screen. -->
    <string name="pocket_stories_categories_header">تېما بويىچە ھېكايىلەر</string>
    <!-- Text of a button allowing users to access an external url for more Pocket recommendations. -->
    <string name="pocket_stories_placeholder_text">تېخىمۇ كۆپ بايقاش</string>
    <!-- Title of an app feature. Smaller than a heading. The first parameter is product name Pocket -->
    <string name="pocket_stories_feature_title_2">تەمىنلىگۈچى %1$s.</string>
    <!-- Caption for describing a certain feature. The placeholder is for a clickable text (eg: Learn more) which will load an url in a new tab when clicked.  -->
    <string name="pocket_stories_feature_caption" tools:ignore="BrandUsage">Firefox جەمەتىنىڭ بىر قىسمى. %s</string>
    <!-- Clickable text for opening an external link for more information about Pocket. -->
    <string name="pocket_stories_feature_learn_more">تەپسىلاتى</string>

    <!-- Text indicating that the Pocket story that also displays this text is a sponsored story by other 3rd party entity. -->
    <string name="pocket_stories_sponsor_indication">قوللىغان</string>

    <!-- Snackbar message for enrolling in a Nimbus experiment from the secret settings when Studies preference is Off.-->
    <string name="experiments_snackbar">سانلىق مەلۇمات ئەۋەتىشتە تېلېگرافنى قوزغىتىدۇ.</string>
    <!-- Snackbar button text to navigate to telemetry settings.-->
    <string name="experiments_snackbar_button">تەڭشەكنى ئاچ</string>

    <!-- Review quality check feature-->
    <!-- Name for the review quality check feature used as title for the panel. -->
    <string name="review_quality_check_feature_name_2">باھالاش تەكشۈرگۈچ</string>
    <!-- Summary for grades A and B for review quality check adjusted grading. -->
    <string name="review_quality_check_grade_a_b_description">ئىشەنچلىك باھالاش</string>

    <!-- Summary for grade C for review quality check adjusted grading. -->
    <string name="review_quality_check_grade_c_description">ئىشەنچلىك ۋە ئىشەنچسىز باھالارنىڭ ئارىلاشمىسى</string>
    <!-- Summary for grades D and F for review quality check adjusted grading. -->
    <string name="review_quality_check_grade_d_f_description">ئىشەنچسىز باھالاش</string>
    <!-- Text for title presenting the reliability of a product's reviews. -->
    <string name="review_quality_check_grade_title">بۇ باھالار قانچىلىك ئىشەنچلىك؟</string>
    <!-- Title for when the rating has been updated by the review checker -->
    <string name="review_quality_check_adjusted_rating_title">تەڭشەلگەن باھا</string>
    <!-- Description for a product's adjusted star rating. The text presents that the product's reviews which were evaluated as unreliable were removed from the adjusted rating. -->
    <string name="review_quality_check_adjusted_rating_description_2">ئىشەنچلىك باھالار ئاساس قىلىندى</string>
    <!-- Title for list of highlights from a product's review emphasizing a product's important traits. -->
    <string name="review_quality_check_highlights_title">يېقىنقى باھالاردىن يارقىن نۇقتىلار</string>
    <!-- Title for section explaining how we analyze the reliability of a product's reviews. -->
    <string name="review_quality_check_explanation_title">تەكشۈرۈش سۈپىتىنى قانداق بېكىتىمىز</string>
    <!-- Paragraph explaining how we analyze the reliability of a product's reviews. First parameter is the Fakespot product name. In the phrase "Fakespot by Mozilla", "by" can be localized. Does not need to stay by. -->
    <string name="review_quality_check_explanation_body_reliability">بىز Mozilla نىڭ %s دىكى سۈنئىي ئەقىل تېخنىكىسىنى ئىشلىتىپ مەھسۇلات باھالىنىشىنىڭ ئىشەنچلىكلىكىنى تەكشۈردۇق. بۇ مەھسۇلات سۈپىتىنى ئەمەس، بەلكى باھالاش سۈپىتىنى باھالىشىڭىزغا ياردەم بېرىدۇ.</string>
    <!-- Paragraph explaining the grading system we use to classify the reliability of a product's reviews. -->
    <string name="review_quality_check_info_review_grade_header"><![CDATA[بىز ھەر بىر مەھسۇلاتنىڭ باھالىنىشىغا A دىن F غىچە <b>ھەرپ دەرىجىسى</b> تەقسىملەيمىز.]]></string>

    <!-- Description explaining grades A and B for review quality check adjusted grading. -->
    <string name="review_quality_check_info_grade_info_AB">ئىشەنچلىك باھالاش. ئىشىنىمىزكى، بۇ باھالاشنى سەمىمىي، تەرەپسىز ھەقىقىي خېرىدارلار بەرگەن بولۇشى مۇمكىن.</string>
    <!-- Description explaining grade C for review quality check adjusted grading. -->
    <string name="review_quality_check_info_grade_info_C">ئىشەنچلىك ۋە ئىشەنچسىز باھالارنىڭ بارلىقىغا ئىشىنىمىز.</string>
    <!-- Description explaining grades D and F for review quality check adjusted grading. -->
    <string name="review_quality_check_info_grade_info_DF">ئىشەنچسىز باھالاش. بىز بۇنى ساختا ياكى بىر تەرەپلىمە باھالىغۇچىلار باھالىغان بولۇشى مۇمكىن دەپ قارايمىز.</string>
    <!-- Paragraph explaining how a product's adjusted grading is calculated. -->
    <string name="review_quality_check_explanation_body_adjusted_grading"><![CDATA[<b>تەڭشەلگەن باھا</b> پەقەت بىز ئىشەنچلىك دەپ قارىغان باھالارنىلا ئاساس قىلىدۇ.]]></string>
    <!-- Paragraph explaining product review highlights. First parameter is the name of the retailer (e.g. Amazon). -->
    <string name="review_quality_check_explanation_body_highlights"><![CDATA[<b>يارقىن نۇقتىلار</b> بىز ئىشەنچلىك دەپ قارىغان يېقىنقى 80 كۈن ئىچىدىكى %s باھادىن كەلگەن.]]></string>
    <!-- Text for learn more caption presenting a link with information about review quality. First parameter is for clickable text defined in review_quality_check_info_learn_more_link. -->
    <string name="review_quality_check_info_learn_more">%s ھەققىدىكى تەپسىلاتلار.</string>
    <!-- Clickable text that links to review quality check SuMo page. First parameter is the Fakespot product name. -->
    <string name="review_quality_check_info_learn_more_link_2">%s تەكشۈرۈش سۈپىتىنى قانداق بەلگىلەيدۇ</string>
    <!-- Text for title of settings section. -->
    <string name="review_quality_check_settings_title">تەڭشەكلەر</string>
    <!-- Text for label for switch preference to show recommended products from review quality check settings section. -->
    <string name="review_quality_check_settings_recommended_products">باھالاش تەكشۈرگۈچتە ئېلان كۆرسىتىدۇ</string>

    <!-- Description for switch preference to show recommended products from review quality check settings section. First parameter is for clickable text defined in review_quality_check_settings_recommended_products_learn_more.-->
    <string name="review_quality_check_settings_recommended_products_description_2" tools:ignore="UnusedResources">مۇناسىۋەتلىك مەھسۇلاتلارنىڭ ئېلانلىرىنى ئاندا-ساندا كۆرىسىز. بىز پەقەت ئىشەنچلىك باھالانغان مەھسۇلاتلارغا ئېلان بېرىمىز. %s</string>
    <!-- Clickable text that links to review quality check recommended products support article. -->
    <string name="review_quality_check_settings_recommended_products_learn_more" tools:ignore="UnusedResources">تەپسىلاتى</string>
    <!-- Text for turning sidebar off button from review quality check settings section. -->
    <string name="review_quality_check_settings_turn_off">باھالاش تەكشۈرگۈچنى تاقا</string>
    <!-- Text for title of recommended product section. This is displayed above a product image, suggested as an alternative to the product reviewed. -->
    <string name="review_quality_check_ad_title" tools:ignore="UnusedResources">تېخىمۇ كۆپ مەھسۇلاتلار</string>
    <!-- Caption for recommended product section indicating this is an ad by Fakespot. First parameter is the Fakespot product name. -->
    <string name="review_quality_check_ad_caption" tools:ignore="UnusedResources">ئېلان بەرگۈچى %s</string>
    <!-- Caption for review quality check panel. First parameter is for clickable text defined in review_quality_check_powered_by_link. -->
    <string name="review_quality_check_powered_by_2">باھالاش تەكشۈرگۈچنى تەمىنلىگۈچى %s</string>
    <!-- Clickable text that links to Fakespot.com. First parameter is the Fakespot product name. In the phrase "Fakespot by Mozilla", "by" can be localized. Does not need to stay by. -->
    <string name="review_quality_check_powered_by_link" tools:ignore="UnusedResources">Mozilla قوللىغان %s</string>
    <!-- Text for title of warning card informing the user that the current analysis is outdated. -->
    <string name="review_quality_check_outdated_analysis_warning_title" tools:ignore="UnusedResources">تەكشۈرىدىغان يېڭى ئۇچۇرلار</string>
    <!-- Text for button from warning card informing the user that the current analysis is outdated. Clicking this should trigger the product's re-analysis. -->
    <string name="review_quality_check_outdated_analysis_warning_action" tools:ignore="UnusedResources">ھازىر تەكشۈر</string>
    <!-- Title for warning card informing the user that the current product does not have enough reviews for a review analysis. -->
    <string name="review_quality_check_no_reviews_warning_title">تېخى يېتەرلىك باھالىغۇچى يوق</string>

    <!-- Text for body of warning card informing the user that the current product does not have enough reviews for a review analysis. -->
    <string name="review_quality_check_no_reviews_warning_body">بۇ مەھسۇلاتنىڭ باھالىنىشى تېخىمۇ كۆپ بولغاندا، بىز ئۇلارنىڭ سۈپىتىنى تەكشۈرەلەيمىز.</string>

    <!-- Title for warning card informing the user that the current product is currently not available. -->
    <string name="review_quality_check_product_availability_warning_title">مەھسۇلات يوق</string>
    <!-- Text for the body of warning card informing the user that the current product is currently not available. -->
    <string name="review_quality_check_product_availability_warning_body">ئەگەر بۇ مەھسۇلاتتىن مال بارلىقىنى بايقىسىڭىز، دوكلات قىلسىڭىز، بىز باھالاشنى تەكشۈرەلەيمىز.</string>
    <!-- Clickable text for warning card informing the user that the current product is currently not available. Clicking this should inform the server that the product is available. -->
    <string name="review_quality_check_product_availability_warning_action_2">مەھسۇلاتنىڭ تىزىلغانلىقىنى دوكلات قىلىڭ</string>
    <!-- Title for warning card informing the user that the current product's analysis is still processing. The parameter is the percentage progress (0-100%) of the analysis process (e.g. 56%). -->
    <string name="review_quality_check_analysis_in_progress_warning_title_2">باھالاش سۈپىتىنى تەكشۈرۈۋاتىدۇ(%s)</string>
    <!-- Text for body of warning card informing the user that the current product's analysis is still processing. -->
    <string name="review_quality_check_analysis_in_progress_warning_body">بۇنىڭغا 60 سېكۇنت ئەتراپىدا ۋاقىت كېتىشى مۇمكىن.</string>
    <!-- Title for info card displayed after the user reports a product is back in stock. -->
    <string name="review_quality_check_analysis_requested_info_title">دوكلات قىلغانلىقىڭىزغا رەھمەت!</string>

    <!-- Text for body of info card displayed after the user reports a product is back in stock. -->
    <string name="review_quality_check_analysis_requested_info_body"> بىز 24 سائەت ئىچىدە بۇ مەھسۇلاتنىڭ باھالىنىشىغا مۇناسىۋەتلىك ئۇچۇرغا ئېرىشىمىز. قايتا كېلىپ تەكشۈرۈپ بېقىڭ.</string>
    <!-- Title for info card displayed when the user review checker while on a product that Fakespot does not analyze (e.g. gift cards, music). -->
    <string name="review_quality_check_not_analyzable_info_title">بۇ باھالاشلارنى تەكشۈرەلمەيمىز</string>

    <!-- Text for body of info card displayed when the user review checker while on a product that Fakespot does not analyze (e.g. gift cards, music). -->
    <string name="review_quality_check_not_analyzable_info_body">ئەپسۇسلىنارلىقى، بىز بەزى تۈردىكى مەھسۇلاتلارنىڭ باھالىنىش سۈپىتىنى تەكشۈرەلمەيمىز. مەسىلەن، سوۋغات كارتىسى ۋە ئاقما سىن، مۇزىكا ۋە ئويۇنلار.</string>
    <!-- Title for info card displayed when another user reported the displayed product is back in stock. -->
    <string name="review_quality_check_analysis_requested_other_user_info_title" tools:ignore="UnusedResources">ئۇچۇر پات يېقىندا كېلىدۇ</string>
    <!-- Text for body of info card displayed when another user reported the displayed product is back in stock. -->
    <string name="review_quality_check_analysis_requested_other_user_info_body" tools:ignore="UnusedResources"> بىز 24 سائەت ئىچىدە بۇ مەھسۇلاتنىڭ باھالىنىشىغا مۇناسىۋەتلىك ئۇچۇرىغا ئېرىشىمىز. قايتا كېلىپ تەكشۈرۈپ بېقىڭ.</string>
    <!-- Title for info card displayed to the user when analysis finished updating. -->
    <string name="review_quality_check_analysis_updated_confirmation_title" tools:ignore="UnusedResources">ئەڭ يېڭى تەھلىل</string>
    <!-- Text for the action button from info card displayed to the user when analysis finished updating. -->
    <string name="review_quality_check_analysis_updated_confirmation_action" tools:ignore="UnusedResources">بىلدىم</string>
    <!-- Title for error card displayed to the user when an error occurred. -->
    <string name="review_quality_check_generic_error_title">ھازىرچە ھېچقانداق ئۇچۇر يوق</string>
    <!-- Text for body of error card displayed to the user when an error occurred. -->
    <string name="review_quality_check_generic_error_body">بىز بۇ مەسىلىنى ھەل قىلىش ئۈچۈن تىرىشىۋاتىمىز. پات پۇرسەتتە قايتا تەكشۈرۈپ بېقىڭ.</string>
    <!-- Title for error card displayed to the user when the device is disconnected from the network. -->
    <string name="review_quality_check_no_connection_title">تور باغلىنىشى يوق</string>
    <!-- Text for body of error card displayed to the user when the device is disconnected from the network. -->
    <string name="review_quality_check_no_connection_body">تور باغلىنىشىڭىزنى تەكشۈرۈپ ئاندىن بەتنى قايتا يۈكلەڭ.</string>
    <!-- Title for card displayed to the user for products whose reviews were not analyzed yet. -->
    <string name="review_quality_check_no_analysis_title">بۇ باھالاش توغرىسىدا ھازىرچە ھېچقانداق ئۇچۇر يوق</string>
    <!-- Text for the body of card displayed to the user for products whose reviews were not analyzed yet. -->
    <string name="review_quality_check_no_analysis_body">بۇ مەھسۇلاتنىڭ باھالىنىشىنىڭ ئىشەنچلىك ياكى ئەمەسلىكىنى بىلىش ئۈچۈن، باھالىنىش سۈپىتىنى تەكشۈرۈڭ. بۇنىڭغا پەقەت 60 سېكۇنتلا ۋاقىت كېتىدۇ.</string>
    <!-- Text for button from body of card displayed to the user for products whose reviews were not analyzed yet. Clicking this should trigger a product analysis. -->
    <string name="review_quality_check_no_analysis_link">باھالاش سۈپىتىنى تەكشۈر</string>

    <!-- Headline for review quality check contextual onboarding card. -->
    <string name="review_quality_check_contextual_onboarding_title">مەھسۇلات باھالىنىشغا قارىتا ئىشەنچلىك يېتەكچىمىزنى سىناپ بېقىڭ</string>
    <!-- Description for review quality check contextual onboarding card. The first and last two parameters are for retailer names (e.g. Amazon, Walmart). The second parameter is for the name of the application (e.g. Firefox). -->
    <string name="review_quality_check_contextual_onboarding_description">سېتىۋېلىشتىن ئىلگىرى %1$s دا مەھسۇلات باھالاش تەكشۈرۈشنىڭ قانچىلىك ئىشەنچلىك ئىكەنلىكىنى كۆرۈڭ. باھالاش تەكشۈرگۈچ، %2$s نىڭ تەجرىبە ئىقتىدارى تور كۆرگۈچكە قۇرۇلدى. ئۇ %3$s ۋە %4$s دىمۇ ئىشلەيدۇ.</string>
    <!-- Description for review quality check contextual onboarding card. The first parameters is for retailer name (e.g. Amazon). The second parameter is for the name of the application (e.g. Firefox). -->
    <string name="review_quality_check_contextual_onboarding_description_one_vendor">سېتىۋېلىشتىن ئىلگىرى %1$s دا مەھسۇلات باھالاش تەكشۈرۈشنىڭ قانچىلىك ئىشەنچلىك ئىكەنلىكىنى كۆرۈڭ. باھالاش تەكشۈرگۈچ، %2$s نىڭ تەجرىبە ئىقتىدارى تور كۆرگۈچكە قۇرۇلدى.</string>
    <!-- Paragraph presenting review quality check feature. First parameter is the Fakespot product name. Second parameter is for clickable text defined in review_quality_check_contextual_onboarding_learn_more_link. In the phrase "Fakespot by Mozilla", "by" can be localized. Does not need to stay by. -->
    <string name="review_quality_check_contextual_onboarding_learn_more">Mozilla قوللايدىغان %1$s بىر تەرەپلىمە ۋە ئىناۋەتسىز باھالاشلاردىن ساقلىنىشىڭىزغا ياردەم بېرىدۇ. بىزنىڭ سۈنئىي ئەقىل مودېلىمىز مال سېتىۋېلىشىڭىزنى قوغداش ئۈچۈن ھەمىشە ياخشىلىنىۋاتىدۇ. %2$s</string>
    <!-- Clickable text from the contextual onboarding card that links to review quality check support article. -->
    <string name="review_quality_check_contextual_onboarding_learn_more_link">تەپسىلاتى</string>
    <!-- Caption text to be displayed in review quality check contextual onboarding card above the opt-in button. First parameter is Firefox app name, third parameter is the Fakespot product name. Second & fourth are for clickable texts defined in review_quality_check_contextual_onboarding_privacy_policy_3 and review_quality_check_contextual_onboarding_terms_use. -->
    <string name="review_quality_check_contextual_onboarding_caption_4">«ھەئە، سىناپ باقاي» تاللانسا %1$s نىڭ %2$s ۋە %3$s نىڭ %4$s غا قوشۇلغان بولىسىز.</string>
    <!-- Clickable text from the review quality check contextual onboarding card that links to Fakespot privacy notice. -->
    <string name="review_quality_check_contextual_onboarding_privacy_policy_3">شەخسىيەت ئۇقتۇرۇشى</string>
    <!-- Clickable text from the review quality check contextual onboarding card that links to Fakespot terms of use. -->
    <string name="review_quality_check_contextual_onboarding_terms_use">ئىشلىتىش شەرتلىرى</string>
    <!-- Text for opt-in button from the review quality check contextual onboarding card. -->
    <string name="review_quality_check_contextual_onboarding_primary_button_text">ھەئە، سىناپ باقاي</string>
    <!-- Text for opt-out button from the review quality check contextual onboarding card. -->
    <string name="review_quality_check_contextual_onboarding_secondary_button_text">ھازىر ئەمەس</string>
    <!-- Text for the first CFR presenting the review quality check feature. -->
    <string name="review_quality_check_first_cfr_message" moz:removedIn="132" tools:ignore="UnusedResources">سېتىۋېلىشتىن بۇرۇن بۇ مەھسۇلاتنىڭ باھالىنىشىنىڭ ئىشەنچلىك ياكى ئەمەسلىكىنى بىلىپ بېقىڭ.</string>
    <!-- Text displayed in the first CFR presenting the review quality check feature that opens the review checker when clicked. -->
    <string name="review_quality_check_first_cfr_action" moz:removedIn="132" tools:ignore="UnusedResources">باھالاش تەكشۈرگۈچنى سىناي</string>

    <!-- Text for the second CFR presenting the review quality check feature. -->
    <string name="review_quality_check_second_cfr_message" moz:removedIn="132" tools:ignore="UnusedResources">بۇ باھالىنىش ئىشەنچلىكمۇ؟ تەڭشەلگەن باھانى كۆرۈپ بېقىڭ.</string>
    <!-- Text displayed in the second CFR presenting the review quality check feature that opens the review checker when clicked. -->
    <string name="review_quality_check_second_cfr_action" moz:removedIn="132" tools:ignore="UnusedResources">باھالاش تەكشۈرگۈچنى ئاچ</string>
    <!-- Content description (not visible, for screen readers etc.) for opening browser menu button to open review quality check bottom sheet. -->
    <string name="review_quality_check_open_handle_content_description">باھالاش تەكشۈرگۈچنى ئاچ</string>
    <!-- Content description (not visible, for screen readers etc.) for closing browser menu button to open review quality check bottom sheet. -->
    <string name="review_quality_check_close_handle_content_description">باھالاش تەكشۈرگۈچنى تاقا</string>
    <!-- Content description (not visible, for screen readers etc.) for review quality check star rating. First parameter is the number of stars (1-5) representing the rating. -->
    <string name="review_quality_check_star_rating_content_description">%1$s يۇلتۇز (يۇقىرىسى 5 يۇلتۇز )</string>
    <!-- Text for minimize button from highlights card. When clicked the highlights card should reduce its size. -->
    <string name="review_quality_check_highlights_show_less">ئازراق كۆرسەت</string>
    <!-- Text for maximize button from highlights card. When clicked the highlights card should expand to its full size. -->
    <string name="review_quality_check_highlights_show_more">كۆپرەك كۆرسەت</string>
    <!-- Text for highlights card quality category header. Reviews shown under this header should refer the product's quality. -->
    <string name="review_quality_check_highlights_type_quality">سۈپەت</string>
    <!-- Text for highlights card price category header. Reviews shown under this header should refer the product's price. -->
    <string name="review_quality_check_highlights_type_price">باھاسى</string>
    <!-- Text for highlights card shipping category header. Reviews shown under this header should refer the product's shipping. -->
    <string name="review_quality_check_highlights_type_shipping">توشۇش</string>
    <!-- Text for highlights card packaging and appearance category header. Reviews shown under this header should refer the product's packaging and appearance. -->
    <string name="review_quality_check_highlights_type_packaging_appearance">ئورالمىسى ۋە كۆرۈنۈشى</string>
    <!-- Text for highlights card competitiveness category header. Reviews shown under this header should refer the product's competitiveness. -->
    <string name="review_quality_check_highlights_type_competitiveness">رىقابەت كۈچى</string>

    <!-- Text that is surrounded by quotes. The parameter is the actual text that is in quotes. An example of that text could be: Excellent craftsmanship, and that is displayed as “Excellent craftsmanship”. The text comes from a buyer's review that the feature is highlighting"   -->
    <string name="surrounded_with_quotes">«%s»</string>

    <!-- Accessibility services actions labels. These will be appended to accessibility actions like "Double tap to.." but not by or applications but by services like Talkback. -->
    <!-- Action label for elements that can be collapsed if interacting with them. Talkback will append this to say "Double tap to collapse". -->
    <string name="a11y_action_label_collapse">يىغ</string>
    <!-- Current state for elements that can be collapsed if interacting with them. Talkback will dictate this after a state change. -->
    <string name="a11y_state_label_collapsed">يىغىلدى</string>
    <!-- Action label for elements that can be expanded if interacting with them. Talkback will append this to say "Double tap to expand". -->
    <string name="a11y_action_label_expand">ياي</string>
    <!-- Current state for elements that can be expanded if interacting with them. Talkback will dictate this after a state change. -->
    <string name="a11y_state_label_expanded">يېيىلدى</string>
    <!-- Action label for links to a website containing documentation about a wallpaper collection. Talkback will append this to say "Double tap to open link to learn more about this collection". -->
    <string name="a11y_action_label_wallpaper_collection_learn_more">بۇ يىغقۇچ ھەققىدە تېخىمۇ كۆپ ئۇچۇرنى بىلمەكچى بولسىڭىز ئۇلانمىنى ئېچىڭ</string>
    <!-- Action label for links that point to an article. Talkback will append this to say "Double tap to read the article". -->
    <string name="a11y_action_label_read_article">ماقالىنى ئوقۇڭ</string>
    <!-- Action label for links to the Firefox Pocket website. Talkback will append this to say "Double tap to open link to learn more". -->
    <string name="a11y_action_label_pocket_learn_more">تەپسىلاتى ئۈچۈن ئۇلانما ئېچىلىدۇ</string>

    <!-- Content description for headings announced by accessibility service. The first parameter is the text of the heading. Talkback will announce the first parameter and then speak the word "Heading" indicating to the user that this text is a heading for a section. -->
    <string name="a11y_heading">%s، ماۋزۇ</string>

    <!-- Title for dialog displayed when trying to access links present in a text. -->
    <string name="a11y_links_title">ئۇلانما</string>
    <!-- Additional content description for text bodies that contain urls. -->
    <string name="a11y_links_available">ئۇلانما بار</string>

    <!-- Translations feature-->

    <!-- Translation request dialog -->
    <!-- Title for the translation dialog that allows a user to translate the webpage. -->
    <string name="translations_bottom_sheet_title">بۇ بەتنى تەرجىمە قىلامدۇ؟</string>
    <!-- Title for the translation dialog after a translation was completed successfully.
    The first parameter is the name of the language that the page was translated from, for example, "French".
    The second parameter is the name of the language that the page was translated to, for example, "English". -->
    <string name="translations_bottom_sheet_title_translation_completed">بەت %1$s دىن %2$s غا تەرجىمە قىلىندى</string>
    <!-- Title for the translation dialog that allows a user to translate the webpage when a user uses the translation feature the first time. The first parameter is the name of the application, for example, "Fenix". -->
    <string name="translations_bottom_sheet_title_first_time">%1$s دىكى شەخسىي تەرجىمىلەرنى سىناپ بېقىڭ</string>
    <!-- Additional information on the translation dialog that appears when a user uses the translation feature the first time. The first parameter is clickable text with a link, for example, "Learn more". -->
    <string name="translations_bottom_sheet_info_message">شەخسىي مەخپىيەتلىكىڭىز ئۈچۈن تەرجىمىلەر ئۈسكۈنىڭىزدىن ھەرگىز ئايرىلمايدۇ. پات يېقىندا يېڭى تىل ۋە ياخشىلىنىشلار قوشۇلىدۇ! %1$s</string>
    <!-- Text that links to additional information about the Firefox translations feature. -->
    <string name="translations_bottom_sheet_info_message_learn_more">تەپسىلاتى</string>
    <!-- Label for the dropdown to select which language to translate from on the translations dialog. Usually the translate from language selected will be the same as the page language. -->
    <string name="translations_bottom_sheet_translate_from">مەنبە تىل</string>
    <!-- Label for the dropdown to select which language to translate to on the translations dialog. Usually the translate to language selected will be the user's preferred language. -->
    <string name="translations_bottom_sheet_translate_to">نىشان تىل</string>
    <!-- Label for the dropdown to select which language to translate from on the translations dialog when the page language is not supported. This selection is to allow the user to select another language, in case we automatically detected the page language incorrectly. -->
    <string name="translations_bottom_sheet_translate_from_unsupported_language">باشقا مەنبە تىلنى سىنا</string>
    <!-- Button text on the translations dialog to dismiss the dialog and return to the browser. -->
    <string name="translations_bottom_sheet_negative_button">ھازىر ئەمەس</string>
    <!-- Button text on the translations dialog to restore the translated website back to the original untranslated version. -->
    <string name="translations_bottom_sheet_negative_button_restore">ئەسلىنى كۆرسەت</string>
    <!-- Accessibility announcement (not visible, for screen readers etc.) for the translations dialog after restore button was pressed that indicates the original untranslated page was loaded. -->
    <string name="translations_bottom_sheet_restore_accessibility_announcement"> تەرجىمە قىلىنمىغان ئەسلى بەت يۈكلەندى</string>
    <!-- Button text on the translations dialog when a translation error appears, used to dismiss the dialog and return to the browser. -->
    <string name="translations_bottom_sheet_negative_button_error">تامام</string>
    <!-- Button text on the translations dialog to begin a translation of the website. -->
    <string name="translations_bottom_sheet_positive_button">تەرجىمە</string>
    <!-- Button text on the translations dialog when a translation error appears. -->
    <string name="translations_bottom_sheet_positive_button_error">قايتا سىنا</string>
    <!-- Inactive button text on the translations dialog that indicates a translation is currently in progress. This button will be accompanied by a loading icon. -->
    <string name="translations_bottom_sheet_translating_in_progress">تەرجىمە قىلىۋاتىدۇ</string>

    <!-- Button content description (not visible, for screen readers etc.) for the translations dialog translate button that indicates a translation is currently in progress. -->
    <string name="translations_bottom_sheet_translating_in_progress_content_description">تەرجىمە قىلىنىۋاتىدۇ</string>

    <!-- Default dropdown option when initially selecting a language from the translations dialog language selection dropdown. -->
    <string name="translations_bottom_sheet_default_dropdown_selection">تىل تاللىنىدۇ</string>
    <!-- The title of the warning card informs the user that a translation could not be completed. -->
    <string name="translation_error_could_not_translate_warning_text">تەرجىمە قىلىشتا مەسىلە كۆرۈلدى. قايتا سىناڭ.</string>
    <!-- The title of the warning card informs the user that the list of languages cannot be loaded. -->
    <string name="translation_error_could_not_load_languages_warning_text">تىلنى يۈكلىيەلمىدى. تور باغلىنىشىڭىزنى تەكشۈرۈپ قايتا سىناڭ.</string>
    <!-- The title of the warning card informs the user that a language is not supported. The first parameter is the name of the language that is not supported. -->
    <string name="translation_error_language_not_supported_warning_text">كەچۈرۈڭ، بىز تېخى %1$s نى قوللىمايمىز.</string>

    <!-- Snackbar title shown if the user closes the Translation Request dialogue and a translation is in progress. -->
    <string name="translation_in_progress_snackbar">تەرجىمە قىلىۋاتىدۇ…</string>

    <!-- Title for the data saving mode warning dialog used in the translation request dialog.
    This dialog will be presented when the user attempts to perform
    a translation without the necessary language files downloaded first when Android's data saver mode is enabled and the user is not using WiFi.
    The first parameter is the size in kilobytes or megabytes of the language file. -->
    <string name="translations_download_language_file_dialog_title">سانلىق مەلۇمات ئېقىمىنى تېجەش ھالىتىدە تىلنى چۈشۈرەمدۇ(%1$s)؟</string>


    <!-- Translations options dialog -->
    <!-- Title of the translation options dialog that allows a user to set their translation options for the site the user is currently on. -->
    <string name="translation_option_bottom_sheet_title_heading">تەرجىمە تاللانمىسى</string>
    <!-- Toggle switch label that allows a user to set the setting if they would like the browser to always offer or suggest translations when available. -->
    <string name="translation_option_bottom_sheet_always_translate">ھەمىشە تەرجىمە تەكلىپى بەر</string>
    <!-- Toggle switch label that allows a user to set if they would like a given language to automatically translate or not. The first parameter is the language name, for example, "Spanish". -->
    <string name="translation_option_bottom_sheet_always_translate_in_language">%1$s نى ھەمىشە تەرجىمە قىلسۇن</string>
    <!-- Toggle switch label that allows a user to set if they would like to never be offered a translation of the given language. The first parameter is the language name, for example, "Spanish". -->
    <string name="translation_option_bottom_sheet_never_translate_in_language">%1$s نى ھەرگىز تەرجىمە قىلمىسۇن</string>
    <!-- Toggle switch label that allows a user to set the setting if they would like the browser to never translate the site the user is currently visiting. -->
    <string name="translation_option_bottom_sheet_never_translate_site">بۇ تور بەتنى تەرجىمە قىلمىسۇن</string>
    <!-- Toggle switch description that will appear under the "Never translate these sites" settings toggle switch to provide more information on how this setting interacts with other settings. -->
    <string name="translation_option_bottom_sheet_switch_never_translate_site_description">باشقا بارلىق تەڭشەكلەرنى قاپلايدۇ</string>
    <!-- Toggle switch description that will appear under the "Never translate" and "Always translate" toggle switch settings to provide more information on how these  settings interacts with other settings. -->
    <string name="translation_option_bottom_sheet_switch_description">تەرجىمە تەكلىپىنى قاپلايدۇ</string>
    <!-- Button text for the button that will take the user to the translation settings dialog. -->
    <string name="translation_option_bottom_sheet_translation_settings">تەرجىمە تەڭشەكلىرى</string>

    <!-- Button text for the button that will take the user to a website to learn more about how translations works in the given app. The first parameter is the name of the application, for example, "Fenix". -->
    <string name="translation_option_bottom_sheet_about_translations">%1$s تەرجىمىسى ھەققىدە</string>

    <!-- Content description (not visible, for screen readers etc.) for closing the translations bottom sheet. -->
    <string name="translation_option_bottom_sheet_close_content_description">تەرجىمە جەدۋىلىنى تاقا</string>

    <!-- The title of the warning card informs the user that an error has occurred at page settings. -->
    <string name="translation_option_bottom_sheet_error_warning_text">بەزى تەڭشەكلەرنى ۋاقىتلىق ئىشلەتكىلى بولمايدۇ.</string>

    <!-- Translation settings dialog -->
    <!-- Title of the translation settings dialog that allows a user to set their preferred translation settings. -->
    <string name="translation_settings_toolbar_title">تەرجىمە</string>
    <!-- Toggle switch label that indicates that the browser should signal or indicate when a translation is possible for any page. -->
    <string name="translation_settings_offer_to_translate">مۇمكىن بولسا تەرجىمە قىلىش تەكلىپى سۇنىدۇ</string>
    <!-- Toggle switch label that indicates that downloading files required for translating is permitted when using data saver mode in Android. -->
    <string name="translation_settings_always_download">سانلىق مەلۇمات تېجەش ھالىتىدە ھەمىشە تىلنى چۈشۈرىدۇ</string>
    <!-- Section header text that begins the section of a list of different options the user may select to adjust their translation preferences. -->
    <string name="translation_settings_translation_preference">تەرجىمە مايىللىقى</string>
    <!-- Button text for the button that will take the user to the automatic translations settings dialog. On the automatic translations settings dialog, the user can set if translations should occur automatically for a given language. -->
    <string name="translation_settings_automatic_translation">ئاپتوماتىك تەرجىمە</string>
    <!-- Button text for the button that will take the user to the never translate these sites dialog. On the never translate these sites dialog, the user can set if translations should never occur on certain websites. -->
    <string name="translation_settings_automatic_never_translate_sites">بۇ تور بېكەتلەرنى تەرجىمە قىلمىسۇن</string>
    <!-- Button text for the button that will take the user to the download languages dialog. On the download languages dialog, the user can manage which languages they would like to download for translations. -->
    <string name="translation_settings_download_language">تىل چۈشۈر</string>

    <!-- Automatic translation preference screen -->
    <!-- Title of the automatic translation preference screen that will appear on the toolbar.-->
    <string name="automatic_translation_toolbar_title_preference">ئاپتوماتىك تەرجىمە</string>

    <!-- Screen header presenting the automatic translation preference feature. It will appear under the toolbar. -->
    <string name="automatic_translation_header_preference">«ھەمىشە تەرجىمە قىل» ۋە «ھەرگىز تەرجىمە قىلما» مايىللىقىدىن باشقۇرىدىغان تىل تاللىنىدۇ.</string>

    <!-- The title of the warning card informs the user that the system could not load languages for translation settings. -->
    <string name="automatic_translation_error_warning_text">تىلنى يۈكلىيەلمەيدۇ. كېيىن قايتا تەكشۈرۈڭ.</string>

    <!-- Automatic translation options preference screen -->
    <!-- Preference option for offering to translate. Radio button title text.-->
    <string name="automatic_translation_option_offer_to_translate_title_preference">تەرجىمە قىلىش (كۆڭۈلدىكى)</string>
    <!-- Preference option for offering to translate. Radio button summary text. The first parameter is the name of the app defined in app_name (for example: Fenix)-->
    <string name="automatic_translation_option_offer_to_translate_summary_preference">%1$s بۇ تىلدىكى تور بېكەتلەرنى تەرجىمە قىلىش تەكلىپى سۇنىدۇ.</string>
    <!-- Preference option for always translate. Radio button title text. -->
    <string name="automatic_translation_option_always_translate_title_preference">ھەمىشە تەرجىمە قىلسۇن</string>
    <!-- Preference option for always translate. Radio button summary text. The first parameter is the name of the app defined in app_name (for example: Fenix)-->
    <string name="automatic_translation_option_always_translate_summary_preference">بەت يۈكلەنگەندە %1$s بۇ تىلنى ئاپتوماتىك تەرجىمە قىلىدۇ.</string>
    <!-- Preference option for never translate. Radio button title text.-->
    <string name="automatic_translation_option_never_translate_title_preference">ھەرگىز تەرجىمە قىلمىسۇن</string>

    <!-- Preference option for never translate. Radio button summary text. The first parameter is the name of the app defined in app_name (for example: Fenix)-->
    <string name="automatic_translation_option_never_translate_summary_preference">%1$s بۇ تىلدىكى تور بېكەتلەرنى تەرجىمە قىلىش تەكلىپىنى ھەرگىز سۇنمايدۇ.</string>

    <!-- Never translate site preference screen -->
    <!-- Title of the never translate site preference screen that will appear on the toolbar.-->
    <string name="never_translate_site_toolbar_title_preference">بۇ تور بېكەتلەرنى تەرجىمە قىلمىسۇن</string>
    <!-- Screen header presenting the never translate site preference feature. It will appear under the toolbar. -->
    <string name="never_translate_site_header_preference">يېڭى تور بېكەت قوشۇش: تور بېكەتنى زىيارەت قىلىپ تەرجىمە تىزىملىكىدىن «بۇ تور بېكەتنى ھەرگىز تەرجىمە قىلما» تاللىنىدۇ.</string>
    <!-- Content description (not visible, for screen readers etc.): For a never-translated site list item that is selected.
             The first parameter is web site url (for example:"wikipedia.com") -->
    <string name="never_translate_site_item_list_content_description_preference">%1$s نى چىقىرىۋەت</string>
    <!-- The title of the warning card informs the user that an error has occurred at the never translate sites list. -->
    <string name="never_translate_site_error_warning_text">تور بېكەتنى يۈكلىيەلمەيدۇ. كېيىن قايتا تەكشۈرۈڭ.</string>
    <!-- The Delete site dialogue title will appear when the user clicks on a list item.
             The first parameter is web site url (for example:"wikipedia.com") -->
    <string name="never_translate_site_dialog_title_preference"> %1$s نى ئۆچۈرەمدۇ؟</string>
    <!-- The Delete site dialogue positive button will appear when the user clicks on a list item. The site will be deleted. -->
    <string name="never_translate_site_dialog_confirm_delete_preference">ئۆچۈر</string>
    <!-- The Delete site dialogue negative button will appear when the user clicks on a list item. The dialog will be dismissed. -->
    <string name="never_translate_site_dialog_cancel_preference">ۋاز كەچ</string>

    <!-- Download languages preference screen -->
    <!-- Title of the toolbar for the translation feature screen where users may download different languages for translation. -->
    <string name="download_languages_translations_toolbar_title_preference">تىل چۈشۈر</string>
    <!-- Screen header presenting the download language preference feature. It will appear under the toolbar.The first parameter is "Learn More," a clickable text with a link. Talkback will append this to say "Double tap to open link to learn more". -->
    <string name="download_languages_header_preference">تېخىمۇ تېز ۋە تورسىز تەرجىمە قىلىش ئۈچۈن تىلنى تولۇق چۈشۈرۈڭ. %1$s</string>
    <!-- Clickable text from the screen header that links to a website. -->
    <string name="download_languages_header_learn_more_preference">تەپسىلاتى</string>
    <!-- The subhead of the download language preference screen will appear above the pivot language. -->
    <string name="download_languages_available_languages_preference">قوللايدىغان تىللار</string>
    <!-- Text that will appear beside a core or pivot language package name to show that the language is necessary for the translation feature to function. -->
    <string name="download_languages_default_system_language_require_preference">تەلەپ قىلىنىدۇ</string>
    <!-- A text for download language preference item.
    The first parameter is the language name, for example, "Spanish".
    The second parameter is the language file size, for example, "(3.91 KB)" or, if the language package name is a pivot language, "(required)". -->
    <string name="download_languages_language_item_preference">%1$s (%2$s)</string>
    <!-- The subhead of the download language preference screen will appear above the items that were not downloaded. -->
    <string name="download_language_header_preference">تىللارنى چۈشۈرۈش</string>
    <!-- All languages list item. When the user presses this item, they can download all languages. -->
    <string name="download_language_all_languages_item_preference">بارلىق تىللار</string>
    <!-- All languages list item. When the user presses this item, they can delete all languages that were downloaded. -->
    <string name="download_language_all_languages_item_preference_to_delete">ھەممە تىلنى ئۆچۈر</string>
    <!-- Content description (not visible, for screen readers etc.): For a language list item that was downloaded, the user can now delete it. -->
    <string name="download_languages_item_content_description_downloaded_state">ئۆچۈر</string>
    <!-- Content description (not visible, for screen readers etc.): For a language list item, deleting is in progress. -->
    <string name="download_languages_item_content_description_delete_in_progress_state">ئىلگىرىلەش</string>
    <!-- Content description (not visible, for screen readers etc.): For a language list item, downloading is in progress.
    The first parameter is the language name, for example, "Spanish".
    The second parameter is the language file size, for example, "(3.91 KB)". -->
    <string name="download_languages_item_content_description_download_in_progress_state">چۈشۈرۈشنى توختات %1$s (%2$s)</string>
    <!-- Content description (not visible, for screen readers etc.): For a language list item that was not downloaded. -->
    <string name="download_languages_item_content_description_not_downloaded_state">چۈشۈر</string>

    <!-- The title of the warning card informs the user that an error has occurred when fetching the list of languages. -->
    <string name="download_languages_fetch_error_warning_text">تىلنى يۈكلىيەلمەيدۇ. كېيىن قايتا تەكشۈرۈڭ.</string>
    <!-- The title of the warning card informs the user that an error has occurred at downloading a language.
      The first parameter is the language name, for example, "Spanish". -->
    <string name="download_languages_error_warning_text"><![CDATA[<b>%1$s</b> نى چۈشۈرەلمىدى. قايتا سىناڭ.]]></string>
    <!-- The title of the warning card informs the user that an error has occurred at deleting a language.
          The first parameter is the language name, for example, "Spanish". -->
    <string name="download_languages_delete_error_warning_text"><![CDATA[<b>%1$s</b> نى ئۆچۈرەلمىدى. قايتا سىناڭ.]]></string>

    <!-- Title for the dialog used by the translations feature to confirm deleting a language.
    The dialog will be presented when the user requests deletion of a language.
    The first parameter is the name of the language, for example, "Spanish" and the second parameter is the size in kilobytes or megabytes of the language file. -->
    <string name="delete_language_file_dialog_title"> %1$s (%2$s) نى ئۆچۈرەمدۇ؟</string>
    <!-- Additional information for the dialog used by the translations feature to confirm deleting a language. The first parameter is the name of the application, for example, "Fenix". -->
    <string name="delete_language_file_dialog_message">ئەگەر بۇ تىلنى ئۆچۈرسىڭىز، %1$s تەرجىمە قىلغاندا تىلنى قىسمەن ھالدا غەملەككە چۈشۈرىدۇ.</string>
    <!-- Title for the dialog used by the translations feature to confirm deleting all languages file.
    The dialog will be presented when the user requests deletion of all languages file.
    The first parameter is the size in kilobytes or megabytes of the language file. -->
    <string name="delete_language_all_languages_file_dialog_title">بارلىق تىللارنى ئۆچۈرەمدۇ (%1$s)؟</string>
    <!-- Additional information for the dialog used by the translations feature to confirm deleting all languages file. The first parameter is the name of the application, for example, "Fenix". -->
    <string name="delete_language_all_languages_file_dialog_message">ئەگەر ھەممە تىلنى ئۆچۈرسىڭىز، %1$s تەرجىمە قىلغاندا تىلنى قىسمەن ھالدا غەملەككە چۈشۈرىدۇ.</string>
    <!-- Button text on the dialog used by the translations feature to confirm deleting a language. -->
    <string name="delete_language_file_dialog_positive_button_text">ئۆچۈر</string>
    <!-- Button text on the dialog used by the translations feature to cancel deleting a language. -->
    <string name="delete_language_file_dialog_negative_button_text">ۋاز كەچ</string>

    <!-- Title for the data saving mode warning dialog used by the translations feature.
    This dialog will be presented when the user attempts to download a language or perform
    a translation without the necessary language files downloaded first when Android's data saver mode is enabled and the user is not using WiFi.
    The first parameter is the size in kilobytes or megabytes of the language file.-->
    <string name="download_language_file_dialog_title">سانلىق مەلۇمات تېجەش ھالىتىدە چۈشۈرەمدۇ(%1$s)؟</string>
    <!-- Additional information for the data saving mode warning dialog used by the translations feature. This text explains the reason a download is required for a translation. -->
    <string name="download_language_file_dialog_message_all_languages">تەرجىمىنىڭ شەخسىيىتىنى قوغداش ئۈچۈن، تىل قىسمەن ھالدا غەملىكىڭىزگە چۈشۈرۈلىدۇ.</string>
    <!-- Checkbox label text on the data saving mode warning dialog used by the translations feature. This checkbox allows users to ignore the data usage warnings. -->
    <string name="download_language_file_dialog_checkbox_text">سانلىق مەلۇمات تېجەش ھالىتىدە ھەمىشە چۈشۈرىدۇ</string>
    <!-- Button text on the data saving mode warning dialog used by the translations feature to allow users to confirm they wish to continue and download the language file. -->
    <string name="download_language_file_dialog_positive_button_text">چۈشۈر</string>
    <!-- Button text on the data saving mode warning dialog used by the translations feature to allow users to confirm they wish to continue and download the language file and perform a translation. -->
    <string name="download_language_file_dialog_positive_button_text_all_languages">چۈشۈرۈش ۋە تەرجىمە قىلىش</string>
    <!-- Button text on the data saving mode warning dialog used by the translations feature to allow users to cancel the action and not perform a download of the language file. -->
    <string name="download_language_file_dialog_negative_button_text">ۋاز كەچ</string>

    <!-- Debug drawer -->
    <!-- The user-facing title of the Debug Drawer feature. -->
    <string name="debug_drawer_title">سازلاش قورالى</string>
    <!-- Content description (not visible, for screen readers etc.): Navigate back within the debug drawer. -->
    <string name="debug_drawer_back_button_content_description">كەينىگە قايت</string>

    <!-- Content description (not visible, for screen readers etc.): Open debug drawer. -->
    <string name="debug_drawer_fab_content_description">سازلاش تارتمىسىنى ئاچ</string>

    <!-- Debug drawer tabs tools -->
    <!-- The title of the Tab Tools feature in the Debug Drawer. -->
    <string name="debug_drawer_tab_tools_title">بەتكۈچ قوراللىرى</string>
    <!-- The title of the tab count section in Tab Tools. -->
    <string name="debug_drawer_tab_tools_tab_count_title">بەتكۈچ سانى</string>
    <!-- The active tab count category in the tab count section in Tab Tools. -->
    <string name="debug_drawer_tab_tools_tab_count_active">ئاكتىپ</string>
    <!-- The inactive tab count category in the tab count section in Tab Tools. -->
    <string name="debug_drawer_tab_tools_tab_count_inactive">ئىشلەتمىگەن</string>
    <!-- The private tab count category in the tab count section in Tab Tools. -->
    <string name="debug_drawer_tab_tools_tab_count_private">شەخسىيەت</string>
    <!-- The total tab count category in the tab count section in Tab Tools. -->
    <string name="debug_drawer_tab_tools_tab_count_total">جەمئىي</string>
    <!-- The title of the tab creation tool section in Tab Tools. -->
    <string name="debug_drawer_tab_tools_tab_creation_tool_title">بەتكۈچ قۇرۇش قورالى</string>
    <!-- The label of the text field in the tab creation tool. -->
    <string name="debug_drawer_tab_tools_tab_creation_tool_text_field_label">قۇرىدىغان بەتكۈچ سانى</string>
    <!-- The error message of the text field in the tab creation tool when the text field is empty -->
    <string name="debug_drawer_tab_tools_tab_quantity_empty_error">تېكىست بۆلىكى بوش</string>
    <!-- The error message of the text field in the tab creation tool when the text field has characters other than digits -->
    <string name="debug_drawer_tab_tools_tab_quantity_non_digits_error">پەقەت مۇسپەت پۈتۈن سان كىرگۈزۈڭ</string>
    <!-- The error message of the text field in the tab creation tool when the text field is a zero -->
    <string name="debug_drawer_tab_tools_tab_quantity_non_zero_error">نۆلدىن چوڭ سان كىرگۈزۈڭ</string>
    <!-- The error message of the text field in the tab creation tool when the text field is a
        quantity greater than the max tabs. The first parameter is the maximum number of tabs
        that can be generated in one operation.-->
    <string name="debug_drawer_tab_tools_tab_quantity_exceed_max_error">بىر مەشغۇلاتتا ھاسىللايدىغان ئەڭ كۆپ بەتكۈچ (%1$s) سانىدىن ئېشىپ كەتتى</string>
    <!-- The button text to add tabs to the active tab group in the tab creation tool. -->
    <string name="debug_drawer_tab_tools_tab_creation_tool_button_text_active">ئاكتىپ بەتكۈچكە قوش</string>
    <!-- The button text to add tabs to the inactive tab group in the tab creation tool. -->
    <string name="debug_drawer_tab_tools_tab_creation_tool_button_text_inactive">ئاكتىپسىز بەتكۈچكە قوش</string>
    <!-- The button text to add tabs to the private tab group in the tab creation tool. -->
    <string name="debug_drawer_tab_tools_tab_creation_tool_button_text_private">شەخسىي بەتكۈچكە قوش</string>

    <!-- Micro survey -->

    <!-- Microsurvey -->
    <!-- Prompt view -->
    <!-- The microsurvey prompt title. Note: The word "Firefox" should NOT be translated -->
    <string name="micro_survey_prompt_title" tools:ignore="BrandUsage,UnusedResources">Firefox نى ياخشىلىشىمىزغا ياردەم قىلىڭ. بۇنىڭغا پەقەت بىر مىنۇتلا ۋاقىت كېتىدۇ.</string>
    <!-- The continue button label -->
    <string name="micro_survey_continue_button_label" tools:ignore="UnusedResources">داۋاملاشتۇر</string>
    <!-- Survey view -->
    <!-- The survey header -->
    <string name="micro_survey_survey_header_2">راي سىناشنى تاماملاڭ</string>
    <!-- The privacy notice link -->
    <string name="micro_survey_privacy_notice_2">شەخسىيەت ئۇقتۇرۇشى</string>
    <!-- The submit button label text -->
    <string name="micro_survey_submit_button_label">يوللا</string>
    <!-- The survey completion header -->
    <string name="micro_survey_survey_header_confirmation" tools:ignore="UnusedResources">راي سىناش تامام</string>
    <!-- The survey completion confirmation text -->
    <string name="micro_survey_feedback_confirmation">قايتۇرما ئىنكاسىڭىزغا رەھمەت!</string>
    <!-- Option for likert scale -->
    <string name="likert_scale_option_1" tools:ignore="UnusedResources">بەك رازى</string>
    <!-- Option for likert scale -->
    <string name="likert_scale_option_2" tools:ignore="UnusedResources">رازى</string>

    <!-- Option for likert scale -->
    <string name="likert_scale_option_3" tools:ignore="UnusedResources">بىتەرەپ</string>
    <!-- Option for likert scale -->
    <string name="likert_scale_option_4" tools:ignore="UnusedResources">نارازى</string>
    <!-- Option for likert scale -->
    <string name="likert_scale_option_5" tools:ignore="UnusedResources">بەك نارازى</string>

    <!-- Option for likert scale -->
    <string name="likert_scale_option_6" tools:ignore="UnusedResources">ئىشلەتمەيمەن</string>
    <!-- Option for likert scale. Note: The word "Firefox" should NOT be translated. -->
    <string name="likert_scale_option_7" tools:ignore="BrandUsage,UnusedResources">مەن Firefox تا ئىزدەشنى ئىشلەتمەيمەن</string>
<<<<<<< HEAD
    <!-- Text shown in prompt for homepage microsurvey. Note: The word "Firefox" should NOT be translated. -->
    <string name="microsurvey_prompt_homepage_title" tools:ignore="BrandUsage,UnusedResources" moz:removedIn="130">سىزنىڭ Firefox ئىشلىتىشتىكى مەمنۇنلۇق تەسىراتىڭىز قانداق؟</string>
    <!-- Text shown in prompt for printing microsurvey. "sec" It's an abbreviation for "second". Note: The word "Firefox" should NOT be translated. -->
    <string name="microsurvey_prompt_printing_title" tools:ignore="BrandUsage,UnusedResources">Firefox نىڭ بېسىشىنى ياخشىلاشقا ياردەم بېرىڭ. ئازراقلا ۋاقىت كېتىدۇ</string>
=======
    <!-- Option for likert scale -->
    <string name="likert_scale_option_8" tools:ignore="UnusedResources">قەدەمداشنى ئىشلەتمەيمەن</string>
    <!-- Text shown in prompt for printing microsurvey. "sec" It's an abbreviation for "second". Note: The word "Firefox" should NOT be translated. -->
    <string name="microsurvey_prompt_printing_title" tools:ignore="BrandUsage,UnusedResources">Firefox نىڭ بېسىشىنى ياخشىلاشقا ياردەم بېرىڭ. ئازراقلا ۋاقىت كېتىدۇ</string>
    <!-- Text shown in prompt for search microsurvey. Note: The word "Firefox" should NOT be translated. -->
    <string name="microsurvey_prompt_search_title" tools:ignore="BrandUsage,UnusedResources">Firefox تىكى ئىزدەش ئىقتىدارىنى ياخشىلاشقا ياردەملىشىڭ. پەقەت بىر مىنۇت ۋاقىت كېتىدۇ</string>
    <!-- Text shown in prompt for sync microsurvey. Note: The word "Firefox" should NOT be translated. -->
    <string name="microsurvey_prompt_sync_title" tools:ignore="BrandUsage,UnusedResources">Firefox قەدەمداش ئىقتىدارىنى ياخشىلاشقا ياردەملىشىڭ. پەقەت بىر مىنۇت ۋاقىت كېتىدۇ</string>
>>>>>>> a07f670f
    <!-- Text shown in the survey title for printing microsurvey. Note: The word "Firefox" should NOT be translated. -->
    <string name="microsurvey_survey_printing_title" tools:ignore="BrandUsage,UnusedResources">Firefox نىڭ بېسىش ئىقتىدارىغا بولغان رازىمەنلىكىڭىز قانداق؟</string>
    <!-- Text shown in the survey title for homepage microsurvey. Note: The word "Firefox" should NOT be translated. -->
    <string name="microsurvey_homepage_title" tools:ignore="BrandUsage,UnusedResources">سىزنىڭ Firefox باش بېتىگە بولغان مەمنۇنلۇق تەسىراتىڭىز قانداق؟</string>
    <!-- Text shown in the survey title for search experience microsurvey. Note: The word "Firefox" should NOT be translated. -->
    <string name="microsurvey_search_title" tools:ignore="BrandUsage,UnusedResources">Firefox نىڭ ئىزدەش كەچمىشىگە بولغان رازىمەنلىكىڭىز قانداق؟</string>
<<<<<<< HEAD
=======
    <!-- Text shown in the survey title for sync experience microsurvey. Note: The word "Firefox" should NOT be translated. -->
    <string name="microsurvey_sync_title" tools:ignore="BrandUsage,UnusedResources">Firefox نىڭ قەدەمداش كەچمىشىگە بولغان رازىمەنلىكىڭىز قانداق؟</string>
>>>>>>> a07f670f
    <!-- Accessibility -->
    <!-- Content description for the survey application icon. Note: The word "Firefox" should NOT be translated.  -->
    <string name="microsurvey_app_icon_content_description" tools:ignore="BrandUsage">Firefox تۇغى</string>
    <!-- Content description for the survey feature icon. -->
    <string name="microsurvey_feature_icon_content_description">راي سىناش ئىقتىدارى سىنبەلگىسى</string>
    <!-- Content description (not visible, for screen readers etc.) for closing microsurvey bottom sheet. -->
    <string name="microsurvey_close_handle_content_description">راي سىناشنى تاقا</string>
    <!-- Content description for "X" button that is closing microsurvey. -->
    <string name="microsurvey_close_button_content_description">تاقا</string>

    <!-- Debug drawer logins -->
    <!-- The title of the Logins feature in the Debug Drawer. -->
    <string name="debug_drawer_logins_title">كىرىش</string>
    <!-- The title of the logins section in the Logins feature, where the parameter will be the site domain  -->
    <string name="debug_drawer_logins_current_domain_label">نۆۋەتتىكى دائىرە: %s</string>
    <!-- The label for a button to add a new fake login for the current domain in the Logins feature. -->
    <string name="debug_drawer_logins_add_login_button">بۇ تور دائىرىسىگە ساختا كىرىش ئۇچۇرى قوش</string>
    <!-- Content description for delete button where parameter will be the username of the login -->
    <string name="debug_drawer_logins_delete_login_button_content_description">ئىشلەتكۈچى ئاتى %s بولغان تىزىمغا كىرىش ئۇچۇرىنى ئۆچۈرىدۇ</string>

    <!-- Debug drawer "contextual feature recommendation" (CFR) tools -->
    <!-- The title of the CFR Tools feature in the Debug Drawer -->
    <string name="debug_drawer_cfr_tools_title">CFR قورالى</string>
    <!-- The title of the reset CFR section in CFR Tools -->
    <string name="debug_drawer_cfr_tools_reset_cfr_title">CFR نى ئەسلىگە قايتۇر</string>

    <!-- Glean debug tools -->
    <!-- The title of the glean debugging feature -->
    <string name="glean_debug_tools_title">Glean سازلاش قورالى</string>

    <!-- Messages explaining how to exit fullscreen mode -->
    <!-- Message shown to explain how to exit fullscreen mode when gesture navigation is enabled -->
    <string name="exit_fullscreen_with_gesture" moz:removedIn="132" tools:ignore="UnusedResources">پۈتۈن ئېكران ھالىتىدىن چېكىنىشتە، چوققىسىدىن سۆرەپ، قايت قول ئىشارىتى ئىشلىتىلىدۇ</string>
    <!-- Message shown to explain how to exit fullscreen mode when using back button navigation -->
    <string name="exit_fullscreen_with_back_button" moz:removedIn="132" tools:ignore="UnusedResources">پۈتۈن ئېكران ھالىتىدىن چېكىنىشتە، چوققىسىدىن سۆرەپ، قايت چېكىلىدۇ</string>

    <!-- Message shown to explain how to exit fullscreen mode when gesture navigation is enabled. -->
    <!-- Localisation note: this text should be as short as possible, max 68 chars -->
    <string name="exit_fullscreen_with_gesture_short">يۇقىرىدىن سۆرەپ ئاندىن قايتۇرۇش قول ئىشارىتى ئىشلىتىلسە چېكىنىدۇ</string>
    <!-- Message shown to explain how to exit fullscreen mode when using back button navigation. -->
    <!-- Localisation note: this text should be as short as possible, max 68 chars -->
    <string name="exit_fullscreen_with_back_button_short">يۇقىرىدىن سۆرەپ ئاندىن قايت توپچە بېسىلسا چېكىنىدۇ</string>

    <!-- Beta Label Component !-->
    <!-- Text shown as a label or tag to indicate a feature or area is still undergoing active development. Note that here "Beta" should not be translated, as it is used as an icon styled element. -->
    <string name="beta_feature">سىناق نەشرى</string>
</resources><|MERGE_RESOLUTION|>--- conflicted
+++ resolved
@@ -312,10 +312,6 @@
     <string name="browser_menu_switch_to_mobile_site">كۆچمە بېكەتكە ئالماشتۇر</string>
     <!-- Browser menu label that navigates to the page tools sub-menu -->
     <string name="browser_menu_tools">قوراللار</string>
-<<<<<<< HEAD
-    <!-- Content description (not visible, for screen readers etc.): Back button for the page tools sub-menu -->
-    <string name="browser_menu_back_button_content_description">ئاساسىي تىزىملىككە قايت</string>
-=======
     <!-- Content description (not visible, for screen readers etc.): Back button for all menu redesign sub-menu -->
     <string name="browser_menu_back_button_content_description">ئاساسىي تىزىملىككە قايت</string>
     <!-- Content description (not visible, for screen readers etc.) for bottom sheet handlebar main menu. -->
@@ -328,7 +324,6 @@
     <string name="browser_tools_menu_handlebar_content_description">قورال تىزىملىك جەدۋىلىنى تاقايدۇ</string>
     <!-- Content description (not visible, for screen readers etc.) for bottom sheet handlebar custom tab menu. -->
     <string name="browser_custom_tab_menu_handlebar_content_description">ئىختىيارى بەتكۈچ تىزىملىك جەدۋىلىنى تاقايدۇ</string>
->>>>>>> a07f670f
     <!-- Browser menu description that describes the various tools related menu items inside of the tools sub-menu -->
     <string name="browser_menu_tools_description_with_translate">ئوقۇرمەن كۆرۈنۈشى، تەرجىمە، بېسىش، ھەمبەھىر، ئەپ ئېچىش</string>
     <!-- Browser menu description that describes the various tools related menu items inside of the tools sub-menu -->
@@ -2846,12 +2841,6 @@
     <string name="likert_scale_option_6" tools:ignore="UnusedResources">ئىشلەتمەيمەن</string>
     <!-- Option for likert scale. Note: The word "Firefox" should NOT be translated. -->
     <string name="likert_scale_option_7" tools:ignore="BrandUsage,UnusedResources">مەن Firefox تا ئىزدەشنى ئىشلەتمەيمەن</string>
-<<<<<<< HEAD
-    <!-- Text shown in prompt for homepage microsurvey. Note: The word "Firefox" should NOT be translated. -->
-    <string name="microsurvey_prompt_homepage_title" tools:ignore="BrandUsage,UnusedResources" moz:removedIn="130">سىزنىڭ Firefox ئىشلىتىشتىكى مەمنۇنلۇق تەسىراتىڭىز قانداق؟</string>
-    <!-- Text shown in prompt for printing microsurvey. "sec" It's an abbreviation for "second". Note: The word "Firefox" should NOT be translated. -->
-    <string name="microsurvey_prompt_printing_title" tools:ignore="BrandUsage,UnusedResources">Firefox نىڭ بېسىشىنى ياخشىلاشقا ياردەم بېرىڭ. ئازراقلا ۋاقىت كېتىدۇ</string>
-=======
     <!-- Option for likert scale -->
     <string name="likert_scale_option_8" tools:ignore="UnusedResources">قەدەمداشنى ئىشلەتمەيمەن</string>
     <!-- Text shown in prompt for printing microsurvey. "sec" It's an abbreviation for "second". Note: The word "Firefox" should NOT be translated. -->
@@ -2860,18 +2849,14 @@
     <string name="microsurvey_prompt_search_title" tools:ignore="BrandUsage,UnusedResources">Firefox تىكى ئىزدەش ئىقتىدارىنى ياخشىلاشقا ياردەملىشىڭ. پەقەت بىر مىنۇت ۋاقىت كېتىدۇ</string>
     <!-- Text shown in prompt for sync microsurvey. Note: The word "Firefox" should NOT be translated. -->
     <string name="microsurvey_prompt_sync_title" tools:ignore="BrandUsage,UnusedResources">Firefox قەدەمداش ئىقتىدارىنى ياخشىلاشقا ياردەملىشىڭ. پەقەت بىر مىنۇت ۋاقىت كېتىدۇ</string>
->>>>>>> a07f670f
     <!-- Text shown in the survey title for printing microsurvey. Note: The word "Firefox" should NOT be translated. -->
     <string name="microsurvey_survey_printing_title" tools:ignore="BrandUsage,UnusedResources">Firefox نىڭ بېسىش ئىقتىدارىغا بولغان رازىمەنلىكىڭىز قانداق؟</string>
     <!-- Text shown in the survey title for homepage microsurvey. Note: The word "Firefox" should NOT be translated. -->
     <string name="microsurvey_homepage_title" tools:ignore="BrandUsage,UnusedResources">سىزنىڭ Firefox باش بېتىگە بولغان مەمنۇنلۇق تەسىراتىڭىز قانداق؟</string>
     <!-- Text shown in the survey title for search experience microsurvey. Note: The word "Firefox" should NOT be translated. -->
     <string name="microsurvey_search_title" tools:ignore="BrandUsage,UnusedResources">Firefox نىڭ ئىزدەش كەچمىشىگە بولغان رازىمەنلىكىڭىز قانداق؟</string>
-<<<<<<< HEAD
-=======
     <!-- Text shown in the survey title for sync experience microsurvey. Note: The word "Firefox" should NOT be translated. -->
     <string name="microsurvey_sync_title" tools:ignore="BrandUsage,UnusedResources">Firefox نىڭ قەدەمداش كەچمىشىگە بولغان رازىمەنلىكىڭىز قانداق؟</string>
->>>>>>> a07f670f
     <!-- Accessibility -->
     <!-- Content description for the survey application icon. Note: The word "Firefox" should NOT be translated.  -->
     <string name="microsurvey_app_icon_content_description" tools:ignore="BrandUsage">Firefox تۇغى</string>
