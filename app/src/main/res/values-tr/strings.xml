<?xml version="1.0" encoding="utf-8"?>
<resources xmlns:tools="http://schemas.android.com/tools" xmlns:moz="http://mozac.org/tools">

    <!-- App name for private browsing mode. The first parameter is the name of the app defined in app_name (for example: Fenix)-->
    <string name="app_name_private_5">Gizli %s</string>
    <!-- App name for private browsing mode. The first parameter is the name of the app defined in app_name (for example: Fenix)-->
    <string name="app_name_private_4">%s (Gizli)</string>

    <!-- Home Fragment -->
    <!-- Content description (not visible, for screen readers etc.): "Three dot" menu button. -->
    <string name="content_description_menu">Daha fazla seçenek</string>
    <!-- Content description (not visible, for screen readers etc.): "Private Browsing" menu button. -->
    <string name="content_description_private_browsing_button">Gizli gezintiyi aç</string>
    <!-- Content description (not visible, for screen readers etc.): "Private Browsing" menu button. -->
    <string name="content_description_disable_private_browsing_button">Gizli gezintiyi kapat</string>
    <!-- Placeholder text shown in the search bar before a user enters text for the default engine -->
    <string name="search_hint">Arama yap veya adres yaz</string>
    <!-- Placeholder text shown in the search bar before a user enters text for a general engine -->
    <string name="search_hint_general_engine">Web’de ara</string>
    <!-- Placeholder text shown in search bar when using history search -->
    <string name="history_search_hint">Geçmişte ara</string>
    <!-- Placeholder text shown in search bar when using bookmarks search -->
    <string name="bookmark_search_hint">Yer imlerinde ara</string>
    <!-- Placeholder text shown in search bar when using tabs search -->
    <string name="tab_search_hint">Sekmelerde ara</string>
    <!-- Placeholder text shown in the search bar when using application search engines -->
    <string name="application_search_hint">Aranacak terimleri yazın</string>
    <!-- No Open Tabs Message Description -->
    <string name="no_open_tabs_description">Açık sekmeleriniz burada gösterilecek.</string>

    <!-- No Private Tabs Message Description -->
    <string name="no_private_tabs_description">Gizli sekmeleriniz burada gösterilecek.</string>

    <!-- Tab tray multi select title in app bar. The first parameter is the number of tabs selected -->
    <string name="tab_tray_multi_select_title">%1$d sekme seçildi</string>
    <!-- Label of button in create collection dialog for creating a new collection  -->
    <string name="tab_tray_add_new_collection">Yeni koleksiyon ekle</string>
    <!-- Label of editable text in create collection dialog for naming a new collection  -->
    <string name="tab_tray_add_new_collection_name">Adı</string>
    <!-- Label of button in save to collection dialog for selecting a current collection  -->
    <string name="tab_tray_select_collection">Koleksiyon seç</string>
    <!-- Content description for close button while in multiselect mode in tab tray -->
    <string name="tab_tray_close_multiselect_content_description">Çoklu seçim modundan çık</string>
    <!-- Content description for save to collection button while in multiselect mode in tab tray -->
    <string name="tab_tray_collection_button_multiselect_content_description">Seçilen sekmeleri koleksiyona kaydet</string>
    <!-- Content description on checkmark while tab is selected in multiselect mode in tab tray -->
    <string name="tab_tray_multiselect_selected_content_description">Seçildi</string>

    <!-- Home - Bookmarks -->
    <!-- Title for the home screen section with bookmarks. -->
    <string name="home_bookmarks_title">Yer imleri</string>
    <!-- Content description for the button which navigates the user to show all of their bookmarks. -->
    <string name="home_bookmarks_show_all_content_description">Tüm yer imlerini göster</string>
    <!-- Text for the menu button to remove a recently saved bookmark from the user's home screen -->
    <string name="home_bookmarks_menu_item_remove">Kaldır</string>

    <!-- About content. The first parameter is the name of the application. (For example: Fenix) -->
    <string name="about_content">%1$s bir Mozilla ürünüdür.</string>

    <!-- Private Browsing -->
    <!-- Explanation for private browsing displayed to users on home view when they first enable private mode
        The first parameter is the name of the app defined in app_name (for example: Fenix) -->
    <string name="private_browsing_placeholder_description_2">%1$s, gizli sekmeleri kapattığınızda veya uygulamadan çıktığınızda gizli sekmelerdeki arama ve gezinti geçmişinizi temizler. Bu işlem, web sitelerinin ve internet servis sağlayıcınızın sizi tanımamasını sağlamaz ama bu cihazı kullanan başkaları varsa internette yaptıklarınızı onlardan gizlemenizi sağlar.</string>
    <string name="private_browsing_common_myths">
       Gizli gezinti ile ilgili yaygın efsaneler
    </string>

    <!-- True Private Browsing Mode -->
    <!-- Title for info card on private homescreen in True Private Browsing Mode. -->
    <string name="felt_privacy_desc_card_title">Bu cihazda iz bırakmayın</string>
    <!-- Explanation for private browsing displayed to users on home view when they first enable
        private mode in our new Total Private Browsing mode.
        The first parameter is the name of the app defined in app_name (for example: Firefox Nightly)
        The second parameter is the clickable link text in felt_privacy_info_card_subtitle_link_text -->
    <string name="felt_privacy_info_card_subtitle_2">%1$s, tüm gizli sekmelerinizi kapattığınızda çerezlerinizi, geçmişinizi ve site verilerinizi temizler. %2$s</string>
    <!-- Clickable portion of the explanation for private browsing that links the user to our
        about privacy page.
        This string is used in felt_privacy_info_card_subtitle as the second parameter.-->
    <string name="felt_privacy_info_card_subtitle_link_text">Etkinliğimi kimler görebilir?</string>

    <!-- Private mode shortcut "contextual feature recommendation" (CFR) -->
    <!-- Text for the Private mode shortcut CFR message for adding a private mode shortcut to open private tabs from the Home screen -->
    <string name="private_mode_cfr_message_2">Bir sonraki gizli sekmenizi tek dokunuşla açın.</string>
    <!-- Text for the positive button to accept adding a Private Browsing shortcut to the Home screen -->
    <string name="private_mode_cfr_pos_button_text">Ana ekrana ekle</string>
    <!-- Text for the negative button to decline adding a Private Browsing shortcut to the Home screen -->
    <string name="cfr_neg_button_text">Gerek yok</string>

    <!-- Open in App "contextual feature recommendation" (CFR) -->
    <!-- Text for the info message. The first parameter is the name of the application.-->
    <string name="open_in_app_cfr_info_message_2">%1$s tarayıcınızı bağlantıları otomatik olarak uygulamalarda açacak şekilde ayarlayabilirsiniz.</string>
    <!-- Text for the positive action button -->
    <string name="open_in_app_cfr_positive_button_text">Ayarlara git</string>
    <!-- Text for the negative action button -->
    <string name="open_in_app_cfr_negative_button_text">Kapat</string>

    <!-- Total cookie protection "contextual feature recommendation" (CFR) -->
    <!-- Text for the message displayed in the contextual feature recommendation popup promoting the total cookie protection feature. -->
    <string name="tcp_cfr_message">Şimdiye kadarki en güçlü gizlilik özelliğimiz, siteler arası takip kodlarını izole ediyor.</string>
    <!-- Text displayed that links to website containing documentation about the "Total cookie protection" feature. -->
    <string name="tcp_cfr_learn_more">Komple Çerez Koruması hakkında bilgi al</string>


    <!-- Private browsing erase action "contextual feature recommendation" (CFR) -->
    <!-- Text for the message displayed in the contextual feature recommendation popup promoting the erase private browsing feature. -->
    <string name="erase_action_cfr_message">Yeni bir gizli oturum başlatmak için buraya dokunun. Geçmişinizi, çerezlerinizi ve diğer her şeyi silin.</string>


    <!-- Toolbar "contextual feature recommendation" (CFR) -->
    <!-- Text for the title displayed in the contextual feature recommendation popup promoting the navigation bar. -->
    <string name="navbar_cfr_title">Yeni gezinti çubuğuyla daha hızlı dolaşın</string>
    <!-- Text for the message displayed in the contextual feature recommendation popup promoting the navigation bar. -->
    <string name="navbar_cfr_message" moz:removedIn="130" tools:ignore="UnusedResources">Aşağı kaydırdığınızda bu çubuk gizlenerek daha fazla gezinti alanı sağlar.</string>

    <!-- Text for the message displayed in the contextual feature recommendation popup promoting the navigation bar. -->
    <string name="navbar_cfr_message_2">Web sayfalarını aşağı kaydırdığınızda bu çubuk gizlenerek daha fazla gezinti alanı sağlar.</string>

    <!-- Text for the message displayed for the popup promoting the long press of navigation in the navigation bar. -->
    <string name="navbar_navigation_buttons_cfr_message">Bu sekmenin geçmişindeki sayfalar arasında dolaşmak için oklara dokunup basılı tutun.</string>

    <!-- Tablet navigation bar "contextual feature recommendation" (CFR) -->
    <!-- Text for the title displayed in the contextual feature recommendation popup promoting the tablet navigation bar. -->
    <string name="tablet_nav_bar_cfr_title">Yeni: Tek dokunuşla geri ve ileri okları</string>

<<<<<<< HEAD
=======
    <!-- Text for the message displayed in the contextual feature recommendation popup promoting the tablet navigation bar. -->
    <string name="tablet_nav_bar_cfr_message">Daha hızlı gezinmeniz için gezinti çubuğu artık her an parmaklarınızın ucunda.</string>

>>>>>>> 80823484
    <!-- Text for the info dialog when camera permissions have been denied but user tries to access a camera feature. -->
    <string name="camera_permissions_needed_message">Kamera erişimi gerekiyor. Android ayarlarına gidin, izinlere girin ve izin verin.</string>
    <!-- Text for the positive action button to go to Android Settings to grant permissions. -->
    <string name="camera_permissions_needed_positive_button_text">Ayarlara git</string>
    <!-- Text for the negative action button to dismiss the dialog. -->
    <string name="camera_permissions_needed_negative_button_text">Kapat</string>

    <!-- Text for the banner message to tell users about our auto close feature. -->
    <string name="tab_tray_close_tabs_banner_message">Bir gün, hafta veya ay boyunca bakmadığınız açık sekmelerin otomatik kapanmasını sağlayabilirsiniz.</string>
    <!-- Text for the positive action button to go to Settings for auto close tabs. -->
    <string name="tab_tray_close_tabs_banner_positive_button_text">Seçeneklere git</string>
    <!-- Text for the negative action button to dismiss the Close Tabs Banner. -->
    <string name="tab_tray_close_tabs_banner_negative_button_text">Kapat</string>

    <!-- Text for the banner message to tell users about our inactive tabs feature. -->
    <string name="tab_tray_inactive_onboarding_message">İki haftadır bakmadığınız sekmeler buraya taşınır.</string>
    <!-- Text for the action link to go to Settings for inactive tabs. -->
    <string name="tab_tray_inactive_onboarding_button_text">Ayarlardan kapat</string>

    <!-- Text for title for the auto-close dialog of the inactive tabs. -->
    <string name="tab_tray_inactive_auto_close_title">Bir ay sonra kendiliğinden kapatılsın mı?</string>
    <!-- Text for the body for the auto-close dialog of the inactive tabs.
        The first parameter is the name of the application.-->
    <string name="tab_tray_inactive_auto_close_body_2">%1$s, bir aydır bakmadığınız sekmeleri kapatabilir.</string>
    <!-- Content description for close button in the auto-close dialog of the inactive tabs. -->
    <string name="tab_tray_inactive_auto_close_button_content_description">Kapat</string>

    <!-- Text for turn on auto close tabs button in the auto-close dialog of the inactive tabs. -->
    <string name="tab_tray_inactive_turn_on_auto_close_button_2">Otomatik kapatmayı aç</string>


    <!-- Home screen icons - Long press shortcuts -->
    <!-- Shortcut action to open new tab -->
    <string name="home_screen_shortcut_open_new_tab_2">Yeni sekme</string>
    <!-- Shortcut action to open new private tab -->
    <string name="home_screen_shortcut_open_new_private_tab_2">Yeni gizli sekme</string>

    <!-- Shortcut action to open Passwords screen -->
    <string name="home_screen_shortcut_passwords">Parolalar</string>

    <!-- Recent Tabs -->
    <!-- Header text for jumping back into the recent tab in the home screen -->
    <string name="recent_tabs_header">Açık sekmeler</string>
    <!-- Button text for showing all the tabs in the tabs tray -->
    <string name="recent_tabs_show_all">Tümünü göster</string>

    <!-- Content description for the button which navigates the user to show all recent tabs in the tabs tray. -->
    <string name="recent_tabs_show_all_content_description_2">Son sekmeleri göster düğmesi</string>

    <!-- Text for button in synced tab card that opens synced tabs tray -->
    <string name="recent_tabs_see_all_synced_tabs_button_text">Tüm eşitlenmiş sekmeleri gör</string>
    <!-- Accessibility description for device icon used for recent synced tab -->
    <string name="recent_tabs_synced_device_icon_content_description">Eşitlenen cihaz</string>
    <!-- Text for the dropdown menu to remove a recent synced tab from the homescreen -->
    <string name="recent_synced_tab_menu_item_remove">Kaldır</string>
    <!-- Text for the menu button to remove a grouped highlight from the user's browsing history
         in the Recently visited section -->
    <string name="recent_tab_menu_item_remove">Kaldır</string>

    <!-- History Metadata -->
    <!-- Header text for a section on the home screen that displays grouped highlights from the
         user's browsing history, such as topics they have researched or explored on the web -->
    <string name="history_metadata_header_2">Son bakılanlar</string>
    <!-- Text for the menu button to remove a grouped highlight from the user's browsing history
         in the Recently visited section -->
    <string name="recently_visited_menu_item_remove">Kaldır</string>

    <!-- Content description for the button which navigates the user to show all of their history. -->
    <string name="past_explorations_show_all_content_description_2">Geçmiş keşifleri göster</string>

    <!-- Browser Fragment -->
    <!-- Content description (not visible, for screen readers etc.): Navigate backward (browsing history) -->
    <string name="browser_menu_back">Geri</string>
    <!-- Content description (not visible, for screen readers etc.): Navigate forward (browsing history) -->
    <string name="browser_menu_forward">İleri</string>
    <!-- Content description (not visible, for screen readers etc.): Refresh current website -->
    <string name="browser_menu_refresh">Tazele</string>
    <!-- Content description (not visible, for screen readers etc.): Stop loading current website -->
    <string name="browser_menu_stop">Durdur</string>
    <!-- Browser menu button that opens the extensions manager -->
    <string name="browser_menu_extensions">Uzantılar</string>
    <!-- Browser menu banner header text for extensions onboarding.
        The first parameter is the name of the app defined in app_name (for example: Fenix). -->
    <string name="browser_menu_extensions_banner_onboarding_header">%s tarayıcınızı özelleştirin</string>
    <!-- Browser menu banner body text for extensions onboarding.
        The first parameter is the name of the app defined in app_name (for example: Fenix). -->
    <string name="browser_menu_extensions_banner_onboarding_body">Uzantılarla tarayıcınıza güç katın. %s tarayıcısının görünümünü ve çalışma şeklini değiştirebilir, gizliliğinizi ve güvenliğinizi artırabilirsiniz.</string>
    <!-- Browser menu banner link text for learning more about extensions -->
    <string name="browser_menu_extensions_banner_learn_more">Daha fazla bilgi al</string>
    <!-- Browser menu button that opens the extensions manager -->
    <string name="browser_menu_manage_extensions">Uzantıları yönet</string>
    <!-- Browser menu button that opens AMO in a tab -->
    <string name="browser_menu_discover_more_extensions">Daha fazla uzantı keşfet</string>
    <!-- Browser menu description that is shown when one or more extensions are disabled due to extension errors -->
    <string name="browser_menu_extensions_disabled_description">Geçici olarak devre dışı</string>
    <!-- Browser menu button that opens account settings -->
    <string name="browser_menu_account_settings">Hesap bilgileri</string>
    <!-- Browser menu button that sends a user to help articles -->
    <string name="browser_menu_help">Yardım</string>
    <!-- Browser menu button that sends a to a the what's new article -->
    <string name="browser_menu_whats_new">Yeni neler var?</string>
    <!-- Browser menu button that opens the settings menu -->
    <string name="browser_menu_settings">Ayarlar</string>
    <!-- Browser menu button that opens a user's library -->
    <string name="browser_menu_library">Arşiv</string>
    <!-- Browser menu toggle that requests a desktop site -->
    <string name="browser_menu_desktop_site">Masaüstü sitesi</string>
    <!-- Browser menu button that reopens a private tab as a regular tab -->
    <string name="browser_menu_open_in_regular_tab">Normal sekmede aç</string>
    <!-- Browser menu toggle that adds a shortcut to the site on the device home screen. -->
    <string name="browser_menu_add_to_homescreen">Ana ekrana ekle</string>
    <!-- Browser menu toggle that adds a shortcut to the site on the device home screen. -->
    <string name="browser_menu_add_to_homescreen_2">Ana ekrana ekle…</string>
    <!-- Text for notifying users that Xiaomi devices require additional permissions to add to home screen -->
    <string name="browser_menu_add_to_homescreen_xiaomi">Xiaomi cihazlarda ana ekrana kısayol eklemek için ek izinlere ihtiyaç olabilir. Lütfen ayarlarınızı kontrol edin.</string>
    <!-- Content description (not visible, for screen readers etc.) for the Resync tabs button -->
    <string name="resync_button_content_description">Yeniden eşitle</string>
    <!-- Browser menu button that opens the find in page menu -->
    <string name="browser_menu_find_in_page">Sayfada bul</string>
    <!-- Browser menu button that opens the find in page menu -->
    <string name="browser_menu_find_in_page_2">Sayfada bul…</string>
    <!-- Browser menu button that opens the translations dialog, which has options to translate the current browser page. -->
    <string name="browser_menu_translations">Sayfayı çevir</string>
    <!-- Browser menu button that saves the current tab to a collection -->
    <string name="browser_menu_save_to_collection">Koleksiyona kaydet…</string>
    <!-- Browser menu button that saves the current tab to a collection -->
    <string name="browser_menu_save_to_collection_2">Koleksiyona kaydet</string>
    <!-- Browser menu button that open a share menu to share the current site -->
    <string name="browser_menu_share">Paylaş</string>
    <!-- Browser menu button that open a share menu to share the current site -->
    <string name="browser_menu_share_2">Paylaş…</string>
    <!-- Browser menu button shown in custom tabs that opens the current tab in Fenix
        The first parameter is the name of the app defined in app_name (for example: Fenix) -->
    <string name="browser_menu_open_in_fenix">%1$s ile aç</string>
    <!-- Browser menu text shown in custom tabs to indicate this is a Fenix tab
        The first parameter is the name of the app defined in app_name (for example: Fenix) -->
    <string name="browser_menu_powered_by">%1$s SEKMESİ</string>

    <!-- Browser menu text shown in custom tabs to indicate this is a Fenix tab
        The first parameter is the name of the app defined in app_name (for example: Fenix) -->
    <string name="browser_menu_powered_by2">%1$s desteğiyle</string>
    <!-- Browser menu button to put the current page in reader mode -->
    <string name="browser_menu_read">Okuyucu görünümü</string>
    <!-- Browser menu button content description to close reader mode and return the user to the regular browser -->
    <string name="browser_menu_read_close">Okuyucu görünümünü kapat</string>
    <!-- Browser menu button to open the current page in an external app -->
    <string name="browser_menu_open_app_link">Uygulamada aç</string>

    <!-- Browser menu button to show reader view appearance controls e.g. the used font type and size -->
    <string name="browser_menu_customize_reader_view">Okuyucuyu özelleştir</string>
    <!-- Browser menu button to show reader view appearance controls e.g. the used font type and size -->
    <string name="browser_menu_customize_reader_view_2">Okuyucu görünümünü özelleştir</string>
    <!-- Browser menu label for adding a bookmark -->
    <string name="browser_menu_add">Ekle</string>
    <!-- Browser menu label for editing a bookmark -->
    <string name="browser_menu_edit">Düzenle</string>

    <!-- Button shown on the home page that opens the Customize home settings -->
    <string name="browser_menu_customize_home_1">Giriş sayfasını özelleştir</string>

    <!-- Browser menu label to sign in to sync on the device using Mozilla accounts -->
    <string name="browser_menu_sign_in">Giriş yap</string>
    <!-- Browser menu caption label for the "Sign in" browser menu item described in `browser_menu_sign_in` -->
    <string name="browser_menu_sign_in_caption">Parolaları, sekmeleri ve daha fazlasını eşitle</string>

    <!-- Browser menu label to sign back in to sync on the device when the user's account needs to be reauthenticated -->
    <string name="browser_menu_sign_back_in_to_sync">Eşitlemek için yeniden giriş yap</string>
    <!-- Browser menu caption label for the "Sign back in to sync" browser menu item described in `browser_menu_sign_back_in_to_sync` when there is an error in syncing -->
    <string name="browser_menu_syncing_paused_caption">Eşitleme duraklatıldı</string>
    <!-- Browser menu label that creates a private tab -->
    <string name="browser_menu_new_private_tab">Yeni gizli sekme</string>
    <!-- Browser menu label that navigates to the Password screen -->
    <string name="browser_menu_passwords">Parolalar</string>

    <!-- Browser menu label that navigates to the SUMO page for the Firefox for Android release notes.
         The first parameter is the name of the app defined in app_name (for example: Fenix)-->
    <string name="browser_menu_new_in_firefox">%1$s uygulamasındaki yenilikler</string>

    <!-- Browser menu label that toggles the request for the desktop site of the currently visited page -->
    <string name="browser_menu_switch_to_desktop_site">Masaüstü sitesine geç</string>
    <!-- Browser menu label that toggles the request for the mobile site of the currently visited page -->
    <string name="browser_menu_switch_to_mobile_site">Mobil siteye geç</string>
    <!-- Browser menu label that navigates to the page tools sub-menu -->
    <string name="browser_menu_tools">Araçlar</string>
    <!-- Content description (not visible, for screen readers etc.): Back button for the page tools sub-menu -->
    <string name="browser_menu_back_button_content_description">Ana menüye dön</string>
    <!-- Browser menu description that describes the various tools related menu items inside of the tools sub-menu -->
    <string name="browser_menu_tools_description_with_translate">Okuyucu görünümü, Çevir, Yazdır, Paylaş, Uygulamada aç</string>
    <!-- Browser menu description that describes the various tools related menu items inside of the tools sub-menu -->
    <string name="browser_menu_tools_description">Okuyucu görünümü, Yazdır, Paylaş, Uygulamada aç</string>
    <!-- Browser menu label that navigates to the save sub-menu, which contains various save related menu items such as
         bookmarking a page, saving to collection, shortcut or as a PDF, and adding to home screen -->
    <string name="browser_menu_save">Kaydet</string>

    <!-- Browser menu description that describes the various save related menu items inside of the save sub-menu -->
    <string name="browser_menu_save_description">Yer imi ekle, Kısayol, Giriş, Koleksiyon, PDF</string>
    <!-- Browser menu label that bookmarks the currently visited page -->
    <string name="browser_menu_bookmark_this_page">Sayfayı yer imlerine ekle</string>
    <!-- Browser menu label that navigates to the edit bookmark screen for the current bookmarked page -->
    <string name="browser_menu_edit_bookmark">Yer imini düzenle</string>
    <!-- Browser menu label that the saves the currently visited page as a PDF -->
    <string name="browser_menu_save_as_pdf">PDF olarak kaydet…</string>
    <!-- Browser menu label for turning ON reader view of the current visited page -->
    <string name="browser_menu_turn_on_reader_view">Okuyucu görünümünü aç</string>
    <!-- Browser menu label for turning OFF reader view of the current visited page -->
    <string name="browser_menu_turn_off_reader_view">Okuyucu görünümünü kapat</string>
    <!-- Browser menu label for navigating to the translation feature, which provides language translation options the current visited page -->
    <string name="browser_menu_translate_page">Sayfayı çevir…</string>
    <!-- Browser menu label that is displayed when the current page has been translated by the translation feature.
         The first parameter is the name of the language that page was translated to (e.g. English). -->
    <string name="browser_menu_translated_to">%1$s diline çevrildi</string>
    <!-- Browser menu label for the print feature -->
    <string name="browser_menu_print">Yazdır…</string>

    <!-- Browser menu label for the Delete browsing data on quit feature.
        The first parameter is the name of the app defined in app_name (for example: Fenix). -->
    <string name="browser_menu_delete_browsing_data_on_quit">%1$s uygulamasından çık</string>

<<<<<<< HEAD
=======
    <!-- Menu "contextual feature recommendation" (CFR) -->
    <!-- Text for the title in the contextual feature recommendation popup promoting the menu feature. -->
    <string name="menu_cfr_title">Yeni: Daha modern bir menü</string>
    <!-- Text for the message in the contextual feature recommendation popup promoting the menu feature. -->
    <string name="menu_cfr_body">Aradığınızı daha hızlı bulun. Gizli gezinti ve kaydetme işlemleri artık bu menüde.</string>

>>>>>>> 80823484
    <!-- Extensions management fragment -->
    <!-- Text displayed when there are no extensions to be shown -->
    <string name="extensions_management_no_extensions">Şu anda uzantı yok</string>

    <!-- Browser Toolbar -->
    <!-- Content description for the Home screen button on the browser toolbar -->
    <string name="browser_toolbar_home">Ana ekran</string>

    <!-- Content description (not visible, for screen readers etc.): Erase button: Erase the browsing
         history and go back to the home screen. -->
    <string name="browser_toolbar_erase">Gezinti geçmişini temizle</string>
    <!-- Content description for the translate page toolbar button that opens the translations dialog when no translation has occurred. -->
    <string name="browser_toolbar_translate">Sayfayı çevir</string>

    <!-- Content description (not visible, for screen readers etc.) for the translate page toolbar button that opens the translations dialog when the page is translated successfully.
         The first parameter is the name of the language that is displayed in the original page. (For example: English)
         The second parameter is the name of the language which the page was translated to. (For example: French) -->
    <string name="browser_toolbar_translated_successfully">Sayfa %1$s dilinden %2$s diline çevrildi.</string>

    <!-- Locale Settings Fragment -->
    <!-- Content description for tick mark on selected language -->
    <string name="a11y_selected_locale_content_description">Seçili dil</string>
    <!-- Text for default locale item -->
    <string name="default_locale_text">Cihaz dilini kullan</string>
    <!-- Placeholder text shown in the search bar before a user enters text -->
    <string name="locale_search_hint">Dil ara</string>

    <!-- Search Fragment -->
    <!-- Button in the search view that lets a user search by scanning a QR code -->
    <string name="search_scan_button">Tara</string>
    <!-- Button in the search view when shortcuts are displayed that takes a user to the search engine settings -->
    <string name="search_shortcuts_engine_settings">Arama motoru ayarları</string>
    <!-- Button in the search view that lets a user navigate to the site in their clipboard -->
    <string name="awesomebar_clipboard_title">Bağlantıyı panodan al</string>

    <!-- Button in the search suggestions onboarding that allows search suggestions in private sessions -->
    <string name="search_suggestions_onboarding_allow_button">İzin ver</string>
    <!-- Button in the search suggestions onboarding that does not allow search suggestions in private sessions -->
    <string name="search_suggestions_onboarding_do_not_allow_button">İzin verme</string>
    <!-- Search suggestion onboarding hint title text -->
    <string name="search_suggestions_onboarding_title">Gizli oturumlarda arama önerilerine izin verilsin mi?</string>
    <!-- Search suggestion onboarding hint description text, first parameter is the name of the app defined in app_name (for example: Fenix)-->
    <string name="search_suggestions_onboarding_text">%s, adres çubuğuna yazdığınız her şeyi varsayılan arama motorunuzla paylaşacaktır.</string>

    <!-- Search engine suggestion title text. The first parameter is the name of the suggested engine-->
    <string name="search_engine_suggestions_title">%s ile ara</string>
    <!-- Search engine suggestion description text -->
    <string name="search_engine_suggestions_description">Doğrudan adres çubuğundan arama yapın</string>

    <!-- Menu option in the search selector menu to open the search settings -->
    <string name="search_settings_menu_item">Arama ayarları</string>

    <!-- Header text for the search selector menu -->
    <string name="search_header_menu_item_2">Burada ara:</string>

    <!-- Content description (not visible, for screen readers etc.): Search engine icon. The first parameter is the search engine name (for example: DuckDuckGo). -->
    <string name="search_engine_icon_content_description" tools:ignore="UnusedResources">%s arama motoru</string>

    <!-- Home onboarding -->
    <!-- Onboarding home screen popup dialog, shown on top of the Jump back in section. -->
    <string name="onboarding_home_screen_jump_back_contextual_hint_2">Size özel giriş sayfanızla tanışın. Son sekmeleriniz, yer imleriniz ve arama sonuçlarınız burada görünecek.</string>
    <!-- Home onboarding dialog welcome screen title text. -->
    <string name="onboarding_home_welcome_title_2">Daha kişisel bir internete hoş geldiniz</string>
    <!-- Home onboarding dialog welcome screen description text. -->
    <string name="onboarding_home_welcome_description">Daha renkli. Daha gizli. Para için değil, insanlık için.</string>
    <!-- Home onboarding dialog sign into sync screen title text. -->
    <string name="onboarding_home_sync_title_3">Cihazdan cihaza geçmek artık daha kolay</string>
    <!-- Home onboarding dialog sign into sync screen description text. -->
    <string name="onboarding_home_sync_description">Diğer cihazlardaki sekmeleriniz artık giriş sayfanızda.</string>
    <!-- Text for the button to continue the onboarding on the home onboarding dialog. -->
    <string name="onboarding_home_get_started_button">Başlayın</string>
    <!-- Text for the button to navigate to the sync sign in screen on the home onboarding dialog. -->
    <string name="onboarding_home_sign_in_button">Giriş yap</string>
    <!-- Text for the button to skip the onboarding on the home onboarding dialog. -->
    <string name="onboarding_home_skip_button">Geç</string>

    <!-- Onboarding home screen sync popup dialog message, shown on top of Recent Synced Tabs in the Jump back in section. -->
    <string name="sync_cfr_message">Sekmeleriniz eşitleniyor! Diğer cihazınızda kaldığınız yerden devam edin.</string>

    <!-- Content description (not visible, for screen readers etc.): Close button for the home onboarding dialog -->
    <string name="onboarding_home_content_description_close_button">Kapat</string>

    <!-- Notification pre-permission dialog -->
    <!-- Enable notification pre permission dialog title
        The first parameter is the name of the app defined in app_name (for example: Fenix) -->
    <string name="onboarding_home_enable_notifications_title" moz:removedIn="124" tools:ignore="UnusedResources">Bildirimler sayesinde %s ile daha fazlasını yapın</string>
    <!-- Enable notification pre permission dialog description with rationale
        The first parameter is the name of the app defined in app_name (for example: Fenix) -->
    <string name="onboarding_home_enable_notifications_description" moz:removedIn="124" tools:ignore="UnusedResources">Sekmelerinizi cihazlar arasında senkronize edin, indirmeleri yönetin, %s tarayıcınızın gizlilik korumasına dair ipuçları alın ve daha fazlasını yapın.</string>
    <!-- Text for the button to request notification permission on the device -->
    <string name="onboarding_home_enable_notifications_positive_button" moz:removedIn="124" tools:ignore="UnusedResources">Devam et</string>
    <!-- Text for the button to not request notification permission on the device and dismiss the dialog -->
    <string name="onboarding_home_enable_notifications_negative_button" moz:removedIn="124" tools:ignore="UnusedResources">Şimdi değil</string>

    <!-- Juno first user onboarding flow experiment, strings are marked unused as they are only referenced by Nimbus experiments. -->
    <!-- Description for learning more about our privacy notice. -->
    <string name="juno_onboarding_privacy_notice_text" tools:ignore="BrandUsage">Firefox gizlilik bildirimi</string>
    <!-- Title for set firefox as default browser screen used by Nimbus experiments. -->
    <string name="juno_onboarding_default_browser_title_nimbus_2">Sizi güvende tutmayı seviyoruz</string>
    <!-- Title for set firefox as default browser screen used by Nimbus experiments.
        Note: The word "Firefox" should NOT be translated -->
    <string name="juno_onboarding_default_browser_title_nimbus_3" tools:ignore="BrandUsage,UnusedResources">Milyonların Firefox’u neden sevdiğini öğrenin</string>
    <!-- Title for set firefox as default browser screen used by Nimbus experiments. -->
    <string name="juno_onboarding_default_browser_title_nimbus_4" tools:ignore="UnusedResources">Daha fazla seçenekle güvenli gezinti</string>
    <!-- Description for set firefox as default browser screen used by Nimbus experiments. -->
    <string name="juno_onboarding_default_browser_description_nimbus_3">Kâr amacı gütmeyen tarayıcımız, şirketlerin sizi web’de gizlice takip etmesini engelliyor.</string>
    <!-- Description for set firefox as default browser screen used by Nimbus experiments. -->
    <string name="juno_onboarding_default_browser_description_nimbus_4" tools:ignore="UnusedResources">100 milyondan fazla insan, kâr amacı gütmeyen bir kuruluş tarafından desteklenen bu tarayıcıyla gizliliğini koruyor.</string>
    <!-- Description for set firefox as default browser screen used by Nimbus experiments. -->
    <string name="juno_onboarding_default_browser_description_nimbus_5" tools:ignore="UnusedResources">Takip kodları mı dediniz? Otomatik olarak engelliyoruz. Uzantı desteği mi? 700 uzantıyı deneyebilirsiniz. Ya PDF desteği? Yerleşik okuyucumuzla PDF’leri yönetmek çok daha kolay.</string>
    <!-- Description for set firefox as default browser screen used by Nimbus experiments. -->
    <string name="juno_onboarding_default_browser_description_nimbus_2" moz:RemovedIn="124" tools:ignore="UnusedResources">Kâr amacı gütmeyen tarayıcımız, şirketlerin sizi web’de gizlice takip etmesini engelliyor.\n\nAyrıntıları gizlilik bildirimimizde bulabilirsiniz.</string>
    <!-- Text for the link to the privacy notice webpage for set as firefox default browser screen.
    This is part of the string with the key "juno_onboarding_default_browser_description". -->
    <string name="juno_onboarding_default_browser_description_link_text" moz:RemovedIn="124" tools:ignore="UnusedResources">gizlilik bildirimimizde</string>
    <!-- Text for the button to set firefox as default browser on the device -->
    <string name="juno_onboarding_default_browser_positive_button" tools:ignore="UnusedResources">Varsayılan tarayıcı yap</string>
    <!-- Text for the button dismiss the screen and move on with the flow -->
    <string name="juno_onboarding_default_browser_negative_button" tools:ignore="UnusedResources">Şimdi değil</string>
    <!-- Title for sign in to sync screen. -->
    <string name="juno_onboarding_sign_in_title_2">Cihazlarınız arasında güvenle geçiş yapın</string>
    <!-- Description for sign in to sync screen. Nimbus experiments do not support string placeholders.
     Note: The word "Firefox" should NOT be translated -->
    <string name="juno_onboarding_sign_in_description_2" moz:RemovedIn="130" tools:ignore="BrandUsage,UnusedResources">Giriş yapıp eşitlemeyi tamamladığınızda daha güvende olursunuz. Firefox, parolalarınızı, yer imlerinizi ve diğer verilerinizi şifreler.</string>
    <!-- Description for sign in to sync screen. Nimbus experiments do not support string placeholders.
     Note: The word "Firefox" should NOT be translated -->
    <string name="juno_onboarding_sign_in_description_3" tools:ignore="BrandUsage">Firefox, eşitleme yaptığınızda parolalarınızı, yer imlerinizi ve diğer verilerinizi şifreler.</string>
    <!-- Text for the button to sign in to sync on the device -->
    <string name="juno_onboarding_sign_in_positive_button" tools:ignore="UnusedResources">Giriş yap</string>
    <!-- Text for the button dismiss the screen and move on with the flow -->
    <string name="juno_onboarding_sign_in_negative_button" tools:ignore="UnusedResources">Şimdi değil</string>
    <!-- Title for enable notification permission screen used by Nimbus experiments. Nimbus experiments do not support string placeholders.
        Note: The word "Firefox" should NOT be translated -->
    <string name="juno_onboarding_enable_notifications_title_nimbus_2" tools:ignore="BrandUsage">Bildirimler Firefox ile daha güvende kalmanızı sağlar</string>
    <!-- Description for enable notification permission screen used by Nimbus experiments. Nimbus experiments do not support string placeholders.
       Note: The word "Firefox" should NOT be translated -->
    <string name="juno_onboarding_enable_notifications_description_nimbus_2" tools:ignore="BrandUsage">Sekmelerinizi cihazlarınız arasında güvenli bir şekilde gönderin ve Firefox’un diğer gizlilik özelliklerini keşfedin.</string>
    <!-- Text for the button to request notification permission on the device -->
    <string name="juno_onboarding_enable_notifications_positive_button" tools:ignore="UnusedResources">Bildirimleri aç</string>

    <!-- Text for the button dismiss the screen and move on with the flow -->
    <string name="juno_onboarding_enable_notifications_negative_button" tools:ignore="UnusedResources">Şimdi değil</string>

    <!-- Title for add search widget screen used by Nimbus experiments. Nimbus experiments do not support string placeholders.
        Note: The word "Firefox" should NOT be translated -->
    <string name="juno_onboarding_add_search_widget_title" tools:ignore="BrandUsage,UnusedResources">Firefox arama widget’ını deneyin</string>
    <!-- Description for add search widget screen used by Nimbus experiments. Nimbus experiments do not support string placeholders.
        Note: The word "Firefox" should NOT be translated -->
    <string name="juno_onboarding_add_search_widget_description" tools:ignore="BrandUsage,UnusedResources">Firefox’u ana ekranınıza eklerseniz gizliliğe öncelik veren tarayıcınıza kolayca erişebilirsiniz.</string>
    <!-- Text for the button to add search widget on the device used by Nimbus experiments. Nimbus experiments do not support string placeholders.
        Note: The word "Firefox" should NOT be translated -->
    <string name="juno_onboarding_add_search_widget_positive_button" tools:ignore="BrandUsage,UnusedResources">Firefox widget’ını ekle</string>
    <!-- Text for the button to dismiss the screen and move on with the flow -->
    <string name="juno_onboarding_add_search_widget_negative_button" tools:ignore="UnusedResources">Şimdi değil</string>

    <!-- Search Widget -->
    <!-- Content description for searching with a widget. The first parameter is the name of the application.-->
    <string name="search_widget_content_description_2">Yeni %1$s sekmesi aç</string>
    <!-- Text preview for smaller sized widgets -->
    <string name="search_widget_text_short">Ara</string>
    <!-- Text preview for larger sized widgets -->
    <string name="search_widget_text_long">Web’de ara</string>

    <!-- Content description (not visible, for screen readers etc.): Voice search -->
    <string name="search_widget_voice">Sesli arama</string>

    <!-- Preferences -->
    <!-- Title for the settings page-->
    <string name="settings">Ayarlar</string>
    <!-- Preference category for general settings -->
    <string name="preferences_category_general">Genel</string>
    <!-- Preference category for all links about Fenix -->
    <string name="preferences_category_about">Hakkında</string>
    <!-- Preference category for settings related to changing the default search engine -->
    <string name="preferences_category_select_default_search_engine">Birini seçin</string>
    <!-- Preference for settings related to managing search shortcuts for the quick search menu -->
    <string name="preferences_manage_search_shortcuts_2">Alternatif arama motorlarını yönet</string>
    <!-- Summary for preference for settings related to managing search shortcuts for the quick search menu -->
    <string name="preferences_manage_search_shortcuts_summary">Arama menüsünde görünen motorları düzenle</string>
    <!-- Preference category for settings related to managing search shortcuts for the quick search menu -->
    <string name="preferences_category_engines_in_search_menu">Arama menüsünde görünen motorlar</string>
    <!-- Preference for settings related to changing the default search engine -->
    <string name="preferences_default_search_engine">Varsayılan arama motoru</string>
    <!-- Preference for settings related to Search -->
    <string name="preferences_search">Arama</string>
    <!-- Preference for settings related to Search engines -->
    <string name="preferences_search_engines">Arama motorları</string>
    <!-- Preference for settings related to Search engines suggestions-->
    <string name="preferences_search_engines_suggestions">Arama motorlarından öneriler</string>
    <!-- Preference Category for settings related to Search address bar -->
    <string name="preferences_settings_address_bar">Adres çubuğu tercihleri</string>
    <!-- Preference Category for settings to Firefox Suggest -->
    <string name="preference_search_address_bar_fx_suggest" tools:ignore="BrandUsage">Adres çubuğu - Firefox Önerileri</string>
    <!-- Preference link to Learn more about Firefox Suggest -->
    <string name="preference_search_learn_about_fx_suggest" tools:ignore="BrandUsage">Firefox Önerileri hakkında bilgi alın</string>
    <!-- Preference link to rating Fenix on the Play Store -->
    <string name="preferences_rate">Google Play’de puan ver</string>
    <!-- Preference linking to about page for Fenix
        The first parameter is the name of the app defined in app_name (for example: Fenix) -->
    <string name="preferences_about">%1$s hakkında</string>
    <!-- Preference for settings related to changing the default browser -->
    <string name="preferences_set_as_default_browser">Varsayılan tarayıcı yap</string>
    <!-- Preference category for advanced settings -->
    <string name="preferences_category_advanced">Gelişmiş</string>
    <!-- Preference category for privacy and security settings -->
    <string name="preferences_category_privacy_security">Gizlilik ve güvenlik</string>
    <!-- Preference for advanced site permissions -->
    <string name="preferences_site_permissions">Site izinleri</string>
    <!-- Preference for private browsing options -->
    <string name="preferences_private_browsing_options">Gizli gezinti</string>
    <!-- Preference for opening links in a private tab-->
    <string name="preferences_open_links_in_a_private_tab">Bağlantıları gizli sekmede aç</string>
    <!-- Preference for allowing screenshots to be taken while in a private tab-->
    <string name="preferences_allow_screenshots_in_private_mode">Gizli gezintide ekran görüntüsü almaya izin ver</string>
    <!-- Will inform the user of the risk of activating Allow screenshots in private browsing option -->
    <string name="preferences_screenshots_in_private_mode_disclaimer">İzin verirseniz gizli sekmeler birden fazla uygulama açıkken de görünür olacak</string>
    <!-- Preference for adding private browsing shortcut -->
    <string name="preferences_add_private_browsing_shortcut">Gizli gezinti kısayolu ekle</string>
    <!-- Preference for enabling "HTTPS-Only" mode -->
    <string name="preferences_https_only_title">Yalnızca HTTPS modu</string>

    <!-- Label for cookie banner section in quick settings panel. -->
    <string name="cookie_banner_blocker">Çerez bildirimi engelleyici</string>
    <!-- Preference for removing cookie/consent banners from sites automatically in private mode. See reduce_cookie_banner_summary for additional context. -->
    <string name="preferences_cookie_banner_reduction_private_mode">Gizli gezintide çerez bildirimi engelleyici</string>

    <!-- Text for indicating cookie banner handling is off this site, this is shown as part of the protections panel with the tracking protection toggle -->
    <string name="reduce_cookie_banner_off_for_site">Bu sitede kapalı</string>
    <!-- Text for cancel button indicating that cookie banner reduction is not supported for the current site, this is shown as part of the cookie banner details view. -->
    <string name="cookie_banner_handling_details_site_is_not_supported_cancel_button">Vazgeç</string>
    <!-- Text for request support button indicating that cookie banner reduction is not supported for the current site, this is shown as part of the cookie banner details view. -->
    <string name="cookie_banner_handling_details_site_is_not_supported_request_support_button_2">İstek gönder</string>
    <!-- Text for title indicating that cookie banner reduction is not supported for the current site, this is shown as part of the cookie banner details view. -->
    <string name="cookie_banner_handling_details_site_is_not_supported_title_2">Bu site için destek istensin mi?</string>
    <!-- Label for the snackBar, after the user reports with success a website where cookie banner reducer did not work -->
    <string name="cookie_banner_handling_report_site_snack_bar_text_2">İstek gönderildi</string>
    <!-- Text for indicating cookie banner handling is on this site, this is shown as part of the protections panel with the tracking protection toggle -->
    <string name="reduce_cookie_banner_on_for_site">Bu sitede açık</string>
    <!-- Text for indicating that a request for unsupported site was sent to Nimbus (it's a Mozilla library for experiments), this is shown as part of the protections panel with the tracking protection toggle -->
    <string name="reduce_cookie_banner_unsupported_site_request_submitted_2">Destek isteği gönderildi</string>
    <!-- Text for indicating cookie banner handling is currently not supported for this site, this is shown as part of the protections panel with the tracking protection toggle -->
    <string name="reduce_cookie_banner_unsupported_site">Bu site şu anda desteklenmiyor</string>
    <!-- Title text for a detail explanation indicating cookie banner handling is on this site, this is shown as part of the cookie banner panel in the toolbar. The first parameter is a shortened URL of the current site-->
    <string name="reduce_cookie_banner_details_panel_title_on_for_site_1">%1$s için çerez bildirimlerini engelleme açılsın mı?</string>
    <!-- Title text for a detail explanation indicating cookie banner handling is off this site, this is shown as part of the cookie banner panel in the toolbar. The first parameter is a shortened URL of the current site-->
    <string name="reduce_cookie_banner_details_panel_title_off_for_site_1">%1$s için çerez bildirimlerini engelleme kapatılsın mı?</string>
    <!-- Title text for a detail explanation indicating cookie banner reducer didn't work for the current site, this is shown as part of the cookie banner panel in the toolbar. The first parameter is the application name-->
    <string name="reduce_cookie_banner_details_panel_title_unsupported_site_request_2">%1$s bu sitedeki çerez isteklerini otomatik olarak reddedemiyor. İleride bu siteyi desteklememiz için istekte bulunabilirsiniz.</string>

    <!-- Long text for a detail explanation indicating what will happen if cookie banner handling is off for a site, this is shown as part of the cookie banner panel in the toolbar. The first parameter is the application name -->
    <string name="reduce_cookie_banner_details_panel_description_off_for_site_1">Bunu kapatırsanız %1$s çerezleri temizleyip bu siteyi yeniden yükleyecektir. Bu durumda oturumunuz kapanabilir veya alışveriş sepetleriniz boşalabilir.</string>
    <!-- Long text for a detail explanation indicating what will happen if cookie banner handling is on for a site, this is shown as part of the cookie banner panel in the toolbar. The first parameter is the application name -->
    <string name="reduce_cookie_banner_details_panel_description_on_for_site_3">Açtığınızda %1$s bu sitedeki tüm çerez bildirimlerini otomatik olarak reddetmeye çalışacaktır.</string>

    <!--Title for the cookie banner re-engagement CFR, the placeholder is replaced with app name -->
    <string name="cookie_banner_cfr_title">%1$s sizin için çerezleri reddetti</string>

    <!--Message for the cookie banner re-engagement CFR -->
    <string name="cookie_banner_cfr_message">Bu site dikkatinizi daha az dağıtacak, çerezler sizi daha az izleyecek.</string>

    <!-- Description of the preference to enable "HTTPS-Only" mode. -->
    <string name="preferences_https_only_summary">Daha fazla güvenlik için sitelere otomatik olarak HTTPS şifreleme protokolüyle bağlanmaya çalışır.</string>
    <!-- Summary of https only preference if https only is set to off -->
    <string name="preferences_https_only_off">Kapalı</string>
    <!-- Summary of https only preference if https only is set to on in all tabs -->
    <string name="preferences_https_only_on_all">Tüm sekmelerde açık</string>
    <!-- Summary of https only preference if https only is set to on in private tabs only -->
    <string name="preferences_https_only_on_private">Gizli sekmelerde açık</string>
    <!-- Text displayed that links to website containing documentation about "HTTPS-Only" mode -->
    <string name="preferences_http_only_learn_more">Daha fazla bilgi al</string>
    <!-- Option for the https only setting -->
    <string name="preferences_https_only_in_all_tabs">Tüm sekmelerde etkinleştir</string>
    <!-- Option for the https only setting -->
    <string name="preferences_https_only_in_private_tabs">Yalnızca gizli sekmelerde etkinleştir</string>
    <!-- Title shown in the error page for when trying to access a http website while https only mode is enabled. -->
    <string name="errorpage_httpsonly_title">Güvenli site mevcut değil</string>
    <!-- Message shown in the error page for when trying to access a http website while https only mode is enabled. The message has two paragraphs. This is the first. -->
    <string name="errorpage_httpsonly_message_title">Büyük olasılıkla bu web sitesi HTTPS’i desteklemiyor.</string>
    <!-- Message shown in the error page for when trying to access a http website while https only mode is enabled. The message has two paragraphs. This is the second. -->
    <string name="errorpage_httpsonly_message_summary">Ancak bir saldırganın araya girmiş olması da mümkün. Bu web sitesine girerseniz hassas bilgilerinizi siteyle paylaşmayın. Devam ederseniz yalnızca HTTPS modu bu sitede geçici olarak kapatılacaktır.</string>
    <!-- Preference for accessibility -->
    <string name="preferences_accessibility">Erişilebilirlik</string>
    <!-- Preference to override the Mozilla account server -->
    <string name="preferences_override_account_server">Özel Mozilla hesabı sunucusu</string>
    <!-- Preference to override the Sync token server -->
    <string name="preferences_override_sync_tokenserver">Özel Sync sunucusu</string>
    <!-- Toast shown after updating the Mozilla account/Sync server override preferences -->
    <string name="toast_override_account_sync_server_done">Mozilla hesabı/Sync sunucusu değiştirildi. Değişiklikleri uygulamak için uygulamadan çıkılıyor…</string>
    <!-- Preference category for account information -->
    <string name="preferences_category_account">Hesap</string>
    <!-- Preference for changing where the AddressBar is positioned -->
    <string name="preferences_toolbar_2">Adres çubuğu konumu</string>
    <!-- Preference for changing default theme to dark or light mode -->
    <string name="preferences_theme">Tema</string>
    <!-- Preference for customizing the home screen -->
    <string name="preferences_home_2">Giriş sayfası</string>
    <!-- Preference for gestures based actions -->
    <string name="preferences_gestures">Parmak hareketleri</string>
    <!-- Preference for settings related to visual options -->
    <string name="preferences_customize">Özelleştir</string>
    <!-- Preference description for banner about signing in -->
    <string name="preferences_sign_in_description_2">Sekmeleri, yer imlerini, parolaları ve daha fazlasını eşitlemek için giriş yapın.</string>
    <!-- Preference shown instead of account display name while account profile information isn't available yet. -->
    <string name="preferences_account_default_name_2">Mozilla hesabı</string>
    <!-- Preference text for account title when there was an error syncing FxA -->
    <string name="preferences_account_sync_error">Eşitlemeye devam etmek için yeniden bağlayın</string>
    <!-- Preference for language -->
    <string name="preferences_language">Dil</string>
    <!-- Preference for translations -->
    <string name="preferences_translations">Çeviriler</string>
    <!-- Preference for data choices -->
    <string name="preferences_data_choices">Veri seçenekleri</string>
    <!-- Preference for data collection -->
    <string name="preferences_data_collection">Veri toplama</string>
    <!-- Preference for developers -->
    <string name="preferences_remote_debugging">USB ile uzaktan hata ayıklama</string>
    <!-- Preference title for switch preference to show search suggestions -->
    <string name="preferences_show_search_suggestions">Arama önerilerini göster</string>
    <!-- Preference title for switch preference to show voice search button -->
    <string name="preferences_show_voice_search">Sesle aramayı göster</string>
    <!-- Preference title for switch preference to show search suggestions also in private mode -->
    <string name="preferences_show_search_suggestions_in_private">Gizli oturumlarda göster</string>
    <!-- Preference title for switch preference to show a clipboard suggestion when searching -->
    <string name="preferences_show_clipboard_suggestions">Pano önerilerini göster</string>
    <!-- Preference title for switch preference to suggest browsing history when searching -->
    <string name="preferences_search_browsing_history">Gezinti geçmişinde ara</string>
    <!-- Preference title for switch preference to suggest bookmarks when searching -->
    <string name="preferences_search_bookmarks">Yer imlerinde ara</string>
    <!-- Preference title for switch preference to suggest synced tabs when searching -->
    <string name="preferences_search_synced_tabs">Eşitlenmiş sekmelerde ara</string>
    <!-- Preference for account settings -->
    <string name="preferences_account_settings">Hesap ayarları</string>

    <!-- Preference for enabling url autocomplete-->
    <string name="preferences_enable_autocomplete_urls">Adresleri otomatik tamamla</string>
    <!-- Preference title for switch preference to show sponsored Firefox Suggest search suggestions -->
    <string name="preferences_show_sponsored_suggestions">Sponsorlardan öneriler</string>
    <!-- Summary for preference to show sponsored Firefox Suggest search suggestions.
         The first parameter is the name of the application. -->
    <string name="preferences_show_sponsored_suggestions_summary">Ara sıra görünecek sponsorlu önerilerle %1$s tarayıcınızı destekleyin</string>
    <!-- Preference title for switch preference to show Firefox Suggest search suggestions for web content.
         The first parameter is the name of the application. -->
    <string name="preferences_show_nonsponsored_suggestions">%1$s önerileri</string>
    <!-- Summary for preference to show Firefox Suggest search suggestions for web content -->
    <string name="preferences_show_nonsponsored_suggestions_summary">Aramanızla ilgili öneriler alın</string>
    <!-- Preference for open links in third party apps -->
    <string name="preferences_open_links_in_apps">Bağlantıları uygulamalarda aç</string>

    <!-- Preference for open links in third party apps always open in apps option -->
    <string name="preferences_open_links_in_apps_always">Her zaman</string>
    <!-- Preference for open links in third party apps ask before opening option -->
    <string name="preferences_open_links_in_apps_ask">Açmadan önce sor</string>
    <!-- Preference for open links in third party apps never open in apps option -->
    <string name="preferences_open_links_in_apps_never">Asla</string>
    <!-- Preference for open download with an external download manager app -->
    <string name="preferences_external_download_manager">Harici indirme yöneticisi</string>
    <!-- Preference for enabling gecko engine logs -->
    <string name="preferences_enable_gecko_logs">Gecko günlük kaydını etkinleştir</string>
    <!-- Message to indicate users that we are quitting the application to apply the changes -->
    <string name="quit_application">Değişiklikleri uygulamak için uygulamadan çıkılıyor…</string>

    <!-- Preference for extensions -->
    <string name="preferences_extensions">Uzantılar</string>
    <!-- Preference for installing a local extension -->
    <string name="preferences_install_local_extension">Dosyadan uzantı yükle</string>
    <!-- Preference for notifications -->
    <string name="preferences_notifications">Bildirimler</string>

    <!-- Summary for notification preference indicating notifications are allowed -->
    <string name="notifications_allowed_summary">İzin verildi</string>
    <!-- Summary for notification preference indicating notifications are not allowed -->
    <string name="notifications_not_allowed_summary">İzin verilmedi</string>

    <!-- Add-on Permissions -->
    <!-- The title of the required permissions section from addon's permissions screen -->
    <string name="addons_permissions_heading_required" tools:ignore="UnusedResources">Gerekli</string>
    <!-- The title of the optional permissions section from addon's permissions screen -->
    <string name="addons_permissions_heading_optional" tools:ignore="UnusedResources">İsteğe bağlı</string>
    <!-- The title of the origin permission option allowing a user to enable the extension to run on all sites -->
    <string name="addons_permissions_allow_for_all_sites" tools:ignore="UnusedResources">Tüm siteler için izin ver</string>
    <!-- The subtitle for the allow for all sites preference toggle -->
    <string name="addons_permissions_allow_for_all_sites_subtitle" tools:ignore="UnusedResources">Bu uzantıya güveniyorsanız her web sitesinde bu uzantıya izin verebilirsiniz.</string>

    <!-- The text shown when an extension does not require permissions -->
    <string name="addons_does_not_require_permissions">Bu uzantı herhangi bir izin gerektirmiyor.</string>

    <!-- Add-on Preferences -->
    <!-- Preference to customize the configured AMO (addons.mozilla.org) collection -->
    <string name="preferences_customize_extension_collection">Özel uzantı koleksiyonu</string>
    <!-- Button caption to confirm the add-on collection configuration -->
    <string name="customize_addon_collection_ok">Tamam</string>
    <!-- Button caption to abort the add-on collection configuration -->
    <string name="customize_addon_collection_cancel">İptal</string>
    <!-- Hint displayed on input field for custom collection name -->
    <string name="customize_addon_collection_hint">Koleksiyon adı</string>
    <!-- Hint displayed on input field for custom collection user ID-->
    <string name="customize_addon_collection_user_hint">Koleksiyon sahibi (kullanıcı kimliği)</string>

    <!-- Toast shown after confirming the custom extension collection configuration -->
    <string name="toast_customize_extension_collection_done">Uzantı koleksiyonu değiştirildi. Değişiklikleri uygulamak için uygulamadan çıkılıyor…</string>

    <!-- Customize Home -->
    <!-- Header text for jumping back into the recent tab in customize the home screen -->
    <string name="customize_toggle_jump_back_in">Açık sekmeler</string>
    <!-- Title for the customize home screen section with bookmarks. -->
    <string name="customize_toggle_bookmarks">Yer imleri</string>
    <!-- Title for the customize home screen section with recently visited. Recently visited is
    a section where users see a list of tabs that they have visited in the past few days -->
    <string name="customize_toggle_recently_visited">Son bakılanlar</string>

    <!-- Title for the customize home screen section with Pocket. -->
    <string name="customize_toggle_pocket_2">Merak uyandıran makaleler</string>
    <!-- Summary for the customize home screen section with Pocket. The first parameter is product name Pocket -->
    <string name="customize_toggle_pocket_summary">Makaleler %s tarafından derlenmektedir</string>
    <!-- Title for the customize home screen section with sponsored Pocket stories. -->
    <string name="customize_toggle_pocket_sponsored">Sponsorlu haberler</string>
    <!-- Title for the opening wallpaper settings screen -->
    <string name="customize_wallpapers">Duvar kâğıtları</string>
    <!-- Title for the customize home screen section with sponsored shortcuts. -->
    <string name="customize_toggle_contile">Sponsorlu kısayollar</string>

    <!-- Wallpapers -->
    <!-- Content description for various wallpapers. The first parameter is the name of the wallpaper -->
    <string name="wallpapers_item_name_content_description">Duvar kâğıdı: %1$s</string>
    <!-- Snackbar message for when wallpaper is selected -->
    <string name="wallpaper_updated_snackbar_message">Duvar kâğıdı güncellendi.</string>
    <!-- Snackbar label for action to view selected wallpaper -->
    <string name="wallpaper_updated_snackbar_action">Göster</string>
    <!-- Snackbar message for when wallpaper couldn't be downloaded -->
    <string name="wallpaper_download_error_snackbar_message">Duvar kâğıdı indirilemedi</string>
    <!-- Snackbar label for action to retry downloading the wallpaper -->
    <string name="wallpaper_download_error_snackbar_action">Tekrar dene</string>
    <!-- Snackbar message for when wallpaper couldn't be selected because of the disk error -->
    <string name="wallpaper_select_error_snackbar_message">Duvar kâğıdı değiştirilemedi</string>
    <!-- Text displayed that links to website containing documentation about the "Limited Edition" wallpapers. -->
    <string name="wallpaper_learn_more">Daha fazla bilgi alın</string>

    <!-- Text for classic wallpapers title. The first parameter is the Firefox name. -->
    <string name="wallpaper_classic_title">Klasik %s</string>
    <!-- Text for artist series wallpapers title. "Artist series" represents a collection of artist collaborated wallpapers. -->
    <string name="wallpaper_artist_series_title">Sanatçı serisi</string>
    <!-- Description text for the artist series wallpapers with learn more link. The first parameter is the learn more string defined in wallpaper_learn_more. "Independent voices" is the name of the wallpaper collection -->
    <string name="wallpaper_artist_series_description_with_learn_more">Bağımsız Sesler koleksiyonu. %s</string>
    <!-- Description text for the artist series wallpapers. "Independent voices" is the name of the wallpaper collection -->
    <string name="wallpaper_artist_series_description">Bağımsız Sesler koleksiyonu.</string>
    <!-- Wallpaper onboarding dialog header text. -->
    <string name="wallpapers_onboarding_dialog_title_text">Farklı renkleri deneyin</string>
    <!-- Wallpaper onboarding dialog body text. -->
    <string name="wallpapers_onboarding_dialog_body_text">Size hitap eden bir duvar kâğıdı seçin.</string>
    <!-- Wallpaper onboarding dialog learn more button text. The button navigates to the wallpaper settings screen. -->
    <string name="wallpapers_onboarding_dialog_explore_more_button_text">Daha fazla duvar kâğıdı keşfedin</string>

    <!-- Add-ons general availability nimbus message-->
    <!-- Title of the Nimbus message for extension general availability-->
    <string name="addon_ga_message_title_2" tools:ignore="UnusedResources">Yeni uzantılar kullanıma sunuldu</string>
    <!-- Body of the Nimbus message for add-ons general availability. 'Firefox' intentionally hardcoded here-->
    <string name="addon_ga_message_body" tools:ignore="BrandUsage,UnusedResources">Firefox’u kişiselleştirmenizi sağlayan 100’den fazla yeni uzantıya göz atın.</string>

    <!-- Button text of the Nimbus message for extensions general availability. -->
    <string name="addon_ga_message_button_2" tools:ignore="UnusedResources">Uzantıları keşfet</string>

    <!-- Extension process crash dialog to user -->
    <!-- Title of the extension crash dialog shown to the user when enough errors have occurred with extensions and they need to be temporarily disabled -->
    <string name="extension_process_crash_dialog_title">Uzantılar geçici olarak devre dışı bırakıldı</string>
    <!-- This is a message shown to the user when too many errors have occurred with the extensions process and they have been disabled.
    The user can decide if they would like to continue trying to start extensions or if they'd rather continue without them.
    The first parameter is the application name. -->
    <string name="extension_process_crash_dialog_message">Bir veya daha fazla uzantı çalışmayı durdurdu ve sisteminizi kararsız duruma getirdi. %1$s uzantıları yeniden başlatmayı denedi fakat başarısız oldu.\n\nUzantılar mevcut oturumunuz sırasında yeniden başlatılmayacak.\n\nUzantıları kaldırmak veya devre dışı bırakmak bu sorunu çözebilir.</string>
    <!-- Button text on the extension crash dialog to prompt the user to try restarting the extensions but the dialog will reappear if it is unsuccessful again -->
    <string name="extension_process_crash_dialog_retry_button_text" tools:ignore="UnusedResources">Uzantıları yeniden başlatmayı dene</string>

    <!-- Button text on the extension crash dialog to prompt the user to continue with all extensions disabled. -->
    <string name="extension_process_crash_dialog_disable_extensions_button_text">Uzantıları devre dışı bırakarak devam et</string>

    <!-- Account Preferences -->
    <!-- Preference for managing your account via accounts.firefox.com -->
    <string name="preferences_manage_account">Hesabı yönet</string>
    <!-- Summary of the preference for managing your account via accounts.firefox.com. -->
    <string name="preferences_manage_account_summary">Parolanızı değiştirin, veri toplamayı yönetin veya hesabınızı silin</string>
    <!-- Preference for triggering sync -->
    <string name="preferences_sync_now">Şimdi eşitle</string>
    <!-- Preference category for sync -->
    <string name="preferences_sync_category">Nelerin eşitleneceğini seçin</string>
    <!-- Preference for syncing history -->
    <string name="preferences_sync_history">Geçmiş</string>
    <!-- Preference for syncing bookmarks -->
    <string name="preferences_sync_bookmarks">Yer imleri</string>
    <!-- Preference for syncing passwords -->
    <string name="preferences_sync_logins_2">Parolalar</string>
    <!-- Preference for syncing tabs -->
    <string name="preferences_sync_tabs_2">Açık sekmeler</string>
    <!-- Preference for signing out -->
    <string name="preferences_sign_out">Çıkış yap</string>
    <!-- Preference displays and allows changing current FxA device name -->
    <string name="preferences_sync_device_name">Cihaz adı</string>
    <!-- Text shown when user enters empty device name -->
    <string name="empty_device_name_error">Cihaz adı boş olamaz.</string>
    <!-- Label indicating that sync is in progress -->
    <string name="sync_syncing_in_progress">Eşitleniyor…</string>
    <!-- Label summary indicating that sync failed. The first parameter is the date stamp showing last time it succeeded -->
    <string name="sync_failed_summary">Eşitleme başarısız oldu. Son eşitleme: %s</string>
    <!-- Label summary showing never synced -->
    <string name="sync_failed_never_synced_summary">Eşitleme başarısız oldu. Son eşitleme: yok</string>
    <!-- Label summary the date we last synced. The first parameter is date stamp showing last time synced -->
    <string name="sync_last_synced_summary">Son eşitleme: %s</string>
    <!-- Label summary showing never synced -->
    <string name="sync_never_synced_summary">Son eşitleme: yok</string>

    <!-- Text for displaying the default device name.
        The first parameter is the application name, the second is the device manufacturer name
        and the third is the device model. -->
    <string name="default_device_name_2">%1$s - %2$s %3$s</string>

    <!-- Preference for syncing payment methods -->
    <string name="preferences_sync_credit_cards_2">Ödeme yöntemleri</string>
    <!-- Preference for syncing addresses -->
    <string name="preferences_sync_address">Adresler</string>

    <!-- Send Tab -->
    <!-- Name of the "receive tabs" notification channel. Displayed in the "App notifications" system settings for the app -->
    <string name="fxa_received_tab_channel_name">Alınan sekmeler</string>
    <!-- Description of the "receive tabs" notification channel. Displayed in the "App notifications" system settings for the app -->
    <string name="fxa_received_tab_channel_description" tools:ignore="BrandUsage">Diğer Firefox cihazlarından gelen sekmelerin bildirimleri.</string>
    <!--  The body for these is the URL of the tab received  -->
    <string name="fxa_tab_received_notification_name">Sekme alındı</string>
    <!-- %s is the device name -->
    <string name="fxa_tab_received_from_notification_name">%s üzerinden gelen sekme</string>

    <!-- Close Synced Tabs -->
    <!-- The title for a notification shown when the user closes tabs that are currently
    open on this device from another device that's signed in to the same Mozilla account.
    %1$s is a placeholder for the app name; %2$d is the number of tabs closed.  -->
    <string name="fxa_tabs_closed_notification_title">%2$d %1$s sekmesi kapatıldı </string>
    <!-- The body for a "closed synced tabs" notification. -->
    <string name="fxa_tabs_closed_text">Son kapatılan sekmeleri göster</string>

    <!-- Advanced Preferences -->
    <!-- Preference for tracking protection exceptions -->
    <string name="preferences_tracking_protection_exceptions">İstisnalar</string>
    <!-- Button in Exceptions Preference to turn on tracking protection for all sites (remove all exceptions) -->
    <string name="preferences_tracking_protection_exceptions_turn_on_for_all">Tüm sitelerde aç</string>

    <!-- Text displayed when there are no exceptions -->
    <string name="exceptions_empty_message_description">İstisnalar, seçilen sitelerde izlenme korumasını kapatmanıza izin verir.</string>
    <!-- Text displayed when there are no exceptions, with learn more link that brings users to a tracking protection SUMO page -->
    <string name="exceptions_empty_message_learn_more_link">Daha fazla bilgi al</string>

    <!-- Preference switch for usage and technical data collection -->
    <string name="preference_usage_data">Kullanım verileri ve teknik veriler</string>
    <!-- Preference description for usage and technical data collection -->
    <string name="preferences_usage_data_description">%1$s tarayıcınızı iyileştirmemize yardımcı olmak için tarayıcınızla ilgili performans, kullanım, donanım ve özelleştirme verilerini Mozilla ile paylaşır</string>
    <!-- Preference switch for marketing data collection -->
    <string name="preferences_marketing_data">Pazarlama verileri</string>
    <!-- Preference description for marketing data collection -->
    <string name="preferences_marketing_data_description2">Temel kullanım verilerini mobil pazarlama iş ortağımız Adjust ile paylaşır</string>
    <!-- Title for studies preferences -->
    <string name="preference_experiments_2">Araştırmalar</string>
    <!-- Summary for studies preferences -->
    <string name="preference_experiments_summary_2">Mozilla’nın araştırmalar yükleyip çalıştırmasına izin verir</string>

    <!-- Turn On Sync Preferences -->
    <!-- Header of the Sync and save your data preference view -->
    <string name="preferences_sync_2">Verilerinizi eşitleyin ve kaydedin</string>
    <!-- Preference for reconnecting to FxA sync -->
    <string name="preferences_sync_sign_in_to_reconnect">Yeniden bağlanmak için giriş yapın</string>
    <!-- Preference for removing FxA account -->
    <string name="preferences_sync_remove_account">Hesabı kaldır</string>

    <!-- Pairing Feature strings -->
    <!-- Instructions on how to access pairing -->
    <string name="pair_instructions_2"><![CDATA[<b>firefox.com/pair</b> adresinde görünen QR kodunu tarayın]]></string>

    <!-- Toolbar Preferences -->
    <!-- Preference for using top toolbar -->
    <string name="preference_top_toolbar">Üstte</string>
    <!-- Preference for using bottom toolbar -->
    <string name="preference_bottom_toolbar">Altta</string>

    <!-- Theme Preferences -->
    <!-- Preference for using light theme -->
    <string name="preference_light_theme">Açık</string>
    <!-- Preference for using dark theme -->
    <string name="preference_dark_theme">Koyu</string>
    <!-- Preference for using using dark or light theme automatically set by battery -->
    <string name="preference_auto_battery_theme">Pil tasarrufuna göre</string>
    <!-- Preference for using following device theme -->
    <string name="preference_follow_device_theme">Cihaz temasına uy</string>

    <!-- Gestures Preferences-->
    <!-- Preferences for using pull to refresh in a webpage -->
    <string name="preference_gestures_website_pull_to_refresh">Tazelemek için çek</string>
    <!-- Preference for using the dynamic toolbar -->
    <string name="preference_gestures_dynamic_toolbar">Araç çubuğunu gizlemek için kaydır</string>

    <!-- Preference for showing the opened tabs by swiping up on the toolbar-->
    <string name="preference_gestures_swipe_toolbar_show_tabs">Sekmeleri açmak için araç çubuğunu yukarı kaydır</string>

    <!-- Preference for using the dynamic toolbars -->
    <string name="preference_gestures_dynamic_toolbar_2">Adres ve araç çubuklarını gizlemek için kaydır</string>
    <!-- Preference for switching tabs by swiping horizontally on the addressbar -->
    <string name="preference_gestures_swipe_toolbar_switch_tabs_2">Sekme değiştirmek için adres çubuğunu yana kaydır</string>

    <!-- Library -->
    <!-- Option in Library to open Downloads page -->
    <string name="library_downloads">İndirilenler</string>
    <!-- Option in library to open Bookmarks page -->
    <string name="library_bookmarks">Yer imleri</string>
    <!-- Option in library to open Desktop Bookmarks root page -->
    <string name="library_desktop_bookmarks_root">Masaüstü yer imleri</string>
    <!-- Option in library to open Desktop Bookmarks "menu" page -->
    <string name="library_desktop_bookmarks_menu">Yer imleri menüsü</string>
    <!-- Option in library to open Desktop Bookmarks "toolbar" page -->
    <string name="library_desktop_bookmarks_toolbar">Yer imleri araç çubuğu</string>
    <!-- Option in library to open Desktop Bookmarks "unfiled" page -->
    <string name="library_desktop_bookmarks_unfiled">Diğer yer imleri</string>
    <!-- Option in Library to open History page -->
    <string name="library_history">Geçmiş</string>
    <!-- Option in Library to open a new tab -->
    <string name="library_new_tab">Yeni sekme</string>
    <!-- Settings Page Title -->
    <string name="settings_title">Ayarlar</string>
    <!-- Content description (not visible, for screen readers etc.): "Close button for library settings" -->
    <string name="content_description_close_button">Kapat</string>

    <!-- Title to show in alert when a lot of tabs are to be opened
    %d is a placeholder for the number of tabs that will be opened -->
    <string name="open_all_warning_title">%d sekme açılsın mı?</string>
    <!-- Message to warn users that a large number of tabs will be opened
    %s will be replaced by app name. -->
    <string name="open_all_warning_message">Bu kadar çok sekme açmak, sayfalar yüklenirken %s tarayıcısını yavaşlatabilir. Devam etmek istediğinize emin misiniz?</string>
    <!-- Dialog button text for confirming open all tabs -->
    <string name="open_all_warning_confirm">Sekmeleri aç</string>

    <!-- Dialog button text for canceling open all tabs -->
    <string name="open_all_warning_cancel">Vazgeç</string>

    <!-- Text to show users they have one page in the history group section of the History fragment.
    %d is a placeholder for the number of pages in the group. -->
    <string name="history_search_group_site_1">%d sayfa</string>

    <!-- Text to show users they have multiple pages in the history group section of the History fragment.
    %d is a placeholder for the number of pages in the group. -->
    <string name="history_search_group_sites_1">%d sayfa</string>

    <!-- Option in library for Recently Closed Tabs -->
    <string name="library_recently_closed_tabs">Son kapatılan sekmeler</string>
    <!-- Option in library to open Recently Closed Tabs page -->
    <string name="recently_closed_show_full_history">Tüm geçmişi göster</string>
    <!-- Text to show users they have multiple tabs saved in the Recently Closed Tabs section of history.
    %d is a placeholder for the number of tabs selected. -->
    <string name="recently_closed_tabs">%d sekme</string>
    <!-- Text to show users they have one tab saved in the Recently Closed Tabs section of history.
    %d is a placeholder for the number of tabs selected. -->
    <string name="recently_closed_tab">%d sekme</string>
    <!-- Recently closed tabs screen message when there are no recently closed tabs -->
    <string name="recently_closed_empty_message">Yakın zamanda kapatılmış sekme yok</string>

    <!-- Tab Management -->
    <!-- Title of preference for tabs management -->
    <string name="preferences_tabs">Sekmeler</string>
    <!-- Title of preference that allows a user to specify the tab view -->
    <string name="preferences_tab_view">Sekme görünümü</string>
    <!-- Option for a list tab view -->
    <string name="tab_view_list">Liste</string>
    <!-- Option for a grid tab view -->
    <string name="tab_view_grid">Izgara</string>
    <!-- Title of preference that allows a user to auto close tabs after a specified amount of time -->
    <string name="preferences_close_tabs">Sekmeleri kapat</string>
    <!-- Option for auto closing tabs that will never auto close tabs, always allows user to manually close tabs -->
    <string name="close_tabs_manually">Elle</string>
    <!-- Option for auto closing tabs that will auto close tabs after one day -->
    <string name="close_tabs_after_one_day">Bir gün sonra</string>
    <!-- Option for auto closing tabs that will auto close tabs after one week -->
    <string name="close_tabs_after_one_week">Bir hafta sonra</string>
    <!-- Option for auto closing tabs that will auto close tabs after one month -->
    <string name="close_tabs_after_one_month">Bir ay sonra</string>

    <!-- Title of preference that allows a user to specify the auto-close settings for open tabs -->
    <string name="preference_auto_close_tabs" tools:ignore="UnusedResources">Açık sekmeleri otomatik kapat</string>

    <!-- Opening screen -->
    <!-- Title of a preference that allows a user to choose what screen to show after opening the app -->
    <string name="preferences_opening_screen">Açılış ekranı</string>
    <!-- Option for always opening the homepage when re-opening the app -->
    <string name="opening_screen_homepage">Giriş sayfası</string>
    <!-- Option for always opening the user's last-open tab when re-opening the app -->
    <string name="opening_screen_last_tab">Son sekme</string>
    <!-- Option for always opening the homepage when re-opening the app after four hours of inactivity -->
    <string name="opening_screen_after_four_hours_of_inactivity">Dört saat hareketsizlikten sonra giriş sayfası</string>
    <!-- Summary for tabs preference when auto closing tabs setting is set to manual close-->
    <string name="close_tabs_manually_summary">Elle kapat</string>
    <!-- Summary for tabs preference when auto closing tabs setting is set to auto close tabs after one day-->
    <string name="close_tabs_after_one_day_summary">Bir gün sonra kapat</string>
    <!-- Summary for tabs preference when auto closing tabs setting is set to auto close tabs after one week-->
    <string name="close_tabs_after_one_week_summary">Bir hafta sonra kapat</string>
    <!-- Summary for tabs preference when auto closing tabs setting is set to auto close tabs after one month-->
    <string name="close_tabs_after_one_month_summary">Bir ay sonra kapat</string>

    <!-- Summary for homepage preference indicating always opening the homepage when re-opening the app -->
    <string name="opening_screen_homepage_summary">Giriş sayfasını aç</string>
    <!-- Summary for homepage preference indicating always opening the last-open tab when re-opening the app -->
    <string name="opening_screen_last_tab_summary">Son sekmeyi aç</string>
    <!-- Summary for homepage preference indicating opening the homepage when re-opening the app after four hours of inactivity -->
    <string name="opening_screen_after_four_hours_of_inactivity_summary">Dört saat sonra giriş sayfasını aç</string>

    <!-- Inactive tabs -->
    <!-- Category header of a preference that allows a user to enable or disable the inactive tabs feature -->
    <string name="preferences_inactive_tabs">Eski sekmeleri pasife taşı</string>
    <!-- Title of inactive tabs preference -->
    <string name="preferences_inactive_tabs_title">İki haftadır bakmadığınız sekmeler pasif bölümüne taşınır.</string>

    <!-- Studies -->
    <!-- Title of the remove studies button -->
    <string name="studies_remove">Kaldır</string>
    <!-- Title of the active section on the studies list -->
    <string name="studies_active">Etkin</string>
    <!-- Description for studies, it indicates why Firefox use studies. The first parameter is the name of the application. -->
    <string name="studies_description_2">%1$s zaman zaman araştırmalar yükleyip çalıştırabilir.</string>
    <!-- Learn more link for studies, links to an article for more information about studies. -->
    <string name="studies_learn_more">Daha fazla bilgi al</string>

    <!-- Dialog message shown after removing a study -->
    <string name="studies_restart_app">Değişiklikleri uygulamak için uygulama kapanacak</string>
    <!-- Dialog button to confirm the removing a study. -->
    <string name="studies_restart_dialog_ok">Tamam</string>
    <!-- Dialog button text for canceling removing a study. -->
    <string name="studies_restart_dialog_cancel">İptal</string>

    <!-- Toast shown after turning on/off studies preferences -->
    <string name="studies_toast_quit_application" tools:ignore="UnusedResources">Değişiklikleri uygulamak için uygulamadan çıkılıyor…</string>

    <!-- Sessions -->
    <!-- Title for the list of tabs -->
    <string name="tab_header_label">Açık sekmeler</string>
    <!-- Title for the list of tabs in the current private session -->
    <string name="tabs_header_private_tabs_title">Gizli sekmeler</string>
    <!-- Title for the list of tabs in the synced tabs -->
    <string name="tabs_header_synced_tabs_title">Eşitlenmiş sekmeler</string>
    <!-- Content description (not visible, for screen readers etc.): Add tab button. Adds a news tab when pressed -->
    <string name="add_tab">Sekme ekle</string>
    <!-- Content description (not visible, for screen readers etc.): Add tab button. Adds a news tab when pressed -->
    <string name="add_private_tab">Gizli sekme ekle</string>
    <!-- Text for the new tab button to indicate adding a new private tab in the tab -->
    <string name="tab_drawer_fab_content">GİZLİ</string>
    <!-- Text for the new tab button to indicate syncing command on the synced tabs page -->
    <string name="tab_drawer_fab_sync">EŞİTLE</string>
    <!-- Text shown in the menu for sharing all tabs -->
    <string name="tab_tray_menu_item_share">Tüm sekmeleri paylaş</string>
    <!-- Text shown in the menu to view recently closed tabs -->
    <string name="tab_tray_menu_recently_closed">Son kapatılan sekmeler</string>
    <!-- Text shown in the tabs tray inactive tabs section -->
    <string name="tab_tray_inactive_recently_closed" tools:ignore="UnusedResources">Son kapatılanlar</string>
    <!-- Text shown in the menu to view account settings -->
    <string name="tab_tray_menu_account_settings">Hesap ayarları</string>
    <!-- Text shown in the menu to view tab settings -->
    <string name="tab_tray_menu_tab_settings">Sekme ayarları</string>
    <!-- Text shown in the menu for closing all tabs -->
    <string name="tab_tray_menu_item_close">Tüm sekmeleri kapat</string>
    <!-- Text shown in the multiselect menu for bookmarking selected tabs. -->
    <string name="tab_tray_multiselect_menu_item_bookmark">Yer imlerine ekle</string>
    <!-- Text shown in the multiselect menu for closing selected tabs. -->
    <string name="tab_tray_multiselect_menu_item_close">Kapat</string>
    <!-- Content description for tabs tray multiselect share button -->
    <string name="tab_tray_multiselect_share_content_description">Seçili sekmeleri paylaş</string>
    <!-- Content description for tabs tray multiselect menu -->
    <string name="tab_tray_multiselect_menu_content_description">Seçili sekmeler menüsü</string>
    <!-- Content description (not visible, for screen readers etc.): Removes tab from collection button. Removes the selected tab from collection when pressed -->
    <string name="remove_tab_from_collection">Sekmeyi koleksiyondan çıkar</string>
    <!-- Text for button to enter multiselect mode in tabs tray -->
    <string name="tabs_tray_select_tabs">Sekmeleri seç</string>
    <!-- Content description (not visible, for screen readers etc.): Close tab button. Closes the current session when pressed -->
    <string name="close_tab">Sekmeyi kapat</string>
    <!-- Content description (not visible, for screen readers etc.): Close tab <title> button. First parameter is tab title  -->
    <string name="close_tab_title">%s sekmesini kapat</string>
    <!-- Content description (not visible, for screen readers etc.): Opens the open tabs menu when pressed -->
    <string name="open_tabs_menu">Açık sekmeler menüsü aç</string>
    <!-- Open tabs menu item to save tabs to collection -->
    <string name="tabs_menu_save_to_collection1">Sekmeleri koleksiyona kaydet</string>
    <!-- Text for the menu button to delete a collection -->
    <string name="collection_delete">Koleksiyonu sil</string>
    <!-- Text for the menu button to rename a collection -->
    <string name="collection_rename">Koleksiyonu yeniden adlandır</string>
    <!-- Text for the button to open tabs of the selected collection -->
    <string name="collection_open_tabs">Sekmeleri aç</string>


    <!-- Hint for adding name of a collection -->
    <string name="collection_name_hint">Koleksiyon adı</string>
    <!-- Text for the menu button to rename a top site -->
    <string name="rename_top_site" moz:removedIn="130" tools:ignore="UnusedResources">Adını değiștir</string>
    <!-- Text for the menu button to remove a top site -->
    <string name="remove_top_site">Kaldır</string>

    <!-- Text for the menu button to delete a top site from history -->
    <string name="delete_from_history">Geçmişten sil</string>
    <!-- Postfix for private WebApp titles, placeholder is replaced with app name -->
    <string name="pwa_site_controls_title_private">%1$s (Gizli Mod)</string>

    <!-- History -->
    <!-- Text for the button to search all history -->
    <string name="history_search_1">Aranacak terimleri yazın</string>
    <!-- Text for the button to clear all history -->
    <string name="history_delete_all">Geçmişi sil</string>
    <!-- Text for the snackbar to confirm that multiple browsing history items has been deleted -->
    <string name="history_delete_multiple_items_snackbar">Geçmiş silindi</string>
    <!-- Text for the snackbar to confirm that a single browsing history item has been deleted. The first parameter is the shortened URL of the deleted history item. -->
    <string name="history_delete_single_item_snackbar">%1$s silindi</string>
    <!-- Context description text for the button to delete a single history item -->
    <string name="history_delete_item">Sil</string>
    <!-- History multi select title in app bar
    The first parameter is the number of bookmarks selected -->
    <string name="history_multi_select_title">%1$d seçildi</string>
    <!-- Text for the header that groups the history for today -->
    <string name="history_today">Bugün</string>
    <!-- Text for the header that groups the history for yesterday -->
    <string name="history_yesterday">Dün</string>
    <!-- Text for the header that groups the history the past 7 days -->
    <string name="history_7_days">Son 7 gün</string>
    <!-- Text for the header that groups the history the past 30 days -->
    <string name="history_30_days">Son 30 gün</string>
    <!-- Text for the header that groups the history older than the last month -->
    <string name="history_older">Daha eski</string>
    <!-- Text shown when no history exists -->
    <string name="history_empty_message">Geçmiş yok</string>

    <!-- Downloads -->
    <!-- Text for the snackbar to confirm that multiple downloads items have been removed -->
    <string name="download_delete_multiple_items_snackbar_1">İndirmeler kaldırıldı</string>
    <!-- Text for the snackbar to confirm that a single download item has been removed. The first parameter is the name of the download item. -->
    <string name="download_delete_single_item_snackbar">%1$s kaldırıldı</string>
    <!-- Text shown when no download exists -->
    <string name="download_empty_message_1">Hiçbir şey indirilmemiş</string>
    <!-- History multi select title in app bar
    The first parameter is the number of downloads selected -->
    <string name="download_multi_select_title">%1$d indirme seçildi</string>


    <!-- Text for the button to remove a single download item -->
    <string name="download_delete_item_1">Kaldır</string>


    <!-- Crashes -->
    <!-- Title text displayed on the tab crash page. This first parameter is the name of the application (For example: Fenix) -->
    <string name="tab_crash_title_2">%1$s bu sayfayı yükleyemedi.</string>
    <!-- Send crash report checkbox text on the tab crash page -->
    <string name="tab_crash_send_report">Çökme raporunu Mozilla’ya gönder</string>
    <!-- Close tab button text on the tab crash page -->
    <string name="tab_crash_close">Sekmeyi kapat</string>
    <!-- Restore tab button text on the tab crash page -->
    <string name="tab_crash_restore">Sekmeyi geri yükle</string>

    <!-- Bookmarks -->
    <!-- Confirmation message for a dialog confirming if the user wants to delete the selected folder -->
    <string name="bookmark_delete_folder_confirmation_dialog">Bu klasörü silmek istediğinizden emin misiniz?</string>
    <!-- Confirmation message for a dialog confirming if the user wants to delete multiple items including folders. Parameter will be replaced by app name. -->
    <string name="bookmark_delete_multiple_folders_confirmation_dialog">%s seçilen öğeleri silecek.</string>
    <!-- Text for the cancel button on delete bookmark dialog -->
    <string name="bookmark_delete_negative">Vazgeç</string>
    <!-- Screen title for adding a bookmarks folder -->
    <string name="bookmark_add_folder">Klasör ekle</string>
    <!-- Snackbar title shown after a bookmark has been created. -->
    <string name="bookmark_saved_snackbar">Yer imi kaydedildi!</string>
    <!-- Snackbar title that confirms a bookmark was saved into a folder. Parameter will be replaced by the name of the folder the bookmark was saved into. -->
    <string name="bookmark_saved_in_folder_snackbar">“%s” klasörüne kaydedildi</string>
    <!-- Snackbar edit button shown after a bookmark has been created. -->
    <string name="edit_bookmark_snackbar_action">DÜZENLE</string>
    <!-- Bookmark overflow menu edit button -->
    <string name="bookmark_menu_edit_button">Düzenle</string>
    <!-- Bookmark overflow menu copy button -->
    <string name="bookmark_menu_copy_button">Kopyala</string>
    <!-- Bookmark overflow menu share button -->
    <string name="bookmark_menu_share_button">Paylaş</string>
    <!-- Bookmark overflow menu open in new tab button -->
    <string name="bookmark_menu_open_in_new_tab_button">Yeni sekmede aç</string>
    <!-- Bookmark overflow menu open in private tab button -->
    <string name="bookmark_menu_open_in_private_tab_button">Gizli sekmede aç</string>
    <!-- Bookmark overflow menu open all in tabs button -->
    <string name="bookmark_menu_open_all_in_tabs_button">Tümünü yeni sekmelerde aç</string>
    <!-- Bookmark overflow menu open all in private tabs button -->
    <string name="bookmark_menu_open_all_in_private_tabs_button">Tümünü gizli sekmelerde aç</string>
    <!-- Bookmark overflow menu delete button -->
    <string name="bookmark_menu_delete_button">Sil</string>
    <!--Bookmark overflow menu save button -->
    <string name="bookmark_menu_save_button">Kaydet</string>
    <!-- Bookmark multi select title in app bar
     The first parameter is the number of bookmarks selected -->
    <string name="bookmarks_multi_select_title">%1$d yer imi seçildi</string>
    <!-- Bookmark editing screen title -->
    <string name="edit_bookmark_fragment_title">Yer imi düzenle</string>
    <!-- Bookmark folder editing screen title -->
    <string name="edit_bookmark_folder_fragment_title">Klasörü düzenle</string>
    <!-- Bookmark sign in button message -->
    <string name="bookmark_sign_in_button">Eşitlenen yer imlerini görmek için giriş yapın</string>
    <!-- Bookmark URL editing field label -->
    <string name="bookmark_url_label">ADRES</string>
    <!-- Bookmark FOLDER editing field label -->
    <string name="bookmark_folder_label">KLASÖR</string>
    <!-- Text indicating which folder a bookmark or folder will be saved in -->
    <string name="bookmark_save_in_label">Kayıt konumu</string>
    <!-- Bookmark NAME editing field label -->
    <string name="bookmark_name_label">İSİM</string>
    <!-- Label for a text input field for a bookmark or folder name -->
    <string name="bookmark_name_label_normal_case">Adı</string>
    <!-- Bookmark add folder screen title -->
    <string name="bookmark_add_folder_fragment_label">Klasör ekle</string>
    <!-- Bookmark select folder screen title -->
    <string name="bookmark_select_folder_fragment_label">Klasör seç</string>
    <!-- Bookmark editing error missing title -->
    <string name="bookmark_empty_title_error">Bir başlık yazmalısınız</string>
    <!-- Bookmark editing error missing or improper URL -->
    <string name="bookmark_invalid_url_error">Geçersiz URL</string>
    <!-- Bookmark screen message for empty bookmarks folder -->
    <string name="bookmarks_empty_message">Hiç yer imi yok</string>
    <!-- Bookmark snackbar message on deletion
     The first parameter is the host part of the URL of the bookmark deleted, if any -->
    <string name="bookmark_deletion_snackbar_message">%1$s silindi</string>
    <!-- Bookmark snackbar message on deleting multiple bookmarks not including folders-->
    <string name="bookmark_deletion_multiple_snackbar_message_2">Yer imleri silindi</string>
    <!-- Bookmark snackbar message on deleting multiple bookmarks including folders-->
    <string name="bookmark_deletion_multiple_snackbar_message_3">Seçilen klasörler siliniyor</string>
    <!-- Bookmark undo button for deletion snackbar action -->
    <string name="bookmark_undo_deletion">GERİ AL</string>

    <!-- Text for the button to search all bookmarks -->
    <string name="bookmark_search">Aranacak terimleri yazın</string>

    <!-- Content description for the bookmark navigation bar back button -->
    <string name="bookmark_navigate_back_button_content_description">Geri git</string>
    <!-- Content description for the bookmark list new folder navigation bar button -->
    <string name="bookmark_add_new_folder_button_content_description">Yeni klasör ekle</string>
    <!-- Content description for the bookmark navigation bar close button -->
    <string name="bookmark_close_button_content_description">Yer imlerini kapat</string>
    <!-- Content description for bookmark search floating action button -->
    <string name="bookmark_search_button_content_description">Yer imlerinde ara</string>

    <!-- Content description for the overflow menu for a bookmark item. Paramter will a folder name or bookmark title. -->
    <string name="bookmark_item_menu_button_content_description">%s öğe menüsü</string>

    <!-- Site Permissions -->
    <!-- Button label that take the user to the Android App setting -->
    <string name="phone_feature_go_to_settings">Ayarlara git</string>
    <!-- Content description (not visible, for screen readers etc.): Quick settings sheet
        to give users access to site specific information / settings. For example:
        Secure settings status and a button to modify site permissions -->
    <string name="quick_settings_sheet">Hızlı ayarlar sayfası</string>
    <!-- Label that indicates that this option it the recommended one -->
    <string name="phone_feature_recommended">Önerilen</string>
    <!-- Button label for clearing all the information of site permissions-->
    <string name="clear_permissions">İzinleri temizle</string>
    <!-- Text for the OK button on Clear permissions dialog -->
    <string name="clear_permissions_positive">Tamam</string>
    <!-- Text for the cancel button on Clear permissions dialog -->
    <string name="clear_permissions_negative">Vazgeç</string>
    <!-- Button label for clearing a site permission-->
    <string name="clear_permission">İzni temizle</string>
    <!-- Text for the OK button on Clear permission dialog -->
    <string name="clear_permission_positive">Tamam</string>
    <!-- Text for the cancel button on Clear permission dialog -->
    <string name="clear_permission_negative">Vazgeç</string>
    <!-- Button label for clearing all the information on all sites-->
    <string name="clear_permissions_on_all_sites">Tüm sitelerdeki izinleri temizle</string>
    <!-- Preference for altering video and audio autoplay for all websites -->
    <string name="preference_browser_feature_autoplay">Otomatik oynatma</string>
    <!-- Preference for altering the camera access for all websites -->
    <string name="preference_phone_feature_camera">Kamera</string>
    <!-- Preference for altering the microphone access for all websites -->
    <string name="preference_phone_feature_microphone">Mikrofon</string>
    <!-- Preference for altering the location access for all websites -->
    <string name="preference_phone_feature_location">Konum</string>
    <!-- Preference for altering the notification access for all websites -->
    <string name="preference_phone_feature_notification">Bildirim</string>
    <!-- Preference for altering the persistent storage access for all websites -->
    <string name="preference_phone_feature_persistent_storage">Kalıcı depolama</string>
    <!-- Preference for altering the storage access setting for all websites -->
    <string name="preference_phone_feature_cross_origin_storage_access">Siteler arası çerezler</string>
    <!-- Preference for altering the EME access for all websites -->
    <string name="preference_phone_feature_media_key_system_access">DRM denetimli içerikler</string>
    <!-- Label that indicates that a permission must be asked always -->
    <string name="preference_option_phone_feature_ask_to_allow">İzin iste</string>
    <!-- Label that indicates that a permission must be blocked -->
    <string name="preference_option_phone_feature_blocked">Engellendi</string>
    <!-- Label that indicates that a permission must be allowed -->
    <string name="preference_option_phone_feature_allowed">İzin verildi</string>
    <!--Label that indicates a permission is by the Android OS-->
    <string name="phone_feature_blocked_by_android">Android tarafından engellendi</string>
    <!-- Preference for showing a list of websites that the default configurations won't apply to them -->
    <string name="preference_exceptions">İstisnalar</string>
    <!-- Summary of tracking protection preference if tracking protection is set to off -->
    <string name="tracking_protection_off">Kapalı</string>

    <!-- Summary of tracking protection preference if tracking protection is set to standard -->
    <string name="tracking_protection_standard">Standart</string>
    <!-- Summary of tracking protection preference if tracking protection is set to strict -->
    <string name="tracking_protection_strict">Sıkı</string>
    <!-- Summary of tracking protection preference if tracking protection is set to custom -->
    <string name="tracking_protection_custom">Özel</string>
    <!-- Label for global setting that indicates that all video and audio autoplay is allowed -->
    <string name="preference_option_autoplay_allowed2">Ses ve videoya izin ver</string>
    <!-- Label for site specific setting that indicates that all video and audio autoplay is allowed -->
    <string name="quick_setting_option_autoplay_allowed">Ses ve videoya izin ver</string>
    <!-- Label that indicates that video and audio autoplay is only allowed over Wi-Fi -->
    <string name="preference_option_autoplay_allowed_wifi_only2">Ses ve videoyu yalnızca hücresel veride engelle</string>
    <!-- Subtext that explains 'autoplay on Wi-Fi only' option -->
    <string name="preference_option_autoplay_allowed_wifi_subtext">Ses ve videolar yalnızca Wi-Fi’da oynatılacak</string>
    <!-- Label for global setting that indicates that video autoplay is allowed, but audio autoplay is blocked -->
    <string name="preference_option_autoplay_block_audio2">Yalnızca sesi engelle</string>
    <!-- Label for site specific setting that indicates that video autoplay is allowed, but audio autoplay is blocked -->
    <string name="quick_setting_option_autoplay_block_audio">Yalnızca sesi engelle</string>
    <!-- Label for global setting that indicates that all video and audio autoplay is blocked -->
    <string name="preference_option_autoplay_blocked3">Ses ve videoyu engelle</string>
    <!-- Label for site specific setting that indicates that all video and audio autoplay is blocked -->
    <string name="quick_setting_option_autoplay_blocked">Ses ve videoyu engelle</string>
    <!-- Summary of delete browsing data on quit preference if it is set to on -->
    <string name="delete_browsing_data_quit_on">Açık</string>
    <!-- Summary of delete browsing data on quit preference if it is set to off -->
    <string name="delete_browsing_data_quit_off">Kapalı</string>

    <!-- Summary of studies preference if it is set to on -->
    <string name="studies_on">Açık</string>
    <!-- Summary of studies data on quit preference if it is set to off -->
    <string name="studies_off">Kapalı</string>

    <!-- Collections -->
    <!-- Collections header on home fragment -->
    <string name="collections_header">Koleksiyonlar</string>
    <!-- Content description (not visible, for screen readers etc.): Opens the collection menu when pressed -->
    <string name="collection_menu_button_content_description">Koleksiyon menüsü</string>
    <!-- Label to describe what collections are to a new user without any collections -->
    <string name="no_collections_description2">Sizin için önemli olan şeyleri toplayın.\nHızlıca erişmek istediğiniz benzer aramaları, siteleri ve sekmeleri bir araya getirin.</string>
    <!-- Title for the "select tabs" step of the collection creator -->
    <string name="create_collection_select_tabs">Sekmeleri seç</string>
    <!-- Title for the "select collection" step of the collection creator -->
    <string name="create_collection_select_collection">Koleksiyon seç</string>
    <!-- Title for the "name collection" step of the collection creator -->
    <string name="create_collection_name_collection">Koleksiyonu adlandır</string>
    <!-- Button to add new collection for the "select collection" step of the collection creator -->
    <string name="create_collection_add_new_collection">Yeni koleksiyon ekle</string>
    <!-- Button to select all tabs in the "select tabs" step of the collection creator -->
    <string name="create_collection_select_all">Tümünü seç</string>
    <!-- Button to deselect all tabs in the "select tabs" step of the collection creator -->
    <string name="create_collection_deselect_all">Seçimi temizle</string>
    <!-- Text to prompt users to select the tabs to save in the "select tabs" step of the collection creator -->
    <string name="create_collection_save_to_collection_empty">Kaydedilecek sekmeleri seçin</string>
    <!-- Text to show users how many tabs they have selected in the "select tabs" step of the collection creator.
     %d is a placeholder for the number of tabs selected. -->
    <string name="create_collection_save_to_collection_tabs_selected">%d sekme seçildi</string>
    <!-- Text to show users they have one tab selected in the "select tabs" step of the collection creator.
    %d is a placeholder for the number of tabs selected. -->
    <string name="create_collection_save_to_collection_tab_selected">%d sekme seçildi</string>
    <!-- Text shown in snackbar when multiple tabs have been saved in a collection -->
    <string name="create_collection_tabs_saved">Sekmeler kaydedildi!</string>
    <!-- Text shown in snackbar when one or multiple tabs have been saved in a new collection -->
    <string name="create_collection_tabs_saved_new_collection">Koleksiyon kaydedildi!</string>
    <!-- Text shown in snackbar when one tab has been saved in a collection -->
    <string name="create_collection_tab_saved">Sekme kaydedildi!</string>
    <!-- Content description (not visible, for screen readers etc.): button to close the collection creator -->
    <string name="create_collection_close">Kapat</string>
    <!-- Button to save currently selected tabs in the "select tabs" step of the collection creator-->
    <string name="create_collection_save">Kaydet</string>

    <!-- Snackbar action to view the collection the user just created or updated -->
    <string name="create_collection_view">Göster</string>

    <!-- Text for the OK button from collection dialogs -->
    <string name="create_collection_positive">Tamam</string>
    <!-- Text for the cancel button from collection dialogs -->
    <string name="create_collection_negative">Vazgeç</string>

    <!-- Default name for a new collection in "name new collection" step of the collection creator. %d is a placeholder for the number of collections-->
    <string name="create_collection_default_name">Koleksiyon %d</string>

    <!-- Share -->
    <!-- Share screen header -->
    <string name="share_header_2">Paylaş</string>
    <!-- Content description (not visible, for screen readers etc.):
        "Share" button. Opens the share menu when pressed. -->
    <string name="share_button_content_description">Paylaş</string>
    <!-- Text for the Save to PDF feature in the share menu -->
    <string name="share_save_to_pdf">PDF olarak kaydet</string>
    <!-- Text for error message when generating a PDF file Text. -->
    <string name="unable_to_save_to_pdf_error">PDF oluşturulamadı</string>
    <!-- Text for standard error snackbar dismiss button. -->
    <string name="standard_snackbar_error_dismiss">Kapat</string>
    <!-- Text for error message when printing a page and it fails. -->
    <string name="unable_to_print_page_error">Bu sayfa yazdırılamadı</string>
    <!-- Text for the print feature in the share and browser menu -->
    <string name="menu_print">Yazdır</string>
    <!-- Sub-header in the dialog to share a link to another sync device -->
    <string name="share_device_subheader">Cihaza gönder</string>
    <!-- Sub-header in the dialog to share a link to an app from the full list -->
    <string name="share_link_all_apps_subheader">Tüm eylemler</string>
    <!-- Sub-header in the dialog to share a link to an app from the most-recent sorted list -->
    <string name="share_link_recent_apps_subheader">Son kullanılanlar</string>
    <!-- Text for the copy link action in the share screen. -->
    <string name="share_copy_link_to_clipboard">Panoya kopyala</string>
    <!-- Toast shown after copying link to clipboard -->
    <string name="toast_copy_link_to_clipboard">Panoya kopyalandı</string>
    <!-- An option from the share dialog to sign into sync -->
    <string name="sync_sign_in">Sync’e giriş yap</string>
     <!-- An option from the three dot menu to sync and save data -->
    <string name="sync_menu_sync_and_save_data">Verileri eşitle ve kaydet</string>
    <!-- An option from the share dialog to send link to all other sync devices -->
    <string name="sync_send_to_all">Tüm cihazlara gönder</string>
    <!-- An option from the share dialog to reconnect to sync -->
    <string name="sync_reconnect">Sync’e yeniden bağlan</string>
    <!-- Text displayed when sync is offline and cannot be accessed -->
    <string name="sync_offline">Çevrimdışı</string>
    <!-- An option to connect additional devices -->
    <string name="sync_connect_device">Başka bir cihaz bağla</string>
    <!-- The dialog text shown when additional devices are not available -->
    <string name="sync_connect_device_dialog" tools:ignore="BrandUsage">Sekme göndermek için başka bir cihazdan daha Firefox’a giriş yapmalısınız.</string>
    <!-- Confirmation dialog button -->
    <string name="sync_confirmation_button">Anladım</string>

    <!-- Share error message -->
    <string name="share_error_snackbar">Bu uygulamayla paylaşılamıyor</string>
    <!-- Add new device screen title -->
    <string name="sync_add_new_device_title">Cihaza gönder</string>
    <!-- Text for the warning message on the Add new device screen -->
    <string name="sync_add_new_device_message">Bağlı cihaz yok</string>
    <!-- Text for the button to learn about sending tabs -->
    <string name="sync_add_new_device_learn_button">Sekme gönderme hakkında bilgi alın…</string>
    <!-- Text for the button to connect another device -->
    <string name="sync_add_new_device_connect_button">Başka bir cihaz bağla…</string>

    <!-- Notifications -->
    <!-- Text shown in the notification that pops up to remind the user that a private browsing session is active. -->
    <string name="notification_pbm_delete_text_2">Gizli sekmeleri kapat</string>

    <!-- Text for option one, shown in microsurvey.-->
    <string name="microsurvey_survey_5_point_option_0" tools:ignore="UnusedResources" moz:removedIn="130">Orta</string>
    <!-- Text for option two, shown in microsurvey.-->
    <string name="microsurvey_survey_5_point_option_1" tools:ignore="UnusedResources" moz:removedIn="130">Hiç memnun değilim</string>
    <!-- Text for option three, shown in microsurvey.-->
    <string name="microsurvey_survey_5_point_option_2" tools:ignore="UnusedResources" moz:removedIn="130">Memnun değilim</string>
    <!-- Text for option four, shown in microsurvey.-->
    <string name="microsurvey_survey_5_point_option_3" tools:ignore="UnusedResources" moz:removedIn="130">Memnunum</string>
    <!-- Text for option five, shown in microsurvey.-->
    <string name="microsurvey_survey_5_point_option_4" tools:ignore="UnusedResources" moz:removedIn="130">Çok memnunum</string>


    <!-- Text shown in the notification that pops up to remind the user that a private browsing session is active for Android 14+ -->
    <string name="notification_erase_title_android_14">Gizli sekmeler kapatılsın mı?</string>
    <string name="notification_erase_text_android_14">Gizli sekmeleri kapatmak için bu bildirime dokunun veya bildirimi kaydırın.</string>

    <!-- Name of the marketing notification channel. Displayed in the "App notifications" system settings for the app -->
    <string name="notification_marketing_channel_name">Pazarlama</string>

    <!-- Title shown in the notification that pops up to remind the user to set fenix as default browser.
    The app name is in the text, due to limitations with localizing Nimbus experiments -->
    <string name="nimbus_notification_default_browser_title" tools:ignore="BrandUsage,UnusedResources">Firefox hem hızlı hem de gizli</string>
    <!-- Text shown in the notification that pops up to remind the user to set fenix as default browser.
    The app name is in the text, due to limitations with localizing Nimbus experiments -->
    <string name="nimbus_notification_default_browser_text" tools:ignore="BrandUsage,UnusedResources">Firefox’u varsayılan tarayıcınız yapın</string>
    <!-- Title shown in the notification that pops up to re-engage the user -->
    <string name="notification_re_engagement_title">Gizli gezintiyi deneyin</string>
    <!-- Text shown in the notification that pops up to re-engage the user.
    %1$s is a placeholder that will be replaced by the app name. -->
    <string name="notification_re_engagement_text">%1$s ile çerezleriniz ve geçmişiniz kaydedilmeden gezin</string>

    <!-- Title A shown in the notification that pops up to re-engage the user -->
    <string name="notification_re_engagement_A_title">İz bırakmadan gezinin</string>
    <!-- Text A shown in the notification that pops up to re-engage the user.
    %1$s is a placeholder that will be replaced by the app name. -->
    <string name="notification_re_engagement_A_text">%1$s, gizli gezintide bilgilerinizi kaydetmez.</string>
    <!-- Title B shown in the notification that pops up to re-engage the user -->
    <string name="notification_re_engagement_B_title">Aramaya başlayın</string>

    <!-- Text B shown in the notification that pops up to re-engage the user -->
    <string name="notification_re_engagement_B_text">İster yakınınızdaki restoranları bulun, ister eğlenceli bir şeyler keşfedin.</string>

    <!-- Survey -->
    <!-- Text shown in the fullscreen message that pops up to ask user to take a short survey.
    The app name is in the text, due to limitations with localizing Nimbus experiments -->
    <string name="nimbus_survey_message_text" tools:ignore="BrandUsage">Kısa bir ankete katılarak Firefox’u iyileştirmemize yardımcı olabilirsiniz.</string>
    <!-- Preference for taking the short survey. -->
    <string name="preferences_take_survey">Ankete katıl</string>
    <!-- Preference for not taking the short survey. -->
    <string name="preferences_not_take_survey">Hayır</string>

    <!-- Snackbar -->
    <!-- Text shown in snackbar when user deletes a collection -->
    <string name="snackbar_collection_deleted">Koleksiyon silindi</string>
    <!-- Text shown in snackbar when user renames a collection -->
    <string name="snackbar_collection_renamed">Koleksiyon yeniden adlandırıldı</string>
    <!-- Text shown in snackbar when user closes a tab -->
    <string name="snackbar_tab_closed">Sekme kapatıldı</string>
    <!-- Text shown in snackbar when user closes all tabs -->
    <string name="snackbar_tabs_closed">Sekmeler kapatıldı</string>
    <!-- Text shown in snackbar when user closes multiple inactive tabs. %1$s will be replaced with the number of tabs closed. -->
    <string name="snackbar_num_tabs_closed">Kapatılan sekmeler: %1$s</string>
    <!-- Text shown in snackbar when user bookmarks a list of tabs -->
    <string name="snackbar_message_bookmarks_saved">Yer imleri kaydedildi.</string>
    <!-- Text shown in snackbar when user adds a site to shortcuts -->
    <string name="snackbar_added_to_shortcuts">Kısayollara eklendi</string>
    <!-- Text shown in snackbar when user closes a private tab -->
    <string name="snackbar_private_tab_closed">Gizli sekme kapatıldı</string>
    <!-- Text shown in snackbar when user closes all private tabs -->
    <string name="snackbar_private_tabs_closed">Gizli sekmeler kapatıldı</string>
    <!-- Text shown in snackbar when user erases their private browsing data -->
    <string name="snackbar_private_data_deleted">Gizli gezinti verileri silindi</string>
    <!-- Text shown in snackbar to undo deleting a tab, top site or collection -->
    <string name="snackbar_deleted_undo">GERİ AL</string>
    <!-- Text shown in snackbar when user removes a top site -->
    <string name="snackbar_top_site_removed">Site kaldırıldı</string>
    <!-- QR code scanner prompt which appears after scanning a code, but before navigating to it
        First parameter is the name of the app, second parameter is the URL or text scanned-->
    <string name="qr_scanner_confirmation_dialog_message">%1$s uygulamasının %2$s adresini açmasına izin ver</string>
    <!-- QR code scanner prompt dialog positive option to allow navigation to scanned link -->
    <string name="qr_scanner_dialog_positive">İZİN VER</string>
    <!-- QR code scanner prompt dialog positive option to deny navigation to scanned link -->
    <string name="qr_scanner_dialog_negative">İZİN VERME</string>
    <!-- QR code scanner prompt dialog error message shown when a hostname does not contain http or https. -->
    <string name="qr_scanner_dialog_invalid">Web adresi geçersiz.</string>
    <!-- QR code scanner prompt dialog positive option when there is an error -->
    <string name="qr_scanner_dialog_invalid_ok">Tamam</string>
    <!-- Tab collection deletion prompt dialog message. Placeholder will be replaced with the collection name -->
    <string name="tab_collection_dialog_message">%1$s koleksiyonunu silmek istediğinize emin misiniz?</string>
    <!-- Tab collection deletion prompt dialog option to delete the collection -->
    <string name="tab_collection_dialog_positive">Sil</string>
    <!-- Text displayed in a notification when the user enters full screen mode -->
    <string name="full_screen_notification" moz:removedIn="130" tools:ignore="UnusedResources">Tam ekran moduna geçiliyor</string>
    <!-- Message for copying the URL via long press on the toolbar -->
    <string name="url_copied">Adres kopyalandı</string>
    <!-- Sample text for accessibility font size -->
    <string name="accessibility_text_size_sample_text_1">Bu örnek bir metindir. Bu ayarı kullanarak boyutu artırıp azalttığınızda sonucun nasıl görüneceğini görebilirsiniz.</string>
    <!-- Summary for Accessibility Text Size Scaling Preference -->
    <string name="preference_accessibility_text_size_summary">Web sitelerinde metinleri büyütün veya küçültün</string>
    <!-- Title for Accessibility Text Size Scaling Preference -->
    <string name="preference_accessibility_font_size_title">Yazı tipi boyutu</string>

    <!-- Title for Accessibility Text Automatic Size Scaling Preference -->
    <string name="preference_accessibility_auto_size_2">Otomatik yazı tipi boyutlandırma</string>
    <!-- Summary for Accessibility Text Automatic Size Scaling Preference -->
    <string name="preference_accessibility_auto_size_summary">Yazı tipi boyutu Android ayarlarınızdan alınacaktır. Yazı tipi boyutunu buradan yönetmek isterseniz bu ayarı kapatın.</string>

    <!-- Title for the Delete browsing data preference -->
    <string name="preferences_delete_browsing_data">Gezinti verilerini sil</string>
    <!-- Title for the tabs item in Delete browsing data -->
    <string name="preferences_delete_browsing_data_tabs_title_2">Açık sekmeler</string>
    <!-- Subtitle for the tabs item in Delete browsing data, parameter will be replaced with the number of open tabs -->
    <string name="preferences_delete_browsing_data_tabs_subtitle">%d sekme</string>
    <!-- Title for the data and history items in Delete browsing data -->
    <!-- Title for the history item in Delete browsing data -->
    <string name="preferences_delete_browsing_data_browsing_history_title">Gezinti geçmişi</string>
    <!-- Subtitle for the data and history items in delete browsing data, parameter will be replaced with the
        number of history items the user has -->
    <string name="preferences_delete_browsing_data_browsing_data_subtitle">%d adres</string>
    <!-- Title for the cookies and site data items in Delete browsing data -->
    <string name="preferences_delete_browsing_data_cookies_and_site_data">Çerezler ve site verileri</string>
    <!-- Subtitle for the cookies item in Delete browsing data -->
    <string name="preferences_delete_browsing_data_cookies_subtitle">Çoğu sitedeki oturumlarınız kapanacak</string>
    <!-- Title for the cached images and files item in Delete browsing data -->
    <string name="preferences_delete_browsing_data_cached_files">Önbelleğe alınmış resim ve dosyalar</string>
    <!-- Subtitle for the cached images and files item in Delete browsing data -->
    <string name="preferences_delete_browsing_data_cached_files_subtitle">Depolama alanını boşaltır</string>
    <!-- Title for the site permissions item in Delete browsing data -->
    <string name="preferences_delete_browsing_data_site_permissions">Site izinleri</string>
    <!-- Title for the downloads item in Delete browsing data -->
    <string name="preferences_delete_browsing_data_downloads">İndirilenler</string>
    <!-- Text for the button to delete browsing data -->
    <string name="preferences_delete_browsing_data_button">Gezinti verilerini sil</string>

    <!-- Title for the Delete browsing data on quit preference -->
    <string name="preferences_delete_browsing_data_on_quit">Çıkarken gezinti verilerini sil</string>
    <!-- Summary for the Delete browsing data on quit preference. "Quit" translation should match delete_browsing_data_on_quit_action translation. -->
    <string name="preference_summary_delete_browsing_data_on_quit_2">Ana menüden \&quot;Çık\&quot;ı seçtiğinizde gezinti verilerini otomatik olarak siler</string>
    <!-- Action item in menu for the Delete browsing data on quit feature -->
    <string name="delete_browsing_data_on_quit_action">Çık</string>

    <!-- Title text of a delete browsing data dialog. -->
    <string name="delete_history_prompt_title">Silinecek zaman aralığı</string>
    <!-- Body text of a delete browsing data dialog. -->
    <string name="delete_history_prompt_body" moz:RemovedIn="130" tools:ignore="UnusedResources">Geçmişi (diğer cihazlarla eşitlenen geçmiş dahil), çerezleri ve diğer gezinti verilerini kaldırır.</string>
    <!-- Body text of a delete browsing data dialog. -->
    <string name="delete_history_prompt_body_2">Geçmişi temizler (diğer cihazlardan eşitlenen geçmiş dahil)</string>
    <!-- Radio button in the delete browsing data dialog to delete history items for the last hour. -->
    <string name="delete_history_prompt_button_last_hour">Son saat</string>
    <!-- Radio button in the delete browsing data dialog to delete history items for today and yesterday. -->
    <string name="delete_history_prompt_button_today_and_yesterday">Bugün ve dün</string>
    <!-- Radio button in the delete browsing data dialog to delete all history. -->
    <string name="delete_history_prompt_button_everything">Her şey</string>

    <!-- Dialog message to the user asking to delete browsing data. Parameter will be replaced by app name. -->
    <string name="delete_browsing_data_prompt_message_3">%s seçili gezinti verilerini silecek.</string>
    <!-- Text for the cancel button for the data deletion dialog -->
    <string name="delete_browsing_data_prompt_cancel">İptal</string>
    <!-- Text for the allow button for the data deletion dialog -->
    <string name="delete_browsing_data_prompt_allow">Sil</string>
    <!-- Text for the snackbar confirmation that the data was deleted -->
    <string name="preferences_delete_browsing_data_snackbar">Gezinti verileri silindi</string>

    <!-- Text for the snackbar to show the user that the deletion of browsing data is in progress -->
    <string name="deleting_browsing_data_in_progress">Göz atma verileri siliniyor…</string>

    <!-- Dialog message to the user asking to delete all history items inside the opened group. Parameter will be replaced by a history group name. -->
    <string name="delete_all_history_group_prompt_message">“%s” grubundaki tüm siteleri sil</string>
    <!-- Text for the cancel button for the history group deletion dialog -->
    <string name="delete_history_group_prompt_cancel">Vazgeç</string>
    <!-- Text for the allow button for the history group dialog -->
    <string name="delete_history_group_prompt_allow">Sil</string>
    <!-- Text for the snackbar confirmation that the history group was deleted -->
    <string name="delete_history_group_snackbar">Grup silindi</string>

    <!-- Onboarding -->
    <!-- text to display in the snackbar once account is signed-in -->
    <string name="onboarding_firefox_account_sync_is_on">Sync açık</string>

    <!-- Onboarding theme -->
    <!-- Text shown in snackbar when multiple tabs have been sent to device -->
    <string name="sync_sent_tabs_snackbar">Sekmeler gönderildi</string>
    <!-- Text shown in snackbar when one tab has been sent to device  -->
    <string name="sync_sent_tab_snackbar">Sekme gönderildi</string>
    <!-- Text shown in snackbar when sharing tabs failed  -->
    <string name="sync_sent_tab_error_snackbar">Gönderilemedi</string>
    <!-- Text shown in snackbar for the "retry" action that the user has after sharing tabs failed -->
    <string name="sync_sent_tab_error_snackbar_action">YENİDEN DENE</string>
    <!-- Title of QR Pairing Fragment -->
    <string name="sync_scan_code">Kodu tarayın</string>
    <!-- Instructions on how to access pairing -->
    <string name="sign_in_instructions" tools:ignore="BrandUsage"><![CDATA[Bilgisayarınızda Firefox’u açıp <b>https://firefox.com/pair</b> adresine gidin]]></string>
    <!-- Text shown for sign in pairing when ready -->
    <string name="sign_in_ready_for_scan">Taramaya hazırım</string>
    <!-- Text shown for settings option for sign with pairing -->
    <string name="sign_in_with_camera">Kameranızla giriş yapın</string>
    <!-- Text shown for settings option for sign with email -->
    <string name="sign_in_with_email">E-posta ile giriş yap</string>
    <!-- Text shown for settings option for create new account text.'Firefox' intentionally hardcoded here.-->
    <string name="sign_in_create_account_text" tools:ignore="BrandUsage"><![CDATA[Hesabınız yok mu? Firefox’u cihazlar arasında eşitlemek için <u>hesap açın</u>.]]></string>
    <!-- Text shown in confirmation dialog to sign out of account. The first parameter is the name of the app (e.g. Firefox Preview) -->
    <string name="sign_out_confirmation_message_2">%s artık hesabınızla eşitlenmeyecek ama bu cihazdaki gezinti geçmişiniz silinmeyecek.</string>
    <!-- Option to continue signing out of account shown in confirmation dialog to sign out of account -->
    <string name="sign_out_disconnect">Bağlantıyı kes</string>
    <!-- Option to cancel signing out shown in confirmation dialog to sign out of account -->
    <string name="sign_out_cancel">İptal</string>

    <!-- Error message snackbar shown after the user tried to select a default folder which cannot be altered -->
    <string name="bookmark_cannot_edit_root">Varsayılan klasörler düzenlenemez</string>

    <!-- Enhanced Tracking Protection -->
    <!-- Link displayed in enhanced tracking protection panel to access tracking protection settings -->
    <string name="etp_settings">Koruma ayarları</string>
    <!-- Preference title for enhanced tracking protection settings -->
    <string name="preference_enhanced_tracking_protection">Gelişmiş izlenme koruması</string>
    <!-- Preference summary for enhanced tracking protection settings on/off switch -->
    <string name="preference_enhanced_tracking_protection_summary">Siteler arası takip kodlarına karşı en güçlü korumamız olan Komple Çerez Koruması da içinde.</string>
    <!-- Description of enhanced tracking protection. The parameter is the name of the application (For example: Firefox Fenix) -->
    <string name="preference_enhanced_tracking_protection_explanation_2">%s, internette ne yaptığınızı öğrenmeye çalışan takip kodlarının çoğundan sizi korur.</string>
    <!-- Text displayed that links to website about enhanced tracking protection -->
    <string name="preference_enhanced_tracking_protection_explanation_learn_more">Daha fazla bilgi al</string>
    <!-- Preference for enhanced tracking protection for the standard protection settings -->
    <string name="preference_enhanced_tracking_protection_standard_default_1">Standart (varsayılan)</string>
    <!-- Preference description for enhanced tracking protection for the standard protection settings -->
    <string name="preference_enhanced_tracking_protection_standard_description_5">Sayfalar normal şekilde yüklenecek ama daha az takip kodu engellenecek.</string>
    <!--  Accessibility text for the Standard protection information icon  -->
    <string name="preference_enhanced_tracking_protection_standard_info_button">Standart izlenme korumasında neler engellenir?</string>
    <!-- Preference for enhanced tracking protection for the strict protection settings -->
    <string name="preference_enhanced_tracking_protection_strict">Sıkı</string>
    <!-- Preference description for enhanced tracking protection for the strict protection settings -->
    <string name="preference_enhanced_tracking_protection_strict_description_4">Daha güçlü izlenme koruması ve daha hızlı performans, ancak bazı siteler düzgün çalışmayabilir.</string>
    <!--  Accessibility text for the Strict protection information icon  -->
    <string name="preference_enhanced_tracking_protection_strict_info_button">Sıkı izlenme korumasında neler engellenir?</string>
    <!-- Preference for enhanced tracking protection for the custom protection settings -->
    <string name="preference_enhanced_tracking_protection_custom">Özel</string>
    <!-- Preference description for enhanced tracking protection for the strict protection settings -->
    <string name="preference_enhanced_tracking_protection_custom_description_2">Hangi takip kodlarının ve betiklerin engelleneceğini seçin.</string>
    <!--  Accessibility text for the Strict protection information icon  -->
    <string name="preference_enhanced_tracking_protection_custom_info_button">Özel izlenme korumasında neler engellenir?</string>
    <!-- Header for categories that are being blocked by current Enhanced Tracking Protection settings -->
    <!-- Preference for enhanced tracking protection for the custom protection settings for cookies-->
    <string name="preference_enhanced_tracking_protection_custom_cookies">Çerezler</string>
    <!-- Option for enhanced tracking protection for the custom protection settings for cookies-->
    <string name="preference_enhanced_tracking_protection_custom_cookies_1">Siteler arası takip kodlrı ve sosyal medya takip kodları</string>
    <!-- Option for enhanced tracking protection for the custom protection settings for cookies-->
    <string name="preference_enhanced_tracking_protection_custom_cookies_2">Ziyaret etmediğim sitelerden gelen çerezler</string>
    <!-- Option for enhanced tracking protection for the custom protection settings for cookies-->
    <string name="preference_enhanced_tracking_protection_custom_cookies_3">Tüm üçüncü taraf çerezleri (Bazı web siteleri bozulabilir.)</string>
    <!-- Option for enhanced tracking protection for the custom protection settings for cookies-->
    <string name="preference_enhanced_tracking_protection_custom_cookies_4">Tüm çerezler (Bazı web siteleri bozulabilir.)</string>
    <!-- Option for enhanced tracking protection for the custom protection settings for cookies-->
    <string name="preference_enhanced_tracking_protection_custom_cookies_5">Siteler arası çerezleri izole et</string>
    <!-- Preference for Global Privacy Control for the custom privacy settings for Global Privacy Control. '&amp;' is replaced with the ampersand symbol: &-->
    <string name="preference_enhanced_tracking_protection_custom_global_privacy_control">Web sitelerine verilerimi satmamalarını ve paylaşmamalarını söyle</string>
    <!-- Preference for enhanced tracking protection for the custom protection settings for tracking content -->
    <string name="preference_enhanced_tracking_protection_custom_tracking_content">Takip amaçlı içerikler</string>
    <!-- Option for enhanced tracking protection for the custom protection settings for tracking content-->
    <string name="preference_enhanced_tracking_protection_custom_tracking_content_1">Tüm sekmelerde</string>
    <!-- Option for enhanced tracking protection for the custom protection settings for tracking content-->
    <string name="preference_enhanced_tracking_protection_custom_tracking_content_2">Yalnızca gizli sekmelerde</string>
    <!-- Preference for enhanced tracking protection for the custom protection settings -->
    <string name="preference_enhanced_tracking_protection_custom_cryptominers">Kripto madencileri</string>
    <!-- Preference for enhanced tracking protection for the custom protection settings -->
    <string name="preference_enhanced_tracking_protection_custom_fingerprinters" moz:RemovedIn="130" tools:ignore="UnusedResources">Parmak izi toplayıcılar</string>
    <!-- Preference for enhanced tracking protection for the custom protection settings -->
    <string name="preference_enhanced_tracking_protection_custom_known_fingerprinters">Bilinen parmak izi toplayıcılar</string>
    <!-- Button label for navigating to the Enhanced Tracking Protection details -->
    <string name="enhanced_tracking_protection_details">Ayrıntılar</string>
    <!-- Header for categories that are being being blocked by current Enhanced Tracking Protection settings -->
    <string name="enhanced_tracking_protection_blocked">Engellenenler</string>
    <!-- Header for categories that are being not being blocked by current Enhanced Tracking Protection settings -->
    <string name="enhanced_tracking_protection_allowed">İzin verilenler</string>
    <!-- Category of trackers (social media trackers) that can be blocked by Enhanced Tracking Protection -->
    <string name="etp_social_media_trackers_title">Sosyal medya takip kodları</string>
    <!-- Description of social media trackers that can be blocked by Enhanced Tracking Protection -->
    <string name="etp_social_media_trackers_description">Sosyal ağların web’deki gezinme etkinliğinizi izleyebilme özelliğini sınırlar.</string>
    <!-- Category of trackers (cross-site tracking cookies) that can be blocked by Enhanced Tracking Protection -->
    <string name="etp_cookies_title">Siteler arası takip çerezleri</string>
    <!-- Category of trackers (cross-site tracking cookies) that can be blocked by Enhanced Tracking Protection -->
    <string name="etp_cookies_title_2">Siteler arası çerezler</string>
    <!-- Description of cross-site tracking cookies that can be blocked by Enhanced Tracking Protection -->
    <string name="etp_cookies_description">Reklam ağlarının ve analitik şirketlerinin farklı siteler arasındaki gezintilerinizi izlemek için kullandığı çerezleri engeller.</string>
    <!-- Description of cross-site tracking cookies that can be blocked by Enhanced Tracking Protection -->
    <string name="etp_cookies_description_2">Komple Çerez Koruması, çerezleri sadece bulunduğunuz sitenin kullanabileceği şekilde izole eder. Bu sayede, reklam ağları hangi sitelerde gezindiğinizi izlemek için çerezleri kullanamaz.</string>
    <!-- Category of trackers (cryptominers) that can be blocked by Enhanced Tracking Protection -->
    <string name="etp_cryptominers_title">Kripto madencileri</string>
    <!-- Description of cryptominers that can be blocked by Enhanced Tracking Protection -->
    <string name="etp_cryptominers_description">Kötü amaçlı betiklerin kripto para üretmek amacıyla cihazınıza erişmesini önler.</string>
    <!-- Category of trackers (fingerprinters) that can be blocked by Enhanced Tracking Protection -->
    <string name="etp_fingerprinters_title" moz:RemovedIn="130" tools:ignore="UnusedResources">Parmak izi toplayıcılar</string>
    <!-- Description of fingerprinters that can be blocked by Enhanced Tracking Protection -->
    <string name="etp_fingerprinters_description" moz:RemovedIn="130" tools:ignore="UnusedResources">İzleme amacıyla kullanılabilecek, cihazınızla ilgili benzersiz bir şekilde tanımlanabilir verilerin toplanmasını önler.</string>
    <!-- Description of fingerprinters that can be blocked by Enhanced Tracking Protection -->
    <string name="etp_known_fingerprinters_description">İzleme amacıyla kullanılabilecek, cihazınızla ilgili benzersiz bir şekilde tanımlanabilir verilerin toplanmasını önler.</string>
    <!-- Category of trackers (tracking content) that can be blocked by Enhanced Tracking Protection -->
    <string name="etp_tracking_content_title">Takip amaçlı içerikler</string>
    <!-- Description of tracking content that can be blocked by Enhanced Tracking Protection -->
    <string name="etp_tracking_content_description">Takip kodu içeren reklamların, videoların ve diğer içeriklerin yüklenmesini engeller. Bazı sitelerin işlevlerini etkileyebilir.</string>
    <!-- Enhanced Tracking Protection message that protection is currently on for this site -->
    <string name="etp_panel_on">Bu sitede korumalar AÇIK</string>
    <!-- Enhanced Tracking Protection message that protection is currently off for this site -->
    <string name="etp_panel_off">Bu sitede korumalar KAPALI</string>
    <!-- Header for exceptions list for which sites enhanced tracking protection is always off -->
    <string name="enhanced_tracking_protection_exceptions">Aşağıdaki sitelerde gelişmiş izlenme koruması kapatıldı</string>
    <!-- Content description (not visible, for screen readers etc.): Navigate
    back from ETP details (Ex: Tracking content) -->
    <string name="etp_back_button_content_description">Geri git</string>
    <!-- About page link text to open what's new link -->
    <string name="about_whats_new">%s tarayıcısında yeni neler var?</string>
    <!-- Open source licenses page title
    The first parameter is the app name -->
    <string name="open_source_licenses_title">%s | OSS Kitaplıkları</string>

    <!-- Category of trackers (redirect trackers) that can be blocked by Enhanced Tracking Protection -->
    <string name="etp_redirect_trackers_title">Yönlendirme takip kodları</string>
    <!-- Description of redirect tracker cookies that can be blocked by Enhanced Tracking Protection -->
    <string name="etp_redirect_trackers_description">Bilinen takip sitelerine yapılan yönlendirmelere ait çerezleri temizler.</string>

    <!-- Preference for fingerprinting protection for the custom protection settings -->
    <string name="etp_suspected_fingerprinters_title">Şüpheli parmak izi toplayıcılar</string>
    <!-- Description of fingerprinters that can be blocked by fingerprinting protection -->
    <string name="etp_suspected_fingerprinters_description">Şüpheli parmak izi toplayıcıları durdurmak için parmak izi korumasını etkinleştirir.</string>
    <!-- Category of trackers (fingerprinters) that can be blocked by Enhanced Tracking Protection -->
    <string name="etp_known_fingerprinters_title">Bilinen parmak izi toplayıcılar</string>
    <!-- Description of the SmartBlock Enhanced Tracking Protection feature. The * symbol is intentionally hardcoded here,
         as we use it on the UI to indicate which trackers have been partially unblocked.  -->
    <string name="preference_etp_smartblock_description">Aşağıda işaretlenen bazı takip kodlarıyla etkileşimde bulunduğunuz için bu sayfadaki engellemeler kısmen kaldırıldı.*</string>
    <!-- Text displayed that links to website about enhanced tracking protection SmartBlock -->
    <string name="preference_etp_smartblock_learn_more">Daha fazla bilgi al</string>

    <!-- Content description (not visible, for screen readers etc.):
    Enhanced tracking protection exception preference icon for ETP settings. -->
    <string name="preference_etp_exceptions_icon_description">Gelişmiş izlenme koruması istisna tercihi simgesi</string>

    <!-- About page link text to open support link -->
    <string name="about_support">Destek</string>
    <!-- About page link text to list of past crashes (like about:crashes on desktop) -->
    <string name="about_crashes">Çökmeler</string>
    <!-- About page link text to open privacy notice link -->
    <string name="about_privacy_notice">Gizlilik bildirimi</string>
    <!-- About page link text to open know your rights link -->
    <string name="about_know_your_rights">Haklarınızı bilin</string>
    <!-- About page link text to open licensing information link -->
    <string name="about_licensing_information">Lisans bilgileri</string>
    <!-- About page link text to open a screen with libraries that are used -->
    <string name="about_other_open_source_libraries">Kullandığımız kitaplıklar</string>

    <!-- Toast shown to the user when they are activating the secret dev menu
        The first parameter is number of long clicks left to enable the menu -->
    <string name="about_debug_menu_toast_progress">Hata ayıklama menüsü: Etkinleştirmek için %1$d tıklama kaldı</string>
    <string name="about_debug_menu_toast_done">Hata ayıklama menüsü etkin</string>

    <!-- Browser long press popup menu -->
    <!-- Copy the current url -->
    <string name="browser_toolbar_long_press_popup_copy">Kopyala</string>
    <!-- Paste & go the text in the clipboard. '&amp;' is replaced with the ampersand symbol: & -->
    <string name="browser_toolbar_long_press_popup_paste_and_go">Yapıştır ve git</string>
    <!-- Paste the text in the clipboard -->
    <string name="browser_toolbar_long_press_popup_paste">Yapıştır</string>

    <!-- Snackbar message shown after an URL has been copied to clipboard. -->
    <string name="browser_toolbar_url_copied_to_clipboard_snackbar">Adres panoya kopyalandı</string>

    <!-- Title text for the Add To Homescreen dialog -->
    <string name="add_to_homescreen_title">Ana ekrana ekle</string>
    <!-- Cancel button text for the Add to Homescreen dialog -->
    <string name="add_to_homescreen_cancel">İptal</string>
    <!-- Add button text for the Add to Homescreen dialog -->
    <string name="add_to_homescreen_add">Ekle</string>
    <!-- Continue to website button text for the first-time Add to Homescreen dialog -->
    <string name="add_to_homescreen_continue">Siteye devam et</string>
    <!-- Placeholder text for the TextView in the Add to Homescreen dialog -->
    <string name="add_to_homescreen_text_placeholder">Kısayol adı</string>

    <!-- Describes the add to homescreen functionality -->
    <string name="add_to_homescreen_description_2">Bu siteyi cihazınızın ana ekranına ekleyerek ona hızlıca erişebilir, site bir uygulamaymış gibi daha hızlı gezinti yapabilirsiniz.</string>

    <!-- Preference for managing the settings for logins and passwords in Fenix -->
    <string name="preferences_passwords_logins_and_passwords_2">Parolalar</string>
    <!-- Preference for managing the saving of logins and passwords in Fenix -->
    <string name="preferences_passwords_save_logins_2">Parolaları kaydet</string>
    <!-- Preference option for asking to save passwords in Fenix -->
    <string name="preferences_passwords_save_logins_ask_to_save">Kaydetmeyi sor</string>
    <!-- Preference option for never saving passwords in Fenix -->
    <string name="preferences_passwords_save_logins_never_save">Asla kaydetme</string>
    <!-- Preference for autofilling saved logins in Firefox (in web content), %1$s will be replaced with the app name -->
    <string name="preferences_passwords_autofill2">%1$s ile otomatik doldur</string>
    <!-- Description for the preference for autofilling saved logins in Firefox (in web content), %1$s will be replaced with the app name -->
    <string name="preferences_passwords_autofill_description">%1$s kullanırken web sitelerinde kullanıcı adı ve parolalar doldurulup kaydedilsin.</string>
    <!-- Preference for autofilling logins from Fenix in other apps (e.g. autofilling the Twitter app) -->
    <string name="preferences_android_autofill">Diğer uygulamalarda otomatik doldur</string>
    <!-- Description for the preference for autofilling logins from Fenix in other apps (e.g. autofilling the Twitter app) -->
    <string name="preferences_android_autofill_description">Cihazınızdaki diğer uygulamalarda kullanıcı adı ve parolalar doldurulsun.</string>

    <!-- Preference option for adding a password -->
    <string name="preferences_logins_add_login_2">Parola ekle</string>

    <!-- Preference for syncing saved passwords in Fenix -->
    <string name="preferences_passwords_sync_logins_2">Parolaları eşitle</string>
    <!-- Preference for syncing saved passwords in Fenix, when not signed in-->
    <string name="preferences_passwords_sync_logins_across_devices_2">Parolaları cihazlar arasında eşitle</string>
    <!-- Preference to access list of saved passwords -->
    <string name="preferences_passwords_saved_logins_2">Kayıtlı parolalar</string>
    <!-- Description of empty list of saved passwords. Placeholder is replaced with app name.  -->
    <string name="preferences_passwords_saved_logins_description_empty_text_2">%s tarayıcısına kaydettiğiniz veya eşitlediğiniz parolalar burada listelenecektir. Kaydettiğiniz tüm parolalar şifrelenir.</string>
    <!-- Clickable text for opening an external link for more information about Sync. -->
    <string name="preferences_passwords_saved_logins_description_empty_learn_more_link_2">Eşitlemeyle ilgili bilgi al</string>
    <!-- Preference to access list of login exceptions that we never save logins for -->
    <string name="preferences_passwords_exceptions">İstisnalar</string>
    <!-- Empty description of list of login exceptions that we never save passwords for. Parameter will be replaced by app name. -->
    <string name="preferences_passwords_exceptions_description_empty_2">%s, burada listelenen sitelerin parolalarını kaydetmeyecektir.</string>
    <!-- Description of list of login exceptions that we never save passwords for. Parameter will be replaced by app name. -->
    <string name="preferences_passwords_exceptions_description_2">%s bu sitelerin parolalarını kaydetmeyecektir.</string>
    <!-- Text on button to remove all saved login exceptions -->
    <string name="preferences_passwords_exceptions_remove_all">Tüm istisnaları sil</string>
    <!-- Hint for search box in passwords list -->
    <string name="preferences_passwords_saved_logins_search_2">Parolalarda ara</string>
    <!-- The header for the site that a login is for -->
    <string name="preferences_passwords_saved_logins_site">Site</string>
    <!-- The header for the username for a login -->
    <string name="preferences_passwords_saved_logins_username">Kullanıcı adı</string>
    <!-- The header for the password for a login -->
    <string name="preferences_passwords_saved_logins_password">Parola</string>
    <!-- Shown in snackbar to tell user that the password has been copied -->
    <string name="logins_password_copied">Parola panoya kopyalandı</string>
    <!-- Shown in snackbar to tell user that the username has been copied -->
    <string name="logins_username_copied">Kullanıcı adı panoya kopyalandı</string>
    <!-- Content Description (for screenreaders etc) read for the button to copy a password in logins-->
    <string name="saved_logins_copy_password">Parolayı kopyala</string>
    <!-- Content Description (for screenreaders etc) read for the button to clear a password while editing a login-->
    <string name="saved_logins_clear_password">Parolayı temizle</string>
    <!-- Content Description (for screenreaders etc) read for the button to copy a username in logins -->
    <string name="saved_login_copy_username">Kullanıcı adını kopyala</string>
    <!-- Content Description (for screenreaders etc) read for the button to clear a username while editing a login -->
    <string name="saved_login_clear_username">Kullanıcı adını temizle</string>
    <!-- Content Description (for screenreaders etc) read for the button to clear the hostname field while creating a login -->
    <string name="saved_login_clear_hostname">Sunucuyu temizle</string>
    <!-- Content Description (for screenreaders etc) read for the button to open a site in logins -->
    <string name="saved_login_open_site">Siteyi tarayıcıda aç</string>
    <!-- Content Description (for screenreaders etc) read for the button to reveal a password in logins -->
    <string name="saved_login_reveal_password">Parolayı göster</string>
    <!-- Content Description (for screenreaders etc) read for the button to hide a password in logins -->
    <string name="saved_login_hide_password">Parolayı gizle</string>
    <!-- Message displayed in biometric prompt displayed for authentication before allowing users to view their passwords -->
    <string name="logins_biometric_prompt_message_2">Kayıtlı parolalarınızı görmek için kilidi açın</string>
    <!-- Title of warning dialog if users have no device authentication set up -->
    <string name="logins_warning_dialog_title_2">Kayıtlı parolalarınızı güvence altına alın</string>
    <!-- Message of warning dialog if users have no device authentication set up -->
    <string name="logins_warning_dialog_message_2">Cihazınız başka birinin eline geçerse kayıtlı parolalarınıza erişilmesini önlemek için cihaz kilidi deseni, PIN veya parola ayarlayın.</string>
    <!-- Negative button to ignore warning dialog if users have no device authentication set up -->
    <string name="logins_warning_dialog_later">Daha sonra</string>
    <!-- Positive button to send users to set up a pin of warning dialog if users have no device authentication set up -->
    <string name="logins_warning_dialog_set_up_now">Hemen ayarla</string>
    <!-- Title of PIN verification dialog to direct users to re-enter their device credentials to access their logins -->
    <string name="logins_biometric_prompt_message_pin">Cihazınızın kilidini açın</string>
    <!-- Title for Accessibility Force Enable Zoom Preference -->
    <string name="preference_accessibility_force_enable_zoom">Tüm siteleri yakınlaştır</string>

    <!-- Summary for Accessibility Force Enable Zoom Preference -->
    <string name="preference_accessibility_force_enable_zoom_summary">Sıkıştırma ve yakınlaştırma hareketine izin vermeyen sitelerde bu hareketi etkinleştir.</string>

    <!-- Saved logins sorting strategy menu item -by name- (if selected, it will sort saved logins alphabetically) -->
    <string name="saved_logins_sort_strategy_alphabetically">Ad (A-Z)</string>
    <!-- Saved logins sorting strategy menu item -by last used- (if selected, it will sort saved logins by last used) -->
    <string name="saved_logins_sort_strategy_last_used">Son kullanım</string>

    <!-- Content description (not visible, for screen readers etc.) -->
    <string name="saved_logins_menu_dropdown_chevron_icon_content_description_2">Parolaları sırala menüsü</string>

    <!-- Autofill -->
    <!-- Preference and title for managing the autofill settings -->
    <string name="preferences_autofill">Otomatik doldurma</string>
    <!-- Preference and title for managing the settings for addresses -->
    <string name="preferences_addresses">Adresler</string>
    <!-- Preference and title for managing the settings for payment methods -->
    <string name="preferences_credit_cards_2">Ödeme yöntemleri</string>
    <!-- Preference for saving and autofilling credit cards -->
    <string name="preferences_credit_cards_save_and_autofill_cards_2">Ödeme yöntemlerini kaydet ve doldur</string>
    <!-- Preference summary for saving and autofilling payment method data. Parameter will be replaced by app name. -->
    <string name="preferences_credit_cards_save_and_autofill_cards_summary_2">%s kaydettiğiniz tüm ödeme yöntemlerini şifreler</string>
    <!-- Preference option for syncing credit cards across devices. This is displayed when the user is not signed into sync -->
    <string name="preferences_credit_cards_sync_cards_across_devices">Kartları cihazlar arasında eşitle</string>
    <!-- Preference option for syncing credit cards across devices. This is displayed when the user is signed into sync -->
    <string name="preferences_credit_cards_sync_cards">Kartları eşitle</string>

    <!-- Preference option for adding a card -->
    <string name="preferences_credit_cards_add_credit_card_2">Kart ekle</string>
    <!-- Preference option for managing saved cards -->
    <string name="preferences_credit_cards_manage_saved_cards_2">Kartları yönet</string>
    <!-- Preference option for adding an address -->
    <string name="preferences_addresses_add_address">Adres ekle</string>
    <!-- Preference option for managing saved addresses -->
    <string name="preferences_addresses_manage_addresses">Adresleri yönet</string>
    <!-- Preference for saving and filling addresses -->
    <string name="preferences_addresses_save_and_autofill_addresses_2">Adresleri kaydet ve doldur</string>

    <!-- Preference summary for saving and filling address data -->
    <string name="preferences_addresses_save_and_autofill_addresses_summary_2">Telefon numaraları ve e-posta adresleri de dahildir</string>

    <!-- Title of the "Add card" screen -->
    <string name="credit_cards_add_card">Kart ekle</string>
    <!-- Title of the "Edit card" screen -->
    <string name="credit_cards_edit_card">Kartı düzenle</string>
    <!-- The header for the card number of a credit card -->
    <string name="credit_cards_card_number">Kart numarası</string>
    <!-- The header for the expiration date of a credit card -->
    <string name="credit_cards_expiration_date">Son kullanma tarihi</string>
    <!-- The label for the expiration date month of a credit card to be used by a11y services-->
    <string name="credit_cards_expiration_date_month">Son kullanma tarihi - Ay</string>
    <!-- The label for the expiration date year of a credit card to be used by a11y services-->
    <string name="credit_cards_expiration_date_year">Son kullanma tarihi - Yıl</string>
    <!-- The header for the name on the credit card -->
    <string name="credit_cards_name_on_card">Kart üzerindeki ad</string>
    <!-- The text for the "Delete card" menu item for deleting a credit card -->
    <string name="credit_cards_menu_delete_card">Kartı sil</string>
    <!-- The text for the "Delete card" button for deleting a credit card -->
    <string name="credit_cards_delete_card_button">Kartı sil</string>
    <!-- The text for the confirmation message of "Delete card" dialog -->
    <string name="credit_cards_delete_dialog_confirmation_2">Kart silinsin mi?</string>
    <!-- The text for the positive button on "Delete card" dialog -->
    <string name="credit_cards_delete_dialog_button">Sil</string>
    <!-- The title for the "Save" menu item for saving a credit card -->
    <string name="credit_cards_menu_save">Kaydet</string>
    <!-- The text for the "Save" button for saving a credit card -->
    <string name="credit_cards_save_button">Kaydet</string>
    <!-- The text for the "Cancel" button for cancelling adding, updating or deleting a credit card -->
    <string name="credit_cards_cancel_button">İptal</string>

    <!-- Title of the "Saved cards" screen -->
    <string name="credit_cards_saved_cards">Kayıtlı kartlar</string>

    <!-- Error message for card number validation -->
    <string name="credit_cards_number_validation_error_message_2">Geçerli bir kart numarası girin</string>
    <!-- Error message for card name on card validation -->
    <string name="credit_cards_name_on_card_validation_error_message_2">Adınızı yazın</string>
    <!-- Message displayed in biometric prompt displayed for authentication before allowing users to view their saved credit cards -->
    <string name="credit_cards_biometric_prompt_message">Kayıtlı kartlarınızı görmek için kilidi açın</string>
    <!-- Title of warning dialog if users have no device authentication set up -->
    <string name="credit_cards_warning_dialog_title_2">Kayıtlı ödeme yöntemlerinizi güvence altına alın</string>
    <!-- Message of warning dialog if users have no device authentication set up -->
    <string name="credit_cards_warning_dialog_message_3">Cihazınız başka birinin eline geçerse kayıtlı ödeme yöntemlerinize erişilmesini önlemek için cihaz kilidi deseni, PIN veya parola ayarlayın.</string>
    <!-- Positive button to send users to set up a pin of warning dialog if users have no device authentication set up -->
    <string name="credit_cards_warning_dialog_set_up_now">Hemen ayarla</string>
    <!-- Negative button to ignore warning dialog if users have no device authentication set up -->
    <string name="credit_cards_warning_dialog_later">Daha sonra</string>

    <!-- Title of PIN verification dialog to direct users to re-enter their device credentials to access their credit cards -->
    <string name="credit_cards_biometric_prompt_message_pin">Cihazınızın kilidini açın</string>

    <!-- Message displayed in biometric prompt for authentication, before allowing users to use their stored payment method information -->
    <string name="credit_cards_biometric_prompt_unlock_message_2">Kayıtlı ödeme yöntemlerinizi kullanmak için kilidi açın</string>
    <!-- Title of the "Add address" screen -->
    <string name="addresses_add_address">Adres ekle</string>
    <!-- Title of the "Edit address" screen -->
    <string name="addresses_edit_address">Adresi düzenle</string>
    <!-- Title of the "Manage addresses" screen -->
    <string name="addresses_manage_addresses">Adresleri yönet</string>
    <!-- The header for the name of an address. Name represents a person's full name, typically made up of a first, middle and last name, e.g. John Joe Doe. -->
    <string name="addresses_name">Ad</string>
    <!-- The header for the street address of an address -->
    <string name="addresses_street_address">Sokak adresi</string>
    <!-- The header for the city of an address -->
    <string name="addresses_city">Şehir</string>
    <!-- The header for the subregion of an address when "state" should be used -->
    <string name="addresses_state">Eyalet</string>
    <!-- The header for the subregion of an address when "province" should be used -->
    <string name="addresses_province">İl</string>
    <!-- The header for the zip code of an address -->
    <string name="addresses_zip">Posta kodu</string>
    <!-- The header for the country or region of an address -->
    <string name="addresses_country">Ülke veya bölge</string>
    <!-- The header for the phone number of an address -->
    <string name="addresses_phone">Telefon</string>
    <!-- The header for the email of an address -->
    <string name="addresses_email">E-posta</string>
    <!-- The text for the "Save" button for saving an address -->
    <string name="addresses_save_button">Kaydet</string>
    <!-- The text for the "Cancel" button for cancelling adding, updating or deleting an address -->
    <string name="addresses_cancel_button">Vazgeç</string>
    <!-- The text for the "Delete address" button for deleting an address -->
    <string name="addressess_delete_address_button">Adresi sil</string>

    <!-- The title for the "Delete address" confirmation dialog -->
    <string name="addressess_confirm_dialog_message_2">Bu adres silinsin mi?</string>
    <!-- The text for the positive button on "Delete address" dialog -->
    <string name="addressess_confirm_dialog_ok_button">Sil</string>
    <!-- The text for the negative button on "Delete address" dialog -->
    <string name="addressess_confirm_dialog_cancel_button">İptal</string>
    <!-- The text for the "Save address" menu item for saving an address -->
    <string name="address_menu_save_address">Adresi kaydet</string>
    <!-- The text for the "Delete address" menu item for deleting an address -->
    <string name="address_menu_delete_address">Adresi sil</string>

    <!-- Title of the Add search engine screen -->
    <string name="search_engine_add_custom_search_engine_title">Arama motoru ekle</string>
    <!-- Content description (not visible, for screen readers etc.): Title for the button that navigates to add new engine screen -->
    <string name="search_engine_add_custom_search_engine_button_content_description">Yeni arama motoru ekle</string>
    <!-- Title of the Edit search engine screen -->
    <string name="search_engine_edit_custom_search_engine_title">Arama motorunu düzenle</string>
    <!-- Text for the menu button to edit a search engine -->
    <string name="search_engine_edit">Düzenle</string>
    <!-- Text for the menu button to delete a search engine -->
    <string name="search_engine_delete">Sil</string>

    <!-- Label for the TextField in which user enters custom search engine name -->
    <string name="search_add_custom_engine_name_label">Adı</string>
    <!-- Placeholder text shown in the Search Engine Name text field before a user enters text -->
    <string name="search_add_custom_engine_name_hint_2">Arama motoru adı</string>
    <!-- Label for the TextField in which user enters custom search engine URL -->
    <string name="search_add_custom_engine_url_label">Arama dizgisinin URL’si</string>
    <!-- Placeholder text shown in the Search String TextField before a user enters text -->
    <string name="search_add_custom_engine_search_string_hint_2">Arama için kullanılacak URL</string>
    <!-- Description text for the Search String TextField. The %s is part of the string -->
    <string name="search_add_custom_engine_search_string_example" formatted="false">Sorguyu “%s” ile değiştirin. Örnek:\nhttps://www.google.com/search?q=%s</string>

    <!-- Accessibility description for the form in which details about the custom search engine are entered -->
    <string name="search_add_custom_engine_form_description">Özel arama motoru ayrıntıları</string>

    <!-- Label for the TextField in which user enters custom search engine suggestion URL -->
    <string name="search_add_custom_engine_suggest_url_label">Arama önerisi API’si (isteğe bağlı)</string>
    <!-- Placeholder text shown in the Search Suggestion String TextField before a user enters text -->
    <string name="search_add_custom_engine_suggest_string_hint">Arama önerisi API URL’si</string>
    <!-- Description text for the Search Suggestion String TextField. The %s is part of the string -->
    <string name="search_add_custom_engine_suggest_string_example_2" formatted="false">Sorgunun yerine “%s” yazın. Örnek:\nhttps://suggestqueries.google.com/complete/search?client=firefox&amp;q=%s</string>
    <!-- The text for the "Save" button for saving a custom search engine -->
    <string name="search_custom_engine_save_button">Kaydet</string>

    <!-- Text shown when a user leaves the name field empty -->
    <string name="search_add_custom_engine_error_empty_name">Arama motoru adını yazın</string>
    <!-- Text shown when a user leaves the search string field empty -->
    <string name="search_add_custom_engine_error_empty_search_string">Bir arama dizgisi yazın</string>
    <!-- Text shown when a user leaves out the required template string -->
    <string name="search_add_custom_engine_error_missing_template">Arama dizgisinin örnek biçimle uyumlu olduğundan emin olun</string>
    <!-- Text shown when we aren't able to validate the custom search query. The first parameter is the url of the custom search engine -->
    <string name="search_add_custom_engine_error_cannot_reach">“%s” sunucusuna bağlanma hatası</string>
    <!-- Text shown when a user creates a new search engine -->
    <string name="search_add_custom_engine_success_message">%s oluşturuldu</string>
    <!-- Text shown when a user successfully edits a custom search engine -->
    <string name="search_edit_custom_engine_success_message">%s kaydedildi</string>
    <!-- Text shown when a user successfully deletes a custom search engine -->
    <string name="search_delete_search_engine_success_message">%s silindi</string>

    <!-- Heading for the instructions to allow a permission -->
    <string name="phone_feature_blocked_intro">İzin vermek için:</string>
    <!-- First step for the allowing a permission -->
    <string name="phone_feature_blocked_step_settings">1. Android ayarlarına gidin</string>
    <!-- Second step for the allowing a permission -->
    <string name="phone_feature_blocked_step_permissions"><![CDATA[2. <b>İzinler</b>’e dokunun]]></string>
    <!-- Third step for the allowing a permission (Fore example: Camera) -->
    <string name="phone_feature_blocked_step_feature"><![CDATA[3. <b>%1$s</b> ayarını AÇIK yapın]]></string>

    <!-- Label that indicates a site is using a secure connection -->
    <string name="quick_settings_sheet_secure_connection_2">Bağlantı güvenli</string>
    <!-- Label that indicates a site is using a insecure connection -->
    <string name="quick_settings_sheet_insecure_connection_2">Bağlantı güvenli değil</string>
    <!-- Label to clear site data -->
    <string name="clear_site_data">Çerezleri ve site verilerini temizle</string>
    <!-- Confirmation message for a dialog confirming if the user wants to delete all data for current site -->
    <string name="confirm_clear_site_data"><![CDATA[<b>%s</b> sitesi için tüm çerezleri ve site verilerini silmek istediğinizden emin misiniz?]]></string>
    <!-- Confirmation message for a dialog confirming if the user wants to delete all the permissions for all sites-->
    <string name="confirm_clear_permissions_on_all_sites">Tüm sitelerdeki tüm izinleri silmek istediğinizden emin misiniz?</string>
    <!-- Confirmation message for a dialog confirming if the user wants to delete all the permissions for a site-->
    <string name="confirm_clear_permissions_site">Bu site için tüm izinleri silmek istediğinizden emin misiniz?</string>
    <!-- Confirmation message for a dialog confirming if the user wants to set default value a permission for a site-->
    <string name="confirm_clear_permission_site">Bu site için bu izni silmek istediğinizden emin misiniz?</string>
    <!-- label shown when there are not site exceptions to show in the site exception settings -->
    <string name="no_site_exceptions">Site istisnası yok</string>
    <!-- Bookmark deletion confirmation -->
    <string name="bookmark_deletion_confirmation">Bu yer imini silmek istediğinizden emin misiniz?</string>
    <!-- Browser menu button that adds a shortcut to the home fragment -->
    <string name="browser_menu_add_to_shortcuts">Kısayollara ekle</string>
    <!-- Browser menu button that removes a shortcut from the home fragment -->
    <string name="browser_menu_remove_from_shortcuts">Kısayollardan kaldır</string>
    <!-- text shown before the issuer name to indicate who its verified by, parameter is the name of
     the certificate authority that verified the ticket-->
    <string name="certificate_info_verified_by">Doğrulayan: %1$s </string>
    <!-- Login overflow menu delete button -->
    <string name="login_menu_delete_button">Sil</string>
    <!-- Login overflow menu edit button -->
    <string name="login_menu_edit_button">Düzenle</string>
    <!-- Message in delete confirmation dialog for password -->
    <string name="login_deletion_confirmation_2">Bu parolayı silmek istediğinizden emin misiniz?</string>
    <!-- Positive action of a dialog asking to delete  -->
    <string name="dialog_delete_positive">Sil</string>
    <!-- Negative action of a dialog asking to delete login -->
    <string name="dialog_delete_negative">Vazgeç</string>
    <!--  The saved password options menu description. -->
    <string name="login_options_menu_2">Parola seçenekleri</string>
    <!--  The editable text field for a website address. -->
    <string name="saved_login_hostname_description_3">Web sitesi adresi için düzenlenebilir metin alanı.</string>
    <!--  The editable text field for a username. -->
    <string name="saved_login_username_description_3">Kullanıcı adı için düzenlenebilir metin alanı.</string>
    <!--  The editable text field for a login's password. -->
    <string name="saved_login_password_description_2">Parola için düzenlenebilir metin alanı.</string>
    <!--  The button description to save changes to an edited password. -->
    <string name="save_changes_to_login_2">Değişiklikleri kaydet.</string>
    <!--  The page title for editing a saved password. -->
    <string name="edit_2">Parola düzenle</string>
    <!--  The page title for adding new password. -->
    <string name="add_login_2">Parola ekle</string>
    <!--  Error text displayed underneath the password field when it is in an error case. -->
    <string name="saved_login_password_required_2">Parolayı girin</string>
    <!--  The error message in add login view when username field is blank. -->
    <string name="saved_login_username_required_2">Kullanıcı adını girin</string>
    <!--  The error message in add login view when hostname field is blank. -->
    <string name="saved_login_hostname_required" tools:ignore="UnusedResources">Sunucu gereklidir</string>
    <!--  The error message in add login view when hostname field is blank. -->
    <string name="saved_login_hostname_required_2" tools:ignore="UnusedResources">Web adresini girin</string>
    <!-- Voice search button content description  -->
    <string name="voice_search_content_description">Sesle arama</string>
    <!-- Voice search prompt description displayed after the user presses the voice search button -->
    <string name="voice_search_explainer">Şimdi konuşun</string>

    <!--  The error message in edit login view when a duplicate username exists. -->
    <string name="saved_login_duplicate">Bu kullanıcı adına sahip bir hesap zaten var</string>

    <!-- This is the hint text that is shown inline on the hostname field of the create new login page. 'https://www.example.com' intentionally hardcoded here -->
    <string name="add_login_hostname_hint_text">https://www.example.com</string>
    <!-- This is an error message shown below the hostname field of the add login page when a hostname does not contain http or https. -->
    <string name="add_login_hostname_invalid_text_3">Web adresi &quot;https://&quot; veya &quot;http://&quot; içermelidir</string>
    <!-- This is an error message shown below the hostname field of the add login page when a hostname is invalid. -->
    <string name="add_login_hostname_invalid_text_2">Geçerli bir sunucu gerekli</string>

    <!-- Synced Tabs -->
    <!-- Text displayed to ask user to connect another device as no devices found with account -->
    <string name="synced_tabs_connect_another_device">Başka bir cihaz bağlayın.</string>
    <!-- Text displayed asking user to re-authenticate -->
    <string name="synced_tabs_reauth">Lütfen yeniden giriş yapın.</string>
    <!-- Text displayed when user has disabled tab syncing in Firefox Sync Account -->
    <string name="synced_tabs_enable_tab_syncing">Lütfen sekme eşitlemeyi etkinleştirin.</string>
    <!-- Text displayed when user has no tabs that have been synced -->
    <string name="synced_tabs_no_tabs" tools:ignore="BrandUsage">Diğer cihazlarınızdaki Firefox’larda hiç açık sekme yok.</string>
    <!-- Text displayed in the synced tabs screen when a user is not signed in to Firefox Sync describing Synced Tabs -->
    <string name="synced_tabs_sign_in_message">Diğer cihazlarınızdaki sekmelerin listesini görün.</string>
    <!-- Text displayed on a button in the synced tabs screen to link users to sign in when a user is not signed in to Firefox Sync -->
    <string name="synced_tabs_sign_in_button">Sync’e giriş yapın</string>

    <!-- The text displayed when a synced device has no tabs to show in the list of Synced Tabs. -->
    <string name="synced_tabs_no_open_tabs">Açık sekme yok</string>

    <!-- Content description for expanding a group of synced tabs. -->
    <string name="synced_tabs_expand_group">Eşitlenmiş sekme grubunu genişlet</string>
    <!-- Content description for collapsing a group of synced tabs. -->
    <string name="synced_tabs_collapse_group">Eşitlenmiş sekme grubunu daralt</string>

    <!-- Top Sites -->
    <!-- Title text displayed in the dialog when shortcuts limit is reached. -->
    <string name="shortcut_max_limit_title">Kısayol sınırına ulaştınız</string>
    <!-- Content description text displayed in the dialog when shortcut limit is reached. -->
    <string name="shortcut_max_limit_content">Yeni bir kısayol eklemek için kısayollardan birini kaldırın. Siteye dokunup basılı tutun ve kaldır’ı seçin.</string>
    <!-- Confirmation dialog button text when top sites limit is reached. -->
    <string name="top_sites_max_limit_confirmation_button">Tamam</string>

    <!-- Label for the preference to show the shortcuts for the most visited top sites on the homepage -->
    <string name="top_sites_toggle_top_recent_sites_4">Kısayollar</string>
    <!-- Title text displayed in the rename top site dialog. -->
    <string name="top_sites_rename_dialog_title">Adı</string>
    <!-- Hint for renaming title of a shortcut -->
    <string name="shortcut_name_hint">Kısayol adı</string>
    <!-- Hint for editing URL of a shortcut. -->
    <string name="shortcut_url_hint">Kısayol adresi</string>
    <!-- Button caption to confirm the renaming of the top site. -->
    <string name="top_sites_rename_dialog_ok" moz:removedIn="130" tools:ignore="UnusedResources">Tamam</string>
    <!-- Dialog button text for canceling the rename top site prompt. -->
    <string name="top_sites_rename_dialog_cancel">İptal</string>

    <!-- Text for the menu button to open the homepage settings. -->
    <string name="top_sites_menu_settings">Ayarlar</string>
    <!-- Text for the menu button to navigate to sponsors and privacy support articles. '&amp;' is replaced with the ampersand symbol: & -->
    <string name="top_sites_menu_sponsor_privacy">Sponsorlarımız ve gizliliğiniz</string>
    <!-- Label text displayed for a sponsored top site. -->
    <string name="top_sites_sponsored_label">Sponsorlu</string>

    <!-- Text for the menu item to edit a top site. -->
    <string name="top_sites_edit_top_site">Düzenle</string>
    <!-- Text for the dialog title to edit a top site. -->
    <string name="top_sites_edit_dialog_title">Kısayolu düzenle</string>
    <!-- Button caption to confirm the edit of the top site. -->
    <string name="top_sites_edit_dialog_save">Kaydet</string>
    <!-- Error message when the user entered an invalid URL -->
    <string name="top_sites_edit_dialog_url_error">Geçerli bir adres girin</string>
    <!-- Label for the URL edit field in the edit top site dialog. -->
    <string name="top_sites_edit_dialog_url_title">Adres</string>

    <!-- Inactive tabs in the tabs tray -->
    <!-- Title text displayed in the tabs tray when a tab has been unused for 14 days. -->
    <string name="inactive_tabs_title">Pasif sekmeler</string>
    <!-- Content description for closing all inactive tabs -->
    <string name="inactive_tabs_delete_all">Tüm pasif sekmeleri kapat</string>

    <!-- Content description for expanding the inactive tabs section. -->
    <string name="inactive_tabs_expand_content_description">Pasif sekmeleri genişlet</string>
    <!-- Content description for collapsing the inactive tabs section. -->
    <string name="inactive_tabs_collapse_content_description">Pasif sekmeleri daralt</string>

    <!-- Inactive tabs auto-close message in the tabs tray -->
    <!-- The header text of the auto-close message when the user is asked if they want to turn on the auto-closing of inactive tabs. -->
    <string name="inactive_tabs_auto_close_message_header" tools:ignore="UnusedResources">Bir ay sonra kendiliğinden kapatılsın mı?</string>
    <!-- A description below the header to notify the user what the inactive tabs auto-close feature is. -->
    <string name="inactive_tabs_auto_close_message_description" tools:ignore="BrandUsage,UnusedResources">Firefox, bir aydır bakmadığınız sekmeleri kapatabilir.</string>
    <!-- A call to action below the description to allow the user to turn on the auto closing of inactive tabs. -->
    <string name="inactive_tabs_auto_close_message_action" tools:ignore="UnusedResources">OTOMATİK KAPATMAYI AÇ</string>

    <!-- Text for the snackbar to confirm auto-close is enabled for inactive tabs -->
    <string name="inactive_tabs_auto_close_message_snackbar">Otomatik kapatma açıldı</string>

    <!-- Awesome bar suggestion's headers -->
    <!-- Search suggestions title for Firefox Suggest. -->
    <string name="firefox_suggest_header" tools:ignore="BrandUsage">Firefox Önerileri</string>

    <!-- Title for search suggestions when Google is the default search suggestion engine. -->
    <string name="google_search_engine_suggestion_header">Google araması</string>
    <!-- Title for search suggestions when the default search suggestion engine is anything other than Google. The first parameter is default search engine name. -->
    <string name="other_default_search_engine_suggestion_header">%s araması</string>

    <!-- Default browser experiment -->
    <!-- Default browser card title -->
    <string name="default_browser_experiment_card_title">Varsayılan tarayıcınızı değiştirin</string>
    <!-- Default browser card text -->
    <string name="default_browser_experiment_card_text" tools:ignore="BrandUsage">Web siteleri, e-postalar ve mesajlardaki bağlantılar otomatik olarak Firefox’ta açılsın.</string>

    <!-- Content description for close button in collection placeholder. -->
    <string name="remove_home_collection_placeholder_content_description">Kaldır</string>

    <!-- Content description radio buttons with a link to more information -->
    <string name="radio_preference_info_content_description">Ayrıntılar için tıklayın</string>

    <!-- Content description for the action bar "up" button -->
    <string name="action_bar_up_description" moz:removedIn="124" tools:ignore="UnusedResources">Yukarı</string>

    <!-- Content description for privacy content close button -->
    <string name="privacy_content_close_button_content_description">Kapat</string>

    <!-- Pocket recommended stories -->
    <!-- Header text for a section on the home screen. -->
    <string name="pocket_stories_header_1">Merak uyandıran makaleler</string>
    <!-- Header text for a section on the home screen. -->
    <string name="pocket_stories_categories_header">Konuya göre makaleler</string>
    <!-- Text of a button allowing users to access an external url for more Pocket recommendations. -->
    <string name="pocket_stories_placeholder_text">Daha fazlasını keşfedin</string>
    <!-- Title of an app feature. Smaller than a heading. The first parameter is product name Pocket -->
    <string name="pocket_stories_feature_title_2">%s desteğiyle.</string>
    <!-- Caption for describing a certain feature. The placeholder is for a clickable text (eg: Learn more) which will load an url in a new tab when clicked.  -->
    <string name="pocket_stories_feature_caption" tools:ignore="BrandUsage">Firefox ailesinden. %s</string>
    <!-- Clickable text for opening an external link for more information about Pocket. -->
    <string name="pocket_stories_feature_learn_more">Daha fazla bilgi al</string>

    <!-- Text indicating that the Pocket story that also displays this text is a sponsored story by other 3rd party entity. -->
    <string name="pocket_stories_sponsor_indication">Sponsorlu</string>

    <!-- Snackbar message for enrolling in a Nimbus experiment from the secret settings when Studies preference is Off.-->
    <string name="experiments_snackbar">Veri göndermek için telemetriyi etkinleştirin.</string>
    <!-- Snackbar button text to navigate to telemetry settings.-->
    <string name="experiments_snackbar_button">Ayarlara git</string>

    <!-- Review quality check feature-->
    <!-- Name for the review quality check feature used as title for the panel. -->
    <string name="review_quality_check_feature_name_2">Değerlendirme Kontrolcüsü</string>
    <!-- Summary for grades A and B for review quality check adjusted grading. -->
    <string name="review_quality_check_grade_a_b_description">Güvenilir değerlendirmeler</string>
    <!-- Summary for grade C for review quality check adjusted grading. -->
    <string name="review_quality_check_grade_c_description">Güvenilir ve güvenilmez değerlendirmelerin karışımı</string>
    <!-- Summary for grades D and F for review quality check adjusted grading. -->
    <string name="review_quality_check_grade_d_f_description">Güvenilmez değerlendirmeler</string>
    <!-- Text for title presenting the reliability of a product's reviews. -->
    <string name="review_quality_check_grade_title">Bu değerlendirmeler ne kadar güvenilir?</string>
    <!-- Title for when the rating has been updated by the review checker -->
    <string name="review_quality_check_adjusted_rating_title">Düzeltilmiş puan</string>
    <!-- Description for a product's adjusted star rating. The text presents that the product's reviews which were evaluated as unreliable were removed from the adjusted rating. -->
    <string name="review_quality_check_adjusted_rating_description_2">Güvenilir değerlendirmelere dayanarak</string>
    <!-- Title for list of highlights from a product's review emphasizing a product's important traits. -->
    <string name="review_quality_check_highlights_title">Öne çıkan son değerlendirmeler</string>
    <!-- Title for section explaining how we analyze the reliability of a product's reviews. -->
    <string name="review_quality_check_explanation_title">Değerlendirme kalitesini nasıl belirliyoruz?</string>
    <!-- Paragraph explaining how we analyze the reliability of a product's reviews. First parameter is the Fakespot product name. In the phrase "Fakespot by Mozilla", "by" can be localized. Does not need to stay by. -->
    <string name="review_quality_check_explanation_body_reliability">Ürün değerlendirmelerinin güvenilirliğini denetlemek için Mozilla’nın %s yapay zekâ teknolojisini kullanıyoruz. Bu araç yalnızca değerlendirmelerin kalitesini anlamanıza yardımcı olur, ürün kalitesi hakkında yorum yapmaz. </string>
    <!-- Paragraph explaining the grading system we use to classify the reliability of a product's reviews. -->
    <string name="review_quality_check_info_review_grade_header"><![CDATA[Her ürünün değerlendirmelerine A’dan F’ye kadar bir <b>harf notu</b> veriyoruz.]]></string>
    <!-- Description explaining grades A and B for review quality check adjusted grading. -->
    <string name="review_quality_check_info_grade_info_AB">Güvenilir değerlendirmeler. Değerlendirmelerin büyük olasılıkla dürüst, tarafsız incelemeler yazan gerçek müşterilerden geldiğini düşünüyoruz.</string>
    <!-- Description explaining grade C for review quality check adjusted grading. -->
    <string name="review_quality_check_info_grade_info_C">Güvenilir ve güvenilmez değerlendirmelerin bir karışımı olduğunu düşünüyoruz.</string>
    <!-- Description explaining grades D and F for review quality check adjusted grading. -->
    <string name="review_quality_check_info_grade_info_DF">Güvenilmez değerlendirmeler. Değerlendirmelerin büyük ihtimalle sahte olduğunu veya önyargılı kişilerden geldiğini düşünüyoruz.</string>
    <!-- Paragraph explaining how a product's adjusted grading is calculated. -->
    <string name="review_quality_check_explanation_body_adjusted_grading"><![CDATA[<b>Düzeltilmiş puan</b> yalnızca güvenilir olduğunu düşündüğümüz değerlendirmelere dayanır.]]></string>
    <!-- Paragraph explaining product review highlights. First parameter is the name of the retailer (e.g. Amazon). -->
    <string name="review_quality_check_explanation_body_highlights"><![CDATA[<b>Öne çıkanlar</b> son 80 gün içindeki güvenilir olduğunu düşündüğümüz %s değerlendirmelerinden alınmıştır.]]></string>
    <!-- Text for learn more caption presenting a link with information about review quality. First parameter is for clickable text defined in review_quality_check_info_learn_more_link. -->
    <string name="review_quality_check_info_learn_more">%s hakkında daha fazla bilgi alın.</string>
    <!-- Clickable text that links to review quality check SuMo page. First parameter is the Fakespot product name. -->
    <string name="review_quality_check_info_learn_more_link_2">%s değerlendirme kalitesini nasıl belirliyor?</string>
    <!-- Text for title of settings section. -->
    <string name="review_quality_check_settings_title">Ayarlar</string>
    <!-- Text for label for switch preference to show recommended products from review quality check settings section. -->
    <string name="review_quality_check_settings_recommended_products">Değerlendirme kontrolcüsünde reklamları göster</string>
    <!-- Description for switch preference to show recommended products from review quality check settings section. First parameter is for clickable text defined in review_quality_check_settings_recommended_products_learn_more.-->
    <string name="review_quality_check_settings_recommended_products_description_2" tools:ignore="UnusedResources">Ara sıra ilgili ürünlerin reklamlarını görebilirsiniz. Yalnızca güvenilir değerlendirmeleri olan ürünlerin reklamlarını kabul ediyoruz. %s</string>
    <!-- Clickable text that links to review quality check recommended products support article. -->
    <string name="review_quality_check_settings_recommended_products_learn_more" tools:ignore="UnusedResources">Daha fazla bilgi alın</string>
    <!-- Text for turning sidebar off button from review quality check settings section. -->
    <string name="review_quality_check_settings_turn_off">Değerlendirme kontrolcüsünü kapat</string>
    <!-- Text for title of recommended product section. This is displayed above a product image, suggested as an alternative to the product reviewed. -->
    <string name="review_quality_check_ad_title" tools:ignore="UnusedResources">İlginizi çekebilir</string>
    <!-- Caption for recommended product section indicating this is an ad by Fakespot. First parameter is the Fakespot product name. -->
    <string name="review_quality_check_ad_caption" tools:ignore="UnusedResources">%s reklamı</string>
    <!-- Caption for review quality check panel. First parameter is for clickable text defined in review_quality_check_powered_by_link. -->
    <string name="review_quality_check_powered_by_2">Değerlendirme kontrolcüsünün altyapısı %s tarafından sağlanmaktadır</string>
    <!-- Clickable text that links to Fakespot.com. First parameter is the Fakespot product name. In the phrase "Fakespot by Mozilla", "by" can be localized. Does not need to stay by. -->
    <string name="review_quality_check_powered_by_link" tools:ignore="UnusedResources">Mozilla’dan %s</string>
    <!-- Text for title of warning card informing the user that the current analysis is outdated. -->
    <string name="review_quality_check_outdated_analysis_warning_title" tools:ignore="UnusedResources">Kontrol edilecek yeni bilgiler</string>
    <!-- Text for button from warning card informing the user that the current analysis is outdated. Clicking this should trigger the product's re-analysis. -->
    <string name="review_quality_check_outdated_analysis_warning_action" tools:ignore="UnusedResources">Şimdi kontrol et</string>
    <!-- Title for warning card informing the user that the current product does not have enough reviews for a review analysis. -->
    <string name="review_quality_check_no_reviews_warning_title">Henüz yeterli değerlendirme yok</string>
    <!-- Text for body of warning card informing the user that the current product does not have enough reviews for a review analysis. -->
    <string name="review_quality_check_no_reviews_warning_body">Bu ürüne daha fazla değerlendirme geldiğinde değerlendirmelerin kalitelerini kontrol edebileceğiz.</string>
    <!-- Title for warning card informing the user that the current product is currently not available. -->
    <string name="review_quality_check_product_availability_warning_title">Ürün mevcut değil</string>
    <!-- Text for the body of warning card informing the user that the current product is currently not available. -->
    <string name="review_quality_check_product_availability_warning_body">Bu ürünün yeniden stoka girdiğini görürseniz bize bildirin, biz de değerlendirmeleri kontrol etmeye çalışalım.</string>
    <!-- Clickable text for warning card informing the user that the current product is currently not available. Clicking this should inform the server that the product is available. -->
    <string name="review_quality_check_product_availability_warning_action_2">Ürünün stokta olduğunu bildir</string>
    <!-- Title for warning card informing the user that the current product's analysis is still processing. The parameter is the percentage progress (0-100%) of the analysis process (e.g. 56%). -->
    <string name="review_quality_check_analysis_in_progress_warning_title_2">Değerlendirme kalitesi kontrol ediliyor (%s)</string>
    <!-- Text for body of warning card informing the user that the current product's analysis is still processing. -->
    <string name="review_quality_check_analysis_in_progress_warning_body">Yaklaşık 60 saniye sürebilir.</string>
    <!-- Title for info card displayed after the user reports a product is back in stock. -->
    <string name="review_quality_check_analysis_requested_info_title">Bildirdiğiniz için teşekkürler!</string>
    <!-- Text for body of info card displayed after the user reports a product is back in stock. -->
    <string name="review_quality_check_analysis_requested_info_body">Bu ürünün değerlendirmeleriyle ilgili 24 saat içinde bilgi alacağız. Lütfen daha sonra tekrar kontrol edin.</string>
    <!-- Title for info card displayed when the user review checker while on a product that Fakespot does not analyze (e.g. gift cards, music). -->
    <string name="review_quality_check_not_analyzable_info_title">Bu değerlendirmeleri kontrol edemiyoruz</string>
    <!-- Text for body of info card displayed when the user review checker while on a product that Fakespot does not analyze (e.g. gift cards, music). -->
    <string name="review_quality_check_not_analyzable_info_body">Maalesef bazı ürün türlerinin değerlendirme kalitelerini kontrol edemiyoruz. Örneğin, hediye kartları ve video, müzik ve oyun akışı.</string>
    <!-- Title for info card displayed when another user reported the displayed product is back in stock. -->
    <string name="review_quality_check_analysis_requested_other_user_info_title" tools:ignore="UnusedResources">Bilgiler yakında gelecek</string>
    <!-- Text for body of info card displayed when another user reported the displayed product is back in stock. -->
    <string name="review_quality_check_analysis_requested_other_user_info_body" tools:ignore="UnusedResources">Bu ürünün değerlendirmeleriyle ilgili 24 saat içinde bilgi alacağız. Lütfen daha sonra tekrar kontrol edin.</string>
    <!-- Title for info card displayed to the user when analysis finished updating. -->
    <string name="review_quality_check_analysis_updated_confirmation_title" tools:ignore="UnusedResources">Analiz güncel</string>
    <!-- Text for the action button from info card displayed to the user when analysis finished updating. -->
    <string name="review_quality_check_analysis_updated_confirmation_action" tools:ignore="UnusedResources">Anladım</string>
    <!-- Title for error card displayed to the user when an error occurred. -->
    <string name="review_quality_check_generic_error_title">Şu anda bilgi yok</string>
    <!-- Text for body of error card displayed to the user when an error occurred. -->
    <string name="review_quality_check_generic_error_body">Sorunu çözmek için çalışıyoruz. Lütfen kısa süre sonra tekrar kontrol edin.</string>
    <!-- Title for error card displayed to the user when the device is disconnected from the network. -->
    <string name="review_quality_check_no_connection_title">Ağ bağlantısı yok</string>
    <!-- Text for body of error card displayed to the user when the device is disconnected from the network. -->
    <string name="review_quality_check_no_connection_body">Ağ bağlantınızı kontrol edip sayfayı tazelemeyi deneyin.</string>
    <!-- Title for card displayed to the user for products whose reviews were not analyzed yet. -->
    <string name="review_quality_check_no_analysis_title">Bu değerlendirmeler hakkında henüz bilgi yok</string>
    <!-- Text for the body of card displayed to the user for products whose reviews were not analyzed yet. -->
    <string name="review_quality_check_no_analysis_body">Bu ürünle ilgili değerlendirmelerin güvenilir olup olmadığını öğrenmek için değerlendirme kalitesini kontrol edin. Yaklaşık 60 saniye sürer.</string>
    <!-- Text for button from body of card displayed to the user for products whose reviews were not analyzed yet. Clicking this should trigger a product analysis. -->
    <string name="review_quality_check_no_analysis_link">Değerlendirme kalitesini kontrol et</string>
    <!-- Headline for review quality check contextual onboarding card. -->
    <string name="review_quality_check_contextual_onboarding_title">Ürün değerlendirmelerine ilişkin güvenilir kılavuzumuzu deneyin</string>
    <!-- Description for review quality check contextual onboarding card. The first and last two parameters are for retailer names (e.g. Amazon, Walmart). The second parameter is for the name of the application (e.g. Firefox). -->
    <string name="review_quality_check_contextual_onboarding_description">Yeni bir şey satın almadan önce %1$s sitesindeki ürün değerlendirmelerinin güvenilirliğini görün. Deneysel bir %2$s özelliği olan değerlendirme kontrolcüsü, tarayıcınızla birlikte geliyor. %3$s ve %4$s ile de uyumlu.</string>
    <!-- Description for review quality check contextual onboarding card. The first parameters is for retailer name (e.g. Amazon). The second parameter is for the name of the application (e.g. Firefox). -->
    <string name="review_quality_check_contextual_onboarding_description_one_vendor">Yeni bir şey satın almadan önce %1$s sitesindeki ürün değerlendirmelerinin güvenilirliğini görün. Deneysel bir %2$s özelliği olan değerlendirme kontrolcüsü, tarayıcınızla birlikte geliyor.</string>
    <!-- Paragraph presenting review quality check feature. First parameter is the Fakespot product name. Second parameter is for clickable text defined in review_quality_check_contextual_onboarding_learn_more_link. In the phrase "Fakespot by Mozilla", "by" can be localized. Does not need to stay by. -->
    <string name="review_quality_check_contextual_onboarding_learn_more">Mozilla %1$s sayesinde önyargılı ve sahte değerlendirmelerden kaçınabilirsiniz. Alışverişlerinizde sizi korumak için yapay zekâ modelimizi sürekli geliştiriyoruz. %2$s</string>
    <!-- Clickable text from the contextual onboarding card that links to review quality check support article. -->
    <string name="review_quality_check_contextual_onboarding_learn_more_link">Daha fazla bilgi alın</string>
    <!-- Caption text to be displayed in review quality check contextual onboarding card above the opt-in button. First parameter is Firefox app name, third parameter is the Fakespot product name. Second & fourth are for clickable texts defined in review_quality_check_contextual_onboarding_privacy_policy_3 and review_quality_check_contextual_onboarding_terms_use. -->
    <string name="review_quality_check_contextual_onboarding_caption_3" moz:RemovedIn="124" tools:ignore="UnusedResources">“Evet, deneyeceğim”i seçtiğinizde %1$s %2$s ve %3$s %4$snı kabul etmiş olursunuz.</string>
    <!-- Caption text to be displayed in review quality check contextual onboarding card above the opt-in button. First parameter is Firefox app name, third parameter is the Fakespot product name. Second & fourth are for clickable texts defined in review_quality_check_contextual_onboarding_privacy_policy_3 and review_quality_check_contextual_onboarding_terms_use. -->
    <string name="review_quality_check_contextual_onboarding_caption_4">“Evet, deneyeceğim”i seçtiğinizde %1$s %2$s ve %3$s %4$snı kabul etmiş olursunuz.</string>
    <!-- Clickable text from the review quality check contextual onboarding card that links to Fakespot privacy notice. -->
    <string name="review_quality_check_contextual_onboarding_privacy_policy_3">gizlilik bildirimi</string>
    <!-- Clickable text from the review quality check contextual onboarding card that links to Fakespot terms of use. -->
    <string name="review_quality_check_contextual_onboarding_terms_use">kullanım koşulları</string>
    <!-- Text for opt-in button from the review quality check contextual onboarding card. -->
    <string name="review_quality_check_contextual_onboarding_primary_button_text">Evet, deneyeceğim</string>
    <!-- Text for opt-out button from the review quality check contextual onboarding card. -->
    <string name="review_quality_check_contextual_onboarding_secondary_button_text">Şimdi değil</string>
    <!-- Text for the first CFR presenting the review quality check feature. -->
    <string name="review_quality_check_first_cfr_message">Satın almadan önce bu ürünün değerlendirmelerine güvenip güvenemeyeceğinizi öğrenin.</string>
    <!-- Text displayed in the first CFR presenting the review quality check feature that opens the review checker when clicked. -->
    <string name="review_quality_check_first_cfr_action" tools:ignore="UnusedResources">Değerlendirme kontrolcüsünü deneyin</string>
    <!-- Text for the second CFR presenting the review quality check feature. -->
    <string name="review_quality_check_second_cfr_message">Acaba bu değerlendirmeler güvenilir mi? Düzeltilmiş puanı görmek için şimdi kontrol edin.</string>
    <!-- Text displayed in the second CFR presenting the review quality check feature that opens the review checker when clicked. -->
    <string name="review_quality_check_second_cfr_action" tools:ignore="UnusedResources">Değerlendirme kontrolcüsünü aç</string>
    <!-- Flag showing that the review quality check feature is work in progress. -->
    <string name="review_quality_check_beta_flag" moz:removedIn="130" tools:ignore="UnusedResources">Beta</string>

    <!-- Content description (not visible, for screen readers etc.) for opening browser menu button to open review quality check bottom sheet. -->
    <string name="review_quality_check_open_handle_content_description">Değerlendirme kontrolcüsünü aç</string>
    <!-- Content description (not visible, for screen readers etc.) for closing browser menu button to open review quality check bottom sheet. -->
    <string name="review_quality_check_close_handle_content_description">Değerlendirme kontrolcüsünü kapat</string>
    <!-- Content description (not visible, for screen readers etc.) for review quality check star rating. First parameter is the number of stars (1-5) representing the rating. -->
    <string name="review_quality_check_star_rating_content_description">5 üzerinden %1$s yıldız</string>
    <!-- Text for minimize button from highlights card. When clicked the highlights card should reduce its size. -->
    <string name="review_quality_check_highlights_show_less">Daha az göster</string>
    <!-- Text for maximize button from highlights card. When clicked the highlights card should expand to its full size. -->
    <string name="review_quality_check_highlights_show_more">Daha fazla göster</string>
    <!-- Text for highlights card quality category header. Reviews shown under this header should refer the product's quality. -->
    <string name="review_quality_check_highlights_type_quality">Kalite</string>
    <!-- Text for highlights card price category header. Reviews shown under this header should refer the product's price. -->
    <string name="review_quality_check_highlights_type_price">Fiyat</string>
    <!-- Text for highlights card shipping category header. Reviews shown under this header should refer the product's shipping. -->
    <string name="review_quality_check_highlights_type_shipping">Kargo</string>
    <!-- Text for highlights card packaging and appearance category header. Reviews shown under this header should refer the product's packaging and appearance. -->
    <string name="review_quality_check_highlights_type_packaging_appearance">Paketleme ve görünüm</string>

    <!-- Text for highlights card competitiveness category header. Reviews shown under this header should refer the product's competitiveness. -->
    <string name="review_quality_check_highlights_type_competitiveness">Rekabet gücü</string>

    <!-- Text that is surrounded by quotes. The parameter is the actual text that is in quotes. An example of that text could be: Excellent craftsmanship, and that is displayed as “Excellent craftsmanship”. The text comes from a buyer's review that the feature is highlighting"   -->
    <string name="surrounded_with_quotes">“%s”</string>

    <!-- Accessibility services actions labels. These will be appended to accessibility actions like "Double tap to.." but not by or applications but by services like Talkback. -->
    <!-- Action label for elements that can be collapsed if interacting with them. Talkback will append this to say "Double tap to collapse". -->
    <string name="a11y_action_label_collapse">daralt</string>
    <!-- Current state for elements that can be collapsed if interacting with them. Talkback will dictate this after a state change. -->
    <string name="a11y_state_label_collapsed">daraltıldı</string>
    <!-- Action label for elements that can be expanded if interacting with them. Talkback will append this to say "Double tap to expand". -->
    <string name="a11y_action_label_expand">genişlet</string>
    <!-- Current state for elements that can be expanded if interacting with them. Talkback will dictate this after a state change. -->
    <string name="a11y_state_label_expanded">genişletildi</string>
    <!-- Action label for links to a website containing documentation about a wallpaper collection. Talkback will append this to say "Double tap to open link to learn more about this collection". -->
    <string name="a11y_action_label_wallpaper_collection_learn_more">bu koleksiyon hakkında daha fazla bilgi edinmek için bağlantıyı açın</string>
    <!-- Action label for links that point to an article. Talkback will append this to say "Double tap to read the article". -->
    <string name="a11y_action_label_read_article">makaleyi oku</string>
    <!-- Action label for links to the Firefox Pocket website. Talkback will append this to say "Double tap to open link to learn more". -->
    <string name="a11y_action_label_pocket_learn_more">bilgi almak için bağlantıyı aç</string>
    <!-- Content description for headings announced by accessibility service. The first parameter is the text of the heading. Talkback will announce the first parameter and then speak the word "Heading" indicating to the user that this text is a heading for a section. -->
    <string name="a11y_heading">%s, Başlık</string>

    <!-- Title for dialog displayed when trying to access links present in a text. -->
    <string name="a11y_links_title">Bağlantılar</string>

    <!-- Additional content description for text bodies that contain urls. -->
    <string name="a11y_links_available">Kullanılabilir bağlantılar var</string>

    <!-- Translations feature-->

    <!-- Translation request dialog -->
    <!-- Title for the translation dialog that allows a user to translate the webpage. -->
    <string name="translations_bottom_sheet_title">Bu sayfa çevrilsin mi?</string>
    <!-- Title for the translation dialog after a translation was completed successfully.
    The first parameter is the name of the language that the page was translated from, for example, "French".
    The second parameter is the name of the language that the page was translated to, for example, "English". -->
    <string name="translations_bottom_sheet_title_translation_completed">Sayfa %1$s dilinden %2$s diline çevrildi</string>
    <!-- Title for the translation dialog that allows a user to translate the webpage when a user uses the translation feature the first time. The first parameter is the name of the application, for example, "Fenix". -->
    <string name="translations_bottom_sheet_title_first_time">%1$s ile gizli çevirileri deneyin</string>
    <!-- Additional information on the translation dialog that appears when a user uses the translation feature the first time. The first parameter is clickable text with a link, for example, "Learn more". -->
    <string name="translations_bottom_sheet_info_message">Gizliliğinizi korumak için çeviriler asla cihazınızdan dışarı çıkmaz. Yeni diller ve gelişmeler de yolda! %1$s</string>
    <!-- Text that links to additional information about the Firefox translations feature. -->
    <string name="translations_bottom_sheet_info_message_learn_more">Daha fazla bilgi alın</string>
    <!-- Label for the dropdown to select which language to translate from on the translations dialog. Usually the translate from language selected will be the same as the page language. -->
    <string name="translations_bottom_sheet_translate_from">Bu dilden</string>
    <!-- Label for the dropdown to select which language to translate to on the translations dialog. Usually the translate to language selected will be the user's preferred language. -->
    <string name="translations_bottom_sheet_translate_to">Bu dile</string>
    <!-- Label for the dropdown to select which language to translate from on the translations dialog when the page language is not supported. This selection is to allow the user to select another language, in case we automatically detected the page language incorrectly. -->
    <string name="translations_bottom_sheet_translate_from_unsupported_language">Başka bir kaynak dil dene</string>
    <!-- Button text on the translations dialog to dismiss the dialog and return to the browser. -->
    <string name="translations_bottom_sheet_negative_button">Şimdi değil</string>
    <!-- Button text on the translations dialog to restore the translated website back to the original untranslated version. -->
    <string name="translations_bottom_sheet_negative_button_restore">Orijinalini göster</string>
    <!-- Accessibility announcement (not visible, for screen readers etc.) for the translations dialog after restore button was pressed that indicates the original untranslated page was loaded. -->
    <string name="translations_bottom_sheet_restore_accessibility_announcement">Çevrilmemiş orijinal sayfa yüklendi</string>
    <!-- Button text on the translations dialog when a translation error appears, used to dismiss the dialog and return to the browser. -->
    <string name="translations_bottom_sheet_negative_button_error">Tamam</string>
    <!-- Button text on the translations dialog to begin a translation of the website. -->
    <string name="translations_bottom_sheet_positive_button">Çevir</string>
    <!-- Button text on the translations dialog when a translation error appears. -->
    <string name="translations_bottom_sheet_positive_button_error">Yeniden dene</string>
    <!-- Inactive button text on the translations dialog that indicates a translation is currently in progress. This button will be accompanied by a loading icon. -->
    <string name="translations_bottom_sheet_translating_in_progress">Çevriliyor</string>
    <!-- Button content description (not visible, for screen readers etc.) for the translations dialog translate button that indicates a translation is currently in progress. -->
    <string name="translations_bottom_sheet_translating_in_progress_content_description">Çeviri devam ediyor</string>

    <!-- Default dropdown option when initially selecting a language from the translations dialog language selection dropdown. -->
    <string name="translations_bottom_sheet_default_dropdown_selection">Dil seçin</string>
    <!-- The title of the warning card informs the user that a translation could not be completed. -->
    <string name="translation_error_could_not_translate_warning_text">Çeviri sırasında bir sorun oluştu. Lütfen yeniden deneyin.</string>
    <!-- The title of the warning card informs the user that the list of languages cannot be loaded. -->
    <string name="translation_error_could_not_load_languages_warning_text">Diller yüklenemedi. İnternet bağlantınızı kontrol edip yeniden deneyin.</string>
    <!-- The title of the warning card informs the user that a language is not supported. The first parameter is the name of the language that is not supported. -->
    <string name="translation_error_language_not_supported_warning_text">Maalesef henüz %1$s dilini desteklemiyoruz.</string>

    <!-- Snackbar title shown if the user closes the Translation Request dialogue and a translation is in progress. -->
    <string name="translation_in_progress_snackbar">Çevriliyor…</string>


    <!-- Title for the data saving mode warning dialog used in the translation request dialog.
    This dialog will be presented when the user attempts to perform
    a translation without the necessary language files downloaded first when Android's data saver mode is enabled and the user is not using WiFi.
    The first parameter is the size in kilobytes or megabytes of the language file. -->
    <string name="translations_download_language_file_dialog_title">Dil, veri tasarrufu modunda indirilsin mi? (%1$s)</string>


    <!-- Translations options dialog -->
    <!-- Title of the translation options dialog that allows a user to set their translation options for the site the user is currently on. -->
    <string name="translation_option_bottom_sheet_title_heading">Çeviri seçenekleri</string>
    <!-- Toggle switch label that allows a user to set the setting if they would like the browser to always offer or suggest translations when available. -->
    <string name="translation_option_bottom_sheet_always_translate">Her zaman çevirmeyi teklif et</string>
    <!-- Toggle switch label that allows a user to set if they would like a given language to automatically translate or not. The first parameter is the language name, for example, "Spanish". -->
    <string name="translation_option_bottom_sheet_always_translate_in_language">%1$s dilini her zaman çevir</string>
    <!-- Toggle switch label that allows a user to set if they would like to never be offered a translation of the given language. The first parameter is the language name, for example, "Spanish". -->
    <string name="translation_option_bottom_sheet_never_translate_in_language">%1$s dilini asla çevirme</string>
    <!-- Toggle switch label that allows a user to set the setting if they would like the browser to never translate the site the user is currently visiting. -->
    <string name="translation_option_bottom_sheet_never_translate_site">Bu siteyi asla çevirme</string>
    <!-- Toggle switch description that will appear under the "Never translate these sites" settings toggle switch to provide more information on how this setting interacts with other settings. -->
    <string name="translation_option_bottom_sheet_switch_never_translate_site_description">Diğer tüm ayarları geçersiz kılar</string>
    <!-- Toggle switch description that will appear under the "Never translate" and "Always translate" toggle switch settings to provide more information on how these  settings interacts with other settings. -->
    <string name="translation_option_bottom_sheet_switch_description">Çeviri tekliflerini geçersiz kılar</string>
    <!-- Button text for the button that will take the user to the translation settings dialog. -->
    <string name="translation_option_bottom_sheet_translation_settings">Çeviri ayarları</string>
    <!-- Button text for the button that will take the user to a website to learn more about how translations works in the given app. The first parameter is the name of the application, for example, "Fenix". -->
    <string name="translation_option_bottom_sheet_about_translations">%1$s çevirileri hakkında</string>

    <!-- Content description (not visible, for screen readers etc.) for closing the translations bottom sheet. -->
    <string name="translation_option_bottom_sheet_close_content_description">Çeviriler sayfasını kapat</string>

    <!-- The title of the warning card informs the user that an error has occurred at page settings. -->
    <string name="translation_option_bottom_sheet_error_warning_text">Bazı ayarlar geçici olarak kullanılamıyor.</string>

    <!-- Translation settings dialog -->
    <!-- Title of the translation settings dialog that allows a user to set their preferred translation settings. -->
    <string name="translation_settings_toolbar_title">Çeviriler</string>
    <!-- Toggle switch label that indicates that the browser should signal or indicate when a translation is possible for any page. -->
    <string name="translation_settings_offer_to_translate">Mümkün olduğunda çevirmeyi teklif et</string>

    <!-- Toggle switch label that indicates that downloading files required for translating is permitted when using data saver mode in Android. -->
    <string name="translation_settings_always_download">Veri tasarrufu modundayken dilleri her zaman indir</string>
    <!-- Section header text that begins the section of a list of different options the user may select to adjust their translation preferences. -->
    <string name="translation_settings_translation_preference">Çeviri tercihleri</string>
    <!-- Button text for the button that will take the user to the automatic translations settings dialog. On the automatic translations settings dialog, the user can set if translations should occur automatically for a given language. -->
    <string name="translation_settings_automatic_translation">Otomatik çeviri</string>
    <!-- Button text for the button that will take the user to the never translate these sites dialog. On the never translate these sites dialog, the user can set if translations should never occur on certain websites. -->
    <string name="translation_settings_automatic_never_translate_sites">Bu siteleri asla çevirme</string>
    <!-- Button text for the button that will take the user to the download languages dialog. On the download languages dialog, the user can manage which languages they would like to download for translations. -->
    <string name="translation_settings_download_language">Dilleri indir</string>

    <!-- Automatic translation preference screen -->
    <!-- Title of the automatic translation preference screen that will appear on the toolbar.-->
    <string name="automatic_translation_toolbar_title_preference">Otomatik çeviri</string>

    <!-- Screen header presenting the automatic translation preference feature. It will appear under the toolbar. -->
    <string name="automatic_translation_header_preference">”Her zaman çevir“ ve ”asla çevirme“ tercihlerini yönetmek için bir dil seçin.</string>

    <!-- The title of the warning card informs the user that the system could not load languages for translation settings. -->
    <string name="automatic_translation_error_warning_text">Diller yüklenemedi. Lütfen daha sonra yeniden deneyin.</string>

    <!-- Automatic translation options preference screen -->
    <!-- Preference option for offering to translate. Radio button title text.-->
    <string name="automatic_translation_option_offer_to_translate_title_preference">Çevirmeyi öner (varsayılan)</string>
    <!-- Preference option for offering to translate. Radio button summary text. The first parameter is the name of the app defined in app_name (for example: Fenix)-->
    <string name="automatic_translation_option_offer_to_translate_summary_preference">%1$s bu dildeki siteleri çevirmeyi önerecek.</string>
    <!-- Preference option for always translate. Radio button title text. -->
    <string name="automatic_translation_option_always_translate_title_preference">Her zaman çevir</string>
    <!-- Preference option for always translate. Radio button summary text. The first parameter is the name of the app defined in app_name (for example: Fenix)-->
    <string name="automatic_translation_option_always_translate_summary_preference">Sayfa yüklendiğinde %1$s bu dili otomatik olarak çevirecek.</string>
    <!-- Preference option for never translate. Radio button title text.-->
    <string name="automatic_translation_option_never_translate_title_preference">Asla çevirme</string>

    <!-- Preference option for never translate. Radio button summary text. The first parameter is the name of the app defined in app_name (for example: Fenix)-->
    <string name="automatic_translation_option_never_translate_summary_preference">%1$s bu dildeki siteleri çevirmeyi asla önermeyecek.</string>

    <!-- Never translate site preference screen -->
    <!-- Title of the never translate site preference screen that will appear on the toolbar.-->
    <string name="never_translate_site_toolbar_title_preference">Bu siteleri asla çevirme</string>
    <!-- Screen header presenting the never translate site preference feature. It will appear under the toolbar. -->
    <string name="never_translate_site_header_preference">Yeni bir site eklemek isterseniz siteyi ziyaret edip çeviri menüsünden “Bu siteyi asla çevirme” seçeneğini seçin.</string>
    <!-- Content description (not visible, for screen readers etc.): For a never-translated site list item that is selected.
             The first parameter is web site url (for example:"wikipedia.com") -->
    <string name="never_translate_site_item_list_content_description_preference">%1$s sitesini kaldır</string>
    <!-- The title of the warning card informs the user that an error has occurred at the never translate sites list. -->
    <string name="never_translate_site_error_warning_text">Siteler yüklenemedi. Lütfen daha sonra yeniden deneyin.</string>
    <!-- The Delete site dialogue title will appear when the user clicks on a list item.
             The first parameter is web site url (for example:"wikipedia.com") -->
    <string name="never_translate_site_dialog_title_preference">%1$s silinsin mi?</string>
    <!-- The Delete site dialogue positive button will appear when the user clicks on a list item. The site will be deleted. -->
    <string name="never_translate_site_dialog_confirm_delete_preference">Sil</string>

    <!-- The Delete site dialogue negative button will appear when the user clicks on a list item. The dialog will be dismissed. -->
    <string name="never_translate_site_dialog_cancel_preference">İptal</string>

    <!-- Download languages preference screen -->
    <!-- Title of the download languages preference screen toolbar.-->
    <string name="download_languages_toolbar_title_preference" moz:removedIn="130" tools:ignore="UnusedResources">Dilleri indir</string>
    <!-- Title of the toolbar for the translation feature screen where users may download different languages for translation. -->
    <string name="download_languages_translations_toolbar_title_preference">Dilleri indir</string>
    <!-- Screen header presenting the download language preference feature. It will appear under the toolbar.The first parameter is "Learn More," a clickable text with a link. Talkback will append this to say "Double tap to open link to learn more". -->
    <string name="download_languages_header_preference">Daha hızlı çeviriler ve çevrimdışı çeviri için dillerin tamamını indirebilirsiniz. %1$s</string>
    <!-- Clickable text from the screen header that links to a website. -->
    <string name="download_languages_header_learn_more_preference">Daha fazla bilgi alın</string>
    <!-- The subhead of the download language preference screen will appear above the pivot language. -->
    <string name="download_languages_available_languages_preference">Kullanılabilir diller</string>
    <!-- Text that will appear beside a core or pivot language package name to show that the language is necessary for the translation feature to function. -->
    <string name="download_languages_default_system_language_require_preference">gerekli</string>
    <!-- A text for download language preference item.
    The first parameter is the language name, for example, "Spanish".
    The second parameter is the language file size, for example, "(3.91 KB)" or, if the language package name is a pivot language, "(required)". -->
    <string name="download_languages_language_item_preference">%1$s (%2$s)</string>
    <!-- The subhead of the download language preference screen will appear above the items that were not downloaded. -->
    <string name="download_language_header_preference">Dilleri indir</string>
    <!-- All languages list item. When the user presses this item, they can download all languages. -->
    <string name="download_language_all_languages_item_preference">Tüm diller</string>
    <!-- All languages list item. When the user presses this item, they can delete all languages that were downloaded. -->
    <string name="download_language_all_languages_item_preference_to_delete">Tüm dilleri sil</string>
    <!-- Content description (not visible, for screen readers etc.): For a language list item that was downloaded, the user can now delete it. -->
    <string name="download_languages_item_content_description_downloaded_state">Sil</string>
    <!-- Content description (not visible, for screen readers etc.): For a language list item, deleting is in progress. -->
    <string name="download_languages_item_content_description_delete_in_progress_state">Devam ediyor</string>
    <!-- Content description (not visible, for screen readers etc.): For a language list item, downloading is in progress.
    The first parameter is the language name, for example, "Spanish".
    The second parameter is the language file size, for example, "(3.91 KB)". -->
    <string name="download_languages_item_content_description_download_in_progress_state">%1$s indirmesini durdur (%2$s)</string>
    <!-- Content description (not visible, for screen readers etc.): For a language list item that was not downloaded. -->
    <string name="download_languages_item_content_description_not_downloaded_state">İndir</string>

    <!-- The title of the warning card informs the user that an error has occurred when fetching the list of languages. -->
    <string name="download_languages_fetch_error_warning_text">Diller yüklenemedi. Lütfen daha sonra yeniden deneyin.</string>
    <!-- The title of the warning card informs the user that an error has occurred at downloading a language.
      The first parameter is the language name, for example, "Spanish". -->
    <string name="download_languages_error_warning_text"><![CDATA[<b>%1$s</b> indirilemedi. Lütfen yeniden deneyin.]]></string>
    <!-- The title of the warning card informs the user that an error has occurred at deleting a language.
          The first parameter is the language name, for example, "Spanish". -->
    <string name="download_languages_delete_error_warning_text"><![CDATA[<b>%1$s</b> silinemedi. Lütfen yeniden deneyin.]]></string>

    <!-- Title for the dialog used by the translations feature to confirm deleting a language.
    The dialog will be presented when the user requests deletion of a language.
    The first parameter is the name of the language, for example, "Spanish" and the second parameter is the size in kilobytes or megabytes of the language file. -->
    <string name="delete_language_file_dialog_title">%1$s (%2$s) silinsin mi?</string>
    <!-- Additional information for the dialog used by the translations feature to confirm deleting a language. The first parameter is the name of the application, for example, "Fenix". -->
    <string name="delete_language_file_dialog_message">Bu dili silerseniz %1$s çeviri sırasında dillerin bir kısmını önbelleğinize indirir.</string>
    <!-- Title for the dialog used by the translations feature to confirm deleting all languages file.
    The dialog will be presented when the user requests deletion of all languages file.
    The first parameter is the size in kilobytes or megabytes of the language file. -->
    <string name="delete_language_all_languages_file_dialog_title">Tüm diller (%1$s) silinsin mi?</string>
    <!-- Additional information for the dialog used by the translations feature to confirm deleting all languages file. The first parameter is the name of the application, for example, "Fenix". -->
    <string name="delete_language_all_languages_file_dialog_message">Tüm dilleri silerseniz %1$s siz çeviri yaparken dillerin bir kısmını önbelleğinize indirir.</string>
    <!-- Button text on the dialog used by the translations feature to confirm deleting a language. -->
    <string name="delete_language_file_dialog_positive_button_text">Sil</string>
    <!-- Button text on the dialog used by the translations feature to cancel deleting a language. -->
    <string name="delete_language_file_dialog_negative_button_text">Vazgeç</string>

    <!-- Title for the dialog used by the translations feature to confirm canceling a download in progress for a language file.
    The first parameter is the name of the language, for example, "Spanish". -->
    <string name="cancel_download_language_file_dialog_title" moz:removedIn="130" tools:ignore="UnusedResources">%1$s indirmesi iptal edilsin mi?</string>
    <!-- Button text on the dialog used by the translations feature confirms canceling a download in progress for a language file. -->
    <string name="cancel_download_language_file_dialog_positive_button_text" moz:removedIn="130" tools:ignore="UnusedResources">Evet</string>
    <!-- Button text on the dialog used by the translations feature to dismiss the dialog. -->
    <string name="cancel_download_language_file_negative_button_text" moz:removedIn="130" tools:ignore="UnusedResources">Hayır</string>

    <!-- Title for the data saving mode warning dialog used by the translations feature.
    This dialog will be presented when the user attempts to download a language or perform
    a translation without the necessary language files downloaded first when Android's data saver mode is enabled and the user is not using WiFi.
    The first parameter is the size in kilobytes or megabytes of the language file.-->
    <string name="download_language_file_dialog_title">Veri tasarrufu modunda indirilsin mi? (%1$s)</string>
    <!-- Additional information for the data saving mode warning dialog used by the translations feature. This text explains the reason a download is required for a translation. -->
    <string name="download_language_file_dialog_message_all_languages">Çevirileri gizli tutmak için dillerin bir kısmını önbelleğinize indiriyoruz.</string>
    <!-- Checkbox label text on the data saving mode warning dialog used by the translations feature. This checkbox allows users to ignore the data usage warnings. -->
    <string name="download_language_file_dialog_checkbox_text">Veri tasarrufu modunda her zaman indir</string>
    <!-- Button text on the data saving mode warning dialog used by the translations feature to allow users to confirm they wish to continue and download the language file. -->
    <string name="download_language_file_dialog_positive_button_text">İndir</string>
    <!-- Button text on the data saving mode warning dialog used by the translations feature to allow users to confirm they wish to continue and download the language file and perform a translation. -->
    <string name="download_language_file_dialog_positive_button_text_all_languages">İndir ve çevir</string>
    <!-- Button text on the data saving mode warning dialog used by the translations feature to allow users to cancel the action and not perform a download of the language file. -->
    <string name="download_language_file_dialog_negative_button_text">Vazgeç</string>

    <!-- Debug drawer -->
    <!-- The user-facing title of the Debug Drawer feature. -->
    <string name="debug_drawer_title">Hata ayıklama araçları</string>
    <!-- Content description (not visible, for screen readers etc.): Navigate back within the debug drawer. -->
    <string name="debug_drawer_back_button_content_description">Geri git</string>

    <!-- Content description (not visible, for screen readers etc.): Open debug drawer. -->
    <string name="debug_drawer_fab_content_description">Hata ayıklama bölmesini aç</string>

    <!-- Debug drawer tabs tools -->
    <!-- The title of the Tab Tools feature in the Debug Drawer. -->
    <string name="debug_drawer_tab_tools_title">Sekme araçları</string>
    <!-- The title of the tab count section in Tab Tools. -->
    <string name="debug_drawer_tab_tools_tab_count_title">Sekme sayısı</string>
    <!-- The active tab count category in the tab count section in Tab Tools. -->
    <string name="debug_drawer_tab_tools_tab_count_active">Aktif</string>
    <!-- The inactive tab count category in the tab count section in Tab Tools. -->
    <string name="debug_drawer_tab_tools_tab_count_inactive">Pasif</string>
    <!-- The private tab count category in the tab count section in Tab Tools. -->
    <string name="debug_drawer_tab_tools_tab_count_private">Gizli</string>
    <!-- The total tab count category in the tab count section in Tab Tools. -->
    <string name="debug_drawer_tab_tools_tab_count_total">Toplam</string>
    <!-- The title of the tab creation tool section in Tab Tools. -->
    <string name="debug_drawer_tab_tools_tab_creation_tool_title">Sekme oluşturma aracı</string>
    <!-- The label of the text field in the tab creation tool. -->
    <string name="debug_drawer_tab_tools_tab_creation_tool_text_field_label">Oluşturulacak sekme sayısı</string>
    <!-- The error message of the text field in the tab creation tool when the text field is empty -->
    <string name="debug_drawer_tab_tools_tab_quantity_empty_error">Metin alanı boş</string>
    <!-- The error message of the text field in the tab creation tool when the text field has characters other than digits -->
    <string name="debug_drawer_tab_tools_tab_quantity_non_digits_error">Lütfen yalnızca pozitif tamsayı girin</string>
    <!-- The error message of the text field in the tab creation tool when the text field is a zero -->
    <string name="debug_drawer_tab_tools_tab_quantity_non_zero_error">Lütfen sıfırdan büyük bir sayı girin</string>
    <!-- The error message of the text field in the tab creation tool when the text field is a
        quantity greater than the max tabs. The first parameter is the maximum number of tabs
        that can be generated in one operation.-->
    <string name="debug_drawer_tab_tools_tab_quantity_exceed_max_error">Tek bir işlemde oluşturulabilecek maksimum sekme sayısı (%1$s) aşıldı</string>
    <!-- The button text to add tabs to the active tab group in the tab creation tool. -->
    <string name="debug_drawer_tab_tools_tab_creation_tool_button_text_active">Aktif sekmelere ekle</string>
    <!-- The button text to add tabs to the inactive tab group in the tab creation tool. -->
    <string name="debug_drawer_tab_tools_tab_creation_tool_button_text_inactive">Pasif sekmelere ekle</string>
    <!-- The button text to add tabs to the private tab group in the tab creation tool. -->
    <string name="debug_drawer_tab_tools_tab_creation_tool_button_text_private">Gizli sekmelere ekle</string>

    <!-- Micro survey -->

    <!-- Microsurvey -->
    <!-- Prompt view -->
    <!-- The microsurvey prompt title. Note: The word "Firefox" should NOT be translated -->
    <string name="micro_survey_prompt_title" tools:ignore="BrandUsage,UnusedResources">Firefox’u iyileştirmemize yardım edin. Yalnızca birkaç dakika sürer.</string>
    <!-- The continue button label -->
    <string name="micro_survey_continue_button_label" tools:ignore="UnusedResources">Devam et</string>
    <!-- Survey view -->
    <!-- The survey header -->
    <string name="micro_survey_survey_header_2">Lütfen anketi tamamlayın</string>
    <!-- The privacy notice link -->
    <string name="micro_survey_privacy_notice_2">Gizlilik bildirimi</string>
    <!-- The submit button label text -->
    <string name="micro_survey_submit_button_label">Gönder</string>
    <!-- The survey completion header -->
    <string name="micro_survey_survey_header_confirmation" tools:ignore="UnusedResources">Anket tamamlandı</string>
    <!-- The survey completion confirmation text -->
    <string name="micro_survey_feedback_confirmation">Geri bildiriminiz için teşekkürler!</string>
    <!-- Option for likert scale -->
    <string name="likert_scale_option_1" tools:ignore="UnusedResources">Çok memnunum</string>
    <!-- Option for likert scale -->
    <string name="likert_scale_option_2" tools:ignore="UnusedResources">Memnunum</string>
    <!-- Option for likert scale -->
    <string name="likert_scale_option_3" tools:ignore="UnusedResources">Orta</string>
    <!-- Option for likert scale -->
    <string name="likert_scale_option_4" tools:ignore="UnusedResources">Memnun değilim</string>
    <!-- Option for likert scale -->
    <string name="likert_scale_option_5" tools:ignore="UnusedResources">Hiç memnun değilim</string>

    <!-- Option for likert scale -->
    <string name="likert_scale_option_6" tools:ignore="UnusedResources">Kullanmıyorum</string>
    <!-- Option for likert scale. Note: The word "Firefox" should NOT be translated. -->
    <string name="likert_scale_option_7" tools:ignore="BrandUsage,UnusedResources">Firefox’ta arama özelliğini kullanmıyorum</string>
    <!-- Text shown in prompt for homepage microsurvey. Note: The word "Firefox" should NOT be translated. -->
    <string name="microsurvey_prompt_homepage_title" tools:ignore="BrandUsage,UnusedResources" moz:removedIn="130">Firefox giriş sayfanızdan ne kadar memnunsunuz?</string>
    <!-- Text shown in prompt for printing microsurvey. "sec" It's an abbreviation for "second". Note: The word "Firefox" should NOT be translated. -->
    <string name="microsurvey_prompt_printing_title" tools:ignore="BrandUsage,UnusedResources">Firefox’un yazdırma özelliğini iyileştirmemize yardım edin. Yalnızca birkaç saniyenizi alacağız</string>
    <!-- Text shown in the survey title for printing microsurvey. Note: The word "Firefox" should NOT be translated. -->
    <string name="microsurvey_survey_printing_title" tools:ignore="BrandUsage,UnusedResources">Firefox’ta yazdırma işleminden ne kadar memnunsunuz?</string>
    <!-- Text shown in the survey title for homepage microsurvey. Note: The word "Firefox" should NOT be translated. -->
    <string name="microsurvey_homepage_title" tools:ignore="BrandUsage,UnusedResources">Firefox giriş sayfanızdan ne kadar memnunsunuz?</string>
    <!-- Text shown in the survey title for search experience microsurvey. Note: The word "Firefox" should NOT be translated. -->
    <string name="microsurvey_search_title" tools:ignore="BrandUsage,UnusedResources">Firefox’taki arama özelliğinden ne kadar memnunsunuz?</string>
    <!-- Accessibility -->
    <!-- Content description for the survey application icon. Note: The word "Firefox" should NOT be translated.  -->
    <string name="microsurvey_app_icon_content_description" tools:ignore="BrandUsage">Firefox logosu</string>
    <!-- Content description for the survey feature icon. -->
    <string name="microsurvey_feature_icon_content_description">Anket özelliği simgesi</string>
    <!-- Content description (not visible, for screen readers etc.) for opening microsurvey bottom sheet. -->
    <string name="microsurvey_open_handle_content_description" tools:ignore="UnusedResources" moz:removedIn="130">Anketi aç</string>
    <!-- Content description (not visible, for screen readers etc.) for closing microsurvey bottom sheet. -->
    <string name="microsurvey_close_handle_content_description">Anketi kapat</string>
    <!-- Content description for "X" button that is closing microsurvey. -->
    <string name="microsurvey_close_button_content_description">Kapat</string>

    <!-- Debug drawer logins -->
    <!-- The title of the Logins feature in the Debug Drawer. -->
    <string name="debug_drawer_logins_title">Hesaplar</string>
    <!-- The title of the logins section in the Logins feature, where the parameter will be the site domain  -->
    <string name="debug_drawer_logins_current_domain_label">Geçerli alan adı: %s</string>
    <!-- The label for a button to add a new fake login for the current domain in the Logins feature. -->
    <string name="debug_drawer_logins_add_login_button">Bu alan adı için uydurma hesap ekle</string>
    <!-- Content description for delete button where parameter will be the username of the login -->
    <string name="debug_drawer_logins_delete_login_button_content_description">%s kullanıcı adlı hesabı sil</string>

    <!-- Debug drawer "contextual feature recommendation" (CFR) tools -->
    <!-- The title of the CFR Tools feature in the Debug Drawer -->
    <string name="debug_drawer_cfr_tools_title">CFR araçları</string>
    <!-- The title of the reset CFR section in CFR Tools -->
    <string name="debug_drawer_cfr_tools_reset_cfr_title">CFR’leri sıfırla</string>

    <!-- Messages explaining how to exit fullscreen mode -->
    <!-- Message shown to explain how to exit fullscreen mode when gesture navigation is enabled -->
    <string name="exit_fullscreen_with_gesture" moz:removedIn="132" tools:ignore="UnusedResources">Tam ekrandan çıkmak için ekranı yukarıdan çekip geri dönme hareketini kullanın</string>
    <!-- Message shown to explain how to exit fullscreen mode when using back button navigation -->
    <string name="exit_fullscreen_with_back_button" moz:removedIn="132" tools:ignore="UnusedResources">Tam ekrandan çıkmak için ekranı yukarıdan çekip geri düğmesine basın</string>

    <!-- Message shown to explain how to exit fullscreen mode when gesture navigation is enabled. -->
    <!-- Localisation note: this text should be as short as possible, max 68 chars -->
    <string name="exit_fullscreen_with_gesture_short">Çıkmak için ekranı yukarıdan çekip geri dönme hareketini kullanın</string>
    <!-- Message shown to explain how to exit fullscreen mode when using back button navigation. -->
    <!-- Localisation note: this text should be as short as possible, max 68 chars -->
    <string name="exit_fullscreen_with_back_button_short">Çıkmak için ekranı yukarıdan çekip geri düğmesine basın</string>

    <!-- Beta Label Component !-->
    <!-- Text shown as a label or tag to indicate a feature or area is still undergoing active development. Note that here "Beta" should not be translated, as it is used as an icon styled element. -->
    <string name="beta_feature">BETA</string>
</resources><|MERGE_RESOLUTION|>--- conflicted
+++ resolved
@@ -122,12 +122,9 @@
     <!-- Text for the title displayed in the contextual feature recommendation popup promoting the tablet navigation bar. -->
     <string name="tablet_nav_bar_cfr_title">Yeni: Tek dokunuşla geri ve ileri okları</string>
 
-<<<<<<< HEAD
-=======
     <!-- Text for the message displayed in the contextual feature recommendation popup promoting the tablet navigation bar. -->
     <string name="tablet_nav_bar_cfr_message">Daha hızlı gezinmeniz için gezinti çubuğu artık her an parmaklarınızın ucunda.</string>
 
->>>>>>> 80823484
     <!-- Text for the info dialog when camera permissions have been denied but user tries to access a camera feature. -->
     <string name="camera_permissions_needed_message">Kamera erişimi gerekiyor. Android ayarlarına gidin, izinlere girin ve izin verin.</string>
     <!-- Text for the positive action button to go to Android Settings to grant permissions. -->
@@ -346,15 +343,12 @@
         The first parameter is the name of the app defined in app_name (for example: Fenix). -->
     <string name="browser_menu_delete_browsing_data_on_quit">%1$s uygulamasından çık</string>
 
-<<<<<<< HEAD
-=======
     <!-- Menu "contextual feature recommendation" (CFR) -->
     <!-- Text for the title in the contextual feature recommendation popup promoting the menu feature. -->
     <string name="menu_cfr_title">Yeni: Daha modern bir menü</string>
     <!-- Text for the message in the contextual feature recommendation popup promoting the menu feature. -->
     <string name="menu_cfr_body">Aradığınızı daha hızlı bulun. Gizli gezinti ve kaydetme işlemleri artık bu menüde.</string>
 
->>>>>>> 80823484
     <!-- Extensions management fragment -->
     <!-- Text displayed when there are no extensions to be shown -->
     <string name="extensions_management_no_extensions">Şu anda uzantı yok</string>
