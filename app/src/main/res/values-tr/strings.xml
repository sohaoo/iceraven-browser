<?xml version="1.0" encoding="utf-8"?>
<resources xmlns:tools="http://schemas.android.com/tools" xmlns:moz="http://mozac.org/tools">

    <!-- App name for private browsing mode. The first parameter is the name of the app defined in app_name (for example: Fenix)-->
    <string name="app_name_private_5">Gizli %s</string>
    <!-- App name for private browsing mode. The first parameter is the name of the app defined in app_name (for example: Fenix)-->
    <string name="app_name_private_4">%s (Gizli)</string>

    <!-- Home Fragment -->
    <!-- Content description (not visible, for screen readers etc.): "Three dot" menu button. -->
    <string name="content_description_menu">Daha fazla seçenek</string>
    <!-- Content description (not visible, for screen readers etc.): "Private Browsing" menu button. -->
    <string name="content_description_private_browsing_button">Gizli gezintiyi aç</string>
    <!-- Content description (not visible, for screen readers etc.): "Private Browsing" menu button. -->
    <string name="content_description_disable_private_browsing_button">Gizli gezintiyi kapat</string>
    <!-- Placeholder text shown in the search bar before a user enters text for the default engine -->
    <string name="search_hint">Arama yap veya adres yaz</string>
    <!-- Placeholder text shown in the search bar before a user enters text for a general engine -->
    <string name="search_hint_general_engine">Web’de ara</string>
    <!-- Placeholder text shown in search bar when using history search -->
    <string name="history_search_hint">Geçmişte ara</string>
    <!-- Placeholder text shown in search bar when using bookmarks search -->
    <string name="bookmark_search_hint">Yer imlerinde ara</string>
    <!-- Placeholder text shown in search bar when using tabs search -->
    <string name="tab_search_hint">Sekmelerde ara</string>
    <!-- Placeholder text shown in the search bar when using application search engines -->
    <string name="application_search_hint">Aranacak terimleri yazın</string>
    <!-- No Open Tabs Message Description -->
    <string name="no_open_tabs_description">Açık sekmeleriniz burada gösterilecek.</string>

    <!-- No Private Tabs Message Description -->
    <string name="no_private_tabs_description">Gizli sekmeleriniz burada gösterilecek.</string>

    <!-- Tab tray multi select title in app bar. The first parameter is the number of tabs selected -->
    <string name="tab_tray_multi_select_title">%1$d sekme seçildi</string>
    <!-- Label of button in create collection dialog for creating a new collection  -->
    <string name="tab_tray_add_new_collection">Yeni koleksiyon ekle</string>
    <!-- Label of editable text in create collection dialog for naming a new collection  -->
    <string name="tab_tray_add_new_collection_name">Adı</string>
    <!-- Label of button in save to collection dialog for selecting a current collection  -->
    <string name="tab_tray_select_collection">Koleksiyon seç</string>
    <!-- Content description for close button while in multiselect mode in tab tray -->
    <string name="tab_tray_close_multiselect_content_description">Çoklu seçim modundan çık</string>
    <!-- Content description for save to collection button while in multiselect mode in tab tray -->
    <string name="tab_tray_collection_button_multiselect_content_description">Seçilen sekmeleri koleksiyona kaydet</string>
    <!-- Content description on checkmark while tab is selected in multiselect mode in tab tray -->
    <string name="tab_tray_multiselect_selected_content_description">Seçildi</string>

    <!-- Home - Recently saved bookmarks -->
    <!-- Title for the home screen section with recently saved bookmarks. -->
    <string name="recently_saved_title">Son kaydedilenler</string>
    <!-- Content description for the button which navigates the user to show all of their saved bookmarks. -->
    <string name="recently_saved_show_all_content_description_2">Tüm kayıtlı yer imlerini göster</string>

    <!-- Text for the menu button to remove a recently saved bookmark from the user's home screen -->
    <string name="recently_saved_menu_item_remove">Kaldır</string>

    <!-- About content. The first parameter is the name of the application. (For example: Fenix) -->
    <string name="about_content">%1$s bir Mozilla ürünüdür.</string>

    <!-- Private Browsing -->
    <!-- Explanation for private browsing displayed to users on home view when they first enable private mode
        The first parameter is the name of the app defined in app_name (for example: Fenix) -->
    <string name="private_browsing_placeholder_description_2">%1$s, gizli sekmeleri kapattığınızda veya uygulamadan çıktığınızda gizli sekmelerdeki arama ve gezinti geçmişinizi temizler. Bu işlem, web sitelerinin ve internet servis sağlayıcınızın sizi tanımamasını sağlamaz ama bu cihazı kullanan başkaları varsa internette yaptıklarınızı onlardan gizlemenizi sağlar.</string>
    <string name="private_browsing_common_myths">
       Gizli gezinti ile ilgili yaygın efsaneler
    </string>

    <!-- True Private Browsing Mode -->
    <!-- Title for info card on private homescreen in True Private Browsing Mode. -->
    <string name="felt_privacy_desc_card_title">Bu cihazda iz bırakmayın</string>
    <!-- Explanation for private browsing displayed to users on home view when they first enable
        private mode in our new Total Private Browsing mode.
        The first parameter is the name of the app defined in app_name (for example: Firefox Nightly)
        The second parameter is the clickable link text in felt_privacy_info_card_subtitle_link_text -->
<<<<<<< HEAD
    <string name="felt_privacy_info_card_subtitle">%1$s, tüm gizli pencerelerinizi kapattığınızda çerezlerinizi, geçmişinizi ve site verilerinizi temizler. %2$s</string>
=======
    <string name="felt_privacy_info_card_subtitle" moz:removedIn="120" tools:ignore="UnusedResources">%1$s, tüm gizli pencerelerinizi kapattığınızda çerezlerinizi, geçmişinizi ve site verilerinizi temizler. %2$s</string>
    <!-- Explanation for private browsing displayed to users on home view when they first enable
        private mode in our new Total Private Browsing mode.
        The first parameter is the name of the app defined in app_name (for example: Firefox Nightly)
        The second parameter is the clickable link text in felt_privacy_info_card_subtitle_link_text -->
    <string name="felt_privacy_info_card_subtitle_2">%1$s, tüm gizli sekmelerinizi kapattığınızda çerezlerinizi, geçmişinizi ve site verilerinizi temizler. %2$s</string>
>>>>>>> eeb875b8
    <!-- Clickable portion of the explanation for private browsing that links the user to our
        about privacy page.
        This string is used in felt_privacy_info_card_subtitle as the second parameter.-->
    <string name="felt_privacy_info_card_subtitle_link_text">Etkinliğimi kimler görebilir?</string>

    <!-- Private mode shortcut "contextual feature recommendation" (CFR) -->
    <!-- Text for the Private mode shortcut CFR message for adding a private mode shortcut to open private tabs from the Home screen -->
    <string name="private_mode_cfr_message_2">Bir sonraki gizli sekmenizi tek dokunuşla açın.</string>
    <!-- Text for the positive button to accept adding a Private Browsing shortcut to the Home screen -->
    <string name="private_mode_cfr_pos_button_text">Ana ekrana ekle</string>
    <!-- Text for the negative button to decline adding a Private Browsing shortcut to the Home screen -->
    <string name="cfr_neg_button_text">Gerek yok</string>

    <!-- Open in App "contextual feature recommendation" (CFR) -->
    <!-- Text for the info message. The first parameter is the name of the application.-->
    <string name="open_in_app_cfr_info_message_2">%1$s tarayıcınızı bağlantıları otomatik olarak uygulamalarda açacak şekilde ayarlayabilirsiniz.</string>
    <!-- Text for the positive action button -->
    <string name="open_in_app_cfr_positive_button_text">Ayarlara git</string>
    <!-- Text for the negative action button -->
    <string name="open_in_app_cfr_negative_button_text">Kapat</string>

    <!-- Total cookie protection "contextual feature recommendation" (CFR) -->
    <!-- Text for the message displayed in the contextual feature recommendation popup promoting the total cookie protection feature. -->
    <string name="tcp_cfr_message">Şimdiye kadarki en güçlü gizlilik özelliğimiz, siteler arası takip kodlarını izole ediyor.</string>
    <!-- Text displayed that links to website containing documentation about the "Total cookie protection" feature. -->
    <string name="tcp_cfr_learn_more">Komple Çerez Koruması hakkında bilgi al</string>


    <!-- Private browsing erase action "contextual feature recommendation" (CFR) -->
    <!-- Text for the message displayed in the contextual feature recommendation popup promoting the erase private browsing feature. -->
    <string name="erase_action_cfr_message">Yeni bir gizli oturum başlatmak için buraya dokunun. Geçmişinizi, çerezlerinizi ve diğer her şeyi silin.</string>


    <!-- Text for the info dialog when camera permissions have been denied but user tries to access a camera feature. -->
    <string name="camera_permissions_needed_message">Kamera erişimi gerekiyor. Android ayarlarına gidin, izinlere girin ve izin verin.</string>
    <!-- Text for the positive action button to go to Android Settings to grant permissions. -->
    <string name="camera_permissions_needed_positive_button_text">Ayarlara git</string>
    <!-- Text for the negative action button to dismiss the dialog. -->
    <string name="camera_permissions_needed_negative_button_text">Kapat</string>

    <!-- Text for the banner message to tell users about our auto close feature. -->
    <string name="tab_tray_close_tabs_banner_message">Bir gün, hafta veya ay boyunca bakmadığınız açık sekmelerin otomatik kapanmasını sağlayabilirsiniz.</string>
    <!-- Text for the positive action button to go to Settings for auto close tabs. -->
    <string name="tab_tray_close_tabs_banner_positive_button_text">Seçeneklere git</string>
    <!-- Text for the negative action button to dismiss the Close Tabs Banner. -->
    <string name="tab_tray_close_tabs_banner_negative_button_text">Kapat</string>

    <!-- Text for the banner message to tell users about our inactive tabs feature. -->
    <string name="tab_tray_inactive_onboarding_message">İki haftadır bakmadığınız sekmeler buraya taşınır.</string>
    <!-- Text for the action link to go to Settings for inactive tabs. -->
    <string name="tab_tray_inactive_onboarding_button_text">Ayarlardan kapat</string>

    <!-- Text for title for the auto-close dialog of the inactive tabs. -->
    <string name="tab_tray_inactive_auto_close_title">Bir ay sonra kendiliğinden kapatılsın mı?</string>
    <!-- Text for the body for the auto-close dialog of the inactive tabs.
        The first parameter is the name of the application.-->
    <string name="tab_tray_inactive_auto_close_body_2">%1$s, bir aydır bakmadığınız sekmeleri kapatabilir.</string>
    <!-- Content description for close button in the auto-close dialog of the inactive tabs. -->
    <string name="tab_tray_inactive_auto_close_button_content_description">Kapat</string>

    <!-- Text for turn on auto close tabs button in the auto-close dialog of the inactive tabs. -->
    <string name="tab_tray_inactive_turn_on_auto_close_button_2">Otomatik kapatmayı aç</string>


    <!-- Home screen icons - Long press shortcuts -->
    <!-- Shortcut action to open new tab -->
    <string name="home_screen_shortcut_open_new_tab_2">Yeni sekme</string>
    <!-- Shortcut action to open new private tab -->
    <string name="home_screen_shortcut_open_new_private_tab_2">Yeni gizli sekme</string>

    <!-- Shortcut action to open Passwords screens -->
    <string name="home_screen_shortcut_open_password_screen">Parolalar kısayolu</string>

    <!-- Recent Tabs -->
    <!-- Header text for jumping back into the recent tab in the home screen -->
    <string name="recent_tabs_header">Açık sekmeler</string>
    <!-- Button text for showing all the tabs in the tabs tray -->
    <string name="recent_tabs_show_all">Tümünü göster</string>

    <!-- Content description for the button which navigates the user to show all recent tabs in the tabs tray. -->
    <string name="recent_tabs_show_all_content_description_2">Son sekmeleri göster düğmesi</string>

    <!-- Text for button in synced tab card that opens synced tabs tray -->
    <string name="recent_tabs_see_all_synced_tabs_button_text">Tüm eşitlenmiş sekmeleri gör</string>
    <!-- Accessibility description for device icon used for recent synced tab -->
    <string name="recent_tabs_synced_device_icon_content_description">Eşitlenen cihaz</string>
    <!-- Text for the dropdown menu to remove a recent synced tab from the homescreen -->
    <string name="recent_synced_tab_menu_item_remove">Kaldır</string>
    <!-- Text for the menu button to remove a grouped highlight from the user's browsing history
         in the Recently visited section -->
    <string name="recent_tab_menu_item_remove">Kaldır</string>

    <!-- History Metadata -->
    <!-- Header text for a section on the home screen that displays grouped highlights from the
         user's browsing history, such as topics they have researched or explored on the web -->
    <string name="history_metadata_header_2">Son bakılanlar</string>
    <!-- Text for the menu button to remove a grouped highlight from the user's browsing history
         in the Recently visited section -->
    <string name="recently_visited_menu_item_remove">Kaldır</string>

    <!-- Content description for the button which navigates the user to show all of their history. -->
    <string name="past_explorations_show_all_content_description_2">Geçmiş keşifleri göster</string>

    <!-- Browser Fragment -->
    <!-- Content description (not visible, for screen readers etc.): Navigate backward (browsing history) -->
    <string name="browser_menu_back">Geri</string>
    <!-- Content description (not visible, for screen readers etc.): Navigate forward (browsing history) -->
    <string name="browser_menu_forward">İleri</string>
    <!-- Content description (not visible, for screen readers etc.): Refresh current website -->
    <string name="browser_menu_refresh">Tazele</string>
    <!-- Content description (not visible, for screen readers etc.): Stop loading current website -->
    <string name="browser_menu_stop">Durdur</string>
    <!-- Browser menu button that opens the addon manager -->
    <string name="browser_menu_add_ons">Eklentiler</string>
    <!-- Browser menu button that opens account settings -->
    <string name="browser_menu_account_settings">Hesap bilgileri</string>
    <!-- Text displayed when there are no add-ons to be shown -->
    <string name="no_add_ons">Hiç eklenti yok</string>
    <!-- Browser menu button that sends a user to help articles -->
    <string name="browser_menu_help">Yardım</string>
    <!-- Browser menu button that sends a to a the what's new article -->
    <string name="browser_menu_whats_new">Yeni neler var?</string>
    <!-- Browser menu button that opens the settings menu -->
    <string name="browser_menu_settings">Ayarlar</string>
    <!-- Browser menu button that opens a user's library -->
    <string name="browser_menu_library">Arşiv</string>
    <!-- Browser menu toggle that requests a desktop site -->
    <string name="browser_menu_desktop_site">Masaüstü sitesi</string>
    <!-- Browser menu button that reopens a private tab as a regular tab -->
    <string name="browser_menu_open_in_regular_tab">Normal sekmede aç</string>
    <!-- Browser menu toggle that adds a shortcut to the site on the device home screen. -->
    <string name="browser_menu_add_to_homescreen">Ana ekrana ekle</string>
    <!-- Browser menu toggle that installs a Progressive Web App shortcut to the site on the device home screen. -->
    <string name="browser_menu_install_on_homescreen">Yükle</string>
    <!-- Content description (not visible, for screen readers etc.) for the Resync tabs button -->
    <string name="resync_button_content_description">Yeniden eşitle</string>
    <!-- Browser menu button that opens the find in page menu -->
    <string name="browser_menu_find_in_page">Sayfada bul</string>
    <!-- Browser menu button that saves the current tab to a collection -->
    <string name="browser_menu_save_to_collection_2">Koleksiyona kaydet</string>
    <!-- Browser menu button that open a share menu to share the current site -->
    <string name="browser_menu_share">Paylaş</string>
    <!-- Browser menu button shown in custom tabs that opens the current tab in Fenix
        The first parameter is the name of the app defined in app_name (for example: Fenix) -->
    <string name="browser_menu_open_in_fenix">%1$s ile aç</string>
    <!-- Browser menu text shown in custom tabs to indicate this is a Fenix tab
        The first parameter is the name of the app defined in app_name (for example: Fenix) -->
    <string name="browser_menu_powered_by">%1$s SEKMESİ</string>

    <!-- Browser menu text shown in custom tabs to indicate this is a Fenix tab
        The first parameter is the name of the app defined in app_name (for example: Fenix) -->
    <string name="browser_menu_powered_by2">%1$s desteğiyle</string>
    <!-- Browser menu button to put the current page in reader mode -->
    <string name="browser_menu_read">Okuyucu görünümü</string>
    <!-- Browser menu button content description to close reader mode and return the user to the regular browser -->
    <string name="browser_menu_read_close">Okuyucu görünümünü kapat</string>
    <!-- Browser menu button to open the current page in an external app -->
    <string name="browser_menu_open_app_link">Uygulamada aç</string>

    <!-- Browser menu button to show reader view appearance controls e.g. the used font type and size -->
    <string name="browser_menu_customize_reader_view">Okuyucuyu özelleştir</string>
    <!-- Browser menu label for adding a bookmark -->
    <string name="browser_menu_add">Ekle</string>
    <!-- Browser menu label for editing a bookmark -->
    <string name="browser_menu_edit">Düzenle</string>

    <!-- Button shown on the home page that opens the Customize home settings -->
    <string name="browser_menu_customize_home_1">Giriş sayfasını özelleştir</string>
    <!-- Browser Toolbar -->
    <!-- Content description for the Home screen button on the browser toolbar -->
    <string name="browser_toolbar_home">Ana ekran</string>

    <!-- Content description (not visible, for screen readers etc.): Erase button: Erase the browsing
         history and go back to the home screen. -->
    <string name="browser_toolbar_erase">Gezinti geçmişini temizle</string>
    <!-- Locale Settings Fragment -->
    <!-- Content description for tick mark on selected language -->
    <string name="a11y_selected_locale_content_description">Seçili dil</string>
    <!-- Text for default locale item -->
    <string name="default_locale_text">Cihaz dilini kullan</string>
    <!-- Placeholder text shown in the search bar before a user enters text -->
    <string name="locale_search_hint">Dil ara</string>

    <!-- Search Fragment -->
    <!-- Button in the search view that lets a user search by scanning a QR code -->
    <string name="search_scan_button">Tara</string>
    <!-- Button in the search view that lets a user change their search engine -->
    <string name="search_engine_button" moz:RemovedIn="121" tools:ignore="UnusedResources">Arama motoru</string>
    <!-- Button in the search view when shortcuts are displayed that takes a user to the search engine settings -->
    <string name="search_shortcuts_engine_settings">Arama motoru ayarları</string>
    <!-- Button in the search view that lets a user navigate to the site in their clipboard -->
    <string name="awesomebar_clipboard_title">Bağlantıyı panodan al</string>

    <!-- Button in the search suggestions onboarding that allows search suggestions in private sessions -->
    <string name="search_suggestions_onboarding_allow_button">İzin ver</string>
    <!-- Button in the search suggestions onboarding that does not allow search suggestions in private sessions -->
    <string name="search_suggestions_onboarding_do_not_allow_button">İzin verme</string>
    <!-- Search suggestion onboarding hint title text -->
    <string name="search_suggestions_onboarding_title">Gizli oturumlarda arama önerilerine izin verilsin mi?</string>
    <!-- Search suggestion onboarding hint description text, first parameter is the name of the app defined in app_name (for example: Fenix)-->
    <string name="search_suggestions_onboarding_text">%s, adres çubuğuna yazdığınız her şeyi varsayılan arama motorunuzla paylaşacaktır.</string>

    <!-- Search engine suggestion title text. The first parameter is the name of the suggested engine-->
    <string name="search_engine_suggestions_title">%s ile ara</string>
    <!-- Search engine suggestion description text -->
    <string name="search_engine_suggestions_description">Doğrudan adres çubuğundan arama yapın</string>

    <!-- Menu option in the search selector menu to open the search settings -->
    <string name="search_settings_menu_item">Arama ayarları</string>

    <!-- Header text for the search selector menu -->
    <string name="search_header_menu_item_2">Burada ara:</string>

    <!-- Content description (not visible, for screen readers etc.): Search engine icon. The first parameter is the search engine name (for example: DuckDuckGo). -->
    <string name="search_engine_icon_content_description" tools:ignore="UnusedResources">%s arama motoru</string>

    <!-- Home onboarding -->
    <!-- Onboarding home screen popup dialog, shown on top of the Jump back in section. -->
    <string name="onboarding_home_screen_jump_back_contextual_hint_2">Size özel giriş sayfanızla tanışın. Son sekmeleriniz, yer imleriniz ve arama sonuçlarınız burada görünecek.</string>
    <!-- Home onboarding dialog welcome screen title text. -->
    <string name="onboarding_home_welcome_title_2">Daha kişisel bir internete hoş geldiniz</string>
    <!-- Home onboarding dialog welcome screen description text. -->
    <string name="onboarding_home_welcome_description">Daha renkli. Daha gizli. Para için değil, insanlık için.</string>
    <!-- Home onboarding dialog sign into sync screen title text. -->
    <string name="onboarding_home_sync_title_3">Cihazdan cihaza geçmek artık daha kolay</string>
    <!-- Home onboarding dialog sign into sync screen description text. -->
    <string name="onboarding_home_sync_description">Diğer cihazlardaki sekmeleriniz artık giriş sayfanızda.</string>
    <!-- Text for the button to continue the onboarding on the home onboarding dialog. -->
    <string name="onboarding_home_get_started_button">Başlayın</string>
    <!-- Text for the button to navigate to the sync sign in screen on the home onboarding dialog. -->
    <string name="onboarding_home_sign_in_button">Giriş yap</string>
    <!-- Text for the button to skip the onboarding on the home onboarding dialog. -->
    <string name="onboarding_home_skip_button">Geç</string>

    <!-- Onboarding home screen sync popup dialog message, shown on top of Recent Synced Tabs in the Jump back in section. -->
    <string name="sync_cfr_message">Sekmeleriniz eşitleniyor! Diğer cihazınızda kaldığınız yerden devam edin.</string>

    <!-- Content description (not visible, for screen readers etc.): Close button for the home onboarding dialog -->
    <string name="onboarding_home_content_description_close_button">Kapat</string>

    <!-- Notification pre-permission dialog -->
    <!-- Enable notification pre permission dialog title
        The first parameter is the name of the app defined in app_name (for example: Fenix) -->
    <string name="onboarding_home_enable_notifications_title">Bildirimler sayesinde %s ile daha fazlasını yapın</string>
    <!-- Enable notification pre permission dialog description with rationale
        The first parameter is the name of the app defined in app_name (for example: Fenix) -->
    <string name="onboarding_home_enable_notifications_description">Sekmelerinizi cihazlar arasında senkronize edin, indirmeleri yönetin, %s tarayıcınızın gizlilik korumasına dair ipuçları alın ve daha fazlasını yapın.</string>
    <!-- Text for the button to request notification permission on the device -->
    <string name="onboarding_home_enable_notifications_positive_button">Devam et</string>
    <!-- Text for the button to not request notification permission on the device and dismiss the dialog -->
    <string name="onboarding_home_enable_notifications_negative_button">Şimdi değil</string>

    <!-- Juno first user onboarding flow experiment, strings are marked unused as they are only referenced by Nimbus experiments. -->
    <!-- Title for set firefox as default browser screen used by Nimbus experiments. Nimbus experiments do not support string placeholders.
        Note: The word "Firefox" should NOT be translated -->
<<<<<<< HEAD
    <string name="juno_onboarding_default_browser_title_nimbus" tools:ignore="UnusedResources">Firefox varsayılan tarayıcınız olsun</string>
=======
    <string name="juno_onboarding_default_browser_title_nimbus" moz:removedIn="120" tools:ignore="UnusedResources">Firefox varsayılan tarayıcınız olsun</string>
    <!-- Title for set firefox as default browser screen used by Nimbus experiments. -->
    <string name="juno_onboarding_default_browser_title_nimbus_2">Sizi güvende tutmayı seviyoruz</string>
>>>>>>> eeb875b8
    <!-- Description for set firefox as default browser screen used by Nimbus experiments. Nimbus experiments do not support string placeholders.
        Note: The word "Firefox" should NOT be translated -->
    <string name="juno_onboarding_default_browser_description_nimbus" moz:removedIn="120" tools:ignore="UnusedResources">Firefox için paradan önce insanlık gelir. Siteler arası takip kodlarını engelleyerek gizliliğinizi koruyoruz.\n\nAyrıntıları gizlilik bildirimimizde bulabilirsiniz.</string>
    <!-- Text for the link to the privacy notice webpage for set as firefox default browser screen.
    This is part of the string with the key "juno_onboarding_default_browser_description". -->
    <string name="juno_onboarding_default_browser_description_link_text" tools:ignore="UnusedResources">gizlilik bildirimimizde</string>
    <!-- Text for the button to set firefox as default browser on the device -->
    <string name="juno_onboarding_default_browser_positive_button" tools:ignore="UnusedResources">Varsayılan tarayıcı yap</string>
    <!-- Text for the button dismiss the screen and move on with the flow -->
    <string name="juno_onboarding_default_browser_negative_button" tools:ignore="UnusedResources">Şimdi değil</string>
    <!-- Title for sign in to sync screen. -->
    <string name="juno_onboarding_sign_in_title" moz:removedIn="120" tools:ignore="UnusedResources">Telefondan bilgisayara, bilgisayardan telefona geçin</string>
    <!-- Title for sign in to sync screen. -->
    <string name="juno_onboarding_sign_in_title_2">Cihazlarınız arasında güvenle geçiş yapın</string>
    <!-- Description for sign in to sync screen. -->
    <string name="juno_onboarding_sign_in_description" moz:removedIn="120" tools:ignore="UnusedResources">Diğer cihazlarınızdaki sekmeleri ve parolaları alın, kaldığınız yerden devam edin.</string>
    <!-- Description for sign in to sync screen. Nimbus experiments do not support string placeholders.
     Note: The word "Firefox" should NOT be translated -->
    <string name="juno_onboarding_sign_in_description_2">Giriş yapıp eşitlemeyi tamamladığınızda daha güvende olursunuz. Firefox, parolalarınızı, yer imlerinizi ve diğer verilerinizi şifreler.</string>
    <!-- Text for the button to sign in to sync on the device -->
    <string name="juno_onboarding_sign_in_positive_button" tools:ignore="UnusedResources">Giriş yap</string>
    <!-- Text for the button dismiss the screen and move on with the flow -->
    <string name="juno_onboarding_sign_in_negative_button" tools:ignore="UnusedResources">Şimdi değil</string>
    <!-- Title for enable notification permission screen used by Nimbus experiments. Nimbus experiments do not support string placeholders.
        Note: The word "Firefox" should NOT be translated -->
<<<<<<< HEAD
    <string name="juno_onboarding_enable_notifications_title_nimbus" tools:ignore="UnusedResources">Bildirimler sayesinde Firefox ile daha fazlasını yapın</string>
=======
    <string name="juno_onboarding_enable_notifications_title_nimbus" moz:removedIn="120" tools:ignore="UnusedResources">Bildirimler sayesinde Firefox ile daha fazlasını yapın</string>
    <!-- Title for enable notification permission screen used by Nimbus experiments. Nimbus experiments do not support string placeholders.
        Note: The word "Firefox" should NOT be translated -->
    <string name="juno_onboarding_enable_notifications_title_nimbus_2">Bildirimler Firefox ile daha güvende kalmanızı sağlar</string>
    <!-- Description for enable notification permission screen used by Nimbus experiments. Nimbus experiments do not support string placeholders.
       Note: The word "Firefox" should NOT be translated -->
    <string name="juno_onboarding_enable_notifications_description_nimbus" moz:removedIn="120" tools:ignore="UnusedResources">Sekmelerinizi cihazdan cihaza gönderin, indirmelerinizi yönetin ve Firefox ile ilgili ipuçları alın.</string>
>>>>>>> eeb875b8
    <!-- Description for enable notification permission screen used by Nimbus experiments. Nimbus experiments do not support string placeholders.
       Note: The word "Firefox" should NOT be translated -->
    <string name="juno_onboarding_enable_notifications_description_nimbus_2">Sekmelerinizi cihazlarınız arasında güvenli bir şekilde gönderin ve Firefox’un diğer gizlilik özelliklerini keşfedin.</string>
    <!-- Text for the button to request notification permission on the device -->
    <string name="juno_onboarding_enable_notifications_positive_button" tools:ignore="UnusedResources">Bildirimleri aç</string>

    <!-- Text for the button dismiss the screen and move on with the flow -->
    <string name="juno_onboarding_enable_notifications_negative_button" tools:ignore="UnusedResources">Şimdi değil</string>

    <!-- Title for add search widget screen used by Nimbus experiments. Nimbus experiments do not support string placeholders.
        Note: The word "Firefox" should NOT be translated -->
    <string name="juno_onboarding_add_search_widget_title" tools:ignore="UnusedResources">Firefox arama widget’ını deneyin</string>
    <!-- Description for add search widget screen used by Nimbus experiments. Nimbus experiments do not support string placeholders.
        Note: The word "Firefox" should NOT be translated -->
    <string name="juno_onboarding_add_search_widget_description" tools:ignore="UnusedResources">Firefox’u ana ekranınıza eklerseniz gizliliğe öncelik veren tarayıcınıza kolayca erişebilirsiniz.</string>
    <!-- Text for the button to add search widget on the device used by Nimbus experiments. Nimbus experiments do not support string placeholders.
        Note: The word "Firefox" should NOT be translated -->
    <string name="juno_onboarding_add_search_widget_positive_button" tools:ignore="UnusedResources">Firefox widget’ını ekle</string>
    <!-- Text for the button to dismiss the screen and move on with the flow -->
    <string name="juno_onboarding_add_search_widget_negative_button" tools:ignore="UnusedResources">Şimdi değil</string>

    <!-- Search Widget -->
    <!-- Content description for searching with a widget. The first parameter is the name of the application.-->
    <string name="search_widget_content_description_2">Yeni %1$s sekmesi aç</string>
    <!-- Text preview for smaller sized widgets -->
    <string name="search_widget_text_short">Ara</string>
    <!-- Text preview for larger sized widgets -->
    <string name="search_widget_text_long">Web’de ara</string>

    <!-- Content description (not visible, for screen readers etc.): Voice search -->
    <string name="search_widget_voice">Sesli arama</string>

    <!-- Preferences -->
    <!-- Title for the settings page-->
    <string name="settings">Ayarlar</string>
    <!-- Preference category for general settings -->
    <string name="preferences_category_general">Genel</string>
    <!-- Preference category for all links about Fenix -->
    <string name="preferences_category_about">Hakkında</string>
    <!-- Preference category for settings related to changing the default search engine -->
    <string name="preferences_category_select_default_search_engine">Birini seçin</string>
    <!-- Preference for settings related to managing search shortcuts for the quick search menu -->
    <string name="preferences_manage_search_shortcuts" moz:removedIn="120" tools:ignore="UnusedResources">Arama kısayollarını yönet</string>
    <!-- Preference for settings related to managing search shortcuts for the quick search menu -->
    <string name="preferences_manage_search_shortcuts_2">Alternatif arama motorlarını yönet</string>
    <!-- Summary for preference for settings related to managing search shortcuts for the quick search menu -->
    <string name="preferences_manage_search_shortcuts_summary">Arama menüsünde görünen motorları düzenle</string>
    <!-- Preference category for settings related to managing search shortcuts for the quick search menu -->
    <string name="preferences_category_engines_in_search_menu">Arama menüsünde görünen motorlar</string>
    <!-- Preference for settings related to changing the default search engine -->
    <string name="preferences_default_search_engine">Varsayılan arama motoru</string>
    <!-- Preference for settings related to Search -->
    <string name="preferences_search">Arama</string>
    <!-- Preference for settings related to Search engines -->
    <string name="preferences_search_engines">Arama motorları</string>
    <!-- Preference for settings related to Search engines suggestions-->
    <string name="preferences_search_engines_suggestions">Arama motorlarından öneriler</string>
    <!-- Preference for settings related to Search address bar -->
    <string name="preferences_search_address_bar" moz:removedIn="120" tools:ignore="UnusedResources">Adres çubuğu</string>
    <!-- Preference Category for settings related to Search address bar -->
    <string name="preferences_settings_address_bar">Adres çubuğu tercihleri</string>
    <!-- Preference Category for settings to Firefox Suggest -->
    <string name="preference_search_address_bar_fx_suggest">Adres çubuğu - Firefox Önerileri</string>
    <!-- Preference link to Learn more about Firefox Suggest -->
    <string name="preference_search_learn_about_fx_suggest">Firefox Önerileri hakkında bilgi alın</string>
    <!-- Preference link to rating Fenix on the Play Store -->
    <string name="preferences_rate">Google Play’de puan ver</string>
    <!-- Preference linking to about page for Fenix
        The first parameter is the name of the app defined in app_name (for example: Fenix) -->
    <string name="preferences_about">%1$s hakkında</string>
    <!-- Preference for settings related to changing the default browser -->
    <string name="preferences_set_as_default_browser">Varsayılan tarayıcı yap</string>
    <!-- Preference category for advanced settings -->
    <string name="preferences_category_advanced">Gelişmiş</string>
    <!-- Preference category for privacy and security settings -->
    <string name="preferences_category_privacy_security">Gizlilik ve güvenlik</string>
    <!-- Preference for advanced site permissions -->
    <string name="preferences_site_permissions">Site izinleri</string>
    <!-- Preference for private browsing options -->
    <string name="preferences_private_browsing_options">Gizli gezinti</string>
    <!-- Preference for opening links in a private tab-->
    <string name="preferences_open_links_in_a_private_tab">Bağlantıları gizli sekmede aç</string>
    <!-- Preference for allowing screenshots to be taken while in a private tab-->
    <string name="preferences_allow_screenshots_in_private_mode">Gizli gezintide ekran görüntüsü almaya izin ver</string>
    <!-- Will inform the user of the risk of activating Allow screenshots in private browsing option -->
    <string name="preferences_screenshots_in_private_mode_disclaimer">İzin verirseniz gizli sekmeler birden fazla uygulama açıkken de görünür olacak</string>
    <!-- Preference for adding private browsing shortcut -->
    <string name="preferences_add_private_browsing_shortcut">Gizli gezinti kısayolu ekle</string>
    <!-- Preference for enabling "HTTPS-Only" mode -->
    <string name="preferences_https_only_title">Yalnızca HTTPS modu</string>

    <!-- Preference for removing cookie/consent banners from sites automatically. See reduce_cookie_banner_summary for additional context. -->
    <string name="preferences_cookie_banner_reduction">Çerez bildirimlerini azalt</string>
    <!-- Preference for rejecting or removing as many cookie/consent banners as possible on sites. See reduce_cookie_banner_summary for additional context. -->
    <string name="reduce_cookie_banner_option">Çerez bildirimlerini azalt</string>
    <!-- Summary of cookie banner handling preference if the setting disabled is set to off -->
    <string name="reduce_cookie_banner_option_off">Kapalı</string>
    <!-- Summary of cookie banner handling preference if the setting enabled is set to on -->
    <string name="reduce_cookie_banner_option_on">Açık</string>

    <!-- Summary for the preference for rejecting all cookies whenever possible. The first parameter is the application name -->
    <string name="reduce_cookie_banner_summary_1">%1$s, çerez bildirimlerindeki çerez isteklerini otomatik olarak reddetmeye çalışır.</string>
    <!-- Text for indicating cookie banner handling is off this site, this is shown as part of the protections panel with the tracking protection toggle -->
    <string name="reduce_cookie_banner_off_for_site">Bu sitede kapalı</string>
    <!-- Text for cancel button indicating that cookie banner reduction is not supported for the current site, this is shown as part of the cookie banner details view. -->
    <string name="cookie_banner_handling_details_site_is_not_supported_cancel_button">Vazgeç</string>
    <!-- Text for request support button indicating that cookie banner reduction is not supported for the current site, this is shown as part of the cookie banner details view. -->
    <string name="cookie_banner_handling_details_site_is_not_supported_request_support_button_2">İstek gönder</string>
    <!-- Text for title indicating that cookie banner reduction is not supported for the current site, this is shown as part of the cookie banner details view. -->
    <string name="cookie_banner_handling_details_site_is_not_supported_title_2">Bu site için destek istensin mi?</string>
    <!-- Label for the snackBar, after the user reports with success a website where cookie banner reducer did not work -->
    <string name="cookie_banner_handling_report_site_snack_bar_text_2">İstek gönderildi</string>
    <!-- Text for indicating cookie banner handling is on this site, this is shown as part of the protections panel with the tracking protection toggle -->
    <string name="reduce_cookie_banner_on_for_site">Bu sitede açık</string>
    <!-- Text for indicating that a request for unsupported site was sent to Nimbus (it's a Mozilla library for experiments), this is shown as part of the protections panel with the tracking protection toggle -->
    <string name="reduce_cookie_banner_unsupported_site_request_submitted_2">Destek isteği gönderildi</string>
    <!-- Text for indicating cookie banner handling is currently not supported for this site, this is shown as part of the protections panel with the tracking protection toggle -->
    <string name="reduce_cookie_banner_unsupported_site">Bu site şu anda desteklenmiyor</string>
    <!-- Title text for a detail explanation indicating cookie banner handling is on this site, this is shown as part of the cookie banner panel in the toolbar. The first parameter is a shortened URL of the current site-->
    <string name="reduce_cookie_banner_details_panel_title_on_for_site">%1$s için çerez bildirimlerini azaltma açılsın mı?</string>
    <!-- Title text for a detail explanation indicating cookie banner handling is off this site, this is shown as part of the cookie banner panel in the toolbar. The first parameter is a shortened URL of the current site-->
    <string name="reduce_cookie_banner_details_panel_title_off_for_site">%1$s için çerez bildirimlerini azaltma kapatılsın mı?</string>
    <!-- Title text for a detail explanation indicating cookie banner reducer didn't work for the current site, this is shown as part of the cookie banner panel in the toolbar. The first parameter is the application name-->
    <string name="reduce_cookie_banner_details_panel_title_unsupported_site_request_2">%1$s bu sitedeki çerez isteklerini otomatik olarak reddedemiyor. İleride bu siteyi desteklememiz için istekte bulunabilirsiniz.</string>
    <!-- Long text for a detail explanation indicating what will happen if cookie banner handling is off for a site, this is shown as part of the cookie banner panel in the toolbar. The first parameter is the application name -->
    <string name="reduce_cookie_banner_details_panel_description_off_for_site">%1$s bu sitenin çerezlerini temizleyip sayfayı tazeleyecek. Tüm çerezlerin temizlenmesi oturumunuzu kapatabilir veya alışveriş sepetlerinizi boşaltabilir.</string>

    <!-- Long text for a detail explanation indicating what will happen if cookie banner handling is on for a site, this is shown as part of the cookie banner panel in the toolbar. The first parameter is the application name -->
    <string name="reduce_cookie_banner_details_panel_description_on_for_site_2">%1$s, desteklenen sitelerdeki tüm çerez isteklerini otomatik olarak reddetmeye çalışır.</string>
    <!-- Title text for the cookie banner re-engagement dialog. The first parameter is the application name. -->
    <string name="reduce_cookie_banner_dialog_title" moz:RemovedIn="121" tools:ignore="UnusedResources">%1$s çerez bildirimlerini reddedebilsin mi?</string>
    <!-- Body text for the cookie banner re-engagement dialog use. The first parameter is the application name. -->
    <string name="reduce_cookie_banner_dialog_body" moz:RemovedIn="121" tools:ignore="UnusedResources">%1$s birçok çerez bildirimini otomatik olarak reddedebilir.</string>
    <!-- Remind me later text button for the onboarding dialog -->
    <string name="reduce_cookie_banner_dialog_not_now_button" moz:RemovedIn="121" tools:ignore="UnusedResources">Şimdi değil</string>
    <!-- Snack text for the cookie banner dialog, after user hit the dismiss banner button -->
    <string name="reduce_cookie_banner_dialog_snackbar_text" moz:RemovedIn="121" tools:ignore="UnusedResources">Daha az çerez isteği göreceksiniz</string>

    <!-- Change setting text button, for the cookie banner re-engagement dialog -->
    <string name="reduce_cookie_banner_dialog_change_setting_button" moz:RemovedIn="121" tools:ignore="UnusedResources">İzin ver</string>

    <!-- Description of the preference to enable "HTTPS-Only" mode. -->
    <string name="preferences_https_only_summary">Daha fazla güvenlik için sitelere otomatik olarak HTTPS şifreleme protokolüyle bağlanmaya çalışır.</string>
    <!-- Summary of https only preference if https only is set to off -->
    <string name="preferences_https_only_off">Kapalı</string>
    <!-- Summary of https only preference if https only is set to on in all tabs -->
    <string name="preferences_https_only_on_all">Tüm sekmelerde açık</string>
    <!-- Summary of https only preference if https only is set to on in private tabs only -->
    <string name="preferences_https_only_on_private">Gizli sekmelerde açık</string>
    <!-- Text displayed that links to website containing documentation about "HTTPS-Only" mode -->
    <string name="preferences_http_only_learn_more">Daha fazla bilgi al</string>
    <!-- Option for the https only setting -->
    <string name="preferences_https_only_in_all_tabs">Tüm sekmelerde etkinleştir</string>
    <!-- Option for the https only setting -->
    <string name="preferences_https_only_in_private_tabs">Yalnızca gizli sekmelerde etkinleştir</string>
    <!-- Title shown in the error page for when trying to access a http website while https only mode is enabled. -->
    <string name="errorpage_httpsonly_title">Güvenli site mevcut değil</string>
    <!-- Message shown in the error page for when trying to access a http website while https only mode is enabled. The message has two paragraphs. This is the first. -->
    <string name="errorpage_httpsonly_message_title">Büyük olasılıkla bu web sitesi HTTPS’i desteklemiyor.</string>
    <!-- Message shown in the error page for when trying to access a http website while https only mode is enabled. The message has two paragraphs. This is the second. -->
    <string name="errorpage_httpsonly_message_summary">Ancak bir saldırganın araya girmiş olması da mümkün. Bu web sitesine girerseniz hassas bilgilerinizi siteyle paylaşmayın. Devam ederseniz yalnızca HTTPS modu bu sitede geçici olarak kapatılacaktır.</string>
    <!-- Preference for accessibility -->
    <string name="preferences_accessibility">Erişilebilirlik</string>
    <!-- Preference to override the Firefox Account server -->
    <string name="preferences_override_fxa_server" moz:RemovedIn="120" tools:ignore="UnusedResources">Özel Firefox Hesabı sunucusu</string>
    <!-- Preference to override the Mozilla account server -->
    <string name="preferences_override_account_server">Özel Mozilla hesabı sunucusu</string>
    <!-- Preference to override the Sync token server -->
    <string name="preferences_override_sync_tokenserver">Özel Sync sunucusu</string>
    <!-- Toast shown after updating the FxA/Sync server override preferences -->
    <string name="toast_override_fxa_sync_server_done" moz:RemovedIn="120" tools:ignore="UnusedResources">Firefox Hesabı/Sync sunucusu değiştirildi. Değişiklikleri uygulamak için uygulamadan çıkılıyor…</string>
    <!-- Toast shown after updating the Mozilla account/Sync server override preferences -->
    <string name="toast_override_account_sync_server_done">Mozilla hesabı/Sync sunucusu değiştirildi. Değişiklikleri uygulamak için uygulamadan çıkılıyor…</string>
    <!-- Preference category for account information -->
    <string name="preferences_category_account">Hesap</string>
    <!-- Preference for changing where the toolbar is positioned -->
    <string name="preferences_toolbar">Araç çubuğu</string>
    <!-- Preference for changing default theme to dark or light mode -->
    <string name="preferences_theme">Tema</string>
    <!-- Preference for customizing the home screen -->
    <string name="preferences_home_2">Giriş sayfası</string>
    <!-- Preference for gestures based actions -->
    <string name="preferences_gestures">Parmak hareketleri</string>
    <!-- Preference for settings related to visual options -->
    <string name="preferences_customize">Özelleştir</string>
    <!-- Preference description for banner about signing in -->
    <string name="preferences_sign_in_description_2">Sekmeleri, yer imlerini, parolaları ve daha fazlasını eşitlemek için giriş yapın.</string>
    <!-- Preference shown instead of account display name while account profile information isn't available yet. -->
    <string name="preferences_account_default_name" moz:RemovedIn="120" tools:ignore="UnusedResources">Firefox Hesabı</string>
    <!-- Preference shown instead of account display name while account profile information isn't available yet. -->
    <string name="preferences_account_default_name_2">Mozilla hesabı</string>
    <!-- Preference text for account title when there was an error syncing FxA -->
    <string name="preferences_account_sync_error">Eşitlemeye devam etmek için yeniden bağlayın</string>
    <!-- Preference for language -->
    <string name="preferences_language">Dil</string>
    <!-- Preference for data choices -->
    <string name="preferences_data_choices">Veri seçenekleri</string>
    <!-- Preference for data collection -->
    <string name="preferences_data_collection">Veri toplama</string>
    <!-- Preference for developers -->
    <string name="preferences_remote_debugging">USB ile uzaktan hata ayıklama</string>
    <!-- Preference title for switch preference to show search engines -->
    <string name="preferences_show_search_engines" moz:RemovedIn="120" tools:ignore="UnusedResources">Arama motorlarını göster</string>
    <!-- Preference title for switch preference to show search suggestions -->
    <string name="preferences_show_search_suggestions">Arama önerilerini göster</string>
    <!-- Preference title for switch preference to show voice search button -->
    <string name="preferences_show_voice_search">Sesle aramayı göster</string>
    <!-- Preference title for switch preference to show search suggestions also in private mode -->
    <string name="preferences_show_search_suggestions_in_private">Gizli oturumlarda göster</string>
    <!-- Preference title for switch preference to show a clipboard suggestion when searching -->
    <string name="preferences_show_clipboard_suggestions">Pano önerilerini göster</string>
    <!-- Preference title for switch preference to suggest browsing history when searching -->
    <string name="preferences_search_browsing_history">Gezinti geçmişinde ara</string>
    <!-- Preference title for switch preference to suggest bookmarks when searching -->
    <string name="preferences_search_bookmarks">Yer imlerinde ara</string>
    <!-- Preference title for switch preference to suggest synced tabs when searching -->
    <string name="preferences_search_synced_tabs">Eşitlenmiş sekmelerde ara</string>
    <!-- Preference for account settings -->
    <string name="preferences_account_settings">Hesap ayarları</string>

    <!-- Preference for enabling url autocomplete-->
    <string name="preferences_enable_autocomplete_urls">Adresleri otomatik tamamla</string>
    <!-- Preference title for switch preference to show sponsored Firefox Suggest search suggestions -->
    <string name="preferences_show_sponsored_suggestions">Sponsorlardan öneriler</string>
    <!-- Summary for preference to show sponsored Firefox Suggest search suggestions.
         The first parameter is the name of the application. -->
    <string name="preferences_show_sponsored_suggestions_summary">Ara sıra görünecek sponsorlu önerilerle %1$s tarayıcınızı destekleyin</string>
    <!-- Preference title for switch preference to show Firefox Suggest search suggestions for web content.
         The first parameter is the name of the application. -->
    <string name="preferences_show_nonsponsored_suggestions">%1$s önerileri</string>
    <!-- Summary for preference to show Firefox Suggest search suggestions for web content -->
    <string name="preferences_show_nonsponsored_suggestions_summary">Aramanızla ilgili öneriler alın</string>
    <!-- Preference for open links in third party apps -->
    <string name="preferences_open_links_in_apps">Bağlantıları uygulamalarda aç</string>

    <!-- Preference for open links in third party apps always open in apps option -->
    <string name="preferences_open_links_in_apps_always">Her zaman</string>
    <!-- Preference for open links in third party apps ask before opening option -->
    <string name="preferences_open_links_in_apps_ask">Açmadan önce sor</string>
    <!-- Preference for open links in third party apps never open in apps option -->
    <string name="preferences_open_links_in_apps_never">Asla</string>
    <!-- Preference for open download with an external download manager app -->
    <string name="preferences_external_download_manager">Harici indirme yöneticisi</string>
    <!-- Preference for enabling gecko engine logs -->
    <string name="preferences_enable_gecko_logs">Gecko günlük kaydını etkinleştir</string>
    <!-- Message to indicate users that we are quitting the application to apply the changes -->
    <string name="quit_application">Değişiklikleri uygulamak için uygulamadan çıkılıyor…</string>

    <!-- Preference for add_ons -->
    <string name="preferences_addons">Eklentiler</string>

    <!-- Preference for notifications -->
    <string name="preferences_notifications">Bildirimler</string>

    <!-- Summary for notification preference indicating notifications are allowed -->
    <string name="notifications_allowed_summary">İzin verildi</string>
    <!-- Summary for notification preference indicating notifications are not allowed -->
    <string name="notifications_not_allowed_summary">İzin verilmedi</string>

    <!-- Add-on Preferences -->
    <!-- Preference to customize the configured AMO (addons.mozilla.org) collection -->
    <string name="preferences_customize_amo_collection">Özel eklenti koleksiyonu</string>
    <!-- Button caption to confirm the add-on collection configuration -->
    <string name="customize_addon_collection_ok">Tamam</string>
    <!-- Button caption to abort the add-on collection configuration -->
    <string name="customize_addon_collection_cancel">İptal</string>
    <!-- Hint displayed on input field for custom collection name -->
    <string name="customize_addon_collection_hint">Koleksiyon adı</string>
    <!-- Hint displayed on input field for custom collection user ID-->
    <string name="customize_addon_collection_user_hint">Koleksiyon sahibi (kullanıcı kimliği)</string>
    <!-- Toast shown after confirming the custom add-on collection configuration -->
    <string name="toast_customize_addon_collection_done">Eklenti koleksiyonu değiştirildi. Değişiklikleri uygulamak için uygulamadan çıkılıyor…</string>

    <!-- Customize Home -->
    <!-- Header text for jumping back into the recent tab in customize the home screen -->
    <string name="customize_toggle_jump_back_in">Açık sekmeler</string>
    <!-- Title for the customize home screen section with recently saved bookmarks. -->
    <string name="customize_toggle_recent_bookmarks">Son yer imleri</string>
    <!-- Title for the customize home screen section with recently visited. Recently visited is
    a section where users see a list of tabs that they have visited in the past few days -->
    <string name="customize_toggle_recently_visited">Son bakılanlar</string>

    <!-- Title for the customize home screen section with Pocket. -->
    <string name="customize_toggle_pocket_2">Merak uyandıran makaleler</string>
    <!-- Summary for the customize home screen section with Pocket. The first parameter is product name Pocket -->
    <string name="customize_toggle_pocket_summary">Makaleler %s tarafından derlenmektedir</string>
    <!-- Title for the customize home screen section with sponsored Pocket stories. -->
    <string name="customize_toggle_pocket_sponsored">Sponsorlu haberler</string>
    <!-- Title for the opening wallpaper settings screen -->
    <string name="customize_wallpapers">Duvar kâğıtları</string>
    <!-- Title for the customize home screen section with sponsored shortcuts. -->
    <string name="customize_toggle_contile">Sponsorlu kısayollar</string>

    <!-- Wallpapers -->
    <!-- Content description for various wallpapers. The first parameter is the name of the wallpaper -->
    <string name="wallpapers_item_name_content_description">Duvar kâğıdı: %1$s</string>
    <!-- Snackbar message for when wallpaper is selected -->
    <string name="wallpaper_updated_snackbar_message">Duvar kâğıdı güncellendi.</string>
    <!-- Snackbar label for action to view selected wallpaper -->
    <string name="wallpaper_updated_snackbar_action">Göster</string>
    <!-- Snackbar message for when wallpaper couldn't be downloaded -->
    <string name="wallpaper_download_error_snackbar_message">Duvar kâğıdı indirilemedi</string>
    <!-- Snackbar label for action to retry downloading the wallpaper -->
    <string name="wallpaper_download_error_snackbar_action">Tekrar dene</string>
    <!-- Snackbar message for when wallpaper couldn't be selected because of the disk error -->
    <string name="wallpaper_select_error_snackbar_message">Duvar kâğıdı değiştirilemedi</string>
    <!-- Text displayed that links to website containing documentation about the "Limited Edition" wallpapers. -->
    <string name="wallpaper_learn_more">Daha fazla bilgi alın</string>

    <!-- Text for classic wallpapers title. The first parameter is the Firefox name. -->
    <string name="wallpaper_classic_title">Klasik %s</string>
    <!-- Text for artist series wallpapers title. "Artist series" represents a collection of artist collaborated wallpapers. -->
    <string name="wallpaper_artist_series_title">Sanatçı serisi</string>
    <!-- Description text for the artist series wallpapers with learn more link. The first parameter is the learn more string defined in wallpaper_learn_more. "Independent voices" is the name of the wallpaper collection -->
    <string name="wallpaper_artist_series_description_with_learn_more">Bağımsız Sesler koleksiyonu. %s</string>
    <!-- Description text for the artist series wallpapers. "Independent voices" is the name of the wallpaper collection -->
    <string name="wallpaper_artist_series_description">Bağımsız Sesler koleksiyonu.</string>
    <!-- Wallpaper onboarding dialog header text. -->
    <string name="wallpapers_onboarding_dialog_title_text">Farklı renkleri deneyin</string>
    <!-- Wallpaper onboarding dialog body text. -->
    <string name="wallpapers_onboarding_dialog_body_text">Size hitap eden bir duvar kâğıdı seçin.</string>
    <!-- Wallpaper onboarding dialog learn more button text. The button navigates to the wallpaper settings screen. -->
    <string name="wallpapers_onboarding_dialog_explore_more_button_text">Daha fazla duvar kâğıdı keşfedin</string>

    <!-- Add-ons general availability nimbus message-->
    <!-- Title of the Nimbus message for add-ons general availability-->
    <string name="addon_ga_message_title" tools:ignore="UnusedResources">Yeni eklentiler kullanıma sunuldu</string>
    <!-- Body of the Nimbus message for add-ons general availability. 'Firefox' intentionally hardcoded here-->
    <string name="addon_ga_message_body" tools:ignore="UnusedResources">Firefox’u kişiselleştirmenizi sağlayan 100’den fazla yeni uzantıya göz atın.</string>
    <!-- Button text of the Nimbus message for add-ons general availability. -->
    <string name="addon_ga_message_button" tools:ignore="UnusedResources">Eklentileri keşfet</string>

    <!-- Add-on Installation from AMO-->
    <!-- Error displayed when user attempts to install an add-on from AMO (addons.mozilla.org) that is not supported -->
    <string name="addon_not_supported_error" moz:removedIn="120" tools:ignore="UnusedResources">Eklenti desteklenmiyor</string>
    <!-- Error displayed when user attempts to install an add-on from AMO (addons.mozilla.org) that is already installed -->
    <string name="addon_already_installed" moz:removedIn="120" tools:ignore="UnusedResources">Eklenti zaten yüklenmiş</string>

    <!-- Add-on process crash dialog to user -->
    <!-- Title of a dialog shown to the user when enough errors have occurred with addons and they need to be temporarily disabled -->
    <string name="addon_process_crash_dialog_title" tools:ignore="UnusedResources">Eklentiler geçici olarak devre dışı bırakıldı</string>
    <!-- The first parameter is the application name. This is a message shown to the user when too many errors have occurred with the addons process and they have been disabled. The user can decide if they would like to continue trying to start add-ons or if they'd rather continue without them. -->
    <string name="addon_process_crash_dialog_message" tools:ignore="UnusedResources">Bir veya daha fazla eklenti çalışmayı durdurdu ve sisteminizi kararsız duruma getirdi. %1$s eklentileri yeniden başlatmayı denedi fakat başarısız oldu.\n\nEklentiler mevcut oturumunuz sırasında yeniden başlatılmayacak.\n\nEklentileri kaldırmak veya devre dışı bırakmak bu sorunu çözebilir.</string>
    <!-- This will cause the add-ons to try restarting but the dialog will reappear if it is unsuccessful again -->
    <string name="addon_process_crash_dialog_retry_button_text" tools:ignore="UnusedResources">Eklentileri yeniden başlatmayı dene</string>
    <!-- The user will continue with all add-ons disabled -->
    <string name="addon_process_crash_dialog_disable_addons_button_text" tools:ignore="UnusedResources">Eklentileri devre dışı bırakarak devam et</string>

    <!-- Account Preferences -->
    <!-- Preference for managing your account via accounts.firefox.com -->
    <string name="preferences_manage_account">Hesabı yönet</string>
    <!-- Summary of the preference for managing your account via accounts.firefox.com. -->
    <string name="preferences_manage_account_summary">Parolanızı değiştirin, veri toplamayı yönetin veya hesabınızı silin</string>
    <!-- Preference for triggering sync -->
    <string name="preferences_sync_now">Şimdi eşitle</string>
    <!-- Preference category for sync -->
    <string name="preferences_sync_category">Nelerin eşitleneceğini seçin</string>
    <!-- Preference for syncing history -->
    <string name="preferences_sync_history">Geçmiş</string>
    <!-- Preference for syncing bookmarks -->
    <string name="preferences_sync_bookmarks">Yer imleri</string>
    <!-- Preference for syncing logins -->
    <string name="preferences_sync_logins">Hesaplar</string>
    <!-- Preference for syncing tabs -->
    <string name="preferences_sync_tabs_2">Açık sekmeler</string>
    <!-- Preference for signing out -->
    <string name="preferences_sign_out">Çıkış yap</string>
    <!-- Preference displays and allows changing current FxA device name -->
    <string name="preferences_sync_device_name">Cihaz adı</string>
    <!-- Text shown when user enters empty device name -->
    <string name="empty_device_name_error">Cihaz adı boş olamaz.</string>
    <!-- Label indicating that sync is in progress -->
    <string name="sync_syncing_in_progress">Eşitleniyor…</string>
    <!-- Label summary indicating that sync failed. The first parameter is the date stamp showing last time it succeeded -->
    <string name="sync_failed_summary">Eşitleme başarısız oldu. Son eşitleme: %s</string>
    <!-- Label summary showing never synced -->
    <string name="sync_failed_never_synced_summary">Eşitleme başarısız oldu. Son eşitleme: yok</string>
    <!-- Label summary the date we last synced. The first parameter is date stamp showing last time synced -->
    <string name="sync_last_synced_summary">Son eşitleme: %s</string>
    <!-- Label summary showing never synced -->
    <string name="sync_never_synced_summary">Son eşitleme: hiç</string>

    <!-- Text for displaying the default device name.
        The first parameter is the application name, the second is the device manufacturer name
        and the third is the device model. -->
    <string name="default_device_name_2">%1$s - %2$s %3$s</string>

    <!-- Preference for syncing credit cards -->
    <string name="preferences_sync_credit_cards">Kredi kartları</string>
    <!-- Preference for syncing addresses -->
    <string name="preferences_sync_address">Adresler</string>

    <!-- Send Tab -->
    <!-- Name of the "receive tabs" notification channel. Displayed in the "App notifications" system settings for the app -->
    <string name="fxa_received_tab_channel_name">Alınan sekmeler</string>
    <!-- Description of the "receive tabs" notification channel. Displayed in the "App notifications" system settings for the app -->
    <string name="fxa_received_tab_channel_description">Diğer Firefox cihazlarından gelen sekmelerin bildirimleri.</string>
    <!--  The body for these is the URL of the tab received  -->
    <string name="fxa_tab_received_notification_name">Sekme alındı</string>
    <!-- %s is the device name -->
    <string name="fxa_tab_received_from_notification_name">%s üzerinden gelen sekme</string>

    <!-- Advanced Preferences -->
    <!-- Preference for tracking protection exceptions -->
    <string name="preferences_tracking_protection_exceptions">İstisnalar</string>
    <!-- Button in Exceptions Preference to turn on tracking protection for all sites (remove all exceptions) -->
    <string name="preferences_tracking_protection_exceptions_turn_on_for_all">Tüm sitelerde aç</string>

    <!-- Text displayed when there are no exceptions -->
    <string name="exceptions_empty_message_description">İstisnalar, seçilen sitelerde izlenme korumasını kapatmanıza izin verir.</string>
    <!-- Text displayed when there are no exceptions, with learn more link that brings users to a tracking protection SUMO page -->
    <string name="exceptions_empty_message_learn_more_link">Daha fazla bilgi al</string>

    <!-- Preference switch for usage and technical data collection -->
    <string name="preference_usage_data">Kullanım verileri ve teknik veriler</string>
    <!-- Preference description for usage and technical data collection -->
    <string name="preferences_usage_data_description">%1$s tarayıcınızı iyileştirmemize yardımcı olmak için tarayıcınızla ilgili performans, kullanım, donanım ve özelleştirme verilerini Mozilla ile paylaşır</string>
    <!-- Preference switch for marketing data collection -->
    <string name="preferences_marketing_data">Pazarlama verileri</string>
    <!-- Preference description for marketing data collection -->
    <string name="preferences_marketing_data_description2">Temel kullanım verilerini mobil pazarlama iş ortağımız Adjust ile paylaşır</string>
    <!-- Title for studies preferences -->
    <string name="preference_experiments_2">Araştırmalar</string>
    <!-- Summary for studies preferences -->
    <string name="preference_experiments_summary_2">Mozilla’nın araştırmalar yükleyip çalıştırmasına izin verir</string>

    <!-- Turn On Sync Preferences -->
    <!-- Header of the Sync and save your data preference view -->
    <string name="preferences_sync_2">Verilerinizi eşitleyin ve kaydedin</string>
    <!-- Preference for reconnecting to FxA sync -->
    <string name="preferences_sync_sign_in_to_reconnect">Yeniden bağlanmak için giriş yapın</string>
    <!-- Preference for removing FxA account -->
    <string name="preferences_sync_remove_account">Hesabı kaldır</string>

    <!-- Pairing Feature strings -->
    <!-- Instructions on how to access pairing -->
    <string name="pair_instructions_2"><![CDATA[<b>firefox.com/pair</b> adresinde görünen QR kodunu tarayın]]></string>

    <!-- Toolbar Preferences -->
    <!-- Preference for using top toolbar -->
    <string name="preference_top_toolbar">Üstte</string>
    <!-- Preference for using bottom toolbar -->
    <string name="preference_bottom_toolbar">Altta</string>

    <!-- Theme Preferences -->
    <!-- Preference for using light theme -->
    <string name="preference_light_theme">Açık</string>
    <!-- Preference for using dark theme -->
    <string name="preference_dark_theme">Koyu</string>
    <!-- Preference for using using dark or light theme automatically set by battery -->
    <string name="preference_auto_battery_theme">Pil tasarrufuna göre</string>
    <!-- Preference for using following device theme -->
    <string name="preference_follow_device_theme">Cihaz temasına uy</string>

    <!-- Gestures Preferences-->
    <!-- Preferences for using pull to refresh in a webpage -->
    <string name="preference_gestures_website_pull_to_refresh">Tazelemek için çek</string>
    <!-- Preference for using the dynamic toolbar -->
    <string name="preference_gestures_dynamic_toolbar">Araç çubuğunu gizlemek için kaydır</string>
    <!-- Preference for switching tabs by swiping horizontally on the toolbar -->
    <string name="preference_gestures_swipe_toolbar_switch_tabs">Sekme değiştirmek için araç çubuğunu yana kaydır</string>

    <!-- Preference for showing the opened tabs by swiping up on the toolbar-->
    <string name="preference_gestures_swipe_toolbar_show_tabs">Sekmeleri açmak için araç çubuğunu yukarı kaydır</string>

    <!-- Library -->
    <!-- Option in Library to open Downloads page -->
    <string name="library_downloads">İndirilenler</string>
    <!-- Option in library to open Bookmarks page -->
    <string name="library_bookmarks">Yer imleri</string>
    <!-- Option in library to open Desktop Bookmarks root page -->
    <string name="library_desktop_bookmarks_root">Masaüstü yer imleri</string>
    <!-- Option in library to open Desktop Bookmarks "menu" page -->
    <string name="library_desktop_bookmarks_menu">Yer imleri menüsü</string>
    <!-- Option in library to open Desktop Bookmarks "toolbar" page -->
    <string name="library_desktop_bookmarks_toolbar">Yer imleri araç çubuğu</string>
    <!-- Option in library to open Desktop Bookmarks "unfiled" page -->
    <string name="library_desktop_bookmarks_unfiled">Diğer yer imleri</string>
    <!-- Option in Library to open History page -->
    <string name="library_history">Geçmiş</string>
    <!-- Option in Library to open a new tab -->
    <string name="library_new_tab">Yeni sekme</string>
    <!-- Settings Page Title -->
    <string name="settings_title">Ayarlar</string>
    <!-- Content description (not visible, for screen readers etc.): "Close button for library settings" -->
    <string name="content_description_close_button">Kapat</string>

    <!-- Title to show in alert when a lot of tabs are to be opened
    %d is a placeholder for the number of tabs that will be opened -->
    <string name="open_all_warning_title">%d sekme açılsın mı?</string>
    <!-- Message to warn users that a large number of tabs will be opened
    %s will be replaced by app name. -->
    <string name="open_all_warning_message">Bu kadar çok sekme açmak, sayfalar yüklenirken %s tarayıcısını yavaşlatabilir. Devam etmek istediğinize emin misiniz?</string>
    <!-- Dialog button text for confirming open all tabs -->
    <string name="open_all_warning_confirm">Sekmeleri aç</string>

    <!-- Dialog button text for canceling open all tabs -->
    <string name="open_all_warning_cancel">Vazgeç</string>

    <!-- Text to show users they have one page in the history group section of the History fragment.
    %d is a placeholder for the number of pages in the group. -->
    <string name="history_search_group_site_1">%d sayfa</string>

    <!-- Text to show users they have multiple pages in the history group section of the History fragment.
    %d is a placeholder for the number of pages in the group. -->
    <string name="history_search_group_sites_1">%d sayfa</string>

    <!-- Option in library for Recently Closed Tabs -->
    <string name="library_recently_closed_tabs">Son kapatılan sekmeler</string>
    <!-- Option in library to open Recently Closed Tabs page -->
    <string name="recently_closed_show_full_history">Tüm geçmişi göster</string>
    <!-- Text to show users they have multiple tabs saved in the Recently Closed Tabs section of history.
    %d is a placeholder for the number of tabs selected. -->
    <string name="recently_closed_tabs">%d sekme</string>
    <!-- Text to show users they have one tab saved in the Recently Closed Tabs section of history.
    %d is a placeholder for the number of tabs selected. -->
    <string name="recently_closed_tab">%d sekme</string>
    <!-- Recently closed tabs screen message when there are no recently closed tabs -->
    <string name="recently_closed_empty_message">Yakın zamanda kapatılmış sekme yok</string>

    <!-- Tab Management -->
    <!-- Title of preference for tabs management -->
    <string name="preferences_tabs">Sekmeler</string>
    <!-- Title of preference that allows a user to specify the tab view -->
    <string name="preferences_tab_view">Sekme görünümü</string>
    <!-- Option for a list tab view -->
    <string name="tab_view_list">Liste</string>
    <!-- Option for a grid tab view -->
    <string name="tab_view_grid">Izgara</string>
    <!-- Title of preference that allows a user to auto close tabs after a specified amount of time -->
    <string name="preferences_close_tabs">Sekmeleri kapat</string>
    <!-- Option for auto closing tabs that will never auto close tabs, always allows user to manually close tabs -->
    <string name="close_tabs_manually">Elle</string>
    <!-- Option for auto closing tabs that will auto close tabs after one day -->
    <string name="close_tabs_after_one_day">Bir gün sonra</string>
    <!-- Option for auto closing tabs that will auto close tabs after one week -->
    <string name="close_tabs_after_one_week">Bir hafta sonra</string>
    <!-- Option for auto closing tabs that will auto close tabs after one month -->
    <string name="close_tabs_after_one_month">Bir ay sonra</string>

    <!-- Title of preference that allows a user to specify the auto-close settings for open tabs -->
    <string name="preference_auto_close_tabs" tools:ignore="UnusedResources">Açık sekmeleri otomatik kapat</string>

    <!-- Opening screen -->
    <!-- Title of a preference that allows a user to choose what screen to show after opening the app -->
    <string name="preferences_opening_screen">Açılış ekranı</string>
    <!-- Option for always opening the homepage when re-opening the app -->
    <string name="opening_screen_homepage">Giriş sayfası</string>
    <!-- Option for always opening the user's last-open tab when re-opening the app -->
    <string name="opening_screen_last_tab">Son sekme</string>
    <!-- Option for always opening the homepage when re-opening the app after four hours of inactivity -->
    <string name="opening_screen_after_four_hours_of_inactivity">Dört saat hareketsizlikten sonra giriş sayfası</string>
    <!-- Summary for tabs preference when auto closing tabs setting is set to manual close-->
    <string name="close_tabs_manually_summary">Elle kapat</string>
    <!-- Summary for tabs preference when auto closing tabs setting is set to auto close tabs after one day-->
    <string name="close_tabs_after_one_day_summary">Bir gün sonra kapat</string>
    <!-- Summary for tabs preference when auto closing tabs setting is set to auto close tabs after one week-->
    <string name="close_tabs_after_one_week_summary">Bir hafta sonra kapat</string>
    <!-- Summary for tabs preference when auto closing tabs setting is set to auto close tabs after one month-->
    <string name="close_tabs_after_one_month_summary">Bir ay sonra kapat</string>

    <!-- Summary for homepage preference indicating always opening the homepage when re-opening the app -->
    <string name="opening_screen_homepage_summary">Giriş sayfasını aç</string>
    <!-- Summary for homepage preference indicating always opening the last-open tab when re-opening the app -->
    <string name="opening_screen_last_tab_summary">Son sekmeyi aç</string>
    <!-- Summary for homepage preference indicating opening the homepage when re-opening the app after four hours of inactivity -->
    <string name="opening_screen_after_four_hours_of_inactivity_summary">Dört saat sonra giriş sayfasını aç</string>

    <!-- Inactive tabs -->
    <!-- Category header of a preference that allows a user to enable or disable the inactive tabs feature -->
    <string name="preferences_inactive_tabs">Eski sekmeleri pasife taşı</string>
    <!-- Title of inactive tabs preference -->
    <string name="preferences_inactive_tabs_title">İki haftadır bakmadığınız sekmeler pasif bölümüne taşınır.</string>

    <!-- Studies -->
    <!-- Title of the remove studies button -->
    <string name="studies_remove">Kaldır</string>
    <!-- Title of the active section on the studies list -->
    <string name="studies_active">Etkin</string>
    <!-- Description for studies, it indicates why Firefox use studies. The first parameter is the name of the application. -->
    <string name="studies_description_2">%1$s zaman zaman araştırmalar yükleyip çalıştırabilir.</string>
    <!-- Learn more link for studies, links to an article for more information about studies. -->
    <string name="studies_learn_more">Daha fazla bilgi al</string>

    <!-- Dialog message shown after removing a study -->
    <string name="studies_restart_app">Değişiklikleri uygulamak için uygulama kapanacak</string>
    <!-- Dialog button to confirm the removing a study. -->
    <string name="studies_restart_dialog_ok">Tamam</string>
    <!-- Dialog button text for canceling removing a study. -->
    <string name="studies_restart_dialog_cancel">İptal</string>

    <!-- Toast shown after turning on/off studies preferences -->
    <string name="studies_toast_quit_application" tools:ignore="UnusedResources">Değişiklikleri uygulamak için uygulamadan çıkılıyor…</string>

    <!-- Sessions -->
    <!-- Title for the list of tabs -->
    <string name="tab_header_label">Açık sekmeler</string>
    <!-- Title for the list of tabs in the current private session -->
    <string name="tabs_header_private_tabs_title">Gizli sekmeler</string>
    <!-- Title for the list of tabs in the synced tabs -->
    <string name="tabs_header_synced_tabs_title">Eşitlenmiş sekmeler</string>
    <!-- Content description (not visible, for screen readers etc.): Add tab button. Adds a news tab when pressed -->
    <string name="add_tab">Sekme ekle</string>
    <!-- Content description (not visible, for screen readers etc.): Add tab button. Adds a news tab when pressed -->
    <string name="add_private_tab">Gizli sekme ekle</string>
    <!-- Text for the new tab button to indicate adding a new private tab in the tab -->
    <string name="tab_drawer_fab_content">GİZLİ</string>
    <!-- Text for the new tab button to indicate syncing command on the synced tabs page -->
    <string name="tab_drawer_fab_sync">EŞİTLE</string>
    <!-- Text shown in the menu for sharing all tabs -->
    <string name="tab_tray_menu_item_share">Tüm sekmeleri paylaş</string>
    <!-- Text shown in the menu to view recently closed tabs -->
    <string name="tab_tray_menu_recently_closed">Son kapatılan sekmeler</string>
    <!-- Text shown in the tabs tray inactive tabs section -->
    <string name="tab_tray_inactive_recently_closed" tools:ignore="UnusedResources">Son kapatılanlar</string>
    <!-- Text shown in the menu to view account settings -->
    <string name="tab_tray_menu_account_settings">Hesap ayarları</string>
    <!-- Text shown in the menu to view tab settings -->
    <string name="tab_tray_menu_tab_settings">Sekme ayarları</string>
    <!-- Text shown in the menu for closing all tabs -->
    <string name="tab_tray_menu_item_close">Tüm sekmeleri kapat</string>
    <!-- Text shown in the multiselect menu for bookmarking selected tabs. -->
    <string name="tab_tray_multiselect_menu_item_bookmark">Yer imlerine ekle</string>
    <!-- Text shown in the multiselect menu for closing selected tabs. -->
    <string name="tab_tray_multiselect_menu_item_close">Kapat</string>
    <!-- Content description for tabs tray multiselect share button -->
    <string name="tab_tray_multiselect_share_content_description">Seçili sekmeleri paylaş</string>
    <!-- Content description for tabs tray multiselect menu -->
    <string name="tab_tray_multiselect_menu_content_description">Seçili sekmeler menüsü</string>
    <!-- Content description (not visible, for screen readers etc.): Removes tab from collection button. Removes the selected tab from collection when pressed -->
    <string name="remove_tab_from_collection">Sekmeyi koleksiyondan çıkar</string>
    <!-- Text for button to enter multiselect mode in tabs tray -->
    <string name="tabs_tray_select_tabs">Sekmeleri seç</string>
    <!-- Content description (not visible, for screen readers etc.): Close tab button. Closes the current session when pressed -->
    <string name="close_tab">Sekmeyi kapat</string>
    <!-- Content description (not visible, for screen readers etc.): Close tab <title> button. First parameter is tab title  -->
    <string name="close_tab_title">%s sekmesini kapat</string>
    <!-- Content description (not visible, for screen readers etc.): Opens the open tabs menu when pressed -->
    <string name="open_tabs_menu">Açık sekmeler menüsü aç</string>
    <!-- Open tabs menu item to save tabs to collection -->
    <string name="tabs_menu_save_to_collection1">Sekmeleri koleksiyona kaydet</string>
    <!-- Text for the menu button to delete a collection -->
    <string name="collection_delete">Koleksiyonu sil</string>
    <!-- Text for the menu button to rename a collection -->
    <string name="collection_rename">Koleksiyonu yeniden adlandır</string>
    <!-- Text for the button to open tabs of the selected collection -->
    <string name="collection_open_tabs">Sekmeleri aç</string>


    <!-- Hint for adding name of a collection -->
    <string name="collection_name_hint">Koleksiyon adı</string>
    <!-- Text for the menu button to rename a top site -->
    <string name="rename_top_site">Adını değiștir</string>
    <!-- Text for the menu button to remove a top site -->
    <string name="remove_top_site">Kaldır</string>

    <!-- Text for the menu button to delete a top site from history -->
    <string name="delete_from_history">Geçmişten sil</string>
    <!-- Postfix for private WebApp titles, placeholder is replaced with app name -->
    <string name="pwa_site_controls_title_private">%1$s (Gizli Mod)</string>

    <!-- History -->
    <!-- Text for the button to search all history -->
    <string name="history_search_1">Aranacak terimleri yazın</string>
    <!-- Text for the button to clear all history -->
    <string name="history_delete_all">Geçmişi sil</string>
    <!-- Text for the snackbar to confirm that multiple browsing history items has been deleted -->
    <string name="history_delete_multiple_items_snackbar">Geçmiş silindi</string>
    <!-- Text for the snackbar to confirm that a single browsing history item has been deleted. The first parameter is the shortened URL of the deleted history item. -->
    <string name="history_delete_single_item_snackbar">%1$s silindi</string>
    <!-- Context description text for the button to delete a single history item -->
    <string name="history_delete_item">Sil</string>
    <!-- History multi select title in app bar
    The first parameter is the number of bookmarks selected -->
    <string name="history_multi_select_title">%1$d seçildi</string>
    <!-- Text for the header that groups the history for today -->
    <string name="history_today">Bugün</string>
    <!-- Text for the header that groups the history for yesterday -->
    <string name="history_yesterday">Dün</string>
    <!-- Text for the header that groups the history the past 7 days -->
    <string name="history_7_days">Son 7 gün</string>
    <!-- Text for the header that groups the history the past 30 days -->
    <string name="history_30_days">Son 30 gün</string>
    <!-- Text for the header that groups the history older than the last month -->
    <string name="history_older">Daha eski</string>
    <!-- Text shown when no history exists -->
    <string name="history_empty_message">Geçmiş yok</string>

    <!-- Downloads -->
    <!-- Text for the snackbar to confirm that multiple downloads items have been removed -->
    <string name="download_delete_multiple_items_snackbar_1">İndirmeler kaldırıldı</string>
    <!-- Text for the snackbar to confirm that a single download item has been removed. The first parameter is the name of the download item. -->
    <string name="download_delete_single_item_snackbar">%1$s kaldırıldı</string>
    <!-- Text shown when no download exists -->
    <string name="download_empty_message_1">Hiçbir şey indirilmemiş</string>
    <!-- History multi select title in app bar
    The first parameter is the number of downloads selected -->
    <string name="download_multi_select_title">%1$d indirme seçildi</string>


    <!-- Text for the button to remove a single download item -->
    <string name="download_delete_item_1">Kaldır</string>


    <!-- Crashes -->
    <!-- Title text displayed on the tab crash page. This first parameter is the name of the application (For example: Fenix) -->
    <string name="tab_crash_title_2">%1$s bu sayfayı yükleyemedi.</string>
    <!-- Send crash report checkbox text on the tab crash page -->
    <string name="tab_crash_send_report">Çökme raporunu Mozilla’ya gönder</string>
    <!-- Close tab button text on the tab crash page -->
    <string name="tab_crash_close">Sekmeyi kapat</string>
    <!-- Restore tab button text on the tab crash page -->
    <string name="tab_crash_restore">Sekmeyi geri yükle</string>

    <!-- Bookmarks -->
    <!-- Confirmation message for a dialog confirming if the user wants to delete the selected folder -->
    <string name="bookmark_delete_folder_confirmation_dialog">Bu klasörü silmek istediğinizden emin misiniz?</string>
    <!-- Confirmation message for a dialog confirming if the user wants to delete multiple items including folders. Parameter will be replaced by app name. -->
    <string name="bookmark_delete_multiple_folders_confirmation_dialog">%s seçilen öğeleri silecek.</string>
    <!-- Text for the cancel button on delete bookmark dialog -->
    <string name="bookmark_delete_negative">Vazgeç</string>
    <!-- Screen title for adding a bookmarks folder -->
    <string name="bookmark_add_folder">Klasör ekle</string>
    <!-- Snackbar title shown after a bookmark has been created. -->
    <string name="bookmark_saved_snackbar">Yer imi kaydedildi!</string>
    <!-- Snackbar edit button shown after a bookmark has been created. -->
    <string name="edit_bookmark_snackbar_action">DÜZENLE</string>
    <!-- Bookmark overflow menu edit button -->
    <string name="bookmark_menu_edit_button">Düzenle</string>
    <!-- Bookmark overflow menu copy button -->
    <string name="bookmark_menu_copy_button">Kopyala</string>
    <!-- Bookmark overflow menu share button -->
    <string name="bookmark_menu_share_button">Paylaş</string>
    <!-- Bookmark overflow menu open in new tab button -->
    <string name="bookmark_menu_open_in_new_tab_button">Yeni sekmede aç</string>
    <!-- Bookmark overflow menu open in private tab button -->
    <string name="bookmark_menu_open_in_private_tab_button">Gizli sekmede aç</string>
    <!-- Bookmark overflow menu open all in tabs button -->
    <string name="bookmark_menu_open_all_in_tabs_button">Tümünü yeni sekmelerde aç</string>
    <!-- Bookmark overflow menu open all in private tabs button -->
    <string name="bookmark_menu_open_all_in_private_tabs_button">Tümünü gizli sekmelerde aç</string>
    <!-- Bookmark overflow menu delete button -->
    <string name="bookmark_menu_delete_button">Sil</string>
    <!--Bookmark overflow menu save button -->
    <string name="bookmark_menu_save_button">Kaydet</string>
    <!-- Bookmark multi select title in app bar
     The first parameter is the number of bookmarks selected -->
    <string name="bookmarks_multi_select_title">%1$d yer imi seçildi</string>
    <!-- Bookmark editing screen title -->
    <string name="edit_bookmark_fragment_title">Yer imi düzenle</string>
    <!-- Bookmark folder editing screen title -->
    <string name="edit_bookmark_folder_fragment_title">Klasörü düzenle</string>
    <!-- Bookmark sign in button message -->
    <string name="bookmark_sign_in_button">Eşitlenen yer imlerini görmek için giriş yapın</string>
    <!-- Bookmark URL editing field label -->
    <string name="bookmark_url_label">ADRES</string>
    <!-- Bookmark FOLDER editing field label -->
    <string name="bookmark_folder_label">KLASÖR</string>
    <!-- Bookmark NAME editing field label -->
    <string name="bookmark_name_label">İSİM</string>
    <!-- Bookmark add folder screen title -->
    <string name="bookmark_add_folder_fragment_label">Klasör ekle</string>
    <!-- Bookmark select folder screen title -->
    <string name="bookmark_select_folder_fragment_label">Klasör seç</string>
    <!-- Bookmark editing error missing title -->
    <string name="bookmark_empty_title_error">Bir başlık yazmalısınız</string>
    <!-- Bookmark editing error missing or improper URL -->
    <string name="bookmark_invalid_url_error">Geçersiz URL</string>
    <!-- Bookmark screen message for empty bookmarks folder -->
    <string name="bookmarks_empty_message">Hiç yer imi yok</string>
    <!-- Bookmark snackbar message on deletion
     The first parameter is the host part of the URL of the bookmark deleted, if any -->
    <string name="bookmark_deletion_snackbar_message">%1$s silindi</string>
    <!-- Bookmark snackbar message on deleting multiple bookmarks not including folders-->
    <string name="bookmark_deletion_multiple_snackbar_message_2">Yer imleri silindi</string>
    <!-- Bookmark snackbar message on deleting multiple bookmarks including folders-->
    <string name="bookmark_deletion_multiple_snackbar_message_3">Seçilen klasörler siliniyor</string>
    <!-- Bookmark undo button for deletion snackbar action -->
    <string name="bookmark_undo_deletion">GERİ AL</string>

    <!-- Text for the button to search all bookmarks -->
    <string name="bookmark_search">Aranacak terimleri yazın</string>

    <!-- Site Permissions -->
    <!-- Button label that take the user to the Android App setting -->
    <string name="phone_feature_go_to_settings">Ayarlara git</string>
    <!-- Content description (not visible, for screen readers etc.): Quick settings sheet
        to give users access to site specific information / settings. For example:
        Secure settings status and a button to modify site permissions -->
    <string name="quick_settings_sheet">Hızlı ayarlar sayfası</string>
    <!-- Label that indicates that this option it the recommended one -->
    <string name="phone_feature_recommended">Önerilen</string>
    <!-- Button label for clearing all the information of site permissions-->
    <string name="clear_permissions">İzinleri temizle</string>
    <!-- Text for the OK button on Clear permissions dialog -->
    <string name="clear_permissions_positive">Tamam</string>
    <!-- Text for the cancel button on Clear permissions dialog -->
    <string name="clear_permissions_negative">Vazgeç</string>
    <!-- Button label for clearing a site permission-->
    <string name="clear_permission">İzni temizle</string>
    <!-- Text for the OK button on Clear permission dialog -->
    <string name="clear_permission_positive">Tamam</string>
    <!-- Text for the cancel button on Clear permission dialog -->
    <string name="clear_permission_negative">Vazgeç</string>
    <!-- Button label for clearing all the information on all sites-->
    <string name="clear_permissions_on_all_sites">Tüm sitelerdeki izinleri temizle</string>
    <!-- Preference for altering video and audio autoplay for all websites -->
    <string name="preference_browser_feature_autoplay">Otomatik oynatma</string>
    <!-- Preference for altering the camera access for all websites -->
    <string name="preference_phone_feature_camera">Kamera</string>
    <!-- Preference for altering the microphone access for all websites -->
    <string name="preference_phone_feature_microphone">Mikrofon</string>
    <!-- Preference for altering the location access for all websites -->
    <string name="preference_phone_feature_location">Konum</string>
    <!-- Preference for altering the notification access for all websites -->
    <string name="preference_phone_feature_notification">Bildirim</string>
    <!-- Preference for altering the persistent storage access for all websites -->
    <string name="preference_phone_feature_persistent_storage">Kalıcı depolama</string>
    <!-- Preference for altering the storage access setting for all websites -->
    <string name="preference_phone_feature_cross_origin_storage_access">Siteler arası çerezler</string>
    <!-- Preference for altering the EME access for all websites -->
    <string name="preference_phone_feature_media_key_system_access">DRM denetimli içerikler</string>
    <!-- Label that indicates that a permission must be asked always -->
    <string name="preference_option_phone_feature_ask_to_allow">İzin iste</string>
    <!-- Label that indicates that a permission must be blocked -->
    <string name="preference_option_phone_feature_blocked">Engellendi</string>
    <!-- Label that indicates that a permission must be allowed -->
    <string name="preference_option_phone_feature_allowed">İzin verildi</string>
    <!--Label that indicates a permission is by the Android OS-->
    <string name="phone_feature_blocked_by_android">Android tarafından engellendi</string>
    <!-- Preference for showing a list of websites that the default configurations won't apply to them -->
    <string name="preference_exceptions">İstisnalar</string>
    <!-- Summary of tracking protection preference if tracking protection is set to off -->
    <string name="tracking_protection_off">Kapalı</string>

    <!-- Summary of tracking protection preference if tracking protection is set to standard -->
    <string name="tracking_protection_standard">Standart</string>
    <!-- Summary of tracking protection preference if tracking protection is set to strict -->
    <string name="tracking_protection_strict">Sıkı</string>
    <!-- Summary of tracking protection preference if tracking protection is set to custom -->
    <string name="tracking_protection_custom">Özel</string>
    <!-- Label for global setting that indicates that all video and audio autoplay is allowed -->
    <string name="preference_option_autoplay_allowed2">Ses ve videoya izin ver</string>
    <!-- Label for site specific setting that indicates that all video and audio autoplay is allowed -->
    <string name="quick_setting_option_autoplay_allowed">Ses ve videoya izin ver</string>
    <!-- Label that indicates that video and audio autoplay is only allowed over Wi-Fi -->
    <string name="preference_option_autoplay_allowed_wifi_only2">Ses ve videoyu yalnızca hücresel veride engelle</string>
    <!-- Subtext that explains 'autoplay on Wi-Fi only' option -->
    <string name="preference_option_autoplay_allowed_wifi_subtext">Ses ve videolar yalnızca Wi-Fi’da oynatılacak</string>
    <!-- Label for global setting that indicates that video autoplay is allowed, but audio autoplay is blocked -->
    <string name="preference_option_autoplay_block_audio2">Yalnızca sesi engelle</string>
    <!-- Label for site specific setting that indicates that video autoplay is allowed, but audio autoplay is blocked -->
    <string name="quick_setting_option_autoplay_block_audio">Yalnızca sesi engelle</string>
    <!-- Label for global setting that indicates that all video and audio autoplay is blocked -->
    <string name="preference_option_autoplay_blocked3">Ses ve videoyu engelle</string>
    <!-- Label for site specific setting that indicates that all video and audio autoplay is blocked -->
    <string name="quick_setting_option_autoplay_blocked">Ses ve videoyu engelle</string>
    <!-- Summary of delete browsing data on quit preference if it is set to on -->
    <string name="delete_browsing_data_quit_on">Açık</string>
    <!-- Summary of delete browsing data on quit preference if it is set to off -->
    <string name="delete_browsing_data_quit_off">Kapalı</string>

    <!-- Summary of studies preference if it is set to on -->
    <string name="studies_on">Açık</string>
    <!-- Summary of studies data on quit preference if it is set to off -->
    <string name="studies_off">Kapalı</string>

    <!-- Collections -->
    <!-- Collections header on home fragment -->
    <string name="collections_header">Koleksiyonlar</string>
    <!-- Content description (not visible, for screen readers etc.): Opens the collection menu when pressed -->
    <string name="collection_menu_button_content_description">Koleksiyon menüsü</string>
    <!-- Label to describe what collections are to a new user without any collections -->
    <string name="no_collections_description2">Sizin için önemli olan şeyleri toplayın.\nHızlıca erişmek istediğiniz benzer aramaları, siteleri ve sekmeleri bir araya getirin.</string>
    <!-- Title for the "select tabs" step of the collection creator -->
    <string name="create_collection_select_tabs">Sekmeleri seç</string>
    <!-- Title for the "select collection" step of the collection creator -->
    <string name="create_collection_select_collection">Koleksiyon seç</string>
    <!-- Title for the "name collection" step of the collection creator -->
    <string name="create_collection_name_collection">Koleksiyonu adlandır</string>
    <!-- Button to add new collection for the "select collection" step of the collection creator -->
    <string name="create_collection_add_new_collection">Yeni koleksiyon ekle</string>
    <!-- Button to select all tabs in the "select tabs" step of the collection creator -->
    <string name="create_collection_select_all">Tümünü seç</string>
    <!-- Button to deselect all tabs in the "select tabs" step of the collection creator -->
    <string name="create_collection_deselect_all">Seçimi temizle</string>
    <!-- Text to prompt users to select the tabs to save in the "select tabs" step of the collection creator -->
    <string name="create_collection_save_to_collection_empty">Kaydedilecek sekmeleri seçin</string>
    <!-- Text to show users how many tabs they have selected in the "select tabs" step of the collection creator.
     %d is a placeholder for the number of tabs selected. -->
    <string name="create_collection_save_to_collection_tabs_selected">%d sekme seçildi</string>
    <!-- Text to show users they have one tab selected in the "select tabs" step of the collection creator.
    %d is a placeholder for the number of tabs selected. -->
    <string name="create_collection_save_to_collection_tab_selected">%d sekme seçildi</string>
    <!-- Text shown in snackbar when multiple tabs have been saved in a collection -->
    <string name="create_collection_tabs_saved">Sekmeler kaydedildi!</string>
    <!-- Text shown in snackbar when one or multiple tabs have been saved in a new collection -->
    <string name="create_collection_tabs_saved_new_collection">Koleksiyon kaydedildi!</string>
    <!-- Text shown in snackbar when one tab has been saved in a collection -->
    <string name="create_collection_tab_saved">Sekme kaydedildi!</string>
    <!-- Content description (not visible, for screen readers etc.): button to close the collection creator -->
    <string name="create_collection_close">Kapat</string>
    <!-- Button to save currently selected tabs in the "select tabs" step of the collection creator-->
    <string name="create_collection_save">Kaydet</string>

    <!-- Snackbar action to view the collection the user just created or updated -->
    <string name="create_collection_view">Göster</string>

    <!-- Text for the OK button from collection dialogs -->
    <string name="create_collection_positive">Tamam</string>
    <!-- Text for the cancel button from collection dialogs -->
    <string name="create_collection_negative">Vazgeç</string>

    <!-- Default name for a new collection in "name new collection" step of the collection creator. %d is a placeholder for the number of collections-->
    <string name="create_collection_default_name">Koleksiyon %d</string>

    <!-- Share -->
    <!-- Share screen header -->
    <string name="share_header_2">Paylaş</string>
    <!-- Content description (not visible, for screen readers etc.):
        "Share" button. Opens the share menu when pressed. -->
    <string name="share_button_content_description">Paylaş</string>
    <!-- Text for the Save to PDF feature in the share menu -->
    <string name="share_save_to_pdf">PDF olarak kaydet</string>
    <!-- Text for error message when generating a PDF file Text. -->
    <string name="unable_to_save_to_pdf_error">PDF oluşturulamadı</string>
    <!-- Text for standard error snackbar dismiss button. -->
    <string name="standard_snackbar_error_dismiss">Kapat</string>
    <!-- Text for error message when printing a page and it fails. -->
    <string name="unable_to_print_error" moz:removedIn="121" tools:ignore="UnusedResources">Yazdırılamadı</string>
    <!-- Text for error message when printing a page and it fails. -->
    <string name="unable_to_print_page_error">Bu sayfa yazdırılamadı</string>
    <!-- Text for the print feature in the share and browser menu -->
    <string name="menu_print">Yazdır</string>
    <!-- Sub-header in the dialog to share a link to another sync device -->
    <string name="share_device_subheader">Cihaza gönder</string>
    <!-- Sub-header in the dialog to share a link to an app from the full list -->
    <string name="share_link_all_apps_subheader">Tüm eylemler</string>
    <!-- Sub-header in the dialog to share a link to an app from the most-recent sorted list -->
    <string name="share_link_recent_apps_subheader">Son kullanılanlar</string>
    <!-- Text for the copy link action in the share screen. -->
    <string name="share_copy_link_to_clipboard">Panoya kopyala</string>
    <!-- Toast shown after copying link to clipboard -->
    <string name="toast_copy_link_to_clipboard">Panoya kopyalandı</string>
    <!-- An option from the share dialog to sign into sync -->
    <string name="sync_sign_in">Sync’e giriş yap</string>
     <!-- An option from the three dot menu to sync and save data -->
    <string name="sync_menu_sync_and_save_data">Verileri eşitle ve kaydet</string>
    <!-- An option from the share dialog to send link to all other sync devices -->
    <string name="sync_send_to_all">Tüm cihazlara gönder</string>
    <!-- An option from the share dialog to reconnect to sync -->
    <string name="sync_reconnect">Sync’e yeniden bağlan</string>
    <!-- Text displayed when sync is offline and cannot be accessed -->
    <string name="sync_offline">Çevrimdışı</string>
    <!-- An option to connect additional devices -->
    <string name="sync_connect_device">Başka bir cihaz bağla</string>
    <!-- The dialog text shown when additional devices are not available -->
    <string name="sync_connect_device_dialog">Sekme göndermek için başka bir cihazdan daha Firefox’a giriş yapmalısınız.</string>
    <!-- Confirmation dialog button -->
    <string name="sync_confirmation_button">Anladım</string>

    <!-- Share error message -->
    <string name="share_error_snackbar">Bu uygulamayla paylaşılamıyor</string>
    <!-- Add new device screen title -->
    <string name="sync_add_new_device_title">Cihaza gönder</string>
    <!-- Text for the warning message on the Add new device screen -->
    <string name="sync_add_new_device_message">Bağlı cihaz yok</string>
    <!-- Text for the button to learn about sending tabs -->
    <string name="sync_add_new_device_learn_button">Sekme gönderme hakkında bilgi alın…</string>
    <!-- Text for the button to connect another device -->
    <string name="sync_add_new_device_connect_button">Başka bir cihaz bağla…</string>

    <!-- Notifications -->
    <!-- Text shown in the notification that pops up to remind the user that a private browsing session is active. -->
    <string name="notification_pbm_delete_text_2">Gizli sekmeleri kapat</string>
    <!-- Name of the marketing notification channel. Displayed in the "App notifications" system settings for the app -->
    <string name="notification_marketing_channel_name">Pazarlama</string>

    <!-- Title shown in the notification that pops up to remind the user to set fenix as default browser.
    The app name is in the text, due to limitations with localizing Nimbus experiments -->
    <string name="nimbus_notification_default_browser_title" tools:ignore="UnusedResources">Firefox hem hızlı hem de gizli</string>
    <!-- Text shown in the notification that pops up to remind the user to set fenix as default browser.
    The app name is in the text, due to limitations with localizing Nimbus experiments -->
    <string name="nimbus_notification_default_browser_text" tools:ignore="UnusedResources">Firefox’u varsayılan tarayıcınız yapın</string>
    <!-- Title shown in the notification that pops up to re-engage the user -->
    <string name="notification_re_engagement_title">Gizli gezintiyi deneyin</string>
    <!-- Text shown in the notification that pops up to re-engage the user.
    %1$s is a placeholder that will be replaced by the app name. -->
    <string name="notification_re_engagement_text">%1$s ile çerezleriniz ve geçmişiniz kaydedilmeden gezin</string>

    <!-- Title A shown in the notification that pops up to re-engage the user -->
    <string name="notification_re_engagement_A_title">İz bırakmadan gezinin</string>
    <!-- Text A shown in the notification that pops up to re-engage the user.
    %1$s is a placeholder that will be replaced by the app name. -->
    <string name="notification_re_engagement_A_text">%1$s, gizli gezintide bilgilerinizi kaydetmez.</string>
    <!-- Title B shown in the notification that pops up to re-engage the user -->
    <string name="notification_re_engagement_B_title">Aramaya başlayın</string>

    <!-- Text B shown in the notification that pops up to re-engage the user -->
    <string name="notification_re_engagement_B_text">İster yakınınızdaki restoranları bulun, ister eğlenceli bir şeyler keşfedin.</string>

    <!-- Survey -->
    <!-- Text shown in the fullscreen message that pops up to ask user to take a short survey.
    The app name is in the text, due to limitations with localizing Nimbus experiments -->
    <string name="nimbus_survey_message_text">Kısa bir ankete katılarak Firefox’u iyileştirmemize yardımcı olabilirsiniz.</string>
    <!-- Preference for taking the short survey. -->
    <string name="preferences_take_survey">Ankete katıl</string>
    <!-- Preference for not taking the short survey. -->
    <string name="preferences_not_take_survey">Hayır</string>

    <!-- Snackbar -->
    <!-- Text shown in snackbar when user deletes a collection -->
    <string name="snackbar_collection_deleted">Koleksiyon silindi</string>
    <!-- Text shown in snackbar when user renames a collection -->
    <string name="snackbar_collection_renamed">Koleksiyon yeniden adlandırıldı</string>
    <!-- Text shown in snackbar when user closes a tab -->
    <string name="snackbar_tab_closed">Sekme kapatıldı</string>
    <!-- Text shown in snackbar when user closes all tabs -->
    <string name="snackbar_tabs_closed">Sekmeler kapatıldı</string>
    <!-- Text shown in snackbar when user bookmarks a list of tabs -->
    <string name="snackbar_message_bookmarks_saved">Yer imleri kaydedildi.</string>
    <!-- Text shown in snackbar when user adds a site to shortcuts -->
    <string name="snackbar_added_to_shortcuts">Kısayollara eklendi</string>
    <!-- Text shown in snackbar when user closes a private tab -->
    <string name="snackbar_private_tab_closed">Gizli sekme kapatıldı</string>
    <!-- Text shown in snackbar when user closes all private tabs -->
    <string name="snackbar_private_tabs_closed">Gizli sekmeler kapatıldı</string>
    <!-- Text shown in snackbar when user erases their private browsing data -->
    <string name="snackbar_private_data_deleted">Gizli gezinti verileri silindi</string>
    <!-- Text shown in snackbar to undo deleting a tab, top site or collection -->
    <string name="snackbar_deleted_undo">GERİ AL</string>
    <!-- Text shown in snackbar when user removes a top site -->
    <string name="snackbar_top_site_removed">Site kaldırıldı</string>
    <!-- QR code scanner prompt which appears after scanning a code, but before navigating to it
        First parameter is the name of the app, second parameter is the URL or text scanned-->
    <string name="qr_scanner_confirmation_dialog_message">%1$s uygulamasının %2$s adresini açmasına izin ver</string>
    <!-- QR code scanner prompt dialog positive option to allow navigation to scanned link -->
    <string name="qr_scanner_dialog_positive">İZİN VER</string>
    <!-- QR code scanner prompt dialog positive option to deny navigation to scanned link -->
    <string name="qr_scanner_dialog_negative">İZİN VERME</string>
    <!-- QR code scanner prompt dialog error message shown when a hostname does not contain http or https. -->
    <string name="qr_scanner_dialog_invalid">Web adresi geçersiz.</string>
    <!-- QR code scanner prompt dialog positive option when there is an error -->
    <string name="qr_scanner_dialog_invalid_ok">Tamam</string>
    <!-- Tab collection deletion prompt dialog message. Placeholder will be replaced with the collection name -->
    <string name="tab_collection_dialog_message">%1$s koleksiyonunu silmek istediğinize emin misiniz?</string>
    <!-- Collection and tab deletion prompt dialog message. This will show when the last tab from a collection is deleted -->
    <string name="delete_tab_and_collection_dialog_message">Bu sekmeyi silerseniz tüm koleksiyon silinir. İstediğiniz zaman yeni koleksiyonlar oluşturabilirsiniz.</string>
    <!-- Collection and tab deletion prompt dialog title. Placeholder will be replaced with the collection name. This will show when the last tab from a collection is deleted -->
    <string name="delete_tab_and_collection_dialog_title">%1$s silinsin mi?</string>
    <!-- Tab collection deletion prompt dialog option to delete the collection -->
    <string name="tab_collection_dialog_positive">Sil</string>
    <!-- Text displayed in a notification when the user enters full screen mode -->
    <string name="full_screen_notification">Tam ekran moduna geçiliyor</string>
    <!-- Message for copying the URL via long press on the toolbar -->
    <string name="url_copied">Adres kopyalandı</string>
    <!-- Sample text for accessibility font size -->
    <string name="accessibility_text_size_sample_text_1">Bu örnek bir metindir. Bu ayarı kullanarak boyutu artırıp azalttığınızda sonucun nasıl görüneceğini görebilirsiniz.</string>
    <!-- Summary for Accessibility Text Size Scaling Preference -->
    <string name="preference_accessibility_text_size_summary">Web sitelerinde metinleri büyütün veya küçültün</string>
    <!-- Title for Accessibility Text Size Scaling Preference -->
    <string name="preference_accessibility_font_size_title">Yazı tipi boyutu</string>

    <!-- Title for Accessibility Text Automatic Size Scaling Preference -->
    <string name="preference_accessibility_auto_size_2">Otomatik yazı tipi boyutlandırma</string>
    <!-- Summary for Accessibility Text Automatic Size Scaling Preference -->
    <string name="preference_accessibility_auto_size_summary">Yazı tipi boyutu Android ayarlarınızdan alınacaktır. Yazı tipi boyutunu buradan yönetmek isterseniz bu ayarı kapatın.</string>

    <!-- Title for the Delete browsing data preference -->
    <string name="preferences_delete_browsing_data">Gezinti verilerini sil</string>
    <!-- Title for the tabs item in Delete browsing data -->
    <string name="preferences_delete_browsing_data_tabs_title_2">Açık sekmeler</string>
    <!-- Subtitle for the tabs item in Delete browsing data, parameter will be replaced with the number of open tabs -->
    <string name="preferences_delete_browsing_data_tabs_subtitle">%d sekme</string>
    <!-- Title for the data and history items in Delete browsing data -->
    <!-- Title for the history item in Delete browsing data -->
    <string name="preferences_delete_browsing_data_browsing_history_title">Gezinti geçmişi</string>
    <!-- Subtitle for the data and history items in delete browsing data, parameter will be replaced with the
        number of history items the user has -->
    <string name="preferences_delete_browsing_data_browsing_data_subtitle">%d adres</string>
    <!-- Title for the cookies and site data items in Delete browsing data -->
    <string name="preferences_delete_browsing_data_cookies_and_site_data">Çerezler ve site verileri</string>
    <!-- Subtitle for the cookies item in Delete browsing data -->
    <string name="preferences_delete_browsing_data_cookies_subtitle">Çoğu sitedeki oturumlarınız kapanacak</string>
    <!-- Title for the cached images and files item in Delete browsing data -->
    <string name="preferences_delete_browsing_data_cached_files">Önbelleğe alınmış resim ve dosyalar</string>
    <!-- Subtitle for the cached images and files item in Delete browsing data -->
    <string name="preferences_delete_browsing_data_cached_files_subtitle">Depolama alanını boşaltır</string>
    <!-- Title for the site permissions item in Delete browsing data -->
    <string name="preferences_delete_browsing_data_site_permissions">Site izinleri</string>
    <!-- Title for the downloads item in Delete browsing data -->
    <string name="preferences_delete_browsing_data_downloads">İndirilenler</string>
    <!-- Text for the button to delete browsing data -->
    <string name="preferences_delete_browsing_data_button">Gezinti verilerini sil</string>

    <!-- Title for the Delete browsing data on quit preference -->
    <string name="preferences_delete_browsing_data_on_quit">Çıkarken gezinti verilerini sil</string>
    <!-- Summary for the Delete browsing data on quit preference. "Quit" translation should match delete_browsing_data_on_quit_action translation. -->
    <string name="preference_summary_delete_browsing_data_on_quit_2">Ana menüden \&quot;Çık\&quot;ı seçtiğinizde gezinti verilerini otomatik olarak siler</string>
    <!-- Action item in menu for the Delete browsing data on quit feature -->
    <string name="delete_browsing_data_on_quit_action">Çık</string>

    <!-- Title text of a delete browsing data dialog. -->
    <string name="delete_history_prompt_title">Silinecek zaman aralığı</string>
    <!-- Body text of a delete browsing data dialog. -->
    <string name="delete_history_prompt_body" moz:RemovedIn="130" tools:ignore="UnusedResources">Geçmişi (diğer cihazlarla eşitlenen geçmiş dahil), çerezleri ve diğer gezinti verilerini kaldırır.</string>
    <!-- Body text of a delete browsing data dialog. -->
    <string name="delete_history_prompt_body_2">Geçmişi temizler (diğer cihazlardan eşitlenen geçmiş dahil)</string>
    <!-- Radio button in the delete browsing data dialog to delete history items for the last hour. -->
    <string name="delete_history_prompt_button_last_hour">Son saat</string>
    <!-- Radio button in the delete browsing data dialog to delete history items for today and yesterday. -->
    <string name="delete_history_prompt_button_today_and_yesterday">Bugün ve dün</string>
    <!-- Radio button in the delete browsing data dialog to delete all history. -->
    <string name="delete_history_prompt_button_everything">Her şey</string>

    <!-- Dialog message to the user asking to delete browsing data. Parameter will be replaced by app name. -->
    <string name="delete_browsing_data_prompt_message_3">%s seçili gezinti verilerini silecek.</string>
    <!-- Text for the cancel button for the data deletion dialog -->
    <string name="delete_browsing_data_prompt_cancel">İptal</string>
    <!-- Text for the allow button for the data deletion dialog -->
    <string name="delete_browsing_data_prompt_allow">Sil</string>
    <!-- Text for the snackbar confirmation that the data was deleted -->
    <string name="preferences_delete_browsing_data_snackbar">Gezinti verileri silindi</string>

    <!-- Text for the snackbar to show the user that the deletion of browsing data is in progress -->
    <string name="deleting_browsing_data_in_progress">Göz atma verileri siliniyor…</string>

    <!-- Dialog message to the user asking to delete all history items inside the opened group. Parameter will be replaced by a history group name. -->
    <string name="delete_all_history_group_prompt_message">“%s” grubundaki tüm siteleri sil</string>
    <!-- Text for the cancel button for the history group deletion dialog -->
    <string name="delete_history_group_prompt_cancel">Vazgeç</string>
    <!-- Text for the allow button for the history group dialog -->
    <string name="delete_history_group_prompt_allow">Sil</string>
    <!-- Text for the snackbar confirmation that the history group was deleted -->
    <string name="delete_history_group_snackbar">Grup silindi</string>

    <!-- Onboarding -->
    <!-- text to display in the snackbar once account is signed-in -->
    <string name="onboarding_firefox_account_sync_is_on">Sync açık</string>

    <!-- Onboarding theme -->
    <!-- Text shown in snackbar when multiple tabs have been sent to device -->
    <string name="sync_sent_tabs_snackbar">Sekmeler gönderildi</string>
    <!-- Text shown in snackbar when one tab has been sent to device  -->
    <string name="sync_sent_tab_snackbar">Sekme gönderildi</string>
    <!-- Text shown in snackbar when sharing tabs failed  -->
    <string name="sync_sent_tab_error_snackbar">Gönderilemedi</string>
    <!-- Text shown in snackbar for the "retry" action that the user has after sharing tabs failed -->
    <string name="sync_sent_tab_error_snackbar_action">YENİDEN DENE</string>
    <!-- Title of QR Pairing Fragment -->
    <string name="sync_scan_code">Kodu tarayın</string>
    <!-- Instructions on how to access pairing -->
    <string name="sign_in_instructions"><![CDATA[Bilgisayarınızda Firefox’u açıp <b>https://firefox.com/pair</b> adresine gidin]]></string>
    <!-- Text shown for sign in pairing when ready -->
    <string name="sign_in_ready_for_scan">Taramaya hazırım</string>
    <!-- Text shown for settings option for sign with pairing -->
    <string name="sign_in_with_camera">Kameranızla giriş yapın</string>
    <!-- Text shown for settings option for sign with email -->
    <string name="sign_in_with_email">E-posta ile giriş yap</string>
    <!-- Text shown for settings option for create new account text.'Firefox' intentionally hardcoded here.-->
    <string name="sign_in_create_account_text"><![CDATA[Hesabınız yok mu? Firefox’u cihazlar arasında eşitlemek için <u>hesap açın</u>.]]></string>
    <!-- Text shown in confirmation dialog to sign out of account. The first parameter is the name of the app (e.g. Firefox Preview) -->
    <string name="sign_out_confirmation_message_2">%s artık hesabınızla eşitlenmeyecek ama bu cihazdaki gezinti geçmişiniz silinmeyecek.</string>
    <!-- Option to continue signing out of account shown in confirmation dialog to sign out of account -->
    <string name="sign_out_disconnect">Bağlatıyı kes</string>
    <!-- Option to cancel signing out shown in confirmation dialog to sign out of account -->
    <string name="sign_out_cancel">İptal</string>

    <!-- Error message snackbar shown after the user tried to select a default folder which cannot be altered -->
    <string name="bookmark_cannot_edit_root">Varsayılan klasörler düzenlenemez</string>

    <!-- Enhanced Tracking Protection -->
    <!-- Link displayed in enhanced tracking protection panel to access tracking protection settings -->
    <string name="etp_settings">Koruma ayarları</string>
    <!-- Preference title for enhanced tracking protection settings -->
    <string name="preference_enhanced_tracking_protection">Gelişmiş izlenme koruması</string>
    <!-- Preference summary for enhanced tracking protection settings on/off switch -->
    <string name="preference_enhanced_tracking_protection_summary">Siteler arası takip kodlarına karşı en güçlü korumamız olan Komple Çerez Koruması da içinde.</string>
    <!-- Description of enhanced tracking protection. The parameter is the name of the application (For example: Firefox Fenix) -->
    <string name="preference_enhanced_tracking_protection_explanation_2">%s, internette ne yaptığınızı öğrenmeye çalışan takip kodlarının çoğundan sizi korur.</string>
    <!-- Text displayed that links to website about enhanced tracking protection -->
    <string name="preference_enhanced_tracking_protection_explanation_learn_more">Daha fazla bilgi al</string>
    <!-- Preference for enhanced tracking protection for the standard protection settings -->
    <string name="preference_enhanced_tracking_protection_standard_default_1">Standart (varsayılan)</string>
    <!-- Preference description for enhanced tracking protection for the standard protection settings -->
    <string name="preference_enhanced_tracking_protection_standard_description_5">Sayfalar normal şekilde yüklenecek ama daha az takip kodu engellenecek.</string>
    <!--  Accessibility text for the Standard protection information icon  -->
    <string name="preference_enhanced_tracking_protection_standard_info_button">Standart izlenme korumasında neler engellenir?</string>
    <!-- Preference for enhanced tracking protection for the strict protection settings -->
    <string name="preference_enhanced_tracking_protection_strict">Sıkı</string>
    <!-- Preference description for enhanced tracking protection for the strict protection settings -->
    <string name="preference_enhanced_tracking_protection_strict_description_4">Daha güçlü izlenme koruması ve daha hızlı performans, ancak bazı siteler düzgün çalışmayabilir.</string>
    <!--  Accessibility text for the Strict protection information icon  -->
    <string name="preference_enhanced_tracking_protection_strict_info_button">Sıkı izlenme korumasında neler engellenir?</string>
    <!-- Preference for enhanced tracking protection for the custom protection settings -->
    <string name="preference_enhanced_tracking_protection_custom">Özel</string>
    <!-- Preference description for enhanced tracking protection for the strict protection settings -->
    <string name="preference_enhanced_tracking_protection_custom_description_2">Hangi takip kodlarının ve betiklerin engelleneceğini seçin.</string>
    <!--  Accessibility text for the Strict protection information icon  -->
    <string name="preference_enhanced_tracking_protection_custom_info_button">Özel izlenme korumasında neler engellenir?</string>
    <!-- Header for categories that are being blocked by current Enhanced Tracking Protection settings -->
    <!-- Preference for enhanced tracking protection for the custom protection settings for cookies-->
    <string name="preference_enhanced_tracking_protection_custom_cookies">Çerezler</string>
    <!-- Option for enhanced tracking protection for the custom protection settings for cookies-->
    <string name="preference_enhanced_tracking_protection_custom_cookies_1">Siteler arası takip kodlrı ve sosyal medya takip kodları</string>
    <!-- Option for enhanced tracking protection for the custom protection settings for cookies-->
    <string name="preference_enhanced_tracking_protection_custom_cookies_2">Ziyaret etmediğim sitelerden gelen çerezler</string>
    <!-- Option for enhanced tracking protection for the custom protection settings for cookies-->
    <string name="preference_enhanced_tracking_protection_custom_cookies_3">Tüm üçüncü taraf çerezleri (Bazı web siteleri bozulabilir.)</string>
    <!-- Option for enhanced tracking protection for the custom protection settings for cookies-->
    <string name="preference_enhanced_tracking_protection_custom_cookies_4">Tüm çerezler (Bazı web siteleri bozulabilir.)</string>
    <!-- Option for enhanced tracking protection for the custom protection settings for cookies-->
    <string name="preference_enhanced_tracking_protection_custom_cookies_5">Siteler arası çerezleri izole et</string>
    <!-- Preference for enhanced tracking protection for the custom protection settings for tracking content -->
    <string name="preference_enhanced_tracking_protection_custom_tracking_content">Takip amaçlı içerikler</string>
    <!-- Option for enhanced tracking protection for the custom protection settings for tracking content-->
    <string name="preference_enhanced_tracking_protection_custom_tracking_content_1">Tüm sekmelerde</string>
    <!-- Option for enhanced tracking protection for the custom protection settings for tracking content-->
    <string name="preference_enhanced_tracking_protection_custom_tracking_content_2">Yalnızca gizli sekmelerde</string>
    <!-- Preference for enhanced tracking protection for the custom protection settings -->
    <string name="preference_enhanced_tracking_protection_custom_cryptominers">Kripto madencileri</string>
    <!-- Preference for enhanced tracking protection for the custom protection settings -->
    <string name="preference_enhanced_tracking_protection_custom_fingerprinters">Parmak izi toplayıcılar</string>
    <!-- Button label for navigating to the Enhanced Tracking Protection details -->
    <string name="enhanced_tracking_protection_details">Ayrıntılar</string>
    <!-- Header for categories that are being being blocked by current Enhanced Tracking Protection settings -->
    <string name="enhanced_tracking_protection_blocked">Engellenenler</string>
    <!-- Header for categories that are being not being blocked by current Enhanced Tracking Protection settings -->
    <string name="enhanced_tracking_protection_allowed">İzin verilenler</string>
    <!-- Category of trackers (social media trackers) that can be blocked by Enhanced Tracking Protection -->
    <string name="etp_social_media_trackers_title">Sosyal medya takip kodları</string>
    <!-- Description of social media trackers that can be blocked by Enhanced Tracking Protection -->
    <string name="etp_social_media_trackers_description">Sosyal ağların web’deki gezinme etkinliğinizi izleyebilme özelliğini sınırlar.</string>
    <!-- Category of trackers (cross-site tracking cookies) that can be blocked by Enhanced Tracking Protection -->
    <string name="etp_cookies_title">Siteler arası takip çerezleri</string>
    <!-- Category of trackers (cross-site tracking cookies) that can be blocked by Enhanced Tracking Protection -->
    <string name="etp_cookies_title_2">Siteler arası çerezler</string>
    <!-- Description of cross-site tracking cookies that can be blocked by Enhanced Tracking Protection -->
    <string name="etp_cookies_description">Reklam ağlarının ve analitik şirketlerinin farklı siteler arasındaki gezintilerinizi izlemek için kullandığı çerezleri engeller.</string>
    <!-- Description of cross-site tracking cookies that can be blocked by Enhanced Tracking Protection -->
    <string name="etp_cookies_description_2">Komple Çerez Koruması, çerezleri sadece bulunduğunuz sitenin kullanabileceği şekilde izole eder. Bu sayede, reklam ağları hangi sitelerde gezindiğinizi izlemek için çerezleri kullanamaz.</string>
    <!-- Category of trackers (cryptominers) that can be blocked by Enhanced Tracking Protection -->
    <string name="etp_cryptominers_title">Kripto madencileri</string>
    <!-- Description of cryptominers that can be blocked by Enhanced Tracking Protection -->
    <string name="etp_cryptominers_description">Kötü amaçlı betiklerin kripto para üretmek amacıyla cihazınıza erişmesini önler.</string>
    <!-- Category of trackers (fingerprinters) that can be blocked by Enhanced Tracking Protection -->
    <string name="etp_fingerprinters_title">Parmak izi toplayıcılar</string>
    <!-- Description of fingerprinters that can be blocked by Enhanced Tracking Protection -->
    <string name="etp_fingerprinters_description">İzleme amacıyla kullanılabilecek, cihazınızla ilgili benzersiz bir şekilde tanımlanabilir verilerin toplanmasını önler.</string>
    <!-- Category of trackers (tracking content) that can be blocked by Enhanced Tracking Protection -->
    <string name="etp_tracking_content_title">Takip amaçlı içerikler</string>
    <!-- Description of tracking content that can be blocked by Enhanced Tracking Protection -->
    <string name="etp_tracking_content_description">Takip kodu içeren reklamların, videoların ve diğer içeriklerin yüklenmesini engeller. Bazı sitelerin işlevlerini etkileyebilir.</string>
    <!-- Enhanced Tracking Protection message that protection is currently on for this site -->
    <string name="etp_panel_on">Bu sitede korumalar AÇIK</string>
    <!-- Enhanced Tracking Protection message that protection is currently off for this site -->
    <string name="etp_panel_off">Bu sitede korumalar KAPALI</string>
    <!-- Header for exceptions list for which sites enhanced tracking protection is always off -->
    <string name="enhanced_tracking_protection_exceptions">Aşağıdaki sitelerde gelişmiş izlenme koruması kapatıldı</string>
    <!-- Content description (not visible, for screen readers etc.): Navigate
    back from ETP details (Ex: Tracking content) -->
    <string name="etp_back_button_content_description">Geri git</string>
    <!-- About page link text to open what's new link -->
    <string name="about_whats_new">%s tarayıcısında yeni neler var?</string>
    <!-- Open source licenses page title
    The first parameter is the app name -->
    <string name="open_source_licenses_title">%s | OSS Kitaplıkları</string>

    <!-- Category of trackers (redirect trackers) that can be blocked by Enhanced Tracking Protection -->
    <string name="etp_redirect_trackers_title">Yönlendirme takip kodları</string>
    <!-- Description of redirect tracker cookies that can be blocked by Enhanced Tracking Protection -->
    <string name="etp_redirect_trackers_description">Bilinen takip sitelerine yapılan yönlendirmelere ait çerezleri temizler.</string>

    <!-- Description of the SmartBlock Enhanced Tracking Protection feature. The * symbol is intentionally hardcoded here,
         as we use it on the UI to indicate which trackers have been partially unblocked.  -->
    <string name="preference_etp_smartblock_description">Aşağıda işaretlenen bazı takip kodlarıyla etkileşimde bulunduğunuz için bu sayfadaki engellemeler kısmen kaldırıldı.*</string>
    <!-- Text displayed that links to website about enhanced tracking protection SmartBlock -->
    <string name="preference_etp_smartblock_learn_more">Daha fazla bilgi al</string>

    <!-- Content description (not visible, for screen readers etc.):
    Enhanced tracking protection exception preference icon for ETP settings. -->
    <string name="preference_etp_exceptions_icon_description">Gelişmiş izlenme koruması istisna tercihi simgesi</string>

    <!-- About page link text to open support link -->
    <string name="about_support">Destek</string>
    <!-- About page link text to list of past crashes (like about:crashes on desktop) -->
    <string name="about_crashes">Çökmeler</string>
    <!-- About page link text to open privacy notice link -->
    <string name="about_privacy_notice">Gizlilik bildirimi</string>
    <!-- About page link text to open know your rights link -->
    <string name="about_know_your_rights">Haklarınızı bilin</string>
    <!-- About page link text to open licensing information link -->
    <string name="about_licensing_information">Lisans bilgileri</string>
    <!-- About page link text to open a screen with libraries that are used -->
    <string name="about_other_open_source_libraries">Kullandığımız kitaplıklar</string>

    <!-- Toast shown to the user when they are activating the secret dev menu
        The first parameter is number of long clicks left to enable the menu -->
    <string name="about_debug_menu_toast_progress">Hata ayıklama menüsü: Etkinleştirmek için %1$d tıklama kaldı</string>
    <string name="about_debug_menu_toast_done">Hata ayıklama menüsü etkin</string>

    <!-- Browser long press popup menu -->
    <!-- Copy the current url -->
    <string name="browser_toolbar_long_press_popup_copy">Kopyala</string>
    <!-- Paste & go the text in the clipboard. '&amp;' is replaced with the ampersand symbol: & -->
    <string name="browser_toolbar_long_press_popup_paste_and_go">Yapıştır ve git</string>
    <!-- Paste the text in the clipboard -->
    <string name="browser_toolbar_long_press_popup_paste">Yapıştır</string>

    <!-- Snackbar message shown after an URL has been copied to clipboard. -->
    <string name="browser_toolbar_url_copied_to_clipboard_snackbar">Adres panoya kopyalandı</string>

    <!-- Title text for the Add To Homescreen dialog -->
    <string name="add_to_homescreen_title">Ana ekrana ekle</string>
    <!-- Cancel button text for the Add to Homescreen dialog -->
    <string name="add_to_homescreen_cancel">İptal</string>
    <!-- Add button text for the Add to Homescreen dialog -->
    <string name="add_to_homescreen_add">Ekle</string>
    <!-- Continue to website button text for the first-time Add to Homescreen dialog -->
    <string name="add_to_homescreen_continue">Siteye devam et</string>
    <!-- Placeholder text for the TextView in the Add to Homescreen dialog -->
    <string name="add_to_homescreen_text_placeholder">Kısayol adı</string>

    <!-- Describes the add to homescreen functionality -->
    <string name="add_to_homescreen_description_2">Bu siteyi cihazınızın ana ekranına ekleyerek ona hızlıca erişebilir, site bir uygulamaymış gibi daha hızlı gezinti yapabilirsiniz.</string>

    <!-- Preference for managing the settings for logins and passwords in Fenix -->
    <string name="preferences_passwords_logins_and_passwords">Hesaplar ve parolalar</string>
    <!-- Preference for managing the saving of logins and passwords in Fenix -->
    <string name="preferences_passwords_save_logins">Kullanıcı adı ve parolaları kaydet</string>
    <!-- Preference option for asking to save passwords in Fenix -->
    <string name="preferences_passwords_save_logins_ask_to_save">Kaydetmeyi sor</string>
    <!-- Preference option for never saving passwords in Fenix -->
    <string name="preferences_passwords_save_logins_never_save">Asla kaydetme</string>
    <!-- Preference for autofilling saved logins in Firefox (in web content), %1$s will be replaced with the app name -->
    <string name="preferences_passwords_autofill2">%1$s ile otomatik doldur</string>
    <!-- Description for the preference for autofilling saved logins in Firefox (in web content), %1$s will be replaced with the app name -->
    <string name="preferences_passwords_autofill_description">%1$s kullanırken web sitelerinde kullanıcı adı ve parolalar doldurulup kaydedilsin.</string>
    <!-- Preference for autofilling logins from Fenix in other apps (e.g. autofilling the Twitter app) -->
    <string name="preferences_android_autofill">Diğer uygulamalarda otomatik doldur</string>
    <!-- Description for the preference for autofilling logins from Fenix in other apps (e.g. autofilling the Twitter app) -->
    <string name="preferences_android_autofill_description">Cihazınızdaki diğer uygulamalarda kullanıcı adı ve parolalar doldurulsun.</string>

    <!-- Preference option for adding a login -->
    <string name="preferences_logins_add_login">Hesap ekle</string>

    <!-- Preference for syncing saved logins in Fenix -->
    <string name="preferences_passwords_sync_logins">Hesapları eşitle</string>
    <!-- Preference for syncing saved logins in Fenix, when not signed in-->
    <string name="preferences_passwords_sync_logins_across_devices">Hesapları cihazlar arasında eşitle</string>
    <!-- Preference to access list of saved logins -->
    <string name="preferences_passwords_saved_logins">Kayıtlı hesaplar</string>
    <!-- Description of empty list of saved passwords. Placeholder is replaced with app name.  -->
    <string name="preferences_passwords_saved_logins_description_empty_text">Kaydettiğiniz veya %s ile eşitlediğiniz hesaplar burada görünecektir.</string>
    <!-- Preference to access list of saved logins -->
    <string name="preferences_passwords_saved_logins_description_empty_learn_more_link">Sync hakkında bilgi alın.</string>
    <!-- Preference to access list of login exceptions that we never save logins for -->
    <string name="preferences_passwords_exceptions">İstisnalar</string>
    <!-- Empty description of list of login exceptions that we never save logins for -->
    <string name="preferences_passwords_exceptions_description_empty">Kaydedilmeyen hesaplar ve parolalar burada görünecektir.</string>
    <!-- Description of list of login exceptions that we never save logins for -->
    <string name="preferences_passwords_exceptions_description">Bu sitelere ait hesaplar ve parolalar kaydedilmeyecektir.</string>
    <!-- Text on button to remove all saved login exceptions -->
    <string name="preferences_passwords_exceptions_remove_all">Tüm istisnaları sil</string>
    <!-- Hint for search box in logins list -->
    <string name="preferences_passwords_saved_logins_search">Hesaplarda ara</string>
    <!-- The header for the site that a login is for -->
    <string name="preferences_passwords_saved_logins_site">Site</string>
    <!-- The header for the username for a login -->
    <string name="preferences_passwords_saved_logins_username">Kullanıcı adı</string>
    <!-- The header for the password for a login -->
    <string name="preferences_passwords_saved_logins_password">Parola</string>
    <!-- Shown in snackbar to tell user that the password has been copied -->
    <string name="logins_password_copied">Parola panoya kopyalandı</string>
    <!-- Shown in snackbar to tell user that the username has been copied -->
    <string name="logins_username_copied">Kullanıcı adı panoya kopyalandı</string>
    <!-- Content Description (for screenreaders etc) read for the button to copy a password in logins-->
    <string name="saved_logins_copy_password">Parolayı kopyala</string>
    <!-- Content Description (for screenreaders etc) read for the button to clear a password while editing a login-->
    <string name="saved_logins_clear_password">Parolayı temizle</string>
    <!-- Content Description (for screenreaders etc) read for the button to copy a username in logins -->
    <string name="saved_login_copy_username">Kullanıcı adını kopyala</string>
    <!-- Content Description (for screenreaders etc) read for the button to clear a username while editing a login -->
    <string name="saved_login_clear_username">Kullanıcı adını temizle</string>
    <!-- Content Description (for screenreaders etc) read for the button to clear the hostname field while creating a login -->
    <string name="saved_login_clear_hostname">Sunucuyu temizle</string>
    <!-- Content Description (for screenreaders etc) read for the button to open a site in logins -->
    <string name="saved_login_open_site">Siteyi tarayıcıda aç</string>
    <!-- Content Description (for screenreaders etc) read for the button to reveal a password in logins -->
    <string name="saved_login_reveal_password">Parolayı göster</string>
    <!-- Content Description (for screenreaders etc) read for the button to hide a password in logins -->
    <string name="saved_login_hide_password">Parolayı gizle</string>
    <!-- Message displayed in biometric prompt displayed for authentication before allowing users to view their logins -->
    <string name="logins_biometric_prompt_message">Kayıtlı hesaplarınızı görmek için kilidi açın</string>
    <!-- Title of warning dialog if users have no device authentication set up -->
    <string name="logins_warning_dialog_title">Hesaplarınızı güvence altına alın</string>
    <!-- Message of warning dialog if users have no device authentication set up -->
    <string name="logins_warning_dialog_message">Cihazınız başka birinin eline geçerse kayıtlı hesaplarına erişilmesini önlemek için cihaz kilidi deseni, PIN veya parola ayarlayın.</string>
    <!-- Negative button to ignore warning dialog if users have no device authentication set up -->
    <string name="logins_warning_dialog_later">Daha sonra</string>
    <!-- Positive button to send users to set up a pin of warning dialog if users have no device authentication set up -->
    <string name="logins_warning_dialog_set_up_now">Hemen ayarla</string>
    <!-- Title of PIN verification dialog to direct users to re-enter their device credentials to access their logins -->
    <string name="logins_biometric_prompt_message_pin">Cihazınızın kilidini açın</string>
    <!-- Title for Accessibility Force Enable Zoom Preference -->
    <string name="preference_accessibility_force_enable_zoom">Tüm siteleri yakınlaştır</string>

    <!-- Summary for Accessibility Force Enable Zoom Preference -->
    <string name="preference_accessibility_force_enable_zoom_summary">Sıkıştırma ve yakınlaştırma hareketine izin vermeyen sitelerde bu hareketi etkinleştir.</string>

    <!-- Saved logins sorting strategy menu item -by name- (if selected, it will sort saved logins alphabetically) -->
    <string name="saved_logins_sort_strategy_alphabetically">Ad (A-Z)</string>
    <!-- Saved logins sorting strategy menu item -by last used- (if selected, it will sort saved logins by last used) -->
    <string name="saved_logins_sort_strategy_last_used">Son kullanım</string>
    <!-- Content description (not visible, for screen readers etc.): Sort saved logins dropdown menu chevron icon -->
    <string name="saved_logins_menu_dropdown_chevron_icon_content_description">Hesapları sırala menüsü</string>

    <!-- Autofill -->
    <!-- Preference and title for managing the autofill settings -->
    <string name="preferences_autofill">Otomatik doldurma</string>
    <!-- Preference and title for managing the settings for addresses -->
    <string name="preferences_addresses">Adresler</string>
    <!-- Preference and title for managing the settings for credit cards -->
    <string name="preferences_credit_cards">Kredi kartları</string>
    <!-- Preference for saving and autofilling credit cards -->
    <string name="preferences_credit_cards_save_and_autofill_cards">Kartları kaydedip otomatik doldur</string>
    <!-- Preference summary for saving and autofilling credit card data -->
    <string name="preferences_credit_cards_save_and_autofill_cards_summary">Veriler şifrelenir</string>
    <!-- Preference option for syncing credit cards across devices. This is displayed when the user is not signed into sync -->
    <string name="preferences_credit_cards_sync_cards_across_devices">Kartları cihazlar arasında eşitle</string>
    <!-- Preference option for syncing credit cards across devices. This is displayed when the user is signed into sync -->
    <string name="preferences_credit_cards_sync_cards">Kartları eşitle</string>
    <!-- Preference option for adding a credit card -->
    <string name="preferences_credit_cards_add_credit_card">Kredi kartı ekle</string>

    <!-- Preference option for managing saved credit cards -->
    <string name="preferences_credit_cards_manage_saved_cards">Kayıtlı kartları yönet</string>
    <!-- Preference option for adding an address -->
    <string name="preferences_addresses_add_address">Adres ekle</string>
    <!-- Preference option for managing saved addresses -->
    <string name="preferences_addresses_manage_addresses">Adresleri yönet</string>
    <!-- Preference for saving and autofilling addresses -->
    <string name="preferences_addresses_save_and_autofill_addresses">Adresleri kaydedip otomatik doldur</string>
    <!-- Preference summary for saving and autofilling address data -->
    <string name="preferences_addresses_save_and_autofill_addresses_summary">Numaralar, e-posta ve gönderim adresleri gibi bilgileri dahil et</string>

    <!-- Title of the "Add card" screen -->
    <string name="credit_cards_add_card">Kart ekle</string>
    <!-- Title of the "Edit card" screen -->
    <string name="credit_cards_edit_card">Kartı düzenle</string>
    <!-- The header for the card number of a credit card -->
    <string name="credit_cards_card_number">Kart numarası</string>
    <!-- The header for the expiration date of a credit card -->
    <string name="credit_cards_expiration_date">Son kullanma tarihi</string>
    <!-- The label for the expiration date month of a credit card to be used by a11y services-->
    <string name="credit_cards_expiration_date_month">Son kullanma tarihi - Ay</string>
    <!-- The label for the expiration date year of a credit card to be used by a11y services-->
    <string name="credit_cards_expiration_date_year">Son kullanma tarihi - Yıl</string>
    <!-- The header for the name on the credit card -->
    <string name="credit_cards_name_on_card">Kart üzerindeki ad</string>
    <!-- The text for the "Delete card" menu item for deleting a credit card -->
    <string name="credit_cards_menu_delete_card">Kartı sil</string>
    <!-- The text for the "Delete card" button for deleting a credit card -->
    <string name="credit_cards_delete_card_button">Kartı sil</string>
    <!-- The text for the confirmation message of "Delete card" dialog -->
    <string name="credit_cards_delete_dialog_confirmation">Bu kredi kartını silmek istediğinizden emin misiniz?</string>
    <!-- The text for the positive button on "Delete card" dialog -->
    <string name="credit_cards_delete_dialog_button">Sil</string>
    <!-- The title for the "Save" menu item for saving a credit card -->
    <string name="credit_cards_menu_save">Kaydet</string>
    <!-- The text for the "Save" button for saving a credit card -->
    <string name="credit_cards_save_button">Kaydet</string>
    <!-- The text for the "Cancel" button for cancelling adding, updating or deleting a credit card -->
    <string name="credit_cards_cancel_button">İptal</string>

    <!-- Title of the "Saved cards" screen -->
    <string name="credit_cards_saved_cards">Kayıtlı kartlar</string>

    <!-- Error message for credit card number validation -->
    <string name="credit_cards_number_validation_error_message">Lütfen geçerli bir kredi kartı numarası girin</string>

    <!-- Error message for credit card name on card validation -->
    <string name="credit_cards_name_on_card_validation_error_message">Lütfen bu alanı doldurun</string>
    <!-- Message displayed in biometric prompt displayed for authentication before allowing users to view their saved credit cards -->
    <string name="credit_cards_biometric_prompt_message">Kayıtlı kartlarınızı görmek için kilidi açın</string>
    <!-- Title of warning dialog if users have no device authentication set up -->
    <string name="credit_cards_warning_dialog_title">Kredi kartlarını güvence altına al</string>
    <!-- Message of warning dialog if users have no device authentication set up -->
    <string name="credit_cards_warning_dialog_message">Cihazınız başka birinin eline geçerse kayıtlı kartlarınıza erişilmesini önlemek için cihaz kilidi deseni, PIN veya parola ayarlayın.</string>
    <!-- Positive button to send users to set up a pin of warning dialog if users have no device authentication set up -->
    <string name="credit_cards_warning_dialog_set_up_now">Hemen ayarla</string>
    <!-- Negative button to ignore warning dialog if users have no device authentication set up -->
    <string name="credit_cards_warning_dialog_later">Daha sonra</string>

    <!-- Title of PIN verification dialog to direct users to re-enter their device credentials to access their credit cards -->
    <string name="credit_cards_biometric_prompt_message_pin">Cihazınızın kilidini açın</string>
    <!-- Message displayed in biometric prompt for authentication, before allowing users to use their stored credit card information -->
    <string name="credit_cards_biometric_prompt_unlock_message">Depolanan kredi kartı bilgilerini kullanmak için kilidi açın</string>

    <!-- Title of the "Add address" screen -->
    <string name="addresses_add_address">Adres ekle</string>
    <!-- Title of the "Edit address" screen -->
    <string name="addresses_edit_address">Adresi düzenle</string>
    <!-- Title of the "Manage addresses" screen -->
    <string name="addresses_manage_addresses">Adresleri yönet</string>
    <!-- The header for the first name of an address -->
    <string name="addresses_first_name">Ad</string>
    <!-- The header for the middle name of an address -->
    <string name="addresses_middle_name">İkinci ad</string>
    <!-- The header for the last name of an address -->
    <string name="addresses_last_name">Soyadı</string>
    <!-- The header for the street address of an address -->
    <string name="addresses_street_address">Sokak adresi</string>
    <!-- The header for the city of an address -->
    <string name="addresses_city">Şehir</string>
    <!-- The header for the subregion of an address when "state" should be used -->
    <string name="addresses_state">Eyalet</string>
    <!-- The header for the subregion of an address when "province" should be used -->
    <string name="addresses_province">İl</string>
    <!-- The header for the zip code of an address -->
    <string name="addresses_zip">Posta kodu</string>
    <!-- The header for the country or region of an address -->
    <string name="addresses_country">Ülke veya bölge</string>
    <!-- The header for the phone number of an address -->
    <string name="addresses_phone">Telefon</string>
    <!-- The header for the email of an address -->
    <string name="addresses_email">E-posta</string>
    <!-- The text for the "Save" button for saving an address -->
    <string name="addresses_save_button">Kaydet</string>
    <!-- The text for the "Cancel" button for cancelling adding, updating or deleting an address -->
    <string name="addresses_cancel_button">Vazgeç</string>
    <!-- The text for the "Delete address" button for deleting an address -->
    <string name="addressess_delete_address_button">Adresi sil</string>

    <!-- The title for the "Delete address" confirmation dialog -->
    <string name="addressess_confirm_dialog_message">Bu adresi silmek istediğinizden emin misiniz?</string>
    <!-- The text for the positive button on "Delete address" dialog -->
    <string name="addressess_confirm_dialog_ok_button">Sil</string>
    <!-- The text for the negative button on "Delete address" dialog -->
    <string name="addressess_confirm_dialog_cancel_button">İptal</string>
    <!-- The text for the "Save address" menu item for saving an address -->
    <string name="address_menu_save_address">Adresi kaydet</string>
    <!-- The text for the "Delete address" menu item for deleting an address -->
    <string name="address_menu_delete_address">Adresi sil</string>

    <!-- Title of the Add search engine screen -->
    <string name="search_engine_add_custom_search_engine_title">Arama motoru ekle</string>
    <!-- Content description (not visible, for screen readers etc.): Title for the button that navigates to add new engine screen -->
    <string name="search_engine_add_custom_search_engine_button_content_description">Yeni arama motoru ekle</string>
    <!-- Title of the Edit search engine screen -->
    <string name="search_engine_edit_custom_search_engine_title">Arama motorunu düzenle</string>
    <!-- Content description (not visible, for screen readers etc.): Title for the button to add a search engine in the action bar -->
    <string name="search_engine_add_button_content_description" moz:RemovedIn="120" tools:ignore="UnusedResources">Ekle</string>
    <!-- Content description (not visible, for screen readers etc.): Title for the button to save a search engine in the action bar -->
    <string name="search_engine_add_custom_search_engine_edit_button_content_description" moz:RemovedIn="120" tools:ignore="UnusedResources">Kaydet</string>
    <!-- Text for the menu button to edit a search engine -->
    <string name="search_engine_edit">Düzenle</string>
    <!-- Text for the menu button to delete a search engine -->
    <string name="search_engine_delete">Sil</string>

    <!-- Text for the button to create a custom search engine on the Add search engine screen -->
    <string name="search_add_custom_engine_label_other" moz:RemovedIn="120" tools:ignore="UnusedResources">Diğer</string>
    <!-- Label for the TextField in which user enters custom search engine name -->
    <string name="search_add_custom_engine_name_label">Adı</string>
    <!-- Placeholder text shown in the Search Engine Name TextField before a user enters text -->
    <string name="search_add_custom_engine_name_hint" moz:RemovedIn="120" tools:ignore="UnusedResources">Adı</string>
    <!-- Placeholder text shown in the Search Engine Name text field before a user enters text -->
    <string name="search_add_custom_engine_name_hint_2">Arama motoru adı</string>
    <!-- Label for the TextField in which user enters custom search engine URL -->
    <string name="search_add_custom_engine_url_label">Arama dizgisinin URL’si</string>
    <!-- Placeholder text shown in the Search String TextField before a user enters text -->
    <string name="search_add_custom_engine_search_string_hint" moz:RemovedIn="120" tools:ignore="UnusedResources">Kullanılacak arama dizgisi</string>
    <!-- Placeholder text shown in the Search String TextField before a user enters text -->
    <string name="search_add_custom_engine_search_string_hint_2">Arama için kullanılacak URL</string>
    <!-- Description text for the Search String TextField. The %s is part of the string -->
    <string name="search_add_custom_engine_search_string_example" formatted="false">Sorguyu “%s” ile değiştirin. Örnek:\nhttps://www.google.com/search?q=%s</string>

    <!-- Accessibility description for the form in which details about the custom search engine are entered -->
    <string name="search_add_custom_engine_form_description">Özel arama motoru ayrıntıları</string>

    <!-- Label for the TextField in which user enters custom search engine suggestion URL -->
    <string name="search_add_custom_engine_suggest_url_label">Arama önerisi API’si (isteğe bağlı)</string>
    <!-- Placeholder text shown in the Search Suggestion String TextField before a user enters text -->
    <string name="search_add_custom_engine_suggest_string_hint">Arama önerisi API URL’si</string>
    <!-- Description text for the Search Suggestion String TextField. The %s is part of the string -->
    <string name="search_add_custom_engine_suggest_string_example_2" formatted="false">Sorgunun yerine “%s” yazın. Örnek:\nhttps://suggestqueries.google.com/complete/search?client=firefox&amp;q=%s</string>
    <!-- The text for the "Save" button for saving a custom search engine -->
    <string name="search_custom_engine_save_button">Kaydet</string>

    <!-- Text shown when a user leaves the name field empty -->
    <string name="search_add_custom_engine_error_empty_name">Arama motoru adını yazın</string>
    <!-- Text shown when a user leaves the search string field empty -->
    <string name="search_add_custom_engine_error_empty_search_string">Bir arama dizgisi yazın</string>
    <!-- Text shown when a user leaves out the required template string -->
    <string name="search_add_custom_engine_error_missing_template">Arama dizgisinin örnek biçimle uyumlu olduğundan emin olun</string>
    <!-- Text shown when we aren't able to validate the custom search query. The first parameter is the url of the custom search engine -->
    <string name="search_add_custom_engine_error_cannot_reach">“%s” sunucusuna bağlanma hatası</string>
    <!-- Text shown when a user creates a new search engine -->
    <string name="search_add_custom_engine_success_message">%s oluşturuldu</string>
    <!-- Text shown when a user successfully edits a custom search engine -->
    <string name="search_edit_custom_engine_success_message">%s kaydedildi</string>
    <!-- Text shown when a user successfully deletes a custom search engine -->
    <string name="search_delete_search_engine_success_message">%s silindi</string>

    <!-- Heading for the instructions to allow a permission -->
    <string name="phone_feature_blocked_intro">İzin vermek için:</string>
    <!-- First step for the allowing a permission -->
    <string name="phone_feature_blocked_step_settings">1. Android ayarlarına gidin</string>
    <!-- Second step for the allowing a permission -->
    <string name="phone_feature_blocked_step_permissions"><![CDATA[2. <b>İzinler</b>’e dokunun]]></string>
    <!-- Third step for the allowing a permission (Fore example: Camera) -->
    <string name="phone_feature_blocked_step_feature"><![CDATA[3. <b>%1$s</b> ayarını AÇIK yapın]]></string>

    <!-- Label that indicates a site is using a secure connection -->
    <string name="quick_settings_sheet_secure_connection_2">Bağlantı güvenli</string>
    <!-- Label that indicates a site is using a insecure connection -->
    <string name="quick_settings_sheet_insecure_connection_2">Bağlantı güvenli değil</string>
    <!-- Label to clear site data -->
    <string name="clear_site_data">Çerezleri ve site verilerini temizle</string>
    <!-- Confirmation message for a dialog confirming if the user wants to delete all data for current site -->
    <string name="confirm_clear_site_data"><![CDATA[<b>%s</b> sitesi için tüm çerezleri ve site verilerini silmek istediğinizden emin misiniz?]]></string>
    <!-- Confirmation message for a dialog confirming if the user wants to delete all the permissions for all sites-->
    <string name="confirm_clear_permissions_on_all_sites">Tüm sitelerdeki tüm izinleri silmek istediğinizden emin misiniz?</string>
    <!-- Confirmation message for a dialog confirming if the user wants to delete all the permissions for a site-->
    <string name="confirm_clear_permissions_site">Bu site için tüm izinleri silmek istediğinizden emin misiniz?</string>
    <!-- Confirmation message for a dialog confirming if the user wants to set default value a permission for a site-->
    <string name="confirm_clear_permission_site">Bu site için bu izni silmek istediğinizden emin misiniz?</string>
    <!-- label shown when there are not site exceptions to show in the site exception settings -->
    <string name="no_site_exceptions">Site istisnası yok</string>
    <!-- Bookmark deletion confirmation -->
    <string name="bookmark_deletion_confirmation">Bu yer imini silmek istediğinizden emin misiniz?</string>
    <!-- Browser menu button that adds a shortcut to the home fragment -->
    <string name="browser_menu_add_to_shortcuts">Kısayollara ekle</string>
    <!-- Browser menu button that removes a shortcut from the home fragment -->
    <string name="browser_menu_remove_from_shortcuts">Kısayollardan kaldır</string>
    <!-- text shown before the issuer name to indicate who its verified by, parameter is the name of
     the certificate authority that verified the ticket-->
    <string name="certificate_info_verified_by">Doğrulayan: %1$s </string>
    <!-- Login overflow menu delete button -->
    <string name="login_menu_delete_button">Sil</string>
    <!-- Login overflow menu edit button -->
    <string name="login_menu_edit_button">Düzenle</string>
    <!-- Message in delete confirmation dialog for logins -->
    <string name="login_deletion_confirmation">Bu hesabı silmek istediğinizden emin misiniz?</string>
    <!-- Positive action of a dialog asking to delete  -->
    <string name="dialog_delete_positive">Sil</string>
    <!-- Negative action of a dialog asking to delete login -->
    <string name="dialog_delete_negative">Vazgeç</string>
    <!--  The saved login options menu description. -->
    <string name="login_options_menu">Hesap seçenekleri</string>
    <!--  The editable text field for a login's web address. -->
    <string name="saved_login_hostname_description">Hesabın web adresi için düzenlenebilir metin alanı.</string>
    <!--  The editable text field for a login's username. -->
    <string name="saved_login_username_description">Hesabın kullanıcı adı için düzenlenebilir metin alanı.</string>
    <!--  The editable text field for a login's password. -->
    <string name="saved_login_password_description">Hesabın parolası için düzenlenebilir metin alanı.</string>
    <!--  The button description to save changes to an edited login. -->
    <string name="save_changes_to_login">Değişiklikleri hesaba kaydet.</string>
    <!--  The page title for editing a saved login. -->
    <string name="edit">Düzenle</string>
    <!--  The page title for adding new login. -->
    <string name="add_login">Yeni hesap ekle</string>
    <!--  The error message in add/edit login view when password field is blank. -->
    <string name="saved_login_password_required">Parola gerekli</string>
    <!--  The error message in add login view when username field is blank. -->
    <string name="saved_login_username_required">Kullanıcı adı gereklidir</string>
    <!--  The error message in add login view when hostname field is blank. -->
    <string name="saved_login_hostname_required" tools:ignore="UnusedResources">Sunucu gereklidir</string>
    <!-- Voice search button content description  -->
    <string name="voice_search_content_description">Sesle arama</string>
    <!-- Voice search prompt description displayed after the user presses the voice search button -->
    <string name="voice_search_explainer">Şimdi konuşun</string>

    <!--  The error message in edit login view when a duplicate username exists. -->
    <string name="saved_login_duplicate">Bu kullanıcı adına sahip bir hesap zaten var</string>

    <!-- This is the hint text that is shown inline on the hostname field of the create new login page. 'https://www.example.com' intentionally hardcoded here -->
    <string name="add_login_hostname_hint_text">https://www.example.com</string>
    <!-- This is an error message shown below the hostname field of the add login page when a hostname does not contain http or https. -->
    <string name="add_login_hostname_invalid_text_3">Web adresi &quot;https://&quot; veya &quot;http://&quot; içermelidir</string>
    <!-- This is an error message shown below the hostname field of the add login page when a hostname is invalid. -->
    <string name="add_login_hostname_invalid_text_2">Geçerli bir sunucu gerekli</string>

    <!-- Synced Tabs -->
    <!-- Text displayed to ask user to connect another device as no devices found with account -->
    <string name="synced_tabs_connect_another_device">Başka bir cihaz bağlayın.</string>
    <!-- Text displayed asking user to re-authenticate -->
    <string name="synced_tabs_reauth">Lütfen yeniden giriş yapın.</string>
    <!-- Text displayed when user has disabled tab syncing in Firefox Sync Account -->
    <string name="synced_tabs_enable_tab_syncing">Lütfen sekme eşitlemeyi etkinleştirin.</string>
    <!-- Text displayed when user has no tabs that have been synced -->
    <string name="synced_tabs_no_tabs">Diğer cihazlarınızdaki Firefox’larda hiç açık sekme yok.</string>
    <!-- Text displayed in the synced tabs screen when a user is not signed in to Firefox Sync describing Synced Tabs -->
    <string name="synced_tabs_sign_in_message">Diğer cihazlarınızdaki sekmelerin listesini görün.</string>
    <!-- Text displayed on a button in the synced tabs screen to link users to sign in when a user is not signed in to Firefox Sync -->
    <string name="synced_tabs_sign_in_button">Sync’e giriş yapın</string>

    <!-- The text displayed when a synced device has no tabs to show in the list of Synced Tabs. -->
    <string name="synced_tabs_no_open_tabs">Açık sekme yok</string>

    <!-- Content description for expanding a group of synced tabs. -->
    <string name="synced_tabs_expand_group">Eşitlenmiş sekme grubunu genişlet</string>
    <!-- Content description for collapsing a group of synced tabs. -->
    <string name="synced_tabs_collapse_group">Eşitlenmiş sekme grubunu daralt</string>

    <!-- Top Sites -->
    <!-- Title text displayed in the dialog when shortcuts limit is reached. -->
    <string name="shortcut_max_limit_title">Kısayol sınırına ulaştınız</string>
    <!-- Content description text displayed in the dialog when shortcut limit is reached. -->
    <string name="shortcut_max_limit_content">Yeni bir kısayol eklemek için kısayollardan birini kaldırın. Siteye dokunup basılı tutun ve kaldır’ı seçin.</string>
    <!-- Confirmation dialog button text when top sites limit is reached. -->
    <string name="top_sites_max_limit_confirmation_button">Tamam</string>

    <!-- Label for the preference to show the shortcuts for the most visited top sites on the homepage -->
    <string name="top_sites_toggle_top_recent_sites_4">Kısayollar</string>
    <!-- Title text displayed in the rename top site dialog. -->
    <string name="top_sites_rename_dialog_title">Adı</string>
    <!-- Hint for renaming title of a shortcut -->
    <string name="shortcut_name_hint">Kısayol adı</string>
    <!-- Button caption to confirm the renaming of the top site. -->
    <string name="top_sites_rename_dialog_ok">Tamam</string>
    <!-- Dialog button text for canceling the rename top site prompt. -->
    <string name="top_sites_rename_dialog_cancel">İptal</string>

    <!-- Text for the menu button to open the homepage settings. -->
    <string name="top_sites_menu_settings">Ayarlar</string>
    <!-- Text for the menu button to navigate to sponsors and privacy support articles. '&amp;' is replaced with the ampersand symbol: & -->
    <string name="top_sites_menu_sponsor_privacy">Sponsorlarımız ve gizliliğiniz</string>
    <!-- Label text displayed for a sponsored top site. -->
    <string name="top_sites_sponsored_label">Sponsorlu</string>

    <!-- Inactive tabs in the tabs tray -->
    <!-- Title text displayed in the tabs tray when a tab has been unused for 14 days. -->
    <string name="inactive_tabs_title">Pasif sekmeler</string>
    <!-- Content description for closing all inactive tabs -->
    <string name="inactive_tabs_delete_all">Tüm pasif sekmeleri kapat</string>

    <!-- Content description for expanding the inactive tabs section. -->
    <string name="inactive_tabs_expand_content_description">Pasif sekmeleri genişlet</string>
    <!-- Content description for collapsing the inactive tabs section. -->
    <string name="inactive_tabs_collapse_content_description">Pasif sekmeleri daralt</string>

    <!-- Inactive tabs auto-close message in the tabs tray -->
    <!-- The header text of the auto-close message when the user is asked if they want to turn on the auto-closing of inactive tabs. -->
    <string name="inactive_tabs_auto_close_message_header" tools:ignore="UnusedResources">Bir ay sonra kendiliğinden kapatılsın mı?</string>
    <!-- A description below the header to notify the user what the inactive tabs auto-close feature is. -->
    <string name="inactive_tabs_auto_close_message_description" tools:ignore="UnusedResources">Firefox, bir aydır bakmadığınız sekmeleri kapatabilir.</string>
    <!-- A call to action below the description to allow the user to turn on the auto closing of inactive tabs. -->
    <string name="inactive_tabs_auto_close_message_action" tools:ignore="UnusedResources">OTOMATİK KAPATMAYI AÇ</string>

    <!-- Text for the snackbar to confirm auto-close is enabled for inactive tabs -->
    <string name="inactive_tabs_auto_close_message_snackbar">Otomatik kapatma açıldı</string>

    <!-- Awesome bar suggestion's headers -->
    <!-- Search suggestions title for Firefox Suggest. -->
    <string name="firefox_suggest_header">Firefox Önerileri</string>

    <!-- Title for search suggestions when Google is the default search suggestion engine. -->
    <string name="google_search_engine_suggestion_header">Google araması</string>
    <!-- Title for search suggestions when the default search suggestion engine is anything other than Google. The first parameter is default search engine name. -->
    <string name="other_default_search_engine_suggestion_header">%s araması</string>

    <!-- Default browser experiment -->
    <string name="default_browser_experiment_card_text">Web siteleri, e-postalar ve mesajlardaki bağlantılar otomatik olarak Firefox’ta açılsın.</string>

    <!-- Content description for close button in collection placeholder. -->
    <string name="remove_home_collection_placeholder_content_description">Kaldır</string>

    <!-- Content description radio buttons with a link to more information -->
    <string name="radio_preference_info_content_description">Ayrıntılar için tıklayın</string>

    <!-- Content description for the action bar "up" button -->
    <string name="action_bar_up_description">Yukarı</string>

    <!-- Content description for privacy content close button -->
    <string name="privacy_content_close_button_content_description">Kapat</string>

    <!-- Pocket recommended stories -->
    <!-- Header text for a section on the home screen. -->
    <string name="pocket_stories_header_1">Merak uyandıran makaleler</string>
    <!-- Header text for a section on the home screen. -->
    <string name="pocket_stories_categories_header">Konuya göre makaleler</string>
    <!-- Text of a button allowing users to access an external url for more Pocket recommendations. -->
    <string name="pocket_stories_placeholder_text">Daha fazlasını keşfedin</string>
    <!-- Title of an app feature. Smaller than a heading. The first parameter is product name Pocket -->
    <string name="pocket_stories_feature_title_2">%s desteğiyle.</string>
    <!-- Caption for describing a certain feature. The placeholder is for a clickable text (eg: Learn more) which will load an url in a new tab when clicked.  -->
    <string name="pocket_stories_feature_caption">Firefox ailesinden. %s</string>
    <!-- Clickable text for opening an external link for more information about Pocket. -->
    <string name="pocket_stories_feature_learn_more">Daha fazla bilgi al</string>

    <!-- Text indicating that the Pocket story that also displays this text is a sponsored story by other 3rd party entity. -->
    <string name="pocket_stories_sponsor_indication">Sponsorlu</string>

    <!-- Snackbar message for enrolling in a Nimbus experiment from the secret settings when Studies preference is Off.-->
    <string name="experiments_snackbar">Veri göndermek için telemetriyi etkinleştirin.</string>
    <!-- Snackbar button text to navigate to telemetry settings.-->
    <string name="experiments_snackbar_button">Ayarlara git</string>

    <!-- Review quality check feature-->
    <!-- Name for the review quality check feature used as title for the panel. -->
    <string name="review_quality_check_feature_name" moz:RemovedIn="120" tools:ignore="UnusedResources">Değerlendirme kontrolcüsü</string>
    <!-- Name for the review quality check feature used as title for the panel. -->
    <string name="review_quality_check_feature_name_2">Değerlendirme Kontrolcüsü</string>
    <!-- Summary for grades A and B for review quality check adjusted grading. -->
    <string name="review_quality_check_grade_a_b_description">Güvenilir değerlendirmeler</string>
    <!-- Summary for grade C for review quality check adjusted grading. -->
    <string name="review_quality_check_grade_c_description">Güvenilir ve güvenilmez değerlendirmelerin karışımı</string>
    <!-- Summary for grades D and F for review quality check adjusted grading. -->
    <string name="review_quality_check_grade_d_f_description">Güvenilmez değerlendirmeler</string>
    <!-- Text for title presenting the reliability of a product's reviews. -->
    <string name="review_quality_check_grade_title">Bu değerlendirmeler ne kadar güvenilir?</string>
<<<<<<< HEAD
=======
    <!-- Title for when the rating has been updated by the review checker -->
    <string name="review_quality_check_adjusted_rating_title">Düzeltilmiş puan</string>
>>>>>>> eeb875b8
    <!-- Description for a product's adjusted star rating. The text presents that the product's reviews which were evaluated as unreliable were removed from the adjusted rating. -->
    <string name="review_quality_check_adjusted_rating_description">Güvenilmez değerlendirmeler kaldırıldı</string>
    <!-- Title for list of highlights from a product's review emphasizing a product's important traits. -->
    <string name="review_quality_check_highlights_title">Öne çıkan son değerlendirmeler</string>
    <!-- Title for section explaining how we analyze the reliability of a product's reviews. -->
    <string name="review_quality_check_explanation_title">Değerlendirme kalitesini nasıl belirliyoruz?</string>
    <!-- Paragraph explaining the grading system we use to classify the reliability of a product's reviews. -->
    <string name="review_quality_check_info_review_grade_header"><![CDATA[Her ürünün değerlendirmelerine A’dan F’ye kadar bir <b>harf notu</b> veriyoruz.]]></string>
    <!-- Description explaining grades A and B for review quality check adjusted grading. -->
    <string name="review_quality_check_info_grade_info_AB">Güvenilir değerlendirmeler. Değerlendirmelerin büyük olasılıkla dürüst, tarafsız incelemeler yazan gerçek müşterilerden geldiğini düşünüyoruz.</string>
    <!-- Description explaining grades A and B for review quality check adjusted grading. -->
    <string name="review_quality_check_info_grade_info_AB_2" moz:RemovedIn="120" tools:ignore="UnusedResources">Değerlendirmelerin güvenilir olduğunu düşünüyoruz.</string>
    <!-- Description explaining grade C for review quality check adjusted grading. -->
    <string name="review_quality_check_info_grade_info_C">Güvenilir ve güvenilmez değerlendirmelerin bir karışımı olduğunu düşünüyoruz.</string>
    <!-- Description explaining grades D and F for review quality check adjusted grading. -->
    <string name="review_quality_check_info_grade_info_DF">Güvenilmez değerlendirmeler. Değerlendirmelerin büyük ihtimalle sahte olduğunu veya önyargılı kişilerden geldiğini düşünüyoruz.</string>
    <!-- Description explaining grades D and F for review quality check adjusted grading. -->
    <string name="review_quality_check_info_grade_info_DF_2" moz:RemovedIn="120" tools:ignore="UnusedResources">Değerlendirmelerin güvenilmez olduğunu düşünüyoruz.</string>
<<<<<<< HEAD
    <!-- Text for learn more caption presenting a link with information about review quality. First parameter is for clickable text defined in review_quality_check_info_learn_more_link. -->
    <string name="review_quality_check_info_learn_more">%s hakkında daha fazla bilgi alın.</string>
    <!-- Clickable text that links to review quality check SuMo page. First parameter is the Fakespot product name. In the phrase "Fakespot by Mozilla", "by" can be localized. Does not need to stay by. -->
    <string name="review_quality_check_info_learn_more_link">Mozilla %s değerlendirme kalitesini nasıl belirliyor?</string>
=======
    <!-- Paragraph explaining how a product's adjusted grading is calculated. -->
    <string name="review_quality_check_explanation_body_adjusted_grading"><![CDATA[<b>Düzeltilmiş puan</b> yalnızca güvenilir olduğunu düşündüğümüz değerlendirmelere dayanır.]]></string>
    <!-- Paragraph explaining product review highlights. First parameter is the name of the retailer (e.g. Amazon). -->
    <string name="review_quality_check_explanation_body_highlights"><![CDATA[<b>Öne çıkanlar</b> son 80 gün içindeki güvenilir olduğunu düşündüğümüz %s değerlendirmelerinden alınmıştır.]]></string>
    <!-- Text for learn more caption presenting a link with information about review quality. First parameter is for clickable text defined in review_quality_check_info_learn_more_link. -->
    <string name="review_quality_check_info_learn_more">%s hakkında daha fazla bilgi alın.</string>
    <!-- Clickable text that links to review quality check SuMo page. First parameter is the Fakespot product name. In the phrase "Fakespot by Mozilla", "by" can be localized. Does not need to stay by. -->
    <string name="review_quality_check_info_learn_more_link" moz:RemovedIn="121" tools:ignore="UnusedResources">Mozilla %s değerlendirme kalitesini nasıl belirliyor?</string>
    <!-- Clickable text that links to review quality check SuMo page. First parameter is the Fakespot product name. -->
    <string name="review_quality_check_info_learn_more_link_2">%s değerlendirme kalitesini nasıl belirliyor?</string>
>>>>>>> eeb875b8
    <!-- Text for title of settings section. -->
    <string name="review_quality_check_settings_title">Ayarlar</string>
    <!-- Text for label for switch preference to show recommended products from review quality check settings section. -->
    <string name="review_quality_check_settings_recommended_products">Değerlendirme denetleyicisinde reklamları göster</string>
    <!-- Description for switch preference to show recommended products from review quality check settings section. First parameter is for clickable text defined in review_quality_check_settings_recommended_products_learn_more.-->
    <string name="review_quality_check_settings_recommended_products_description" moz:RemovedIn="120" tools:ignore="UnusedResources">Ara sıra ilgili ürünlerin reklamlarını görebilirsiniz. Tüm reklamlar değerlendirme kalitesi standartlarımızı karşılamak zorundadır. %s</string>
    <!-- Description for switch preference to show recommended products from review quality check settings section. First parameter is for clickable text defined in review_quality_check_settings_recommended_products_learn_more.-->
    <string name="review_quality_check_settings_recommended_products_description_2" tools:ignore="UnusedResources">Ara sıra ilgili ürünlerin reklamlarını görebilirsiniz. Yalnızca güvenilir değerlendirmeleri olan ürünlerin reklamlarını kabul ediyoruz. %s</string>
    <!-- Clickable text that links to review quality check recommended products support article. -->
    <string name="review_quality_check_settings_recommended_products_learn_more" tools:ignore="UnusedResources">Daha fazla bilgi alın</string>
    <!-- Text for turning sidebar off button from review quality check settings section. -->
    <string name="review_quality_check_settings_turn_off">Değerlendirme kontrolcüsünü kapat</string>
    <!-- Caption for recommended product section indicating this is an ad by Fakespot. First parameter is the Fakespot product name. -->
    <string name="review_quality_check_ad_caption" tools:ignore="UnusedResources">%s reklamı</string>
    <!-- Caption for review quality check panel. First parameter is for clickable text defined in review_quality_check_powered_by_link. -->
    <string name="review_quality_check_powered_by" tools:ignore="UnusedResources" moz:RemovedIn="119">Değerlendirme kontrolcüsünün altyapısı %s tarafından sağlanmaktadır.</string>
    <!-- Caption for review quality check panel. First parameter is for clickable text defined in review_quality_check_powered_by_link. -->
    <string name="review_quality_check_powered_by_2">Değerlendirme kontrolcüsünün altyapısı %s tarafından sağlanmaktadır</string>
    <!-- Clickable text that links to Fakespot.com. First parameter is the Fakespot product name. In the phrase "Fakespot by Mozilla", "by" can be localized. Does not need to stay by. -->
    <string name="review_quality_check_powered_by_link" tools:ignore="UnusedResources">Mozilla’dan %s</string>
    <!-- Text for title of warning card informing the user that the current analysis is outdated. -->
    <string name="review_quality_check_outdated_analysis_warning_title" tools:ignore="UnusedResources">Kontrol edilecek yeni bilgiler</string>
    <!-- Text for button from warning card informing the user that the current analysis is outdated. Clicking this should trigger the product's re-analysis. -->
    <string name="review_quality_check_outdated_analysis_warning_action" tools:ignore="UnusedResources">Şimdi kontrol et</string>
    <!-- Title for warning card informing the user that the current product does not have enough reviews for a review analysis. -->
    <string name="review_quality_check_no_reviews_warning_title">Henüz yeterli değerlendirme yok</string>
    <!-- Text for body of warning card informing the user that the current product does not have enough reviews for a review analysis. -->
    <string name="review_quality_check_no_reviews_warning_body">Bu ürüne daha fazla değerlendirme geldiğinde değerlendirmelerin kalitelerini kontrol edebileceğiz.</string>
    <!-- Title for warning card informing the user that the current product is currently not available. -->
    <string name="review_quality_check_product_availability_warning_title" tools:ignore="UnusedResources">Ürün mevcut değil</string>
    <!-- Text for the body of warning card informing the user that the current product is currently not available. -->
    <string name="review_quality_check_product_availability_warning_body" tools:ignore="UnusedResources">Bu ürünün yeniden stoğa girdiğini görürseniz bize bildirin, biz de değerlendirmeleri kontrol etmeye çalışalım.</string>
    <!-- Clickable text for warning card informing the user that the current product is currently not available. Clicking this should inform the server that the product is available. -->
    <string name="review_quality_check_product_availability_warning_action" moz:RemovedIn="120" tools:ignore="UnusedResources">Bu ürünün tekrar stokta olduğunu bildir</string>
    <!-- Clickable text for warning card informing the user that the current product is currently not available. Clicking this should inform the server that the product is available. -->
    <string name="review_quality_check_product_availability_warning_action_2" tools:ignore="UnusedResources">Ürünün stokta olduğunu bildir</string>
    <!-- Title for warning card informing the user that the current product's re-analysis is still processing. -->
    <string name="review_quality_check_reanalysis_in_progress_warning_title">Değerlendirme kalitesi kontrol ediliyor</string>
    <!-- Title for warning card informing the user that the current product's analysis is still processing. -->
    <string name="review_quality_check_analysis_in_progress_warning_title">Değerlendirme kalitesi kontrol ediliyor</string>
    <!-- Text for body of warning card informing the user that the current product's analysis is still processing. -->
    <string name="review_quality_check_analysis_in_progress_warning_body">Yaklaşık 60 saniye sürebilir.</string>
    <!-- Title for info card displayed after the user reports a product is back in stock. -->
    <string name="review_quality_check_analysis_requested_info_title" tools:ignore="UnusedResources">Bildirdiğiniz için teşekkürler!</string>
    <!-- Text for body of info card displayed after the user reports a product is back in stock. -->
    <string name="review_quality_check_analysis_requested_info_body" tools:ignore="UnusedResources">Bu ürünün değerlendirmeleriyle ilgili 24 saat içinde bilgi alacağız. Lütfen daha sonra tekrar kontrol edin.</string>
    <!-- Title for info card displayed when the user review checker while on a product that Fakespot does not analyze (e.g. gift cards, music). -->
    <string name="review_quality_check_not_analyzable_info_title">Bu değerlendirmeleri kontrol edemiyoruz</string>
    <!-- Text for body of info card displayed when the user review checker while on a product that Fakespot does not analyze (e.g. gift cards, music). -->
    <string name="review_quality_check_not_analyzable_info_body">Maalesef bazı ürün türlerinin değerlendirme kalitelerini kontrol edemiyoruz. Örneğin, hediye kartları ve video, müzik ve oyun akışı.</string>
    <!-- Title for info card displayed when another user reported the displayed product is back in stock. -->
    <string name="review_quality_check_analysis_requested_other_user_info_title" tools:ignore="UnusedResources">Bilgiler yakında gelecek</string>
<<<<<<< HEAD
=======
    <!-- Text for body of info card displayed when another user reported the displayed product is back in stock. -->
    <string name="review_quality_check_analysis_requested_other_user_info_body" tools:ignore="UnusedResources">Bu ürünün değerlendirmeleriyle ilgili 24 saat içinde bilgi alacağız. Lütfen daha sonra tekrar kontrol edin.</string>
>>>>>>> eeb875b8
    <!-- Title for info card displayed to the user when analysis finished updating. -->
    <string name="review_quality_check_analysis_updated_confirmation_title" tools:ignore="UnusedResources">Analiz güncel</string>
    <!-- Text for the action button from info card displayed to the user when analysis finished updating. -->
    <string name="review_quality_check_analysis_updated_confirmation_action" tools:ignore="UnusedResources">Anladım</string>
    <!-- Title for error card displayed to the user when an error occurred. -->
    <string name="review_quality_check_generic_error_title">Şu anda bilgi yok</string>
    <!-- Text for body of error card displayed to the user when an error occurred. -->
    <string name="review_quality_check_generic_error_body">Sorunu çözmek için çalışıyoruz. Lütfen kısa süre sonra tekrar kontrol edin.</string>
    <!-- Title for error card displayed to the user when the device is disconnected from the network. -->
    <string name="review_quality_check_no_connection_title">Ağ bağlantısı yok</string>
    <!-- Text for body of error card displayed to the user when the device is disconnected from the network. -->
    <string name="review_quality_check_no_connection_body">Ağ bağlantınızı kontrol edip sayfayı tazelemeyi deneyin.</string>
    <!-- Title for card displayed to the user for products whose reviews were not analyzed yet. -->
    <string name="review_quality_check_no_analysis_title">Bu değerlendirmeler hakkında henüz bilgi yok</string>
    <!-- Text for the body of card displayed to the user for products whose reviews were not analyzed yet. -->
    <string name="review_quality_check_no_analysis_body">Bu ürünle ilgili değerlendirmelerin güvenilir olup olmadığını öğrenmek için değerlendirme kalitesini kontrol edin. Yaklaşık 60 saniye sürer.</string>
    <!-- Text for button from body of card displayed to the user for products whose reviews were not analyzed yet. Clicking this should trigger a product analysis. -->
    <string name="review_quality_check_no_analysis_link">Değerlendirme kalitesini kontrol et</string>
    <!-- Headline for review quality check contextual onboarding card. -->
    <string name="review_quality_check_contextual_onboarding_title">Ürün değerlendirmelerine ilişkin güvenilir kılavuzumuzu deneyin</string>
    <!-- Clickable text from the contextual onboarding card that links to review quality check support article. -->
    <string name="review_quality_check_contextual_onboarding_learn_more_link">Daha fazla bilgi alın</string>
    <!-- Clickable text from the review quality check contextual onboarding card that links to Fakespot privacy policy. -->
<<<<<<< HEAD
    <string name="review_quality_check_contextual_onboarding_privacy_policy">gizlilik politikası</string>
    <!-- Clickable text from the review quality check contextual onboarding card that links to Fakespot terms of use. -->
    <string name="review_quality_check_contextual_onboarding_terms_use">kullanım koşulları</string>
=======
    <string name="review_quality_check_contextual_onboarding_privacy_policy" moz:RemovedIn="121" tools:ignore="UnusedResources">gizlilik politikası</string>
    <!-- Clickable text from the review quality check contextual onboarding card that links to Fakespot privacy policy. -->
    <string name="review_quality_check_contextual_onboarding_privacy_policy_2">Gizlilik politikası</string>
    <!-- Clickable text from the review quality check contextual onboarding card that links to Fakespot terms of use. -->
    <string name="review_quality_check_contextual_onboarding_terms_use" moz:RemovedIn="121" tools:ignore="UnusedResources">kullanım koşulları</string>
    <!-- Clickable text from the review quality check contextual onboarding card that links to Fakespot terms of use. -->
    <string name="review_quality_check_contextual_onboarding_terms_use_2">Kullanım koşulları</string>
>>>>>>> eeb875b8
    <!-- Text for opt-in button from the review quality check contextual onboarding card. -->
    <string name="review_quality_check_contextual_onboarding_primary_button_text">Evet, deneyeceğim</string>
    <!-- Text for opt-out button from the review quality check contextual onboarding card. -->
    <string name="review_quality_check_contextual_onboarding_secondary_button_text">Şimdi değil</string>
    <!-- Text for the first CFR presenting the review quality check feature. -->
    <string name="review_quality_check_first_cfr_message">Satın almadan önce bu ürünün değerlendirmelerine güvenip güvenemeyeceğinizi öğrenin.</string>
    <!-- Text displayed in the first CFR presenting the review quality check feature that opens the review checker when clicked. -->
    <string name="review_quality_check_first_cfr_action" tools:ignore="UnusedResources">Değerlendirme kontrolcüsünü deneyin</string>
<<<<<<< HEAD
=======
    <!-- Text for the second CFR presenting the review quality check feature. -->
    <string name="review_quality_check_second_cfr_message">Acaba bu değerlendirmeler güvenilir mi? Düzeltilmiş puanı görmek için şimdi kontrol edin.</string>
>>>>>>> eeb875b8
    <!-- Text displayed in the second CFR presenting the review quality check feature that opens the review checker when clicked. -->
    <string name="review_quality_check_second_cfr_action" tools:ignore="UnusedResources">Değerlendirme kontrolcüsünü aç</string>
    <!-- Flag showing that the review quality check feature is work in progress. -->
    <string name="review_quality_check_beta_flag">Beta</string>

    <!-- Content description (not visible, for screen readers etc.) for opening browser menu button to open review quality check bottom sheet. -->
    <string name="review_quality_check_open_handle_content_description">Değerlendirme kontrolcüsünü aç</string>
    <!-- Content description (not visible, for screen readers etc.) for closing browser menu button to open review quality check bottom sheet. -->
    <string name="review_quality_check_close_handle_content_description">Değerlendirme kontrolcüsünü kapat</string>
    <!-- Content description (not visible, for screen readers etc.) for review quality check star rating. First parameter is the number of stars (1-5) representing the rating. -->
    <string name="review_quality_check_star_rating_content_description">5 üzerinden %1$s yıldız</string>
    <!-- Text for minimize button from highlights card. When clicked the highlights card should reduce its size. -->
    <string name="review_quality_check_highlights_show_less">Daha az göster</string>
    <!-- Text for maximize button from highlights card. When clicked the highlights card should expand to its full size. -->
    <string name="review_quality_check_highlights_show_more">Daha fazla göster</string>
    <!-- Text for highlights card quality category header. Reviews shown under this header should refer the product's quality. -->
    <string name="review_quality_check_highlights_type_quality">Kalite</string>
    <!-- Text for highlights card price category header. Reviews shown under this header should refer the product's price. -->
    <string name="review_quality_check_highlights_type_price">Fiyat</string>
    <!-- Text for highlights card shipping category header. Reviews shown under this header should refer the product's shipping. -->
    <string name="review_quality_check_highlights_type_shipping">Kargo</string>
    <!-- Text for highlights card packaging and appearance category header. Reviews shown under this header should refer the product's packaging and appearance. -->
    <string name="review_quality_check_highlights_type_packaging_appearance">Paketleme ve görünüm</string>

    <!-- Text for highlights card competitiveness category header. Reviews shown under this header should refer the product's competitiveness. -->
    <string name="review_quality_check_highlights_type_competitiveness">Rekabet gücü</string>

    <!-- Accessibility services actions labels. These will be appended to accessibility actions like "Double tap to.." but not by or applications but by services like Talkback. -->
    <!-- Action label for elements that can be collapsed if interacting with them. Talkback will append this to say "Double tap to collapse". -->
    <string name="a11y_action_label_collapse">daralt</string>
    <!-- Current state for elements that can be collapsed if interacting with them. Talkback will dictate this after a state change. -->
    <string name="a11y_state_label_collapsed">daraltıldı</string>
    <!-- Action label for elements that can be expanded if interacting with them. Talkback will append this to say "Double tap to expand". -->
    <string name="a11y_action_label_expand">genişlet</string>
    <!-- Current state for elements that can be expanded if interacting with them. Talkback will dictate this after a state change. -->
    <string name="a11y_state_label_expanded">genişletildi</string>
    <!-- Action label for links to a website containing documentation about a wallpaper collection. Talkback will append this to say "Double tap to open link to learn more about this collection". -->
    <string name="a11y_action_label_wallpaper_collection_learn_more">bu koleksiyon hakkında daha fazla bilgi edinmek için bağlantıyı açın</string>
    <!-- Action label for links that point to an article. Talkback will append this to say "Double tap to read the article". -->
    <string name="a11y_action_label_read_article">makaleyi oku</string>
    <!-- Action label for links to the Firefox Pocket website. Talkback will append this to say "Double tap to open link to learn more". -->
    <string name="a11y_action_label_pocket_learn_more">bilgi almak için bağlantıyı aç</string>
</resources><|MERGE_RESOLUTION|>--- conflicted
+++ resolved
@@ -73,16 +73,12 @@
         private mode in our new Total Private Browsing mode.
         The first parameter is the name of the app defined in app_name (for example: Firefox Nightly)
         The second parameter is the clickable link text in felt_privacy_info_card_subtitle_link_text -->
-<<<<<<< HEAD
-    <string name="felt_privacy_info_card_subtitle">%1$s, tüm gizli pencerelerinizi kapattığınızda çerezlerinizi, geçmişinizi ve site verilerinizi temizler. %2$s</string>
-=======
     <string name="felt_privacy_info_card_subtitle" moz:removedIn="120" tools:ignore="UnusedResources">%1$s, tüm gizli pencerelerinizi kapattığınızda çerezlerinizi, geçmişinizi ve site verilerinizi temizler. %2$s</string>
     <!-- Explanation for private browsing displayed to users on home view when they first enable
         private mode in our new Total Private Browsing mode.
         The first parameter is the name of the app defined in app_name (for example: Firefox Nightly)
         The second parameter is the clickable link text in felt_privacy_info_card_subtitle_link_text -->
     <string name="felt_privacy_info_card_subtitle_2">%1$s, tüm gizli sekmelerinizi kapattığınızda çerezlerinizi, geçmişinizi ve site verilerinizi temizler. %2$s</string>
->>>>>>> eeb875b8
     <!-- Clickable portion of the explanation for private browsing that links the user to our
         about privacy page.
         This string is used in felt_privacy_info_card_subtitle as the second parameter.-->
@@ -338,13 +334,9 @@
     <!-- Juno first user onboarding flow experiment, strings are marked unused as they are only referenced by Nimbus experiments. -->
     <!-- Title for set firefox as default browser screen used by Nimbus experiments. Nimbus experiments do not support string placeholders.
         Note: The word "Firefox" should NOT be translated -->
-<<<<<<< HEAD
-    <string name="juno_onboarding_default_browser_title_nimbus" tools:ignore="UnusedResources">Firefox varsayılan tarayıcınız olsun</string>
-=======
     <string name="juno_onboarding_default_browser_title_nimbus" moz:removedIn="120" tools:ignore="UnusedResources">Firefox varsayılan tarayıcınız olsun</string>
     <!-- Title for set firefox as default browser screen used by Nimbus experiments. -->
     <string name="juno_onboarding_default_browser_title_nimbus_2">Sizi güvende tutmayı seviyoruz</string>
->>>>>>> eeb875b8
     <!-- Description for set firefox as default browser screen used by Nimbus experiments. Nimbus experiments do not support string placeholders.
         Note: The word "Firefox" should NOT be translated -->
     <string name="juno_onboarding_default_browser_description_nimbus" moz:removedIn="120" tools:ignore="UnusedResources">Firefox için paradan önce insanlık gelir. Siteler arası takip kodlarını engelleyerek gizliliğinizi koruyoruz.\n\nAyrıntıları gizlilik bildirimimizde bulabilirsiniz.</string>
@@ -370,9 +362,6 @@
     <string name="juno_onboarding_sign_in_negative_button" tools:ignore="UnusedResources">Şimdi değil</string>
     <!-- Title for enable notification permission screen used by Nimbus experiments. Nimbus experiments do not support string placeholders.
         Note: The word "Firefox" should NOT be translated -->
-<<<<<<< HEAD
-    <string name="juno_onboarding_enable_notifications_title_nimbus" tools:ignore="UnusedResources">Bildirimler sayesinde Firefox ile daha fazlasını yapın</string>
-=======
     <string name="juno_onboarding_enable_notifications_title_nimbus" moz:removedIn="120" tools:ignore="UnusedResources">Bildirimler sayesinde Firefox ile daha fazlasını yapın</string>
     <!-- Title for enable notification permission screen used by Nimbus experiments. Nimbus experiments do not support string placeholders.
         Note: The word "Firefox" should NOT be translated -->
@@ -380,7 +369,6 @@
     <!-- Description for enable notification permission screen used by Nimbus experiments. Nimbus experiments do not support string placeholders.
        Note: The word "Firefox" should NOT be translated -->
     <string name="juno_onboarding_enable_notifications_description_nimbus" moz:removedIn="120" tools:ignore="UnusedResources">Sekmelerinizi cihazdan cihaza gönderin, indirmelerinizi yönetin ve Firefox ile ilgili ipuçları alın.</string>
->>>>>>> eeb875b8
     <!-- Description for enable notification permission screen used by Nimbus experiments. Nimbus experiments do not support string placeholders.
        Note: The word "Firefox" should NOT be translated -->
     <string name="juno_onboarding_enable_notifications_description_nimbus_2">Sekmelerinizi cihazlarınız arasında güvenli bir şekilde gönderin ve Firefox’un diğer gizlilik özelliklerini keşfedin.</string>
@@ -2193,11 +2181,8 @@
     <string name="review_quality_check_grade_d_f_description">Güvenilmez değerlendirmeler</string>
     <!-- Text for title presenting the reliability of a product's reviews. -->
     <string name="review_quality_check_grade_title">Bu değerlendirmeler ne kadar güvenilir?</string>
-<<<<<<< HEAD
-=======
     <!-- Title for when the rating has been updated by the review checker -->
     <string name="review_quality_check_adjusted_rating_title">Düzeltilmiş puan</string>
->>>>>>> eeb875b8
     <!-- Description for a product's adjusted star rating. The text presents that the product's reviews which were evaluated as unreliable were removed from the adjusted rating. -->
     <string name="review_quality_check_adjusted_rating_description">Güvenilmez değerlendirmeler kaldırıldı</string>
     <!-- Title for list of highlights from a product's review emphasizing a product's important traits. -->
@@ -2216,12 +2201,6 @@
     <string name="review_quality_check_info_grade_info_DF">Güvenilmez değerlendirmeler. Değerlendirmelerin büyük ihtimalle sahte olduğunu veya önyargılı kişilerden geldiğini düşünüyoruz.</string>
     <!-- Description explaining grades D and F for review quality check adjusted grading. -->
     <string name="review_quality_check_info_grade_info_DF_2" moz:RemovedIn="120" tools:ignore="UnusedResources">Değerlendirmelerin güvenilmez olduğunu düşünüyoruz.</string>
-<<<<<<< HEAD
-    <!-- Text for learn more caption presenting a link with information about review quality. First parameter is for clickable text defined in review_quality_check_info_learn_more_link. -->
-    <string name="review_quality_check_info_learn_more">%s hakkında daha fazla bilgi alın.</string>
-    <!-- Clickable text that links to review quality check SuMo page. First parameter is the Fakespot product name. In the phrase "Fakespot by Mozilla", "by" can be localized. Does not need to stay by. -->
-    <string name="review_quality_check_info_learn_more_link">Mozilla %s değerlendirme kalitesini nasıl belirliyor?</string>
-=======
     <!-- Paragraph explaining how a product's adjusted grading is calculated. -->
     <string name="review_quality_check_explanation_body_adjusted_grading"><![CDATA[<b>Düzeltilmiş puan</b> yalnızca güvenilir olduğunu düşündüğümüz değerlendirmelere dayanır.]]></string>
     <!-- Paragraph explaining product review highlights. First parameter is the name of the retailer (e.g. Amazon). -->
@@ -2232,7 +2211,6 @@
     <string name="review_quality_check_info_learn_more_link" moz:RemovedIn="121" tools:ignore="UnusedResources">Mozilla %s değerlendirme kalitesini nasıl belirliyor?</string>
     <!-- Clickable text that links to review quality check SuMo page. First parameter is the Fakespot product name. -->
     <string name="review_quality_check_info_learn_more_link_2">%s değerlendirme kalitesini nasıl belirliyor?</string>
->>>>>>> eeb875b8
     <!-- Text for title of settings section. -->
     <string name="review_quality_check_settings_title">Ayarlar</string>
     <!-- Text for label for switch preference to show recommended products from review quality check settings section. -->
@@ -2285,11 +2263,8 @@
     <string name="review_quality_check_not_analyzable_info_body">Maalesef bazı ürün türlerinin değerlendirme kalitelerini kontrol edemiyoruz. Örneğin, hediye kartları ve video, müzik ve oyun akışı.</string>
     <!-- Title for info card displayed when another user reported the displayed product is back in stock. -->
     <string name="review_quality_check_analysis_requested_other_user_info_title" tools:ignore="UnusedResources">Bilgiler yakında gelecek</string>
-<<<<<<< HEAD
-=======
     <!-- Text for body of info card displayed when another user reported the displayed product is back in stock. -->
     <string name="review_quality_check_analysis_requested_other_user_info_body" tools:ignore="UnusedResources">Bu ürünün değerlendirmeleriyle ilgili 24 saat içinde bilgi alacağız. Lütfen daha sonra tekrar kontrol edin.</string>
->>>>>>> eeb875b8
     <!-- Title for info card displayed to the user when analysis finished updating. -->
     <string name="review_quality_check_analysis_updated_confirmation_title" tools:ignore="UnusedResources">Analiz güncel</string>
     <!-- Text for the action button from info card displayed to the user when analysis finished updating. -->
@@ -2313,11 +2288,6 @@
     <!-- Clickable text from the contextual onboarding card that links to review quality check support article. -->
     <string name="review_quality_check_contextual_onboarding_learn_more_link">Daha fazla bilgi alın</string>
     <!-- Clickable text from the review quality check contextual onboarding card that links to Fakespot privacy policy. -->
-<<<<<<< HEAD
-    <string name="review_quality_check_contextual_onboarding_privacy_policy">gizlilik politikası</string>
-    <!-- Clickable text from the review quality check contextual onboarding card that links to Fakespot terms of use. -->
-    <string name="review_quality_check_contextual_onboarding_terms_use">kullanım koşulları</string>
-=======
     <string name="review_quality_check_contextual_onboarding_privacy_policy" moz:RemovedIn="121" tools:ignore="UnusedResources">gizlilik politikası</string>
     <!-- Clickable text from the review quality check contextual onboarding card that links to Fakespot privacy policy. -->
     <string name="review_quality_check_contextual_onboarding_privacy_policy_2">Gizlilik politikası</string>
@@ -2325,7 +2295,6 @@
     <string name="review_quality_check_contextual_onboarding_terms_use" moz:RemovedIn="121" tools:ignore="UnusedResources">kullanım koşulları</string>
     <!-- Clickable text from the review quality check contextual onboarding card that links to Fakespot terms of use. -->
     <string name="review_quality_check_contextual_onboarding_terms_use_2">Kullanım koşulları</string>
->>>>>>> eeb875b8
     <!-- Text for opt-in button from the review quality check contextual onboarding card. -->
     <string name="review_quality_check_contextual_onboarding_primary_button_text">Evet, deneyeceğim</string>
     <!-- Text for opt-out button from the review quality check contextual onboarding card. -->
@@ -2334,11 +2303,8 @@
     <string name="review_quality_check_first_cfr_message">Satın almadan önce bu ürünün değerlendirmelerine güvenip güvenemeyeceğinizi öğrenin.</string>
     <!-- Text displayed in the first CFR presenting the review quality check feature that opens the review checker when clicked. -->
     <string name="review_quality_check_first_cfr_action" tools:ignore="UnusedResources">Değerlendirme kontrolcüsünü deneyin</string>
-<<<<<<< HEAD
-=======
     <!-- Text for the second CFR presenting the review quality check feature. -->
     <string name="review_quality_check_second_cfr_message">Acaba bu değerlendirmeler güvenilir mi? Düzeltilmiş puanı görmek için şimdi kontrol edin.</string>
->>>>>>> eeb875b8
     <!-- Text displayed in the second CFR presenting the review quality check feature that opens the review checker when clicked. -->
     <string name="review_quality_check_second_cfr_action" tools:ignore="UnusedResources">Değerlendirme kontrolcüsünü aç</string>
     <!-- Flag showing that the review quality check feature is work in progress. -->
