<?xml version="1.0" encoding="utf-8"?>
<resources xmlns:tools="http://schemas.android.com/tools" xmlns:moz="http://mozac.org/tools">

    <!-- App name for private browsing mode. The first parameter is the name of the app defined in app_name (for example: Fenix)-->
    <string name="app_name_private_5">Gizli %s</string>
    <!-- App name for private browsing mode. The first parameter is the name of the app defined in app_name (for example: Fenix)-->
    <string name="app_name_private_4">%s (Gizli)</string>

    <!-- Home Fragment -->
    <!-- Content description (not visible, for screen readers etc.): "Three dot" menu button. -->
    <string name="content_description_menu">Daha fazla seçenek</string>
    <!-- Content description (not visible, for screen readers etc.): "Private Browsing" menu button. -->
    <string name="content_description_private_browsing_button">Gizli gezintiyi aç</string>
    <!-- Content description (not visible, for screen readers etc.): "Private Browsing" menu button. -->
    <string name="content_description_disable_private_browsing_button">Gizli gezintiyi kapat</string>
    <!-- Placeholder text shown in the search bar before a user enters text for the default engine -->
    <string name="search_hint">Arama yap veya adres yaz</string>
    <!-- Placeholder text shown in the search bar before a user enters text for a general engine -->
    <string name="search_hint_general_engine">Web’de ara</string>
    <!-- Placeholder text shown in search bar when using history search -->
    <string name="history_search_hint">Geçmişte ara</string>
    <!-- Placeholder text shown in search bar when using bookmarks search -->
    <string name="bookmark_search_hint">Yer imlerinde ara</string>
    <!-- Placeholder text shown in search bar when using tabs search -->
    <string name="tab_search_hint">Sekmelerde ara</string>
    <!-- Placeholder text shown in the search bar when using application search engines -->
    <string name="application_search_hint">Aranacak terimleri yazın</string>
    <!-- No Open Tabs Message Description -->
    <string name="no_open_tabs_description">Açık sekmeleriniz burada gösterilecek.</string>

    <!-- No Private Tabs Message Description -->
    <string name="no_private_tabs_description">Gizli sekmeleriniz burada gösterilecek.</string>

    <!-- Tab tray multi select title in app bar. The first parameter is the number of tabs selected -->
    <string name="tab_tray_multi_select_title">%1$d sekme seçildi</string>
    <!-- Label of button in create collection dialog for creating a new collection  -->
    <string name="tab_tray_add_new_collection">Yeni koleksiyon ekle</string>
    <!-- Label of editable text in create collection dialog for naming a new collection  -->
    <string name="tab_tray_add_new_collection_name">Adı</string>
    <!-- Label of button in save to collection dialog for selecting a current collection  -->
    <string name="tab_tray_select_collection">Koleksiyon seç</string>
    <!-- Content description for close button while in multiselect mode in tab tray -->
    <string name="tab_tray_close_multiselect_content_description">Çoklu seçim modundan çık</string>
    <!-- Content description for save to collection button while in multiselect mode in tab tray -->
    <string name="tab_tray_collection_button_multiselect_content_description">Seçilen sekmeleri koleksiyona kaydet</string>
    <!-- Content description on checkmark while tab is selected in multiselect mode in tab tray -->
    <string name="tab_tray_multiselect_selected_content_description">Seçildi</string>

    <!-- Home - Recently saved bookmarks -->
    <!-- Title for the home screen section with recently saved bookmarks. -->
    <string name="recently_saved_title">Son kaydedilenler</string>
    <!-- Content description for the button which navigates the user to show all of their saved bookmarks. -->
    <string name="recently_saved_show_all_content_description_2">Tüm kayıtlı yer imlerini göster</string>

    <!-- Text for the menu button to remove a recently saved bookmark from the user's home screen -->
    <string name="recently_saved_menu_item_remove">Kaldır</string>

    <!-- About content. The first parameter is the name of the application. (For example: Fenix) -->
    <string name="about_content">%1$s bir Mozilla ürünüdür.</string>

    <!-- Private Browsing -->
    <!-- Explanation for private browsing displayed to users on home view when they first enable private mode
        The first parameter is the name of the app defined in app_name (for example: Fenix) -->
    <string name="private_browsing_placeholder_description_2">%1$s, gizli sekmeleri kapattığınızda veya uygulamadan çıktığınızda gizli sekmelerdeki arama ve gezinti geçmişinizi temizler. Bu işlem, web sitelerinin ve internet servis sağlayıcınızın sizi tanımamasını sağlamaz ama bu cihazı kullanan başkaları varsa internette yaptıklarınızı onlardan gizlemenizi sağlar.</string>
    <string name="private_browsing_common_myths">
       Gizli gezinti ile ilgili yaygın efsaneler
    </string>

    <!-- True Private Browsing Mode -->
    <!-- Title for info card on private homescreen in True Private Browsing Mode. -->
    <string name="felt_privacy_desc_card_title">Bu cihazda iz bırakmayın</string>
    <!-- Explanation for private browsing displayed to users on home view when they first enable
        private mode in our new Total Private Browsing mode.
        The first parameter is the name of the app defined in app_name (for example: Firefox Nightly)
        The second parameter is the clickable link text in felt_privacy_info_card_subtitle_link_text -->
    <string name="felt_privacy_info_card_subtitle_2">%1$s, tüm gizli sekmelerinizi kapattığınızda çerezlerinizi, geçmişinizi ve site verilerinizi temizler. %2$s</string>
    <!-- Clickable portion of the explanation for private browsing that links the user to our
        about privacy page.
        This string is used in felt_privacy_info_card_subtitle as the second parameter.-->
    <string name="felt_privacy_info_card_subtitle_link_text">Etkinliğimi kimler görebilir?</string>

    <!-- Private mode shortcut "contextual feature recommendation" (CFR) -->
    <!-- Text for the Private mode shortcut CFR message for adding a private mode shortcut to open private tabs from the Home screen -->
    <string name="private_mode_cfr_message_2">Bir sonraki gizli sekmenizi tek dokunuşla açın.</string>
    <!-- Text for the positive button to accept adding a Private Browsing shortcut to the Home screen -->
    <string name="private_mode_cfr_pos_button_text">Ana ekrana ekle</string>
    <!-- Text for the negative button to decline adding a Private Browsing shortcut to the Home screen -->
    <string name="cfr_neg_button_text">Gerek yok</string>

    <!-- Open in App "contextual feature recommendation" (CFR) -->
    <!-- Text for the info message. The first parameter is the name of the application.-->
    <string name="open_in_app_cfr_info_message_2">%1$s tarayıcınızı bağlantıları otomatik olarak uygulamalarda açacak şekilde ayarlayabilirsiniz.</string>
    <!-- Text for the positive action button -->
    <string name="open_in_app_cfr_positive_button_text">Ayarlara git</string>
    <!-- Text for the negative action button -->
    <string name="open_in_app_cfr_negative_button_text">Kapat</string>

    <!-- Total cookie protection "contextual feature recommendation" (CFR) -->
    <!-- Text for the message displayed in the contextual feature recommendation popup promoting the total cookie protection feature. -->
    <string name="tcp_cfr_message">Şimdiye kadarki en güçlü gizlilik özelliğimiz, siteler arası takip kodlarını izole ediyor.</string>
    <!-- Text displayed that links to website containing documentation about the "Total cookie protection" feature. -->
    <string name="tcp_cfr_learn_more">Komple Çerez Koruması hakkında bilgi al</string>


    <!-- Private browsing erase action "contextual feature recommendation" (CFR) -->
    <!-- Text for the message displayed in the contextual feature recommendation popup promoting the erase private browsing feature. -->
    <string name="erase_action_cfr_message">Yeni bir gizli oturum başlatmak için buraya dokunun. Geçmişinizi, çerezlerinizi ve diğer her şeyi silin.</string>


    <!-- Text for the info dialog when camera permissions have been denied but user tries to access a camera feature. -->
    <string name="camera_permissions_needed_message">Kamera erişimi gerekiyor. Android ayarlarına gidin, izinlere girin ve izin verin.</string>
    <!-- Text for the positive action button to go to Android Settings to grant permissions. -->
    <string name="camera_permissions_needed_positive_button_text">Ayarlara git</string>
    <!-- Text for the negative action button to dismiss the dialog. -->
    <string name="camera_permissions_needed_negative_button_text">Kapat</string>

    <!-- Text for the banner message to tell users about our auto close feature. -->
    <string name="tab_tray_close_tabs_banner_message">Bir gün, hafta veya ay boyunca bakmadığınız açık sekmelerin otomatik kapanmasını sağlayabilirsiniz.</string>
    <!-- Text for the positive action button to go to Settings for auto close tabs. -->
    <string name="tab_tray_close_tabs_banner_positive_button_text">Seçeneklere git</string>
    <!-- Text for the negative action button to dismiss the Close Tabs Banner. -->
    <string name="tab_tray_close_tabs_banner_negative_button_text">Kapat</string>

    <!-- Text for the banner message to tell users about our inactive tabs feature. -->
    <string name="tab_tray_inactive_onboarding_message">İki haftadır bakmadığınız sekmeler buraya taşınır.</string>
    <!-- Text for the action link to go to Settings for inactive tabs. -->
    <string name="tab_tray_inactive_onboarding_button_text">Ayarlardan kapat</string>

    <!-- Text for title for the auto-close dialog of the inactive tabs. -->
    <string name="tab_tray_inactive_auto_close_title">Bir ay sonra kendiliğinden kapatılsın mı?</string>
    <!-- Text for the body for the auto-close dialog of the inactive tabs.
        The first parameter is the name of the application.-->
    <string name="tab_tray_inactive_auto_close_body_2">%1$s, bir aydır bakmadığınız sekmeleri kapatabilir.</string>
    <!-- Content description for close button in the auto-close dialog of the inactive tabs. -->
    <string name="tab_tray_inactive_auto_close_button_content_description">Kapat</string>

    <!-- Text for turn on auto close tabs button in the auto-close dialog of the inactive tabs. -->
    <string name="tab_tray_inactive_turn_on_auto_close_button_2">Otomatik kapatmayı aç</string>


    <!-- Home screen icons - Long press shortcuts -->
    <!-- Shortcut action to open new tab -->
    <string name="home_screen_shortcut_open_new_tab_2">Yeni sekme</string>
    <!-- Shortcut action to open new private tab -->
    <string name="home_screen_shortcut_open_new_private_tab_2">Yeni gizli sekme</string>

    <!-- Shortcut action to open Passwords screens -->
    <string name="home_screen_shortcut_open_password_screen">Parolalar kısayolu</string>

    <!-- Recent Tabs -->
    <!-- Header text for jumping back into the recent tab in the home screen -->
    <string name="recent_tabs_header">Açık sekmeler</string>
    <!-- Button text for showing all the tabs in the tabs tray -->
    <string name="recent_tabs_show_all">Tümünü göster</string>

    <!-- Content description for the button which navigates the user to show all recent tabs in the tabs tray. -->
    <string name="recent_tabs_show_all_content_description_2">Son sekmeleri göster düğmesi</string>

    <!-- Text for button in synced tab card that opens synced tabs tray -->
    <string name="recent_tabs_see_all_synced_tabs_button_text">Tüm eşitlenmiş sekmeleri gör</string>
    <!-- Accessibility description for device icon used for recent synced tab -->
    <string name="recent_tabs_synced_device_icon_content_description">Eşitlenen cihaz</string>
    <!-- Text for the dropdown menu to remove a recent synced tab from the homescreen -->
    <string name="recent_synced_tab_menu_item_remove">Kaldır</string>
    <!-- Text for the menu button to remove a grouped highlight from the user's browsing history
         in the Recently visited section -->
    <string name="recent_tab_menu_item_remove">Kaldır</string>

    <!-- History Metadata -->
    <!-- Header text for a section on the home screen that displays grouped highlights from the
         user's browsing history, such as topics they have researched or explored on the web -->
    <string name="history_metadata_header_2">Son bakılanlar</string>
    <!-- Text for the menu button to remove a grouped highlight from the user's browsing history
         in the Recently visited section -->
    <string name="recently_visited_menu_item_remove">Kaldır</string>

    <!-- Content description for the button which navigates the user to show all of their history. -->
    <string name="past_explorations_show_all_content_description_2">Geçmiş keşifleri göster</string>

    <!-- Browser Fragment -->
    <!-- Content description (not visible, for screen readers etc.): Navigate backward (browsing history) -->
    <string name="browser_menu_back">Geri</string>
    <!-- Content description (not visible, for screen readers etc.): Navigate forward (browsing history) -->
    <string name="browser_menu_forward">İleri</string>
    <!-- Content description (not visible, for screen readers etc.): Refresh current website -->
    <string name="browser_menu_refresh">Tazele</string>
    <!-- Content description (not visible, for screen readers etc.): Stop loading current website -->
    <string name="browser_menu_stop">Durdur</string>
    <!-- Browser menu button that opens the addon manager -->
    <string name="browser_menu_add_ons">Eklentiler</string>
    <!-- Browser menu button that opens account settings -->
    <string name="browser_menu_account_settings">Hesap bilgileri</string>
    <!-- Text displayed when there are no add-ons to be shown -->
    <string name="no_add_ons">Hiç eklenti yok</string>
    <!-- Browser menu button that sends a user to help articles -->
    <string name="browser_menu_help">Yardım</string>
    <!-- Browser menu button that sends a to a the what's new article -->
    <string name="browser_menu_whats_new">Yeni neler var?</string>
    <!-- Browser menu button that opens the settings menu -->
    <string name="browser_menu_settings">Ayarlar</string>
    <!-- Browser menu button that opens a user's library -->
    <string name="browser_menu_library">Arşiv</string>
    <!-- Browser menu toggle that requests a desktop site -->
    <string name="browser_menu_desktop_site">Masaüstü sitesi</string>
    <!-- Browser menu button that reopens a private tab as a regular tab -->
    <string name="browser_menu_open_in_regular_tab">Normal sekmede aç</string>
    <!-- Browser menu toggle that adds a shortcut to the site on the device home screen. -->
    <string name="browser_menu_add_to_homescreen">Ana ekrana ekle</string>
    <!-- Browser menu toggle that installs a Progressive Web App shortcut to the site on the device home screen. -->
    <string name="browser_menu_install_on_homescreen">Yükle</string>
    <!-- Content description (not visible, for screen readers etc.) for the Resync tabs button -->
    <string name="resync_button_content_description">Yeniden eşitle</string>
    <!-- Browser menu button that opens the find in page menu -->
    <string name="browser_menu_find_in_page">Sayfada bul</string>
    <!-- Browser menu button that opens the translations dialog, which has options to translate the current browser page. -->
    <string name="browser_menu_translations">Sayfayı çevir</string>
    <!-- Browser menu button that saves the current tab to a collection -->
    <string name="browser_menu_save_to_collection_2">Koleksiyona kaydet</string>
    <!-- Browser menu button that open a share menu to share the current site -->
    <string name="browser_menu_share">Paylaş</string>
    <!-- Browser menu button shown in custom tabs that opens the current tab in Fenix
        The first parameter is the name of the app defined in app_name (for example: Fenix) -->
    <string name="browser_menu_open_in_fenix">%1$s ile aç</string>
    <!-- Browser menu text shown in custom tabs to indicate this is a Fenix tab
        The first parameter is the name of the app defined in app_name (for example: Fenix) -->
    <string name="browser_menu_powered_by">%1$s SEKMESİ</string>

    <!-- Browser menu text shown in custom tabs to indicate this is a Fenix tab
        The first parameter is the name of the app defined in app_name (for example: Fenix) -->
    <string name="browser_menu_powered_by2">%1$s desteğiyle</string>
    <!-- Browser menu button to put the current page in reader mode -->
    <string name="browser_menu_read">Okuyucu görünümü</string>
    <!-- Browser menu button content description to close reader mode and return the user to the regular browser -->
    <string name="browser_menu_read_close">Okuyucu görünümünü kapat</string>
    <!-- Browser menu button to open the current page in an external app -->
    <string name="browser_menu_open_app_link">Uygulamada aç</string>

    <!-- Browser menu button to show reader view appearance controls e.g. the used font type and size -->
    <string name="browser_menu_customize_reader_view">Okuyucuyu özelleştir</string>
    <!-- Browser menu label for adding a bookmark -->
    <string name="browser_menu_add">Ekle</string>
    <!-- Browser menu label for editing a bookmark -->
    <string name="browser_menu_edit">Düzenle</string>

    <!-- Button shown on the home page that opens the Customize home settings -->
    <string name="browser_menu_customize_home_1">Giriş sayfasını özelleştir</string>
    <!-- Browser Toolbar -->
    <!-- Content description for the Home screen button on the browser toolbar -->
    <string name="browser_toolbar_home">Ana ekran</string>

    <!-- Content description (not visible, for screen readers etc.): Erase button: Erase the browsing
         history and go back to the home screen. -->
    <string name="browser_toolbar_erase">Gezinti geçmişini temizle</string>
    <!-- Locale Settings Fragment -->
    <!-- Content description for tick mark on selected language -->
    <string name="a11y_selected_locale_content_description">Seçili dil</string>
    <!-- Text for default locale item -->
    <string name="default_locale_text">Cihaz dilini kullan</string>
    <!-- Placeholder text shown in the search bar before a user enters text -->
    <string name="locale_search_hint">Dil ara</string>

    <!-- Search Fragment -->
    <!-- Button in the search view that lets a user search by scanning a QR code -->
    <string name="search_scan_button">Tara</string>
    <!-- Button in the search view that lets a user change their search engine -->
    <string name="search_engine_button" moz:RemovedIn="121" tools:ignore="UnusedResources">Arama motoru</string>
    <!-- Button in the search view when shortcuts are displayed that takes a user to the search engine settings -->
    <string name="search_shortcuts_engine_settings">Arama motoru ayarları</string>
    <!-- Button in the search view that lets a user navigate to the site in their clipboard -->
    <string name="awesomebar_clipboard_title">Bağlantıyı panodan al</string>

    <!-- Button in the search suggestions onboarding that allows search suggestions in private sessions -->
    <string name="search_suggestions_onboarding_allow_button">İzin ver</string>
    <!-- Button in the search suggestions onboarding that does not allow search suggestions in private sessions -->
    <string name="search_suggestions_onboarding_do_not_allow_button">İzin verme</string>
    <!-- Search suggestion onboarding hint title text -->
    <string name="search_suggestions_onboarding_title">Gizli oturumlarda arama önerilerine izin verilsin mi?</string>
    <!-- Search suggestion onboarding hint description text, first parameter is the name of the app defined in app_name (for example: Fenix)-->
    <string name="search_suggestions_onboarding_text">%s, adres çubuğuna yazdığınız her şeyi varsayılan arama motorunuzla paylaşacaktır.</string>

    <!-- Search engine suggestion title text. The first parameter is the name of the suggested engine-->
    <string name="search_engine_suggestions_title">%s ile ara</string>
    <!-- Search engine suggestion description text -->
    <string name="search_engine_suggestions_description">Doğrudan adres çubuğundan arama yapın</string>

    <!-- Menu option in the search selector menu to open the search settings -->
    <string name="search_settings_menu_item">Arama ayarları</string>

    <!-- Header text for the search selector menu -->
    <string name="search_header_menu_item_2">Burada ara:</string>

    <!-- Content description (not visible, for screen readers etc.): Search engine icon. The first parameter is the search engine name (for example: DuckDuckGo). -->
    <string name="search_engine_icon_content_description" tools:ignore="UnusedResources">%s arama motoru</string>

    <!-- Home onboarding -->
    <!-- Onboarding home screen popup dialog, shown on top of the Jump back in section. -->
    <string name="onboarding_home_screen_jump_back_contextual_hint_2">Size özel giriş sayfanızla tanışın. Son sekmeleriniz, yer imleriniz ve arama sonuçlarınız burada görünecek.</string>
    <!-- Home onboarding dialog welcome screen title text. -->
    <string name="onboarding_home_welcome_title_2">Daha kişisel bir internete hoş geldiniz</string>
    <!-- Home onboarding dialog welcome screen description text. -->
    <string name="onboarding_home_welcome_description">Daha renkli. Daha gizli. Para için değil, insanlık için.</string>
    <!-- Home onboarding dialog sign into sync screen title text. -->
    <string name="onboarding_home_sync_title_3">Cihazdan cihaza geçmek artık daha kolay</string>
    <!-- Home onboarding dialog sign into sync screen description text. -->
    <string name="onboarding_home_sync_description">Diğer cihazlardaki sekmeleriniz artık giriş sayfanızda.</string>
    <!-- Text for the button to continue the onboarding on the home onboarding dialog. -->
    <string name="onboarding_home_get_started_button">Başlayın</string>
    <!-- Text for the button to navigate to the sync sign in screen on the home onboarding dialog. -->
    <string name="onboarding_home_sign_in_button">Giriş yap</string>
    <!-- Text for the button to skip the onboarding on the home onboarding dialog. -->
    <string name="onboarding_home_skip_button">Geç</string>

    <!-- Onboarding home screen sync popup dialog message, shown on top of Recent Synced Tabs in the Jump back in section. -->
    <string name="sync_cfr_message">Sekmeleriniz eşitleniyor! Diğer cihazınızda kaldığınız yerden devam edin.</string>

    <!-- Content description (not visible, for screen readers etc.): Close button for the home onboarding dialog -->
    <string name="onboarding_home_content_description_close_button">Kapat</string>

    <!-- Notification pre-permission dialog -->
    <!-- Enable notification pre permission dialog title
        The first parameter is the name of the app defined in app_name (for example: Fenix) -->
    <string name="onboarding_home_enable_notifications_title">Bildirimler sayesinde %s ile daha fazlasını yapın</string>
    <!-- Enable notification pre permission dialog description with rationale
        The first parameter is the name of the app defined in app_name (for example: Fenix) -->
    <string name="onboarding_home_enable_notifications_description">Sekmelerinizi cihazlar arasında senkronize edin, indirmeleri yönetin, %s tarayıcınızın gizlilik korumasına dair ipuçları alın ve daha fazlasını yapın.</string>
    <!-- Text for the button to request notification permission on the device -->
    <string name="onboarding_home_enable_notifications_positive_button">Devam et</string>
    <!-- Text for the button to not request notification permission on the device and dismiss the dialog -->
    <string name="onboarding_home_enable_notifications_negative_button">Şimdi değil</string>

    <!-- Juno first user onboarding flow experiment, strings are marked unused as they are only referenced by Nimbus experiments. -->
    <!-- Title for set firefox as default browser screen used by Nimbus experiments. -->
    <string name="juno_onboarding_default_browser_title_nimbus_2">Sizi güvende tutmayı seviyoruz</string>
    <!-- Description for set firefox as default browser screen used by Nimbus experiments. -->
    <string name="juno_onboarding_default_browser_description_nimbus_2">Kâr amacı gütmeyen tarayıcımız, şirketlerin sizi web’de gizlice takip etmesini engelliyor.\n\nAyrıntıları gizlilik bildirimimizde bulabilirsiniz.</string>
    <!-- Text for the link to the privacy notice webpage for set as firefox default browser screen.
    This is part of the string with the key "juno_onboarding_default_browser_description". -->
    <string name="juno_onboarding_default_browser_description_link_text" tools:ignore="UnusedResources">gizlilik bildirimimizde</string>
    <!-- Text for the button to set firefox as default browser on the device -->
    <string name="juno_onboarding_default_browser_positive_button" tools:ignore="UnusedResources">Varsayılan tarayıcı yap</string>
    <!-- Text for the button dismiss the screen and move on with the flow -->
    <string name="juno_onboarding_default_browser_negative_button" tools:ignore="UnusedResources">Şimdi değil</string>
    <!-- Title for sign in to sync screen. -->
    <string name="juno_onboarding_sign_in_title_2">Cihazlarınız arasında güvenle geçiş yapın</string>
    <!-- Description for sign in to sync screen. Nimbus experiments do not support string placeholders.
     Note: The word "Firefox" should NOT be translated -->
    <string name="juno_onboarding_sign_in_description_2">Giriş yapıp eşitlemeyi tamamladığınızda daha güvende olursunuz. Firefox, parolalarınızı, yer imlerinizi ve diğer verilerinizi şifreler.</string>
    <!-- Text for the button to sign in to sync on the device -->
    <string name="juno_onboarding_sign_in_positive_button" tools:ignore="UnusedResources">Giriş yap</string>
    <!-- Text for the button dismiss the screen and move on with the flow -->
    <string name="juno_onboarding_sign_in_negative_button" tools:ignore="UnusedResources">Şimdi değil</string>
    <!-- Title for enable notification permission screen used by Nimbus experiments. Nimbus experiments do not support string placeholders.
        Note: The word "Firefox" should NOT be translated -->
    <string name="juno_onboarding_enable_notifications_title_nimbus_2">Bildirimler Firefox ile daha güvende kalmanızı sağlar</string>
    <!-- Description for enable notification permission screen used by Nimbus experiments. Nimbus experiments do not support string placeholders.
       Note: The word "Firefox" should NOT be translated -->
    <string name="juno_onboarding_enable_notifications_description_nimbus_2">Sekmelerinizi cihazlarınız arasında güvenli bir şekilde gönderin ve Firefox’un diğer gizlilik özelliklerini keşfedin.</string>
    <!-- Text for the button to request notification permission on the device -->
    <string name="juno_onboarding_enable_notifications_positive_button" tools:ignore="UnusedResources">Bildirimleri aç</string>

    <!-- Text for the button dismiss the screen and move on with the flow -->
    <string name="juno_onboarding_enable_notifications_negative_button" tools:ignore="UnusedResources">Şimdi değil</string>

    <!-- Title for add search widget screen used by Nimbus experiments. Nimbus experiments do not support string placeholders.
        Note: The word "Firefox" should NOT be translated -->
    <string name="juno_onboarding_add_search_widget_title" tools:ignore="UnusedResources">Firefox arama widget’ını deneyin</string>
    <!-- Description for add search widget screen used by Nimbus experiments. Nimbus experiments do not support string placeholders.
        Note: The word "Firefox" should NOT be translated -->
    <string name="juno_onboarding_add_search_widget_description" tools:ignore="UnusedResources">Firefox’u ana ekranınıza eklerseniz gizliliğe öncelik veren tarayıcınıza kolayca erişebilirsiniz.</string>
    <!-- Text for the button to add search widget on the device used by Nimbus experiments. Nimbus experiments do not support string placeholders.
        Note: The word "Firefox" should NOT be translated -->
    <string name="juno_onboarding_add_search_widget_positive_button" tools:ignore="UnusedResources">Firefox widget’ını ekle</string>
    <!-- Text for the button to dismiss the screen and move on with the flow -->
    <string name="juno_onboarding_add_search_widget_negative_button" tools:ignore="UnusedResources">Şimdi değil</string>

    <!-- Search Widget -->
    <!-- Content description for searching with a widget. The first parameter is the name of the application.-->
    <string name="search_widget_content_description_2">Yeni %1$s sekmesi aç</string>
    <!-- Text preview for smaller sized widgets -->
    <string name="search_widget_text_short">Ara</string>
    <!-- Text preview for larger sized widgets -->
    <string name="search_widget_text_long">Web’de ara</string>

    <!-- Content description (not visible, for screen readers etc.): Voice search -->
    <string name="search_widget_voice">Sesli arama</string>

    <!-- Preferences -->
    <!-- Title for the settings page-->
    <string name="settings">Ayarlar</string>
    <!-- Preference category for general settings -->
    <string name="preferences_category_general">Genel</string>
    <!-- Preference category for all links about Fenix -->
    <string name="preferences_category_about">Hakkında</string>
    <!-- Preference category for settings related to changing the default search engine -->
    <string name="preferences_category_select_default_search_engine">Birini seçin</string>
    <!-- Preference for settings related to managing search shortcuts for the quick search menu -->
    <string name="preferences_manage_search_shortcuts_2">Alternatif arama motorlarını yönet</string>
    <!-- Summary for preference for settings related to managing search shortcuts for the quick search menu -->
    <string name="preferences_manage_search_shortcuts_summary">Arama menüsünde görünen motorları düzenle</string>
    <!-- Preference category for settings related to managing search shortcuts for the quick search menu -->
    <string name="preferences_category_engines_in_search_menu">Arama menüsünde görünen motorlar</string>
    <!-- Preference for settings related to changing the default search engine -->
    <string name="preferences_default_search_engine">Varsayılan arama motoru</string>
    <!-- Preference for settings related to Search -->
    <string name="preferences_search">Arama</string>
    <!-- Preference for settings related to Search engines -->
    <string name="preferences_search_engines">Arama motorları</string>
    <!-- Preference for settings related to Search engines suggestions-->
    <string name="preferences_search_engines_suggestions">Arama motorlarından öneriler</string>
    <!-- Preference Category for settings related to Search address bar -->
    <string name="preferences_settings_address_bar">Adres çubuğu tercihleri</string>
    <!-- Preference Category for settings to Firefox Suggest -->
    <string name="preference_search_address_bar_fx_suggest">Adres çubuğu - Firefox Önerileri</string>
    <!-- Preference link to Learn more about Firefox Suggest -->
    <string name="preference_search_learn_about_fx_suggest">Firefox Önerileri hakkında bilgi alın</string>
    <!-- Preference link to rating Fenix on the Play Store -->
    <string name="preferences_rate">Google Play’de puan ver</string>
    <!-- Preference linking to about page for Fenix
        The first parameter is the name of the app defined in app_name (for example: Fenix) -->
    <string name="preferences_about">%1$s hakkında</string>
    <!-- Preference for settings related to changing the default browser -->
    <string name="preferences_set_as_default_browser">Varsayılan tarayıcı yap</string>
    <!-- Preference category for advanced settings -->
    <string name="preferences_category_advanced">Gelişmiş</string>
    <!-- Preference category for privacy and security settings -->
    <string name="preferences_category_privacy_security">Gizlilik ve güvenlik</string>
    <!-- Preference for advanced site permissions -->
    <string name="preferences_site_permissions">Site izinleri</string>
    <!-- Preference for private browsing options -->
    <string name="preferences_private_browsing_options">Gizli gezinti</string>
    <!-- Preference for opening links in a private tab-->
    <string name="preferences_open_links_in_a_private_tab">Bağlantıları gizli sekmede aç</string>
    <!-- Preference for allowing screenshots to be taken while in a private tab-->
    <string name="preferences_allow_screenshots_in_private_mode">Gizli gezintide ekran görüntüsü almaya izin ver</string>
    <!-- Will inform the user of the risk of activating Allow screenshots in private browsing option -->
    <string name="preferences_screenshots_in_private_mode_disclaimer">İzin verirseniz gizli sekmeler birden fazla uygulama açıkken de görünür olacak</string>
    <!-- Preference for adding private browsing shortcut -->
    <string name="preferences_add_private_browsing_shortcut">Gizli gezinti kısayolu ekle</string>
    <!-- Preference for enabling "HTTPS-Only" mode -->
    <string name="preferences_https_only_title">Yalnızca HTTPS modu</string>

    <!-- Preference for removing cookie/consent banners from sites automatically. See reduce_cookie_banner_summary for additional context. -->
    <string name="preferences_cookie_banner_reduction" moz:RemovedIn="121" tools:ignore="UnusedResources">Çerez bildirimlerini azalt</string>
    <!-- Label for cookie banner section in quick settings panel. -->
    <string name="cookie_banner_blocker">Çerez bildirimi engelleyici</string>
    <!-- Preference for removing cookie/consent banners from sites automatically in private mode. See reduce_cookie_banner_summary for additional context. -->
    <string name="preferences_cookie_banner_reduction_private_mode">Gizli gezintide çerez bildirimi engelleyici</string>
    <!-- Preference for rejecting or removing as many cookie/consent banners as possible on sites. See reduce_cookie_banner_summary for additional context. -->
    <string name="reduce_cookie_banner_option" moz:RemovedIn="121" tools:ignore="UnusedResources">Çerez bildirimlerini azalt</string>
    <!-- Summary of cookie banner handling preference if the setting disabled is set to off -->
    <string name="reduce_cookie_banner_option_off" moz:RemovedIn="121" tools:ignore="UnusedResources">Kapalı</string>
    <!-- Summary of cookie banner handling preference if the setting enabled is set to on -->
    <string name="reduce_cookie_banner_option_on" moz:RemovedIn="121" tools:ignore="UnusedResources">Açık</string>

    <!-- Summary for the preference for rejecting all cookies whenever possible. The first parameter is the application name -->
    <string name="reduce_cookie_banner_summary_1" moz:RemovedIn="121" tools:ignore="UnusedResources">%1$s, çerez bildirimlerindeki çerez isteklerini otomatik olarak reddetmeye çalışır.</string>
    <!-- Text for indicating cookie banner handling is off this site, this is shown as part of the protections panel with the tracking protection toggle -->
    <string name="reduce_cookie_banner_off_for_site">Bu sitede kapalı</string>
    <!-- Text for cancel button indicating that cookie banner reduction is not supported for the current site, this is shown as part of the cookie banner details view. -->
    <string name="cookie_banner_handling_details_site_is_not_supported_cancel_button">Vazgeç</string>
    <!-- Text for request support button indicating that cookie banner reduction is not supported for the current site, this is shown as part of the cookie banner details view. -->
    <string name="cookie_banner_handling_details_site_is_not_supported_request_support_button_2">İstek gönder</string>
    <!-- Text for title indicating that cookie banner reduction is not supported for the current site, this is shown as part of the cookie banner details view. -->
    <string name="cookie_banner_handling_details_site_is_not_supported_title_2">Bu site için destek istensin mi?</string>
    <!-- Label for the snackBar, after the user reports with success a website where cookie banner reducer did not work -->
    <string name="cookie_banner_handling_report_site_snack_bar_text_2">İstek gönderildi</string>
    <!-- Text for indicating cookie banner handling is on this site, this is shown as part of the protections panel with the tracking protection toggle -->
    <string name="reduce_cookie_banner_on_for_site">Bu sitede açık</string>
    <!-- Text for indicating that a request for unsupported site was sent to Nimbus (it's a Mozilla library for experiments), this is shown as part of the protections panel with the tracking protection toggle -->
    <string name="reduce_cookie_banner_unsupported_site_request_submitted_2">Destek isteği gönderildi</string>
    <!-- Text for indicating cookie banner handling is currently not supported for this site, this is shown as part of the protections panel with the tracking protection toggle -->
    <string name="reduce_cookie_banner_unsupported_site">Bu site şu anda desteklenmiyor</string>
    <!-- Title text for a detail explanation indicating cookie banner handling is on this site, this is shown as part of the cookie banner panel in the toolbar. The first parameter is a shortened URL of the current site-->
    <string name="reduce_cookie_banner_details_panel_title_on_for_site" moz:RemovedIn="121" tools:ignore="UnusedResources">%1$s için çerez bildirimlerini azaltma açılsın mı?</string>
    <!-- Title text for a detail explanation indicating cookie banner handling is on this site, this is shown as part of the cookie banner panel in the toolbar. The first parameter is a shortened URL of the current site-->
    <string name="reduce_cookie_banner_details_panel_title_on_for_site_1">%1$s için çerez bildirimlerini engelleme açılsın mı?</string>
    <!-- Title text for a detail explanation indicating cookie banner handling is off this site, this is shown as part of the cookie banner panel in the toolbar. The first parameter is a shortened URL of the current site-->
    <string name="reduce_cookie_banner_details_panel_title_off_for_site" moz:RemovedIn="121" tools:ignore="UnusedResources">%1$s için çerez bildirimlerini azaltma kapatılsın mı?</string>
    <!-- Title text for a detail explanation indicating cookie banner handling is off this site, this is shown as part of the cookie banner panel in the toolbar. The first parameter is a shortened URL of the current site-->
    <string name="reduce_cookie_banner_details_panel_title_off_for_site_1">%1$s için çerez bildirimlerini engelleme kapatılsın mı?</string>
    <!-- Title text for a detail explanation indicating cookie banner reducer didn't work for the current site, this is shown as part of the cookie banner panel in the toolbar. The first parameter is the application name-->
    <string name="reduce_cookie_banner_details_panel_title_unsupported_site_request_2">%1$s bu sitedeki çerez isteklerini otomatik olarak reddedemiyor. İleride bu siteyi desteklememiz için istekte bulunabilirsiniz.</string>
    <!-- Long text for a detail explanation indicating what will happen if cookie banner handling is off for a site, this is shown as part of the cookie banner panel in the toolbar. The first parameter is the application name -->
    <string name="reduce_cookie_banner_details_panel_description_off_for_site" moz:RemovedIn="121" tools:ignore="UnusedResources">%1$s bu sitenin çerezlerini temizleyip sayfayı tazeleyecek. Tüm çerezlerin temizlenmesi oturumunuzu kapatabilir veya alışveriş sepetlerinizi boşaltabilir.</string>

    <!-- Long text for a detail explanation indicating what will happen if cookie banner handling is off for a site, this is shown as part of the cookie banner panel in the toolbar. The first parameter is the application name -->
    <string name="reduce_cookie_banner_details_panel_description_off_for_site_1">Bunu kapatırsanız %1$s çerezleri temizleyip bu siteyi yeniden yükleyecektir. Bu durumda oturumunuz kapanabilir veya alışveriş sepetleriniz boşalabilir.</string>
    <!-- Long text for a detail explanation indicating what will happen if cookie banner handling is on for a site, this is shown as part of the cookie banner panel in the toolbar. The first parameter is the application name -->
    <string name="reduce_cookie_banner_details_panel_description_on_for_site_2" moz:RemovedIn="121" tools:ignore="UnusedResources">%1$s, desteklenen sitelerdeki tüm çerez isteklerini otomatik olarak reddetmeye çalışır.</string>
    <!-- Long text for a detail explanation indicating what will happen if cookie banner handling is on for a site, this is shown as part of the cookie banner panel in the toolbar. The first parameter is the application name -->
    <string name="reduce_cookie_banner_details_panel_description_on_for_site_3">Açtığınızda %1$s bu sitedeki tüm çerez bildirimlerini otomatik olarak reddetmeye çalışacaktır.</string>
    <!-- Title text for the cookie banner re-engagement dialog. The first parameter is the application name. -->
    <string name="reduce_cookie_banner_dialog_title" moz:RemovedIn="121" tools:ignore="UnusedResources">%1$s çerez bildirimlerini reddedebilsin mi?</string>
    <!-- Body text for the cookie banner re-engagement dialog use. The first parameter is the application name. -->
    <string name="reduce_cookie_banner_dialog_body" moz:RemovedIn="121" tools:ignore="UnusedResources">%1$s birçok çerez bildirimini otomatik olarak reddedebilir.</string>
    <!-- Remind me later text button for the onboarding dialog -->
    <string name="reduce_cookie_banner_dialog_not_now_button" moz:RemovedIn="121" tools:ignore="UnusedResources">Şimdi değil</string>
    <!-- Snack text for the cookie banner dialog, after user hit the dismiss banner button -->
    <string name="reduce_cookie_banner_dialog_snackbar_text" moz:RemovedIn="121" tools:ignore="UnusedResources">Daha az çerez isteği göreceksiniz</string>

    <!-- Change setting text button, for the cookie banner re-engagement dialog -->
    <string name="reduce_cookie_banner_dialog_change_setting_button" moz:RemovedIn="121" tools:ignore="UnusedResources">İzin ver</string>

    <!--Title for the cookie banner re-engagement CFR, the placeholder is replaced with app name -->
    <string name="cookie_banner_cfr_title">%1$s sizin için çerezleri reddetti</string>

    <!--Message for the cookie banner re-engagement CFR -->
    <string name="cookie_banner_cfr_message">Bu site dikkatinizi daha az dağıtacak, çerezler sizi daha az izleyecek.</string>

    <!-- Description of the preference to enable "HTTPS-Only" mode. -->
    <string name="preferences_https_only_summary">Daha fazla güvenlik için sitelere otomatik olarak HTTPS şifreleme protokolüyle bağlanmaya çalışır.</string>
    <!-- Summary of https only preference if https only is set to off -->
    <string name="preferences_https_only_off">Kapalı</string>
    <!-- Summary of https only preference if https only is set to on in all tabs -->
    <string name="preferences_https_only_on_all">Tüm sekmelerde açık</string>
    <!-- Summary of https only preference if https only is set to on in private tabs only -->
    <string name="preferences_https_only_on_private">Gizli sekmelerde açık</string>
    <!-- Text displayed that links to website containing documentation about "HTTPS-Only" mode -->
    <string name="preferences_http_only_learn_more">Daha fazla bilgi al</string>
    <!-- Option for the https only setting -->
    <string name="preferences_https_only_in_all_tabs">Tüm sekmelerde etkinleştir</string>
    <!-- Option for the https only setting -->
    <string name="preferences_https_only_in_private_tabs">Yalnızca gizli sekmelerde etkinleştir</string>
    <!-- Title shown in the error page for when trying to access a http website while https only mode is enabled. -->
    <string name="errorpage_httpsonly_title">Güvenli site mevcut değil</string>
    <!-- Message shown in the error page for when trying to access a http website while https only mode is enabled. The message has two paragraphs. This is the first. -->
    <string name="errorpage_httpsonly_message_title">Büyük olasılıkla bu web sitesi HTTPS’i desteklemiyor.</string>
    <!-- Message shown in the error page for when trying to access a http website while https only mode is enabled. The message has two paragraphs. This is the second. -->
    <string name="errorpage_httpsonly_message_summary">Ancak bir saldırganın araya girmiş olması da mümkün. Bu web sitesine girerseniz hassas bilgilerinizi siteyle paylaşmayın. Devam ederseniz yalnızca HTTPS modu bu sitede geçici olarak kapatılacaktır.</string>
    <!-- Preference for accessibility -->
    <string name="preferences_accessibility">Erişilebilirlik</string>
    <!-- Preference to override the Mozilla account server -->
    <string name="preferences_override_account_server">Özel Mozilla hesabı sunucusu</string>
    <!-- Preference to override the Sync token server -->
    <string name="preferences_override_sync_tokenserver">Özel Sync sunucusu</string>
    <!-- Toast shown after updating the Mozilla account/Sync server override preferences -->
    <string name="toast_override_account_sync_server_done">Mozilla hesabı/Sync sunucusu değiştirildi. Değişiklikleri uygulamak için uygulamadan çıkılıyor…</string>
    <!-- Preference category for account information -->
    <string name="preferences_category_account">Hesap</string>
    <!-- Preference for changing where the toolbar is positioned -->
    <string name="preferences_toolbar">Araç çubuğu</string>
    <!-- Preference for changing default theme to dark or light mode -->
    <string name="preferences_theme">Tema</string>
    <!-- Preference for customizing the home screen -->
    <string name="preferences_home_2">Giriş sayfası</string>
    <!-- Preference for gestures based actions -->
    <string name="preferences_gestures">Parmak hareketleri</string>
    <!-- Preference for settings related to visual options -->
    <string name="preferences_customize">Özelleştir</string>
    <!-- Preference description for banner about signing in -->
    <string name="preferences_sign_in_description_2">Sekmeleri, yer imlerini, parolaları ve daha fazlasını eşitlemek için giriş yapın.</string>
    <!-- Preference shown instead of account display name while account profile information isn't available yet. -->
    <string name="preferences_account_default_name_2">Mozilla hesabı</string>
    <!-- Preference text for account title when there was an error syncing FxA -->
    <string name="preferences_account_sync_error">Eşitlemeye devam etmek için yeniden bağlayın</string>
    <!-- Preference for language -->
    <string name="preferences_language">Dil</string>
    <!-- Preference for data choices -->
    <string name="preferences_data_choices">Veri seçenekleri</string>
    <!-- Preference for data collection -->
    <string name="preferences_data_collection">Veri toplama</string>
    <!-- Preference for developers -->
    <string name="preferences_remote_debugging">USB ile uzaktan hata ayıklama</string>
    <!-- Preference title for switch preference to show search suggestions -->
    <string name="preferences_show_search_suggestions">Arama önerilerini göster</string>
    <!-- Preference title for switch preference to show voice search button -->
    <string name="preferences_show_voice_search">Sesle aramayı göster</string>
    <!-- Preference title for switch preference to show search suggestions also in private mode -->
    <string name="preferences_show_search_suggestions_in_private">Gizli oturumlarda göster</string>
    <!-- Preference title for switch preference to show a clipboard suggestion when searching -->
    <string name="preferences_show_clipboard_suggestions">Pano önerilerini göster</string>
    <!-- Preference title for switch preference to suggest browsing history when searching -->
    <string name="preferences_search_browsing_history">Gezinti geçmişinde ara</string>
    <!-- Preference title for switch preference to suggest bookmarks when searching -->
    <string name="preferences_search_bookmarks">Yer imlerinde ara</string>
    <!-- Preference title for switch preference to suggest synced tabs when searching -->
    <string name="preferences_search_synced_tabs">Eşitlenmiş sekmelerde ara</string>
    <!-- Preference for account settings -->
    <string name="preferences_account_settings">Hesap ayarları</string>

    <!-- Preference for enabling url autocomplete-->
    <string name="preferences_enable_autocomplete_urls">Adresleri otomatik tamamla</string>
    <!-- Preference title for switch preference to show sponsored Firefox Suggest search suggestions -->
    <string name="preferences_show_sponsored_suggestions">Sponsorlardan öneriler</string>
    <!-- Summary for preference to show sponsored Firefox Suggest search suggestions.
         The first parameter is the name of the application. -->
    <string name="preferences_show_sponsored_suggestions_summary">Ara sıra görünecek sponsorlu önerilerle %1$s tarayıcınızı destekleyin</string>
    <!-- Preference title for switch preference to show Firefox Suggest search suggestions for web content.
         The first parameter is the name of the application. -->
    <string name="preferences_show_nonsponsored_suggestions">%1$s önerileri</string>
    <!-- Summary for preference to show Firefox Suggest search suggestions for web content -->
    <string name="preferences_show_nonsponsored_suggestions_summary">Aramanızla ilgili öneriler alın</string>
    <!-- Preference for open links in third party apps -->
    <string name="preferences_open_links_in_apps">Bağlantıları uygulamalarda aç</string>

    <!-- Preference for open links in third party apps always open in apps option -->
    <string name="preferences_open_links_in_apps_always">Her zaman</string>
    <!-- Preference for open links in third party apps ask before opening option -->
    <string name="preferences_open_links_in_apps_ask">Açmadan önce sor</string>
    <!-- Preference for open links in third party apps never open in apps option -->
    <string name="preferences_open_links_in_apps_never">Asla</string>
    <!-- Preference for open download with an external download manager app -->
    <string name="preferences_external_download_manager">Harici indirme yöneticisi</string>
    <!-- Preference for enabling gecko engine logs -->
    <string name="preferences_enable_gecko_logs">Gecko günlük kaydını etkinleştir</string>
    <!-- Message to indicate users that we are quitting the application to apply the changes -->
    <string name="quit_application">Değişiklikleri uygulamak için uygulamadan çıkılıyor…</string>

    <!-- Preference for add_ons -->
    <string name="preferences_addons">Eklentiler</string>

    <!-- Preference for installing a local add-on -->
    <string name="preferences_install_local_addon">Dosyadan eklenti yükle</string>
    <!-- Preference for notifications -->
    <string name="preferences_notifications">Bildirimler</string>

    <!-- Summary for notification preference indicating notifications are allowed -->
    <string name="notifications_allowed_summary">İzin verildi</string>
    <!-- Summary for notification preference indicating notifications are not allowed -->
    <string name="notifications_not_allowed_summary">İzin verilmedi</string>

    <!-- Add-on Preferences -->
    <!-- Preference to customize the configured AMO (addons.mozilla.org) collection -->
    <string name="preferences_customize_amo_collection">Özel eklenti koleksiyonu</string>
    <!-- Button caption to confirm the add-on collection configuration -->
    <string name="customize_addon_collection_ok">Tamam</string>
    <!-- Button caption to abort the add-on collection configuration -->
    <string name="customize_addon_collection_cancel">İptal</string>
    <!-- Hint displayed on input field for custom collection name -->
    <string name="customize_addon_collection_hint">Koleksiyon adı</string>
    <!-- Hint displayed on input field for custom collection user ID-->
    <string name="customize_addon_collection_user_hint">Koleksiyon sahibi (kullanıcı kimliği)</string>
    <!-- Toast shown after confirming the custom add-on collection configuration -->
    <string name="toast_customize_addon_collection_done">Eklenti koleksiyonu değiştirildi. Değişiklikleri uygulamak için uygulamadan çıkılıyor…</string>

    <!-- Customize Home -->
    <!-- Header text for jumping back into the recent tab in customize the home screen -->
    <string name="customize_toggle_jump_back_in">Açık sekmeler</string>
    <!-- Title for the customize home screen section with recently saved bookmarks. -->
    <string name="customize_toggle_recent_bookmarks">Son yer imleri</string>
    <!-- Title for the customize home screen section with recently visited. Recently visited is
    a section where users see a list of tabs that they have visited in the past few days -->
    <string name="customize_toggle_recently_visited">Son bakılanlar</string>

    <!-- Title for the customize home screen section with Pocket. -->
    <string name="customize_toggle_pocket_2">Merak uyandıran makaleler</string>
    <!-- Summary for the customize home screen section with Pocket. The first parameter is product name Pocket -->
    <string name="customize_toggle_pocket_summary">Makaleler %s tarafından derlenmektedir</string>
    <!-- Title for the customize home screen section with sponsored Pocket stories. -->
    <string name="customize_toggle_pocket_sponsored">Sponsorlu haberler</string>
    <!-- Title for the opening wallpaper settings screen -->
    <string name="customize_wallpapers">Duvar kâğıtları</string>
    <!-- Title for the customize home screen section with sponsored shortcuts. -->
    <string name="customize_toggle_contile">Sponsorlu kısayollar</string>

    <!-- Wallpapers -->
    <!-- Content description for various wallpapers. The first parameter is the name of the wallpaper -->
    <string name="wallpapers_item_name_content_description">Duvar kâğıdı: %1$s</string>
    <!-- Snackbar message for when wallpaper is selected -->
    <string name="wallpaper_updated_snackbar_message">Duvar kâğıdı güncellendi.</string>
    <!-- Snackbar label for action to view selected wallpaper -->
    <string name="wallpaper_updated_snackbar_action">Göster</string>
    <!-- Snackbar message for when wallpaper couldn't be downloaded -->
    <string name="wallpaper_download_error_snackbar_message">Duvar kâğıdı indirilemedi</string>
    <!-- Snackbar label for action to retry downloading the wallpaper -->
    <string name="wallpaper_download_error_snackbar_action">Tekrar dene</string>
    <!-- Snackbar message for when wallpaper couldn't be selected because of the disk error -->
    <string name="wallpaper_select_error_snackbar_message">Duvar kâğıdı değiştirilemedi</string>
    <!-- Text displayed that links to website containing documentation about the "Limited Edition" wallpapers. -->
    <string name="wallpaper_learn_more">Daha fazla bilgi alın</string>

    <!-- Text for classic wallpapers title. The first parameter is the Firefox name. -->
    <string name="wallpaper_classic_title">Klasik %s</string>
    <!-- Text for artist series wallpapers title. "Artist series" represents a collection of artist collaborated wallpapers. -->
    <string name="wallpaper_artist_series_title">Sanatçı serisi</string>
    <!-- Description text for the artist series wallpapers with learn more link. The first parameter is the learn more string defined in wallpaper_learn_more. "Independent voices" is the name of the wallpaper collection -->
    <string name="wallpaper_artist_series_description_with_learn_more">Bağımsız Sesler koleksiyonu. %s</string>
    <!-- Description text for the artist series wallpapers. "Independent voices" is the name of the wallpaper collection -->
    <string name="wallpaper_artist_series_description">Bağımsız Sesler koleksiyonu.</string>
    <!-- Wallpaper onboarding dialog header text. -->
    <string name="wallpapers_onboarding_dialog_title_text">Farklı renkleri deneyin</string>
    <!-- Wallpaper onboarding dialog body text. -->
    <string name="wallpapers_onboarding_dialog_body_text">Size hitap eden bir duvar kâğıdı seçin.</string>
    <!-- Wallpaper onboarding dialog learn more button text. The button navigates to the wallpaper settings screen. -->
    <string name="wallpapers_onboarding_dialog_explore_more_button_text">Daha fazla duvar kâğıdı keşfedin</string>

    <!-- Add-ons general availability nimbus message-->
    <!-- Title of the Nimbus message for add-ons general availability-->
    <string name="addon_ga_message_title" tools:ignore="UnusedResources">Yeni eklentiler kullanıma sunuldu</string>
    <!-- Body of the Nimbus message for add-ons general availability. 'Firefox' intentionally hardcoded here-->
    <string name="addon_ga_message_body" tools:ignore="UnusedResources">Firefox’u kişiselleştirmenizi sağlayan 100’den fazla yeni uzantıya göz atın.</string>
    <!-- Button text of the Nimbus message for add-ons general availability. -->
    <string name="addon_ga_message_button" tools:ignore="UnusedResources">Eklentileri keşfet</string>

    <!-- Add-on process crash dialog to user -->
    <!-- Title of a dialog shown to the user when enough errors have occurred with addons and they need to be temporarily disabled -->
    <string name="addon_process_crash_dialog_title" tools:ignore="UnusedResources">Eklentiler geçici olarak devre dışı bırakıldı</string>
    <!-- The first parameter is the application name. This is a message shown to the user when too many errors have occurred with the addons process and they have been disabled. The user can decide if they would like to continue trying to start add-ons or if they'd rather continue without them. -->
    <string name="addon_process_crash_dialog_message" tools:ignore="UnusedResources">Bir veya daha fazla eklenti çalışmayı durdurdu ve sisteminizi kararsız duruma getirdi. %1$s eklentileri yeniden başlatmayı denedi fakat başarısız oldu.\n\nEklentiler mevcut oturumunuz sırasında yeniden başlatılmayacak.\n\nEklentileri kaldırmak veya devre dışı bırakmak bu sorunu çözebilir.</string>
    <!-- This will cause the add-ons to try restarting but the dialog will reappear if it is unsuccessful again -->
    <string name="addon_process_crash_dialog_retry_button_text" tools:ignore="UnusedResources">Eklentileri yeniden başlatmayı dene</string>
    <!-- The user will continue with all add-ons disabled -->
    <string name="addon_process_crash_dialog_disable_addons_button_text" tools:ignore="UnusedResources">Eklentileri devre dışı bırakarak devam et</string>

    <!-- Account Preferences -->
    <!-- Preference for managing your account via accounts.firefox.com -->
    <string name="preferences_manage_account">Hesabı yönet</string>
    <!-- Summary of the preference for managing your account via accounts.firefox.com. -->
    <string name="preferences_manage_account_summary">Parolanızı değiştirin, veri toplamayı yönetin veya hesabınızı silin</string>
    <!-- Preference for triggering sync -->
    <string name="preferences_sync_now">Şimdi eşitle</string>
    <!-- Preference category for sync -->
    <string name="preferences_sync_category">Nelerin eşitleneceğini seçin</string>
    <!-- Preference for syncing history -->
    <string name="preferences_sync_history">Geçmiş</string>
    <!-- Preference for syncing bookmarks -->
    <string name="preferences_sync_bookmarks">Yer imleri</string>
    <!-- Preference for syncing logins -->
    <string name="preferences_sync_logins">Hesaplar</string>
    <!-- Preference for syncing tabs -->
    <string name="preferences_sync_tabs_2">Açık sekmeler</string>
    <!-- Preference for signing out -->
    <string name="preferences_sign_out">Çıkış yap</string>
    <!-- Preference displays and allows changing current FxA device name -->
    <string name="preferences_sync_device_name">Cihaz adı</string>
    <!-- Text shown when user enters empty device name -->
    <string name="empty_device_name_error">Cihaz adı boş olamaz.</string>
    <!-- Label indicating that sync is in progress -->
    <string name="sync_syncing_in_progress">Eşitleniyor…</string>
    <!-- Label summary indicating that sync failed. The first parameter is the date stamp showing last time it succeeded -->
    <string name="sync_failed_summary">Eşitleme başarısız oldu. Son eşitleme: %s</string>
    <!-- Label summary showing never synced -->
    <string name="sync_failed_never_synced_summary">Eşitleme başarısız oldu. Son eşitleme: yok</string>
    <!-- Label summary the date we last synced. The first parameter is date stamp showing last time synced -->
    <string name="sync_last_synced_summary">Son eşitleme: %s</string>
    <!-- Label summary showing never synced -->
    <string name="sync_never_synced_summary">Son eşitleme: hiç</string>

    <!-- Text for displaying the default device name.
        The first parameter is the application name, the second is the device manufacturer name
        and the third is the device model. -->
    <string name="default_device_name_2">%1$s - %2$s %3$s</string>

    <!-- Preference for syncing credit cards -->
    <string name="preferences_sync_credit_cards">Kredi kartları</string>
    <!-- Preference for syncing addresses -->
    <string name="preferences_sync_address">Adresler</string>

    <!-- Send Tab -->
    <!-- Name of the "receive tabs" notification channel. Displayed in the "App notifications" system settings for the app -->
    <string name="fxa_received_tab_channel_name">Alınan sekmeler</string>
    <!-- Description of the "receive tabs" notification channel. Displayed in the "App notifications" system settings for the app -->
    <string name="fxa_received_tab_channel_description">Diğer Firefox cihazlarından gelen sekmelerin bildirimleri.</string>
    <!--  The body for these is the URL of the tab received  -->
    <string name="fxa_tab_received_notification_name">Sekme alındı</string>
    <!-- %s is the device name -->
    <string name="fxa_tab_received_from_notification_name">%s üzerinden gelen sekme</string>

    <!-- Advanced Preferences -->
    <!-- Preference for tracking protection exceptions -->
    <string name="preferences_tracking_protection_exceptions">İstisnalar</string>
    <!-- Button in Exceptions Preference to turn on tracking protection for all sites (remove all exceptions) -->
    <string name="preferences_tracking_protection_exceptions_turn_on_for_all">Tüm sitelerde aç</string>

    <!-- Text displayed when there are no exceptions -->
    <string name="exceptions_empty_message_description">İstisnalar, seçilen sitelerde izlenme korumasını kapatmanıza izin verir.</string>
    <!-- Text displayed when there are no exceptions, with learn more link that brings users to a tracking protection SUMO page -->
    <string name="exceptions_empty_message_learn_more_link">Daha fazla bilgi al</string>

    <!-- Preference switch for usage and technical data collection -->
    <string name="preference_usage_data">Kullanım verileri ve teknik veriler</string>
    <!-- Preference description for usage and technical data collection -->
    <string name="preferences_usage_data_description">%1$s tarayıcınızı iyileştirmemize yardımcı olmak için tarayıcınızla ilgili performans, kullanım, donanım ve özelleştirme verilerini Mozilla ile paylaşır</string>
    <!-- Preference switch for marketing data collection -->
    <string name="preferences_marketing_data">Pazarlama verileri</string>
    <!-- Preference description for marketing data collection -->
    <string name="preferences_marketing_data_description2">Temel kullanım verilerini mobil pazarlama iş ortağımız Adjust ile paylaşır</string>
    <!-- Title for studies preferences -->
    <string name="preference_experiments_2">Araştırmalar</string>
    <!-- Summary for studies preferences -->
    <string name="preference_experiments_summary_2">Mozilla’nın araştırmalar yükleyip çalıştırmasına izin verir</string>

    <!-- Turn On Sync Preferences -->
    <!-- Header of the Sync and save your data preference view -->
    <string name="preferences_sync_2">Verilerinizi eşitleyin ve kaydedin</string>
    <!-- Preference for reconnecting to FxA sync -->
    <string name="preferences_sync_sign_in_to_reconnect">Yeniden bağlanmak için giriş yapın</string>
    <!-- Preference for removing FxA account -->
    <string name="preferences_sync_remove_account">Hesabı kaldır</string>

    <!-- Pairing Feature strings -->
    <!-- Instructions on how to access pairing -->
    <string name="pair_instructions_2"><![CDATA[<b>firefox.com/pair</b> adresinde görünen QR kodunu tarayın]]></string>

    <!-- Toolbar Preferences -->
    <!-- Preference for using top toolbar -->
    <string name="preference_top_toolbar">Üstte</string>
    <!-- Preference for using bottom toolbar -->
    <string name="preference_bottom_toolbar">Altta</string>

    <!-- Theme Preferences -->
    <!-- Preference for using light theme -->
    <string name="preference_light_theme">Açık</string>
    <!-- Preference for using dark theme -->
    <string name="preference_dark_theme">Koyu</string>
    <!-- Preference for using using dark or light theme automatically set by battery -->
    <string name="preference_auto_battery_theme">Pil tasarrufuna göre</string>
    <!-- Preference for using following device theme -->
    <string name="preference_follow_device_theme">Cihaz temasına uy</string>

    <!-- Gestures Preferences-->
    <!-- Preferences for using pull to refresh in a webpage -->
    <string name="preference_gestures_website_pull_to_refresh">Tazelemek için çek</string>
    <!-- Preference for using the dynamic toolbar -->
    <string name="preference_gestures_dynamic_toolbar">Araç çubuğunu gizlemek için kaydır</string>
    <!-- Preference for switching tabs by swiping horizontally on the toolbar -->
    <string name="preference_gestures_swipe_toolbar_switch_tabs">Sekme değiştirmek için araç çubuğunu yana kaydır</string>

    <!-- Preference for showing the opened tabs by swiping up on the toolbar-->
    <string name="preference_gestures_swipe_toolbar_show_tabs">Sekmeleri açmak için araç çubuğunu yukarı kaydır</string>

    <!-- Library -->
    <!-- Option in Library to open Downloads page -->
    <string name="library_downloads">İndirilenler</string>
    <!-- Option in library to open Bookmarks page -->
    <string name="library_bookmarks">Yer imleri</string>
    <!-- Option in library to open Desktop Bookmarks root page -->
    <string name="library_desktop_bookmarks_root">Masaüstü yer imleri</string>
    <!-- Option in library to open Desktop Bookmarks "menu" page -->
    <string name="library_desktop_bookmarks_menu">Yer imleri menüsü</string>
    <!-- Option in library to open Desktop Bookmarks "toolbar" page -->
    <string name="library_desktop_bookmarks_toolbar">Yer imleri araç çubuğu</string>
    <!-- Option in library to open Desktop Bookmarks "unfiled" page -->
    <string name="library_desktop_bookmarks_unfiled">Diğer yer imleri</string>
    <!-- Option in Library to open History page -->
    <string name="library_history">Geçmiş</string>
    <!-- Option in Library to open a new tab -->
    <string name="library_new_tab">Yeni sekme</string>
    <!-- Settings Page Title -->
    <string name="settings_title">Ayarlar</string>
    <!-- Content description (not visible, for screen readers etc.): "Close button for library settings" -->
    <string name="content_description_close_button">Kapat</string>

    <!-- Title to show in alert when a lot of tabs are to be opened
    %d is a placeholder for the number of tabs that will be opened -->
    <string name="open_all_warning_title">%d sekme açılsın mı?</string>
    <!-- Message to warn users that a large number of tabs will be opened
    %s will be replaced by app name. -->
    <string name="open_all_warning_message">Bu kadar çok sekme açmak, sayfalar yüklenirken %s tarayıcısını yavaşlatabilir. Devam etmek istediğinize emin misiniz?</string>
    <!-- Dialog button text for confirming open all tabs -->
    <string name="open_all_warning_confirm">Sekmeleri aç</string>

    <!-- Dialog button text for canceling open all tabs -->
    <string name="open_all_warning_cancel">Vazgeç</string>

    <!-- Text to show users they have one page in the history group section of the History fragment.
    %d is a placeholder for the number of pages in the group. -->
    <string name="history_search_group_site_1">%d sayfa</string>

    <!-- Text to show users they have multiple pages in the history group section of the History fragment.
    %d is a placeholder for the number of pages in the group. -->
    <string name="history_search_group_sites_1">%d sayfa</string>

    <!-- Option in library for Recently Closed Tabs -->
    <string name="library_recently_closed_tabs">Son kapatılan sekmeler</string>
    <!-- Option in library to open Recently Closed Tabs page -->
    <string name="recently_closed_show_full_history">Tüm geçmişi göster</string>
    <!-- Text to show users they have multiple tabs saved in the Recently Closed Tabs section of history.
    %d is a placeholder for the number of tabs selected. -->
    <string name="recently_closed_tabs">%d sekme</string>
    <!-- Text to show users they have one tab saved in the Recently Closed Tabs section of history.
    %d is a placeholder for the number of tabs selected. -->
    <string name="recently_closed_tab">%d sekme</string>
    <!-- Recently closed tabs screen message when there are no recently closed tabs -->
    <string name="recently_closed_empty_message">Yakın zamanda kapatılmış sekme yok</string>

    <!-- Tab Management -->
    <!-- Title of preference for tabs management -->
    <string name="preferences_tabs">Sekmeler</string>
    <!-- Title of preference that allows a user to specify the tab view -->
    <string name="preferences_tab_view">Sekme görünümü</string>
    <!-- Option for a list tab view -->
    <string name="tab_view_list">Liste</string>
    <!-- Option for a grid tab view -->
    <string name="tab_view_grid">Izgara</string>
    <!-- Title of preference that allows a user to auto close tabs after a specified amount of time -->
    <string name="preferences_close_tabs">Sekmeleri kapat</string>
    <!-- Option for auto closing tabs that will never auto close tabs, always allows user to manually close tabs -->
    <string name="close_tabs_manually">Elle</string>
    <!-- Option for auto closing tabs that will auto close tabs after one day -->
    <string name="close_tabs_after_one_day">Bir gün sonra</string>
    <!-- Option for auto closing tabs that will auto close tabs after one week -->
    <string name="close_tabs_after_one_week">Bir hafta sonra</string>
    <!-- Option for auto closing tabs that will auto close tabs after one month -->
    <string name="close_tabs_after_one_month">Bir ay sonra</string>

    <!-- Title of preference that allows a user to specify the auto-close settings for open tabs -->
    <string name="preference_auto_close_tabs" tools:ignore="UnusedResources">Açık sekmeleri otomatik kapat</string>

    <!-- Opening screen -->
    <!-- Title of a preference that allows a user to choose what screen to show after opening the app -->
    <string name="preferences_opening_screen">Açılış ekranı</string>
    <!-- Option for always opening the homepage when re-opening the app -->
    <string name="opening_screen_homepage">Giriş sayfası</string>
    <!-- Option for always opening the user's last-open tab when re-opening the app -->
    <string name="opening_screen_last_tab">Son sekme</string>
    <!-- Option for always opening the homepage when re-opening the app after four hours of inactivity -->
    <string name="opening_screen_after_four_hours_of_inactivity">Dört saat hareketsizlikten sonra giriş sayfası</string>
    <!-- Summary for tabs preference when auto closing tabs setting is set to manual close-->
    <string name="close_tabs_manually_summary">Elle kapat</string>
    <!-- Summary for tabs preference when auto closing tabs setting is set to auto close tabs after one day-->
    <string name="close_tabs_after_one_day_summary">Bir gün sonra kapat</string>
    <!-- Summary for tabs preference when auto closing tabs setting is set to auto close tabs after one week-->
    <string name="close_tabs_after_one_week_summary">Bir hafta sonra kapat</string>
    <!-- Summary for tabs preference when auto closing tabs setting is set to auto close tabs after one month-->
    <string name="close_tabs_after_one_month_summary">Bir ay sonra kapat</string>

    <!-- Summary for homepage preference indicating always opening the homepage when re-opening the app -->
    <string name="opening_screen_homepage_summary">Giriş sayfasını aç</string>
    <!-- Summary for homepage preference indicating always opening the last-open tab when re-opening the app -->
    <string name="opening_screen_last_tab_summary">Son sekmeyi aç</string>
    <!-- Summary for homepage preference indicating opening the homepage when re-opening the app after four hours of inactivity -->
    <string name="opening_screen_after_four_hours_of_inactivity_summary">Dört saat sonra giriş sayfasını aç</string>

    <!-- Inactive tabs -->
    <!-- Category header of a preference that allows a user to enable or disable the inactive tabs feature -->
    <string name="preferences_inactive_tabs">Eski sekmeleri pasife taşı</string>
    <!-- Title of inactive tabs preference -->
    <string name="preferences_inactive_tabs_title">İki haftadır bakmadığınız sekmeler pasif bölümüne taşınır.</string>

    <!-- Studies -->
    <!-- Title of the remove studies button -->
    <string name="studies_remove">Kaldır</string>
    <!-- Title of the active section on the studies list -->
    <string name="studies_active">Etkin</string>
    <!-- Description for studies, it indicates why Firefox use studies. The first parameter is the name of the application. -->
    <string name="studies_description_2">%1$s zaman zaman araştırmalar yükleyip çalıştırabilir.</string>
    <!-- Learn more link for studies, links to an article for more information about studies. -->
    <string name="studies_learn_more">Daha fazla bilgi al</string>

    <!-- Dialog message shown after removing a study -->
    <string name="studies_restart_app">Değişiklikleri uygulamak için uygulama kapanacak</string>
    <!-- Dialog button to confirm the removing a study. -->
    <string name="studies_restart_dialog_ok">Tamam</string>
    <!-- Dialog button text for canceling removing a study. -->
    <string name="studies_restart_dialog_cancel">İptal</string>

    <!-- Toast shown after turning on/off studies preferences -->
    <string name="studies_toast_quit_application" tools:ignore="UnusedResources">Değişiklikleri uygulamak için uygulamadan çıkılıyor…</string>

    <!-- Sessions -->
    <!-- Title for the list of tabs -->
    <string name="tab_header_label">Açık sekmeler</string>
    <!-- Title for the list of tabs in the current private session -->
    <string name="tabs_header_private_tabs_title">Gizli sekmeler</string>
    <!-- Title for the list of tabs in the synced tabs -->
    <string name="tabs_header_synced_tabs_title">Eşitlenmiş sekmeler</string>
    <!-- Content description (not visible, for screen readers etc.): Add tab button. Adds a news tab when pressed -->
    <string name="add_tab">Sekme ekle</string>
    <!-- Content description (not visible, for screen readers etc.): Add tab button. Adds a news tab when pressed -->
    <string name="add_private_tab">Gizli sekme ekle</string>
    <!-- Text for the new tab button to indicate adding a new private tab in the tab -->
    <string name="tab_drawer_fab_content">GİZLİ</string>
    <!-- Text for the new tab button to indicate syncing command on the synced tabs page -->
    <string name="tab_drawer_fab_sync">EŞİTLE</string>
    <!-- Text shown in the menu for sharing all tabs -->
    <string name="tab_tray_menu_item_share">Tüm sekmeleri paylaş</string>
    <!-- Text shown in the menu to view recently closed tabs -->
    <string name="tab_tray_menu_recently_closed">Son kapatılan sekmeler</string>
    <!-- Text shown in the tabs tray inactive tabs section -->
    <string name="tab_tray_inactive_recently_closed" tools:ignore="UnusedResources">Son kapatılanlar</string>
    <!-- Text shown in the menu to view account settings -->
    <string name="tab_tray_menu_account_settings">Hesap ayarları</string>
    <!-- Text shown in the menu to view tab settings -->
    <string name="tab_tray_menu_tab_settings">Sekme ayarları</string>
    <!-- Text shown in the menu for closing all tabs -->
    <string name="tab_tray_menu_item_close">Tüm sekmeleri kapat</string>
    <!-- Text shown in the multiselect menu for bookmarking selected tabs. -->
    <string name="tab_tray_multiselect_menu_item_bookmark">Yer imlerine ekle</string>
    <!-- Text shown in the multiselect menu for closing selected tabs. -->
    <string name="tab_tray_multiselect_menu_item_close">Kapat</string>
    <!-- Content description for tabs tray multiselect share button -->
    <string name="tab_tray_multiselect_share_content_description">Seçili sekmeleri paylaş</string>
    <!-- Content description for tabs tray multiselect menu -->
    <string name="tab_tray_multiselect_menu_content_description">Seçili sekmeler menüsü</string>
    <!-- Content description (not visible, for screen readers etc.): Removes tab from collection button. Removes the selected tab from collection when pressed -->
    <string name="remove_tab_from_collection">Sekmeyi koleksiyondan çıkar</string>
    <!-- Text for button to enter multiselect mode in tabs tray -->
    <string name="tabs_tray_select_tabs">Sekmeleri seç</string>
    <!-- Content description (not visible, for screen readers etc.): Close tab button. Closes the current session when pressed -->
    <string name="close_tab">Sekmeyi kapat</string>
    <!-- Content description (not visible, for screen readers etc.): Close tab <title> button. First parameter is tab title  -->
    <string name="close_tab_title">%s sekmesini kapat</string>
    <!-- Content description (not visible, for screen readers etc.): Opens the open tabs menu when pressed -->
    <string name="open_tabs_menu">Açık sekmeler menüsü aç</string>
    <!-- Open tabs menu item to save tabs to collection -->
    <string name="tabs_menu_save_to_collection1">Sekmeleri koleksiyona kaydet</string>
    <!-- Text for the menu button to delete a collection -->
    <string name="collection_delete">Koleksiyonu sil</string>
    <!-- Text for the menu button to rename a collection -->
    <string name="collection_rename">Koleksiyonu yeniden adlandır</string>
    <!-- Text for the button to open tabs of the selected collection -->
    <string name="collection_open_tabs">Sekmeleri aç</string>


    <!-- Hint for adding name of a collection -->
    <string name="collection_name_hint">Koleksiyon adı</string>
    <!-- Text for the menu button to rename a top site -->
    <string name="rename_top_site">Adını değiștir</string>
    <!-- Text for the menu button to remove a top site -->
    <string name="remove_top_site">Kaldır</string>

    <!-- Text for the menu button to delete a top site from history -->
    <string name="delete_from_history">Geçmişten sil</string>
    <!-- Postfix for private WebApp titles, placeholder is replaced with app name -->
    <string name="pwa_site_controls_title_private">%1$s (Gizli Mod)</string>

    <!-- History -->
    <!-- Text for the button to search all history -->
    <string name="history_search_1">Aranacak terimleri yazın</string>
    <!-- Text for the button to clear all history -->
    <string name="history_delete_all">Geçmişi sil</string>
    <!-- Text for the snackbar to confirm that multiple browsing history items has been deleted -->
    <string name="history_delete_multiple_items_snackbar">Geçmiş silindi</string>
    <!-- Text for the snackbar to confirm that a single browsing history item has been deleted. The first parameter is the shortened URL of the deleted history item. -->
    <string name="history_delete_single_item_snackbar">%1$s silindi</string>
    <!-- Context description text for the button to delete a single history item -->
    <string name="history_delete_item">Sil</string>
    <!-- History multi select title in app bar
    The first parameter is the number of bookmarks selected -->
    <string name="history_multi_select_title">%1$d seçildi</string>
    <!-- Text for the header that groups the history for today -->
    <string name="history_today">Bugün</string>
    <!-- Text for the header that groups the history for yesterday -->
    <string name="history_yesterday">Dün</string>
    <!-- Text for the header that groups the history the past 7 days -->
    <string name="history_7_days">Son 7 gün</string>
    <!-- Text for the header that groups the history the past 30 days -->
    <string name="history_30_days">Son 30 gün</string>
    <!-- Text for the header that groups the history older than the last month -->
    <string name="history_older">Daha eski</string>
    <!-- Text shown when no history exists -->
    <string name="history_empty_message">Geçmiş yok</string>

    <!-- Downloads -->
    <!-- Text for the snackbar to confirm that multiple downloads items have been removed -->
    <string name="download_delete_multiple_items_snackbar_1">İndirmeler kaldırıldı</string>
    <!-- Text for the snackbar to confirm that a single download item has been removed. The first parameter is the name of the download item. -->
    <string name="download_delete_single_item_snackbar">%1$s kaldırıldı</string>
    <!-- Text shown when no download exists -->
    <string name="download_empty_message_1">Hiçbir şey indirilmemiş</string>
    <!-- History multi select title in app bar
    The first parameter is the number of downloads selected -->
    <string name="download_multi_select_title">%1$d indirme seçildi</string>


    <!-- Text for the button to remove a single download item -->
    <string name="download_delete_item_1">Kaldır</string>


    <!-- Crashes -->
    <!-- Title text displayed on the tab crash page. This first parameter is the name of the application (For example: Fenix) -->
    <string name="tab_crash_title_2">%1$s bu sayfayı yükleyemedi.</string>
    <!-- Send crash report checkbox text on the tab crash page -->
    <string name="tab_crash_send_report">Çökme raporunu Mozilla’ya gönder</string>
    <!-- Close tab button text on the tab crash page -->
    <string name="tab_crash_close">Sekmeyi kapat</string>
    <!-- Restore tab button text on the tab crash page -->
    <string name="tab_crash_restore">Sekmeyi geri yükle</string>

    <!-- Bookmarks -->
    <!-- Confirmation message for a dialog confirming if the user wants to delete the selected folder -->
    <string name="bookmark_delete_folder_confirmation_dialog">Bu klasörü silmek istediğinizden emin misiniz?</string>
    <!-- Confirmation message for a dialog confirming if the user wants to delete multiple items including folders. Parameter will be replaced by app name. -->
    <string name="bookmark_delete_multiple_folders_confirmation_dialog">%s seçilen öğeleri silecek.</string>
    <!-- Text for the cancel button on delete bookmark dialog -->
    <string name="bookmark_delete_negative">Vazgeç</string>
    <!-- Screen title for adding a bookmarks folder -->
    <string name="bookmark_add_folder">Klasör ekle</string>
    <!-- Snackbar title shown after a bookmark has been created. -->
    <string name="bookmark_saved_snackbar">Yer imi kaydedildi!</string>
    <!-- Snackbar edit button shown after a bookmark has been created. -->
    <string name="edit_bookmark_snackbar_action">DÜZENLE</string>
    <!-- Bookmark overflow menu edit button -->
    <string name="bookmark_menu_edit_button">Düzenle</string>
    <!-- Bookmark overflow menu copy button -->
    <string name="bookmark_menu_copy_button">Kopyala</string>
    <!-- Bookmark overflow menu share button -->
    <string name="bookmark_menu_share_button">Paylaş</string>
    <!-- Bookmark overflow menu open in new tab button -->
    <string name="bookmark_menu_open_in_new_tab_button">Yeni sekmede aç</string>
    <!-- Bookmark overflow menu open in private tab button -->
    <string name="bookmark_menu_open_in_private_tab_button">Gizli sekmede aç</string>
    <!-- Bookmark overflow menu open all in tabs button -->
    <string name="bookmark_menu_open_all_in_tabs_button">Tümünü yeni sekmelerde aç</string>
    <!-- Bookmark overflow menu open all in private tabs button -->
    <string name="bookmark_menu_open_all_in_private_tabs_button">Tümünü gizli sekmelerde aç</string>
    <!-- Bookmark overflow menu delete button -->
    <string name="bookmark_menu_delete_button">Sil</string>
    <!--Bookmark overflow menu save button -->
    <string name="bookmark_menu_save_button">Kaydet</string>
    <!-- Bookmark multi select title in app bar
     The first parameter is the number of bookmarks selected -->
    <string name="bookmarks_multi_select_title">%1$d yer imi seçildi</string>
    <!-- Bookmark editing screen title -->
    <string name="edit_bookmark_fragment_title">Yer imi düzenle</string>
    <!-- Bookmark folder editing screen title -->
    <string name="edit_bookmark_folder_fragment_title">Klasörü düzenle</string>
    <!-- Bookmark sign in button message -->
    <string name="bookmark_sign_in_button">Eşitlenen yer imlerini görmek için giriş yapın</string>
    <!-- Bookmark URL editing field label -->
    <string name="bookmark_url_label">ADRES</string>
    <!-- Bookmark FOLDER editing field label -->
    <string name="bookmark_folder_label">KLASÖR</string>
    <!-- Bookmark NAME editing field label -->
    <string name="bookmark_name_label">İSİM</string>
    <!-- Bookmark add folder screen title -->
    <string name="bookmark_add_folder_fragment_label">Klasör ekle</string>
    <!-- Bookmark select folder screen title -->
    <string name="bookmark_select_folder_fragment_label">Klasör seç</string>
    <!-- Bookmark editing error missing title -->
    <string name="bookmark_empty_title_error">Bir başlık yazmalısınız</string>
    <!-- Bookmark editing error missing or improper URL -->
    <string name="bookmark_invalid_url_error">Geçersiz URL</string>
    <!-- Bookmark screen message for empty bookmarks folder -->
    <string name="bookmarks_empty_message">Hiç yer imi yok</string>
    <!-- Bookmark snackbar message on deletion
     The first parameter is the host part of the URL of the bookmark deleted, if any -->
    <string name="bookmark_deletion_snackbar_message">%1$s silindi</string>
    <!-- Bookmark snackbar message on deleting multiple bookmarks not including folders-->
    <string name="bookmark_deletion_multiple_snackbar_message_2">Yer imleri silindi</string>
    <!-- Bookmark snackbar message on deleting multiple bookmarks including folders-->
    <string name="bookmark_deletion_multiple_snackbar_message_3">Seçilen klasörler siliniyor</string>
    <!-- Bookmark undo button for deletion snackbar action -->
    <string name="bookmark_undo_deletion">GERİ AL</string>

    <!-- Text for the button to search all bookmarks -->
    <string name="bookmark_search">Aranacak terimleri yazın</string>

    <!-- Site Permissions -->
    <!-- Button label that take the user to the Android App setting -->
    <string name="phone_feature_go_to_settings">Ayarlara git</string>
    <!-- Content description (not visible, for screen readers etc.): Quick settings sheet
        to give users access to site specific information / settings. For example:
        Secure settings status and a button to modify site permissions -->
    <string name="quick_settings_sheet">Hızlı ayarlar sayfası</string>
    <!-- Label that indicates that this option it the recommended one -->
    <string name="phone_feature_recommended">Önerilen</string>
    <!-- Button label for clearing all the information of site permissions-->
    <string name="clear_permissions">İzinleri temizle</string>
    <!-- Text for the OK button on Clear permissions dialog -->
    <string name="clear_permissions_positive">Tamam</string>
    <!-- Text for the cancel button on Clear permissions dialog -->
    <string name="clear_permissions_negative">Vazgeç</string>
    <!-- Button label for clearing a site permission-->
    <string name="clear_permission">İzni temizle</string>
    <!-- Text for the OK button on Clear permission dialog -->
    <string name="clear_permission_positive">Tamam</string>
    <!-- Text for the cancel button on Clear permission dialog -->
    <string name="clear_permission_negative">Vazgeç</string>
    <!-- Button label for clearing all the information on all sites-->
    <string name="clear_permissions_on_all_sites">Tüm sitelerdeki izinleri temizle</string>
    <!-- Preference for altering video and audio autoplay for all websites -->
    <string name="preference_browser_feature_autoplay">Otomatik oynatma</string>
    <!-- Preference for altering the camera access for all websites -->
    <string name="preference_phone_feature_camera">Kamera</string>
    <!-- Preference for altering the microphone access for all websites -->
    <string name="preference_phone_feature_microphone">Mikrofon</string>
    <!-- Preference for altering the location access for all websites -->
    <string name="preference_phone_feature_location">Konum</string>
    <!-- Preference for altering the notification access for all websites -->
    <string name="preference_phone_feature_notification">Bildirim</string>
    <!-- Preference for altering the persistent storage access for all websites -->
    <string name="preference_phone_feature_persistent_storage">Kalıcı depolama</string>
    <!-- Preference for altering the storage access setting for all websites -->
    <string name="preference_phone_feature_cross_origin_storage_access">Siteler arası çerezler</string>
    <!-- Preference for altering the EME access for all websites -->
    <string name="preference_phone_feature_media_key_system_access">DRM denetimli içerikler</string>
    <!-- Label that indicates that a permission must be asked always -->
    <string name="preference_option_phone_feature_ask_to_allow">İzin iste</string>
    <!-- Label that indicates that a permission must be blocked -->
    <string name="preference_option_phone_feature_blocked">Engellendi</string>
    <!-- Label that indicates that a permission must be allowed -->
    <string name="preference_option_phone_feature_allowed">İzin verildi</string>
    <!--Label that indicates a permission is by the Android OS-->
    <string name="phone_feature_blocked_by_android">Android tarafından engellendi</string>
    <!-- Preference for showing a list of websites that the default configurations won't apply to them -->
    <string name="preference_exceptions">İstisnalar</string>
    <!-- Summary of tracking protection preference if tracking protection is set to off -->
    <string name="tracking_protection_off">Kapalı</string>

    <!-- Summary of tracking protection preference if tracking protection is set to standard -->
    <string name="tracking_protection_standard">Standart</string>
    <!-- Summary of tracking protection preference if tracking protection is set to strict -->
    <string name="tracking_protection_strict">Sıkı</string>
    <!-- Summary of tracking protection preference if tracking protection is set to custom -->
    <string name="tracking_protection_custom">Özel</string>
    <!-- Label for global setting that indicates that all video and audio autoplay is allowed -->
    <string name="preference_option_autoplay_allowed2">Ses ve videoya izin ver</string>
    <!-- Label for site specific setting that indicates that all video and audio autoplay is allowed -->
    <string name="quick_setting_option_autoplay_allowed">Ses ve videoya izin ver</string>
    <!-- Label that indicates that video and audio autoplay is only allowed over Wi-Fi -->
    <string name="preference_option_autoplay_allowed_wifi_only2">Ses ve videoyu yalnızca hücresel veride engelle</string>
    <!-- Subtext that explains 'autoplay on Wi-Fi only' option -->
    <string name="preference_option_autoplay_allowed_wifi_subtext">Ses ve videolar yalnızca Wi-Fi’da oynatılacak</string>
    <!-- Label for global setting that indicates that video autoplay is allowed, but audio autoplay is blocked -->
    <string name="preference_option_autoplay_block_audio2">Yalnızca sesi engelle</string>
    <!-- Label for site specific setting that indicates that video autoplay is allowed, but audio autoplay is blocked -->
    <string name="quick_setting_option_autoplay_block_audio">Yalnızca sesi engelle</string>
    <!-- Label for global setting that indicates that all video and audio autoplay is blocked -->
    <string name="preference_option_autoplay_blocked3">Ses ve videoyu engelle</string>
    <!-- Label for site specific setting that indicates that all video and audio autoplay is blocked -->
    <string name="quick_setting_option_autoplay_blocked">Ses ve videoyu engelle</string>
    <!-- Summary of delete browsing data on quit preference if it is set to on -->
    <string name="delete_browsing_data_quit_on">Açık</string>
    <!-- Summary of delete browsing data on quit preference if it is set to off -->
    <string name="delete_browsing_data_quit_off">Kapalı</string>

    <!-- Summary of studies preference if it is set to on -->
    <string name="studies_on">Açık</string>
    <!-- Summary of studies data on quit preference if it is set to off -->
    <string name="studies_off">Kapalı</string>

    <!-- Collections -->
    <!-- Collections header on home fragment -->
    <string name="collections_header">Koleksiyonlar</string>
    <!-- Content description (not visible, for screen readers etc.): Opens the collection menu when pressed -->
    <string name="collection_menu_button_content_description">Koleksiyon menüsü</string>
    <!-- Label to describe what collections are to a new user without any collections -->
    <string name="no_collections_description2">Sizin için önemli olan şeyleri toplayın.\nHızlıca erişmek istediğiniz benzer aramaları, siteleri ve sekmeleri bir araya getirin.</string>
    <!-- Title for the "select tabs" step of the collection creator -->
    <string name="create_collection_select_tabs">Sekmeleri seç</string>
    <!-- Title for the "select collection" step of the collection creator -->
    <string name="create_collection_select_collection">Koleksiyon seç</string>
    <!-- Title for the "name collection" step of the collection creator -->
    <string name="create_collection_name_collection">Koleksiyonu adlandır</string>
    <!-- Button to add new collection for the "select collection" step of the collection creator -->
    <string name="create_collection_add_new_collection">Yeni koleksiyon ekle</string>
    <!-- Button to select all tabs in the "select tabs" step of the collection creator -->
    <string name="create_collection_select_all">Tümünü seç</string>
    <!-- Button to deselect all tabs in the "select tabs" step of the collection creator -->
    <string name="create_collection_deselect_all">Seçimi temizle</string>
    <!-- Text to prompt users to select the tabs to save in the "select tabs" step of the collection creator -->
    <string name="create_collection_save_to_collection_empty">Kaydedilecek sekmeleri seçin</string>
    <!-- Text to show users how many tabs they have selected in the "select tabs" step of the collection creator.
     %d is a placeholder for the number of tabs selected. -->
    <string name="create_collection_save_to_collection_tabs_selected">%d sekme seçildi</string>
    <!-- Text to show users they have one tab selected in the "select tabs" step of the collection creator.
    %d is a placeholder for the number of tabs selected. -->
    <string name="create_collection_save_to_collection_tab_selected">%d sekme seçildi</string>
    <!-- Text shown in snackbar when multiple tabs have been saved in a collection -->
    <string name="create_collection_tabs_saved">Sekmeler kaydedildi!</string>
    <!-- Text shown in snackbar when one or multiple tabs have been saved in a new collection -->
    <string name="create_collection_tabs_saved_new_collection">Koleksiyon kaydedildi!</string>
    <!-- Text shown in snackbar when one tab has been saved in a collection -->
    <string name="create_collection_tab_saved">Sekme kaydedildi!</string>
    <!-- Content description (not visible, for screen readers etc.): button to close the collection creator -->
    <string name="create_collection_close">Kapat</string>
    <!-- Button to save currently selected tabs in the "select tabs" step of the collection creator-->
    <string name="create_collection_save">Kaydet</string>

    <!-- Snackbar action to view the collection the user just created or updated -->
    <string name="create_collection_view">Göster</string>

    <!-- Text for the OK button from collection dialogs -->
    <string name="create_collection_positive">Tamam</string>
    <!-- Text for the cancel button from collection dialogs -->
    <string name="create_collection_negative">Vazgeç</string>

    <!-- Default name for a new collection in "name new collection" step of the collection creator. %d is a placeholder for the number of collections-->
    <string name="create_collection_default_name">Koleksiyon %d</string>

    <!-- Share -->
    <!-- Share screen header -->
    <string name="share_header_2">Paylaş</string>
    <!-- Content description (not visible, for screen readers etc.):
        "Share" button. Opens the share menu when pressed. -->
    <string name="share_button_content_description">Paylaş</string>
    <!-- Text for the Save to PDF feature in the share menu -->
    <string name="share_save_to_pdf">PDF olarak kaydet</string>
    <!-- Text for error message when generating a PDF file Text. -->
    <string name="unable_to_save_to_pdf_error">PDF oluşturulamadı</string>
    <!-- Text for standard error snackbar dismiss button. -->
    <string name="standard_snackbar_error_dismiss">Kapat</string>
    <!-- Text for error message when printing a page and it fails. -->
    <string name="unable_to_print_error" moz:removedIn="121" tools:ignore="UnusedResources">Yazdırılamadı</string>
    <!-- Text for error message when printing a page and it fails. -->
    <string name="unable_to_print_page_error">Bu sayfa yazdırılamadı</string>
    <!-- Text for the print feature in the share and browser menu -->
    <string name="menu_print">Yazdır</string>
    <!-- Sub-header in the dialog to share a link to another sync device -->
    <string name="share_device_subheader">Cihaza gönder</string>
    <!-- Sub-header in the dialog to share a link to an app from the full list -->
    <string name="share_link_all_apps_subheader">Tüm eylemler</string>
    <!-- Sub-header in the dialog to share a link to an app from the most-recent sorted list -->
    <string name="share_link_recent_apps_subheader">Son kullanılanlar</string>
    <!-- Text for the copy link action in the share screen. -->
    <string name="share_copy_link_to_clipboard">Panoya kopyala</string>
    <!-- Toast shown after copying link to clipboard -->
    <string name="toast_copy_link_to_clipboard">Panoya kopyalandı</string>
    <!-- An option from the share dialog to sign into sync -->
    <string name="sync_sign_in">Sync’e giriş yap</string>
     <!-- An option from the three dot menu to sync and save data -->
    <string name="sync_menu_sync_and_save_data">Verileri eşitle ve kaydet</string>
    <!-- An option from the share dialog to send link to all other sync devices -->
    <string name="sync_send_to_all">Tüm cihazlara gönder</string>
    <!-- An option from the share dialog to reconnect to sync -->
    <string name="sync_reconnect">Sync’e yeniden bağlan</string>
    <!-- Text displayed when sync is offline and cannot be accessed -->
    <string name="sync_offline">Çevrimdışı</string>
    <!-- An option to connect additional devices -->
    <string name="sync_connect_device">Başka bir cihaz bağla</string>
    <!-- The dialog text shown when additional devices are not available -->
    <string name="sync_connect_device_dialog">Sekme göndermek için başka bir cihazdan daha Firefox’a giriş yapmalısınız.</string>
    <!-- Confirmation dialog button -->
    <string name="sync_confirmation_button">Anladım</string>

    <!-- Share error message -->
    <string name="share_error_snackbar">Bu uygulamayla paylaşılamıyor</string>
    <!-- Add new device screen title -->
    <string name="sync_add_new_device_title">Cihaza gönder</string>
    <!-- Text for the warning message on the Add new device screen -->
    <string name="sync_add_new_device_message">Bağlı cihaz yok</string>
    <!-- Text for the button to learn about sending tabs -->
    <string name="sync_add_new_device_learn_button">Sekme gönderme hakkında bilgi alın…</string>
    <!-- Text for the button to connect another device -->
    <string name="sync_add_new_device_connect_button">Başka bir cihaz bağla…</string>

    <!-- Notifications -->
    <!-- Text shown in the notification that pops up to remind the user that a private browsing session is active. -->
    <string name="notification_pbm_delete_text_2">Gizli sekmeleri kapat</string>

    <!-- Name of the marketing notification channel. Displayed in the "App notifications" system settings for the app -->
    <string name="notification_marketing_channel_name">Pazarlama</string>

    <!-- Title shown in the notification that pops up to remind the user to set fenix as default browser.
    The app name is in the text, due to limitations with localizing Nimbus experiments -->
    <string name="nimbus_notification_default_browser_title" tools:ignore="UnusedResources">Firefox hem hızlı hem de gizli</string>
    <!-- Text shown in the notification that pops up to remind the user to set fenix as default browser.
    The app name is in the text, due to limitations with localizing Nimbus experiments -->
    <string name="nimbus_notification_default_browser_text" tools:ignore="UnusedResources">Firefox’u varsayılan tarayıcınız yapın</string>
    <!-- Title shown in the notification that pops up to re-engage the user -->
    <string name="notification_re_engagement_title">Gizli gezintiyi deneyin</string>
    <!-- Text shown in the notification that pops up to re-engage the user.
    %1$s is a placeholder that will be replaced by the app name. -->
    <string name="notification_re_engagement_text">%1$s ile çerezleriniz ve geçmişiniz kaydedilmeden gezin</string>

    <!-- Title A shown in the notification that pops up to re-engage the user -->
    <string name="notification_re_engagement_A_title">İz bırakmadan gezinin</string>
    <!-- Text A shown in the notification that pops up to re-engage the user.
    %1$s is a placeholder that will be replaced by the app name. -->
    <string name="notification_re_engagement_A_text">%1$s, gizli gezintide bilgilerinizi kaydetmez.</string>
    <!-- Title B shown in the notification that pops up to re-engage the user -->
    <string name="notification_re_engagement_B_title">Aramaya başlayın</string>

    <!-- Text B shown in the notification that pops up to re-engage the user -->
    <string name="notification_re_engagement_B_text">İster yakınınızdaki restoranları bulun, ister eğlenceli bir şeyler keşfedin.</string>

    <!-- Survey -->
    <!-- Text shown in the fullscreen message that pops up to ask user to take a short survey.
    The app name is in the text, due to limitations with localizing Nimbus experiments -->
    <string name="nimbus_survey_message_text">Kısa bir ankete katılarak Firefox’u iyileştirmemize yardımcı olabilirsiniz.</string>
    <!-- Preference for taking the short survey. -->
    <string name="preferences_take_survey">Ankete katıl</string>
    <!-- Preference for not taking the short survey. -->
    <string name="preferences_not_take_survey">Hayır</string>

    <!-- Snackbar -->
    <!-- Text shown in snackbar when user deletes a collection -->
    <string name="snackbar_collection_deleted">Koleksiyon silindi</string>
    <!-- Text shown in snackbar when user renames a collection -->
    <string name="snackbar_collection_renamed">Koleksiyon yeniden adlandırıldı</string>
    <!-- Text shown in snackbar when user closes a tab -->
    <string name="snackbar_tab_closed">Sekme kapatıldı</string>
    <!-- Text shown in snackbar when user closes all tabs -->
    <string name="snackbar_tabs_closed">Sekmeler kapatıldı</string>
    <!-- Text shown in snackbar when user bookmarks a list of tabs -->
    <string name="snackbar_message_bookmarks_saved">Yer imleri kaydedildi.</string>
    <!-- Text shown in snackbar when user adds a site to shortcuts -->
    <string name="snackbar_added_to_shortcuts">Kısayollara eklendi</string>
    <!-- Text shown in snackbar when user closes a private tab -->
    <string name="snackbar_private_tab_closed">Gizli sekme kapatıldı</string>
    <!-- Text shown in snackbar when user closes all private tabs -->
    <string name="snackbar_private_tabs_closed">Gizli sekmeler kapatıldı</string>
    <!-- Text shown in snackbar when user erases their private browsing data -->
    <string name="snackbar_private_data_deleted">Gizli gezinti verileri silindi</string>
    <!-- Text shown in snackbar to undo deleting a tab, top site or collection -->
    <string name="snackbar_deleted_undo">GERİ AL</string>
    <!-- Text shown in snackbar when user removes a top site -->
    <string name="snackbar_top_site_removed">Site kaldırıldı</string>
    <!-- QR code scanner prompt which appears after scanning a code, but before navigating to it
        First parameter is the name of the app, second parameter is the URL or text scanned-->
    <string name="qr_scanner_confirmation_dialog_message">%1$s uygulamasının %2$s adresini açmasına izin ver</string>
    <!-- QR code scanner prompt dialog positive option to allow navigation to scanned link -->
    <string name="qr_scanner_dialog_positive">İZİN VER</string>
    <!-- QR code scanner prompt dialog positive option to deny navigation to scanned link -->
    <string name="qr_scanner_dialog_negative">İZİN VERME</string>
    <!-- QR code scanner prompt dialog error message shown when a hostname does not contain http or https. -->
    <string name="qr_scanner_dialog_invalid">Web adresi geçersiz.</string>
    <!-- QR code scanner prompt dialog positive option when there is an error -->
    <string name="qr_scanner_dialog_invalid_ok">Tamam</string>
    <!-- Tab collection deletion prompt dialog message. Placeholder will be replaced with the collection name -->
    <string name="tab_collection_dialog_message">%1$s koleksiyonunu silmek istediğinize emin misiniz?</string>
    <!-- Collection and tab deletion prompt dialog message. This will show when the last tab from a collection is deleted -->
    <string name="delete_tab_and_collection_dialog_message">Bu sekmeyi silerseniz tüm koleksiyon silinir. İstediğiniz zaman yeni koleksiyonlar oluşturabilirsiniz.</string>
    <!-- Collection and tab deletion prompt dialog title. Placeholder will be replaced with the collection name. This will show when the last tab from a collection is deleted -->
    <string name="delete_tab_and_collection_dialog_title">%1$s silinsin mi?</string>
    <!-- Tab collection deletion prompt dialog option to delete the collection -->
    <string name="tab_collection_dialog_positive">Sil</string>
    <!-- Text displayed in a notification when the user enters full screen mode -->
    <string name="full_screen_notification">Tam ekran moduna geçiliyor</string>
    <!-- Message for copying the URL via long press on the toolbar -->
    <string name="url_copied">Adres kopyalandı</string>
    <!-- Sample text for accessibility font size -->
    <string name="accessibility_text_size_sample_text_1">Bu örnek bir metindir. Bu ayarı kullanarak boyutu artırıp azalttığınızda sonucun nasıl görüneceğini görebilirsiniz.</string>
    <!-- Summary for Accessibility Text Size Scaling Preference -->
    <string name="preference_accessibility_text_size_summary">Web sitelerinde metinleri büyütün veya küçültün</string>
    <!-- Title for Accessibility Text Size Scaling Preference -->
    <string name="preference_accessibility_font_size_title">Yazı tipi boyutu</string>

    <!-- Title for Accessibility Text Automatic Size Scaling Preference -->
    <string name="preference_accessibility_auto_size_2">Otomatik yazı tipi boyutlandırma</string>
    <!-- Summary for Accessibility Text Automatic Size Scaling Preference -->
    <string name="preference_accessibility_auto_size_summary">Yazı tipi boyutu Android ayarlarınızdan alınacaktır. Yazı tipi boyutunu buradan yönetmek isterseniz bu ayarı kapatın.</string>

    <!-- Title for the Delete browsing data preference -->
    <string name="preferences_delete_browsing_data">Gezinti verilerini sil</string>
    <!-- Title for the tabs item in Delete browsing data -->
    <string name="preferences_delete_browsing_data_tabs_title_2">Açık sekmeler</string>
    <!-- Subtitle for the tabs item in Delete browsing data, parameter will be replaced with the number of open tabs -->
    <string name="preferences_delete_browsing_data_tabs_subtitle">%d sekme</string>
    <!-- Title for the data and history items in Delete browsing data -->
    <!-- Title for the history item in Delete browsing data -->
    <string name="preferences_delete_browsing_data_browsing_history_title">Gezinti geçmişi</string>
    <!-- Subtitle for the data and history items in delete browsing data, parameter will be replaced with the
        number of history items the user has -->
    <string name="preferences_delete_browsing_data_browsing_data_subtitle">%d adres</string>
    <!-- Title for the cookies and site data items in Delete browsing data -->
    <string name="preferences_delete_browsing_data_cookies_and_site_data">Çerezler ve site verileri</string>
    <!-- Subtitle for the cookies item in Delete browsing data -->
    <string name="preferences_delete_browsing_data_cookies_subtitle">Çoğu sitedeki oturumlarınız kapanacak</string>
    <!-- Title for the cached images and files item in Delete browsing data -->
    <string name="preferences_delete_browsing_data_cached_files">Önbelleğe alınmış resim ve dosyalar</string>
    <!-- Subtitle for the cached images and files item in Delete browsing data -->
    <string name="preferences_delete_browsing_data_cached_files_subtitle">Depolama alanını boşaltır</string>
    <!-- Title for the site permissions item in Delete browsing data -->
    <string name="preferences_delete_browsing_data_site_permissions">Site izinleri</string>
    <!-- Title for the downloads item in Delete browsing data -->
    <string name="preferences_delete_browsing_data_downloads">İndirilenler</string>
    <!-- Text for the button to delete browsing data -->
    <string name="preferences_delete_browsing_data_button">Gezinti verilerini sil</string>

    <!-- Title for the Delete browsing data on quit preference -->
    <string name="preferences_delete_browsing_data_on_quit">Çıkarken gezinti verilerini sil</string>
    <!-- Summary for the Delete browsing data on quit preference. "Quit" translation should match delete_browsing_data_on_quit_action translation. -->
    <string name="preference_summary_delete_browsing_data_on_quit_2">Ana menüden \&quot;Çık\&quot;ı seçtiğinizde gezinti verilerini otomatik olarak siler</string>
    <!-- Action item in menu for the Delete browsing data on quit feature -->
    <string name="delete_browsing_data_on_quit_action">Çık</string>

    <!-- Title text of a delete browsing data dialog. -->
    <string name="delete_history_prompt_title">Silinecek zaman aralığı</string>
    <!-- Body text of a delete browsing data dialog. -->
    <string name="delete_history_prompt_body" moz:RemovedIn="130" tools:ignore="UnusedResources">Geçmişi (diğer cihazlarla eşitlenen geçmiş dahil), çerezleri ve diğer gezinti verilerini kaldırır.</string>
    <!-- Body text of a delete browsing data dialog. -->
    <string name="delete_history_prompt_body_2">Geçmişi temizler (diğer cihazlardan eşitlenen geçmiş dahil)</string>
    <!-- Radio button in the delete browsing data dialog to delete history items for the last hour. -->
    <string name="delete_history_prompt_button_last_hour">Son saat</string>
    <!-- Radio button in the delete browsing data dialog to delete history items for today and yesterday. -->
    <string name="delete_history_prompt_button_today_and_yesterday">Bugün ve dün</string>
    <!-- Radio button in the delete browsing data dialog to delete all history. -->
    <string name="delete_history_prompt_button_everything">Her şey</string>

    <!-- Dialog message to the user asking to delete browsing data. Parameter will be replaced by app name. -->
    <string name="delete_browsing_data_prompt_message_3">%s seçili gezinti verilerini silecek.</string>
    <!-- Text for the cancel button for the data deletion dialog -->
    <string name="delete_browsing_data_prompt_cancel">İptal</string>
    <!-- Text for the allow button for the data deletion dialog -->
    <string name="delete_browsing_data_prompt_allow">Sil</string>
    <!-- Text for the snackbar confirmation that the data was deleted -->
    <string name="preferences_delete_browsing_data_snackbar">Gezinti verileri silindi</string>

    <!-- Text for the snackbar to show the user that the deletion of browsing data is in progress -->
    <string name="deleting_browsing_data_in_progress">Göz atma verileri siliniyor…</string>

    <!-- Dialog message to the user asking to delete all history items inside the opened group. Parameter will be replaced by a history group name. -->
    <string name="delete_all_history_group_prompt_message">“%s” grubundaki tüm siteleri sil</string>
    <!-- Text for the cancel button for the history group deletion dialog -->
    <string name="delete_history_group_prompt_cancel">Vazgeç</string>
    <!-- Text for the allow button for the history group dialog -->
    <string name="delete_history_group_prompt_allow">Sil</string>
    <!-- Text for the snackbar confirmation that the history group was deleted -->
    <string name="delete_history_group_snackbar">Grup silindi</string>

    <!-- Onboarding -->
    <!-- text to display in the snackbar once account is signed-in -->
    <string name="onboarding_firefox_account_sync_is_on">Sync açık</string>

    <!-- Onboarding theme -->
    <!-- Text shown in snackbar when multiple tabs have been sent to device -->
    <string name="sync_sent_tabs_snackbar">Sekmeler gönderildi</string>
    <!-- Text shown in snackbar when one tab has been sent to device  -->
    <string name="sync_sent_tab_snackbar">Sekme gönderildi</string>
    <!-- Text shown in snackbar when sharing tabs failed  -->
    <string name="sync_sent_tab_error_snackbar">Gönderilemedi</string>
    <!-- Text shown in snackbar for the "retry" action that the user has after sharing tabs failed -->
    <string name="sync_sent_tab_error_snackbar_action">YENİDEN DENE</string>
    <!-- Title of QR Pairing Fragment -->
    <string name="sync_scan_code">Kodu tarayın</string>
    <!-- Instructions on how to access pairing -->
    <string name="sign_in_instructions"><![CDATA[Bilgisayarınızda Firefox’u açıp <b>https://firefox.com/pair</b> adresine gidin]]></string>
    <!-- Text shown for sign in pairing when ready -->
    <string name="sign_in_ready_for_scan">Taramaya hazırım</string>
    <!-- Text shown for settings option for sign with pairing -->
    <string name="sign_in_with_camera">Kameranızla giriş yapın</string>
    <!-- Text shown for settings option for sign with email -->
    <string name="sign_in_with_email">E-posta ile giriş yap</string>
    <!-- Text shown for settings option for create new account text.'Firefox' intentionally hardcoded here.-->
    <string name="sign_in_create_account_text"><![CDATA[Hesabınız yok mu? Firefox’u cihazlar arasında eşitlemek için <u>hesap açın</u>.]]></string>
    <!-- Text shown in confirmation dialog to sign out of account. The first parameter is the name of the app (e.g. Firefox Preview) -->
    <string name="sign_out_confirmation_message_2">%s artık hesabınızla eşitlenmeyecek ama bu cihazdaki gezinti geçmişiniz silinmeyecek.</string>
    <!-- Option to continue signing out of account shown in confirmation dialog to sign out of account -->
    <string name="sign_out_disconnect">Bağlatıyı kes</string>
    <!-- Option to cancel signing out shown in confirmation dialog to sign out of account -->
    <string name="sign_out_cancel">İptal</string>

    <!-- Error message snackbar shown after the user tried to select a default folder which cannot be altered -->
    <string name="bookmark_cannot_edit_root">Varsayılan klasörler düzenlenemez</string>

    <!-- Enhanced Tracking Protection -->
    <!-- Link displayed in enhanced tracking protection panel to access tracking protection settings -->
    <string name="etp_settings">Koruma ayarları</string>
    <!-- Preference title for enhanced tracking protection settings -->
    <string name="preference_enhanced_tracking_protection">Gelişmiş izlenme koruması</string>
    <!-- Preference summary for enhanced tracking protection settings on/off switch -->
    <string name="preference_enhanced_tracking_protection_summary">Siteler arası takip kodlarına karşı en güçlü korumamız olan Komple Çerez Koruması da içinde.</string>
    <!-- Description of enhanced tracking protection. The parameter is the name of the application (For example: Firefox Fenix) -->
    <string name="preference_enhanced_tracking_protection_explanation_2">%s, internette ne yaptığınızı öğrenmeye çalışan takip kodlarının çoğundan sizi korur.</string>
    <!-- Text displayed that links to website about enhanced tracking protection -->
    <string name="preference_enhanced_tracking_protection_explanation_learn_more">Daha fazla bilgi al</string>
    <!-- Preference for enhanced tracking protection for the standard protection settings -->
    <string name="preference_enhanced_tracking_protection_standard_default_1">Standart (varsayılan)</string>
    <!-- Preference description for enhanced tracking protection for the standard protection settings -->
    <string name="preference_enhanced_tracking_protection_standard_description_5">Sayfalar normal şekilde yüklenecek ama daha az takip kodu engellenecek.</string>
    <!--  Accessibility text for the Standard protection information icon  -->
    <string name="preference_enhanced_tracking_protection_standard_info_button">Standart izlenme korumasında neler engellenir?</string>
    <!-- Preference for enhanced tracking protection for the strict protection settings -->
    <string name="preference_enhanced_tracking_protection_strict">Sıkı</string>
    <!-- Preference description for enhanced tracking protection for the strict protection settings -->
    <string name="preference_enhanced_tracking_protection_strict_description_4">Daha güçlü izlenme koruması ve daha hızlı performans, ancak bazı siteler düzgün çalışmayabilir.</string>
    <!--  Accessibility text for the Strict protection information icon  -->
    <string name="preference_enhanced_tracking_protection_strict_info_button">Sıkı izlenme korumasında neler engellenir?</string>
    <!-- Preference for enhanced tracking protection for the custom protection settings -->
    <string name="preference_enhanced_tracking_protection_custom">Özel</string>
    <!-- Preference description for enhanced tracking protection for the strict protection settings -->
    <string name="preference_enhanced_tracking_protection_custom_description_2">Hangi takip kodlarının ve betiklerin engelleneceğini seçin.</string>
    <!--  Accessibility text for the Strict protection information icon  -->
    <string name="preference_enhanced_tracking_protection_custom_info_button">Özel izlenme korumasında neler engellenir?</string>
    <!-- Header for categories that are being blocked by current Enhanced Tracking Protection settings -->
    <!-- Preference for enhanced tracking protection for the custom protection settings for cookies-->
    <string name="preference_enhanced_tracking_protection_custom_cookies">Çerezler</string>
    <!-- Option for enhanced tracking protection for the custom protection settings for cookies-->
    <string name="preference_enhanced_tracking_protection_custom_cookies_1">Siteler arası takip kodlrı ve sosyal medya takip kodları</string>
    <!-- Option for enhanced tracking protection for the custom protection settings for cookies-->
    <string name="preference_enhanced_tracking_protection_custom_cookies_2">Ziyaret etmediğim sitelerden gelen çerezler</string>
    <!-- Option for enhanced tracking protection for the custom protection settings for cookies-->
    <string name="preference_enhanced_tracking_protection_custom_cookies_3">Tüm üçüncü taraf çerezleri (Bazı web siteleri bozulabilir.)</string>
    <!-- Option for enhanced tracking protection for the custom protection settings for cookies-->
    <string name="preference_enhanced_tracking_protection_custom_cookies_4">Tüm çerezler (Bazı web siteleri bozulabilir.)</string>
    <!-- Option for enhanced tracking protection for the custom protection settings for cookies-->
    <string name="preference_enhanced_tracking_protection_custom_cookies_5">Siteler arası çerezleri izole et</string>
    <!-- Preference for Global Privacy Control for the custom privacy settings for Global Privacy Control. '&amp;' is replaced with the ampersand symbol: &-->
    <string name="preference_enhanced_tracking_protection_custom_global_privacy_control">Web sitelerine verilerimi satmamalarını ve paylaşmamalarını söyle</string>
    <!-- Preference for enhanced tracking protection for the custom protection settings for tracking content -->
    <string name="preference_enhanced_tracking_protection_custom_tracking_content">Takip amaçlı içerikler</string>
    <!-- Option for enhanced tracking protection for the custom protection settings for tracking content-->
    <string name="preference_enhanced_tracking_protection_custom_tracking_content_1">Tüm sekmelerde</string>
    <!-- Option for enhanced tracking protection for the custom protection settings for tracking content-->
    <string name="preference_enhanced_tracking_protection_custom_tracking_content_2">Yalnızca gizli sekmelerde</string>
    <!-- Preference for enhanced tracking protection for the custom protection settings -->
    <string name="preference_enhanced_tracking_protection_custom_cryptominers">Kripto madencileri</string>
    <!-- Preference for enhanced tracking protection for the custom protection settings -->
    <string name="preference_enhanced_tracking_protection_custom_fingerprinters">Parmak izi toplayıcılar</string>
    <!-- Button label for navigating to the Enhanced Tracking Protection details -->
    <string name="enhanced_tracking_protection_details">Ayrıntılar</string>
    <!-- Header for categories that are being being blocked by current Enhanced Tracking Protection settings -->
    <string name="enhanced_tracking_protection_blocked">Engellenenler</string>
    <!-- Header for categories that are being not being blocked by current Enhanced Tracking Protection settings -->
    <string name="enhanced_tracking_protection_allowed">İzin verilenler</string>
    <!-- Category of trackers (social media trackers) that can be blocked by Enhanced Tracking Protection -->
    <string name="etp_social_media_trackers_title">Sosyal medya takip kodları</string>
    <!-- Description of social media trackers that can be blocked by Enhanced Tracking Protection -->
    <string name="etp_social_media_trackers_description">Sosyal ağların web’deki gezinme etkinliğinizi izleyebilme özelliğini sınırlar.</string>
    <!-- Category of trackers (cross-site tracking cookies) that can be blocked by Enhanced Tracking Protection -->
    <string name="etp_cookies_title">Siteler arası takip çerezleri</string>
    <!-- Category of trackers (cross-site tracking cookies) that can be blocked by Enhanced Tracking Protection -->
    <string name="etp_cookies_title_2">Siteler arası çerezler</string>
    <!-- Description of cross-site tracking cookies that can be blocked by Enhanced Tracking Protection -->
    <string name="etp_cookies_description">Reklam ağlarının ve analitik şirketlerinin farklı siteler arasındaki gezintilerinizi izlemek için kullandığı çerezleri engeller.</string>
    <!-- Description of cross-site tracking cookies that can be blocked by Enhanced Tracking Protection -->
    <string name="etp_cookies_description_2">Komple Çerez Koruması, çerezleri sadece bulunduğunuz sitenin kullanabileceği şekilde izole eder. Bu sayede, reklam ağları hangi sitelerde gezindiğinizi izlemek için çerezleri kullanamaz.</string>
    <!-- Category of trackers (cryptominers) that can be blocked by Enhanced Tracking Protection -->
    <string name="etp_cryptominers_title">Kripto madencileri</string>
    <!-- Description of cryptominers that can be blocked by Enhanced Tracking Protection -->
    <string name="etp_cryptominers_description">Kötü amaçlı betiklerin kripto para üretmek amacıyla cihazınıza erişmesini önler.</string>
    <!-- Category of trackers (fingerprinters) that can be blocked by Enhanced Tracking Protection -->
    <string name="etp_fingerprinters_title">Parmak izi toplayıcılar</string>
    <!-- Description of fingerprinters that can be blocked by Enhanced Tracking Protection -->
    <string name="etp_fingerprinters_description">İzleme amacıyla kullanılabilecek, cihazınızla ilgili benzersiz bir şekilde tanımlanabilir verilerin toplanmasını önler.</string>
    <!-- Category of trackers (tracking content) that can be blocked by Enhanced Tracking Protection -->
    <string name="etp_tracking_content_title">Takip amaçlı içerikler</string>
    <!-- Description of tracking content that can be blocked by Enhanced Tracking Protection -->
    <string name="etp_tracking_content_description">Takip kodu içeren reklamların, videoların ve diğer içeriklerin yüklenmesini engeller. Bazı sitelerin işlevlerini etkileyebilir.</string>
    <!-- Enhanced Tracking Protection message that protection is currently on for this site -->
    <string name="etp_panel_on">Bu sitede korumalar AÇIK</string>
    <!-- Enhanced Tracking Protection message that protection is currently off for this site -->
    <string name="etp_panel_off">Bu sitede korumalar KAPALI</string>
    <!-- Header for exceptions list for which sites enhanced tracking protection is always off -->
    <string name="enhanced_tracking_protection_exceptions">Aşağıdaki sitelerde gelişmiş izlenme koruması kapatıldı</string>
    <!-- Content description (not visible, for screen readers etc.): Navigate
    back from ETP details (Ex: Tracking content) -->
    <string name="etp_back_button_content_description">Geri git</string>
    <!-- About page link text to open what's new link -->
    <string name="about_whats_new">%s tarayıcısında yeni neler var?</string>
    <!-- Open source licenses page title
    The first parameter is the app name -->
    <string name="open_source_licenses_title">%s | OSS Kitaplıkları</string>

    <!-- Category of trackers (redirect trackers) that can be blocked by Enhanced Tracking Protection -->
    <string name="etp_redirect_trackers_title">Yönlendirme takip kodları</string>
    <!-- Description of redirect tracker cookies that can be blocked by Enhanced Tracking Protection -->
    <string name="etp_redirect_trackers_description">Bilinen takip sitelerine yapılan yönlendirmelere ait çerezleri temizler.</string>

    <!-- Description of the SmartBlock Enhanced Tracking Protection feature. The * symbol is intentionally hardcoded here,
         as we use it on the UI to indicate which trackers have been partially unblocked.  -->
    <string name="preference_etp_smartblock_description">Aşağıda işaretlenen bazı takip kodlarıyla etkileşimde bulunduğunuz için bu sayfadaki engellemeler kısmen kaldırıldı.*</string>
    <!-- Text displayed that links to website about enhanced tracking protection SmartBlock -->
    <string name="preference_etp_smartblock_learn_more">Daha fazla bilgi al</string>

    <!-- Content description (not visible, for screen readers etc.):
    Enhanced tracking protection exception preference icon for ETP settings. -->
    <string name="preference_etp_exceptions_icon_description">Gelişmiş izlenme koruması istisna tercihi simgesi</string>

    <!-- About page link text to open support link -->
    <string name="about_support">Destek</string>
    <!-- About page link text to list of past crashes (like about:crashes on desktop) -->
    <string name="about_crashes">Çökmeler</string>
    <!-- About page link text to open privacy notice link -->
    <string name="about_privacy_notice">Gizlilik bildirimi</string>
    <!-- About page link text to open know your rights link -->
    <string name="about_know_your_rights">Haklarınızı bilin</string>
    <!-- About page link text to open licensing information link -->
    <string name="about_licensing_information">Lisans bilgileri</string>
    <!-- About page link text to open a screen with libraries that are used -->
    <string name="about_other_open_source_libraries">Kullandığımız kitaplıklar</string>

    <!-- Toast shown to the user when they are activating the secret dev menu
        The first parameter is number of long clicks left to enable the menu -->
    <string name="about_debug_menu_toast_progress">Hata ayıklama menüsü: Etkinleştirmek için %1$d tıklama kaldı</string>
    <string name="about_debug_menu_toast_done">Hata ayıklama menüsü etkin</string>

    <!-- Browser long press popup menu -->
    <!-- Copy the current url -->
    <string name="browser_toolbar_long_press_popup_copy">Kopyala</string>
    <!-- Paste & go the text in the clipboard. '&amp;' is replaced with the ampersand symbol: & -->
    <string name="browser_toolbar_long_press_popup_paste_and_go">Yapıştır ve git</string>
    <!-- Paste the text in the clipboard -->
    <string name="browser_toolbar_long_press_popup_paste">Yapıştır</string>

    <!-- Snackbar message shown after an URL has been copied to clipboard. -->
    <string name="browser_toolbar_url_copied_to_clipboard_snackbar">Adres panoya kopyalandı</string>

    <!-- Title text for the Add To Homescreen dialog -->
    <string name="add_to_homescreen_title">Ana ekrana ekle</string>
    <!-- Cancel button text for the Add to Homescreen dialog -->
    <string name="add_to_homescreen_cancel">İptal</string>
    <!-- Add button text for the Add to Homescreen dialog -->
    <string name="add_to_homescreen_add">Ekle</string>
    <!-- Continue to website button text for the first-time Add to Homescreen dialog -->
    <string name="add_to_homescreen_continue">Siteye devam et</string>
    <!-- Placeholder text for the TextView in the Add to Homescreen dialog -->
    <string name="add_to_homescreen_text_placeholder">Kısayol adı</string>

    <!-- Describes the add to homescreen functionality -->
    <string name="add_to_homescreen_description_2">Bu siteyi cihazınızın ana ekranına ekleyerek ona hızlıca erişebilir, site bir uygulamaymış gibi daha hızlı gezinti yapabilirsiniz.</string>

    <!-- Preference for managing the settings for logins and passwords in Fenix -->
    <string name="preferences_passwords_logins_and_passwords">Hesaplar ve parolalar</string>
    <!-- Preference for managing the saving of logins and passwords in Fenix -->
    <string name="preferences_passwords_save_logins">Kullanıcı adı ve parolaları kaydet</string>
    <!-- Preference option for asking to save passwords in Fenix -->
    <string name="preferences_passwords_save_logins_ask_to_save">Kaydetmeyi sor</string>
    <!-- Preference option for never saving passwords in Fenix -->
    <string name="preferences_passwords_save_logins_never_save">Asla kaydetme</string>
    <!-- Preference for autofilling saved logins in Firefox (in web content), %1$s will be replaced with the app name -->
    <string name="preferences_passwords_autofill2">%1$s ile otomatik doldur</string>
    <!-- Description for the preference for autofilling saved logins in Firefox (in web content), %1$s will be replaced with the app name -->
    <string name="preferences_passwords_autofill_description">%1$s kullanırken web sitelerinde kullanıcı adı ve parolalar doldurulup kaydedilsin.</string>
    <!-- Preference for autofilling logins from Fenix in other apps (e.g. autofilling the Twitter app) -->
    <string name="preferences_android_autofill">Diğer uygulamalarda otomatik doldur</string>
    <!-- Description for the preference for autofilling logins from Fenix in other apps (e.g. autofilling the Twitter app) -->
    <string name="preferences_android_autofill_description">Cihazınızdaki diğer uygulamalarda kullanıcı adı ve parolalar doldurulsun.</string>

    <!-- Preference option for adding a login -->
    <string name="preferences_logins_add_login">Hesap ekle</string>

    <!-- Preference for syncing saved logins in Fenix -->
    <string name="preferences_passwords_sync_logins">Hesapları eşitle</string>
    <!-- Preference for syncing saved logins in Fenix, when not signed in-->
    <string name="preferences_passwords_sync_logins_across_devices">Hesapları cihazlar arasında eşitle</string>
    <!-- Preference to access list of saved logins -->
    <string name="preferences_passwords_saved_logins">Kayıtlı hesaplar</string>
    <!-- Description of empty list of saved passwords. Placeholder is replaced with app name.  -->
    <string name="preferences_passwords_saved_logins_description_empty_text">Kaydettiğiniz veya %s ile eşitlediğiniz hesaplar burada görünecektir.</string>
    <!-- Preference to access list of saved logins -->
    <string name="preferences_passwords_saved_logins_description_empty_learn_more_link">Sync hakkında bilgi alın.</string>
    <!-- Preference to access list of login exceptions that we never save logins for -->
    <string name="preferences_passwords_exceptions">İstisnalar</string>
    <!-- Empty description of list of login exceptions that we never save logins for -->
    <string name="preferences_passwords_exceptions_description_empty">Kaydedilmeyen hesaplar ve parolalar burada görünecektir.</string>
    <!-- Description of list of login exceptions that we never save logins for -->
    <string name="preferences_passwords_exceptions_description">Bu sitelere ait hesaplar ve parolalar kaydedilmeyecektir.</string>
    <!-- Text on button to remove all saved login exceptions -->
    <string name="preferences_passwords_exceptions_remove_all">Tüm istisnaları sil</string>
    <!-- Hint for search box in logins list -->
    <string name="preferences_passwords_saved_logins_search">Hesaplarda ara</string>
    <!-- The header for the site that a login is for -->
    <string name="preferences_passwords_saved_logins_site">Site</string>
    <!-- The header for the username for a login -->
    <string name="preferences_passwords_saved_logins_username">Kullanıcı adı</string>
    <!-- The header for the password for a login -->
    <string name="preferences_passwords_saved_logins_password">Parola</string>
    <!-- Shown in snackbar to tell user that the password has been copied -->
    <string name="logins_password_copied">Parola panoya kopyalandı</string>
    <!-- Shown in snackbar to tell user that the username has been copied -->
    <string name="logins_username_copied">Kullanıcı adı panoya kopyalandı</string>
    <!-- Content Description (for screenreaders etc) read for the button to copy a password in logins-->
    <string name="saved_logins_copy_password">Parolayı kopyala</string>
    <!-- Content Description (for screenreaders etc) read for the button to clear a password while editing a login-->
    <string name="saved_logins_clear_password">Parolayı temizle</string>
    <!-- Content Description (for screenreaders etc) read for the button to copy a username in logins -->
    <string name="saved_login_copy_username">Kullanıcı adını kopyala</string>
    <!-- Content Description (for screenreaders etc) read for the button to clear a username while editing a login -->
    <string name="saved_login_clear_username">Kullanıcı adını temizle</string>
    <!-- Content Description (for screenreaders etc) read for the button to clear the hostname field while creating a login -->
    <string name="saved_login_clear_hostname">Sunucuyu temizle</string>
    <!-- Content Description (for screenreaders etc) read for the button to open a site in logins -->
    <string name="saved_login_open_site">Siteyi tarayıcıda aç</string>
    <!-- Content Description (for screenreaders etc) read for the button to reveal a password in logins -->
    <string name="saved_login_reveal_password">Parolayı göster</string>
    <!-- Content Description (for screenreaders etc) read for the button to hide a password in logins -->
    <string name="saved_login_hide_password">Parolayı gizle</string>
    <!-- Message displayed in biometric prompt displayed for authentication before allowing users to view their logins -->
    <string name="logins_biometric_prompt_message">Kayıtlı hesaplarınızı görmek için kilidi açın</string>
    <!-- Title of warning dialog if users have no device authentication set up -->
    <string name="logins_warning_dialog_title">Hesaplarınızı güvence altına alın</string>
    <!-- Message of warning dialog if users have no device authentication set up -->
    <string name="logins_warning_dialog_message">Cihazınız başka birinin eline geçerse kayıtlı hesaplarına erişilmesini önlemek için cihaz kilidi deseni, PIN veya parola ayarlayın.</string>
    <!-- Negative button to ignore warning dialog if users have no device authentication set up -->
    <string name="logins_warning_dialog_later">Daha sonra</string>
    <!-- Positive button to send users to set up a pin of warning dialog if users have no device authentication set up -->
    <string name="logins_warning_dialog_set_up_now">Hemen ayarla</string>
    <!-- Title of PIN verification dialog to direct users to re-enter their device credentials to access their logins -->
    <string name="logins_biometric_prompt_message_pin">Cihazınızın kilidini açın</string>
    <!-- Title for Accessibility Force Enable Zoom Preference -->
    <string name="preference_accessibility_force_enable_zoom">Tüm siteleri yakınlaştır</string>

    <!-- Summary for Accessibility Force Enable Zoom Preference -->
    <string name="preference_accessibility_force_enable_zoom_summary">Sıkıştırma ve yakınlaştırma hareketine izin vermeyen sitelerde bu hareketi etkinleştir.</string>

    <!-- Saved logins sorting strategy menu item -by name- (if selected, it will sort saved logins alphabetically) -->
    <string name="saved_logins_sort_strategy_alphabetically">Ad (A-Z)</string>
    <!-- Saved logins sorting strategy menu item -by last used- (if selected, it will sort saved logins by last used) -->
    <string name="saved_logins_sort_strategy_last_used">Son kullanım</string>
    <!-- Content description (not visible, for screen readers etc.): Sort saved logins dropdown menu chevron icon -->
    <string name="saved_logins_menu_dropdown_chevron_icon_content_description">Hesapları sırala menüsü</string>

    <!-- Autofill -->
    <!-- Preference and title for managing the autofill settings -->
    <string name="preferences_autofill">Otomatik doldurma</string>
    <!-- Preference and title for managing the settings for addresses -->
    <string name="preferences_addresses">Adresler</string>
    <!-- Preference and title for managing the settings for credit cards -->
    <string name="preferences_credit_cards">Kredi kartları</string>
    <!-- Preference for saving and autofilling credit cards -->
    <string name="preferences_credit_cards_save_and_autofill_cards">Kartları kaydedip otomatik doldur</string>
    <!-- Preference summary for saving and autofilling credit card data -->
    <string name="preferences_credit_cards_save_and_autofill_cards_summary">Veriler şifrelenir</string>
    <!-- Preference option for syncing credit cards across devices. This is displayed when the user is not signed into sync -->
    <string name="preferences_credit_cards_sync_cards_across_devices">Kartları cihazlar arasında eşitle</string>
    <!-- Preference option for syncing credit cards across devices. This is displayed when the user is signed into sync -->
    <string name="preferences_credit_cards_sync_cards">Kartları eşitle</string>
    <!-- Preference option for adding a credit card -->
    <string name="preferences_credit_cards_add_credit_card">Kredi kartı ekle</string>

    <!-- Preference option for managing saved credit cards -->
    <string name="preferences_credit_cards_manage_saved_cards">Kayıtlı kartları yönet</string>
    <!-- Preference option for adding an address -->
    <string name="preferences_addresses_add_address">Adres ekle</string>
    <!-- Preference option for managing saved addresses -->
    <string name="preferences_addresses_manage_addresses">Adresleri yönet</string>
    <!-- Preference for saving and autofilling addresses -->
    <string name="preferences_addresses_save_and_autofill_addresses">Adresleri kaydedip otomatik doldur</string>
    <!-- Preference summary for saving and autofilling address data -->
    <string name="preferences_addresses_save_and_autofill_addresses_summary">Numaralar, e-posta ve gönderim adresleri gibi bilgileri dahil et</string>

    <!-- Title of the "Add card" screen -->
    <string name="credit_cards_add_card">Kart ekle</string>
    <!-- Title of the "Edit card" screen -->
    <string name="credit_cards_edit_card">Kartı düzenle</string>
    <!-- The header for the card number of a credit card -->
    <string name="credit_cards_card_number">Kart numarası</string>
    <!-- The header for the expiration date of a credit card -->
    <string name="credit_cards_expiration_date">Son kullanma tarihi</string>
    <!-- The label for the expiration date month of a credit card to be used by a11y services-->
    <string name="credit_cards_expiration_date_month">Son kullanma tarihi - Ay</string>
    <!-- The label for the expiration date year of a credit card to be used by a11y services-->
    <string name="credit_cards_expiration_date_year">Son kullanma tarihi - Yıl</string>
    <!-- The header for the name on the credit card -->
    <string name="credit_cards_name_on_card">Kart üzerindeki ad</string>
    <!-- The text for the "Delete card" menu item for deleting a credit card -->
    <string name="credit_cards_menu_delete_card">Kartı sil</string>
    <!-- The text for the "Delete card" button for deleting a credit card -->
    <string name="credit_cards_delete_card_button">Kartı sil</string>
    <!-- The text for the confirmation message of "Delete card" dialog -->
    <string name="credit_cards_delete_dialog_confirmation">Bu kredi kartını silmek istediğinizden emin misiniz?</string>
    <!-- The text for the positive button on "Delete card" dialog -->
    <string name="credit_cards_delete_dialog_button">Sil</string>
    <!-- The title for the "Save" menu item for saving a credit card -->
    <string name="credit_cards_menu_save">Kaydet</string>
    <!-- The text for the "Save" button for saving a credit card -->
    <string name="credit_cards_save_button">Kaydet</string>
    <!-- The text for the "Cancel" button for cancelling adding, updating or deleting a credit card -->
    <string name="credit_cards_cancel_button">İptal</string>

    <!-- Title of the "Saved cards" screen -->
    <string name="credit_cards_saved_cards">Kayıtlı kartlar</string>

    <!-- Error message for credit card number validation -->
    <string name="credit_cards_number_validation_error_message">Lütfen geçerli bir kredi kartı numarası girin</string>

    <!-- Error message for credit card name on card validation -->
    <string name="credit_cards_name_on_card_validation_error_message">Lütfen bu alanı doldurun</string>
    <!-- Message displayed in biometric prompt displayed for authentication before allowing users to view their saved credit cards -->
    <string name="credit_cards_biometric_prompt_message">Kayıtlı kartlarınızı görmek için kilidi açın</string>
    <!-- Title of warning dialog if users have no device authentication set up -->
    <string name="credit_cards_warning_dialog_title">Kredi kartlarını güvence altına al</string>
    <!-- Message of warning dialog if users have no device authentication set up -->
    <string name="credit_cards_warning_dialog_message">Cihazınız başka birinin eline geçerse kayıtlı kartlarınıza erişilmesini önlemek için cihaz kilidi deseni, PIN veya parola ayarlayın.</string>
    <!-- Positive button to send users to set up a pin of warning dialog if users have no device authentication set up -->
    <string name="credit_cards_warning_dialog_set_up_now">Hemen ayarla</string>
    <!-- Negative button to ignore warning dialog if users have no device authentication set up -->
    <string name="credit_cards_warning_dialog_later">Daha sonra</string>

    <!-- Title of PIN verification dialog to direct users to re-enter their device credentials to access their credit cards -->
    <string name="credit_cards_biometric_prompt_message_pin">Cihazınızın kilidini açın</string>
    <!-- Message displayed in biometric prompt for authentication, before allowing users to use their stored credit card information -->
    <string name="credit_cards_biometric_prompt_unlock_message">Depolanan kredi kartı bilgilerini kullanmak için kilidi açın</string>

    <!-- Title of the "Add address" screen -->
    <string name="addresses_add_address">Adres ekle</string>
    <!-- Title of the "Edit address" screen -->
    <string name="addresses_edit_address">Adresi düzenle</string>
    <!-- Title of the "Manage addresses" screen -->
    <string name="addresses_manage_addresses">Adresleri yönet</string>
    <!-- The header for the first name of an address -->
    <string name="addresses_first_name">Ad</string>
    <!-- The header for the middle name of an address -->
    <string name="addresses_middle_name">İkinci ad</string>
    <!-- The header for the last name of an address -->
    <string name="addresses_last_name">Soyadı</string>
    <!-- The header for the street address of an address -->
    <string name="addresses_street_address">Sokak adresi</string>
    <!-- The header for the city of an address -->
    <string name="addresses_city">Şehir</string>
    <!-- The header for the subregion of an address when "state" should be used -->
    <string name="addresses_state">Eyalet</string>
    <!-- The header for the subregion of an address when "province" should be used -->
    <string name="addresses_province">İl</string>
    <!-- The header for the zip code of an address -->
    <string name="addresses_zip">Posta kodu</string>
    <!-- The header for the country or region of an address -->
    <string name="addresses_country">Ülke veya bölge</string>
    <!-- The header for the phone number of an address -->
    <string name="addresses_phone">Telefon</string>
    <!-- The header for the email of an address -->
    <string name="addresses_email">E-posta</string>
    <!-- The text for the "Save" button for saving an address -->
    <string name="addresses_save_button">Kaydet</string>
    <!-- The text for the "Cancel" button for cancelling adding, updating or deleting an address -->
    <string name="addresses_cancel_button">Vazgeç</string>
    <!-- The text for the "Delete address" button for deleting an address -->
    <string name="addressess_delete_address_button">Adresi sil</string>

    <!-- The title for the "Delete address" confirmation dialog -->
    <string name="addressess_confirm_dialog_message">Bu adresi silmek istediğinizden emin misiniz?</string>
    <!-- The text for the positive button on "Delete address" dialog -->
    <string name="addressess_confirm_dialog_ok_button">Sil</string>
    <!-- The text for the negative button on "Delete address" dialog -->
    <string name="addressess_confirm_dialog_cancel_button">İptal</string>
    <!-- The text for the "Save address" menu item for saving an address -->
    <string name="address_menu_save_address">Adresi kaydet</string>
    <!-- The text for the "Delete address" menu item for deleting an address -->
    <string name="address_menu_delete_address">Adresi sil</string>

    <!-- Title of the Add search engine screen -->
    <string name="search_engine_add_custom_search_engine_title">Arama motoru ekle</string>
    <!-- Content description (not visible, for screen readers etc.): Title for the button that navigates to add new engine screen -->
    <string name="search_engine_add_custom_search_engine_button_content_description">Yeni arama motoru ekle</string>
    <!-- Title of the Edit search engine screen -->
    <string name="search_engine_edit_custom_search_engine_title">Arama motorunu düzenle</string>
    <!-- Text for the menu button to edit a search engine -->
    <string name="search_engine_edit">Düzenle</string>
    <!-- Text for the menu button to delete a search engine -->
    <string name="search_engine_delete">Sil</string>

    <!-- Label for the TextField in which user enters custom search engine name -->
    <string name="search_add_custom_engine_name_label">Adı</string>
    <!-- Placeholder text shown in the Search Engine Name text field before a user enters text -->
    <string name="search_add_custom_engine_name_hint_2">Arama motoru adı</string>
    <!-- Label for the TextField in which user enters custom search engine URL -->
    <string name="search_add_custom_engine_url_label">Arama dizgisinin URL’si</string>
    <!-- Placeholder text shown in the Search String TextField before a user enters text -->
    <string name="search_add_custom_engine_search_string_hint_2">Arama için kullanılacak URL</string>
    <!-- Description text for the Search String TextField. The %s is part of the string -->
    <string name="search_add_custom_engine_search_string_example" formatted="false">Sorguyu “%s” ile değiştirin. Örnek:\nhttps://www.google.com/search?q=%s</string>

    <!-- Accessibility description for the form in which details about the custom search engine are entered -->
    <string name="search_add_custom_engine_form_description">Özel arama motoru ayrıntıları</string>

    <!-- Label for the TextField in which user enters custom search engine suggestion URL -->
    <string name="search_add_custom_engine_suggest_url_label">Arama önerisi API’si (isteğe bağlı)</string>
    <!-- Placeholder text shown in the Search Suggestion String TextField before a user enters text -->
    <string name="search_add_custom_engine_suggest_string_hint">Arama önerisi API URL’si</string>
    <!-- Description text for the Search Suggestion String TextField. The %s is part of the string -->
    <string name="search_add_custom_engine_suggest_string_example_2" formatted="false">Sorgunun yerine “%s” yazın. Örnek:\nhttps://suggestqueries.google.com/complete/search?client=firefox&amp;q=%s</string>
    <!-- The text for the "Save" button for saving a custom search engine -->
    <string name="search_custom_engine_save_button">Kaydet</string>

    <!-- Text shown when a user leaves the name field empty -->
    <string name="search_add_custom_engine_error_empty_name">Arama motoru adını yazın</string>
    <!-- Text shown when a user leaves the search string field empty -->
    <string name="search_add_custom_engine_error_empty_search_string">Bir arama dizgisi yazın</string>
    <!-- Text shown when a user leaves out the required template string -->
    <string name="search_add_custom_engine_error_missing_template">Arama dizgisinin örnek biçimle uyumlu olduğundan emin olun</string>
    <!-- Text shown when we aren't able to validate the custom search query. The first parameter is the url of the custom search engine -->
    <string name="search_add_custom_engine_error_cannot_reach">“%s” sunucusuna bağlanma hatası</string>
    <!-- Text shown when a user creates a new search engine -->
    <string name="search_add_custom_engine_success_message">%s oluşturuldu</string>
    <!-- Text shown when a user successfully edits a custom search engine -->
    <string name="search_edit_custom_engine_success_message">%s kaydedildi</string>
    <!-- Text shown when a user successfully deletes a custom search engine -->
    <string name="search_delete_search_engine_success_message">%s silindi</string>

    <!-- Heading for the instructions to allow a permission -->
    <string name="phone_feature_blocked_intro">İzin vermek için:</string>
    <!-- First step for the allowing a permission -->
    <string name="phone_feature_blocked_step_settings">1. Android ayarlarına gidin</string>
    <!-- Second step for the allowing a permission -->
    <string name="phone_feature_blocked_step_permissions"><![CDATA[2. <b>İzinler</b>’e dokunun]]></string>
    <!-- Third step for the allowing a permission (Fore example: Camera) -->
    <string name="phone_feature_blocked_step_feature"><![CDATA[3. <b>%1$s</b> ayarını AÇIK yapın]]></string>

    <!-- Label that indicates a site is using a secure connection -->
    <string name="quick_settings_sheet_secure_connection_2">Bağlantı güvenli</string>
    <!-- Label that indicates a site is using a insecure connection -->
    <string name="quick_settings_sheet_insecure_connection_2">Bağlantı güvenli değil</string>
    <!-- Label to clear site data -->
    <string name="clear_site_data">Çerezleri ve site verilerini temizle</string>
    <!-- Confirmation message for a dialog confirming if the user wants to delete all data for current site -->
    <string name="confirm_clear_site_data"><![CDATA[<b>%s</b> sitesi için tüm çerezleri ve site verilerini silmek istediğinizden emin misiniz?]]></string>
    <!-- Confirmation message for a dialog confirming if the user wants to delete all the permissions for all sites-->
    <string name="confirm_clear_permissions_on_all_sites">Tüm sitelerdeki tüm izinleri silmek istediğinizden emin misiniz?</string>
    <!-- Confirmation message for a dialog confirming if the user wants to delete all the permissions for a site-->
    <string name="confirm_clear_permissions_site">Bu site için tüm izinleri silmek istediğinizden emin misiniz?</string>
    <!-- Confirmation message for a dialog confirming if the user wants to set default value a permission for a site-->
    <string name="confirm_clear_permission_site">Bu site için bu izni silmek istediğinizden emin misiniz?</string>
    <!-- label shown when there are not site exceptions to show in the site exception settings -->
    <string name="no_site_exceptions">Site istisnası yok</string>
    <!-- Bookmark deletion confirmation -->
    <string name="bookmark_deletion_confirmation">Bu yer imini silmek istediğinizden emin misiniz?</string>
    <!-- Browser menu button that adds a shortcut to the home fragment -->
    <string name="browser_menu_add_to_shortcuts">Kısayollara ekle</string>
    <!-- Browser menu button that removes a shortcut from the home fragment -->
    <string name="browser_menu_remove_from_shortcuts">Kısayollardan kaldır</string>
    <!-- text shown before the issuer name to indicate who its verified by, parameter is the name of
     the certificate authority that verified the ticket-->
    <string name="certificate_info_verified_by">Doğrulayan: %1$s </string>
    <!-- Login overflow menu delete button -->
    <string name="login_menu_delete_button">Sil</string>
    <!-- Login overflow menu edit button -->
    <string name="login_menu_edit_button">Düzenle</string>
    <!-- Message in delete confirmation dialog for logins -->
    <string name="login_deletion_confirmation">Bu hesabı silmek istediğinizden emin misiniz?</string>
    <!-- Positive action of a dialog asking to delete  -->
    <string name="dialog_delete_positive">Sil</string>
    <!-- Negative action of a dialog asking to delete login -->
    <string name="dialog_delete_negative">Vazgeç</string>
    <!--  The saved login options menu description. -->
    <string name="login_options_menu">Hesap seçenekleri</string>
    <!--  The editable text field for a login's web address. -->
    <string name="saved_login_hostname_description">Hesabın web adresi için düzenlenebilir metin alanı.</string>
    <!--  The editable text field for a login's username. -->
    <string name="saved_login_username_description">Hesabın kullanıcı adı için düzenlenebilir metin alanı.</string>
    <!--  The editable text field for a login's password. -->
    <string name="saved_login_password_description">Hesabın parolası için düzenlenebilir metin alanı.</string>
    <!--  The button description to save changes to an edited login. -->
    <string name="save_changes_to_login">Değişiklikleri hesaba kaydet.</string>
    <!--  The page title for editing a saved login. -->
    <string name="edit">Düzenle</string>
    <!--  The page title for adding new login. -->
    <string name="add_login">Yeni hesap ekle</string>
    <!--  The error message in add/edit login view when password field is blank. -->
    <string name="saved_login_password_required">Parola gerekli</string>
    <!--  The error message in add login view when username field is blank. -->
    <string name="saved_login_username_required">Kullanıcı adı gereklidir</string>
    <!--  The error message in add login view when hostname field is blank. -->
    <string name="saved_login_hostname_required" tools:ignore="UnusedResources">Sunucu gereklidir</string>
    <!-- Voice search button content description  -->
    <string name="voice_search_content_description">Sesle arama</string>
    <!-- Voice search prompt description displayed after the user presses the voice search button -->
    <string name="voice_search_explainer">Şimdi konuşun</string>

    <!--  The error message in edit login view when a duplicate username exists. -->
    <string name="saved_login_duplicate">Bu kullanıcı adına sahip bir hesap zaten var</string>

    <!-- This is the hint text that is shown inline on the hostname field of the create new login page. 'https://www.example.com' intentionally hardcoded here -->
    <string name="add_login_hostname_hint_text">https://www.example.com</string>
    <!-- This is an error message shown below the hostname field of the add login page when a hostname does not contain http or https. -->
    <string name="add_login_hostname_invalid_text_3">Web adresi &quot;https://&quot; veya &quot;http://&quot; içermelidir</string>
    <!-- This is an error message shown below the hostname field of the add login page when a hostname is invalid. -->
    <string name="add_login_hostname_invalid_text_2">Geçerli bir sunucu gerekli</string>

    <!-- Synced Tabs -->
    <!-- Text displayed to ask user to connect another device as no devices found with account -->
    <string name="synced_tabs_connect_another_device">Başka bir cihaz bağlayın.</string>
    <!-- Text displayed asking user to re-authenticate -->
    <string name="synced_tabs_reauth">Lütfen yeniden giriş yapın.</string>
    <!-- Text displayed when user has disabled tab syncing in Firefox Sync Account -->
    <string name="synced_tabs_enable_tab_syncing">Lütfen sekme eşitlemeyi etkinleştirin.</string>
    <!-- Text displayed when user has no tabs that have been synced -->
    <string name="synced_tabs_no_tabs">Diğer cihazlarınızdaki Firefox’larda hiç açık sekme yok.</string>
    <!-- Text displayed in the synced tabs screen when a user is not signed in to Firefox Sync describing Synced Tabs -->
    <string name="synced_tabs_sign_in_message">Diğer cihazlarınızdaki sekmelerin listesini görün.</string>
    <!-- Text displayed on a button in the synced tabs screen to link users to sign in when a user is not signed in to Firefox Sync -->
    <string name="synced_tabs_sign_in_button">Sync’e giriş yapın</string>

    <!-- The text displayed when a synced device has no tabs to show in the list of Synced Tabs. -->
    <string name="synced_tabs_no_open_tabs">Açık sekme yok</string>

    <!-- Content description for expanding a group of synced tabs. -->
    <string name="synced_tabs_expand_group">Eşitlenmiş sekme grubunu genişlet</string>
    <!-- Content description for collapsing a group of synced tabs. -->
    <string name="synced_tabs_collapse_group">Eşitlenmiş sekme grubunu daralt</string>

    <!-- Top Sites -->
    <!-- Title text displayed in the dialog when shortcuts limit is reached. -->
    <string name="shortcut_max_limit_title">Kısayol sınırına ulaştınız</string>
    <!-- Content description text displayed in the dialog when shortcut limit is reached. -->
    <string name="shortcut_max_limit_content">Yeni bir kısayol eklemek için kısayollardan birini kaldırın. Siteye dokunup basılı tutun ve kaldır’ı seçin.</string>
    <!-- Confirmation dialog button text when top sites limit is reached. -->
    <string name="top_sites_max_limit_confirmation_button">Tamam</string>

    <!-- Label for the preference to show the shortcuts for the most visited top sites on the homepage -->
    <string name="top_sites_toggle_top_recent_sites_4">Kısayollar</string>
    <!-- Title text displayed in the rename top site dialog. -->
    <string name="top_sites_rename_dialog_title">Adı</string>
    <!-- Hint for renaming title of a shortcut -->
    <string name="shortcut_name_hint">Kısayol adı</string>
    <!-- Button caption to confirm the renaming of the top site. -->
    <string name="top_sites_rename_dialog_ok">Tamam</string>
    <!-- Dialog button text for canceling the rename top site prompt. -->
    <string name="top_sites_rename_dialog_cancel">İptal</string>

    <!-- Text for the menu button to open the homepage settings. -->
    <string name="top_sites_menu_settings">Ayarlar</string>
    <!-- Text for the menu button to navigate to sponsors and privacy support articles. '&amp;' is replaced with the ampersand symbol: & -->
    <string name="top_sites_menu_sponsor_privacy">Sponsorlarımız ve gizliliğiniz</string>
    <!-- Label text displayed for a sponsored top site. -->
    <string name="top_sites_sponsored_label">Sponsorlu</string>

    <!-- Inactive tabs in the tabs tray -->
    <!-- Title text displayed in the tabs tray when a tab has been unused for 14 days. -->
    <string name="inactive_tabs_title">Pasif sekmeler</string>
    <!-- Content description for closing all inactive tabs -->
    <string name="inactive_tabs_delete_all">Tüm pasif sekmeleri kapat</string>

    <!-- Content description for expanding the inactive tabs section. -->
    <string name="inactive_tabs_expand_content_description">Pasif sekmeleri genişlet</string>
    <!-- Content description for collapsing the inactive tabs section. -->
    <string name="inactive_tabs_collapse_content_description">Pasif sekmeleri daralt</string>

    <!-- Inactive tabs auto-close message in the tabs tray -->
    <!-- The header text of the auto-close message when the user is asked if they want to turn on the auto-closing of inactive tabs. -->
    <string name="inactive_tabs_auto_close_message_header" tools:ignore="UnusedResources">Bir ay sonra kendiliğinden kapatılsın mı?</string>
    <!-- A description below the header to notify the user what the inactive tabs auto-close feature is. -->
    <string name="inactive_tabs_auto_close_message_description" tools:ignore="UnusedResources">Firefox, bir aydır bakmadığınız sekmeleri kapatabilir.</string>
    <!-- A call to action below the description to allow the user to turn on the auto closing of inactive tabs. -->
    <string name="inactive_tabs_auto_close_message_action" tools:ignore="UnusedResources">OTOMATİK KAPATMAYI AÇ</string>

    <!-- Text for the snackbar to confirm auto-close is enabled for inactive tabs -->
    <string name="inactive_tabs_auto_close_message_snackbar">Otomatik kapatma açıldı</string>

    <!-- Awesome bar suggestion's headers -->
    <!-- Search suggestions title for Firefox Suggest. -->
    <string name="firefox_suggest_header">Firefox Önerileri</string>

    <!-- Title for search suggestions when Google is the default search suggestion engine. -->
    <string name="google_search_engine_suggestion_header">Google araması</string>
    <!-- Title for search suggestions when the default search suggestion engine is anything other than Google. The first parameter is default search engine name. -->
    <string name="other_default_search_engine_suggestion_header">%s araması</string>

    <!-- Default browser experiment -->
    <string name="default_browser_experiment_card_text">Web siteleri, e-postalar ve mesajlardaki bağlantılar otomatik olarak Firefox’ta açılsın.</string>

    <!-- Content description for close button in collection placeholder. -->
    <string name="remove_home_collection_placeholder_content_description">Kaldır</string>

    <!-- Content description radio buttons with a link to more information -->
    <string name="radio_preference_info_content_description">Ayrıntılar için tıklayın</string>

    <!-- Content description for the action bar "up" button -->
    <string name="action_bar_up_description">Yukarı</string>

    <!-- Content description for privacy content close button -->
    <string name="privacy_content_close_button_content_description">Kapat</string>

    <!-- Pocket recommended stories -->
    <!-- Header text for a section on the home screen. -->
    <string name="pocket_stories_header_1">Merak uyandıran makaleler</string>
    <!-- Header text for a section on the home screen. -->
    <string name="pocket_stories_categories_header">Konuya göre makaleler</string>
    <!-- Text of a button allowing users to access an external url for more Pocket recommendations. -->
    <string name="pocket_stories_placeholder_text">Daha fazlasını keşfedin</string>
    <!-- Title of an app feature. Smaller than a heading. The first parameter is product name Pocket -->
    <string name="pocket_stories_feature_title_2">%s desteğiyle.</string>
    <!-- Caption for describing a certain feature. The placeholder is for a clickable text (eg: Learn more) which will load an url in a new tab when clicked.  -->
    <string name="pocket_stories_feature_caption">Firefox ailesinden. %s</string>
    <!-- Clickable text for opening an external link for more information about Pocket. -->
    <string name="pocket_stories_feature_learn_more">Daha fazla bilgi al</string>

    <!-- Text indicating that the Pocket story that also displays this text is a sponsored story by other 3rd party entity. -->
    <string name="pocket_stories_sponsor_indication">Sponsorlu</string>

    <!-- Snackbar message for enrolling in a Nimbus experiment from the secret settings when Studies preference is Off.-->
    <string name="experiments_snackbar">Veri göndermek için telemetriyi etkinleştirin.</string>
    <!-- Snackbar button text to navigate to telemetry settings.-->
    <string name="experiments_snackbar_button">Ayarlara git</string>

    <!-- Review quality check feature-->
    <!-- Name for the review quality check feature used as title for the panel. -->
    <string name="review_quality_check_feature_name_2">Değerlendirme Kontrolcüsü</string>
    <!-- Summary for grades A and B for review quality check adjusted grading. -->
    <string name="review_quality_check_grade_a_b_description">Güvenilir değerlendirmeler</string>
    <!-- Summary for grade C for review quality check adjusted grading. -->
    <string name="review_quality_check_grade_c_description">Güvenilir ve güvenilmez değerlendirmelerin karışımı</string>
    <!-- Summary for grades D and F for review quality check adjusted grading. -->
    <string name="review_quality_check_grade_d_f_description">Güvenilmez değerlendirmeler</string>
    <!-- Text for title presenting the reliability of a product's reviews. -->
    <string name="review_quality_check_grade_title">Bu değerlendirmeler ne kadar güvenilir?</string>
    <!-- Title for when the rating has been updated by the review checker -->
    <string name="review_quality_check_adjusted_rating_title">Düzeltilmiş puan</string>
    <!-- Description for a product's adjusted star rating. The text presents that the product's reviews which were evaluated as unreliable were removed from the adjusted rating. -->
    <string name="review_quality_check_adjusted_rating_description" moz:RemovedIn="122" tools:ignore="UnusedResources">Güvenilmez değerlendirmeler kaldırıldı</string>
    <!-- Description for a product's adjusted star rating. The text presents that the product's reviews which were evaluated as unreliable were removed from the adjusted rating. -->
    <string name="review_quality_check_adjusted_rating_description_2">Güvenilir değerlendirmelere dayanarak</string>
    <!-- Title for list of highlights from a product's review emphasizing a product's important traits. -->
    <string name="review_quality_check_highlights_title">Öne çıkan son değerlendirmeler</string>
    <!-- Title for section explaining how we analyze the reliability of a product's reviews. -->
    <string name="review_quality_check_explanation_title">Değerlendirme kalitesini nasıl belirliyoruz?</string>
    <!-- Paragraph explaining how we analyze the reliability of a product's reviews. First parameter is the Fakespot product name. In the phrase "Fakespot by Mozilla", "by" can be localized. Does not need to stay by. -->
    <string name="review_quality_check_explanation_body_reliability">Ürün değerlendirmelerinin güvenilirliğini denetlemek için Mozilla’nın %s yapay zekâ teknolojisini kullanıyoruz. Bu araç yalnızca değerlendirmelerin kalitesini anlamanıza yardımcı olur, ürün kalitesi hakkında yorum yapmaz. </string>
    <!-- Paragraph explaining the grading system we use to classify the reliability of a product's reviews. -->
    <string name="review_quality_check_info_review_grade_header"><![CDATA[Her ürünün değerlendirmelerine A’dan F’ye kadar bir <b>harf notu</b> veriyoruz.]]></string>
    <!-- Description explaining grades A and B for review quality check adjusted grading. -->
    <string name="review_quality_check_info_grade_info_AB">Güvenilir değerlendirmeler. Değerlendirmelerin büyük olasılıkla dürüst, tarafsız incelemeler yazan gerçek müşterilerden geldiğini düşünüyoruz.</string>
    <!-- Description explaining grade C for review quality check adjusted grading. -->
    <string name="review_quality_check_info_grade_info_C">Güvenilir ve güvenilmez değerlendirmelerin bir karışımı olduğunu düşünüyoruz.</string>
    <!-- Description explaining grades D and F for review quality check adjusted grading. -->
    <string name="review_quality_check_info_grade_info_DF">Güvenilmez değerlendirmeler. Değerlendirmelerin büyük ihtimalle sahte olduğunu veya önyargılı kişilerden geldiğini düşünüyoruz.</string>
    <!-- Paragraph explaining how a product's adjusted grading is calculated. -->
    <string name="review_quality_check_explanation_body_adjusted_grading"><![CDATA[<b>Düzeltilmiş puan</b> yalnızca güvenilir olduğunu düşündüğümüz değerlendirmelere dayanır.]]></string>
    <!-- Paragraph explaining product review highlights. First parameter is the name of the retailer (e.g. Amazon). -->
    <string name="review_quality_check_explanation_body_highlights"><![CDATA[<b>Öne çıkanlar</b> son 80 gün içindeki güvenilir olduğunu düşündüğümüz %s değerlendirmelerinden alınmıştır.]]></string>
    <!-- Text for learn more caption presenting a link with information about review quality. First parameter is for clickable text defined in review_quality_check_info_learn_more_link. -->
    <string name="review_quality_check_info_learn_more">%s hakkında daha fazla bilgi alın.</string>
    <!-- Clickable text that links to review quality check SuMo page. First parameter is the Fakespot product name. In the phrase "Fakespot by Mozilla", "by" can be localized. Does not need to stay by. -->
    <string name="review_quality_check_info_learn_more_link" moz:RemovedIn="121" tools:ignore="UnusedResources">Mozilla %s değerlendirme kalitesini nasıl belirliyor?</string>
    <!-- Clickable text that links to review quality check SuMo page. First parameter is the Fakespot product name. -->
    <string name="review_quality_check_info_learn_more_link_2">%s değerlendirme kalitesini nasıl belirliyor?</string>
    <!-- Text for title of settings section. -->
    <string name="review_quality_check_settings_title">Ayarlar</string>
    <!-- Text for label for switch preference to show recommended products from review quality check settings section. -->
    <string name="review_quality_check_settings_recommended_products">Değerlendirme denetleyicisinde reklamları göster</string>
    <!-- Description for switch preference to show recommended products from review quality check settings section. First parameter is for clickable text defined in review_quality_check_settings_recommended_products_learn_more.-->
    <string name="review_quality_check_settings_recommended_products_description_2" tools:ignore="UnusedResources">Ara sıra ilgili ürünlerin reklamlarını görebilirsiniz. Yalnızca güvenilir değerlendirmeleri olan ürünlerin reklamlarını kabul ediyoruz. %s</string>
    <!-- Clickable text that links to review quality check recommended products support article. -->
    <string name="review_quality_check_settings_recommended_products_learn_more" tools:ignore="UnusedResources">Daha fazla bilgi alın</string>
    <!-- Text for turning sidebar off button from review quality check settings section. -->
    <string name="review_quality_check_settings_turn_off">Değerlendirme kontrolcüsünü kapat</string>
    <!-- Text for title of recommended product section. This is displayed above a product image, suggested as an alternative to the product reviewed. -->
    <string name="review_quality_check_ad_title" tools:ignore="UnusedResources">İlginizi çekebilir</string>
    <!-- Caption for recommended product section indicating this is an ad by Fakespot. First parameter is the Fakespot product name. -->
    <string name="review_quality_check_ad_caption" tools:ignore="UnusedResources">%s reklamı</string>
    <!-- Caption for review quality check panel. First parameter is for clickable text defined in review_quality_check_powered_by_link. -->
    <string name="review_quality_check_powered_by_2">Değerlendirme kontrolcüsünün altyapısı %s tarafından sağlanmaktadır</string>
    <!-- Clickable text that links to Fakespot.com. First parameter is the Fakespot product name. In the phrase "Fakespot by Mozilla", "by" can be localized. Does not need to stay by. -->
    <string name="review_quality_check_powered_by_link" tools:ignore="UnusedResources">Mozilla’dan %s</string>
    <!-- Text for title of warning card informing the user that the current analysis is outdated. -->
    <string name="review_quality_check_outdated_analysis_warning_title" tools:ignore="UnusedResources">Kontrol edilecek yeni bilgiler</string>
    <!-- Text for button from warning card informing the user that the current analysis is outdated. Clicking this should trigger the product's re-analysis. -->
    <string name="review_quality_check_outdated_analysis_warning_action" tools:ignore="UnusedResources">Şimdi kontrol et</string>
    <!-- Title for warning card informing the user that the current product does not have enough reviews for a review analysis. -->
    <string name="review_quality_check_no_reviews_warning_title">Henüz yeterli değerlendirme yok</string>
    <!-- Text for body of warning card informing the user that the current product does not have enough reviews for a review analysis. -->
    <string name="review_quality_check_no_reviews_warning_body">Bu ürüne daha fazla değerlendirme geldiğinde değerlendirmelerin kalitelerini kontrol edebileceğiz.</string>
    <!-- Title for warning card informing the user that the current product is currently not available. -->
    <string name="review_quality_check_product_availability_warning_title">Ürün mevcut değil</string>
    <!-- Text for the body of warning card informing the user that the current product is currently not available. -->
    <string name="review_quality_check_product_availability_warning_body">Bu ürünün yeniden stoğa girdiğini görürseniz bize bildirin, biz de değerlendirmeleri kontrol etmeye çalışalım.</string>
    <!-- Clickable text for warning card informing the user that the current product is currently not available. Clicking this should inform the server that the product is available. -->
    <string name="review_quality_check_product_availability_warning_action_2">Ürünün stokta olduğunu bildir</string>
    <!-- Title for warning card informing the user that the current product's re-analysis is still processing. -->
    <string name="review_quality_check_reanalysis_in_progress_warning_title" moz:RemovedIn="122">Değerlendirme kalitesi kontrol ediliyor</string>
    <!-- Title for warning card informing the user that the current product's analysis is still processing. -->
    <string name="review_quality_check_analysis_in_progress_warning_title" moz:RemovedIn="122">Değerlendirme kalitesi kontrol ediliyor</string>
    <!-- Title for warning card informing the user that the current product's analysis is still processing. The parameter is the percentage progress (0-100%) of the analysis process (e.g. 56%). -->
    <string name="review_quality_check_analysis_in_progress_warning_title_2">Değerlendirme kalitesi kontrol ediliyor (%s)</string>
    <!-- Text for body of warning card informing the user that the current product's analysis is still processing. -->
    <string name="review_quality_check_analysis_in_progress_warning_body">Yaklaşık 60 saniye sürebilir.</string>
    <!-- Title for info card displayed after the user reports a product is back in stock. -->
    <string name="review_quality_check_analysis_requested_info_title">Bildirdiğiniz için teşekkürler!</string>
    <!-- Text for body of info card displayed after the user reports a product is back in stock. -->
    <string name="review_quality_check_analysis_requested_info_body">Bu ürünün değerlendirmeleriyle ilgili 24 saat içinde bilgi alacağız. Lütfen daha sonra tekrar kontrol edin.</string>
    <!-- Title for info card displayed when the user review checker while on a product that Fakespot does not analyze (e.g. gift cards, music). -->
    <string name="review_quality_check_not_analyzable_info_title">Bu değerlendirmeleri kontrol edemiyoruz</string>
    <!-- Text for body of info card displayed when the user review checker while on a product that Fakespot does not analyze (e.g. gift cards, music). -->
    <string name="review_quality_check_not_analyzable_info_body">Maalesef bazı ürün türlerinin değerlendirme kalitelerini kontrol edemiyoruz. Örneğin, hediye kartları ve video, müzik ve oyun akışı.</string>
    <!-- Title for info card displayed when another user reported the displayed product is back in stock. -->
    <string name="review_quality_check_analysis_requested_other_user_info_title" tools:ignore="UnusedResources">Bilgiler yakında gelecek</string>
    <!-- Text for body of info card displayed when another user reported the displayed product is back in stock. -->
    <string name="review_quality_check_analysis_requested_other_user_info_body" tools:ignore="UnusedResources">Bu ürünün değerlendirmeleriyle ilgili 24 saat içinde bilgi alacağız. Lütfen daha sonra tekrar kontrol edin.</string>
    <!-- Title for info card displayed to the user when analysis finished updating. -->
    <string name="review_quality_check_analysis_updated_confirmation_title" tools:ignore="UnusedResources">Analiz güncel</string>
    <!-- Text for the action button from info card displayed to the user when analysis finished updating. -->
    <string name="review_quality_check_analysis_updated_confirmation_action" tools:ignore="UnusedResources">Anladım</string>
    <!-- Title for error card displayed to the user when an error occurred. -->
    <string name="review_quality_check_generic_error_title">Şu anda bilgi yok</string>
    <!-- Text for body of error card displayed to the user when an error occurred. -->
    <string name="review_quality_check_generic_error_body">Sorunu çözmek için çalışıyoruz. Lütfen kısa süre sonra tekrar kontrol edin.</string>
    <!-- Title for error card displayed to the user when the device is disconnected from the network. -->
    <string name="review_quality_check_no_connection_title">Ağ bağlantısı yok</string>
    <!-- Text for body of error card displayed to the user when the device is disconnected from the network. -->
    <string name="review_quality_check_no_connection_body">Ağ bağlantınızı kontrol edip sayfayı tazelemeyi deneyin.</string>
    <!-- Title for card displayed to the user for products whose reviews were not analyzed yet. -->
    <string name="review_quality_check_no_analysis_title">Bu değerlendirmeler hakkında henüz bilgi yok</string>
    <!-- Text for the body of card displayed to the user for products whose reviews were not analyzed yet. -->
    <string name="review_quality_check_no_analysis_body">Bu ürünle ilgili değerlendirmelerin güvenilir olup olmadığını öğrenmek için değerlendirme kalitesini kontrol edin. Yaklaşık 60 saniye sürer.</string>
    <!-- Text for button from body of card displayed to the user for products whose reviews were not analyzed yet. Clicking this should trigger a product analysis. -->
    <string name="review_quality_check_no_analysis_link">Değerlendirme kalitesini kontrol et</string>
    <!-- Headline for review quality check contextual onboarding card. -->
    <string name="review_quality_check_contextual_onboarding_title">Ürün değerlendirmelerine ilişkin güvenilir kılavuzumuzu deneyin</string>
    <!-- Description for review quality check contextual onboarding card. The first and last two parameters are for retailer names (e.g. Amazon, Walmart). The second parameter is for the name of the application (e.g. Firefox). -->
    <string name="review_quality_check_contextual_onboarding_description">Yeni bir şey satın almadan önce %1$s sitesindeki ürün değerlendirmelerinin güvenilirliğini görün. Deneysel bir %2$s özelliği olan değerlendirme kontrolcüsü, tarayıcınızla birlikte geliyor. %3$s ve %4$s ile de uyumlu.</string>
    <!-- Description for review quality check contextual onboarding card. The first parameters is for retailer name (e.g. Amazon). The second parameter is for the name of the application (e.g. Firefox). -->
    <string name="review_quality_check_contextual_onboarding_description_one_vendor">Yeni bir şey satın almadan önce %1$s sitesindeki ürün değerlendirmelerinin güvenilirliğini görün. Deneysel bir %2$s özelliği olan değerlendirme kontrolcüsü, tarayıcınızla birlikte geliyor.</string>
    <!-- Paragraph presenting review quality check feature. First parameter is the Fakespot product name. Second parameter is for clickable text defined in review_quality_check_contextual_onboarding_learn_more_link. In the phrase "Fakespot by Mozilla", "by" can be localized. Does not need to stay by. -->
    <string name="review_quality_check_contextual_onboarding_learn_more">Mozilla %1$s sayesinde önyargılı ve sahte değerlendirmelerden kaçınabilirsiniz. Alışverişlerinizde sizi korumak için yapay zekâ modelimizi sürekli geliştiriyoruz. %2$s</string>
    <!-- Clickable text from the contextual onboarding card that links to review quality check support article. -->
    <string name="review_quality_check_contextual_onboarding_learn_more_link">Daha fazla bilgi alın</string>
    <!-- Caption text to be displayed in review quality check contextual onboarding card above the opt-in button. First parameter is the Fakespot product name. Following parameters are for clickable texts defined in review_quality_check_contextual_onboarding_privacy_policy and review_quality_check_contextual_onboarding_terms_use. In the phrase "Fakespot by Mozilla", "by" can be localized. Does not need to stay by. -->
<<<<<<< HEAD
    <string name="review_quality_check_contextual_onboarding_caption" moz:RemovedIn="121" tools:ignore="UnusedResources">“Evet, deneyeceğim”i seçtiğinizde Mozilla %1$s %2$s ve %3$snı kabul etmiş olursunuz.</string>
=======
    <string name="review_quality_check_contextual_onboarding_caption">“Evet, deneyeceğim”i seçtiğinizde Mozilla %1$s %2$s ve %3$snı kabul etmiş olursunuz.</string>
>>>>>>> 4a244ea9
    <!-- Caption text to be displayed in review quality check contextual onboarding card above the opt-in button. Parameter is the Fakespot product name. After the colon, what appears are two links, each on their own line. The first link is to a Privacy policy (review_quality_check_contextual_onboarding_privacy_policy_2). The second link is to Terms of use (review_quality_check_contextual_onboarding_terms_use_2). -->
    <string name="review_quality_check_contextual_onboarding_caption_2" moz:RemovedIn="123" tools:ignore="UnusedResources">“Evet, deneyeceğim”i seçtiğinizde %1$s için şunları kabul etmiş olursunuz:</string>
    <!-- Clickable text from the review quality check contextual onboarding card that links to Fakespot privacy policy. -->
    <string name="review_quality_check_contextual_onboarding_privacy_policy">gizlilik politikası</string>
    <!-- Clickable text from the review quality check contextual onboarding card that links to Fakespot privacy policy. -->
    <string name="review_quality_check_contextual_onboarding_privacy_policy_2" moz:RemovedIn="123" tools:ignore="UnusedResources">Gizlilik politikası</string>
    <!-- Clickable text from the review quality check contextual onboarding card that links to Fakespot terms of use. -->
    <string name="review_quality_check_contextual_onboarding_terms_use">kullanım koşulları</string>
    <!-- Clickable text from the review quality check contextual onboarding card that links to Fakespot terms of use. -->
    <string name="review_quality_check_contextual_onboarding_terms_use_2" moz:RemovedIn="123" tools:ignore="UnusedResources">Kullanım koşulları</string>
    <!-- Text for opt-in button from the review quality check contextual onboarding card. -->
    <string name="review_quality_check_contextual_onboarding_primary_button_text">Evet, deneyeceğim</string>
    <!-- Text for opt-out button from the review quality check contextual onboarding card. -->
    <string name="review_quality_check_contextual_onboarding_secondary_button_text">Şimdi değil</string>
    <!-- Text for the first CFR presenting the review quality check feature. -->
    <string name="review_quality_check_first_cfr_message">Satın almadan önce bu ürünün değerlendirmelerine güvenip güvenemeyeceğinizi öğrenin.</string>
    <!-- Text displayed in the first CFR presenting the review quality check feature that opens the review checker when clicked. -->
    <string name="review_quality_check_first_cfr_action" tools:ignore="UnusedResources">Değerlendirme kontrolcüsünü deneyin</string>
    <!-- Text for the second CFR presenting the review quality check feature. -->
    <string name="review_quality_check_second_cfr_message">Acaba bu değerlendirmeler güvenilir mi? Düzeltilmiş puanı görmek için şimdi kontrol edin.</string>
    <!-- Text displayed in the second CFR presenting the review quality check feature that opens the review checker when clicked. -->
    <string name="review_quality_check_second_cfr_action" tools:ignore="UnusedResources">Değerlendirme kontrolcüsünü aç</string>
    <!-- Flag showing that the review quality check feature is work in progress. -->
    <string name="review_quality_check_beta_flag">Beta</string>

    <!-- Content description (not visible, for screen readers etc.) for opening browser menu button to open review quality check bottom sheet. -->
    <string name="review_quality_check_open_handle_content_description">Değerlendirme kontrolcüsünü aç</string>
    <!-- Content description (not visible, for screen readers etc.) for closing browser menu button to open review quality check bottom sheet. -->
    <string name="review_quality_check_close_handle_content_description">Değerlendirme kontrolcüsünü kapat</string>
    <!-- Content description (not visible, for screen readers etc.) for review quality check star rating. First parameter is the number of stars (1-5) representing the rating. -->
    <string name="review_quality_check_star_rating_content_description">5 üzerinden %1$s yıldız</string>
    <!-- Text for minimize button from highlights card. When clicked the highlights card should reduce its size. -->
    <string name="review_quality_check_highlights_show_less">Daha az göster</string>
    <!-- Text for maximize button from highlights card. When clicked the highlights card should expand to its full size. -->
    <string name="review_quality_check_highlights_show_more">Daha fazla göster</string>
    <!-- Text for highlights card quality category header. Reviews shown under this header should refer the product's quality. -->
    <string name="review_quality_check_highlights_type_quality">Kalite</string>
    <!-- Text for highlights card price category header. Reviews shown under this header should refer the product's price. -->
    <string name="review_quality_check_highlights_type_price">Fiyat</string>
    <!-- Text for highlights card shipping category header. Reviews shown under this header should refer the product's shipping. -->
    <string name="review_quality_check_highlights_type_shipping">Kargo</string>
    <!-- Text for highlights card packaging and appearance category header. Reviews shown under this header should refer the product's packaging and appearance. -->
    <string name="review_quality_check_highlights_type_packaging_appearance">Paketleme ve görünüm</string>

    <!-- Text for highlights card competitiveness category header. Reviews shown under this header should refer the product's competitiveness. -->
    <string name="review_quality_check_highlights_type_competitiveness">Rekabet gücü</string>

    <!-- Text that is surrounded by quotes. The parameter is the actual text that is in quotes. An example of that text could be: Excellent craftsmanship, and that is displayed as “Excellent craftsmanship”. The text comes from a buyer's review that the feature is highlighting"   -->
    <string name="surrounded_with_quotes">“%s”</string>

    <!-- Accessibility services actions labels. These will be appended to accessibility actions like "Double tap to.." but not by or applications but by services like Talkback. -->
    <!-- Action label for elements that can be collapsed if interacting with them. Talkback will append this to say "Double tap to collapse". -->
    <string name="a11y_action_label_collapse">daralt</string>
    <!-- Current state for elements that can be collapsed if interacting with them. Talkback will dictate this after a state change. -->
    <string name="a11y_state_label_collapsed">daraltıldı</string>
    <!-- Action label for elements that can be expanded if interacting with them. Talkback will append this to say "Double tap to expand". -->
    <string name="a11y_action_label_expand">genişlet</string>
    <!-- Current state for elements that can be expanded if interacting with them. Talkback will dictate this after a state change. -->
    <string name="a11y_state_label_expanded">genişletildi</string>
    <!-- Action label for links to a website containing documentation about a wallpaper collection. Talkback will append this to say "Double tap to open link to learn more about this collection". -->
    <string name="a11y_action_label_wallpaper_collection_learn_more">bu koleksiyon hakkında daha fazla bilgi edinmek için bağlantıyı açın</string>
    <!-- Action label for links that point to an article. Talkback will append this to say "Double tap to read the article". -->
    <string name="a11y_action_label_read_article">makaleyi oku</string>
    <!-- Action label for links to the Firefox Pocket website. Talkback will append this to say "Double tap to open link to learn more". -->
    <string name="a11y_action_label_pocket_learn_more">bilgi almak için bağlantıyı aç</string>
    <!-- Content description for headings announced by accessibility service. The first parameter is the text of the heading. Talkback will announce the first parameter and then speak the word "Heading" indicating to the user that this text is a heading for a section. -->
    <string name="a11y_heading">%s, Başlık</string>
<<<<<<< HEAD
=======

    <!-- Title for dialog displayed when trying to access links present in a text. -->
    <string name="a11y_links_title">Bağlantılar</string>

    <!-- Additional content description for text bodies that contain urls. -->
    <string name="a11y_links_available">Kullanılabilir bağlantılar var</string>

    <!-- Translations feature-->

    <!-- Translation request dialog -->
    <!-- Title for the translation dialog that allows a user to translate the webpage. -->
    <string name="translations_bottom_sheet_title">Bu sayfa çevrilsin mi?</string>
    <!-- Title for the translation dialog that allows a user to translate the webpage when a user uses the translation feature the first time. The first parameter is the name of the application, for example, "Fenix". -->
    <string name="translations_bottom_sheet_title_first_time">%1$s ile gizli çevirileri deneyin</string>
    <!-- Additional information on the translation dialog that appears when a user uses the translation feature the first time. The first parameter is clickable text with a link, for example, "Learn more". -->
    <string name="translations_bottom_sheet_info_message">Gizliliğinizi korumak için çeviriler asla cihazınızdan dışarı çıkmaz. Yeni diller ve gelişmeler de yolda! %1$s</string>
    <!-- Text that links to additional information about the Firefox translations feature. -->
    <string name="translations_bottom_sheet_info_message_learn_more">Daha fazla bilgi alın</string>
    <!-- Label for the dropdown to select which language to translate from on the translations dialog. Usually the translate from language selected will be the same as the page language. -->
    <string name="translations_bottom_sheet_translate_from">Bu dilden</string>
    <!-- Label for the dropdown to select which language to translate to on the translations dialog. Usually the translate to language selected will be the user's preferred language. -->
    <string name="translations_bottom_sheet_translate_to">Bu dile</string>
    <!-- Button text on the translations dialog to dismiss the dialog and return to the browser. -->
    <string name="translations_bottom_sheet_negative_button">Şimdi değil</string>
    <!-- Button text on the translations dialog when a translation error appears, used to dismiss the dialog and return to the browser. -->
    <string name="translations_bottom_sheet_negative_button_error">Tamam</string>
    <!-- Button text on the translations dialog to begin a translation of the website. -->
    <string name="translations_bottom_sheet_positive_button">Çevir</string>
    <!-- Button text on the translations dialog when a translation error appears. -->
    <string name="translations_bottom_sheet_positive_button_error">Yeniden dene</string>
    <!-- Inactive button text on the translations dialog that indicates a translation is currently in progress. This button will be accompanied by a loading icon. -->
    <string name="translations_bottom_sheet_translating_in_progress">Çevriliyor</string>
    <!-- Button content description (not visible, for screen readers etc.) for the translations dialog translate button that indicates a translation is currently in progress. -->
    <string name="translations_bottom_sheet_translating_in_progress_content_description">Çeviri devam ediyor</string>

    <!-- The title of the warning card informs the user that a translation could not be completed. -->
    <string name="translation_error_could_not_translate_warning_text">Çeviri sırasında bir sorun oluştu. Lütfen yeniden deneyin.</string>
    <!-- The title of the warning card informs the user that the list of languages cannot be loaded. -->
    <string name="translation_error_could_not_load_languages_warning_text">Diller yüklenemedi. İnternet bağlantınızı kontrol edip yeniden deneyin.</string>
    <!-- The title of the warning card informs the user that a language is not supported. The first parameter is the name of the language that is not supported. -->
    <string name="translation_error_language_not_supported_warning_text">Maalesef henüz %1$s dilini desteklemiyoruz.</string>
    <!-- Button text on the warning card when a language is not supported. The link will take the user to a page to a support page about translations. -->
    <string name="translation_error_language_not_supported_learn_more">Daha fazla bilgi al</string>

    <!-- Translations options dialog -->
    <!-- Title of the translation options dialog that allows a user to set their translation options for the site the user is currently on. -->
    <string name="translation_option_bottom_sheet_title">Çeviri Seçenekleri</string>
    <!-- Toggle switch label that allows a user to set the setting if they would like the browser to always offer or suggest translations when available. -->
    <string name="translation_option_bottom_sheet_always_translate">Her zaman çevirmeyi teklif et</string>
    <!-- Toggle switch label that allows a user to set if they would like a given language to automatically translate or not. The first parameter is the language name, for example, "Spanish". -->
    <string name="translation_option_bottom_sheet_always_translate_in_language">%1$s dilini her zaman çevir</string>
    <!-- Toggle switch label that allows a user to set if they would like to never be offered a translation of the given language. The first parameter is the language name, for example, "Spanish". -->
    <string name="translation_option_bottom_sheet_never_translate_in_language">%1$s dilini asla çevirme</string>
    <!-- Toggle switch label that allows a user to set the setting if they would like the browser to never translate the site the user is currently visiting. -->
    <string name="translation_option_bottom_sheet_never_translate_site">Bu siteyi asla çevirme</string>
    <!-- Button text for the button that will take the user to the translation settings dialog. -->
    <string name="translation_option_bottom_sheet_translation_settings">Çeviri ayarları</string>
    <!-- Button text for the button that will take the user to a website to learn more about how translations works in the given app. The first parameter is the name of the application, for example, "Fenix". -->
    <string name="translation_option_bottom_sheet_about_translations">%1$s çevirileri hakkında</string>

    <!-- Translation settings dialog -->
    <!-- Title of the translation settings dialog that allows a user to set their preferred translation settings. -->
    <string name="translation_settings_toolbar_title">Çeviriler</string>
    <!-- Toggle switch label that indicates that the browser should signal or indicate when a translation is possible for any page. -->
    <string name="translation_settings_offer_to_translate">Mümkün olduğunda çevirmeyi teklif et</string>

    <!-- Toggle switch label that indicates that downloading files required for translating is permitted when using data saver mode in Android. -->
    <string name="translation_settings_always_download">Veri tasarrufu modundayken dilleri her zaman indir</string>
    <!-- Section header text that begins the section of a list of different options the user may select to adjust their translation preferences. -->
    <string name="translation_settings_translation_preference">Çeviri tercihleri</string>
    <!-- Button text for the button that will take the user to the automatic translations settings dialog. On the automatic translations settings dialog, the user can set if translations should occur automatically for a given language. -->
    <string name="translation_settings_automatic_translation">Otomatik çeviri</string>
    <!-- Button text for the button that will take the user to the never translate these sites dialog. On the never translate these sites dialog, the user can set if translations should never occur on certain websites. -->
    <string name="translation_settings_automatic_never_translate_sites">Bu siteleri asla çevirme</string>
    <!-- Button text for the button that will take the user to the download languages dialog. On the download languages dialog, the user can manage which languages they would like to download for translations. -->
    <string name="translation_settings_download_language">Dilleri indir</string>

    <!-- Automatic translation preference screen -->
    <!-- Title of the automatic translation preference screen that will appear on the toolbar.-->
    <string name="automatic_translation_toolbar_title_preference">Otomatik çeviri</string>

    <!-- Screen header presenting the automatic translation preference feature. It will appear under the toolbar. -->
    <string name="automatic_translation_header_preference">”Her zaman çevir“ ve ”asla çevirme“ tercihlerini yönetmek için bir dil seçin.</string>

    <!-- Automatic translation options preference screen -->
    <!-- Preference option for offering to translate. Radio button title text.-->
    <string name="automatic_translation_option_offer_to_translate_title_preference">Çevirmeyi öner (varsayılan)</string>
    <!-- Preference option for offering to translate. Radio button summary text. The first parameter is the name of the app defined in app_name (for example: Fenix)-->
    <string name="automatic_translation_option_offer_to_translate_summary_preference">%1$s bu dildeki siteleri çevirmeyi önerecek.</string>
    <!-- Preference option for always translate. Radio button title text. -->
    <string name="automatic_translation_option_always_translate_title_preference">Her zaman çevir</string>
    <!-- Preference option for always translate. Radio button summary text. The first parameter is the name of the app defined in app_name (for example: Fenix)-->
    <string name="automatic_translation_option_always_translate_summary_preference">Sayfa yüklendiğinde %1$s bu dili otomatik olarak çevirecek.</string>
    <!-- Preference option for never translate. Radio button title text.-->
    <string name="automatic_translation_option_never_translate_title_preference">Asla çevirme</string>

    <!-- Preference option for never translate. Radio button summary text. The first parameter is the name of the app defined in app_name (for example: Fenix)-->
    <string name="automatic_translation_option_never_translate_summary_preference">%1$s bu dildeki siteleri çevirmeyi asla önermeyecek.</string>

    <!-- Never translate site preference screen -->
    <!-- Title of the never translate site preference screen that will appear on the toolbar.-->
    <string name="never_translate_site_toolbar_title_preference">Bu siteleri asla çevirme</string>
    <!-- Screen header presenting the never translate site preference feature. It will appear under the toolbar. -->
    <string name="never_translate_site_header_preference">Yeni bir site eklemek isterseniz siteyi ziyaret edip çeviri menüsünden “Bu siteyi asla çevirme” seçeneğini seçin.</string>
    <!-- Content description (not visible, for screen readers etc.): For a never-translated site list item that is selected.
             The first parameter is web site url (for example:"wikipedia.com") -->
    <string name="never_translate_site_item_list_content_description_preference">%1$s sitesini kaldır</string>
    <!-- The Delete site dialogue title will appear when the user clicks on a list item.
             The first parameter is web site url (for example:"wikipedia.com") -->
    <string name="never_translate_site_dialog_title_preference">%1$s silinsin mi?</string>
    <!-- The Delete site dialogue positive button will appear when the user clicks on a list item. The site will be deleted. -->
    <string name="never_translate_site_dialog_confirm_delete_preference">Sil</string>

    <!-- The Delete site dialogue negative button will appear when the user clicks on a list item. The dialog will be dismissed. -->
    <string name="never_translate_site_dialog_cancel_preference">İptal</string>

    <!-- Download languages preference screen -->
    <!-- Title of the download languages preference screen toolbar.-->
    <string name="download_languages_toolbar_title_preference">Dilleri indir</string>
    <!-- Screen header presenting the download language preference feature. It will appear under the toolbar.The first parameter is "Learn More," a clickable text with a link. Talkback will append this to say "Double tap to open link to learn more". -->
    <string name="download_languages_header_preference">Daha hızlı çeviriler ve çevrimdışı çeviri için dillerin tamamını indirebilirsiniz. %1$s</string>
    <!-- Clickable text from the screen header that links to a website. -->
    <string name="download_languages_header_learn_more_preference">Daha fazla bilgi alın</string>
    <!-- The subhead of the download language preference screen will appear above the pivot language. -->
    <string name="download_languages_available_languages_preference">Kullanılabilir diller</string>
    <!-- Text that will appear beside a core or pivot language package name to show that the language is necessary for the translation feature to function. -->
    <string name="download_languages_default_system_language_require_preference">gerekli</string>
    <!-- A text for download language preference item.
    The first parameter is the language name, for example, "Spanish".
    The second parameter is the language file size, for example, "(3.91 KB)" or, if the language package name is a pivot language, "(required)". -->
    <string name="download_languages_language_item_preference">%1$s (%2$s)</string>
    <!-- The subhead of the download language preference screen will appear above the items that were not downloaded. -->
    <string name="download_language_header_preference">Dilleri indir</string>
    <!-- All languages list item. When the user presses this item, they can download or delete all languages. -->
    <string name="download_language_all_languages_item_preference">Tüm diller</string>
    <!-- Content description (not visible, for screen readers etc.): For a language list item that was downloaded, the user can now delete it. -->
    <string name="download_languages_item_content_description_downloaded_state">Sil</string>
    <!-- Content description (not visible, for screen readers etc.): For a language list item, downloading is in progress. -->
    <string name="download_languages_item_content_description_in_progress_state">Devam ediyor</string>
    <!-- Content description (not visible, for screen readers etc.): For a language list item that was not downloaded. -->
    <string name="download_languages_item_content_description_not_downloaded_state">İndir</string>
    <!-- Content description (not visible, for screen readers etc.): For a language list item that is selected. -->
    <string name="download_languages_item_content_description_selected_state">Seçildi</string>

    <!-- Title for the dialog used by the translations feature to confirm deleting a language.
    The dialog will be presented when the user requests deletion of a language.
    The first parameter is the name of the language, for example, "Spanish" and the second parameter is the size in kilobytes or megabytes of the language file. -->
    <string name="delete_language_file_dialog_title">%1$s (%2$s) silinsin mi?</string>
    <!-- Additional information for the dialog used by the translations feature to confirm deleting a language. The first parameter is the name of the application, for example, "Fenix". -->
    <string name="delete_language_file_dialog_message">Bu dili silerseniz %1$s çeviri sırasında dillerin bir kısmını önbelleğinize indirir.</string>
    <!-- Title for the dialog used by the translations feature to confirm deleting all languages file.
    The dialog will be presented when the user requests deletion of all languages file.
    The first parameter is the size in kilobytes or megabytes of the language file. -->
    <string name="delete_language_all_languages_file_dialog_title">Tüm diller (%1$s) silinsin mi?</string>
    <!-- Additional information for the dialog used by the translations feature to confirm deleting all languages file. The first parameter is the name of the application, for example, "Fenix". -->
    <string name="delete_language_all_languages_file_dialog_message">Tüm dilleri silerseniz %1$s siz çeviri yaparken dillerin bir kısmını önbelleğinize indirir.</string>
    <!-- Button text on the dialog used by the translations feature to confirm deleting a language. -->
    <string name="delete_language_file_dialog_positive_button_text">Sil</string>
    <!-- Button text on the dialog used by the translations feature to cancel deleting a language. -->
    <string name="delete_language_file_dialog_negative_button_text">Vazgeç</string>

    <!-- Title for the data saving mode warning dialog used by the translations feature.
    This dialog will be presented when the user attempts to download a language or perform
    a translation without the necessary language files downloaded first when Android's data saver mode is enabled and the user is not using WiFi.
    The first parameter is the size in kilobytes or megabytes of the language file.-->
    <string name="download_language_file_dialog_title">Veri tasarrufu modunda indirilsin mi? (%1$s)</string>
    <!-- Additional information for the data saving mode warning dialog used by the translations feature. This text explains the reason a download is required for a translation. -->
    <string name="download_language_file_dialog_message_all_languages">Çevirileri gizli tutmak için dillerin bir kısmını önbelleğinize indiriyoruz.</string>
    <!-- Checkbox label text on the data saving mode warning dialog used by the translations feature. This checkbox allows users to ignore the data usage warnings. -->
    <string name="download_language_file_dialog_checkbox_text">Veri tasarrufu modunda her zaman indir</string>
    <!-- Button text on the data saving mode warning dialog used by the translations feature to allow users to confirm they wish to continue and download the language file. -->
    <string name="download_language_file_dialog_positive_button_text">İndir</string>
    <!-- Button text on the data saving mode warning dialog used by the translations feature to allow users to confirm they wish to continue and download the language file and perform a translation. -->
    <string name="download_language_file_dialog_positive_button_text_all_languages">İndir ve çevir</string>
    <!-- Button text on the data saving mode warning dialog used by the translations feature to allow users to cancel the action and not perform a download of the language file. -->
    <string name="download_language_file_dialog_negative_button_text">Vazgeç</string>

    <!-- Debug drawer -->
    <!-- The user-facing title of the Debug Drawer feature. -->
    <string name="debug_drawer_title">Hata ayıklama araçları</string>
    <!-- The title of the Tab Tools feature in the Debug Drawer. -->
    <string name="debug_drawer_tab_tools_title">Sekme araçları</string>
    <!-- The title of the tab count section in Tab Tools. -->
    <string name="debug_drawer_tab_tools_tab_count_title">Sekme sayısı</string>
    <!-- The active tab count category in the tab count section in Tab Tools. -->
    <string name="debug_drawer_tab_tools_tab_count_normal">Aktif</string>
    <!-- The inactive tab count category in the tab count section in Tab Tools. -->
    <string name="debug_drawer_tab_tools_tab_count_inactive">Pasif</string>
    <!-- The private tab count category in the tab count section in Tab Tools. -->
    <string name="debug_drawer_tab_tools_tab_count_private">Gizli</string>
    <!-- The total tab count category in the tab count section in Tab Tools. -->
    <string name="debug_drawer_tab_tools_tab_count_total">Toplam</string>
    <!-- The title of the tab creation tool section in Tab Tools. -->
    <string name="debug_drawer_tab_tools_tab_creation_tool_title">Sekme oluşturma aracı</string>
    <!-- The label of the text field in the tab creation tool. -->
    <string name="debug_drawer_tab_tools_tab_creation_tool_text_field_label">Oluşturulacak sekme sayısı</string>
    <!-- The button text to add tabs to the active tab group in the tab creation tool. -->
    <string name="debug_drawer_tab_tools_tab_creation_tool_button_text_active">Aktif sekmelere ekle</string>
    <!-- The button text to add tabs to the inactive tab group in the tab creation tool. -->
    <string name="debug_drawer_tab_tools_tab_creation_tool_button_text_inactive">Pasif sekmelere ekle</string>
    <!-- The button text to add tabs to the private tab group in the tab creation tool. -->
    <string name="debug_drawer_tab_tools_tab_creation_tool_button_text_private">Gizli sekmelere ekle</string>
>>>>>>> 4a244ea9
</resources><|MERGE_RESOLUTION|>--- conflicted
+++ resolved
@@ -2268,11 +2268,7 @@
     <!-- Clickable text from the contextual onboarding card that links to review quality check support article. -->
     <string name="review_quality_check_contextual_onboarding_learn_more_link">Daha fazla bilgi alın</string>
     <!-- Caption text to be displayed in review quality check contextual onboarding card above the opt-in button. First parameter is the Fakespot product name. Following parameters are for clickable texts defined in review_quality_check_contextual_onboarding_privacy_policy and review_quality_check_contextual_onboarding_terms_use. In the phrase "Fakespot by Mozilla", "by" can be localized. Does not need to stay by. -->
-<<<<<<< HEAD
-    <string name="review_quality_check_contextual_onboarding_caption" moz:RemovedIn="121" tools:ignore="UnusedResources">“Evet, deneyeceğim”i seçtiğinizde Mozilla %1$s %2$s ve %3$snı kabul etmiş olursunuz.</string>
-=======
     <string name="review_quality_check_contextual_onboarding_caption">“Evet, deneyeceğim”i seçtiğinizde Mozilla %1$s %2$s ve %3$snı kabul etmiş olursunuz.</string>
->>>>>>> 4a244ea9
     <!-- Caption text to be displayed in review quality check contextual onboarding card above the opt-in button. Parameter is the Fakespot product name. After the colon, what appears are two links, each on their own line. The first link is to a Privacy policy (review_quality_check_contextual_onboarding_privacy_policy_2). The second link is to Terms of use (review_quality_check_contextual_onboarding_terms_use_2). -->
     <string name="review_quality_check_contextual_onboarding_caption_2" moz:RemovedIn="123" tools:ignore="UnusedResources">“Evet, deneyeceğim”i seçtiğinizde %1$s için şunları kabul etmiş olursunuz:</string>
     <!-- Clickable text from the review quality check contextual onboarding card that links to Fakespot privacy policy. -->
@@ -2340,8 +2336,6 @@
     <string name="a11y_action_label_pocket_learn_more">bilgi almak için bağlantıyı aç</string>
     <!-- Content description for headings announced by accessibility service. The first parameter is the text of the heading. Talkback will announce the first parameter and then speak the word "Heading" indicating to the user that this text is a heading for a section. -->
     <string name="a11y_heading">%s, Başlık</string>
-<<<<<<< HEAD
-=======
 
     <!-- Title for dialog displayed when trying to access links present in a text. -->
     <string name="a11y_links_title">Bağlantılar</string>
@@ -2544,5 +2538,4 @@
     <string name="debug_drawer_tab_tools_tab_creation_tool_button_text_inactive">Pasif sekmelere ekle</string>
     <!-- The button text to add tabs to the private tab group in the tab creation tool. -->
     <string name="debug_drawer_tab_tools_tab_creation_tool_button_text_private">Gizli sekmelere ekle</string>
->>>>>>> 4a244ea9
 </resources>