--- conflicted
+++ resolved
@@ -258,12 +258,6 @@
     <string name="search_settings_menu_item">Arama ayarları</string>
 
     <!-- Header text for the search selector menu -->
-<<<<<<< HEAD
-    <string name="search_header_menu_item" moz:RemovedIn="109" tools:ignore="UnusedResources">Burada ara:</string>
-
-    <!-- Header text for the search selector menu -->
-=======
->>>>>>> daf88cc5
     <string name="search_header_menu_item_2">Burada ara:</string>
 
     <!-- Home onboarding -->
@@ -305,39 +299,6 @@
     <!-- Juno first user onboarding flow experiment -->
     <!-- Title for set firefox as default browser screen.
         The first parameter is the name of the app defined in app_name (for example: Fenix) -->
-<<<<<<< HEAD
-    <string name="juno_onboarding_default_browser_title" tools:ignore="UnusedResources">%s varsayılan tarayıcınız olsun</string>
-    <!-- Description for set firefox as default browser screen.
-        The first parameter is the Firefox brand name.
-        The second parameter is the string with key "juno_onboarding_default_browser_description_link_text". -->
-    <string name="juno_onboarding_default_browser_description" tools:ignore="UnusedResources">%1$s için paradan önce insanlık gelir. Siteler arası takip kodlarını engelleyerek gizliliğinizi koruyoruz.\n\nAyrıntıları %2$s bulabilirsiniz.</string>
-    <!-- Text for the link to the privacy notice webpage for set as firefox default browser screen.
-    This is part of the string with the key "juno_onboarding_default_browser_description". -->
-    <string name="juno_onboarding_default_browser_description_link_text" tools:ignore="UnusedResources">gizlilik bildirimimizde</string>
-    <!-- Text for the button to set firefox as default browser on the device -->
-    <string name="juno_onboarding_default_browser_positive_button" tools:ignore="UnusedResources">Varsayılan tarayıcı yap</string>
-    <!-- Text for the button dismiss the screen and move on with the flow -->
-    <string name="juno_onboarding_default_browser_negative_button" tools:ignore="UnusedResources">Şimdi değil</string>
-    <!-- Title for sign in to sync screen. -->
-    <string name="juno_onboarding_sign_in_title" tools:ignore="UnusedResources">Telefondan bilgisayara, bilgisayardan telefona geçin</string>
-    <!-- Description for sign in to sync screen. -->
-    <string name="juno_onboarding_sign_in_description" tools:ignore="UnusedResources">Diğer cihazlarınızdaki sekmeleri ve parolaları alın, kaldığınız yerden devam edin.</string>
-    <!-- Text for the button to sign in to sync on the device -->
-    <string name="juno_onboarding_sign_in_positive_button" tools:ignore="UnusedResources">Giriş yap</string>
-    <!-- Text for the button dismiss the screen and move on with the flow -->
-    <string name="juno_onboarding_sign_in_negative_button" tools:ignore="UnusedResources">Şimdi değil</string>
-    <!-- Title for enable notification permission screen.
-        The first parameter is the name of the app defined in app_name (for example: Fenix) -->
-    <string name="juno_onboarding_enable_notifications_title" tools:ignore="UnusedResources">Bildirimler sayesinde %s ile daha fazlasını yapın</string>
-    <!-- Description for enable notification permission screen.
-        The first parameter is the name of the app defined in app_name (for example: Fenix) -->
-    <string name="juno_onboarding_enable_notifications_description" tools:ignore="UnusedResources">Sekmelerinizi cihazdan cihaza gönderin, indirmelerinizi yönetin ve %s ile ilgili ipuçları alın.</string>
-    <!-- Text for the button to request notification permission on the device -->
-    <string name="juno_onboarding_enable_notifications_positive_button" tools:ignore="UnusedResources">Bildirimleri aç</string>
-
-    <!-- Text for the button dismiss the screen and move on with the flow -->
-    <string name="juno_onboarding_enable_notifications_negative_button" tools:ignore="UnusedResources">Şimdi değil</string>
-=======
     <string name="juno_onboarding_default_browser_title">%s varsayılan tarayıcınız olsun</string>
     <!-- Title for set firefox as default browser screen used by Nimbus experiments. Nimbus experiments do not support string placeholders.
         Note: The word "Firefox" should NOT be translated -->
@@ -381,7 +342,6 @@
 
     <!-- Text for the button dismiss the screen and move on with the flow -->
     <string name="juno_onboarding_enable_notifications_negative_button">Şimdi değil</string>
->>>>>>> daf88cc5
 
     <!-- Search Widget -->
     <!-- Content description for searching with a widget. The first parameter is the name of the application.-->
@@ -475,11 +435,6 @@
     <string name="reduce_cookie_banner_control_experiment_dialog_title" moz:RemovedIn="112" tools:ignore="UnusedResources">Çerez bildirimlerine son!</string>
     <!-- Title text for the cookie banner re-engagement dialog. The first parameter is the application name. -->
     <string name="reduce_cookie_banner_dialog_title">%1$s çerez bildirimlerini reddedebilsin mi?</string>
-<<<<<<< HEAD
-    <!-- Body text for the dialog use on the control branch of the experiment to determine which context users engaged the most -->
-    <string name="reduce_cookie_banner_control_experiment_dialog_body_1" moz:RemovedIn="111" tools:ignore="UnusedResources">Mümkün olduğunda çerez isteklerini otomatik olarak reddedin.</string>
-=======
->>>>>>> daf88cc5
     <!-- Body text for the dialog use on the control branch of the experiment to determine which context users engaged the most.The first parameter is the application name -->
     <string name="reduce_cookie_banner_control_experiment_dialog_body_2" moz:RemovedIn="112" tools:ignore="UnusedResources">Mümkün olduğunda %1$s çerez isteklerini otomatik olarak reddetsin mi?</string>
     <!-- Body text for the cookie banner re-engagement dialog use. The first parameter is the application name. -->
@@ -1318,19 +1273,11 @@
     <!-- Survey -->
     <!-- Text shown in the fullscreen message that pops up to ask user to take a short survey.
     The app name is in the text, due to limitations with localizing Nimbus experiments -->
-<<<<<<< HEAD
-    <string name="nimbus_survey_message_text" tools:ignore="UnusedResources">Kısa bir ankete katılarak Firefox’u iyileştirmemize yardımcı olabilirsiniz.</string>
-    <!-- Preference for taking the short survey. -->
-    <string name="preferences_take_survey" tools:ignore="UnusedResources">Ankete katıl</string>
-    <!-- Preference for not taking the short survey. -->
-    <string name="preferences_not_take_survey" tools:ignore="UnusedResources">Hayır</string>
-=======
     <string name="nimbus_survey_message_text">Kısa bir ankete katılarak Firefox’u iyileştirmemize yardımcı olabilirsiniz.</string>
     <!-- Preference for taking the short survey. -->
     <string name="preferences_take_survey">Ankete katıl</string>
     <!-- Preference for not taking the short survey. -->
     <string name="preferences_not_take_survey">Hayır</string>
->>>>>>> daf88cc5
 
     <!-- Snackbar -->
     <!-- Text shown in snackbar when user deletes a collection -->
@@ -1546,15 +1493,6 @@
     <!-- Preference title for enhanced tracking protection settings -->
     <string name="preference_enhanced_tracking_protection">Gelişmiş izlenme koruması</string>
     <!-- Title for the description of enhanced tracking protection -->
-<<<<<<< HEAD
-    <string name="preference_enhanced_tracking_protection_explanation_title">Takip edilmeden gezinin</string>
-    <!-- Preference summary for enhanced tracking protection settings on/off switch -->
-    <string name="preference_enhanced_tracking_protection_summary" tools:ignore="UnusedResources">Siteler arası takip kodlarına karşı en güçlü korumamız olan Komple Çerez Koruması da içinde.</string>
-    <!-- Description of enhanced tracking protection. The first parameter is the name of the application (For example: Fenix) -->
-    <string name="preference_enhanced_tracking_protection_explanation">Verileriniz sizde kalsın. %s, internette ne yaptığınızı öğrenmeye çalışan takipçilerin çoğundan sizi korur.</string>
-    <!-- Description of enhanced tracking protection. The parameter is the name of the application (For example: Firefox Fenix) -->
-    <string name="preference_enhanced_tracking_protection_explanation_2" tools:ignore="UnusedResources">%s, internette ne yaptığınızı öğrenmeye çalışan takipçilerin çoğundan sizi korur.</string>
-=======
     <string name="preference_enhanced_tracking_protection_explanation_title" moz:removedIn="114" tools:ignore="UnusedResources">Takip edilmeden gezinin</string>
     <!-- Preference summary for enhanced tracking protection settings on/off switch -->
     <string name="preference_enhanced_tracking_protection_summary">Siteler arası takip kodlarına karşı en güçlü korumamız olan Komple Çerez Koruması da içinde.</string>
@@ -1562,35 +1500,22 @@
     <string name="preference_enhanced_tracking_protection_explanation" moz:removedIn="114" tools:ignore="UnusedResources">Verileriniz sizde kalsın. %s, internette ne yaptığınızı öğrenmeye çalışan takipçilerin çoğundan sizi korur.</string>
     <!-- Description of enhanced tracking protection. The parameter is the name of the application (For example: Firefox Fenix) -->
     <string name="preference_enhanced_tracking_protection_explanation_2">%s, internette ne yaptığınızı öğrenmeye çalışan takipçilerin çoğundan sizi korur.</string>
->>>>>>> daf88cc5
     <!-- Text displayed that links to website about enhanced tracking protection -->
     <string name="preference_enhanced_tracking_protection_explanation_learn_more">Daha fazla bilgi al</string>
     <!-- Preference for enhanced tracking protection for the standard protection settings -->
     <string name="preference_enhanced_tracking_protection_standard_default_1">Standart (varsayılan)</string>
     <!-- Preference description for enhanced tracking protection for the standard protection settings -->
-<<<<<<< HEAD
-    <string name="preference_enhanced_tracking_protection_standard_description_4">Dengeli gizlilik ve performans. Sayfalar normal şekilde yüklenir.</string>
-    <!-- Preference description for enhanced tracking protection for the standard protection settings -->
-    <string name="preference_enhanced_tracking_protection_standard_description_5" tools:ignore="UnusedResources">Sayfalar normal şekilde yüklenecek ama daha az takipçi engellenecek.</string>
-=======
     <string name="preference_enhanced_tracking_protection_standard_description_4" moz:removedIn="114" tools:ignore="UnusedResources">Dengeli gizlilik ve performans. Sayfalar normal şekilde yüklenir.</string>
     <!-- Preference description for enhanced tracking protection for the standard protection settings -->
     <string name="preference_enhanced_tracking_protection_standard_description_5">Sayfalar normal şekilde yüklenecek ama daha az takipçi engellenecek.</string>
->>>>>>> daf88cc5
     <!--  Accessibility text for the Standard protection information icon  -->
     <string name="preference_enhanced_tracking_protection_standard_info_button">Standart izlenme korumasında neler engellenir?</string>
     <!-- Preference for enhanced tracking protection for the strict protection settings -->
     <string name="preference_enhanced_tracking_protection_strict">Sıkı</string>
     <!-- Preference description for enhanced tracking protection for the strict protection settings -->
-<<<<<<< HEAD
-    <string name="preference_enhanced_tracking_protection_strict_description_3">Sayfaların daha hızlı yüklenmesi için daha fazla takipçiyi engeller ancak bazı sayfa işlevleri bozulabilir.</string>
-    <!-- Preference description for enhanced tracking protection for the strict protection settings -->
-    <string name="preference_enhanced_tracking_protection_strict_description_4" tools:ignore="UnusedResources">Daha güçlü izlenme koruması ve daha hızlı performans, ancak bazı siteler düzgün çalışmayabilir.</string>
-=======
     <string name="preference_enhanced_tracking_protection_strict_description_3" moz:removedIn="114" tools:ignore="UnusedResources">Sayfaların daha hızlı yüklenmesi için daha fazla takipçiyi engeller ancak bazı sayfa işlevleri bozulabilir.</string>
     <!-- Preference description for enhanced tracking protection for the strict protection settings -->
     <string name="preference_enhanced_tracking_protection_strict_description_4">Daha güçlü izlenme koruması ve daha hızlı performans, ancak bazı siteler düzgün çalışmayabilir.</string>
->>>>>>> daf88cc5
     <!--  Accessibility text for the Strict protection information icon  -->
     <string name="preference_enhanced_tracking_protection_strict_info_button">Sıkı izlenme korumasında neler engellenir?</string>
     <!-- Preference for enhanced tracking protection for the custom protection settings -->
@@ -1707,10 +1632,10 @@
     <string name="browser_toolbar_long_press_popup_paste_and_go">Yapıştır ve git</string>
     <!-- Paste the text in the clipboard -->
     <string name="browser_toolbar_long_press_popup_paste">Yapıştır</string>
-  
+
     <!-- Snackbar message shown after an URL has been copied to clipboard. -->
     <string name="browser_toolbar_url_copied_to_clipboard_snackbar">Adres panoya kopyalandı</string>
-  
+
     <!-- Title text for the Add To Homescreen dialog -->
     <string name="add_to_homescreen_title">Ana ekrana ekle</string>
     <!-- Cancel button text for the Add to Homescreen dialog -->
