--- conflicted
+++ resolved
@@ -1773,10 +1773,10 @@
     <string name="browser_toolbar_long_press_popup_paste_and_go">Yapıştır ve git</string>
     <!-- Paste the text in the clipboard -->
     <string name="browser_toolbar_long_press_popup_paste">Yapıştır</string>
-  
+
     <!-- Snackbar message shown after an URL has been copied to clipboard. -->
     <string name="browser_toolbar_url_copied_to_clipboard_snackbar">Adres panoya kopyalandı</string>
-  
+
     <!-- Title text for the Add To Homescreen dialog -->
     <string name="add_to_homescreen_title">Ana ekrana ekle</string>
     <!-- Cancel button text for the Add to Homescreen dialog -->
@@ -2725,13 +2725,9 @@
     <!-- The submit button label text -->
     <string name="micro_survey_submit_button_label">Gönder</string>
     <!-- The close button label text -->
-<<<<<<< HEAD
-    <string name="micro_survey_close_button_label" tools:ignore="UnusedResources">Kapat</string>
-=======
     <string name="micro_survey_close_button_label" moz:removedIn="128" tools:ignore="UnusedResources">Kapat</string>
     <!-- The survey completion header -->
     <string name="micro_survey_survey_header_confirmation" tools:ignore="UnusedResources">Anket tamamlandı</string>
->>>>>>> 9f949a8e
     <!-- The survey completion confirmation text -->
     <string name="micro_survey_feedback_confirmation">Geri bildiriminiz için teşekkürler!</string>
     <!-- Option for likert scale -->
@@ -2745,15 +2741,11 @@
     <!-- Option for likert scale -->
     <string name="likert_scale_option_5" tools:ignore="UnusedResources">Hiç memnun değilim</string>
 
-<<<<<<< HEAD
-    <!-- Microsurvey accessibility -->
-=======
     <!-- Option for likert scale -->
     <string name="likert_scale_option_6" tools:ignore="UnusedResources">Kullanmıyorum</string>
     <!-- Text shown in prompt for homepage microsurvey. 'Firefox' intentionally hardcoded here- -->
     <string name="microsurvey_prompt_homepage_title" tools:ignore="UnusedResources">Firefox giriş sayfanızdan ne kadar memnunsunuz?</string>
     <!-- Accessibility -->
->>>>>>> 9f949a8e
     <!-- Content description (not visible, for screen readers etc.) for opening microsurvey bottom sheet. -->
     <string name="microsurvey_open_handle_content_description" tools:ignore="UnusedResources">Anketi aç</string>
     <!-- Content description (not visible, for screen readers etc.) for closing microsurvey bottom sheet. -->
