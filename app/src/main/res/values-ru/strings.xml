--- conflicted
+++ resolved
@@ -301,8 +301,6 @@
     <!-- Browser menu label that navigates to the save sub-menu, which contains various save related menu items such as
          bookmarking a page, saving to collection, shortcut or as a PDF, and adding to home screen -->
     <string name="browser_menu_save">Сохранить</string>
-<<<<<<< HEAD
-=======
 
     <!-- Browser menu label that bookmarks the currently visited page -->
     <string name="browser_menu_bookmark_this_page">Добавить страницу в закладки</string>
@@ -321,7 +319,6 @@
     <string name="browser_menu_translated_to">Переведено на %1$s</string>
     <!-- Browser menu label for the print feature -->
     <string name="browser_menu_print">Печать…</string>
->>>>>>> 7fda8002
 
     <!-- Extensions management fragment -->
     <!-- Text displayed when there are no extensions to be shown -->
@@ -628,13 +625,9 @@
     <!-- Preference for language -->
     <string name="preferences_language">Язык</string>
     <!-- Preference for translation -->
-<<<<<<< HEAD
-    <string name="preferences_translation">Перевод</string>
-=======
     <string name="preferences_translation" moz:removedIn="127" tools:ignore="UnusedResources">Перевод</string>
     <!-- Preference for translations -->
     <string name="preferences_translations">Переводы</string>
->>>>>>> 7fda8002
     <!-- Preference for data choices -->
     <string name="preferences_data_choices">Выбор данных</string>
     <!-- Preference for data collection -->
@@ -707,17 +700,8 @@
     <!-- The title of the required permissions section from addon's permissions screen -->
     <string name="addons_permissions_heading_required" tools:ignore="UnusedResources">Обязательно</string>
     <!-- The title of the optional permissions section from addon's permissions screen -->
-<<<<<<< HEAD
-    <string name="addons_permissions_heading_optional" tools:ignore="UnusedResources">Необязательно</string>
-    <!-- The title of the section with websites that have permissions granted from addon's permissions screen -->
-    <string name="addons_permissions_heading_read_and_change_website_data" tools:ignore="UnusedResources">Чтение и изменение данных веб-сайтов</string>
-
-    <!-- The description of the icon that can delete one of the websites displayed  -->
-    <string name="addons_permissions_icon_description_delete_website" tools:ignore="UnusedResources">Удалить веб-сайт</string>
-=======
     <string name="addons_permissions_heading_optional" tools:ignore="UnusedResources">Необязательные</string>
 
->>>>>>> 7fda8002
     <!-- The title of the origin permission option allowing a user to enable the extension to run on all sites -->
     <string name="addons_permissions_allow_for_all_sites" tools:ignore="UnusedResources">Разрешить для всех сайтов</string>
     <!-- The subtitle for the allow for all sites preference toggle -->
@@ -2604,12 +2588,9 @@
     <!-- Content description (not visible, for screen readers etc.) for closing the translations bottom sheet. -->
     <string name="translation_option_bottom_sheet_close_content_description">Закрыть область переводов</string>
 
-<<<<<<< HEAD
-=======
     <!-- The title of the warning card informs the user that an error has occurred at page settings. -->
     <string name="translation_option_bottom_sheet_error_warning_text">Некоторые настройки временно недоступны.</string>
 
->>>>>>> 7fda8002
     <!-- Translation settings dialog -->
     <!-- Title of the translation settings dialog that allows a user to set their preferred translation settings. -->
     <string name="translation_settings_toolbar_title">Переводы</string>
@@ -2736,12 +2717,9 @@
     <!-- Content description (not visible, for screen readers etc.): Navigate back within the debug drawer. -->
     <string name="debug_drawer_back_button_content_description">Перейти назад</string>
 
-<<<<<<< HEAD
-=======
     <!-- Content description (not visible, for screen readers etc.): Open debug drawer. -->
     <string name="debug_drawer_fab_content_description">Открыть панель отладки</string>
 
->>>>>>> 7fda8002
     <!-- Debug drawer tabs tools -->
     <!-- The title of the Tab Tools feature in the Debug Drawer. -->
     <string name="debug_drawer_tab_tools_title">Инструменты вкладок</string>
@@ -2787,19 +2765,11 @@
     <!-- The privacy notice link -->
     <string name="micro_survey_privacy_notice">Уведомление о конфиденциальности</string>
     <!-- The submit button label text -->
-<<<<<<< HEAD
-    <string name="micro_survey_submit_button_label" tools:ignore="UnusedResources">Отправить</string>
-    <!-- The close button label text -->
-    <string name="micro_survey_close_button_label">Закрыть</string>
-    <!-- The survey completion confirmation text -->
-    <string name="micro_survey_feedback_confirmation" tools:ignore="UnusedResources">Спасибо за ваш отзыв!</string>
-=======
     <string name="micro_survey_submit_button_label">Отправить</string>
     <!-- The close button label text -->
     <string name="micro_survey_close_button_label" tools:ignore="UnusedResources">Закрыть</string>
     <!-- The survey completion confirmation text -->
     <string name="micro_survey_feedback_confirmation">Спасибо за ваш отзыв!</string>
->>>>>>> 7fda8002
     <!-- Option for likert scale -->
     <string name="likert_scale_option_1" tools:ignore="UnusedResources">Полностью удовлетворяет</string>
     <!-- Option for likert scale -->
@@ -2811,8 +2781,6 @@
     <!-- Option for likert scale -->
     <string name="likert_scale_option_5" tools:ignore="UnusedResources">Совсем не удовлетворяет</string>
 
-<<<<<<< HEAD
-=======
     <!-- Microsurvey accessibility -->
     <!-- Content description (not visible, for screen readers etc.) for opening microsurvey bottom sheet. -->
     <string name="microsurvey_open_handle_content_description" tools:ignore="UnusedResources">Открыть опрос</string>
@@ -2821,7 +2789,6 @@
     <!-- Content description for "X" button that is closing microsurvey. -->
     <string name="microsurvey_close_button_content_description" tools:ignore="UnusedResources">Закрыть</string>
 
->>>>>>> 7fda8002
     <!-- Debug drawer logins -->
     <!-- The title of the Logins feature in the Debug Drawer. -->
     <string name="debug_drawer_logins_title">Логины</string>
