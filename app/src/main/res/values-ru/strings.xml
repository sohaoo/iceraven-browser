--- conflicted
+++ resolved
@@ -2405,24 +2405,10 @@
     <string name="review_quality_check_contextual_onboarding_learn_more">Используя возможности %1$s от Mozilla, мы помогаем вам избежать предвзятых и недостоверных отзывов. Наша модель искусственного интеллекта постоянно совершенствуется, чтобы защитить вас во время покупок. %2$s</string>
     <!-- Clickable text from the contextual onboarding card that links to review quality check support article. -->
     <string name="review_quality_check_contextual_onboarding_learn_more_link">Узнать больше</string>
-<<<<<<< HEAD
-    <!-- Caption text to be displayed in review quality check contextual onboarding card above the opt-in button. First parameter is the Fakespot product name. Following parameters are for clickable texts defined in review_quality_check_contextual_onboarding_privacy_policy and review_quality_check_contextual_onboarding_terms_use. In the phrase "Fakespot by Mozilla", "by" can be localized. Does not need to stay by. -->
-    <string name="review_quality_check_contextual_onboarding_caption" moz:RemovedIn="123" tools:ignore="UnusedResources">Выбрав «Да, попробовать», вы соглашаетесь с %1$s принимая %2$s и %3$s от Mozilla.</string>
-    <!-- Caption text to be displayed in review quality check contextual onboarding card above the opt-in button. Parameter is the Fakespot product name. After the colon, what appears are two links, each on their own line. The first link is to a Privacy policy (review_quality_check_contextual_onboarding_privacy_policy_2). The second link is to Terms of use (review_quality_check_contextual_onboarding_terms_use_2). -->
-    <string name="review_quality_check_contextual_onboarding_caption_2" moz:RemovedIn="123" tools:ignore="UnusedResources">Выбирая «Да, попробовать», вы соглашаетесь со следующим от %1$s:</string>
-=======
->>>>>>> 73c9a42a
     <!-- Caption text to be displayed in review quality check contextual onboarding card above the opt-in button. First parameter is Firefox app name, third parameter is the Fakespot product name. Second & fourth are for clickable texts defined in review_quality_check_contextual_onboarding_privacy_policy_3 and review_quality_check_contextual_onboarding_terms_use. -->
     <string name="review_quality_check_contextual_onboarding_caption_3" moz:RemovedIn="124" tools:ignore="UnusedResources">Выбрав «Да, попробовать», вы соглашаетесь с %2$s %1$s и %4$s %3$s.</string>
     <!-- Caption text to be displayed in review quality check contextual onboarding card above the opt-in button. First parameter is Firefox app name, third parameter is the Fakespot product name. Second & fourth are for clickable texts defined in review_quality_check_contextual_onboarding_privacy_policy_3 and review_quality_check_contextual_onboarding_terms_use. -->
     <string name="review_quality_check_contextual_onboarding_caption_4">Выбрав «Да, попробовать», вы соглашаетесь с %2$s %1$s и %4$s %3$s.</string>
-<<<<<<< HEAD
-    <!-- Clickable text from the review quality check contextual onboarding card that links to Fakespot privacy policy. -->
-    <string name="review_quality_check_contextual_onboarding_privacy_policy" moz:RemovedIn="123" tools:ignore="UnusedResources">политику приватности</string>
-    <!-- Clickable text from the review quality check contextual onboarding card that links to Fakespot privacy policy. -->
-    <string name="review_quality_check_contextual_onboarding_privacy_policy_2" moz:RemovedIn="123" tools:ignore="UnusedResources">Политика конфиденциальности</string>
-=======
->>>>>>> 73c9a42a
     <!-- Clickable text from the review quality check contextual onboarding card that links to Fakespot privacy notice. -->
     <string name="review_quality_check_contextual_onboarding_privacy_policy_3">уведомление о конфиденциальности</string>
     <!-- Clickable text from the review quality check contextual onboarding card that links to Fakespot terms of use. -->
