<?xml version="1.0" encoding="utf-8"?>
<resources xmlns:tools="http://schemas.android.com/tools" xmlns:moz="http://mozac.org/tools">


    <!-- App name for private browsing mode. The first parameter is the name of the app defined in app_name (for example: Fenix)-->
    <string name="app_name_private_5">Приватный %s</string>
    <!-- App name for private browsing mode. The first parameter is the name of the app defined in app_name (for example: Fenix)-->
    <string name="app_name_private_4">%s (Приватно)</string>

    <!-- Home Fragment -->
    <!-- Content description (not visible, for screen readers etc.): "Three dot" menu button. -->
    <string name="content_description_menu">Другие настройки</string>
    <!-- Content description (not visible, for screen readers etc.): "Private Browsing" menu button. -->
    <string name="content_description_private_browsing_button">Включить приватный просмотр</string>
    <!-- Content description (not visible, for screen readers etc.): "Private Browsing" menu button. -->
    <string name="content_description_disable_private_browsing_button">Отключить приватный просмотр</string>
    <!-- Placeholder text shown in the search bar before a user enters text for the default engine -->
    <string name="search_hint">Введите запрос или адрес</string>

    <!-- Placeholder text shown in the search bar before a user enters text for a general engine -->
    <string name="search_hint_general_engine">Поиск в сети</string>
    <!-- Placeholder text shown in search bar when using history search -->
    <string name="history_search_hint">Поиск в журнале</string>
    <!-- Placeholder text shown in search bar when using bookmarks search -->
    <string name="bookmark_search_hint">Поиск в закладках</string>
    <!-- Placeholder text shown in search bar when using tabs search -->
    <string name="tab_search_hint">Поиск во вкладках</string>
    <!-- Placeholder text shown in the search bar when using application search engines -->
    <string name="application_search_hint">Введите поисковые запросы</string>
    <!-- No Open Tabs Message Description -->
    <string name="no_open_tabs_description">Открытые вами вкладки будут показаны здесь.</string>

    <!-- No Private Tabs Message Description -->
    <string name="no_private_tabs_description">Ваши приватные вкладки будут показаны здесь.</string>

    <!-- Tab tray multi select title in app bar. The first parameter is the number of tabs selected -->
    <string name="tab_tray_multi_select_title">Выбрано: %1$d</string>
    <!-- Label of button in create collection dialog for creating a new collection  -->
    <string name="tab_tray_add_new_collection">Создать новый сборник</string>
    <!-- Label of editable text in create collection dialog for naming a new collection  -->
    <string name="tab_tray_add_new_collection_name">Название</string>

    <!-- Label of button in save to collection dialog for selecting a current collection  -->
    <string name="tab_tray_select_collection">Выберите сборник</string>
    <!-- Content description for close button while in multiselect mode in tab tray -->
    <string name="tab_tray_close_multiselect_content_description">Выйти из режима множественного выбора</string>
    <!-- Content description for save to collection button while in multiselect mode in tab tray -->
    <string name="tab_tray_collection_button_multiselect_content_description">Сохранить выбранные вкладки в сборник</string>
    <!-- Content description on checkmark while tab is selected in multiselect mode in tab tray -->
    <string name="tab_tray_multiselect_selected_content_description">Выбрано</string>

    <!-- Home - Recently saved bookmarks -->
    <!-- Title for the home screen section with recently saved bookmarks. -->
    <string name="recently_saved_title">Недавно добавленные</string>
    <!-- Content description for the button which navigates the user to show all of their saved bookmarks. -->
    <string name="recently_saved_show_all_content_description_2">Показать все сохраненные закладки</string>

    <!-- Text for the menu button to remove a recently saved bookmark from the user's home screen -->
    <string name="recently_saved_menu_item_remove">Удалить</string>

    <!-- About content. The first parameter is the name of the application. (For example: Fenix) -->
    <string name="about_content">%1$s разработан Mozilla.</string>

    <!-- Private Browsing -->
    <!-- Explanation for private browsing displayed to users on home view when they first enable private mode
        The first parameter is the name of the app defined in app_name (for example: Fenix) -->
    <string name="private_browsing_placeholder_description_2">%1$s удаляет историю поиска и просмотра страниц в приватных вкладках, когда вы закрываете их или выходите из приложения. Хотя это не делает вас анонимными для веб-сайтов или вашего Интернет-провайдера, вам будет легче сохранить конфиденциальность ваших действий в Интернете от других людей, которые используют это устройство.</string>
    <string name="private_browsing_common_myths">
       Распространённые мифы о приватном просмотре
    </string>

    <!-- True Private Browsing Mode -->
    <!-- Title for info card on private homescreen in True Private Browsing Mode. -->
    <string name="felt_privacy_desc_card_title">Не оставлять следов на этом устройстве</string>
    <!-- Explanation for private browsing displayed to users on home view when they first enable
        private mode in our new Total Private Browsing mode.
        The first parameter is the name of the app defined in app_name (for example: Firefox Nightly)
        The second parameter is the clickable link text in felt_privacy_info_card_subtitle_link_text -->
    <string name="felt_privacy_info_card_subtitle_2">%1$s удаляет ваши куки, историю и данные сайтов, когда вы закрываете все свои приватные вкладки. %2$s</string>
    <!-- Clickable portion of the explanation for private browsing that links the user to our
        about privacy page.
        This string is used in felt_privacy_info_card_subtitle as the second parameter.-->
    <string name="felt_privacy_info_card_subtitle_link_text">Кто может видеть мою активность?</string>

    <!-- Private mode shortcut "contextual feature recommendation" (CFR) -->
    <!-- Text for the Private mode shortcut CFR message for adding a private mode shortcut to open private tabs from the Home screen -->
    <string name="private_mode_cfr_message_2">Запустите следующую приватную вкладку одним касанием.</string>
    <!-- Text for the positive button to accept adding a Private Browsing shortcut to the Home screen -->
    <string name="private_mode_cfr_pos_button_text">Добавить на Домашний экран</string>
    <!-- Text for the negative button to decline adding a Private Browsing shortcut to the Home screen -->
    <string name="cfr_neg_button_text">Нет, спасибо</string>

    <!-- Open in App "contextual feature recommendation" (CFR) -->
    <!-- Text for the info message. The first parameter is the name of the application.-->
    <string name="open_in_app_cfr_info_message_2">Вы можете настроить %1$s на автоматическое открытие ссылок в приложениях.</string>
    <!-- Text for the positive action button -->
    <string name="open_in_app_cfr_positive_button_text">Перейти в настройки</string>

    <!-- Text for the negative action button -->
    <string name="open_in_app_cfr_negative_button_text">Пропустить</string>

    <!-- Total cookie protection "contextual feature recommendation" (CFR) -->
    <!-- Text for the message displayed in the contextual feature recommendation popup promoting the total cookie protection feature. -->
    <string name="tcp_cfr_message">Наша самая мощная функция защиты приватности изолирует межсайтовые трекеры.</string>
    <!-- Text displayed that links to website containing documentation about the "Total cookie protection" feature. -->
    <string name="tcp_cfr_learn_more">Узнайте о Полной защите от кук</string>

    <!-- Private browsing erase action "contextual feature recommendation" (CFR) -->
    <!-- Text for the message displayed in the contextual feature recommendation popup promoting the erase private browsing feature. -->
    <string name="erase_action_cfr_message">Нажмите здесь, чтобы начать новый приватный сеанс. Удалите свою историю, куки — всё.</string>


    <!-- Text for the info dialog when camera permissions have been denied but user tries to access a camera feature. -->
    <string name="camera_permissions_needed_message">Требуется доступ к камере. Перейдите в системные настройки приложения, выберите «Разрешения», затем нажмите «Камера» и выберите «Разрешить».</string>
    <!-- Text for the positive action button to go to Android Settings to grant permissions. -->
    <string name="camera_permissions_needed_positive_button_text">Перейти в настройки</string>

    <!-- Text for the negative action button to dismiss the dialog. -->
    <string name="camera_permissions_needed_negative_button_text">Пропустить</string>

    <!-- Text for the banner message to tell users about our auto close feature. -->
    <string name="tab_tray_close_tabs_banner_message">Настройте автоматическое закрытие открытых вкладок, которые не просматривались в последний день, неделю или месяц.</string>
    <!-- Text for the positive action button to go to Settings for auto close tabs. -->
    <string name="tab_tray_close_tabs_banner_positive_button_text">Открыть настройки</string>

    <!-- Text for the negative action button to dismiss the Close Tabs Banner. -->
    <string name="tab_tray_close_tabs_banner_negative_button_text">Пропустить</string>

    <!-- Text for the banner message to tell users about our inactive tabs feature. -->
    <string name="tab_tray_inactive_onboarding_message">Вкладки, к которым вы не обращались в течение двух недель, перемещаются сюда.</string>
    <!-- Text for the action link to go to Settings for inactive tabs. -->
    <string name="tab_tray_inactive_onboarding_button_text">Отключить в настройках</string>
    <!-- Text for title for the auto-close dialog of the inactive tabs. -->
    <string name="tab_tray_inactive_auto_close_title">Автоматически закрывать через месяц?</string>
    <!-- Text for the body for the auto-close dialog of the inactive tabs.
        The first parameter is the name of the application.-->
    <string name="tab_tray_inactive_auto_close_body_2">%1$s может закрывать вкладки, к которым вы не обращались за последний месяц.</string>
    <!-- Content description for close button in the auto-close dialog of the inactive tabs. -->
    <string name="tab_tray_inactive_auto_close_button_content_description">Закрыть</string>

    <!-- Text for turn on auto close tabs button in the auto-close dialog of the inactive tabs. -->
    <string name="tab_tray_inactive_turn_on_auto_close_button_2">Включить автозакрытие</string>


    <!-- Home screen icons - Long press shortcuts -->
    <!-- Shortcut action to open new tab -->
    <string name="home_screen_shortcut_open_new_tab_2">Новая вкладка</string>
    <!-- Shortcut action to open new private tab -->
    <string name="home_screen_shortcut_open_new_private_tab_2">Новая приватная вкладка</string>

    <!-- Shortcut action to open Passwords screens -->
    <string name="home_screen_shortcut_open_password_screen">Быстрый доступ к паролям</string>

    <!-- Recent Tabs -->
    <!-- Header text for jumping back into the recent tab in the home screen -->
    <string name="recent_tabs_header">Перейти обратно в</string>
    <!-- Button text for showing all the tabs in the tabs tray -->
    <string name="recent_tabs_show_all">Показать все</string>

    <!-- Content description for the button which navigates the user to show all recent tabs in the tabs tray. -->
    <string name="recent_tabs_show_all_content_description_2">Кнопка показа всех недавних вкладок</string>

    <!-- Text for button in synced tab card that opens synced tabs tray -->
    <string name="recent_tabs_see_all_synced_tabs_button_text">Все облачные вкладки</string>
    <!-- Accessibility description for device icon used for recent synced tab -->
    <string name="recent_tabs_synced_device_icon_content_description">Облачное устройство</string>
    <!-- Text for the dropdown menu to remove a recent synced tab from the homescreen -->
    <string name="recent_synced_tab_menu_item_remove">Удалить</string>
    <!-- Text for the menu button to remove a grouped highlight from the user's browsing history
         in the Recently visited section -->
    <string name="recent_tab_menu_item_remove">Удалить</string>

    <!-- History Metadata -->
    <!-- Header text for a section on the home screen that displays grouped highlights from the
         user's browsing history, such as topics they have researched or explored on the web -->
    <string name="history_metadata_header_2">Недавно посещённые</string>
    <!-- Text for the menu button to remove a grouped highlight from the user's browsing history
         in the Recently visited section -->
    <string name="recently_visited_menu_item_remove">Удалить</string>

    <!-- Content description for the button which navigates the user to show all of their history. -->
    <string name="past_explorations_show_all_content_description_2">Показать все прошлые поиски</string>

    <!-- Browser Fragment -->
    <!-- Content description (not visible, for screen readers etc.): Navigate backward (browsing history) -->
    <string name="browser_menu_back">Назад</string>
    <!-- Content description (not visible, for screen readers etc.): Navigate forward (browsing history) -->
    <string name="browser_menu_forward">Вперёд</string>
    <!-- Content description (not visible, for screen readers etc.): Refresh current website -->
    <string name="browser_menu_refresh">Обновить</string>
    <!-- Content description (not visible, for screen readers etc.): Stop loading current website -->
    <string name="browser_menu_stop">Остановить</string>


    <!-- Browser menu button that opens the addon manager -->
    <string name="browser_menu_add_ons">Дополнения</string>
    <!-- Browser menu button that opens account settings -->
    <string name="browser_menu_account_settings">Ваш аккаунт</string>
    <!-- Text displayed when there are no add-ons to be shown -->
    <string name="no_add_ons">Дополнения отсутствуют</string>
    <!-- Browser menu button that sends a user to help articles -->
    <string name="browser_menu_help">Справка</string>
    <!-- Browser menu button that sends a to a the what's new article -->
    <string name="browser_menu_whats_new">Что нового</string>
    <!-- Browser menu button that opens the settings menu -->
    <string name="browser_menu_settings">Настройки</string>
    <!-- Browser menu button that opens a user's library -->
    <string name="browser_menu_library">Библиотека</string>
    <!-- Browser menu toggle that requests a desktop site -->
    <string name="browser_menu_desktop_site">Вид для ПК</string>
    <!-- Browser menu button that reopens a private tab as a regular tab -->
    <string name="browser_menu_open_in_regular_tab">Открыть в обычной вкладке</string>
    <!-- Browser menu toggle that adds a shortcut to the site on the device home screen. -->
    <string name="browser_menu_add_to_homescreen">На домашний экран</string>
    <!-- Browser menu toggle that installs a Progressive Web App shortcut to the site on the device home screen. -->
    <string name="browser_menu_install_on_homescreen">Установить</string>
    <!-- Content description (not visible, for screen readers etc.) for the Resync tabs button -->
    <string name="resync_button_content_description">Повторная синхронизация</string>
    <!-- Browser menu button that opens the find in page menu -->
    <string name="browser_menu_find_in_page">Найти на странице</string>
    <!-- Browser menu button that opens the translations dialog, which has options to translate the current browser page. -->
    <string name="browser_menu_translations">Перевести страницу</string>
    <!-- Browser menu button that saves the current tab to a collection -->
    <string name="browser_menu_save_to_collection_2">В сборник</string>
    <!-- Browser menu button that open a share menu to share the current site -->
    <string name="browser_menu_share">Поделиться</string>
    <!-- Browser menu button shown in custom tabs that opens the current tab in Fenix
        The first parameter is the name of the app defined in app_name (for example: Fenix) -->
    <string name="browser_menu_open_in_fenix">Открыть в %1$s</string>
    <!-- Browser menu text shown in custom tabs to indicate this is a Fenix tab
        The first parameter is the name of the app defined in app_name (for example: Fenix) -->
    <string name="browser_menu_powered_by">На движке %1$s</string>

    <!-- Browser menu text shown in custom tabs to indicate this is a Fenix tab
        The first parameter is the name of the app defined in app_name (for example: Fenix) -->
    <string name="browser_menu_powered_by2">На движке %1$s</string>

    <!-- Browser menu button to put the current page in reader mode -->
    <string name="browser_menu_read">Вид для чтения</string>
    <!-- Browser menu button content description to close reader mode and return the user to the regular browser -->
    <string name="browser_menu_read_close">Закрыть вид для чтения</string>
    <!-- Browser menu button to open the current page in an external app -->
    <string name="browser_menu_open_app_link">Открыть в приложении</string>

    <!-- Browser menu button to show reader view appearance controls e.g. the used font type and size -->
    <string name="browser_menu_customize_reader_view">Настроить вид для чтения</string>
    <!-- Browser menu label for adding a bookmark -->
    <string name="browser_menu_add">Добавить</string>
    <!-- Browser menu label for editing a bookmark -->
    <string name="browser_menu_edit">Изменить</string>

    <!-- Button shown on the home page that opens the Customize home settings -->
    <string name="browser_menu_customize_home_1">Изменить вид</string>

    <!-- Browser Toolbar -->
    <!-- Content description for the Home screen button on the browser toolbar -->
    <string name="browser_toolbar_home">Домашний экран</string>

    <!-- Content description (not visible, for screen readers etc.): Erase button: Erase the browsing
         history and go back to the home screen. -->
    <string name="browser_toolbar_erase">Удалить историю веб-сёрфинга</string>
    <!-- Content description for the translate page toolbar button that opens the translations dialog when no translation has occurred. -->
    <string name="browser_toolbar_translate">Перевести страницу</string>

<<<<<<< HEAD
=======
    <!-- Content description (not visible, for screen readers etc.) for the translate page toolbar button that opens the translations dialog when the page is translated successfully.
         The first parameter is the name of the language that is displayed in the original page. (For example: English)
         The second parameter is the name of the language which the page was translated to. (For example: French) -->
    <string name="browser_toolbar_translated_successfully">Страница переведена с %1$s на %2$s.</string>

>>>>>>> 382ca721
    <!-- Locale Settings Fragment -->
    <!-- Content description for tick mark on selected language -->
    <string name="a11y_selected_locale_content_description">Текущий язык</string>
    <!-- Text for default locale item -->
    <string name="default_locale_text">Как на устройстве</string>
    <!-- Placeholder text shown in the search bar before a user enters text -->
    <string name="locale_search_hint">Поиск языка</string>

    <!-- Search Fragment -->
    <!-- Button in the search view that lets a user search by scanning a QR code -->
    <string name="search_scan_button">Считать</string>
    <!-- Button in the search view when shortcuts are displayed that takes a user to the search engine settings -->
    <string name="search_shortcuts_engine_settings">Настройки поисковых систем</string>
    <!-- Button in the search view that lets a user navigate to the site in their clipboard -->
    <string name="awesomebar_clipboard_title">Вставить ссылку из буфера обмена</string>

    <!-- Button in the search suggestions onboarding that allows search suggestions in private sessions -->
    <string name="search_suggestions_onboarding_allow_button">Разрешить</string>
    <!-- Button in the search suggestions onboarding that does not allow search suggestions in private sessions -->
    <string name="search_suggestions_onboarding_do_not_allow_button">Не разрешать</string>
    <!-- Search suggestion onboarding hint title text -->
    <string name="search_suggestions_onboarding_title">Отображать поисковые предложения в приватных окнах?</string>
    <!-- Search suggestion onboarding hint description text, first parameter is the name of the app defined in app_name (for example: Fenix)-->
    <string name="search_suggestions_onboarding_text">%s будет отправлять в поисковую систему по умолчанию то, что вы вводите в адресной строке.</string>

    <!-- Search engine suggestion title text. The first parameter is the name of the suggested engine-->
    <string name="search_engine_suggestions_title">Поиск в %s</string>
    <!-- Search engine suggestion description text -->
    <string name="search_engine_suggestions_description">Поиск прямо из адресной строки</string>

    <!-- Menu option in the search selector menu to open the search settings -->
    <string name="search_settings_menu_item">Настройки поиска</string>

    <!-- Header text for the search selector menu -->
    <string name="search_header_menu_item_2">В этот раз искать в:</string>

    <!-- Content description (not visible, for screen readers etc.): Search engine icon. The first parameter is the search engine name (for example: DuckDuckGo). -->
    <string name="search_engine_icon_content_description" tools:ignore="UnusedResources">Поисковая система %s</string>

    <!-- Home onboarding -->
    <!-- Onboarding home screen popup dialog, shown on top of the Jump back in section. -->
    <string name="onboarding_home_screen_jump_back_contextual_hint_2">Познакомьтесь с настраиваемой домашней страницей. Здесь будут отображаться последние вкладки, закладки и результаты поиска.</string>
    <!-- Home onboarding dialog welcome screen title text. -->
    <string name="onboarding_home_welcome_title_2">Добро пожаловать в более личный Интернет</string>
    <!-- Home onboarding dialog welcome screen description text. -->
    <string name="onboarding_home_welcome_description">Больше красок. Лучшая приватность. Обязательство перед людьми, а не погоня за прибылью.</string>
    <!-- Home onboarding dialog sign into sync screen title text. -->
    <string name="onboarding_home_sync_title_3">Переключение экранов стало проще, чем когда-либо</string>
    <!-- Home onboarding dialog sign into sync screen description text. -->
    <string name="onboarding_home_sync_description">Продолжайте с того места, где вы остановились, с вкладками с других устройств, которые теперь находятся на вашей домашней странице.</string>
    <!-- Text for the button to continue the onboarding on the home onboarding dialog. -->
    <string name="onboarding_home_get_started_button">Начать</string>
    <!-- Text for the button to navigate to the sync sign in screen on the home onboarding dialog. -->
    <string name="onboarding_home_sign_in_button">Войти</string>
    <!-- Text for the button to skip the onboarding on the home onboarding dialog. -->
    <string name="onboarding_home_skip_button">Пропустить</string>

    <!-- Onboarding home screen sync popup dialog message, shown on top of Recent Synced Tabs in the Jump back in section. -->
    <string name="sync_cfr_message">Ваши вкладки синхронизируются! Продолжайте с того места, на котором остановились на другом устройстве.</string>

    <!-- Content description (not visible, for screen readers etc.): Close button for the home onboarding dialog -->
    <string name="onboarding_home_content_description_close_button">Закрыть</string>

    <!-- Notification pre-permission dialog -->
    <!-- Enable notification pre permission dialog title
        The first parameter is the name of the app defined in app_name (for example: Fenix) -->
    <string name="onboarding_home_enable_notifications_title" moz:removedIn="124" tools:ignore="UnusedResources">Уведомления помогают вам делать больше с %s</string>
    <!-- Enable notification pre permission dialog description with rationale
        The first parameter is the name of the app defined in app_name (for example: Fenix) -->
    <string name="onboarding_home_enable_notifications_description" moz:removedIn="124" tools:ignore="UnusedResources">Синхронизируйте вкладки между устройствами, управляйте загрузками, получайте советы о том, как максимально эффективно использовать защиту конфиденциальности %s, и многое другое.</string>
    <!-- Text for the button to request notification permission on the device -->
    <string name="onboarding_home_enable_notifications_positive_button" moz:removedIn="124" tools:ignore="UnusedResources">Продолжить</string>
    <!-- Text for the button to not request notification permission on the device and dismiss the dialog -->
    <string name="onboarding_home_enable_notifications_negative_button" moz:removedIn="124" tools:ignore="UnusedResources">Не сейчас</string>

    <!-- Juno first user onboarding flow experiment, strings are marked unused as they are only referenced by Nimbus experiments. -->
    <!-- Description for learning more about our privacy notice. -->
    <string name="juno_onboarding_privacy_notice_text">Уведомление о конфиденциальности Firefox</string>
    <!-- Description for learning more about our privacy notice. -->
    <string name="juno_onboarding_privacy_notice_text_2" moz:removedIn="125" tools:ignore="UnusedResources">Узнайте больше в нашем уведомлении о конфиденциальности</string>
    <!-- Title for set firefox as default browser screen used by Nimbus experiments. -->
    <string name="juno_onboarding_default_browser_title_nimbus_2">Нам нравится обеспечивать вашу безопасность</string>
    <!-- Title for set firefox as default browser screen used by Nimbus experiments.
        Note: The word "Firefox" should NOT be translated -->
    <string name="juno_onboarding_default_browser_title_nimbus_3" tools:ignore="UnusedResources">Узнайте, почему миллионы людей любят Firefox</string>
    <!-- Title for set firefox as default browser screen used by Nimbus experiments. -->
    <string name="juno_onboarding_default_browser_title_nimbus_4" tools:ignore="UnusedResources">Безопасный веб-сёрфинг с большим выбором</string>
    <!-- Description for set firefox as default browser screen used by Nimbus experiments. -->
    <string name="juno_onboarding_default_browser_description_nimbus_3">Наш браузер, поддерживаемый некоммерческой организацией, помогает не давать компаниям следить за вами в Интернете.</string>
    <!-- Description for set firefox as default browser screen used by Nimbus experiments. -->
    <string name="juno_onboarding_default_browser_description_nimbus_4" tools:ignore="UnusedResources">Более 100 миллионов человек защищают свою приватность, выбирая браузер, поддерживаемый некоммерческой организацией.</string>
    <!-- Description for set firefox as default browser screen used by Nimbus experiments. -->
    <string name="juno_onboarding_default_browser_description_nimbus_5" tools:ignore="UnusedResources">Известные трекеры? Блокируются автоматически. Расширения? Попробовать все 700. PDF-файлы? Наша встроенная программа чтения позволяет легко ими управлять.</string>
    <!-- Description for set firefox as default browser screen used by Nimbus experiments. -->
    <string name="juno_onboarding_default_browser_description_nimbus_2" moz:RemovedIn="124" tools:ignore="UnusedResources">Наш браузер, поддерживаемый некоммерческой организацией, помогает ограничивать компании от слежки за вами в Интернете.\n\nПодробнее читайте в нашем уведомлении о конфиденциальности.</string>
    <!-- Text for the link to the privacy notice webpage for set as firefox default browser screen.
    This is part of the string with the key "juno_onboarding_default_browser_description". -->
    <string name="juno_onboarding_default_browser_description_link_text" moz:RemovedIn="124" tools:ignore="UnusedResources">уведомлении о конфиденциальности</string>
    <!-- Text for the button to set firefox as default browser on the device -->
    <string name="juno_onboarding_default_browser_positive_button" tools:ignore="UnusedResources">Установить браузером по умолчанию</string>
    <!-- Text for the button dismiss the screen and move on with the flow -->
    <string name="juno_onboarding_default_browser_negative_button" tools:ignore="UnusedResources">Не сейчас</string>
    <!-- Title for sign in to sync screen. -->
    <string name="juno_onboarding_sign_in_title_2">Оставайтесь зашифрованными при переходе между устройствами</string>
    <!-- Description for sign in to sync screen. Nimbus experiments do not support string placeholders.
     Note: The word "Firefox" should NOT be translated -->
    <string name="juno_onboarding_sign_in_description_2">Когда вы вошли в систему и провели синхронизацию, вы в большей безопасности. Firefox шифрует ваши пароли, закладки и многое другое.</string>
    <!-- Text for the button to sign in to sync on the device -->
    <string name="juno_onboarding_sign_in_positive_button" tools:ignore="UnusedResources">Войти</string>
    <!-- Text for the button dismiss the screen and move on with the flow -->
    <string name="juno_onboarding_sign_in_negative_button" tools:ignore="UnusedResources">Не сейчас</string>
    <!-- Title for enable notification permission screen used by Nimbus experiments. Nimbus experiments do not support string placeholders.
        Note: The word "Firefox" should NOT be translated -->
    <string name="juno_onboarding_enable_notifications_title_nimbus_2">Уведомления помогают вам оставаться в безопасности с Firefox</string>
    <!-- Description for enable notification permission screen used by Nimbus experiments. Nimbus experiments do not support string placeholders.
       Note: The word "Firefox" should NOT be translated -->
    <string name="juno_onboarding_enable_notifications_description_nimbus_2">Безопасно пересылайте вкладки между своими устройствами и откройте для себя другие функции конфиденциальности в Firefox.</string>
    <!-- Text for the button to request notification permission on the device -->
    <string name="juno_onboarding_enable_notifications_positive_button" tools:ignore="UnusedResources">Включить уведомления</string>
    <!-- Text for the button dismiss the screen and move on with the flow -->
    <string name="juno_onboarding_enable_notifications_negative_button" tools:ignore="UnusedResources">Не сейчас</string>

    <!-- Title for add search widget screen used by Nimbus experiments. Nimbus experiments do not support string placeholders.
        Note: The word "Firefox" should NOT be translated -->
    <string name="juno_onboarding_add_search_widget_title" tools:ignore="UnusedResources">Попробуйте виджет поиска Firefox</string>
    <!-- Description for add search widget screen used by Nimbus experiments. Nimbus experiments do not support string placeholders.
        Note: The word "Firefox" should NOT be translated -->
    <string name="juno_onboarding_add_search_widget_description" tools:ignore="UnusedResources">Разместив Firefox на главном экране, вы получите легкий доступ к браузеру, ориентированному на конфиденциальность, который блокирует межсайтовое отслеживание.</string>
    <!-- Text for the button to add search widget on the device used by Nimbus experiments. Nimbus experiments do not support string placeholders.
        Note: The word "Firefox" should NOT be translated -->
    <string name="juno_onboarding_add_search_widget_positive_button" tools:ignore="UnusedResources">Добавить виджет Firefox</string>
    <!-- Text for the button to dismiss the screen and move on with the flow -->
    <string name="juno_onboarding_add_search_widget_negative_button" tools:ignore="UnusedResources">Не сейчас</string>

    <!-- Search Widget -->
    <!-- Content description for searching with a widget. The first parameter is the name of the application.-->
    <string name="search_widget_content_description_2">Открыть новую вкладку %1$s</string>
    <!-- Text preview for smaller sized widgets -->
    <string name="search_widget_text_short">Поиск</string>
    <!-- Text preview for larger sized widgets -->
    <string name="search_widget_text_long">Поиск в Интернете</string>

    <!-- Content description (not visible, for screen readers etc.): Voice search -->
    <string name="search_widget_voice">Голосовой поиск</string>

    <!-- Preferences -->
    <!-- Title for the settings page-->
    <string name="settings">Настройки</string>

    <!-- Preference category for general settings -->
    <string name="preferences_category_general">Общие</string>
    <!-- Preference category for all links about Fenix -->
    <string name="preferences_category_about">О приложении</string>
    <!-- Preference category for settings related to changing the default search engine -->
    <string name="preferences_category_select_default_search_engine">Выберите</string>
    <!-- Preference for settings related to managing search shortcuts for the quick search menu -->
    <string name="preferences_manage_search_shortcuts_2">Управление альтернативными поисковыми системами</string>
    <!-- Summary for preference for settings related to managing search shortcuts for the quick search menu -->
    <string name="preferences_manage_search_shortcuts_summary">Редактировать системы, видимые в меню поиска</string>
    <!-- Preference category for settings related to managing search shortcuts for the quick search menu -->
    <string name="preferences_category_engines_in_search_menu">Системы, видимые в меню поиска</string>
    <!-- Preference for settings related to changing the default search engine -->
    <string name="preferences_default_search_engine">Поисковая система по умолчанию</string>
    <!-- Preference for settings related to Search -->
    <string name="preferences_search">Поиск</string>
    <!-- Preference for settings related to Search engines -->
    <string name="preferences_search_engines">Поисковые системы</string>
    <!-- Preference for settings related to Search engines suggestions-->
    <string name="preferences_search_engines_suggestions">Предложения от поисковых систем</string>
    <!-- Preference Category for settings related to Search address bar -->
    <string name="preferences_settings_address_bar">Настройки адресной строки</string>
    <!-- Preference Category for settings to Firefox Suggest -->
    <string name="preference_search_address_bar_fx_suggest">Адресная строка - Firefox Suggest</string>
    <!-- Preference link to Learn more about Firefox Suggest -->
    <string name="preference_search_learn_about_fx_suggest">Узнайте больше о Firefox Suggest</string>
    <!-- Preference link to rating Fenix on the Play Store -->
    <string name="preferences_rate">Оценить в Google Play</string>
    <!-- Preference linking to about page for Fenix
        The first parameter is the name of the app defined in app_name (for example: Fenix) -->
    <string name="preferences_about">О %1$s</string>
    <!-- Preference for settings related to changing the default browser -->
    <string name="preferences_set_as_default_browser">Установить браузером по умолчанию</string>
    <!-- Preference category for advanced settings -->
    <string name="preferences_category_advanced">Дополнительные</string>
    <!-- Preference category for privacy and security settings -->
    <string name="preferences_category_privacy_security">Приватность и защита</string>
    <!-- Preference for advanced site permissions -->
    <string name="preferences_site_permissions">Разрешения сайтов</string>
    <!-- Preference for private browsing options -->
    <string name="preferences_private_browsing_options">Приватный просмотр</string>
    <!-- Preference for opening links in a private tab-->
    <string name="preferences_open_links_in_a_private_tab">Открывать ссылки в приватной вкладке</string>
    <!-- Preference for allowing screenshots to be taken while in a private tab-->
    <string name="preferences_allow_screenshots_in_private_mode">Разрешить снимки экрана при приватном просмотре</string>
    <!-- Will inform the user of the risk of activating Allow screenshots in private browsing option -->
    <string name="preferences_screenshots_in_private_mode_disclaimer">В случае, если разрешено, приватные вкладки будут видны при просмотре нескольких приложений</string>
    <!-- Preference for adding private browsing shortcut -->
    <string name="preferences_add_private_browsing_shortcut">Добавить ярлык приватного просмотра</string>
    <!-- Preference for enabling "HTTPS-Only" mode -->
    <string name="preferences_https_only_title">Режим «Только HTTPS»</string>

    <!-- Label for cookie banner section in quick settings panel. -->
    <string name="cookie_banner_blocker">Блокировщик уведомления о куки</string>
    <!-- Preference for removing cookie/consent banners from sites automatically in private mode. See reduce_cookie_banner_summary for additional context. -->
    <string name="preferences_cookie_banner_reduction_private_mode">Блокировщик уведомления о куки в приватном просмотре</string>

    <!-- Text for indicating cookie banner handling is off this site, this is shown as part of the protections panel with the tracking protection toggle -->
    <string name="reduce_cookie_banner_off_for_site">Отключено для этого сайта</string>
    <!-- Text for cancel button indicating that cookie banner reduction is not supported for the current site, this is shown as part of the cookie banner details view. -->
    <string name="cookie_banner_handling_details_site_is_not_supported_cancel_button">Отмена</string>
    <!-- Text for request support button indicating that cookie banner reduction is not supported for the current site, this is shown as part of the cookie banner details view. -->
    <string name="cookie_banner_handling_details_site_is_not_supported_request_support_button_2">Отправить запрос</string>
    <!-- Text for title indicating that cookie banner reduction is not supported for the current site, this is shown as part of the cookie banner details view. -->
    <string name="cookie_banner_handling_details_site_is_not_supported_title_2">Запросить поддержку для этого сайта?</string>
    <!-- Label for the snackBar, after the user reports with success a website where cookie banner reducer did not work -->
    <string name="cookie_banner_handling_report_site_snack_bar_text_2">Запрос отправлен</string>
    <!-- Text for indicating cookie banner handling is on this site, this is shown as part of the protections panel with the tracking protection toggle -->
    <string name="reduce_cookie_banner_on_for_site">Включено для этого сайта</string>
    <!-- Text for indicating that a request for unsupported site was sent to Nimbus (it's a Mozilla library for experiments), this is shown as part of the protections panel with the tracking protection toggle -->
    <string name="reduce_cookie_banner_unsupported_site_request_submitted_2">Запрос на поддержку отправлен</string>
    <!-- Text for indicating cookie banner handling is currently not supported for this site, this is shown as part of the protections panel with the tracking protection toggle -->
    <string name="reduce_cookie_banner_unsupported_site">В настоящее время сайт не поддерживается</string>
    <!-- Title text for a detail explanation indicating cookie banner handling is on this site, this is shown as part of the cookie banner panel in the toolbar. The first parameter is a shortened URL of the current site-->
    <string name="reduce_cookie_banner_details_panel_title_on_for_site_1">Включить блокировщик уведомления о куки для %1$s?</string>
    <!-- Title text for a detail explanation indicating cookie banner handling is off this site, this is shown as part of the cookie banner panel in the toolbar. The first parameter is a shortened URL of the current site-->
    <string name="reduce_cookie_banner_details_panel_title_off_for_site_1">Выключить блокировщик уведомления о куки для %1$s?</string>
    <!-- Title text for a detail explanation indicating cookie banner reducer didn't work for the current site, this is shown as part of the cookie banner panel in the toolbar. The first parameter is the application name-->
    <string name="reduce_cookie_banner_details_panel_title_unsupported_site_request_2">%1$s не может автоматически отклонять запросы на использование кук на этом сайте. Вы можете отправить запрос на поддержку этого сайта в будущем.</string>

    <!-- Long text for a detail explanation indicating what will happen if cookie banner handling is off for a site, this is shown as part of the cookie banner panel in the toolbar. The first parameter is the application name -->
    <string name="reduce_cookie_banner_details_panel_description_off_for_site_1">Выключите, и %1$s удалит куки и перезагрузит этот сайт. Это может привести к выходу из системы или опустошению корзины покупок.</string>
    <!-- Long text for a detail explanation indicating what will happen if cookie banner handling is on for a site, this is shown as part of the cookie banner panel in the toolbar. The first parameter is the application name -->
    <string name="reduce_cookie_banner_details_panel_description_on_for_site_3">Включите, и %1$s попытается автоматически отклонить все уведомления о куки на этом сайте.</string>

    <!--Title for the cookie banner re-engagement CFR, the placeholder is replaced with app name -->
    <string name="cookie_banner_cfr_title">%1$s только что отказался от куки для вас</string>
    <!--Message for the cookie banner re-engagement CFR -->
    <string name="cookie_banner_cfr_message">Меньше отвлекающих факторов, меньше куки, отслеживающих вас на этом сайте.</string>

    <!-- Description of the preference to enable "HTTPS-Only" mode. -->
    <string name="preferences_https_only_summary">Автоматически пытаться подключиться к сайтам через протокол шифрования HTTPS для повышения безопасности.</string>
    <!-- Summary of https only preference if https only is set to off -->
    <string name="preferences_https_only_off">Откл.</string>
    <!-- Summary of https only preference if https only is set to on in all tabs -->
    <string name="preferences_https_only_on_all">Включено во всех вкладках</string>
    <!-- Summary of https only preference if https only is set to on in private tabs only -->
    <string name="preferences_https_only_on_private">Включено в приватных вкладках</string>
    <!-- Text displayed that links to website containing documentation about "HTTPS-Only" mode -->
    <string name="preferences_http_only_learn_more">Подробнее</string>
    <!-- Option for the https only setting -->
    <string name="preferences_https_only_in_all_tabs">Включить во всех вкладках</string>
    <!-- Option for the https only setting -->
    <string name="preferences_https_only_in_private_tabs">Включить только в приватных вкладках</string>
    <!-- Title shown in the error page for when trying to access a http website while https only mode is enabled. -->
    <string name="errorpage_httpsonly_title">Защищённый сайт недоступен</string>
    <!-- Message shown in the error page for when trying to access a http website while https only mode is enabled. The message has two paragraphs. This is the first. -->
    <string name="errorpage_httpsonly_message_title">Скорее всего, сайт не поддерживает HTTPS.</string>
    <!-- Message shown in the error page for when trying to access a http website while https only mode is enabled. The message has two paragraphs. This is the second. -->
    <string name="errorpage_httpsonly_message_summary">Однако возможно вмешательство злоумышленников. Если вы продолжите переход на сайт, вам не следует вводить на нём какие-либо личные данные. Если вы продолжите, режим «Только HTTPS» для этого сайта будет временно отключён.</string>
    <!-- Preference for accessibility -->
    <string name="preferences_accessibility">Специальные возможности</string>
    <!-- Preference to override the Mozilla account server -->
    <string name="preferences_override_account_server">Пользовательский сервер аккаунтов Mozilla</string>
    <!-- Preference to override the Sync token server -->
    <string name="preferences_override_sync_tokenserver">Пользовательский сервер Синхронизации</string>
    <!-- Toast shown after updating the Mozilla account/Sync server override preferences -->
    <string name="toast_override_account_sync_server_done">Изменён аккаунт Mozilla/сервер синхронизации. Выход из приложения для применения изменений…</string>
    <!-- Preference category for account information -->
    <string name="preferences_category_account">Аккаунт</string>
    <!-- Preference for changing where the toolbar is positioned -->
    <string name="preferences_toolbar">Панель инструментов</string>
    <!-- Preference for changing default theme to dark or light mode -->
    <string name="preferences_theme">Тема</string>
    <!-- Preference for customizing the home screen -->
    <string name="preferences_home_2">Домашняя страница</string>
    <!-- Preference for gestures based actions -->
    <string name="preferences_gestures">Жесты</string>
    <!-- Preference for settings related to visual options -->
    <string name="preferences_customize">Персонализация</string>
    <!-- Preference description for banner about signing in -->
    <string name="preferences_sign_in_description_2">Входить для синхронизации вкладок, закладок, паролей и многого другого.</string>
    <!-- Preference shown instead of account display name while account profile information isn't available yet. -->
    <string name="preferences_account_default_name_2">Аккаунт Mozilla</string>
    <!-- Preference text for account title when there was an error syncing FxA -->
    <string name="preferences_account_sync_error">Подключитесь снова, чтобы возобновить синхронизацию</string>
    <!-- Preference for language -->
    <string name="preferences_language">Язык</string>
    <!-- Preference for data choices -->
    <string name="preferences_data_choices">Выбор данных</string>
    <!-- Preference for data collection -->
    <string name="preferences_data_collection">Сбор данных</string>
    <!-- Preference for developers -->
    <string name="preferences_remote_debugging">Удалённая отладка по USB</string>
    <!-- Preference title for switch preference to show search suggestions -->
    <string name="preferences_show_search_suggestions">Поисковые предложения</string>
    <!-- Preference title for switch preference to show voice search button -->
    <string name="preferences_show_voice_search">Показывать голосовой поиск</string>
    <!-- Preference title for switch preference to show search suggestions also in private mode -->
    <string name="preferences_show_search_suggestions_in_private">Показывать в приватных окнах</string>
    <!-- Preference title for switch preference to show a clipboard suggestion when searching -->
    <string name="preferences_show_clipboard_suggestions">Предложения из буфера обмена</string>
    <!-- Preference title for switch preference to suggest browsing history when searching -->
    <string name="preferences_search_browsing_history">Поиск по истории просмотра сети</string>
    <!-- Preference title for switch preference to suggest bookmarks when searching -->
    <string name="preferences_search_bookmarks">Поиск закладок</string>
    <!-- Preference title for switch preference to suggest synced tabs when searching -->
    <string name="preferences_search_synced_tabs">Поиск облачных вкладок</string>
    <!-- Preference for account settings -->
    <string name="preferences_account_settings">Настройки аккаунта</string>

    <!-- Preference for enabling url autocomplete-->
    <string name="preferences_enable_autocomplete_urls">Автозаполнение URL</string>
    <!-- Preference title for switch preference to show sponsored Firefox Suggest search suggestions -->
    <string name="preferences_show_sponsored_suggestions">Предложения от спонсоров</string>
    <!-- Summary for preference to show sponsored Firefox Suggest search suggestions.
         The first parameter is the name of the application. -->
    <string name="preferences_show_sponsored_suggestions_summary">Поддержать %1$s периодическими предложениями от спонсоров</string>
    <!-- Preference title for switch preference to show Firefox Suggest search suggestions for web content.
         The first parameter is the name of the application. -->
    <string name="preferences_show_nonsponsored_suggestions">Предложения от %1$s</string>
    <!-- Summary for preference to show Firefox Suggest search suggestions for web content -->
    <string name="preferences_show_nonsponsored_suggestions_summary">Получать предложения из сети на основе вашего поиска</string>
    <!-- Preference for open links in third party apps -->
    <string name="preferences_open_links_in_apps">Открывать ссылки в приложениях</string>

    <!-- Preference for open links in third party apps always open in apps option -->
    <string name="preferences_open_links_in_apps_always">Всегда</string>
    <!-- Preference for open links in third party apps ask before opening option -->
    <string name="preferences_open_links_in_apps_ask">Спрашивать перед открытием</string>
    <!-- Preference for open links in third party apps never open in apps option -->
    <string name="preferences_open_links_in_apps_never">Никогда</string>
    <!-- Preference for open download with an external download manager app -->
    <string name="preferences_external_download_manager">Внешний менеджер загрузок</string>
    <!-- Preference for enabling gecko engine logs -->
    <string name="preferences_enable_gecko_logs">Включить журналы Gecko</string>
    <!-- Message to indicate users that we are quitting the application to apply the changes -->
    <string name="quit_application">Выход из приложения для применения изменений…</string>

    <!-- Preference for add_ons -->
    <string name="preferences_addons">Дополнения</string>

    <!-- Preference for installing a local add-on -->
    <string name="preferences_install_local_addon">Установить дополнение из файла</string>
    <!-- Preference for notifications -->
    <string name="preferences_notifications">Уведомления</string>

    <!-- Summary for notification preference indicating notifications are allowed -->
    <string name="notifications_allowed_summary">Разрешены</string>
    <!-- Summary for notification preference indicating notifications are not allowed -->
    <string name="notifications_not_allowed_summary">Не разрешены</string>

    <!-- Add-on Preferences -->
    <!-- Preference to customize the configured AMO (addons.mozilla.org) collection -->
    <string name="preferences_customize_amo_collection">Собственный сборник дополнений</string>
    <!-- Button caption to confirm the add-on collection configuration -->
    <string name="customize_addon_collection_ok">OK</string>
    <!-- Button caption to abort the add-on collection configuration -->
    <string name="customize_addon_collection_cancel">Отмена</string>
    <!-- Hint displayed on input field for custom collection name -->
    <string name="customize_addon_collection_hint">Имя сборника</string>
    <!-- Hint displayed on input field for custom collection user ID-->
    <string name="customize_addon_collection_user_hint">Владелец сборника (идентификатор пользователя)</string>
    <!-- Toast shown after confirming the custom add-on collection configuration -->
    <string name="toast_customize_addon_collection_done">Сборник дополнений был изменён. Закрываем приложение, чтобы применить изменения…</string>

    <!-- Customize Home -->
    <!-- Header text for jumping back into the recent tab in customize the home screen -->
    <string name="customize_toggle_jump_back_in">Перейти обратно в</string>
    <!-- Title for the customize home screen section with recently saved bookmarks. -->
    <string name="customize_toggle_recent_bookmarks">Недавние закладки</string>
    <!-- Title for the customize home screen section with recently visited. Recently visited is
    a section where users see a list of tabs that they have visited in the past few days -->
    <string name="customize_toggle_recently_visited">Недавно посещённые</string>

    <!-- Title for the customize home screen section with Pocket. -->
    <string name="customize_toggle_pocket_2">Истории, наводящие на размышления</string>
    <!-- Summary for the customize home screen section with Pocket. The first parameter is product name Pocket -->
    <string name="customize_toggle_pocket_summary">Статьи от %s</string>
    <!-- Title for the customize home screen section with sponsored Pocket stories. -->
    <string name="customize_toggle_pocket_sponsored">Статьи спонсоров</string>
    <!-- Title for the opening wallpaper settings screen -->
    <string name="customize_wallpapers">Обои</string>
    <!-- Title for the customize home screen section with sponsored shortcuts. -->
    <string name="customize_toggle_contile">Спонсируемые ярлыки</string>

    <!-- Wallpapers -->
    <!-- Content description for various wallpapers. The first parameter is the name of the wallpaper -->
    <string name="wallpapers_item_name_content_description">Элемент обоев: %1$s</string>
    <!-- Snackbar message for when wallpaper is selected -->
    <string name="wallpaper_updated_snackbar_message">Обои обновлены!</string>
    <!-- Snackbar label for action to view selected wallpaper -->
    <string name="wallpaper_updated_snackbar_action">Просмотр</string>
    <!-- Snackbar message for when wallpaper couldn't be downloaded -->
    <string name="wallpaper_download_error_snackbar_message">Не удалось загрузить обои</string>
    <!-- Snackbar label for action to retry downloading the wallpaper -->
    <string name="wallpaper_download_error_snackbar_action">Попробовать снова</string>
    <!-- Snackbar message for when wallpaper couldn't be selected because of the disk error -->
    <string name="wallpaper_select_error_snackbar_message">Не удалось сменить обои</string>
    <!-- Text displayed that links to website containing documentation about the "Limited Edition" wallpapers. -->
    <string name="wallpaper_learn_more">Подробнее</string>

    <!-- Text for classic wallpapers title. The first parameter is the Firefox name. -->
    <string name="wallpaper_classic_title">Классический %s</string>
    <!-- Text for artist series wallpapers title. "Artist series" represents a collection of artist collaborated wallpapers. -->
    <string name="wallpaper_artist_series_title">Художественная серия</string>
    <!-- Description text for the artist series wallpapers with learn more link. The first parameter is the learn more string defined in wallpaper_learn_more. "Independent voices" is the name of the wallpaper collection -->
    <string name="wallpaper_artist_series_description_with_learn_more">Подборка «Независимые голоса». %s</string>
    <!-- Description text for the artist series wallpapers. "Independent voices" is the name of the wallpaper collection -->
    <string name="wallpaper_artist_series_description">Подборка «Независимые голоса».</string>
    <!-- Wallpaper onboarding dialog header text. -->
    <string name="wallpapers_onboarding_dialog_title_text">Попробуйте всплеск цвета</string>
    <!-- Wallpaper onboarding dialog body text. -->
    <string name="wallpapers_onboarding_dialog_body_text">Выберите обои по своему вкусу.</string>
    <!-- Wallpaper onboarding dialog learn more button text. The button navigates to the wallpaper settings screen. -->
    <string name="wallpapers_onboarding_dialog_explore_more_button_text">Просмотреть больше обоев</string>

    <!-- Add-ons general availability nimbus message-->
    <!-- Title of the Nimbus message for add-ons general availability-->
    <string name="addon_ga_message_title" tools:ignore="UnusedResources">Доступны новые дополнения</string>

    <!-- Body of the Nimbus message for add-ons general availability. 'Firefox' intentionally hardcoded here-->
    <string name="addon_ga_message_body" tools:ignore="UnusedResources">Ознакомьтесь с более чем 100 новыми расширениями, которые позволят вам сделать Firefox своим собственным.</string>
    <!-- Button text of the Nimbus message for add-ons general availability. -->
    <string name="addon_ga_message_button" tools:ignore="UnusedResources">Исследуйте дополнения</string>

    <!-- Add-on process crash dialog to user -->
    <!-- Title of a dialog shown to the user when enough errors have occurred with addons and they need to be temporarily disabled -->
    <string name="addon_process_crash_dialog_title" tools:ignore="UnusedResources">Дополнения временно отключены</string>
    <!-- The first parameter is the application name. This is a message shown to the user when too many errors have occurred with the addons process and they have been disabled. The user can decide if they would like to continue trying to start add-ons or if they'd rather continue without them. -->
    <string name="addon_process_crash_dialog_message" tools:ignore="UnusedResources">Одно или несколько дополнений перестали работать, что сделало вашу систему нестабильной. %1$s безуспешно пытался перезапустить дополнения.\n\nДополнения не будут перезапущены во время текущего сеанса.\n\nУдаление или отключение дополнений может решить эту проблему.</string>
    <!-- This will cause the add-ons to try restarting but the dialog will reappear if it is unsuccessful again -->
    <string name="addon_process_crash_dialog_retry_button_text" tools:ignore="UnusedResources">Попробовать перезапустить дополнения</string>
    <!-- The user will continue with all add-ons disabled -->
    <string name="addon_process_crash_dialog_disable_addons_button_text" tools:ignore="UnusedResources">Продолжить с отключенными дополнениями</string>

    <!-- Account Preferences -->
    <!-- Preference for managing your account via accounts.firefox.com -->
    <string name="preferences_manage_account">Управление аккаунтом</string>
    <!-- Summary of the preference for managing your account via accounts.firefox.com. -->
    <string name="preferences_manage_account_summary">Измените свой пароль, управляйте сбором данных или удалите свою учетную запись</string>
    <!-- Preference for triggering sync -->
    <string name="preferences_sync_now">Синхронизировать</string>
    <!-- Preference category for sync -->
    <string name="preferences_sync_category">Выберите, что синхронизировать</string>
    <!-- Preference for syncing history -->
    <string name="preferences_sync_history">Историю</string>
    <!-- Preference for syncing bookmarks -->
    <string name="preferences_sync_bookmarks">Закладки</string>
    <!-- Preference for syncing logins -->
<<<<<<< HEAD
    <string name="preferences_sync_logins">Пароли</string>
    <!-- Preference for syncing passwords -->
    <string name="preferences_sync_logins_2" tools:ignore="UnusedResources">Пароли</string>
=======
    <string name="preferences_sync_logins" moz:RemovedIn="125" tools:ignore="UnusedResources">Пароли</string>
    <!-- Preference for syncing passwords -->
    <string name="preferences_sync_logins_2">Пароли</string>
>>>>>>> 382ca721
    <!-- Preference for syncing tabs -->
    <string name="preferences_sync_tabs_2">Открытые вкладки</string>
    <!-- Preference for signing out -->
    <string name="preferences_sign_out">Выйти</string>
    <!-- Preference displays and allows changing current FxA device name -->
    <string name="preferences_sync_device_name">Имя устройства</string>
    <!-- Text shown when user enters empty device name -->
    <string name="empty_device_name_error">Имя устройства не может быть пустым.</string>
    <!-- Label indicating that sync is in progress -->
    <string name="sync_syncing_in_progress">Синхронизация…</string>
    <!-- Label summary indicating that sync failed. The first parameter is the date stamp showing last time it succeeded -->
    <string name="sync_failed_summary">Синхронизация не удалась. Последняя синхронизация: %s</string>
    <!-- Label summary showing never synced -->
    <string name="sync_failed_never_synced_summary">Синхронизация не удалась. Последняя синхронизация: пока не было</string>
    <!-- Label summary the date we last synced. The first parameter is date stamp showing last time synced -->
    <string name="sync_last_synced_summary">Последняя синхронизация: %s</string>
    <!-- Label summary showing never synced -->
    <string name="sync_never_synced_summary">Последняя синхронизация: пока не было</string>

    <!-- Text for displaying the default device name.
        The first parameter is the application name, the second is the device manufacturer name
        and the third is the device model. -->
    <string name="default_device_name_2">%1$s на %2$s %3$s</string>

    <!-- Preference for syncing credit cards -->
<<<<<<< HEAD
    <string name="preferences_sync_credit_cards">Банковские карты</string>
    <!-- Preference for syncing payment methods -->
    <string name="preferences_sync_credit_cards_2" tools:ignore="UnusedResources">Способы оплаты</string>
=======
    <string name="preferences_sync_credit_cards" moz:RemovedIn="125" tools:ignore="UnusedResources">Банковские карты</string>
    <!-- Preference for syncing payment methods -->
    <string name="preferences_sync_credit_cards_2">Способы оплаты</string>
>>>>>>> 382ca721
    <!-- Preference for syncing addresses -->
    <string name="preferences_sync_address">Адреса</string>

    <!-- Send Tab -->
    <!-- Name of the "receive tabs" notification channel. Displayed in the "App notifications" system settings for the app -->
    <string name="fxa_received_tab_channel_name">Вкладки с других устройств</string>
    <!-- Description of the "receive tabs" notification channel. Displayed in the "App notifications" system settings for the app -->
    <string name="fxa_received_tab_channel_description">Уведомления о вкладках, полученных с других устройств Firefox.</string>
    <!--  The body for these is the URL of the tab received  -->
    <string name="fxa_tab_received_notification_name">Полученная вкладка</string>
    <!-- %s is the device name -->
    <string name="fxa_tab_received_from_notification_name">Вкладка с %s</string>

    <!-- Advanced Preferences -->
    <!-- Preference for tracking protection exceptions -->
    <string name="preferences_tracking_protection_exceptions">Исключения</string>

    <!-- Button in Exceptions Preference to turn on tracking protection for all sites (remove all exceptions) -->
    <string name="preferences_tracking_protection_exceptions_turn_on_for_all">Включить для всех сайтов</string>

    <!-- Text displayed when there are no exceptions -->
    <string name="exceptions_empty_message_description">Исключения позволяют вам отключить защиту от отслеживания на выбранных сайтах.</string>
    <!-- Text displayed when there are no exceptions, with learn more link that brings users to a tracking protection SUMO page -->
    <string name="exceptions_empty_message_learn_more_link">Узнать больше</string>

    <!-- Preference switch for usage and technical data collection -->
    <string name="preference_usage_data">Использование и технические данные</string>
    <!-- Preference description for usage and technical data collection -->
    <string name="preferences_usage_data_description">Делиться сведениями о производительности, использовании, аппаратном обеспечении и настройках вашего браузера с Mozilla, чтобы помогать нам делать %1$s ещё лучше</string>
    <!-- Preference switch for marketing data collection -->
    <string name="preferences_marketing_data">Маркетинговые данные</string>
    <!-- Preference description for marketing data collection -->
    <string name="preferences_marketing_data_description2">Делиться основными данными об использовании с Adjust, нашим мобильным маркетинговым поставщиком</string>
    <!-- Title for studies preferences -->
    <string name="preference_experiments_2">Исследования</string>
    <!-- Summary for studies preferences -->
    <string name="preference_experiments_summary_2">Разрешить Mozilla устанавливать и запускать исследования</string>

    <!-- Turn On Sync Preferences -->
    <!-- Header of the Sync and save your data preference view -->
    <string name="preferences_sync_2">Синхронизация</string>
    <!-- Preference for reconnecting to FxA sync -->
    <string name="preferences_sync_sign_in_to_reconnect">Войти, чтобы подключиться снова</string>
    <!-- Preference for removing FxA account -->
    <string name="preferences_sync_remove_account">Удалить аккаунт</string>

    <!-- Pairing Feature strings -->
    <!-- Instructions on how to access pairing -->
    <string name="pair_instructions_2"><![CDATA[Считайте штрих-код на <b>firefox.com/pair</b>]]></string>

    <!-- Toolbar Preferences -->
    <!-- Preference for using top toolbar -->
    <string name="preference_top_toolbar">Сверху</string>
    <!-- Preference for using bottom toolbar -->
    <string name="preference_bottom_toolbar">Снизу</string>

    <!-- Theme Preferences -->
    <!-- Preference for using light theme -->
    <string name="preference_light_theme">Светлая</string>
    <!-- Preference for using dark theme -->
    <string name="preference_dark_theme">Тёмная</string>
    <!-- Preference for using using dark or light theme automatically set by battery -->
    <string name="preference_auto_battery_theme">Учитывать режим экономии батареи</string>
    <!-- Preference for using following device theme -->
    <string name="preference_follow_device_theme">Использовать тему устройства</string>

    <!-- Gestures Preferences-->
    <!-- Preferences for using pull to refresh in a webpage -->
    <string name="preference_gestures_website_pull_to_refresh">Потяните, чтобы обновить</string>
    <!-- Preference for using the dynamic toolbar -->
    <string name="preference_gestures_dynamic_toolbar">Прокрутите страницу, чтобы скрыть панель инструментов</string>
    <!-- Preference for switching tabs by swiping horizontally on the toolbar -->
    <string name="preference_gestures_swipe_toolbar_switch_tabs">Проведите в сторону по панели инструментов, чтобы переключить вкладки</string>
    <!-- Preference for showing the opened tabs by swiping up on the toolbar-->
    <string name="preference_gestures_swipe_toolbar_show_tabs">Проведите вверх по панели инструментов, чтобы открыть вкладки</string>

    <!-- Library -->
    <!-- Option in Library to open Downloads page -->
    <string name="library_downloads">Загрузки</string>
    <!-- Option in library to open Bookmarks page -->
    <string name="library_bookmarks">Закладки</string>
    <!-- Option in library to open Desktop Bookmarks root page -->
    <string name="library_desktop_bookmarks_root">Закладки на компьютере</string>
    <!-- Option in library to open Desktop Bookmarks "menu" page -->
    <string name="library_desktop_bookmarks_menu">Меню закладок</string>
    <!-- Option in library to open Desktop Bookmarks "toolbar" page -->
    <string name="library_desktop_bookmarks_toolbar">Панель закладок</string>
    <!-- Option in library to open Desktop Bookmarks "unfiled" page -->
    <string name="library_desktop_bookmarks_unfiled">Другие закладки</string>
    <!-- Option in Library to open History page -->
    <string name="library_history">История</string>
    <!-- Option in Library to open a new tab -->
    <string name="library_new_tab">Новая вкладка</string>
    <!-- Settings Page Title -->
    <string name="settings_title">Настройки</string>
    <!-- Content description (not visible, for screen readers etc.): "Close button for library settings" -->
    <string name="content_description_close_button">Закрыть</string>

    <!-- Title to show in alert when a lot of tabs are to be opened
    %d is a placeholder for the number of tabs that will be opened -->
    <string name="open_all_warning_title">Открыть %d вкладок?</string>
    <!-- Message to warn users that a large number of tabs will be opened
    %s will be replaced by app name. -->
    <string name="open_all_warning_message">Открытие такого количества вкладок может замедлить работу %s на время, требуемое для загрузки этих страниц. Вы действительно хотите это сделать?</string>
    <!-- Dialog button text for confirming open all tabs -->
    <string name="open_all_warning_confirm">Открыть вкладки</string>
    <!-- Dialog button text for canceling open all tabs -->
    <string name="open_all_warning_cancel">Отмена</string>

    <!-- Text to show users they have one page in the history group section of the History fragment.
    %d is a placeholder for the number of pages in the group. -->
    <string name="history_search_group_site_1">%d страница</string>

    <!-- Text to show users they have multiple pages in the history group section of the History fragment.
    %d is a placeholder for the number of pages in the group. -->
    <string name="history_search_group_sites_1">Страниц: %d</string>

    <!-- Option in library for Recently Closed Tabs -->
    <string name="library_recently_closed_tabs">Недавно закрытые вкладки</string>
    <!-- Option in library to open Recently Closed Tabs page -->
    <string name="recently_closed_show_full_history">Показать всю историю</string>
    <!-- Text to show users they have multiple tabs saved in the Recently Closed Tabs section of history.
    %d is a placeholder for the number of tabs selected. -->
    <string name="recently_closed_tabs">Вкладок: %d</string>
    <!-- Text to show users they have one tab saved in the Recently Closed Tabs section of history.
    %d is a placeholder for the number of tabs selected. -->
    <string name="recently_closed_tab">%d вкладка</string>

    <!-- Recently closed tabs screen message when there are no recently closed tabs -->
    <string name="recently_closed_empty_message">Нет недавно закрытых вкладок</string>

    <!-- Tab Management -->
    <!-- Title of preference for tabs management -->
    <string name="preferences_tabs">Вкладки</string>
    <!-- Title of preference that allows a user to specify the tab view -->
    <string name="preferences_tab_view">Просмотр вкладок</string>
    <!-- Option for a list tab view -->
    <string name="tab_view_list">Списком</string>
    <!-- Option for a grid tab view -->
    <string name="tab_view_grid">Сеткой</string>
    <!-- Title of preference that allows a user to auto close tabs after a specified amount of time -->
    <string name="preferences_close_tabs">Закрывать вкладки</string>
    <!-- Option for auto closing tabs that will never auto close tabs, always allows user to manually close tabs -->
    <string name="close_tabs_manually">Вручную</string>
    <!-- Option for auto closing tabs that will auto close tabs after one day -->
    <string name="close_tabs_after_one_day">Через день</string>
    <!-- Option for auto closing tabs that will auto close tabs after one week -->
    <string name="close_tabs_after_one_week">Через неделю</string>
    <!-- Option for auto closing tabs that will auto close tabs after one month -->
    <string name="close_tabs_after_one_month">Через месяц</string>

    <!-- Title of preference that allows a user to specify the auto-close settings for open tabs -->
    <string name="preference_auto_close_tabs" tools:ignore="UnusedResources">Автозакрывать открытые вкладки</string>

    <!-- Opening screen -->
    <!-- Title of a preference that allows a user to choose what screen to show after opening the app -->
    <string name="preferences_opening_screen">Начальный экран</string>
    <!-- Option for always opening the homepage when re-opening the app -->
    <string name="opening_screen_homepage">Домашняя страница</string>
    <!-- Option for always opening the user's last-open tab when re-opening the app -->
    <string name="opening_screen_last_tab">Последняя вкладка</string>
    <!-- Option for always opening the homepage when re-opening the app after four hours of inactivity -->
    <string name="opening_screen_after_four_hours_of_inactivity">Домашняя страница после четырех часов бездействия</string>
    <!-- Summary for tabs preference when auto closing tabs setting is set to manual close-->
    <string name="close_tabs_manually_summary">Закрывать вручную</string>
    <!-- Summary for tabs preference when auto closing tabs setting is set to auto close tabs after one day-->
    <string name="close_tabs_after_one_day_summary">Закрывать через день</string>
    <!-- Summary for tabs preference when auto closing tabs setting is set to auto close tabs after one week-->
    <string name="close_tabs_after_one_week_summary">Закрывать через неделю</string>
    <!-- Summary for tabs preference when auto closing tabs setting is set to auto close tabs after one month-->
    <string name="close_tabs_after_one_month_summary">Закрывать через месяц</string>

    <!-- Summary for homepage preference indicating always opening the homepage when re-opening the app -->
    <string name="opening_screen_homepage_summary">Открывать на домашней странице</string>
    <!-- Summary for homepage preference indicating always opening the last-open tab when re-opening the app -->
    <string name="opening_screen_last_tab_summary">Открывать на последней вкладке</string>
    <!-- Summary for homepage preference indicating opening the homepage when re-opening the app after four hours of inactivity -->
    <string name="opening_screen_after_four_hours_of_inactivity_summary">Открывать на домашней странице через четыре часа</string>

    <!-- Inactive tabs -->
    <!-- Category header of a preference that allows a user to enable or disable the inactive tabs feature -->
    <string name="preferences_inactive_tabs">Перемещать старые вкладки в неактивные</string>
    <!-- Title of inactive tabs preference -->
    <string name="preferences_inactive_tabs_title">Вкладки, к которым вы не обращались в течение двух недель, перемещаются в неактивные.</string>

    <!-- Studies -->
    <!-- Title of the remove studies button -->
    <string name="studies_remove">Удалить</string>
    <!-- Title of the active section on the studies list -->
    <string name="studies_active">Активно</string>
    <!-- Description for studies, it indicates why Firefox use studies. The first parameter is the name of the application. -->
    <string name="studies_description_2">%1$s может время от времени устанавливать и проводить исследования.</string>
    <!-- Learn more link for studies, links to an article for more information about studies. -->
    <string name="studies_learn_more">Узнать больше</string>
    <!-- Dialog message shown after removing a study -->
    <string name="studies_restart_app">Приложение закроется, чтобы применить изменения</string>
    <!-- Dialog button to confirm the removing a study. -->
    <string name="studies_restart_dialog_ok">OK</string>
    <!-- Dialog button text for canceling removing a study. -->
    <string name="studies_restart_dialog_cancel">Отмена</string>
    <!-- Toast shown after turning on/off studies preferences -->
    <string name="studies_toast_quit_application" tools:ignore="UnusedResources">Выход из приложения для применения изменений……</string>

    <!-- Sessions -->
    <!-- Title for the list of tabs -->
    <string name="tab_header_label">Открытые вкладки</string>
    <!-- Title for the list of tabs in the current private session -->
    <string name="tabs_header_private_tabs_title">Приватные вкладки</string>
    <!-- Title for the list of tabs in the synced tabs -->
    <string name="tabs_header_synced_tabs_title">Облачные вкладки</string>
    <!-- Content description (not visible, for screen readers etc.): Add tab button. Adds a news tab when pressed -->
    <string name="add_tab">Открыть вкладку</string>
    <!-- Content description (not visible, for screen readers etc.): Add tab button. Adds a news tab when pressed -->
    <string name="add_private_tab">Добавить приватную вкладку</string>
    <!-- Text for the new tab button to indicate adding a new private tab in the tab -->
    <string name="tab_drawer_fab_content">Приватно</string>
    <!-- Text for the new tab button to indicate syncing command on the synced tabs page -->
    <string name="tab_drawer_fab_sync">Синхронизация</string>
    <!-- Text shown in the menu for sharing all tabs -->
    <string name="tab_tray_menu_item_share">Поделиться всеми вкладками</string>
    <!-- Text shown in the menu to view recently closed tabs -->
    <string name="tab_tray_menu_recently_closed">Недавно закрытые вкладки</string>
    <!-- Text shown in the tabs tray inactive tabs section -->
    <string name="tab_tray_inactive_recently_closed" tools:ignore="UnusedResources">Недавно закрытые</string>
    <!-- Text shown in the menu to view account settings -->
    <string name="tab_tray_menu_account_settings">Настройки аккаунта</string>
    <!-- Text shown in the menu to view tab settings -->
    <string name="tab_tray_menu_tab_settings">Настройки вкладок</string>
    <!-- Text shown in the menu for closing all tabs -->
    <string name="tab_tray_menu_item_close">Закрыть все вкладки</string>
    <!-- Text shown in the multiselect menu for bookmarking selected tabs. -->
    <string name="tab_tray_multiselect_menu_item_bookmark">Добавить в закладки</string>
    <!-- Text shown in the multiselect menu for closing selected tabs. -->
    <string name="tab_tray_multiselect_menu_item_close">Закрыть</string>
    <!-- Content description for tabs tray multiselect share button -->
    <string name="tab_tray_multiselect_share_content_description">Поделиться выбранными вкладками</string>
    <!-- Content description for tabs tray multiselect menu -->
    <string name="tab_tray_multiselect_menu_content_description">Меню выбранных вкладок</string>
    <!-- Content description (not visible, for screen readers etc.): Removes tab from collection button. Removes the selected tab from collection when pressed -->
    <string name="remove_tab_from_collection">Удалить вкладку из коллекции</string>
    <!-- Text for button to enter multiselect mode in tabs tray -->
    <string name="tabs_tray_select_tabs">Выбрать вкладки</string>
    <!-- Content description (not visible, for screen readers etc.): Close tab button. Closes the current session when pressed -->
    <string name="close_tab">Закрыть вкладку</string>
    <!-- Content description (not visible, for screen readers etc.): Close tab <title> button. First parameter is tab title  -->
    <string name="close_tab_title">Закрыть вкладку %s</string>
    <!-- Content description (not visible, for screen readers etc.): Opens the open tabs menu when pressed -->
    <string name="open_tabs_menu">Меню открытых вкладок</string>
    <!-- Open tabs menu item to save tabs to collection -->
    <string name="tabs_menu_save_to_collection1">Сохранить вкладки в сборник</string>
    <!-- Text for the menu button to delete a collection -->
    <string name="collection_delete">Удалить сборник</string>
    <!-- Text for the menu button to rename a collection -->
    <string name="collection_rename">Переименовать сборник</string>
    <!-- Text for the button to open tabs of the selected collection -->
    <string name="collection_open_tabs">Открыть вкладки</string>


    <!-- Hint for adding name of a collection -->
    <string name="collection_name_hint">Имя сборника</string>
    <!-- Text for the menu button to rename a top site -->
    <string name="rename_top_site">Переименовать</string>
    <!-- Text for the menu button to remove a top site -->
    <string name="remove_top_site">Удалить</string>

    <!-- Text for the menu button to delete a top site from history -->
    <string name="delete_from_history">Удалить из истории</string>
    <!-- Postfix for private WebApp titles, placeholder is replaced with app name -->
    <string name="pwa_site_controls_title_private">%1$s (Приватный просмотр)</string>

    <!-- History -->
    <!-- Text for the button to search all history -->
    <string name="history_search_1">Введите поисковые запросы</string>
    <!-- Text for the button to clear all history -->
    <string name="history_delete_all">Удалить историю</string>
    <!-- Text for the snackbar to confirm that multiple browsing history items has been deleted -->
    <string name="history_delete_multiple_items_snackbar">История удалена</string>
    <!-- Text for the snackbar to confirm that a single browsing history item has been deleted. The first parameter is the shortened URL of the deleted history item. -->
    <string name="history_delete_single_item_snackbar">%1$s удалён</string>
    <!-- Context description text for the button to delete a single history item -->
    <string name="history_delete_item">Удалить</string>
    <!-- History multi select title in app bar
    The first parameter is the number of bookmarks selected -->
    <string name="history_multi_select_title">Выбрано: %1$d</string>
    <!-- Text for the header that groups the history for today -->
    <string name="history_today">Сегодня</string>
    <!-- Text for the header that groups the history for yesterday -->
    <string name="history_yesterday">Вчера</string>
    <!-- Text for the header that groups the history the past 7 days -->
    <string name="history_7_days">Последние 7 дней</string>
    <!-- Text for the header that groups the history the past 30 days -->
    <string name="history_30_days">Последние 30 дней</string>
    <!-- Text for the header that groups the history older than the last month -->
    <string name="history_older">Старее</string>

    <!-- Text shown when no history exists -->
    <string name="history_empty_message">История отсутствует</string>

    <!-- Downloads -->
    <!-- Text for the snackbar to confirm that multiple downloads items have been removed -->
    <string name="download_delete_multiple_items_snackbar_1">Загрузки удалены</string>
    <!-- Text for the snackbar to confirm that a single download item has been removed. The first parameter is the name of the download item. -->
    <string name="download_delete_single_item_snackbar">Файл %1$s удалён</string>
    <!-- Text shown when no download exists -->
    <string name="download_empty_message_1">Нет загруженных файлов</string>
    <!-- History multi select title in app bar
    The first parameter is the number of downloads selected -->
    <string name="download_multi_select_title">Выбрано: %1$d</string>


    <!-- Text for the button to remove a single download item -->
    <string name="download_delete_item_1">Удалить</string>


    <!-- Crashes -->
    <!-- Title text displayed on the tab crash page. This first parameter is the name of the application (For example: Fenix) -->
    <string name="tab_crash_title_2">Извините, %1$s не смог загрузить эту страницу.</string>

    <!-- Send crash report checkbox text on the tab crash page -->
    <string name="tab_crash_send_report">Отправить сообщение о падении в Mozilla</string>
    <!-- Close tab button text on the tab crash page -->
    <string name="tab_crash_close">Закрыть вкладку</string>
    <!-- Restore tab button text on the tab crash page -->
    <string name="tab_crash_restore">Восстановить вкладку</string>

    <!-- Bookmarks -->
    <!-- Confirmation message for a dialog confirming if the user wants to delete the selected folder -->
    <string name="bookmark_delete_folder_confirmation_dialog">Вы действительно хотите удалить эту папку?</string>
    <!-- Confirmation message for a dialog confirming if the user wants to delete multiple items including folders. Parameter will be replaced by app name. -->
    <string name="bookmark_delete_multiple_folders_confirmation_dialog">%s удалит выбранные элементы.</string>
    <!-- Text for the cancel button on delete bookmark dialog -->
    <string name="bookmark_delete_negative">Отмена</string>
    <!-- Screen title for adding a bookmarks folder -->
    <string name="bookmark_add_folder">Создать папку</string>
    <!-- Snackbar title shown after a bookmark has been created. -->
    <string name="bookmark_saved_snackbar">Закладка сохранена!</string>
    <!-- Snackbar edit button shown after a bookmark has been created. -->
    <string name="edit_bookmark_snackbar_action">ИЗМЕНИТЬ</string>

    <!-- Bookmark overflow menu edit button -->
    <string name="bookmark_menu_edit_button">Изменить</string>
    <!-- Bookmark overflow menu copy button -->
    <string name="bookmark_menu_copy_button">Копировать</string>
    <!-- Bookmark overflow menu share button -->
    <string name="bookmark_menu_share_button">Поделиться</string>
    <!-- Bookmark overflow menu open in new tab button -->
    <string name="bookmark_menu_open_in_new_tab_button">Открыть в новой вкладке</string>
    <!-- Bookmark overflow menu open in private tab button -->
    <string name="bookmark_menu_open_in_private_tab_button">Открыть в приватной вкладке</string>
    <!-- Bookmark overflow menu open all in tabs button -->
    <string name="bookmark_menu_open_all_in_tabs_button">Открыть все в новых вкладках</string>
    <!-- Bookmark overflow menu open all in private tabs button -->
    <string name="bookmark_menu_open_all_in_private_tabs_button">Открыть все в приватных вкладках</string>
    <!-- Bookmark overflow menu delete button -->
    <string name="bookmark_menu_delete_button">Удалить</string>
    <!--Bookmark overflow menu save button -->
    <string name="bookmark_menu_save_button">Сохранить</string>
    <!-- Bookmark multi select title in app bar
     The first parameter is the number of bookmarks selected -->
    <string name="bookmarks_multi_select_title">%1$d выбрана(ы)</string>
    <!-- Bookmark editing screen title -->
    <string name="edit_bookmark_fragment_title">Изменить закладку</string>
    <!-- Bookmark folder editing screen title -->
    <string name="edit_bookmark_folder_fragment_title">Изменить папку</string>
    <!-- Bookmark sign in button message -->
    <string name="bookmark_sign_in_button">Войдите, чтобы увидеть свои синхронизируемые закладки</string>
    <!-- Bookmark URL editing field label -->
    <string name="bookmark_url_label">Адрес страницы</string>
    <!-- Bookmark FOLDER editing field label -->
    <string name="bookmark_folder_label">ПАПКА</string>
    <!-- Bookmark NAME editing field label -->
    <string name="bookmark_name_label">ИМЯ</string>
    <!-- Bookmark add folder screen title -->
    <string name="bookmark_add_folder_fragment_label">Создать папку</string>
    <!-- Bookmark select folder screen title -->
    <string name="bookmark_select_folder_fragment_label">Выбрать папку</string>
    <!-- Bookmark editing error missing title -->
    <string name="bookmark_empty_title_error">Должна иметь заголовок</string>
    <!-- Bookmark editing error missing or improper URL -->
    <string name="bookmark_invalid_url_error">Недействительный сетевой адрес</string>
    <!-- Bookmark screen message for empty bookmarks folder -->
    <string name="bookmarks_empty_message">Здесь нет закладок</string>
    <!-- Bookmark snackbar message on deletion
     The first parameter is the host part of the URL of the bookmark deleted, if any -->
    <string name="bookmark_deletion_snackbar_message">%1$s удалён</string>
    <!-- Bookmark snackbar message on deleting multiple bookmarks not including folders-->
    <string name="bookmark_deletion_multiple_snackbar_message_2">Закладки удалены</string>
    <!-- Bookmark snackbar message on deleting multiple bookmarks including folders-->
    <string name="bookmark_deletion_multiple_snackbar_message_3">Удаление выбранных папок</string>
    <!-- Bookmark undo button for deletion snackbar action -->
    <string name="bookmark_undo_deletion">ОТМЕНИТЬ</string>

    <!-- Text for the button to search all bookmarks -->
    <string name="bookmark_search">Введите поисковый запрос</string>

    <!-- Site Permissions -->
    <!-- Button label that take the user to the Android App setting -->
    <string name="phone_feature_go_to_settings">Перейти в Настройки</string>

    <!-- Content description (not visible, for screen readers etc.): Quick settings sheet
        to give users access to site specific information / settings. For example:
        Secure settings status and a button to modify site permissions -->
    <string name="quick_settings_sheet">Панель быстрых настроек</string>
    <!-- Label that indicates that this option it the recommended one -->
    <string name="phone_feature_recommended">Рекомендуется</string>
    <!-- Button label for clearing all the information of site permissions-->
    <string name="clear_permissions">Удалить разрешения</string>
    <!-- Text for the OK button on Clear permissions dialog -->
    <string name="clear_permissions_positive">OK</string>
    <!-- Text for the cancel button on Clear permissions dialog -->
    <string name="clear_permissions_negative">Отмена</string>
    <!-- Button label for clearing a site permission-->
    <string name="clear_permission">Удалить разрешение</string>
    <!-- Text for the OK button on Clear permission dialog -->
    <string name="clear_permission_positive">OK</string>
    <!-- Text for the cancel button on Clear permission dialog -->
    <string name="clear_permission_negative">Отмена</string>
    <!-- Button label for clearing all the information on all sites-->
    <string name="clear_permissions_on_all_sites">Удалить разрешения для всех сайтов</string>
    <!-- Preference for altering video and audio autoplay for all websites -->
    <string name="preference_browser_feature_autoplay">Автовоспроизведение</string>
    <!-- Preference for altering the camera access for all websites -->
    <string name="preference_phone_feature_camera">Камера</string>
    <!-- Preference for altering the microphone access for all websites -->
    <string name="preference_phone_feature_microphone">Микрофон</string>
    <!-- Preference for altering the location access for all websites -->
    <string name="preference_phone_feature_location">Местоположение</string>
    <!-- Preference for altering the notification access for all websites -->
    <string name="preference_phone_feature_notification">Уведомления</string>
    <!-- Preference for altering the persistent storage access for all websites -->
    <string name="preference_phone_feature_persistent_storage">Постоянное хранилище</string>
    <!-- Preference for altering the storage access setting for all websites -->
    <string name="preference_phone_feature_cross_origin_storage_access">Межсайтовые куки</string>
    <!-- Preference for altering the EME access for all websites -->
    <string name="preference_phone_feature_media_key_system_access">Защищённое авторским правом содержимое</string>
    <!-- Label that indicates that a permission must be asked always -->
    <string name="preference_option_phone_feature_ask_to_allow">Всегда спрашивать</string>
    <!-- Label that indicates that a permission must be blocked -->
    <string name="preference_option_phone_feature_blocked">Блокировать</string>
    <!-- Label that indicates that a permission must be allowed -->
    <string name="preference_option_phone_feature_allowed">Разрешить</string>
    <!--Label that indicates a permission is by the Android OS-->
    <string name="phone_feature_blocked_by_android">Заблокировано Android</string>
    <!-- Preference for showing a list of websites that the default configurations won't apply to them -->
    <string name="preference_exceptions">Исключения</string>
    <!-- Summary of tracking protection preference if tracking protection is set to off -->
    <string name="tracking_protection_off">Отключена</string>

    <!-- Summary of tracking protection preference if tracking protection is set to standard -->
    <string name="tracking_protection_standard">Стандартная</string>
    <!-- Summary of tracking protection preference if tracking protection is set to strict -->
    <string name="tracking_protection_strict">Строгая</string>
    <!-- Summary of tracking protection preference if tracking protection is set to custom -->
    <string name="tracking_protection_custom">Персональная</string>
    <!-- Label for global setting that indicates that all video and audio autoplay is allowed -->
    <string name="preference_option_autoplay_allowed2">Разрешить звук и видео</string>
    <!-- Label for site specific setting that indicates that all video and audio autoplay is allowed -->
    <string name="quick_setting_option_autoplay_allowed">Разрешить звук и видео</string>
    <!-- Label that indicates that video and audio autoplay is only allowed over Wi-Fi -->
    <string name="preference_option_autoplay_allowed_wifi_only2">Блокировать звук и видео только при использовании мобильных данных</string>
    <!-- Subtext that explains 'autoplay on Wi-Fi only' option -->
    <string name="preference_option_autoplay_allowed_wifi_subtext">Звуки и видео будут проигрываться при использовании Wi-Fi</string>
    <!-- Label for global setting that indicates that video autoplay is allowed, but audio autoplay is blocked -->
    <string name="preference_option_autoplay_block_audio2">Блокировать только звуки</string>
    <!-- Label for site specific setting that indicates that video autoplay is allowed, but audio autoplay is blocked -->
    <string name="quick_setting_option_autoplay_block_audio">Блокировать только звуки</string>
    <!-- Label for global setting that indicates that all video and audio autoplay is blocked -->
    <string name="preference_option_autoplay_blocked3">Блокировать звуки и видео</string>
    <!-- Label for site specific setting that indicates that all video and audio autoplay is blocked -->
    <string name="quick_setting_option_autoplay_blocked">Блокировать звуки и видео</string>
    <!-- Summary of delete browsing data on quit preference if it is set to on -->
    <string name="delete_browsing_data_quit_on">Включено</string>
    <!-- Summary of delete browsing data on quit preference if it is set to off -->
    <string name="delete_browsing_data_quit_off">Отключено</string>

    <!-- Summary of studies preference if it is set to on -->
    <string name="studies_on">Включено</string>
    <!-- Summary of studies data on quit preference if it is set to off -->
    <string name="studies_off">Отключено</string>

    <!-- Collections -->
    <!-- Collections header on home fragment -->
    <string name="collections_header">Сборники</string>
    <!-- Content description (not visible, for screen readers etc.): Opens the collection menu when pressed -->
    <string name="collection_menu_button_content_description">Меню сборника</string>

    <!-- Label to describe what collections are to a new user without any collections -->
    <string name="no_collections_description2">Собирайте то, что важно для вас.\nОбъединяйте похожие запросы, сайты и вкладки для быстрого доступа в будущем.</string>
    <!-- Title for the "select tabs" step of the collection creator -->
    <string name="create_collection_select_tabs">Выберите вкладки</string>

    <!-- Title for the "select collection" step of the collection creator -->
    <string name="create_collection_select_collection">Выберите сборник</string>

    <!-- Title for the "name collection" step of the collection creator -->
    <string name="create_collection_name_collection">Имя сборника</string>

    <!-- Button to add new collection for the "select collection" step of the collection creator -->
    <string name="create_collection_add_new_collection">Создать новый сборник</string>

    <!-- Button to select all tabs in the "select tabs" step of the collection creator -->
    <string name="create_collection_select_all">Выбрать все</string>
    <!-- Button to deselect all tabs in the "select tabs" step of the collection creator -->
    <string name="create_collection_deselect_all">Отменить выбор всего</string>
    <!-- Text to prompt users to select the tabs to save in the "select tabs" step of the collection creator -->
    <string name="create_collection_save_to_collection_empty">Выберите вкладки для сохранения</string>

    <!-- Text to show users how many tabs they have selected in the "select tabs" step of the collection creator.
     %d is a placeholder for the number of tabs selected. -->
    <string name="create_collection_save_to_collection_tabs_selected">Вкладок выбрано: %d</string>

    <!-- Text to show users they have one tab selected in the "select tabs" step of the collection creator.
    %d is a placeholder for the number of tabs selected. -->
    <string name="create_collection_save_to_collection_tab_selected">Выбрана %d вкладка</string>

    <!-- Text shown in snackbar when multiple tabs have been saved in a collection -->
    <string name="create_collection_tabs_saved">Вкладки сохранены!</string>

    <!-- Text shown in snackbar when one or multiple tabs have been saved in a new collection -->
    <string name="create_collection_tabs_saved_new_collection">Сборник сохранён!</string>
    <!-- Text shown in snackbar when one tab has been saved in a collection -->
    <string name="create_collection_tab_saved">Вкладка сохранена!</string>

    <!-- Content description (not visible, for screen readers etc.): button to close the collection creator -->
    <string name="create_collection_close">Закрыть</string>

    <!-- Button to save currently selected tabs in the "select tabs" step of the collection creator-->
    <string name="create_collection_save">Сохранить</string>

    <!-- Snackbar action to view the collection the user just created or updated -->
    <string name="create_collection_view">Посмотреть</string>

    <!-- Text for the OK button from collection dialogs -->
    <string name="create_collection_positive">OK</string>
    <!-- Text for the cancel button from collection dialogs -->
    <string name="create_collection_negative">Отмена</string>

    <!-- Default name for a new collection in "name new collection" step of the collection creator. %d is a placeholder for the number of collections-->
    <string name="create_collection_default_name">Сборник %d</string>

    <!-- Share -->
    <!-- Share screen header -->
    <string name="share_header_2">Поделиться</string>
    <!-- Content description (not visible, for screen readers etc.):
        "Share" button. Opens the share menu when pressed. -->
    <string name="share_button_content_description">Поделиться</string>
    <!-- Text for the Save to PDF feature in the share menu -->
    <string name="share_save_to_pdf">Сохранить как PDF</string>
    <!-- Text for error message when generating a PDF file Text. -->
    <string name="unable_to_save_to_pdf_error">Не удалось сгенерировать PDF</string>
    <!-- Text for standard error snackbar dismiss button. -->
    <string name="standard_snackbar_error_dismiss">Убрать</string>
    <!-- Text for error message when printing a page and it fails. -->
    <string name="unable_to_print_page_error">Не удалось распечатать эту страницу</string>
    <!-- Text for the print feature in the share and browser menu -->
    <string name="menu_print">Печать</string>
    <!-- Sub-header in the dialog to share a link to another sync device -->
    <string name="share_device_subheader">Отправить на устройство</string>
    <!-- Sub-header in the dialog to share a link to an app from the full list -->
    <string name="share_link_all_apps_subheader">Все действия</string>
    <!-- Sub-header in the dialog to share a link to an app from the most-recent sorted list -->
    <string name="share_link_recent_apps_subheader">Недавно использованные</string>
    <!-- Text for the copy link action in the share screen. -->
    <string name="share_copy_link_to_clipboard">Копировать в буфер обмена</string>
    <!-- Toast shown after copying link to clipboard -->
    <string name="toast_copy_link_to_clipboard">Скопировано в буфер обмена</string>
    <!-- An option from the share dialog to sign into sync -->
    <string name="sync_sign_in">Войти в синхронизацию</string>
     <!-- An option from the three dot menu to sync and save data -->
    <string name="sync_menu_sync_and_save_data">Синхронизация и сохранение данных</string>
    <!-- An option from the share dialog to send link to all other sync devices -->
    <string name="sync_send_to_all">Отправить на все устройства</string>
    <!-- An option from the share dialog to reconnect to sync -->
    <string name="sync_reconnect">Переподключиться к синхронизации</string>
    <!-- Text displayed when sync is offline and cannot be accessed -->
    <string name="sync_offline">Автономная работа</string>
    <!-- An option to connect additional devices -->
    <string name="sync_connect_device">Подключить другое устройство</string>
    <!-- The dialog text shown when additional devices are not available -->
    <string name="sync_connect_device_dialog">Чтобы отправить вкладку, войдите в Firefox хотя бы на ещё одном устройстве.</string>
    <!-- Confirmation dialog button -->
    <string name="sync_confirmation_button">Понятно</string>

    <!-- Share error message -->
    <string name="share_error_snackbar">Не удалось отправить в это приложение</string>

    <!-- Add new device screen title -->
    <string name="sync_add_new_device_title">Отправить на устройство</string>
    <!-- Text for the warning message on the Add new device screen -->
    <string name="sync_add_new_device_message">Ни одного устройства не подключено</string>
    <!-- Text for the button to learn about sending tabs -->
    <string name="sync_add_new_device_learn_button">Узнать больше об отправке вкладок…</string>
    <!-- Text for the button to connect another device -->
    <string name="sync_add_new_device_connect_button">Подключить другое устройство…</string>

    <!-- Notifications -->
    <!-- Text shown in the notification that pops up to remind the user that a private browsing session is active. -->
    <string name="notification_pbm_delete_text_2">Закройте приватные вкладки</string>

    <!-- Text shown in the notification that pops up to remind the user that a private browsing session is active for Android 14+ -->
    <string name="notification_erase_title_android_14">Закрыть приватные вкладки?</string>
    <string name="notification_erase_text_android_14">Нажмите или проведите по этому уведомлению, чтобы закрыть приватные вкладки.</string>

    <!-- Name of the marketing notification channel. Displayed in the "App notifications" system settings for the app -->
    <string name="notification_marketing_channel_name">Маркетинг</string>

    <!-- Title shown in the notification that pops up to remind the user to set fenix as default browser.
    The app name is in the text, due to limitations with localizing Nimbus experiments -->
    <string name="nimbus_notification_default_browser_title" tools:ignore="UnusedResources">Firefox быстрый и приватный</string>
    <!-- Text shown in the notification that pops up to remind the user to set fenix as default browser.
    The app name is in the text, due to limitations with localizing Nimbus experiments -->
    <string name="nimbus_notification_default_browser_text" tools:ignore="UnusedResources">Сделайте Firefox вашим браузером по умолчанию</string>
    <!-- Title shown in the notification that pops up to re-engage the user -->
    <string name="notification_re_engagement_title">Попробуйте приватный просмотр</string>
    <!-- Text shown in the notification that pops up to re-engage the user.
    %1$s is a placeholder that will be replaced by the app name. -->
    <string name="notification_re_engagement_text">Просмотр без сохранённых кук или истории в %1$s</string>

    <!-- Title A shown in the notification that pops up to re-engage the user -->
    <string name="notification_re_engagement_A_title">Просматривайте сеть, не оставляя следа</string>
    <!-- Text A shown in the notification that pops up to re-engage the user.
    %1$s is a placeholder that will be replaced by the app name. -->
    <string name="notification_re_engagement_A_text">Приватный просмотр в %1$s не сохраняет ваши действия.</string>
    <!-- Title B shown in the notification that pops up to re-engage the user -->
    <string name="notification_re_engagement_B_title">Начните свой первый поиск</string>
    <!-- Text B shown in the notification that pops up to re-engage the user -->
    <string name="notification_re_engagement_B_text">Найдите что-нибудь поблизости. Или откройте для себя что-либо забавное.</string>

    <!-- Survey -->
    <!-- Text shown in the fullscreen message that pops up to ask user to take a short survey.
    The app name is in the text, due to limitations with localizing Nimbus experiments -->
    <string name="nimbus_survey_message_text">Пожалуйста, помогите сделать Firefox лучше, приняв участие в небольшом опросе.</string>
    <!-- Preference for taking the short survey. -->
    <string name="preferences_take_survey">Пройти опрос</string>
    <!-- Preference for not taking the short survey. -->
    <string name="preferences_not_take_survey">Нет, спасибо</string>

    <!-- Snackbar -->
    <!-- Text shown in snackbar when user deletes a collection -->
    <string name="snackbar_collection_deleted">Сборник удалён</string>

    <!-- Text shown in snackbar when user renames a collection -->
    <string name="snackbar_collection_renamed">Сборник переименован</string>

    <!-- Text shown in snackbar when user closes a tab -->
    <string name="snackbar_tab_closed">Вкладка закрыта</string>
    <!-- Text shown in snackbar when user closes all tabs -->
    <string name="snackbar_tabs_closed">Вкладки закрыты</string>
    <!-- Text shown in snackbar when user bookmarks a list of tabs -->
    <string name="snackbar_message_bookmarks_saved">Закладки сохранены!</string>
    <!-- Text shown in snackbar when user adds a site to shortcuts -->
    <string name="snackbar_added_to_shortcuts">Добавлено в ярлыки!</string>
    <!-- Text shown in snackbar when user closes a private tab -->
    <string name="snackbar_private_tab_closed">Приватная вкладка закрыта</string>
    <!-- Text shown in snackbar when user closes all private tabs -->
    <string name="snackbar_private_tabs_closed">Приватные вкладки закрыты</string>
    <!-- Text shown in snackbar when user erases their private browsing data -->
    <string name="snackbar_private_data_deleted">Данные приватного просмотра удалены</string>
    <!-- Text shown in snackbar to undo deleting a tab, top site or collection -->
    <string name="snackbar_deleted_undo">ОТМЕНИТЬ</string>

    <!-- Text shown in snackbar when user removes a top site -->
    <string name="snackbar_top_site_removed">Сайт удалён</string>
    <!-- QR code scanner prompt which appears after scanning a code, but before navigating to it
        First parameter is the name of the app, second parameter is the URL or text scanned-->
    <string name="qr_scanner_confirmation_dialog_message">Разрешить %1$s открыть %2$s</string>
    <!-- QR code scanner prompt dialog positive option to allow navigation to scanned link -->
    <string name="qr_scanner_dialog_positive">РАЗРЕШИТЬ</string>
    <!-- QR code scanner prompt dialog positive option to deny navigation to scanned link -->
    <string name="qr_scanner_dialog_negative">ЗАПРЕТИТЬ</string>
    <!-- QR code scanner prompt dialog error message shown when a hostname does not contain http or https. -->
    <string name="qr_scanner_dialog_invalid">Сетевой адрес недействителен.</string>
    <!-- QR code scanner prompt dialog positive option when there is an error -->
    <string name="qr_scanner_dialog_invalid_ok">OK</string>
    <!-- Tab collection deletion prompt dialog message. Placeholder will be replaced with the collection name -->
    <string name="tab_collection_dialog_message">Вы уверены, что хотите удалить %1$s?</string>
    <!-- Collection and tab deletion prompt dialog message. This will show when the last tab from a collection is deleted -->
    <string name="delete_tab_and_collection_dialog_message">Удалив эту вкладку, вы удалите весь сборник. Вы можете создавать новые сборники в любое время.</string>
    <!-- Collection and tab deletion prompt dialog title. Placeholder will be replaced with the collection name. This will show when the last tab from a collection is deleted -->
    <string name="delete_tab_and_collection_dialog_title">Удалить %1$s?</string>
    <!-- Tab collection deletion prompt dialog option to delete the collection -->
    <string name="tab_collection_dialog_positive">Удалить</string>
    <!-- Text displayed in a notification when the user enters full screen mode -->
    <string name="full_screen_notification">Вход в полноэкранный режим</string>

    <!-- Message for copying the URL via long press on the toolbar -->
    <string name="url_copied">Ссылка скопирована</string>


    <!-- Sample text for accessibility font size -->
    <string name="accessibility_text_size_sample_text_1">Это пример текста. Он здесь для того, чтобы показать, как текст будет отображаться, когда вы будете увеличивать или уменьшать его размер.</string>
    <!-- Summary for Accessibility Text Size Scaling Preference -->
    <string name="preference_accessibility_text_size_summary">Увеличение или уменьшение размера шрифта на сайтах</string>
    <!-- Title for Accessibility Text Size Scaling Preference -->
    <string name="preference_accessibility_font_size_title">Размер шрифта</string>

    <!-- Title for Accessibility Text Automatic Size Scaling Preference -->
    <string name="preference_accessibility_auto_size_2">Автоматический размер шрифта</string>
    <!-- Summary for Accessibility Text Automatic Size Scaling Preference -->
    <string name="preference_accessibility_auto_size_summary">Размер шрифта будет соответствовать настройкам Android. Отключите эту настройку, чтобы управлять размером шрифта здесь.</string>

    <!-- Title for the Delete browsing data preference -->
    <string name="preferences_delete_browsing_data">Удаление данных просмотра сети</string>
    <!-- Title for the tabs item in Delete browsing data -->
    <string name="preferences_delete_browsing_data_tabs_title_2">Открытые вкладки</string>
    <!-- Subtitle for the tabs item in Delete browsing data, parameter will be replaced with the number of open tabs -->
    <string name="preferences_delete_browsing_data_tabs_subtitle">Вкладок: %d</string>
    <!-- Title for the data and history items in Delete browsing data -->
    <!-- Title for the history item in Delete browsing data -->
    <string name="preferences_delete_browsing_data_browsing_history_title">Журнал посещений</string>
    <!-- Subtitle for the data and history items in delete browsing data, parameter will be replaced with the
        number of history items the user has -->
    <string name="preferences_delete_browsing_data_browsing_data_subtitle">Адресов: %d</string>
    <!-- Title for the cookies and site data items in Delete browsing data -->
    <string name="preferences_delete_browsing_data_cookies_and_site_data">Куки и данные сайтов</string>
    <!-- Subtitle for the cookies item in Delete browsing data -->
    <string name="preferences_delete_browsing_data_cookies_subtitle">Вы выйдете с большинства сайтов</string>
    <!-- Title for the cached images and files item in Delete browsing data -->
    <string name="preferences_delete_browsing_data_cached_files">Кешированные изображения и файлы</string>
    <!-- Subtitle for the cached images and files item in Delete browsing data -->
    <string name="preferences_delete_browsing_data_cached_files_subtitle">Освободит место</string>
    <!-- Title for the site permissions item in Delete browsing data -->
    <string name="preferences_delete_browsing_data_site_permissions">Разрешения для сайтов</string>
    <!-- Title for the downloads item in Delete browsing data -->
    <string name="preferences_delete_browsing_data_downloads">Загрузки</string>
    <!-- Text for the button to delete browsing data -->
    <string name="preferences_delete_browsing_data_button">Удалить данные просмотра сети</string>

    <!-- Title for the Delete browsing data on quit preference -->
    <string name="preferences_delete_browsing_data_on_quit">Удалять данные просмотра сети при выходе</string>
    <!-- Summary for the Delete browsing data on quit preference. "Quit" translation should match delete_browsing_data_on_quit_action translation. -->
    <string name="preference_summary_delete_browsing_data_on_quit_2">Автоматически удаляет данные просмотра сети, когда вы выбираете  \&quot;Выйти\&quot; в главном меню</string>
    <!-- Action item in menu for the Delete browsing data on quit feature -->
    <string name="delete_browsing_data_on_quit_action">Выйти</string>

    <!-- Title text of a delete browsing data dialog. -->
    <string name="delete_history_prompt_title">Промежуток времени для удаления</string>
    <!-- Body text of a delete browsing data dialog. -->
    <string name="delete_history_prompt_body" moz:RemovedIn="130" tools:ignore="UnusedResources">Удаляет историю (включая историю с других устройств), куки и другие данные просмотра.</string>
    <!-- Body text of a delete browsing data dialog. -->
    <string name="delete_history_prompt_body_2">Удаляет историю (включая историю, синхронизированную с другими устройствами)</string>
    <!-- Radio button in the delete browsing data dialog to delete history items for the last hour. -->
    <string name="delete_history_prompt_button_last_hour">За последний час</string>
    <!-- Radio button in the delete browsing data dialog to delete history items for today and yesterday. -->
    <string name="delete_history_prompt_button_today_and_yesterday">За сегодня и вчера</string>
    <!-- Radio button in the delete browsing data dialog to delete all history. -->
    <string name="delete_history_prompt_button_everything">Всё</string>

    <!-- Dialog message to the user asking to delete browsing data. Parameter will be replaced by app name. -->
    <string name="delete_browsing_data_prompt_message_3">%s удалит выбранные данные просмотра сети.</string>
    <!-- Text for the cancel button for the data deletion dialog -->
    <string name="delete_browsing_data_prompt_cancel">Отмена</string>
    <!-- Text for the allow button for the data deletion dialog -->
    <string name="delete_browsing_data_prompt_allow">Удалить</string>
    <!-- Text for the snackbar confirmation that the data was deleted -->
    <string name="preferences_delete_browsing_data_snackbar">Данные просмотра сети удалены</string>

    <!-- Text for the snackbar to show the user that the deletion of browsing data is in progress -->
    <string name="deleting_browsing_data_in_progress">Удаляем данные просмотра сети…</string>

    <!-- Dialog message to the user asking to delete all history items inside the opened group. Parameter will be replaced by a history group name. -->
    <string name="delete_all_history_group_prompt_message">Удалить все сайты в «%s»</string>
    <!-- Text for the cancel button for the history group deletion dialog -->
    <string name="delete_history_group_prompt_cancel">Отмена</string>
    <!-- Text for the allow button for the history group dialog -->
    <string name="delete_history_group_prompt_allow">Удалить</string>
    <!-- Text for the snackbar confirmation that the history group was deleted -->
    <string name="delete_history_group_snackbar">Группа удалена</string>

    <!-- Onboarding -->
    <!-- text to display in the snackbar once account is signed-in -->
    <string name="onboarding_firefox_account_sync_is_on">Началась синхронизация</string>

    <!-- Onboarding theme -->
    <!-- Text shown in snackbar when multiple tabs have been sent to device -->
    <string name="sync_sent_tabs_snackbar">Вкладки отправлены!</string>
    <!-- Text shown in snackbar when one tab has been sent to device  -->
    <string name="sync_sent_tab_snackbar">Вкладка отправлена!</string>
    <!-- Text shown in snackbar when sharing tabs failed  -->
    <string name="sync_sent_tab_error_snackbar">Не удалось поделиться</string>
    <!-- Text shown in snackbar for the "retry" action that the user has after sharing tabs failed -->
    <string name="sync_sent_tab_error_snackbar_action">ПОВТОРИТЬ</string>
    <!-- Title of QR Pairing Fragment -->
    <string name="sync_scan_code">Считывание штрих-кода</string>
    <!-- Instructions on how to access pairing -->
    <string name="sign_in_instructions"><![CDATA[Откройте Firefox на вашем компьютере и перейдите на <b>https://firefox.com/pair</b>]]></string>
    <!-- Text shown for sign in pairing when ready -->
    <string name="sign_in_ready_for_scan">Считать штрих-код</string>
    <!-- Text shown for settings option for sign with pairing -->
    <string name="sign_in_with_camera">Войти с помощью камеры</string>
    <!-- Text shown for settings option for sign with email -->
    <string name="sign_in_with_email">Использовать электронную почту</string>
    <!-- Text shown for settings option for create new account text.'Firefox' intentionally hardcoded here.-->
    <string name="sign_in_create_account_text"><![CDATA[Ещё нет аккаунта? <u>Создайте его</u>, чтобы синхронизировать Firefox между устройствами.]]></string>
    <!-- Text shown in confirmation dialog to sign out of account. The first parameter is the name of the app (e.g. Firefox Preview) -->
    <string name="sign_out_confirmation_message_2">%s прекратит синхронизацию с вашим аккаунтом, но не будет удалять ничего из ваших данных веб-сёрфинга на этом устройстве.</string>
    <!-- Option to continue signing out of account shown in confirmation dialog to sign out of account -->
    <string name="sign_out_disconnect">Отсоединить</string>
    <!-- Option to cancel signing out shown in confirmation dialog to sign out of account -->
    <string name="sign_out_cancel">Отмена</string>
    <!-- Error message snackbar shown after the user tried to select a default folder which cannot be altered -->
    <string name="bookmark_cannot_edit_root">Нельзя редактировать папки по умолчанию</string>

    <!-- Enhanced Tracking Protection -->
    <!-- Link displayed in enhanced tracking protection panel to access tracking protection settings -->
    <string name="etp_settings">Настройки защиты</string>
    <!-- Preference title for enhanced tracking protection settings -->
    <string name="preference_enhanced_tracking_protection">Улучшенная защита от отслеживания</string>
    <!-- Preference summary for enhanced tracking protection settings on/off switch -->
    <string name="preference_enhanced_tracking_protection_summary">Теперь у нас есть полная защита от кук, наша самая крепкая преграда против межсайтовых трекеров.</string>
    <!-- Description of enhanced tracking protection. The parameter is the name of the application (For example: Firefox Fenix) -->
    <string name="preference_enhanced_tracking_protection_explanation_2">%s защищает вас от многих наиболее распространённых трекеров, которые следят за вами, когда вы находитесь в сети.</string>
    <!-- Text displayed that links to website about enhanced tracking protection -->
    <string name="preference_enhanced_tracking_protection_explanation_learn_more">Узнать больше</string>
    <!-- Preference for enhanced tracking protection for the standard protection settings -->
    <string name="preference_enhanced_tracking_protection_standard_default_1">Обычная (по умолчанию)</string>
    <!-- Preference description for enhanced tracking protection for the standard protection settings -->
    <string name="preference_enhanced_tracking_protection_standard_description_5">Страницы будут загружаться нормально, но трекеров блокироваться будет меньше.</string>
    <!--  Accessibility text for the Standard protection information icon  -->
    <string name="preference_enhanced_tracking_protection_standard_info_button">Что блокируется обычной защитой от отслеживания</string>
    <!-- Preference for enhanced tracking protection for the strict protection settings -->
    <string name="preference_enhanced_tracking_protection_strict">Строгая</string>
    <!-- Preference description for enhanced tracking protection for the strict protection settings -->
    <string name="preference_enhanced_tracking_protection_strict_description_4">Строгая защита от отслеживания с увеличенной производительностью, некоторые сайты могут работать неправильно.</string>
    <!--  Accessibility text for the Strict protection information icon  -->
    <string name="preference_enhanced_tracking_protection_strict_info_button">Что блокируется строгой защитой от отслеживания</string>
    <!-- Preference for enhanced tracking protection for the custom protection settings -->
    <string name="preference_enhanced_tracking_protection_custom">Собственная</string>
    <!-- Preference description for enhanced tracking protection for the strict protection settings -->
    <string name="preference_enhanced_tracking_protection_custom_description_2">Выберите, какие трекеры и скрипты необходимо блокировать.</string>
    <!--  Accessibility text for the Strict protection information icon  -->
    <string name="preference_enhanced_tracking_protection_custom_info_button">Что блокируется персональной защитой от отслеживания</string>
    <!-- Header for categories that are being blocked by current Enhanced Tracking Protection settings -->
    <!-- Preference for enhanced tracking protection for the custom protection settings for cookies-->
    <string name="preference_enhanced_tracking_protection_custom_cookies">Куки</string>
    <!-- Option for enhanced tracking protection for the custom protection settings for cookies-->
    <string name="preference_enhanced_tracking_protection_custom_cookies_1">Межсайтовые и социальные трекеры</string>
    <!-- Option for enhanced tracking protection for the custom protection settings for cookies-->
    <string name="preference_enhanced_tracking_protection_custom_cookies_2">Куки с непосещённых сайтов</string>
    <!-- Option for enhanced tracking protection for the custom protection settings for cookies-->
    <string name="preference_enhanced_tracking_protection_custom_cookies_3">Все сторонние куки (может нарушить работу сайтов)</string>
    <!-- Option for enhanced tracking protection for the custom protection settings for cookies-->
    <string name="preference_enhanced_tracking_protection_custom_cookies_4">Все куки (нарушит работу сайтов)</string>
    <!-- Option for enhanced tracking protection for the custom protection settings for cookies-->
    <string name="preference_enhanced_tracking_protection_custom_cookies_5">Изолировать межсайтовые куки</string>
    <!-- Preference for Global Privacy Control for the custom privacy settings for Global Privacy Control. '&amp;' is replaced with the ampersand symbol: &-->
    <string name="preference_enhanced_tracking_protection_custom_global_privacy_control">Запретить веб-сайтам делиться и продавать данные</string>
    <!-- Preference for enhanced tracking protection for the custom protection settings for tracking content -->
    <string name="preference_enhanced_tracking_protection_custom_tracking_content">Отслеживающее содержимое</string>
    <!-- Option for enhanced tracking protection for the custom protection settings for tracking content-->
    <string name="preference_enhanced_tracking_protection_custom_tracking_content_1">Во всех вкладках</string>
    <!-- Option for enhanced tracking protection for the custom protection settings for tracking content-->
    <string name="preference_enhanced_tracking_protection_custom_tracking_content_2">Только в приватных вкладках</string>
    <!-- Preference for enhanced tracking protection for the custom protection settings -->
    <string name="preference_enhanced_tracking_protection_custom_cryptominers">Криптомайнеры</string>
    <!-- Preference for enhanced tracking protection for the custom protection settings -->
    <string name="preference_enhanced_tracking_protection_custom_fingerprinters">Сборщики цифровых отпечатков</string>
    <!-- Button label for navigating to the Enhanced Tracking Protection details -->
    <string name="enhanced_tracking_protection_details">Подробности</string>
    <!-- Header for categories that are being being blocked by current Enhanced Tracking Protection settings -->
    <string name="enhanced_tracking_protection_blocked">Блокируются</string>
    <!-- Header for categories that are being not being blocked by current Enhanced Tracking Protection settings -->
    <string name="enhanced_tracking_protection_allowed">Разрешены</string>
    <!-- Category of trackers (social media trackers) that can be blocked by Enhanced Tracking Protection -->
    <string name="etp_social_media_trackers_title">Трекеры соцсетей</string>
    <!-- Description of social media trackers that can be blocked by Enhanced Tracking Protection -->
    <string name="etp_social_media_trackers_description">Ограничивает возможности соцсетей по отслеживанию ваших действий в Интернете.</string>
    <!-- Category of trackers (cross-site tracking cookies) that can be blocked by Enhanced Tracking Protection -->
    <string name="etp_cookies_title">Межсайтовые отслеживающие куки</string>
    <!-- Category of trackers (cross-site tracking cookies) that can be blocked by Enhanced Tracking Protection -->
    <string name="etp_cookies_title_2">Межсайтовые куки</string>
    <!-- Description of cross-site tracking cookies that can be blocked by Enhanced Tracking Protection -->
    <string name="etp_cookies_description">Блокирует куки, которые рекламные сети и анализирующие компании используют, чтобы объединять ваши данные просмотра сети со многих сайтов.</string>
    <!-- Description of cross-site tracking cookies that can be blocked by Enhanced Tracking Protection -->
    <string name="etp_cookies_description_2">Полная защита от кук изолирует действие кук сайтом, на котором вы находитесь, чтобы трекеры, такие как рекламные сети, не могли использовать их для слежки за вами на разных сайтах.</string>
    <!-- Category of trackers (cryptominers) that can be blocked by Enhanced Tracking Protection -->
    <string name="etp_cryptominers_title">Криптомайнеры</string>
    <!-- Description of cryptominers that can be blocked by Enhanced Tracking Protection -->
    <string name="etp_cryptominers_description">Предотвращает получение вредоносными скриптами доступа к вашему устройству для добычи цифровой валюты.</string>
    <!-- Category of trackers (fingerprinters) that can be blocked by Enhanced Tracking Protection -->
    <string name="etp_fingerprinters_title">Сборщики цифровых отпечатков</string>
    <!-- Description of fingerprinters that can be blocked by Enhanced Tracking Protection -->
    <string name="etp_fingerprinters_description">Останавливает сбор однозначно определяемых данных о вашем устройстве, которые могут быть использованы в целях отслеживания.</string>
    <!-- Category of trackers (tracking content) that can be blocked by Enhanced Tracking Protection -->
    <string name="etp_tracking_content_title">Отслеживающее содержимое</string>
    <!-- Description of tracking content that can be blocked by Enhanced Tracking Protection -->
    <string name="etp_tracking_content_description">Блокирует загрузку внешней рекламы, видео и другого содержимого, если они содержат отслеживающий код. Может повлиять на работу некоторых сайтов.</string>
    <!-- Enhanced Tracking Protection message that protection is currently on for this site -->
    <string name="etp_panel_on">Защита для этого сайта включена</string>
    <!-- Enhanced Tracking Protection message that protection is currently off for this site -->
    <string name="etp_panel_off">Защита для этого сайта отключена</string>
    <!-- Header for exceptions list for which sites enhanced tracking protection is always off -->
    <string name="enhanced_tracking_protection_exceptions">Улучшенная защита от отслеживания отключена для следующих сайтов</string>
    <!-- Content description (not visible, for screen readers etc.): Navigate
    back from ETP details (Ex: Tracking content) -->
    <string name="etp_back_button_content_description">Перейти назад</string>
    <!-- About page link text to open what's new link -->
    <string name="about_whats_new">Что нового в %s</string>
    <!-- Open source licenses page title
    The first parameter is the app name -->
    <string name="open_source_licenses_title">%s | Свободные библиотеки</string>

    <!-- Category of trackers (redirect trackers) that can be blocked by Enhanced Tracking Protection -->
    <string name="etp_redirect_trackers_title">Трекеры перенаправлений</string>
    <!-- Description of redirect tracker cookies that can be blocked by Enhanced Tracking Protection -->
    <string name="etp_redirect_trackers_description">Удаляет куки, установленные в ходе перенаправлений на известные отслеживающие сайты.</string>

    <!-- Description of the SmartBlock Enhanced Tracking Protection feature. The * symbol is intentionally hardcoded here,
         as we use it on the UI to indicate which trackers have been partially unblocked.  -->
    <string name="preference_etp_smartblock_description">Некоторые отмеченные ниже трекеры были частично разблокированы на этой странице, так как вы с ними взаимодействовали *.</string>
    <!-- Text displayed that links to website about enhanced tracking protection SmartBlock -->
    <string name="preference_etp_smartblock_learn_more">Подробнее</string>

    <!-- Content description (not visible, for screen readers etc.):
    Enhanced tracking protection exception preference icon for ETP settings. -->
    <string name="preference_etp_exceptions_icon_description">Значок настройки исключения Улучшенной защиты от отслеживания</string>

    <!-- About page link text to open support link -->
    <string name="about_support">Поддержка</string>
    <!-- About page link text to list of past crashes (like about:crashes on desktop) -->
    <string name="about_crashes">Падения</string>
    <!-- About page link text to open privacy notice link -->
    <string name="about_privacy_notice">Уведомление о конфиденциальности</string>
    <!-- About page link text to open know your rights link -->
    <string name="about_know_your_rights">Узнайте о своих правах</string>
    <!-- About page link text to open licensing information link -->
    <string name="about_licensing_information">Сведения о лицензии</string>
    <!-- About page link text to open a screen with libraries that are used -->
    <string name="about_other_open_source_libraries">Используемые библиотеки</string>

    <!-- Toast shown to the user when they are activating the secret dev menu
        The first parameter is number of long clicks left to enable the menu -->
    <string name="about_debug_menu_toast_progress">Нажатий до включения меню отладки: %1$d</string>
    <string name="about_debug_menu_toast_done">Меню отладки включено</string>

    <!-- Browser long press popup menu -->
    <!-- Copy the current url -->
    <string name="browser_toolbar_long_press_popup_copy">Копировать</string>
    <!-- Paste & go the text in the clipboard. '&amp;' is replaced with the ampersand symbol: & -->
    <string name="browser_toolbar_long_press_popup_paste_and_go">Вставить и перейти</string>
    <!-- Paste the text in the clipboard -->
    <string name="browser_toolbar_long_press_popup_paste">Вставить</string>

    <!-- Snackbar message shown after an URL has been copied to clipboard. -->
    <string name="browser_toolbar_url_copied_to_clipboard_snackbar">Ссылка скопирована в буфер обмена</string>

    <!-- Title text for the Add To Homescreen dialog -->
    <string name="add_to_homescreen_title">Добавить на домашний экран</string>
    <!-- Cancel button text for the Add to Homescreen dialog -->
    <string name="add_to_homescreen_cancel">Отмена</string>
    <!-- Add button text for the Add to Homescreen dialog -->
    <string name="add_to_homescreen_add">Добавить</string>
    <!-- Continue to website button text for the first-time Add to Homescreen dialog -->
    <string name="add_to_homescreen_continue">Вернуться к сайту</string>
    <!-- Placeholder text for the TextView in the Add to Homescreen dialog -->
    <string name="add_to_homescreen_text_placeholder">Название ярлыка</string>

    <!-- Describes the add to homescreen functionality -->
    <string name="add_to_homescreen_description_2">Вы можете легко добавить этот сайт на домашний экран вашего устройства, чтобы иметь к нему мгновенный доступ.</string>

    <!-- Preference for managing the settings for logins and passwords in Fenix -->
<<<<<<< HEAD
    <string name="preferences_passwords_logins_and_passwords">Пароли</string>
    <!-- Preference for managing the settings for logins and passwords in Fenix -->
    <string name="preferences_passwords_logins_and_passwords_2" tools:ignore="UnusedResources">Пароли</string>
    <!-- Preference for managing the saving of logins and passwords in Fenix -->
    <string name="preferences_passwords_save_logins">Сохранение паролей</string>
    <!-- Preference for managing the saving of logins and passwords in Fenix -->
    <string name="preferences_passwords_save_logins_2" tools:ignore="UnusedResources">Сохранять пароли</string>
=======
    <string name="preferences_passwords_logins_and_passwords" moz:RemovedIn="125" tools:ignore="UnusedResources">Пароли</string>
    <!-- Preference for managing the settings for logins and passwords in Fenix -->
    <string name="preferences_passwords_logins_and_passwords_2">Пароли</string>
    <!-- Preference for managing the saving of logins and passwords in Fenix -->
    <string name="preferences_passwords_save_logins" moz:RemovedIn="125" tools:ignore="UnusedResources">Сохранение паролей</string>
    <!-- Preference for managing the saving of logins and passwords in Fenix -->
    <string name="preferences_passwords_save_logins_2">Сохранять пароли</string>
>>>>>>> 382ca721
    <!-- Preference option for asking to save passwords in Fenix -->
    <string name="preferences_passwords_save_logins_ask_to_save">Предлагать сохранить</string>
    <!-- Preference option for never saving passwords in Fenix -->
    <string name="preferences_passwords_save_logins_never_save">Никогда не сохранять</string>
    <!-- Preference for autofilling saved logins in Firefox (in web content), %1$s will be replaced with the app name -->
    <string name="preferences_passwords_autofill2">Автозаполнение в %1$s</string>
    <!-- Description for the preference for autofilling saved logins in Firefox (in web content), %1$s will be replaced with the app name -->
    <string name="preferences_passwords_autofill_description">Заполнять и сохранять имена пользователей и пароли на веб-сайтах при использовании %1$s.</string>
    <!-- Preference for autofilling logins from Fenix in other apps (e.g. autofilling the Twitter app) -->
    <string name="preferences_android_autofill">Автозаполнение в других приложениях</string>
    <!-- Description for the preference for autofilling logins from Fenix in other apps (e.g. autofilling the Twitter app) -->
    <string name="preferences_android_autofill_description">Заполнять имена пользователей и пароли в других приложениях на вашем устройстве.</string>

    <!-- Preference option for adding a login -->
    <string name="preferences_logins_add_login" moz:RemovedIn="125" tools:ignore="UnusedResources">Добавить логин</string>

    <!-- Preference option for adding a password -->
    <string name="preferences_logins_add_login_2">Добавить пароль</string>

<<<<<<< HEAD
    <!-- Preference option for adding a password -->
    <string name="preferences_logins_add_login_2" tools:ignore="UnusedResources">Добавить пароль</string>

    <!-- Preference for syncing saved logins in Fenix -->
    <string name="preferences_passwords_sync_logins">Синхронизация логинов</string>
    <!-- Preference for syncing saved passwords in Fenix -->
    <string name="preferences_passwords_sync_logins_2" tools:ignore="UnusedResources">Синхронизировать пароли</string>
    <!-- Preference for syncing saved logins in Fenix, when not signed in-->
    <string name="preferences_passwords_sync_logins_across_devices">Синхронизировать логины между устройствами</string>
    <!-- Preference for syncing saved passwords in Fenix, when not signed in-->
    <string name="preferences_passwords_sync_logins_across_devices_2" tools:ignore="UnusedResources">Синхронизировать пароли между устройствами</string>
    <!-- Preference to access list of saved logins -->
    <string name="preferences_passwords_saved_logins">Сохранённые пароли</string>
    <!-- Preference to access list of saved passwords -->
    <string name="preferences_passwords_saved_logins_2" tools:ignore="UnusedResources">Сохранённые пароли</string>
    <!-- Description of empty list of saved passwords. Placeholder is replaced with app name.  -->
    <string name="preferences_passwords_saved_logins_description_empty_text">Пароли, которые вы сохраняете или синхронизируете в %s, появятся тут.</string>
    <!-- Description of empty list of saved passwords. Placeholder is replaced with app name.  -->
    <string name="preferences_passwords_saved_logins_description_empty_text_2" tools:ignore="UnusedResources">Пароли, которые вы сохраните или синхронизируете в %s, будут показаны здесь. Все сохраняемые вами пароли зашифрованы.
</string>
    <!-- Preference to access list of saved logins -->
    <string name="preferences_passwords_saved_logins_description_empty_learn_more_link">Узнайте больше о синхронизации.</string>
    <!-- Clickable text for opening an external link for more information about Sync. -->
    <string name="preferences_passwords_saved_logins_description_empty_learn_more_link_2" tools:ignore="UnusedResources">Узнайте больше о синхронизации</string>
    <!-- Preference to access list of login exceptions that we never save logins for -->
    <string name="preferences_passwords_exceptions">Исключения</string>
    <!-- Empty description of list of login exceptions that we never save logins for -->
    <string name="preferences_passwords_exceptions_description_empty">Здесь будут показаны не сохраняемые логины и пароли.</string>
    <!-- Empty description of list of login exceptions that we never save passwords for. Parameter will be replaced by app name. -->
    <string name="preferences_passwords_exceptions_description_empty_2" tools:ignore="UnusedResources">%s не будет сохранять пароли для перечисленных здесь сайтов.</string>
    <!-- Description of list of login exceptions that we never save logins for -->
    <string name="preferences_passwords_exceptions_description">Логины и пароли для этих сайтов сохраняться не будут.</string>
    <!-- Description of list of login exceptions that we never save passwords for. Parameter will be replaced by app name. -->
    <string name="preferences_passwords_exceptions_description_2" tools:ignore="UnusedResources">%s не будет сохранять пароли для этих сайтов.</string>
    <!-- Text on button to remove all saved login exceptions -->
    <string name="preferences_passwords_exceptions_remove_all">Удалить все исключения</string>
    <!-- Hint for search box in logins list -->
    <string name="preferences_passwords_saved_logins_search">Поиск логинов</string>
    <!-- Hint for search box in passwords list -->
    <string name="preferences_passwords_saved_logins_search_2" tools:ignore="UnusedResources">Поиск паролей</string>
=======
    <!-- Preference for syncing saved passwords in Fenix -->
    <string name="preferences_passwords_sync_logins" moz:RemovedIn="125" tools:ignore="UnusedResources">Синхронизация логинов</string>
    <!-- Preference for syncing saved passwords in Fenix -->
    <string name="preferences_passwords_sync_logins_2">Синхронизировать пароли</string>
    <!-- Preference for syncing saved logins in Fenix, when not signed in-->
    <string name="preferences_passwords_sync_logins_across_devices" moz:RemovedIn="125" tools:ignore="UnusedResources">Синхронизировать логины между устройствами</string>
    <!-- Preference for syncing saved passwords in Fenix, when not signed in-->
    <string name="preferences_passwords_sync_logins_across_devices_2">Синхронизировать пароли между устройствами</string>
    <!-- Preference to access list of saved logins -->
    <string name="preferences_passwords_saved_logins" moz:RemovedIn="125" tools:ignore="UnusedResources">Сохранённые пароли</string>
    <!-- Preference to access list of saved passwords -->
    <string name="preferences_passwords_saved_logins_2">Сохранённые пароли</string>
    <!-- Description of empty list of saved passwords. Placeholder is replaced with app name.  -->
    <string name="preferences_passwords_saved_logins_description_empty_text" moz:RemovedIn="125" tools:ignore="UnusedResources">Пароли, которые вы сохраняете или синхронизируете в %s, появятся тут.</string>
    <!-- Description of empty list of saved passwords. Placeholder is replaced with app name.  -->
    <string name="preferences_passwords_saved_logins_description_empty_text_2">Пароли, которые вы сохраните или синхронизируете в %s, будут показаны здесь. Все сохраняемые вами пароли зашифрованы.
</string>
    <!-- Preference to access list of saved logins -->
    <string name="preferences_passwords_saved_logins_description_empty_learn_more_link" moz:RemovedIn="125" tools:ignore="UnusedResources">Узнайте больше о синхронизации.</string>
    <!-- Clickable text for opening an external link for more information about Sync. -->
    <string name="preferences_passwords_saved_logins_description_empty_learn_more_link_2">Узнайте больше о синхронизации</string>
    <!-- Preference to access list of login exceptions that we never save logins for -->
    <string name="preferences_passwords_exceptions">Исключения</string>
    <!-- Empty description of list of login exceptions that we never save logins for -->
    <string name="preferences_passwords_exceptions_description_empty" moz:RemovedIn="125" tools:ignore="UnusedResources">Здесь будут показаны не сохраняемые логины и пароли.</string>
    <!-- Empty description of list of login exceptions that we never save passwords for. Parameter will be replaced by app name. -->
    <string name="preferences_passwords_exceptions_description_empty_2">%s не будет сохранять пароли для перечисленных здесь сайтов.</string>
    <!-- Description of list of login exceptions that we never save logins for -->
    <string name="preferences_passwords_exceptions_description" moz:RemovedIn="125" tools:ignore="UnusedResources">Логины и пароли для этих сайтов сохраняться не будут.</string>
    <!-- Description of list of login exceptions that we never save passwords for. Parameter will be replaced by app name. -->
    <string name="preferences_passwords_exceptions_description_2">%s не будет сохранять пароли для этих сайтов.</string>
    <!-- Text on button to remove all saved login exceptions -->
    <string name="preferences_passwords_exceptions_remove_all">Удалить все исключения</string>
    <!-- Hint for search box in logins list -->
    <string name="preferences_passwords_saved_logins_search" moz:RemovedIn="125" tools:ignore="UnusedResources">Поиск логинов</string>
    <!-- Hint for search box in passwords list -->
    <string name="preferences_passwords_saved_logins_search_2">Поиск паролей</string>
>>>>>>> 382ca721
    <!-- The header for the site that a login is for -->
    <string name="preferences_passwords_saved_logins_site">Сайт</string>
    <!-- The header for the username for a login -->
    <string name="preferences_passwords_saved_logins_username">Имя пользователя</string>
    <!-- The header for the password for a login -->
    <string name="preferences_passwords_saved_logins_password">Пароль</string>
    <!-- Shown in snackbar to tell user that the password has been copied -->
    <string name="logins_password_copied">Пароль скопирован в буфер обмена</string>
    <!-- Shown in snackbar to tell user that the username has been copied -->
    <string name="logins_username_copied">Имя пользователя скопировано в буфер обмена</string>
    <!-- Content Description (for screenreaders etc) read for the button to copy a password in logins-->
    <string name="saved_logins_copy_password">Копировать пароль</string>
    <!-- Content Description (for screenreaders etc) read for the button to clear a password while editing a login-->
    <string name="saved_logins_clear_password">Очистить пароль</string>
    <!-- Content Description (for screenreaders etc) read for the button to copy a username in logins -->
    <string name="saved_login_copy_username">Копировать имя пользователя</string>
    <!-- Content Description (for screenreaders etc) read for the button to clear a username while editing a login -->
    <string name="saved_login_clear_username">Очистить имя пользователя</string>
    <!-- Content Description (for screenreaders etc) read for the button to clear the hostname field while creating a login -->
    <string name="saved_login_clear_hostname">Очистить имя сервера</string>
    <!-- Content Description (for screenreaders etc) read for the button to open a site in logins -->
    <string name="saved_login_open_site">Открыть сайт в браузере</string>
    <!-- Content Description (for screenreaders etc) read for the button to reveal a password in logins -->
    <string name="saved_login_reveal_password">Показать пароль</string>
    <!-- Content Description (for screenreaders etc) read for the button to hide a password in logins -->
    <string name="saved_login_hide_password">Скрыть пароль</string>
    <!-- Message displayed in biometric prompt displayed for authentication before allowing users to view their logins -->
<<<<<<< HEAD
    <string name="logins_biometric_prompt_message">Разблокируйте, чтобы просмотреть сохранённые пароли</string>
    <!-- Message displayed in biometric prompt displayed for authentication before allowing users to view their passwords -->
    <string name="logins_biometric_prompt_message_2" tools:ignore="UnusedResources">Разблокируйте, чтобы просмотреть сохранённые пароли</string>
    <!-- Title of warning dialog if users have no device authentication set up -->
    <string name="logins_warning_dialog_title">Защитите свои логины и пароли</string>
    <!-- Title of warning dialog if users have no device authentication set up -->
    <string name="logins_warning_dialog_title_2" tools:ignore="UnusedResources">Защитите сохранённые пароли</string>
    <!-- Message of warning dialog if users have no device authentication set up -->
    <string name="logins_warning_dialog_message">Настройте графический ключ, Пин-код или пароль для блокировки устройства, чтобы защитить сохранённые пароли, если кто-либо ещё получит доступ к вашему устройству.</string>
    <!-- Message of warning dialog if users have no device authentication set up -->
    <string name="logins_warning_dialog_message_2" tools:ignore="UnusedResources">Настройте графический ключ, пин-код или пароль для разблокировки устройства, чтобы защитить сохранённые пароли на случай, если кто-либо ещё получит доступ к вашему устройству.</string>
=======
    <string name="logins_biometric_prompt_message" moz:RemovedIn="125" tools:ignore="UnusedResources">Разблокируйте, чтобы просмотреть сохранённые пароли</string>
    <!-- Message displayed in biometric prompt displayed for authentication before allowing users to view their passwords -->
    <string name="logins_biometric_prompt_message_2">Разблокируйте, чтобы просмотреть сохранённые пароли</string>
    <!-- Title of warning dialog if users have no device authentication set up -->
    <string name="logins_warning_dialog_title" moz:RemovedIn="125" tools:ignore="UnusedResources">Защитите свои логины и пароли</string>
    <!-- Title of warning dialog if users have no device authentication set up -->
    <string name="logins_warning_dialog_title_2">Защитите сохранённые пароли</string>
    <!-- Message of warning dialog if users have no device authentication set up -->
    <string name="logins_warning_dialog_message" moz:RemovedIn="125" tools:ignore="UnusedResources">Настройте графический ключ, Пин-код или пароль для блокировки устройства, чтобы защитить сохранённые пароли, если кто-либо ещё получит доступ к вашему устройству.</string>
    <!-- Message of warning dialog if users have no device authentication set up -->
    <string name="logins_warning_dialog_message_2">Настройте графический ключ, пин-код или пароль для разблокировки устройства, чтобы защитить сохранённые пароли на случай, если кто-либо ещё получит доступ к вашему устройству.</string>
>>>>>>> 382ca721
    <!-- Negative button to ignore warning dialog if users have no device authentication set up -->
    <string name="logins_warning_dialog_later">Позже</string>
    <!-- Positive button to send users to set up a pin of warning dialog if users have no device authentication set up -->
    <string name="logins_warning_dialog_set_up_now">Настроить сейчас</string>
    <!-- Title of PIN verification dialog to direct users to re-enter their device credentials to access their logins -->
    <string name="logins_biometric_prompt_message_pin">Разблокируйте своё устройство</string>
    <!-- Title for Accessibility Force Enable Zoom Preference -->
    <string name="preference_accessibility_force_enable_zoom">Масштабирование на всех сайтах</string>
    <!-- Summary for Accessibility Force Enable Zoom Preference -->
    <string name="preference_accessibility_force_enable_zoom_summary">Включите, чтобы разрешить масштабирование даже на тех сайтах, которые это запрещают.</string>

    <!-- Saved logins sorting strategy menu item -by name- (if selected, it will sort saved logins alphabetically) -->
    <string name="saved_logins_sort_strategy_alphabetically">По имени (А-Я)</string>
    <!-- Saved logins sorting strategy menu item -by last used- (if selected, it will sort saved logins by last used) -->
    <string name="saved_logins_sort_strategy_last_used">По последнему использованию</string>
    <!-- Content description (not visible, for screen readers etc.): Sort saved logins dropdown menu chevron icon -->
    <string name="saved_logins_menu_dropdown_chevron_icon_content_description" moz:RemovedIn="125" tools:ignore="UnusedResources">Меню сортировки логинов</string>

    <!-- Content description (not visible, for screen readers etc.) -->
    <string name="saved_logins_menu_dropdown_chevron_icon_content_description_2">Меню сортировки паролей</string>

    <!-- Content description (not visible, for screen readers etc.) -->
    <string name="saved_logins_menu_dropdown_chevron_icon_content_description_2" tools:ignore="UnusedResources">Меню сортировки паролей</string>

    <!-- Autofill -->
    <!-- Preference and title for managing the autofill settings -->
    <string name="preferences_autofill">Автозаполнение</string>
    <!-- Preference and title for managing the settings for addresses -->
    <string name="preferences_addresses">Адреса</string>
    <!-- Preference and title for managing the settings for credit cards -->
<<<<<<< HEAD
    <string name="preferences_credit_cards">Банковские карты</string>
    <!-- Preference and title for managing the settings for payment methods -->
    <string name="preferences_credit_cards_2" tools:ignore="UnusedResources">Способы оплаты</string>
    <!-- Preference for saving and autofilling credit cards -->
    <string name="preferences_credit_cards_save_and_autofill_cards">Сохранять и автоматически заполнять данные карт</string>
    <!-- Preference for saving and autofilling credit cards -->
    <string name="preferences_credit_cards_save_and_autofill_cards_2" tools:ignore="UnusedResources">Сохранить и заполнять способы оплаты</string>
    <!-- Preference summary for saving and autofilling credit card data -->
    <string name="preferences_credit_cards_save_and_autofill_cards_summary">Данные зашифрованы</string>
    <!-- Preference summary for saving and autofilling payment method data. Parameter will be replaced by app name. -->
    <string name="preferences_credit_cards_save_and_autofill_cards_summary_2" tools:ignore="UnusedResources">%s шифрует все сохраняемые вами способы оплаты</string>
=======
    <string name="preferences_credit_cards" moz:RemovedIn="125" tools:ignore="UnusedResources">Банковские карты</string>
    <!-- Preference and title for managing the settings for payment methods -->
    <string name="preferences_credit_cards_2">Способы оплаты</string>
    <!-- Preference for saving and autofilling credit cards -->
    <string name="preferences_credit_cards_save_and_autofill_cards" moz:RemovedIn="125" tools:ignore="UnusedResources">Сохранять и автоматически заполнять данные карт</string>
    <!-- Preference for saving and autofilling credit cards -->
    <string name="preferences_credit_cards_save_and_autofill_cards_2">Сохранить и заполнять способы оплаты</string>
    <!-- Preference summary for saving and autofilling credit card data -->
    <string name="preferences_credit_cards_save_and_autofill_cards_summary" moz:RemovedIn="125" tools:ignore="UnusedResources">Данные зашифрованы</string>
    <!-- Preference summary for saving and autofilling payment method data. Parameter will be replaced by app name. -->
    <string name="preferences_credit_cards_save_and_autofill_cards_summary_2">%s шифрует все сохраняемые вами способы оплаты</string>
>>>>>>> 382ca721
    <!-- Preference option for syncing credit cards across devices. This is displayed when the user is not signed into sync -->
    <string name="preferences_credit_cards_sync_cards_across_devices">Синхронизировать карты между различными устройствами</string>
    <!-- Preference option for syncing credit cards across devices. This is displayed when the user is signed into sync -->
    <string name="preferences_credit_cards_sync_cards">Синхронизировать карты</string>
    <!-- Preference option for adding a credit card -->
    <string name="preferences_credit_cards_add_credit_card" moz:RemovedIn="125" tools:ignore="UnusedResources">Добавить банковскую карту</string>

    <!-- Preference option for adding a card -->
<<<<<<< HEAD
    <string name="preferences_credit_cards_add_credit_card_2" tools:ignore="UnusedResources">Добавить карту</string>
    <!-- Preference option for managing saved credit cards -->
    <string name="preferences_credit_cards_manage_saved_cards">Управление сохранёнными картами</string>
    <!-- Preference option for managing saved cards -->
    <string name="preferences_credit_cards_manage_saved_cards_2" tools:ignore="UnusedResources">Управление картами</string>
=======
    <string name="preferences_credit_cards_add_credit_card_2">Добавить карту</string>
    <!-- Preference option for managing saved credit cards -->
    <string name="preferences_credit_cards_manage_saved_cards" moz:RemovedIn="125" tools:ignore="UnusedResources">Управление сохранёнными картами</string>
    <!-- Preference option for managing saved cards -->
    <string name="preferences_credit_cards_manage_saved_cards_2">Управление картами</string>
>>>>>>> 382ca721
    <!-- Preference option for adding an address -->
    <string name="preferences_addresses_add_address">Добавить адрес</string>
    <!-- Preference option for managing saved addresses -->
    <string name="preferences_addresses_manage_addresses">Управление адресами</string>
    <!-- Preference for saving and autofilling addresses -->
<<<<<<< HEAD
    <string name="preferences_addresses_save_and_autofill_addresses">Сохранять и автоматически заполнять адреса</string>
    <!-- Preference for saving and filling addresses -->
    <string name="preferences_addresses_save_and_autofill_addresses_2" tools:ignore="UnusedResources">Сохранять и заполнять адреса</string>
=======
    <string name="preferences_addresses_save_and_autofill_addresses" moz:RemovedIn="125" tools:ignore="UnusedResources">Сохранять и автоматически заполнять адреса</string>
    <!-- Preference for saving and filling addresses -->
    <string name="preferences_addresses_save_and_autofill_addresses_2">Сохранять и заполнять адреса</string>
>>>>>>> 382ca721
    <!-- Preference summary for saving and autofilling address data -->
    <string name="preferences_addresses_save_and_autofill_addresses_summary" moz:RemovedIn="125" tools:ignore="UnusedResources">Включая такие сведения, как номера, адреса эл. почты и доставок</string>

    <!-- Preference summary for saving and filling address data -->
    <string name="preferences_addresses_save_and_autofill_addresses_summary_2">Включает номера телефонов и адреса электронной почты</string>

    <!-- Preference summary for saving and filling address data -->
    <string name="preferences_addresses_save_and_autofill_addresses_summary_2" tools:ignore="UnusedResources">Включает номера телефонов и адреса электронной почты</string>

    <!-- Title of the "Add card" screen -->
    <string name="credit_cards_add_card">Добавить карту</string>
    <!-- Title of the "Edit card" screen -->
    <string name="credit_cards_edit_card">Изменить карту</string>
    <!-- The header for the card number of a credit card -->
    <string name="credit_cards_card_number">Номер карты</string>
    <!-- The header for the expiration date of a credit card -->
    <string name="credit_cards_expiration_date">Срок действия</string>
    <!-- The label for the expiration date month of a credit card to be used by a11y services-->
    <string name="credit_cards_expiration_date_month">Месяц срока действия</string>
    <!-- The label for the expiration date year of a credit card to be used by a11y services-->
    <string name="credit_cards_expiration_date_year">Год срока действия</string>
    <!-- The header for the name on the credit card -->
    <string name="credit_cards_name_on_card">Имя держателя</string>
    <!-- The text for the "Delete card" menu item for deleting a credit card -->
    <string name="credit_cards_menu_delete_card">Удалить карту</string>
    <!-- The text for the "Delete card" button for deleting a credit card -->
    <string name="credit_cards_delete_card_button">Удалить карту</string>
    <!-- The text for the confirmation message of "Delete card" dialog -->
<<<<<<< HEAD
    <string name="credit_cards_delete_dialog_confirmation">Вы уверены, что хотите удалить эту банковскую карту?</string>
    <!-- The text for the confirmation message of "Delete card" dialog -->
    <string name="credit_cards_delete_dialog_confirmation_2" tools:ignore="UnusedResources">Удалить карту?</string>
=======
    <string name="credit_cards_delete_dialog_confirmation" moz:RemovedIn="125" tools:ignore="UnusedResources">Вы уверены, что хотите удалить эту банковскую карту?</string>
    <!-- The text for the confirmation message of "Delete card" dialog -->
    <string name="credit_cards_delete_dialog_confirmation_2">Удалить карту?</string>
>>>>>>> 382ca721
    <!-- The text for the positive button on "Delete card" dialog -->
    <string name="credit_cards_delete_dialog_button">Удалить</string>
    <!-- The title for the "Save" menu item for saving a credit card -->
    <string name="credit_cards_menu_save">Сохранить</string>
    <!-- The text for the "Save" button for saving a credit card -->
    <string name="credit_cards_save_button">Сохранить</string>
    <!-- The text for the "Cancel" button for cancelling adding, updating or deleting a credit card -->
    <string name="credit_cards_cancel_button">Отмена</string>
    <!-- Title of the "Saved cards" screen -->
    <string name="credit_cards_saved_cards">Сохранённые карты</string>

    <!-- Error message for credit card number validation -->
    <string name="credit_cards_number_validation_error_message" moz:RemovedIn="125" tools:ignore="UnusedResources">Пожалуйста, введите правильный номер карты</string>

    <!-- Error message for card number validation -->
<<<<<<< HEAD
    <string name="credit_cards_number_validation_error_message_2" tools:ignore="UnusedResources">Введите корректный номер карты</string>
    <!-- Error message for credit card name on card validation -->
    <string name="credit_cards_name_on_card_validation_error_message">Пожалуйста, заполните это поле</string>
    <!-- Error message for card name on card validation -->
    <string name="credit_cards_name_on_card_validation_error_message_2" tools:ignore="UnusedResources">Добавьте имя</string>
    <!-- Message displayed in biometric prompt displayed for authentication before allowing users to view their saved credit cards -->
    <string name="credit_cards_biometric_prompt_message">Разблокируйте, чтобы просмотреть сохранённые карты</string>
    <!-- Title of warning dialog if users have no device authentication set up -->
    <string name="credit_cards_warning_dialog_title">Защитите свои банковские карты</string>
    <!-- Title of warning dialog if users have no device authentication set up -->
    <string name="credit_cards_warning_dialog_title_2" tools:ignore="UnusedResources">Защитите сохранённые способы оплаты</string>
    <!-- Message of warning dialog if users have no device authentication set up -->
    <string name="credit_cards_warning_dialog_message">Настройте графический ключ, Пин-код или пароль для блокировки устройства, чтобы защитить сохранённые банковские карты, если кто-либо ещё получит доступ к вашему устройству.</string>
    <!-- Message of warning dialog if users have no device authentication set up -->
    <string name="credit_cards_warning_dialog_message_3" tools:ignore="UnusedResources">Настройте графический ключ, Пин-код или пароль для разблокировки устройства, чтобы защитить сохранённые способы оплаты, на случай, если кто-либо ещё получит доступ к вашему устройству.</string>
=======
    <string name="credit_cards_number_validation_error_message_2">Введите корректный номер карты</string>
    <!-- Error message for credit card name on card validation -->
    <string name="credit_cards_name_on_card_validation_error_message" moz:RemovedIn="125" tools:ignore="UnusedResources">Пожалуйста, заполните это поле</string>
    <!-- Error message for card name on card validation -->
    <string name="credit_cards_name_on_card_validation_error_message_2">Добавьте имя</string>
    <!-- Message displayed in biometric prompt displayed for authentication before allowing users to view their saved credit cards -->
    <string name="credit_cards_biometric_prompt_message">Разблокируйте, чтобы просмотреть сохранённые карты</string>
    <!-- Title of warning dialog if users have no device authentication set up -->
    <string name="credit_cards_warning_dialog_title" moz:RemovedIn="125" tools:ignore="UnusedResources">Защитите свои банковские карты</string>
    <!-- Title of warning dialog if users have no device authentication set up -->
    <string name="credit_cards_warning_dialog_title_2">Защитите сохранённые способы оплаты</string>
    <!-- Message of warning dialog if users have no device authentication set up -->
    <string name="credit_cards_warning_dialog_message" moz:RemovedIn="125" tools:ignore="UnusedResources">Настройте графический ключ, Пин-код или пароль для блокировки устройства, чтобы защитить сохранённые банковские карты, если кто-либо ещё получит доступ к вашему устройству.</string>
    <!-- Message of warning dialog if users have no device authentication set up -->
    <string name="credit_cards_warning_dialog_message_3">Настройте графический ключ, Пин-код или пароль для разблокировки устройства, чтобы защитить сохранённые способы оплаты, на случай, если кто-либо ещё получит доступ к вашему устройству.</string>
>>>>>>> 382ca721
    <!-- Positive button to send users to set up a pin of warning dialog if users have no device authentication set up -->
    <string name="credit_cards_warning_dialog_set_up_now">Настроить сейчас</string>
    <!-- Negative button to ignore warning dialog if users have no device authentication set up -->
    <string name="credit_cards_warning_dialog_later">Позже</string>
    <!-- Title of PIN verification dialog to direct users to re-enter their device credentials to access their credit cards -->
    <string name="credit_cards_biometric_prompt_message_pin">Разблокируйте своё устройство</string>
    <!-- Message displayed in biometric prompt for authentication, before allowing users to use their stored credit card information -->
    <string name="credit_cards_biometric_prompt_unlock_message" moz:RemovedIn="125" tools:ignore="UnusedResources">Разблокируйте, чтобы использовать сохранённые данные банковской карты</string>

    <!-- Message displayed in biometric prompt for authentication, before allowing users to use their stored payment method information -->
<<<<<<< HEAD
    <string name="credit_cards_biometric_prompt_unlock_message_2" tools:ignore="UnusedResources">Разблокируйте, чтобы использовать сохранённые способы оплаты</string>
=======
    <string name="credit_cards_biometric_prompt_unlock_message_2">Разблокируйте, чтобы использовать сохранённые способы оплаты</string>
>>>>>>> 382ca721
    <!-- Title of the "Add address" screen -->
    <string name="addresses_add_address">Добавить адрес</string>
    <!-- Title of the "Edit address" screen -->
    <string name="addresses_edit_address">Изменить адрес</string>
    <!-- Title of the "Manage addresses" screen -->
    <string name="addresses_manage_addresses">Управление адресами</string>
    <!-- The header for the first name of an address -->
    <string name="addresses_first_name" moz:removedIn="125" tools:ignore="UnusedResources">Имя</string>
    <!-- The header for the middle name of an address -->
    <string name="addresses_middle_name" moz:removedIn="125" tools:ignore="UnusedResources">Отчество</string>
    <!-- The header for the last name of an address -->
    <string name="addresses_last_name" moz:removedIn="125" tools:ignore="UnusedResources">Фамилия</string>
    <!-- The header for the name of an address. Name represents a person's full name, typically made up of a first, middle and last name, e.g. John Joe Doe. -->
    <string name="addresses_name">Название</string>
    <!-- The header for the street address of an address -->
    <string name="addresses_street_address">Улица</string>
    <!-- The header for the city of an address -->
    <string name="addresses_city">Город</string>
    <!-- The header for the subregion of an address when "state" should be used -->
    <string name="addresses_state">Регион</string>
    <!-- The header for the subregion of an address when "province" should be used -->
    <string name="addresses_province">Регион</string>
    <!-- The header for the zip code of an address -->
    <string name="addresses_zip">Почтовый индекс</string>
    <!-- The header for the country or region of an address -->
    <string name="addresses_country">Страна или регион</string>
    <!-- The header for the phone number of an address -->
    <string name="addresses_phone">Телефон</string>
    <!-- The header for the email of an address -->
    <string name="addresses_email">Эл. почта</string>
    <!-- The text for the "Save" button for saving an address -->
    <string name="addresses_save_button">Сохранить</string>
    <!-- The text for the "Cancel" button for cancelling adding, updating or deleting an address -->
    <string name="addresses_cancel_button">Отмена</string>
    <!-- The text for the "Delete address" button for deleting an address -->
    <string name="addressess_delete_address_button">Удалить адрес</string>
    <!-- The title for the "Delete address" confirmation dialog -->
<<<<<<< HEAD
    <string name="addressess_confirm_dialog_message">Вы уверены, что хотите удалить этот адрес?</string>
    <!-- The title for the "Delete address" confirmation dialog -->
    <string name="addressess_confirm_dialog_message_2" tools:ignore="UnusedResources">Удалить этот адрес?</string>
=======
    <string name="addressess_confirm_dialog_message" moz:RemovedIn="125" tools:ignore="UnusedResources">Вы уверены, что хотите удалить этот адрес?</string>
    <!-- The title for the "Delete address" confirmation dialog -->
    <string name="addressess_confirm_dialog_message_2">Удалить этот адрес?</string>
>>>>>>> 382ca721
    <!-- The text for the positive button on "Delete address" dialog -->
    <string name="addressess_confirm_dialog_ok_button">Удалить</string>
    <!-- The text for the negative button on "Delete address" dialog -->
    <string name="addressess_confirm_dialog_cancel_button">Отмена</string>
    <!-- The text for the "Save address" menu item for saving an address -->
    <string name="address_menu_save_address">Сохранить адрес</string>
    <!-- The text for the "Delete address" menu item for deleting an address -->
    <string name="address_menu_delete_address">Удалить адрес</string>

    <!-- Title of the Add search engine screen -->
    <string name="search_engine_add_custom_search_engine_title">Добавление поисковой системы</string>
    <!-- Content description (not visible, for screen readers etc.): Title for the button that navigates to add new engine screen -->
    <string name="search_engine_add_custom_search_engine_button_content_description">Добавить новую поисковую систему</string>
    <!-- Title of the Edit search engine screen -->
    <string name="search_engine_edit_custom_search_engine_title">Изменение поисковой системы</string>
    <!-- Text for the menu button to edit a search engine -->
    <string name="search_engine_edit">Изменить</string>
    <!-- Text for the menu button to delete a search engine -->
    <string name="search_engine_delete">Удалить</string>

    <!-- Label for the TextField in which user enters custom search engine name -->
    <string name="search_add_custom_engine_name_label">Имя</string>
    <!-- Placeholder text shown in the Search Engine Name text field before a user enters text -->
    <string name="search_add_custom_engine_name_hint_2">Имя поисковой системы</string>
    <!-- Label for the TextField in which user enters custom search engine URL -->
    <string name="search_add_custom_engine_url_label">URL строки поиска</string>
    <!-- Placeholder text shown in the Search String TextField before a user enters text -->
    <string name="search_add_custom_engine_search_string_hint_2">URL для поиска</string>
    <!-- Description text for the Search String TextField. The %s is part of the string -->
    <string name="search_add_custom_engine_search_string_example" formatted="false">Замените строку запроса на «%s». Пример:\nhttps://www.google.com/search?q=%s</string>

    <!-- Accessibility description for the form in which details about the custom search engine are entered -->
    <string name="search_add_custom_engine_form_description">Сведения о выбранной поисковой системе</string>

    <!-- Label for the TextField in which user enters custom search engine suggestion URL -->
    <string name="search_add_custom_engine_suggest_url_label">API поисковых предложений (необязательно)</string>
    <!-- Placeholder text shown in the Search Suggestion String TextField before a user enters text -->
    <string name="search_add_custom_engine_suggest_string_hint">URL-адрес API поисковых предложений</string>
    <!-- Description text for the Search Suggestion String TextField. The %s is part of the string -->
    <string name="search_add_custom_engine_suggest_string_example_2" formatted="false">Замените запрос на «%s». Пример:\nhttps://suggestqueries.google.com/complete/search?client=firefox&amp;q=%s</string>
    <!-- The text for the "Save" button for saving a custom search engine -->
    <string name="search_custom_engine_save_button">Сохранить</string>

    <!-- Text shown when a user leaves the name field empty -->
    <string name="search_add_custom_engine_error_empty_name">Введите имя поисковой системы</string>
    <!-- Text shown when a user leaves the search string field empty -->
    <string name="search_add_custom_engine_error_empty_search_string">Введите поисковую строку</string>
    <!-- Text shown when a user leaves out the required template string -->
    <string name="search_add_custom_engine_error_missing_template">Убедитесь, что поисковая строка соответствует формату примера</string>
    <!-- Text shown when we aren't able to validate the custom search query. The first parameter is the url of the custom search engine -->
    <string name="search_add_custom_engine_error_cannot_reach">Ошибка подключения к “%s”</string>
    <!-- Text shown when a user creates a new search engine -->
    <string name="search_add_custom_engine_success_message">%s добавлена</string>
    <!-- Text shown when a user successfully edits a custom search engine -->
    <string name="search_edit_custom_engine_success_message">%s сохранена</string>
    <!-- Text shown when a user successfully deletes a custom search engine -->
    <string name="search_delete_search_engine_success_message">%s удалён</string>

    <!-- Heading for the instructions to allow a permission -->
    <string name="phone_feature_blocked_intro">Чтобы разрешить это:</string>
    <!-- First step for the allowing a permission -->
    <string name="phone_feature_blocked_step_settings">1. Перейдите в настройки Android</string>
    <!-- Second step for the allowing a permission -->
    <string name="phone_feature_blocked_step_permissions"><![CDATA[2. Нажмите на <b>Разрешения</b>]]></string>
    <!-- Third step for the allowing a permission (Fore example: Camera) -->
    <string name="phone_feature_blocked_step_feature"><![CDATA[3. Переключите <b>%1$s</b> в состояние РАЗРЕШЕНО]]></string>

    <!-- Label that indicates a site is using a secure connection -->
    <string name="quick_settings_sheet_secure_connection_2">Соединение защищено</string>
    <!-- Label that indicates a site is using a insecure connection -->
    <string name="quick_settings_sheet_insecure_connection_2">Соединение не защищено</string>
    <!-- Label to clear site data -->
    <string name="clear_site_data">Удалить куки и данные сайта</string>
    <!-- Confirmation message for a dialog confirming if the user wants to delete all data for current site -->
    <string name="confirm_clear_site_data"><![CDATA[Вы уверены, что хотите удалить все куки и данные для сайта <b>%s</b>?]]></string>
    <!-- Confirmation message for a dialog confirming if the user wants to delete all the permissions for all sites-->
    <string name="confirm_clear_permissions_on_all_sites">Вы уверены, что хотите удалить все разрешения для всех сайтов?</string>
    <!-- Confirmation message for a dialog confirming if the user wants to delete all the permissions for a site-->
    <string name="confirm_clear_permissions_site">Вы уверены, что хотите удалить все разрешения для этого сайта?</string>
    <!-- Confirmation message for a dialog confirming if the user wants to set default value a permission for a site-->
    <string name="confirm_clear_permission_site">Вы уверены, что хотите удалить это разрешение для этого сайта?</string>
    <!-- label shown when there are not site exceptions to show in the site exception settings -->
    <string name="no_site_exceptions">Нет исключений для этого сайта</string>
    <!-- Bookmark deletion confirmation -->
    <string name="bookmark_deletion_confirmation">Вы уверены, что хотите удалить эту закладку?</string>
    <!-- Browser menu button that adds a shortcut to the home fragment -->
    <string name="browser_menu_add_to_shortcuts">Добавить в ярлыки</string>
    <!-- Browser menu button that removes a shortcut from the home fragment -->
    <string name="browser_menu_remove_from_shortcuts">Удалить из ярлыков</string>
    <!-- text shown before the issuer name to indicate who its verified by, parameter is the name of
     the certificate authority that verified the ticket-->
    <string name="certificate_info_verified_by">Подтверждено: %1$s </string>
    <!-- Login overflow menu delete button -->
    <string name="login_menu_delete_button">Удалить</string>
    <!-- Login overflow menu edit button -->
    <string name="login_menu_edit_button">Править</string>
    <!-- Message in delete confirmation dialog for logins -->
<<<<<<< HEAD
    <string name="login_deletion_confirmation">Вы уверены, что хотите удалить этот пароль?</string>
    <!-- Message in delete confirmation dialog for password -->
    <string name="login_deletion_confirmation_2" tools:ignore="UnusedResources">Вы уверены, что хотите удалить этот пароль?</string>
=======
    <string name="login_deletion_confirmation" moz:RemovedIn="125" tools:ignore="UnusedResources">Вы уверены, что хотите удалить этот пароль?</string>
    <!-- Message in delete confirmation dialog for password -->
    <string name="login_deletion_confirmation_2">Вы уверены, что хотите удалить этот пароль?</string>
>>>>>>> 382ca721
    <!-- Positive action of a dialog asking to delete  -->
    <string name="dialog_delete_positive">Удалить</string>
    <!-- Negative action of a dialog asking to delete login -->
    <string name="dialog_delete_negative">Отмена</string>
    <!--  The saved login options menu description. -->
<<<<<<< HEAD
    <string name="login_options_menu">Настройки логина</string>
    <!--  The saved password options menu description. -->
    <string name="login_options_menu_2" tools:ignore="UnusedResources">Настройки пароля</string>
    <!--  The editable text field for a login's web address. -->
    <string name="saved_login_hostname_description">Редактируемое текстовое поле для веб-адреса логина.</string>
    <!--  The editable text field for a website address. -->
    <string name="saved_login_hostname_description_3" tools:ignore="UnusedResources">Редактируемое текстовое поле для адреса веб-сайта.</string>
    <!--  The editable text field for a login's username. -->
    <string name="saved_login_username_description">Редактируемое текстовое поле для имени пользователя логина.</string>
    <!--  The editable text field for a username. -->
    <string name="saved_login_username_description_3" tools:ignore="UnusedResources">Редактируемое текстовое поле для имени пользователя.</string>
    <!--  The editable text field for a login's password. -->
    <string name="saved_login_password_description">Редактируемое текстовое поле для пароля логина.</string>
    <!--  The editable text field for a login's password. -->
    <string name="saved_login_password_description_2" tools:ignore="UnusedResources">Редактируемое текстовое поле для пароля.</string>
    <!--  The button description to save changes to an edited login. -->
    <string name="save_changes_to_login">Сохранить изменения в логине.</string>
    <!--  The button description to save changes to an edited password. -->
    <string name="save_changes_to_login_2" tools:ignore="UnusedResources">Сохранить изменения.</string>
    <!--  The page title for editing a saved login. -->
    <string name="edit">Правка</string>
    <!--  The page title for editing a saved password. -->
    <string name="edit_2" tools:ignore="UnusedResources">Изменить пароль</string>
    <!--  The page title for adding new login. -->
    <string name="add_login">Добавить новый логин</string>
    <!--  The page title for adding new password. -->
    <string name="add_login_2" tools:ignore="UnusedResources">Добавить пароль</string>
    <!--  The error message in add/edit login view when password field is blank. -->
    <string name="saved_login_password_required">Требуется пароль</string>
    <!--  Error text displayed underneath the password field when it is in an error case. -->
    <string name="saved_login_password_required_2" tools:ignore="UnusedResources">Введите пароль</string>
    <!--  The error message in add login view when username field is blank. -->
    <string name="saved_login_username_required">Требуется имя пользователя</string>
    <!--  The error message in add login view when username field is blank. -->
    <string name="saved_login_username_required_2" tools:ignore="UnusedResources">Введите имя пользователя</string>
=======
    <string name="login_options_menu" moz:RemovedIn="125" tools:ignore="UnusedResources">Настройки логина</string>
    <!--  The saved password options menu description. -->
    <string name="login_options_menu_2">Настройки пароля</string>
    <!--  The editable text field for a login's web address. -->
    <string name="saved_login_hostname_description" moz:RemovedIn="125" tools:ignore="UnusedResources">Редактируемое текстовое поле для веб-адреса логина.</string>
    <!--  The editable text field for a website address. -->
    <string name="saved_login_hostname_description_3">Редактируемое текстовое поле для адреса веб-сайта.</string>
    <!--  The editable text field for a login's username. -->
    <string name="saved_login_username_description" moz:RemovedIn="125" tools:ignore="UnusedResources">Редактируемое текстовое поле для имени пользователя логина.</string>
    <!--  The editable text field for a username. -->
    <string name="saved_login_username_description_3">Редактируемое текстовое поле для имени пользователя.</string>
    <!--  The editable text field for a login's password. -->
    <string name="saved_login_password_description" moz:RemovedIn="125" tools:ignore="UnusedResources">Редактируемое текстовое поле для пароля логина.</string>
    <!--  The editable text field for a login's password. -->
    <string name="saved_login_password_description_2">Редактируемое текстовое поле для пароля.</string>
    <!--  The button description to save changes to an edited login. -->
    <string name="save_changes_to_login" moz:RemovedIn="125" tools:ignore="UnusedResources">Сохранить изменения в логине.</string>
    <!--  The button description to save changes to an edited password. -->
    <string name="save_changes_to_login_2">Сохранить изменения.</string>
    <!--  The page title for editing a saved login. -->
    <string name="edit" moz:RemovedIn="125" tools:ignore="UnusedResources">Правка</string>
    <!--  The page title for editing a saved password. -->
    <string name="edit_2">Изменить пароль</string>
    <!--  The page title for adding new login. -->
    <string name="add_login" moz:RemovedIn="125" tools:ignore="UnusedResources">Добавить новый логин</string>
    <!--  The page title for adding new password. -->
    <string name="add_login_2">Добавить пароль</string>
    <!--  The error message in add/edit login view when password field is blank. -->
    <string name="saved_login_password_required" moz:RemovedIn="125" tools:ignore="UnusedResources">Требуется пароль</string>
    <!--  Error text displayed underneath the password field when it is in an error case. -->
    <string name="saved_login_password_required_2">Введите пароль</string>
    <!--  The error message in add login view when username field is blank. -->
    <string name="saved_login_username_required" moz:RemovedIn="125" tools:ignore="UnusedResources">Требуется имя пользователя</string>
    <!--  The error message in add login view when username field is blank. -->
    <string name="saved_login_username_required_2">Введите имя пользователя</string>
>>>>>>> 382ca721
    <!--  The error message in add login view when hostname field is blank. -->
    <string name="saved_login_hostname_required" tools:ignore="UnusedResources">Введите имя сервера</string>
    <!--  The error message in add login view when hostname field is blank. -->
    <string name="saved_login_hostname_required_2" tools:ignore="UnusedResources">Введите веб-адрес</string>
    <!-- Voice search button content description  -->
    <string name="voice_search_content_description">Голосовой поиск</string>
    <!-- Voice search prompt description displayed after the user presses the voice search button -->
    <string name="voice_search_explainer">Говорите</string>

    <!--  The error message in edit login view when a duplicate username exists. -->
    <string name="saved_login_duplicate">Пароль с таким именем пользователя уже существует</string>

    <!-- This is the hint text that is shown inline on the hostname field of the create new login page. 'https://www.example.com' intentionally hardcoded here -->
    <string name="add_login_hostname_hint_text">https://www.example.com</string>
    <!-- This is an error message shown below the hostname field of the add login page when a hostname does not contain http or https. -->
    <string name="add_login_hostname_invalid_text_3">Сетевой адрес должен содержать &quot;https://&quot; or &quot;http://&quot;</string>
    <!-- This is an error message shown below the hostname field of the add login page when a hostname is invalid. -->
    <string name="add_login_hostname_invalid_text_2">Введите правильное имя сервера</string>

    <!-- Synced Tabs -->
    <!-- Text displayed to ask user to connect another device as no devices found with account -->
    <string name="synced_tabs_connect_another_device">Подключить другое устройство.</string>
    <!-- Text displayed asking user to re-authenticate -->
    <string name="synced_tabs_reauth">Пожалуйста, авторизуйтесь повторно.</string>
    <!-- Text displayed when user has disabled tab syncing in Firefox Sync Account -->
    <string name="synced_tabs_enable_tab_syncing">Пожалуйста, включите синхронизацию вкладок.</string>
    <!-- Text displayed when user has no tabs that have been synced -->
    <string name="synced_tabs_no_tabs">На ваших других устройствах в Firefox не открыто ни одной вкладки.</string>
    <!-- Text displayed in the synced tabs screen when a user is not signed in to Firefox Sync describing Synced Tabs -->
    <string name="synced_tabs_sign_in_message">Просмотрите список вкладок с других устройств.</string>
    <!-- Text displayed on a button in the synced tabs screen to link users to sign in when a user is not signed in to Firefox Sync -->
    <string name="synced_tabs_sign_in_button">Войти в Синхронизацию</string>

    <!-- The text displayed when a synced device has no tabs to show in the list of Synced Tabs. -->
    <string name="synced_tabs_no_open_tabs">Нет открытых вкладок</string>

    <!-- Content description for expanding a group of synced tabs. -->
    <string name="synced_tabs_expand_group">Развернуть группу синхронизированных вкладок</string>
    <!-- Content description for collapsing a group of synced tabs. -->
    <string name="synced_tabs_collapse_group">Свернуть группу синхронизированных вкладок</string>

    <!-- Top Sites -->
    <!-- Title text displayed in the dialog when shortcuts limit is reached. -->
    <string name="shortcut_max_limit_title">Достигнут предел ярлыков</string>
    <!-- Content description text displayed in the dialog when shortcut limit is reached. -->
    <string name="shortcut_max_limit_content">Чтобы добавить ярлык, удалите другой ярлык. Нажмите и удерживайте значок сайта, а затем нажмите «Удалить».</string>
    <!-- Confirmation dialog button text when top sites limit is reached. -->
    <string name="top_sites_max_limit_confirmation_button">Понятно</string>

    <!-- Label for the preference to show the shortcuts for the most visited top sites on the homepage -->
    <string name="top_sites_toggle_top_recent_sites_4">Ярлыки</string>
    <!-- Title text displayed in the rename top site dialog. -->
    <string name="top_sites_rename_dialog_title">Имя</string>
    <!-- Hint for renaming title of a shortcut -->
    <string name="shortcut_name_hint">Название ярлыка</string>
    <!-- Button caption to confirm the renaming of the top site. -->
    <string name="top_sites_rename_dialog_ok">ОК</string>
    <!-- Dialog button text for canceling the rename top site prompt. -->
    <string name="top_sites_rename_dialog_cancel">Отмена</string>

    <!-- Text for the menu button to open the homepage settings. -->
    <string name="top_sites_menu_settings">Настройки</string>
    <!-- Text for the menu button to navigate to sponsors and privacy support articles. '&amp;' is replaced with the ampersand symbol: & -->
    <string name="top_sites_menu_sponsor_privacy">Наши спонсоры и ваша приватность</string>
    <!-- Label text displayed for a sponsored top site. -->
    <string name="top_sites_sponsored_label">Спонсировано</string>

    <!-- Inactive tabs in the tabs tray -->
    <!-- Title text displayed in the tabs tray when a tab has been unused for 14 days. -->
    <string name="inactive_tabs_title">Неактивные вкладки</string>
    <!-- Content description for closing all inactive tabs -->
    <string name="inactive_tabs_delete_all">Закрыть все неактивные вкладки</string>

    <!-- Content description for expanding the inactive tabs section. -->
    <string name="inactive_tabs_expand_content_description">Развернуть неактивные вкладки</string>
    <!-- Content description for collapsing the inactive tabs section. -->
    <string name="inactive_tabs_collapse_content_description">Свернуть неактивные вкладки</string>

    <!-- Inactive tabs auto-close message in the tabs tray -->
    <!-- The header text of the auto-close message when the user is asked if they want to turn on the auto-closing of inactive tabs. -->
    <string name="inactive_tabs_auto_close_message_header" tools:ignore="UnusedResources">Автоматически закрывать через месяц?</string>

    <!-- A description below the header to notify the user what the inactive tabs auto-close feature is. -->
    <string name="inactive_tabs_auto_close_message_description" tools:ignore="UnusedResources">Firefox может закрывать вкладки, к которым вы не обращались за последний месяц.</string>
    <!-- A call to action below the description to allow the user to turn on the auto closing of inactive tabs. -->
    <string name="inactive_tabs_auto_close_message_action" tools:ignore="UnusedResources">ВКЛЮЧИТЬ АВТОЗАКРЫТИЕ</string>

    <!-- Text for the snackbar to confirm auto-close is enabled for inactive tabs -->
    <string name="inactive_tabs_auto_close_message_snackbar">Автозакрытие включено</string>

    <!-- Awesome bar suggestion's headers -->
    <!-- Search suggestions title for Firefox Suggest. -->
    <string name="firefox_suggest_header">Firefox Suggest</string>

    <!-- Title for search suggestions when Google is the default search suggestion engine. -->
    <string name="google_search_engine_suggestion_header">Поиск в Google</string>
    <!-- Title for search suggestions when the default search suggestion engine is anything other than Google. The first parameter is default search engine name. -->
    <string name="other_default_search_engine_suggestion_header">Поиск в %s</string>

    <!-- Default browser experiment -->
    <!-- Default browser card title -->
    <string name="default_browser_experiment_card_title">Смените браузер по умолчанию</string>
    <!-- Default browser card text -->
    <string name="default_browser_experiment_card_text">Настройте автоматическое открытие ссылок с сайтов, из электронных писем и сообщений в Firefox.</string>

    <!-- Content description for close button in collection placeholder. -->
    <string name="remove_home_collection_placeholder_content_description">Убрать</string>

    <!-- Content description radio buttons with a link to more information -->
    <string name="radio_preference_info_content_description">Нажмите, чтобы узнать больше</string>

    <!-- Content description for the action bar "up" button -->
    <string name="action_bar_up_description" moz:removedIn="124" tools:ignore="UnusedResources">Перейти наверх</string>

    <!-- Content description for privacy content close button -->
    <string name="privacy_content_close_button_content_description">Закрыть</string>

    <!-- Pocket recommended stories -->
    <!-- Header text for a section on the home screen. -->
    <string name="pocket_stories_header_1">Истории, наводящие на размышления</string>
    <!-- Header text for a section on the home screen. -->
    <string name="pocket_stories_categories_header">Истории по темам</string>
    <!-- Text of a button allowing users to access an external url for more Pocket recommendations. -->
    <string name="pocket_stories_placeholder_text">Узнайте больше</string>
    <!-- Title of an app feature. Smaller than a heading. The first parameter is product name Pocket -->
    <string name="pocket_stories_feature_title_2">При поддержке %s.</string>
    <!-- Caption for describing a certain feature. The placeholder is for a clickable text (eg: Learn more) which will load an url in a new tab when clicked.  -->
    <string name="pocket_stories_feature_caption">Является частью семейства Firefox. %s</string>
    <!-- Clickable text for opening an external link for more information about Pocket. -->
    <string name="pocket_stories_feature_learn_more">Узнать больше</string>

    <!-- Text indicating that the Pocket story that also displays this text is a sponsored story by other 3rd party entity. -->
    <string name="pocket_stories_sponsor_indication">Спонсировано</string>

    <!-- Snackbar message for enrolling in a Nimbus experiment from the secret settings when Studies preference is Off.-->
    <string name="experiments_snackbar">Включите телеметрию для отправки данных.</string>
    <!-- Snackbar button text to navigate to telemetry settings.-->
    <string name="experiments_snackbar_button">Перейти в настройки</string>

    <!-- Review quality check feature-->
    <!-- Name for the review quality check feature used as title for the panel. -->
    <string name="review_quality_check_feature_name_2">Проверка отзывов</string>
    <!-- Summary for grades A and B for review quality check adjusted grading. -->
    <string name="review_quality_check_grade_a_b_description">Достоверные отзывы</string>
    <!-- Summary for grade C for review quality check adjusted grading. -->
    <string name="review_quality_check_grade_c_description">Смесь достоверных и недостоверных отзывов</string>
    <!-- Summary for grades D and F for review quality check adjusted grading. -->
    <string name="review_quality_check_grade_d_f_description">Недостоверные отзывы</string>
    <!-- Text for title presenting the reliability of a product's reviews. -->
    <string name="review_quality_check_grade_title">Насколько достоверны эти отзывы?</string>
    <!-- Title for when the rating has been updated by the review checker -->
    <string name="review_quality_check_adjusted_rating_title">Скорректированный рейтинг</string>
    <!-- Description for a product's adjusted star rating. The text presents that the product's reviews which were evaluated as unreliable were removed from the adjusted rating. -->
    <string name="review_quality_check_adjusted_rating_description_2">На основе достоверных отзывов</string>
    <!-- Title for list of highlights from a product's review emphasizing a product's important traits. -->
    <string name="review_quality_check_highlights_title">Основные моменты из недавних обзоров</string>
    <!-- Title for section explaining how we analyze the reliability of a product's reviews. -->
    <string name="review_quality_check_explanation_title">Как мы определяем качество отзывов</string>
    <!-- Paragraph explaining how we analyze the reliability of a product's reviews. First parameter is the Fakespot product name. In the phrase "Fakespot by Mozilla", "by" can be localized. Does not need to stay by. -->
    <string name="review_quality_check_explanation_body_reliability">Мы используем технологию ИИ от %s от Mozilla для проверки достоверности обзоров продуктов. Это поможет вам оценить только качество отзывов, а не качество продукта.</string>
    <!-- Paragraph explaining the grading system we use to classify the reliability of a product's reviews. -->
    <string name="review_quality_check_info_review_grade_header"><![CDATA[Мы присваиваем отзывам каждого продукта <b>буквенную оценку</b> от A до F.]]></string>
    <!-- Description explaining grades A and B for review quality check adjusted grading. -->
    <string name="review_quality_check_info_grade_info_AB">Достоверные отзывы. Мы считаем, что эти отзывы, скорее всего, написаны реальными клиентами, которые оставили честные и объективные отзывы.</string>
    <!-- Description explaining grade C for review quality check adjusted grading. -->
    <string name="review_quality_check_info_grade_info_C">Мы считаем, что здесь находится смесь достоверных и недостоверных отзывов.</string>
    <!-- Description explaining grades D and F for review quality check adjusted grading. -->
    <string name="review_quality_check_info_grade_info_DF">Недостоверные отзывы. Мы считаем, что эти отзывы, скорее всего, фейковые или написаны предвзятыми рецензентами.</string>
    <!-- Paragraph explaining how a product's adjusted grading is calculated. -->
    <string name="review_quality_check_explanation_body_adjusted_grading"><![CDATA[<b>Скорректированная оценка</b> основана только на отзывах, которые мы считаем достоверными.]]></string>
    <!-- Paragraph explaining product review highlights. First parameter is the name of the retailer (e.g. Amazon). -->
    <string name="review_quality_check_explanation_body_highlights"><![CDATA[<b>Основные сведения</b> взяты из отзывов на %s за последние 80 дней, которые мы считаем надежными.]]></string>
    <!-- Text for learn more caption presenting a link with information about review quality. First parameter is for clickable text defined in review_quality_check_info_learn_more_link. -->
    <string name="review_quality_check_info_learn_more">Узнайте больше о %s.</string>
    <!-- Clickable text that links to review quality check SuMo page. First parameter is the Fakespot product name. -->
    <string name="review_quality_check_info_learn_more_link_2">как %s определяет качество обзора</string>
    <!-- Text for title of settings section. -->
    <string name="review_quality_check_settings_title">Настройки</string>
    <!-- Text for label for switch preference to show recommended products from review quality check settings section. -->
    <string name="review_quality_check_settings_recommended_products">Показывать рекламу в инструменте проверки отзывов</string>
    <!-- Description for switch preference to show recommended products from review quality check settings section. First parameter is for clickable text defined in review_quality_check_settings_recommended_products_learn_more.-->
    <string name="review_quality_check_settings_recommended_products_description_2" tools:ignore="UnusedResources">Время от времени вы будете видеть рекламу интересных продуктов. Мы рекламируем только товары с достоверными отзывами. %s</string>
    <!-- Clickable text that links to review quality check recommended products support article. -->
    <string name="review_quality_check_settings_recommended_products_learn_more" tools:ignore="UnusedResources">Подробнее</string>
    <!-- Text for turning sidebar off button from review quality check settings section. -->
    <string name="review_quality_check_settings_turn_off">Отключить инструмент проверки отзывов</string>
    <!-- Text for title of recommended product section. This is displayed above a product image, suggested as an alternative to the product reviewed. -->
    <string name="review_quality_check_ad_title" tools:ignore="UnusedResources">На что ещё обратить внимание</string>
    <!-- Caption for recommended product section indicating this is an ad by Fakespot. First parameter is the Fakespot product name. -->
    <string name="review_quality_check_ad_caption" tools:ignore="UnusedResources">Реклама от %s</string>
    <!-- Caption for review quality check panel. First parameter is for clickable text defined in review_quality_check_powered_by_link. -->
    <string name="review_quality_check_powered_by_2">Инструмент проверки отзывов разработан %s</string>
    <!-- Clickable text that links to Fakespot.com. First parameter is the Fakespot product name. In the phrase "Fakespot by Mozilla", "by" can be localized. Does not need to stay by. -->
    <string name="review_quality_check_powered_by_link" tools:ignore="UnusedResources">%s от Mozilla</string>
    <!-- Text for title of warning card informing the user that the current analysis is outdated. -->
    <string name="review_quality_check_outdated_analysis_warning_title" tools:ignore="UnusedResources">Новая информация для проверки</string>
    <!-- Text for button from warning card informing the user that the current analysis is outdated. Clicking this should trigger the product's re-analysis. -->
    <string name="review_quality_check_outdated_analysis_warning_action" tools:ignore="UnusedResources">Проверить сейчас</string>
    <!-- Title for warning card informing the user that the current product does not have enough reviews for a review analysis. -->
    <string name="review_quality_check_no_reviews_warning_title">Пока недостаточно отзывов</string>
    <!-- Text for body of warning card informing the user that the current product does not have enough reviews for a review analysis. -->
    <string name="review_quality_check_no_reviews_warning_body">Когда у этого товара будет больше отзывов, мы сможем проверить его качество.</string>
    <!-- Title for warning card informing the user that the current product is currently not available. -->
    <string name="review_quality_check_product_availability_warning_title">Товар недоступен</string>
    <!-- Text for the body of warning card informing the user that the current product is currently not available. -->
    <string name="review_quality_check_product_availability_warning_body">Если вы увидите, что этот товар снова в наличии, сообщите об этом, и мы проверим отзывы.</string>
    <!-- Clickable text for warning card informing the user that the current product is currently not available. Clicking this should inform the server that the product is available. -->
    <string name="review_quality_check_product_availability_warning_action_2">Сообщить о наличии товара на складе</string>
    <!-- Title for warning card informing the user that the current product's analysis is still processing. The parameter is the percentage progress (0-100%) of the analysis process (e.g. 56%). -->
    <string name="review_quality_check_analysis_in_progress_warning_title_2">Проверка качество отзывов (%s)</string>
    <!-- Text for body of warning card informing the user that the current product's analysis is still processing. -->
    <string name="review_quality_check_analysis_in_progress_warning_body">Это может занять около 60 секунд.</string>
    <!-- Title for info card displayed after the user reports a product is back in stock. -->
    <string name="review_quality_check_analysis_requested_info_title">Спасибо за сообщение!</string>
    <!-- Text for body of info card displayed after the user reports a product is back in stock. -->
    <string name="review_quality_check_analysis_requested_info_body">Мы должны получить информацию об отзывах на этот продукт в течение 24 часов. Пожалуйста, зайдите позже.</string>
    <!-- Title for info card displayed when the user review checker while on a product that Fakespot does not analyze (e.g. gift cards, music). -->
    <string name="review_quality_check_not_analyzable_info_title">Мы не можем проверить эти отзывы</string>
    <!-- Text for body of info card displayed when the user review checker while on a product that Fakespot does not analyze (e.g. gift cards, music). -->
    <string name="review_quality_check_not_analyzable_info_body">К сожалению, мы не можем проверить качество отзывов на некоторые виды товаров. Например, подарочные карты и потоковое видео, музыку и игры.</string>
    <!-- Title for info card displayed when another user reported the displayed product is back in stock. -->
    <string name="review_quality_check_analysis_requested_other_user_info_title" tools:ignore="UnusedResources">Информация скоро появится</string>
    <!-- Text for body of info card displayed when another user reported the displayed product is back in stock. -->
    <string name="review_quality_check_analysis_requested_other_user_info_body" tools:ignore="UnusedResources">Мы должны получить информацию об отзывах на этот продукт в течение 24 часов. Пожалуйста, зайдите позже.</string>
    <!-- Title for info card displayed to the user when analysis finished updating. -->
    <string name="review_quality_check_analysis_updated_confirmation_title" tools:ignore="UnusedResources">Анализ актуален</string>
    <!-- Text for the action button from info card displayed to the user when analysis finished updating. -->
    <string name="review_quality_check_analysis_updated_confirmation_action" tools:ignore="UnusedResources">Понятно</string>
    <!-- Title for error card displayed to the user when an error occurred. -->
    <string name="review_quality_check_generic_error_title">На данный момент нет доступной информации</string>
    <!-- Text for body of error card displayed to the user when an error occurred. -->
    <string name="review_quality_check_generic_error_body">Мы работаем над решением проблемы. Пожалуйста, зайдите в ближайшее время.</string>
    <!-- Title for error card displayed to the user when the device is disconnected from the network. -->
    <string name="review_quality_check_no_connection_title">Нет подключения к сети</string>
    <!-- Text for body of error card displayed to the user when the device is disconnected from the network. -->
    <string name="review_quality_check_no_connection_body">Проверьте подключение к сети и попробуйте перезагрузить страницу.</string>
    <!-- Title for card displayed to the user for products whose reviews were not analyzed yet. -->
    <string name="review_quality_check_no_analysis_title">Информации об этих отзывах пока нет</string>
    <!-- Text for the body of card displayed to the user for products whose reviews were not analyzed yet. -->
    <string name="review_quality_check_no_analysis_body">Чтобы узнать, достоверны ли отзывы на этот продукт, проверьте качество отзывов. Это займет всего около 60 секунд.</string>
    <!-- Text for button from body of card displayed to the user for products whose reviews were not analyzed yet. Clicking this should trigger a product analysis. -->
    <string name="review_quality_check_no_analysis_link">Проверить качество отзывов</string>
    <!-- Headline for review quality check contextual onboarding card. -->
    <string name="review_quality_check_contextual_onboarding_title">Оцените наше руководство по достоверности отзывов на продукты</string>
    <!-- Description for review quality check contextual onboarding card. The first and last two parameters are for retailer names (e.g. Amazon, Walmart). The second parameter is for the name of the application (e.g. Firefox). -->
    <string name="review_quality_check_contextual_onboarding_description">Прежде чем купить, посмотрите, насколько достоверны отзывы о товаре на %1$s. Проверка отзывов — экспериментальная функция от %2$s — встроена прямо в браузер. Она также работает на %3$s и %4$s.</string>
    <!-- Description for review quality check contextual onboarding card. The first parameters is for retailer name (e.g. Amazon). The second parameter is for the name of the application (e.g. Firefox). -->
    <string name="review_quality_check_contextual_onboarding_description_one_vendor">Прежде чем купить, посмотрите, насколько надежны отзывы о продуктах на %1$s. Проверка отзывов, экспериментальная функция от %2$s, встроена прямо в браузер.</string>
    <!-- Paragraph presenting review quality check feature. First parameter is the Fakespot product name. Second parameter is for clickable text defined in review_quality_check_contextual_onboarding_learn_more_link. In the phrase "Fakespot by Mozilla", "by" can be localized. Does not need to stay by. -->
    <string name="review_quality_check_contextual_onboarding_learn_more">Используя возможности %1$s от Mozilla, мы помогаем вам избежать предвзятых и недостоверных отзывов. Наша модель искусственного интеллекта постоянно совершенствуется, чтобы защитить вас во время покупок. %2$s</string>
    <!-- Clickable text from the contextual onboarding card that links to review quality check support article. -->
    <string name="review_quality_check_contextual_onboarding_learn_more_link">Узнать больше</string>
    <!-- Caption text to be displayed in review quality check contextual onboarding card above the opt-in button. First parameter is the Fakespot product name. Following parameters are for clickable texts defined in review_quality_check_contextual_onboarding_privacy_policy and review_quality_check_contextual_onboarding_terms_use. In the phrase "Fakespot by Mozilla", "by" can be localized. Does not need to stay by. -->
    <string name="review_quality_check_contextual_onboarding_caption" moz:RemovedIn="123" tools:ignore="UnusedResources">Выбрав «Да, попробовать», вы соглашаетесь с %1$s принимая %2$s и %3$s от Mozilla.</string>
    <!-- Caption text to be displayed in review quality check contextual onboarding card above the opt-in button. Parameter is the Fakespot product name. After the colon, what appears are two links, each on their own line. The first link is to a Privacy policy (review_quality_check_contextual_onboarding_privacy_policy_2). The second link is to Terms of use (review_quality_check_contextual_onboarding_terms_use_2). -->
    <string name="review_quality_check_contextual_onboarding_caption_2" moz:RemovedIn="123" tools:ignore="UnusedResources">Выбирая «Да, попробовать», вы соглашаетесь со следующим от %1$s:</string>
    <!-- Caption text to be displayed in review quality check contextual onboarding card above the opt-in button. First parameter is Firefox app name, third parameter is the Fakespot product name. Second & fourth are for clickable texts defined in review_quality_check_contextual_onboarding_privacy_policy_3 and review_quality_check_contextual_onboarding_terms_use. -->
    <string name="review_quality_check_contextual_onboarding_caption_3" moz:RemovedIn="124" tools:ignore="UnusedResources">Выбрав «Да, попробовать», вы соглашаетесь с %2$s %1$s и %4$s %3$s.</string>
    <!-- Caption text to be displayed in review quality check contextual onboarding card above the opt-in button. First parameter is Firefox app name, third parameter is the Fakespot product name. Second & fourth are for clickable texts defined in review_quality_check_contextual_onboarding_privacy_policy_3 and review_quality_check_contextual_onboarding_terms_use. -->
    <string name="review_quality_check_contextual_onboarding_caption_4">Выбрав «Да, попробовать», вы соглашаетесь с %2$s %1$s и %4$s %3$s.</string>
    <!-- Clickable text from the review quality check contextual onboarding card that links to Fakespot privacy policy. -->
    <string name="review_quality_check_contextual_onboarding_privacy_policy" moz:RemovedIn="123" tools:ignore="UnusedResources">политику приватности</string>
    <!-- Clickable text from the review quality check contextual onboarding card that links to Fakespot privacy policy. -->
    <string name="review_quality_check_contextual_onboarding_privacy_policy_2" moz:RemovedIn="123" tools:ignore="UnusedResources">Политика конфиденциальности</string>
    <!-- Clickable text from the review quality check contextual onboarding card that links to Fakespot privacy notice. -->
    <string name="review_quality_check_contextual_onboarding_privacy_policy_3">уведомление о конфиденциальности</string>
    <!-- Clickable text from the review quality check contextual onboarding card that links to Fakespot terms of use. -->
    <string name="review_quality_check_contextual_onboarding_terms_use">условия использования</string>
    <!-- Clickable text from the review quality check contextual onboarding card that links to Fakespot terms of use. -->
    <string name="review_quality_check_contextual_onboarding_terms_use_2" moz:RemovedIn="123" tools:ignore="UnusedResources">Условия использования</string>
    <!-- Text for opt-in button from the review quality check contextual onboarding card. -->
    <string name="review_quality_check_contextual_onboarding_primary_button_text">Да, попробовать</string>
    <!-- Text for opt-out button from the review quality check contextual onboarding card. -->
    <string name="review_quality_check_contextual_onboarding_secondary_button_text">Не сейчас</string>
    <!-- Text for the first CFR presenting the review quality check feature. -->
    <string name="review_quality_check_first_cfr_message">Прежде чем покупать, выясните, можно ли доверять отзывам об этом продукте.</string>

    <!-- Text displayed in the first CFR presenting the review quality check feature that opens the review checker when clicked. -->
    <string name="review_quality_check_first_cfr_action" tools:ignore="UnusedResources">Попробуйте инструмент проверки отзывов</string>
    <!-- Text for the second CFR presenting the review quality check feature. -->
    <string name="review_quality_check_second_cfr_message">Эти отзывы заслуживают доверия? Проверьте сейчас, чтобы увидеть скорректированный рейтинг.</string>
    <!-- Text displayed in the second CFR presenting the review quality check feature that opens the review checker when clicked. -->
    <string name="review_quality_check_second_cfr_action" tools:ignore="UnusedResources">Открыть инструмент проверки отзывов</string>
    <!-- Flag showing that the review quality check feature is work in progress. -->
    <string name="review_quality_check_beta_flag">Бета</string>
    <!-- Content description (not visible, for screen readers etc.) for opening browser menu button to open review quality check bottom sheet. -->
    <string name="review_quality_check_open_handle_content_description">Открыть проверку отзывов</string>
    <!-- Content description (not visible, for screen readers etc.) for closing browser menu button to open review quality check bottom sheet. -->
    <string name="review_quality_check_close_handle_content_description">Закрыть проверку отзывов</string>
    <!-- Content description (not visible, for screen readers etc.) for review quality check star rating. First parameter is the number of stars (1-5) representing the rating. -->
    <string name="review_quality_check_star_rating_content_description">%1$s из 5 звезд</string>
    <!-- Text for minimize button from highlights card. When clicked the highlights card should reduce its size. -->
    <string name="review_quality_check_highlights_show_less">Показать меньше</string>
    <!-- Text for maximize button from highlights card. When clicked the highlights card should expand to its full size. -->
    <string name="review_quality_check_highlights_show_more">Показать больше</string>
    <!-- Text for highlights card quality category header. Reviews shown under this header should refer the product's quality. -->
    <string name="review_quality_check_highlights_type_quality">Качество</string>
    <!-- Text for highlights card price category header. Reviews shown under this header should refer the product's price. -->
    <string name="review_quality_check_highlights_type_price">Цена</string>
    <!-- Text for highlights card shipping category header. Reviews shown under this header should refer the product's shipping. -->
    <string name="review_quality_check_highlights_type_shipping">Доставка</string>
    <!-- Text for highlights card packaging and appearance category header. Reviews shown under this header should refer the product's packaging and appearance. -->
    <string name="review_quality_check_highlights_type_packaging_appearance">Упаковка и внешний вид</string>
    <!-- Text for highlights card competitiveness category header. Reviews shown under this header should refer the product's competitiveness. -->
    <string name="review_quality_check_highlights_type_competitiveness">Конкурентоспособность</string>

    <!-- Text that is surrounded by quotes. The parameter is the actual text that is in quotes. An example of that text could be: Excellent craftsmanship, and that is displayed as “Excellent craftsmanship”. The text comes from a buyer's review that the feature is highlighting"   -->
    <string name="surrounded_with_quotes">«%s»</string>

    <!-- Accessibility services actions labels. These will be appended to accessibility actions like "Double tap to.." but not by or applications but by services like Talkback. -->
    <!-- Action label for elements that can be collapsed if interacting with them. Talkback will append this to say "Double tap to collapse". -->
    <string name="a11y_action_label_collapse">свернуть</string>
    <!-- Current state for elements that can be collapsed if interacting with them. Talkback will dictate this after a state change. -->
    <string name="a11y_state_label_collapsed">свернуто</string>
    <!-- Action label for elements that can be expanded if interacting with them. Talkback will append this to say "Double tap to expand". -->
    <string name="a11y_action_label_expand">развернуть</string>
    <!-- Current state for elements that can be expanded if interacting with them. Talkback will dictate this after a state change. -->
    <string name="a11y_state_label_expanded">развернуто</string>
    <!-- Action label for links to a website containing documentation about a wallpaper collection. Talkback will append this to say "Double tap to open link to learn more about this collection". -->
    <string name="a11y_action_label_wallpaper_collection_learn_more">откройте ссылку, чтобы узнать больше об этом сборнике</string>
    <!-- Action label for links that point to an article. Talkback will append this to say "Double tap to read the article". -->
    <string name="a11y_action_label_read_article">прочитать статью</string>
    <!-- Action label for links to the Firefox Pocket website. Talkback will append this to say "Double tap to open link to learn more". -->
    <string name="a11y_action_label_pocket_learn_more">перейдите по ссылке, чтобы узнать больше</string>

    <!-- Preference for add-ons custom source -->
    <string name="preferences_addons_customization">Настройка источника пользовательских дополнений</string>
    <!-- Placeholder text shown in the search bar before a user enters text -->
    <string name="addons_search_hint">Поиск дополнений</string>
    <!-- Preference for showing display name instead of email -->
    <string name="preferences_show_displayname_insteadof_email">Показывать отображаемое имя вместо электронной почты</string>
    <!-- Title for strip url preference in customization settings -->
    <string name="preferences_strip_url_title">Удалить HTTP/HTTPS/WWW из URL-адресов</string>
    <!-- Description for strip url preference in customization settings -->
    <string name="preferences_strip_url_description">Удаляет HTTP/HTTPS/WWW из URL-адресов на панели инструментов и панели вкладок</string>
    <!-- Label for add-ons custom source account preference -->
    <string name="addons_custom_source_account">Установить пользовательскую учетную запись дополнений</string>
    <!-- Label for add-ons custom source collection preference -->
    <string name="addons_custom_source_collection">Установить пользовательскую коллекцию дополнений</string>
    <!-- Preference category for system behavior customization -->
    <string name="preferences_system_behavior">Настройка поведения системы</string>
    <!-- Title for relinquish memory preference in customization settings -->
    <string name="preferences_relinquish_memory_title">Приостановить вкладки, чтобы не быть удаленными из-за памяти</string>
    <!-- Description for relinquish memory preference in customization settings -->
    <string name="preferences_relinquish_memory_description">Если включено, вкладки будут приостановлены, а состояние страницы потеряно, когда в системе мало памяти</string>
    <!-- Preference for Top Sites show most recent sites or not -->
    <string name="preferences_show_top_recent_sites">Показать наиболее посещаемые веб-сайты</string>
    <string name="preferences_dns_over_https">DNS через HTTPS</string>
    <string name="preferences_dns_over_https_on">Вкл</string>
    <string name="preferences_dns_over_https_off">Выкл</string>
    <string name="preferences_dns_over_https_title">Режим DNS через HTTPS</string>
    <string name="preferences_dns_over_https_summary">Система доменных имен (DNS) через HTTPS отправляет ваш запрос на доменное имя через зашифрованное соединение, создавая безопасный DNS и затрудняя другим возможность увидеть, к какому веб-сайту вы собираетесь получить доступ.</string>
    <string name="preferences_dns_over_https_custom_server">Пользовательский</string>
    <string name="addons_delete_cache">Удалить файл кэша метаданных аддонов</string>
    <string name="confirm_addons_delete_cache">Вы уверены, что хотите удалить файл кэша метаданных аддонов?</string>
    <string name="confirm_addons_delete_cache_yes">Да</string>
    <string name="confirm_addons_delete_cache_no">Отмена</string>
    <!-- Content description for headings announced by accessibility service. The first parameter is the text of the heading. Talkback will announce the first parameter and then speak the word "Heading" indicating to the user that this text is a heading for a section. -->
    <string name="a11y_heading">%s, Заголовок</string>

    <!-- Title for dialog displayed when trying to access links present in a text. -->
    <string name="a11y_links_title">Ссылки</string>
    <!-- Additional content description for text bodies that contain urls. -->
    <string name="a11y_links_available">Доступны ссылки</string>

    <!-- Translations feature-->

    <!-- Translation request dialog -->
    <!-- Title for the translation dialog that allows a user to translate the webpage. -->
    <string name="translations_bottom_sheet_title">Перевести эту страницу?</string>
    <!-- Title for the translation dialog after a translation was completed successfully.
    The first parameter is the name of the language that the page was translated from, for example, "French".
    The second parameter is the name of the language that the page was translated to, for example, "English". -->
    <string name="translations_bottom_sheet_title_translation_completed">Страница переведена с %1$s на %2$s</string>
    <!-- Title for the translation dialog that allows a user to translate the webpage when a user uses the translation feature the first time. The first parameter is the name of the application, for example, "Fenix". -->
    <string name="translations_bottom_sheet_title_first_time">Попробуйте конфиденциальные переводы в %1$s</string>
    <!-- Additional information on the translation dialog that appears when a user uses the translation feature the first time. The first parameter is clickable text with a link, for example, "Learn more". -->
    <string name="translations_bottom_sheet_info_message">Для вашей конфиденциальности переводы никогда не покидают ваше устройство. Скоро появятся новые языки и улучшения! %1$s</string>
    <!-- Text that links to additional information about the Firefox translations feature. -->
    <string name="translations_bottom_sheet_info_message_learn_more">Узнать больше</string>
    <!-- Label for the dropdown to select which language to translate from on the translations dialog. Usually the translate from language selected will be the same as the page language. -->
    <string name="translations_bottom_sheet_translate_from">Перевести с</string>
    <!-- Label for the dropdown to select which language to translate to on the translations dialog. Usually the translate to language selected will be the user's preferred language. -->
    <string name="translations_bottom_sheet_translate_to">Перевести на</string>
    <!-- Button text on the translations dialog to dismiss the dialog and return to the browser. -->
    <string name="translations_bottom_sheet_negative_button">Не сейчас</string>
    <!-- Button text on the translations dialog to restore the translated website back to the original untranslated version. -->
    <string name="translations_bottom_sheet_negative_button_restore">Показать оригинал</string>
    <!-- Button text on the translations dialog when a translation error appears, used to dismiss the dialog and return to the browser. -->
    <string name="translations_bottom_sheet_negative_button_error">Готово</string>
    <!-- Button text on the translations dialog to begin a translation of the website. -->
    <string name="translations_bottom_sheet_positive_button">Перевести</string>
    <!-- Button text on the translations dialog when a translation error appears. -->
    <string name="translations_bottom_sheet_positive_button_error">Попробовать снова</string>
    <!-- Inactive button text on the translations dialog that indicates a translation is currently in progress. This button will be accompanied by a loading icon. -->
    <string name="translations_bottom_sheet_translating_in_progress">Перевод</string>
    <!-- Button content description (not visible, for screen readers etc.) for the translations dialog translate button that indicates a translation is currently in progress. -->
    <string name="translations_bottom_sheet_translating_in_progress_content_description">Идёт перевод</string>

    <!-- Default dropdown option when initially selecting a language from the translations dialog language selection dropdown. -->
    <string name="translations_bottom_sheet_default_dropdown_selection">Выберите язык</string>
    <!-- The title of the warning card informs the user that a translation could not be completed. -->
    <string name="translation_error_could_not_translate_warning_text">При переводе возникла проблема. Пожалуйста, попробуйте ещё раз.</string>
    <!-- The title of the warning card informs the user that the list of languages cannot be loaded. -->
    <string name="translation_error_could_not_load_languages_warning_text">Не удалось загрузить языки. Проверьте подключение к Интернету и повторите попытку.</string>
    <!-- The title of the warning card informs the user that a language is not supported. The first parameter is the name of the language that is not supported. -->
    <string name="translation_error_language_not_supported_warning_text">К сожалению, мы пока не поддерживаем %1$s.</string>
    <!-- Button text on the warning card when a language is not supported. The link will take the user to a page to a support page about translations. -->
    <string name="translation_error_language_not_supported_learn_more">Узнать больше</string>

    <!-- Snackbar title shown if the user closes the Translation Request dialogue and a translation is in progress. -->
    <string name="translation_in_progress_snackbar">Перевод…</string>

    <!-- Title for the data saving mode warning dialog used in the translation request dialog.
    This dialog will be presented when the user attempts to perform
    a translation without the necessary language files downloaded first when Android's data saver mode is enabled and the user is not using WiFi.
    The first parameter is the size in kilobytes or megabytes of the language file. -->
    <string name="translations_download_language_file_dialog_title">Загрузить язык в режиме сохранения трафика (%1$s)?</string>


    <!-- Translations options dialog -->
    <!-- Title of the translation options dialog that allows a user to set their translation options for the site the user is currently on. -->
    <string name="translation_option_bottom_sheet_title">Настройки перевода</string>
    <!-- Toggle switch label that allows a user to set the setting if they would like the browser to always offer or suggest translations when available. -->
    <string name="translation_option_bottom_sheet_always_translate">Всегда предлагать перевод</string>
    <!-- Toggle switch label that allows a user to set if they would like a given language to automatically translate or not. The first parameter is the language name, for example, "Spanish". -->
    <string name="translation_option_bottom_sheet_always_translate_in_language">Всегда переводить %1$s</string>
    <!-- Toggle switch label that allows a user to set if they would like to never be offered a translation of the given language. The first parameter is the language name, for example, "Spanish". -->
    <string name="translation_option_bottom_sheet_never_translate_in_language">Никогда не переводить %1$s</string>
    <!-- Toggle switch label that allows a user to set the setting if they would like the browser to never translate the site the user is currently visiting. -->
    <string name="translation_option_bottom_sheet_never_translate_site">Никогда не переводить этот сайт</string>
    <!-- Toggle switch description that will appear under the "Never translate these sites" settings toggle switch to provide more information on how this setting interacts with other settings. -->
    <string name="translation_option_bottom_sheet_switch_never_translate_site_description">Переопределяет все другие настройки</string>
    <!-- Toggle switch description that will appear under the "Never translate" and "Always translate" toggle switch settings to provide more information on how these  settings interacts with other settings. -->
    <string name="translation_option_bottom_sheet_switch_description">Переопределяет предложения на перевод</string>
    <!-- Button text for the button that will take the user to the translation settings dialog. -->
    <string name="translation_option_bottom_sheet_translation_settings">Настройки перевода</string>
    <!-- Button text for the button that will take the user to a website to learn more about how translations works in the given app. The first parameter is the name of the application, for example, "Fenix". -->
    <string name="translation_option_bottom_sheet_about_translations">О переводах в %1$s</string>

    <!-- Translation settings dialog -->
    <!-- Title of the translation settings dialog that allows a user to set their preferred translation settings. -->
    <string name="translation_settings_toolbar_title">Переводы</string>
    <!-- Toggle switch label that indicates that the browser should signal or indicate when a translation is possible for any page. -->
    <string name="translation_settings_offer_to_translate">По возможности предлагать перевод</string>
    <!-- Toggle switch label that indicates that downloading files required for translating is permitted when using data saver mode in Android. -->
    <string name="translation_settings_always_download">Всегда загружать языки в режиме экономии трафика</string>
    <!-- Section header text that begins the section of a list of different options the user may select to adjust their translation preferences. -->
    <string name="translation_settings_translation_preference">Настройки перевода</string>
    <!-- Button text for the button that will take the user to the automatic translations settings dialog. On the automatic translations settings dialog, the user can set if translations should occur automatically for a given language. -->
    <string name="translation_settings_automatic_translation">Автоматический перевод</string>
    <!-- Button text for the button that will take the user to the never translate these sites dialog. On the never translate these sites dialog, the user can set if translations should never occur on certain websites. -->
    <string name="translation_settings_automatic_never_translate_sites">Никогда не переводить эти сайты</string>
    <!-- Button text for the button that will take the user to the download languages dialog. On the download languages dialog, the user can manage which languages they would like to download for translations. -->
    <string name="translation_settings_download_language">Загрузить языки</string>

    <!-- Automatic translation preference screen -->
    <!-- Title of the automatic translation preference screen that will appear on the toolbar.-->
    <string name="automatic_translation_toolbar_title_preference">Автоматический перевод</string>
    <!-- Screen header presenting the automatic translation preference feature. It will appear under the toolbar. -->
    <string name="automatic_translation_header_preference">Выберите язык для управления настройками «всегда переводить» и «никогда не переводить».</string>

    <!-- Automatic translation options preference screen -->
    <!-- Preference option for offering to translate. Radio button title text.-->
    <string name="automatic_translation_option_offer_to_translate_title_preference">Предлагать перевод (по умолчанию)</string>
    <!-- Preference option for offering to translate. Radio button summary text. The first parameter is the name of the app defined in app_name (for example: Fenix)-->
    <string name="automatic_translation_option_offer_to_translate_summary_preference">%1$s будет предлагать перевод сайтов на этом языке.</string>
    <!-- Preference option for always translate. Radio button title text. -->
    <string name="automatic_translation_option_always_translate_title_preference">Всегда переводить</string>
    <!-- Preference option for always translate. Radio button summary text. The first parameter is the name of the app defined in app_name (for example: Fenix)-->
    <string name="automatic_translation_option_always_translate_summary_preference">%1$s будет переводить на этот язык автоматически при загрузке страницы.</string>
    <!-- Preference option for never translate. Radio button title text.-->
    <string name="automatic_translation_option_never_translate_title_preference">Никогда не переводить</string>
    <!-- Preference option for never translate. Radio button summary text. The first parameter is the name of the app defined in app_name (for example: Fenix)-->
    <string name="automatic_translation_option_never_translate_summary_preference">%1$s никогда не будет предлагать перевод сайтов на этом языке.</string>

    <!-- Never translate site preference screen -->
    <!-- Title of the never translate site preference screen that will appear on the toolbar.-->
    <string name="never_translate_site_toolbar_title_preference">Никогда не переводить эти сайты</string>
    <!-- Screen header presenting the never translate site preference feature. It will appear under the toolbar. -->
    <string name="never_translate_site_header_preference">Чтобы добавить новый сайт: Посетите его и выберите «Никогда не переводить этот сайт» в меню перевода.</string>
    <!-- Content description (not visible, for screen readers etc.): For a never-translated site list item that is selected.
             The first parameter is web site url (for example:"wikipedia.com") -->
    <string name="never_translate_site_item_list_content_description_preference">Удалить %1$s</string>
    <!-- The Delete site dialogue title will appear when the user clicks on a list item.
             The first parameter is web site url (for example:"wikipedia.com") -->
    <string name="never_translate_site_dialog_title_preference">Удалить %1$s?</string>
    <!-- The Delete site dialogue positive button will appear when the user clicks on a list item. The site will be deleted. -->
    <string name="never_translate_site_dialog_confirm_delete_preference">Удалить</string>
    <!-- The Delete site dialogue negative button will appear when the user clicks on a list item. The dialog will be dismissed. -->
    <string name="never_translate_site_dialog_cancel_preference">Отмена</string>

    <!-- Download languages preference screen -->
    <!-- Title of the download languages preference screen toolbar.-->
    <string name="download_languages_toolbar_title_preference">Загрузка языков</string>
    <!-- Screen header presenting the download language preference feature. It will appear under the toolbar.The first parameter is "Learn More," a clickable text with a link. Talkback will append this to say "Double tap to open link to learn more". -->
    <string name="download_languages_header_preference">Загрузите полные языки для более быстрого перевода и для перевода в автономном режиме. %1$s</string>
    <!-- Clickable text from the screen header that links to a website. -->
    <string name="download_languages_header_learn_more_preference">Подробнее</string>
    <!-- The subhead of the download language preference screen will appear above the pivot language. -->
    <string name="download_languages_available_languages_preference">Доступные языки</string>
    <!-- Text that will appear beside a core or pivot language package name to show that the language is necessary for the translation feature to function. -->
    <string name="download_languages_default_system_language_require_preference">требуется</string>
    <!-- A text for download language preference item.
    The first parameter is the language name, for example, "Spanish".
    The second parameter is the language file size, for example, "(3.91 KB)" or, if the language package name is a pivot language, "(required)". -->
    <string name="download_languages_language_item_preference">%1$s (%2$s)</string>
    <!-- The subhead of the download language preference screen will appear above the items that were not downloaded. -->
    <string name="download_language_header_preference">Загрузка языков</string>
    <!-- All languages list item. When the user presses this item, they can download or delete all languages. -->
    <string name="download_language_all_languages_item_preference">Все языки</string>
    <!-- Content description (not visible, for screen readers etc.): For a language list item that was downloaded, the user can now delete it. -->
    <string name="download_languages_item_content_description_downloaded_state">Удалить</string>
    <!-- Content description (not visible, for screen readers etc.): For a language list item, downloading is in progress. -->
    <string name="download_languages_item_content_description_in_progress_state">В процессе</string>
    <!-- Content description (not visible, for screen readers etc.): For a language list item that was not downloaded. -->
    <string name="download_languages_item_content_description_not_downloaded_state">Загрузить</string>
    <!-- Content description (not visible, for screen readers etc.): For a language list item that is selected. -->
    <string name="download_languages_item_content_description_selected_state">Выбрано</string>

    <!-- Title for the dialog used by the translations feature to confirm deleting a language.
    The dialog will be presented when the user requests deletion of a language.
    The first parameter is the name of the language, for example, "Spanish" and the second parameter is the size in kilobytes or megabytes of the language file. -->
    <string name="delete_language_file_dialog_title">Удалить %1$s (%2$s)?</string>
    <!-- Additional information for the dialog used by the translations feature to confirm deleting a language. The first parameter is the name of the application, for example, "Fenix". -->
    <string name="delete_language_file_dialog_message">Если вы удалите этот язык, %1$s будет частично загружать языки в ваш кеш по мере перевода.</string>
    <!-- Title for the dialog used by the translations feature to confirm deleting all languages file.
    The dialog will be presented when the user requests deletion of all languages file.
    The first parameter is the size in kilobytes or megabytes of the language file. -->
    <string name="delete_language_all_languages_file_dialog_title">Удалить все языки (%1$s)?</string>
    <!-- Additional information for the dialog used by the translations feature to confirm deleting all languages file. The first parameter is the name of the application, for example, "Fenix". -->
    <string name="delete_language_all_languages_file_dialog_message">Если вы удалите все языки, %1$s будет загружать в ваш кеш языки частично по мере перевода.</string>
    <!-- Button text on the dialog used by the translations feature to confirm deleting a language. -->
    <string name="delete_language_file_dialog_positive_button_text">Удалить</string>
    <!-- Button text on the dialog used by the translations feature to cancel deleting a language. -->
    <string name="delete_language_file_dialog_negative_button_text">Отмена</string>

    <!-- Title for the data saving mode warning dialog used by the translations feature.
    This dialog will be presented when the user attempts to download a language or perform
    a translation without the necessary language files downloaded first when Android's data saver mode is enabled and the user is not using WiFi.
    The first parameter is the size in kilobytes or megabytes of the language file.-->
    <string name="download_language_file_dialog_title">Загрузить в режиме сохранения трафика (%1$s)?</string>
    <!-- Additional information for the data saving mode warning dialog used by the translations feature. This text explains the reason a download is required for a translation. -->
    <string name="download_language_file_dialog_message_all_languages">Мы загружаем в ваш кеш неполные языки, чтобы обеспечить конфиденциальность переводов.</string>
    <!-- Checkbox label text on the data saving mode warning dialog used by the translations feature. This checkbox allows users to ignore the data usage warnings. -->
    <string name="download_language_file_dialog_checkbox_text">Всегда загружать в режиме сохранения трафика</string>
    <!-- Button text on the data saving mode warning dialog used by the translations feature to allow users to confirm they wish to continue and download the language file. -->
    <string name="download_language_file_dialog_positive_button_text">Загрузить</string>
    <!-- Button text on the data saving mode warning dialog used by the translations feature to allow users to confirm they wish to continue and download the language file and perform a translation. -->
    <string name="download_language_file_dialog_positive_button_text_all_languages">Загрузить и перевести</string>
    <!-- Button text on the data saving mode warning dialog used by the translations feature to allow users to cancel the action and not perform a download of the language file. -->
    <string name="download_language_file_dialog_negative_button_text">Отмена</string>

    <!-- Debug drawer -->
    <!-- The user-facing title of the Debug Drawer feature. -->
    <string name="debug_drawer_title">Инструменты отладки</string>
    <!-- Content description (not visible, for screen readers etc.): Navigate back within the debug drawer. -->
    <string name="debug_drawer_back_button_content_description">Перейти назад</string>
    <!-- The title of the Tab Tools feature in the Debug Drawer. -->
    <string name="debug_drawer_tab_tools_title">Инструменты вкладок</string>
    <!-- The title of the tab count section in Tab Tools. -->
    <string name="debug_drawer_tab_tools_tab_count_title">Число вкладок</string>
    <!-- The active tab count category in the tab count section in Tab Tools. -->
    <string name="debug_drawer_tab_tools_tab_count_normal">Активных</string>
    <!-- The inactive tab count category in the tab count section in Tab Tools. -->
    <string name="debug_drawer_tab_tools_tab_count_inactive">Неактивных</string>
    <!-- The private tab count category in the tab count section in Tab Tools. -->
    <string name="debug_drawer_tab_tools_tab_count_private">Приватных</string>
    <!-- The total tab count category in the tab count section in Tab Tools. -->
    <string name="debug_drawer_tab_tools_tab_count_total">Всего</string>
    <!-- The title of the tab creation tool section in Tab Tools. -->
    <string name="debug_drawer_tab_tools_tab_creation_tool_title">Инструмент создания вкладок</string>
    <!-- The label of the text field in the tab creation tool. -->
    <string name="debug_drawer_tab_tools_tab_creation_tool_text_field_label">Количество вкладок для создания</string>
    <!-- The button text to add tabs to the active tab group in the tab creation tool. -->
    <string name="debug_drawer_tab_tools_tab_creation_tool_button_text_active">Добавить в активные вкладки</string>
    <!-- The button text to add tabs to the inactive tab group in the tab creation tool. -->
    <string name="debug_drawer_tab_tools_tab_creation_tool_button_text_inactive">Добавить в неактивные вкладки</string>
    <!-- The button text to add tabs to the private tab group in the tab creation tool. -->
    <string name="debug_drawer_tab_tools_tab_creation_tool_button_text_private">Добавить в приватные вкладки</string>
</resources><|MERGE_RESOLUTION|>--- conflicted
+++ resolved
@@ -262,14 +262,11 @@
     <!-- Content description for the translate page toolbar button that opens the translations dialog when no translation has occurred. -->
     <string name="browser_toolbar_translate">Перевести страницу</string>
 
-<<<<<<< HEAD
-=======
     <!-- Content description (not visible, for screen readers etc.) for the translate page toolbar button that opens the translations dialog when the page is translated successfully.
          The first parameter is the name of the language that is displayed in the original page. (For example: English)
          The second parameter is the name of the language which the page was translated to. (For example: French) -->
     <string name="browser_toolbar_translated_successfully">Страница переведена с %1$s на %2$s.</string>
 
->>>>>>> 382ca721
     <!-- Locale Settings Fragment -->
     <!-- Content description for tick mark on selected language -->
     <string name="a11y_selected_locale_content_description">Текущий язык</string>
@@ -719,15 +716,9 @@
     <!-- Preference for syncing bookmarks -->
     <string name="preferences_sync_bookmarks">Закладки</string>
     <!-- Preference for syncing logins -->
-<<<<<<< HEAD
-    <string name="preferences_sync_logins">Пароли</string>
-    <!-- Preference for syncing passwords -->
-    <string name="preferences_sync_logins_2" tools:ignore="UnusedResources">Пароли</string>
-=======
     <string name="preferences_sync_logins" moz:RemovedIn="125" tools:ignore="UnusedResources">Пароли</string>
     <!-- Preference for syncing passwords -->
     <string name="preferences_sync_logins_2">Пароли</string>
->>>>>>> 382ca721
     <!-- Preference for syncing tabs -->
     <string name="preferences_sync_tabs_2">Открытые вкладки</string>
     <!-- Preference for signing out -->
@@ -753,15 +744,9 @@
     <string name="default_device_name_2">%1$s на %2$s %3$s</string>
 
     <!-- Preference for syncing credit cards -->
-<<<<<<< HEAD
-    <string name="preferences_sync_credit_cards">Банковские карты</string>
-    <!-- Preference for syncing payment methods -->
-    <string name="preferences_sync_credit_cards_2" tools:ignore="UnusedResources">Способы оплаты</string>
-=======
     <string name="preferences_sync_credit_cards" moz:RemovedIn="125" tools:ignore="UnusedResources">Банковские карты</string>
     <!-- Preference for syncing payment methods -->
     <string name="preferences_sync_credit_cards_2">Способы оплаты</string>
->>>>>>> 382ca721
     <!-- Preference for syncing addresses -->
     <string name="preferences_sync_address">Адреса</string>
 
@@ -1723,15 +1708,6 @@
     <string name="add_to_homescreen_description_2">Вы можете легко добавить этот сайт на домашний экран вашего устройства, чтобы иметь к нему мгновенный доступ.</string>
 
     <!-- Preference for managing the settings for logins and passwords in Fenix -->
-<<<<<<< HEAD
-    <string name="preferences_passwords_logins_and_passwords">Пароли</string>
-    <!-- Preference for managing the settings for logins and passwords in Fenix -->
-    <string name="preferences_passwords_logins_and_passwords_2" tools:ignore="UnusedResources">Пароли</string>
-    <!-- Preference for managing the saving of logins and passwords in Fenix -->
-    <string name="preferences_passwords_save_logins">Сохранение паролей</string>
-    <!-- Preference for managing the saving of logins and passwords in Fenix -->
-    <string name="preferences_passwords_save_logins_2" tools:ignore="UnusedResources">Сохранять пароли</string>
-=======
     <string name="preferences_passwords_logins_and_passwords" moz:RemovedIn="125" tools:ignore="UnusedResources">Пароли</string>
     <!-- Preference for managing the settings for logins and passwords in Fenix -->
     <string name="preferences_passwords_logins_and_passwords_2">Пароли</string>
@@ -1739,7 +1715,6 @@
     <string name="preferences_passwords_save_logins" moz:RemovedIn="125" tools:ignore="UnusedResources">Сохранение паролей</string>
     <!-- Preference for managing the saving of logins and passwords in Fenix -->
     <string name="preferences_passwords_save_logins_2">Сохранять пароли</string>
->>>>>>> 382ca721
     <!-- Preference option for asking to save passwords in Fenix -->
     <string name="preferences_passwords_save_logins_ask_to_save">Предлагать сохранить</string>
     <!-- Preference option for never saving passwords in Fenix -->
@@ -1759,48 +1734,6 @@
     <!-- Preference option for adding a password -->
     <string name="preferences_logins_add_login_2">Добавить пароль</string>
 
-<<<<<<< HEAD
-    <!-- Preference option for adding a password -->
-    <string name="preferences_logins_add_login_2" tools:ignore="UnusedResources">Добавить пароль</string>
-
-    <!-- Preference for syncing saved logins in Fenix -->
-    <string name="preferences_passwords_sync_logins">Синхронизация логинов</string>
-    <!-- Preference for syncing saved passwords in Fenix -->
-    <string name="preferences_passwords_sync_logins_2" tools:ignore="UnusedResources">Синхронизировать пароли</string>
-    <!-- Preference for syncing saved logins in Fenix, when not signed in-->
-    <string name="preferences_passwords_sync_logins_across_devices">Синхронизировать логины между устройствами</string>
-    <!-- Preference for syncing saved passwords in Fenix, when not signed in-->
-    <string name="preferences_passwords_sync_logins_across_devices_2" tools:ignore="UnusedResources">Синхронизировать пароли между устройствами</string>
-    <!-- Preference to access list of saved logins -->
-    <string name="preferences_passwords_saved_logins">Сохранённые пароли</string>
-    <!-- Preference to access list of saved passwords -->
-    <string name="preferences_passwords_saved_logins_2" tools:ignore="UnusedResources">Сохранённые пароли</string>
-    <!-- Description of empty list of saved passwords. Placeholder is replaced with app name.  -->
-    <string name="preferences_passwords_saved_logins_description_empty_text">Пароли, которые вы сохраняете или синхронизируете в %s, появятся тут.</string>
-    <!-- Description of empty list of saved passwords. Placeholder is replaced with app name.  -->
-    <string name="preferences_passwords_saved_logins_description_empty_text_2" tools:ignore="UnusedResources">Пароли, которые вы сохраните или синхронизируете в %s, будут показаны здесь. Все сохраняемые вами пароли зашифрованы.
-</string>
-    <!-- Preference to access list of saved logins -->
-    <string name="preferences_passwords_saved_logins_description_empty_learn_more_link">Узнайте больше о синхронизации.</string>
-    <!-- Clickable text for opening an external link for more information about Sync. -->
-    <string name="preferences_passwords_saved_logins_description_empty_learn_more_link_2" tools:ignore="UnusedResources">Узнайте больше о синхронизации</string>
-    <!-- Preference to access list of login exceptions that we never save logins for -->
-    <string name="preferences_passwords_exceptions">Исключения</string>
-    <!-- Empty description of list of login exceptions that we never save logins for -->
-    <string name="preferences_passwords_exceptions_description_empty">Здесь будут показаны не сохраняемые логины и пароли.</string>
-    <!-- Empty description of list of login exceptions that we never save passwords for. Parameter will be replaced by app name. -->
-    <string name="preferences_passwords_exceptions_description_empty_2" tools:ignore="UnusedResources">%s не будет сохранять пароли для перечисленных здесь сайтов.</string>
-    <!-- Description of list of login exceptions that we never save logins for -->
-    <string name="preferences_passwords_exceptions_description">Логины и пароли для этих сайтов сохраняться не будут.</string>
-    <!-- Description of list of login exceptions that we never save passwords for. Parameter will be replaced by app name. -->
-    <string name="preferences_passwords_exceptions_description_2" tools:ignore="UnusedResources">%s не будет сохранять пароли для этих сайтов.</string>
-    <!-- Text on button to remove all saved login exceptions -->
-    <string name="preferences_passwords_exceptions_remove_all">Удалить все исключения</string>
-    <!-- Hint for search box in logins list -->
-    <string name="preferences_passwords_saved_logins_search">Поиск логинов</string>
-    <!-- Hint for search box in passwords list -->
-    <string name="preferences_passwords_saved_logins_search_2" tools:ignore="UnusedResources">Поиск паролей</string>
-=======
     <!-- Preference for syncing saved passwords in Fenix -->
     <string name="preferences_passwords_sync_logins" moz:RemovedIn="125" tools:ignore="UnusedResources">Синхронизация логинов</string>
     <!-- Preference for syncing saved passwords in Fenix -->
@@ -1838,7 +1771,6 @@
     <string name="preferences_passwords_saved_logins_search" moz:RemovedIn="125" tools:ignore="UnusedResources">Поиск логинов</string>
     <!-- Hint for search box in passwords list -->
     <string name="preferences_passwords_saved_logins_search_2">Поиск паролей</string>
->>>>>>> 382ca721
     <!-- The header for the site that a login is for -->
     <string name="preferences_passwords_saved_logins_site">Сайт</string>
     <!-- The header for the username for a login -->
@@ -1866,19 +1798,6 @@
     <!-- Content Description (for screenreaders etc) read for the button to hide a password in logins -->
     <string name="saved_login_hide_password">Скрыть пароль</string>
     <!-- Message displayed in biometric prompt displayed for authentication before allowing users to view their logins -->
-<<<<<<< HEAD
-    <string name="logins_biometric_prompt_message">Разблокируйте, чтобы просмотреть сохранённые пароли</string>
-    <!-- Message displayed in biometric prompt displayed for authentication before allowing users to view their passwords -->
-    <string name="logins_biometric_prompt_message_2" tools:ignore="UnusedResources">Разблокируйте, чтобы просмотреть сохранённые пароли</string>
-    <!-- Title of warning dialog if users have no device authentication set up -->
-    <string name="logins_warning_dialog_title">Защитите свои логины и пароли</string>
-    <!-- Title of warning dialog if users have no device authentication set up -->
-    <string name="logins_warning_dialog_title_2" tools:ignore="UnusedResources">Защитите сохранённые пароли</string>
-    <!-- Message of warning dialog if users have no device authentication set up -->
-    <string name="logins_warning_dialog_message">Настройте графический ключ, Пин-код или пароль для блокировки устройства, чтобы защитить сохранённые пароли, если кто-либо ещё получит доступ к вашему устройству.</string>
-    <!-- Message of warning dialog if users have no device authentication set up -->
-    <string name="logins_warning_dialog_message_2" tools:ignore="UnusedResources">Настройте графический ключ, пин-код или пароль для разблокировки устройства, чтобы защитить сохранённые пароли на случай, если кто-либо ещё получит доступ к вашему устройству.</string>
-=======
     <string name="logins_biometric_prompt_message" moz:RemovedIn="125" tools:ignore="UnusedResources">Разблокируйте, чтобы просмотреть сохранённые пароли</string>
     <!-- Message displayed in biometric prompt displayed for authentication before allowing users to view their passwords -->
     <string name="logins_biometric_prompt_message_2">Разблокируйте, чтобы просмотреть сохранённые пароли</string>
@@ -1890,7 +1809,6 @@
     <string name="logins_warning_dialog_message" moz:RemovedIn="125" tools:ignore="UnusedResources">Настройте графический ключ, Пин-код или пароль для блокировки устройства, чтобы защитить сохранённые пароли, если кто-либо ещё получит доступ к вашему устройству.</string>
     <!-- Message of warning dialog if users have no device authentication set up -->
     <string name="logins_warning_dialog_message_2">Настройте графический ключ, пин-код или пароль для разблокировки устройства, чтобы защитить сохранённые пароли на случай, если кто-либо ещё получит доступ к вашему устройству.</string>
->>>>>>> 382ca721
     <!-- Negative button to ignore warning dialog if users have no device authentication set up -->
     <string name="logins_warning_dialog_later">Позже</string>
     <!-- Positive button to send users to set up a pin of warning dialog if users have no device authentication set up -->
@@ -1921,19 +1839,6 @@
     <!-- Preference and title for managing the settings for addresses -->
     <string name="preferences_addresses">Адреса</string>
     <!-- Preference and title for managing the settings for credit cards -->
-<<<<<<< HEAD
-    <string name="preferences_credit_cards">Банковские карты</string>
-    <!-- Preference and title for managing the settings for payment methods -->
-    <string name="preferences_credit_cards_2" tools:ignore="UnusedResources">Способы оплаты</string>
-    <!-- Preference for saving and autofilling credit cards -->
-    <string name="preferences_credit_cards_save_and_autofill_cards">Сохранять и автоматически заполнять данные карт</string>
-    <!-- Preference for saving and autofilling credit cards -->
-    <string name="preferences_credit_cards_save_and_autofill_cards_2" tools:ignore="UnusedResources">Сохранить и заполнять способы оплаты</string>
-    <!-- Preference summary for saving and autofilling credit card data -->
-    <string name="preferences_credit_cards_save_and_autofill_cards_summary">Данные зашифрованы</string>
-    <!-- Preference summary for saving and autofilling payment method data. Parameter will be replaced by app name. -->
-    <string name="preferences_credit_cards_save_and_autofill_cards_summary_2" tools:ignore="UnusedResources">%s шифрует все сохраняемые вами способы оплаты</string>
-=======
     <string name="preferences_credit_cards" moz:RemovedIn="125" tools:ignore="UnusedResources">Банковские карты</string>
     <!-- Preference and title for managing the settings for payment methods -->
     <string name="preferences_credit_cards_2">Способы оплаты</string>
@@ -1945,7 +1850,6 @@
     <string name="preferences_credit_cards_save_and_autofill_cards_summary" moz:RemovedIn="125" tools:ignore="UnusedResources">Данные зашифрованы</string>
     <!-- Preference summary for saving and autofilling payment method data. Parameter will be replaced by app name. -->
     <string name="preferences_credit_cards_save_and_autofill_cards_summary_2">%s шифрует все сохраняемые вами способы оплаты</string>
->>>>>>> 382ca721
     <!-- Preference option for syncing credit cards across devices. This is displayed when the user is not signed into sync -->
     <string name="preferences_credit_cards_sync_cards_across_devices">Синхронизировать карты между различными устройствами</string>
     <!-- Preference option for syncing credit cards across devices. This is displayed when the user is signed into sync -->
@@ -1954,33 +1858,19 @@
     <string name="preferences_credit_cards_add_credit_card" moz:RemovedIn="125" tools:ignore="UnusedResources">Добавить банковскую карту</string>
 
     <!-- Preference option for adding a card -->
-<<<<<<< HEAD
-    <string name="preferences_credit_cards_add_credit_card_2" tools:ignore="UnusedResources">Добавить карту</string>
-    <!-- Preference option for managing saved credit cards -->
-    <string name="preferences_credit_cards_manage_saved_cards">Управление сохранёнными картами</string>
-    <!-- Preference option for managing saved cards -->
-    <string name="preferences_credit_cards_manage_saved_cards_2" tools:ignore="UnusedResources">Управление картами</string>
-=======
     <string name="preferences_credit_cards_add_credit_card_2">Добавить карту</string>
     <!-- Preference option for managing saved credit cards -->
     <string name="preferences_credit_cards_manage_saved_cards" moz:RemovedIn="125" tools:ignore="UnusedResources">Управление сохранёнными картами</string>
     <!-- Preference option for managing saved cards -->
     <string name="preferences_credit_cards_manage_saved_cards_2">Управление картами</string>
->>>>>>> 382ca721
     <!-- Preference option for adding an address -->
     <string name="preferences_addresses_add_address">Добавить адрес</string>
     <!-- Preference option for managing saved addresses -->
     <string name="preferences_addresses_manage_addresses">Управление адресами</string>
     <!-- Preference for saving and autofilling addresses -->
-<<<<<<< HEAD
-    <string name="preferences_addresses_save_and_autofill_addresses">Сохранять и автоматически заполнять адреса</string>
-    <!-- Preference for saving and filling addresses -->
-    <string name="preferences_addresses_save_and_autofill_addresses_2" tools:ignore="UnusedResources">Сохранять и заполнять адреса</string>
-=======
     <string name="preferences_addresses_save_and_autofill_addresses" moz:RemovedIn="125" tools:ignore="UnusedResources">Сохранять и автоматически заполнять адреса</string>
     <!-- Preference for saving and filling addresses -->
     <string name="preferences_addresses_save_and_autofill_addresses_2">Сохранять и заполнять адреса</string>
->>>>>>> 382ca721
     <!-- Preference summary for saving and autofilling address data -->
     <string name="preferences_addresses_save_and_autofill_addresses_summary" moz:RemovedIn="125" tools:ignore="UnusedResources">Включая такие сведения, как номера, адреса эл. почты и доставок</string>
 
@@ -2009,15 +1899,9 @@
     <!-- The text for the "Delete card" button for deleting a credit card -->
     <string name="credit_cards_delete_card_button">Удалить карту</string>
     <!-- The text for the confirmation message of "Delete card" dialog -->
-<<<<<<< HEAD
-    <string name="credit_cards_delete_dialog_confirmation">Вы уверены, что хотите удалить эту банковскую карту?</string>
-    <!-- The text for the confirmation message of "Delete card" dialog -->
-    <string name="credit_cards_delete_dialog_confirmation_2" tools:ignore="UnusedResources">Удалить карту?</string>
-=======
     <string name="credit_cards_delete_dialog_confirmation" moz:RemovedIn="125" tools:ignore="UnusedResources">Вы уверены, что хотите удалить эту банковскую карту?</string>
     <!-- The text for the confirmation message of "Delete card" dialog -->
     <string name="credit_cards_delete_dialog_confirmation_2">Удалить карту?</string>
->>>>>>> 382ca721
     <!-- The text for the positive button on "Delete card" dialog -->
     <string name="credit_cards_delete_dialog_button">Удалить</string>
     <!-- The title for the "Save" menu item for saving a credit card -->
@@ -2033,23 +1917,6 @@
     <string name="credit_cards_number_validation_error_message" moz:RemovedIn="125" tools:ignore="UnusedResources">Пожалуйста, введите правильный номер карты</string>
 
     <!-- Error message for card number validation -->
-<<<<<<< HEAD
-    <string name="credit_cards_number_validation_error_message_2" tools:ignore="UnusedResources">Введите корректный номер карты</string>
-    <!-- Error message for credit card name on card validation -->
-    <string name="credit_cards_name_on_card_validation_error_message">Пожалуйста, заполните это поле</string>
-    <!-- Error message for card name on card validation -->
-    <string name="credit_cards_name_on_card_validation_error_message_2" tools:ignore="UnusedResources">Добавьте имя</string>
-    <!-- Message displayed in biometric prompt displayed for authentication before allowing users to view their saved credit cards -->
-    <string name="credit_cards_biometric_prompt_message">Разблокируйте, чтобы просмотреть сохранённые карты</string>
-    <!-- Title of warning dialog if users have no device authentication set up -->
-    <string name="credit_cards_warning_dialog_title">Защитите свои банковские карты</string>
-    <!-- Title of warning dialog if users have no device authentication set up -->
-    <string name="credit_cards_warning_dialog_title_2" tools:ignore="UnusedResources">Защитите сохранённые способы оплаты</string>
-    <!-- Message of warning dialog if users have no device authentication set up -->
-    <string name="credit_cards_warning_dialog_message">Настройте графический ключ, Пин-код или пароль для блокировки устройства, чтобы защитить сохранённые банковские карты, если кто-либо ещё получит доступ к вашему устройству.</string>
-    <!-- Message of warning dialog if users have no device authentication set up -->
-    <string name="credit_cards_warning_dialog_message_3" tools:ignore="UnusedResources">Настройте графический ключ, Пин-код или пароль для разблокировки устройства, чтобы защитить сохранённые способы оплаты, на случай, если кто-либо ещё получит доступ к вашему устройству.</string>
-=======
     <string name="credit_cards_number_validation_error_message_2">Введите корректный номер карты</string>
     <!-- Error message for credit card name on card validation -->
     <string name="credit_cards_name_on_card_validation_error_message" moz:RemovedIn="125" tools:ignore="UnusedResources">Пожалуйста, заполните это поле</string>
@@ -2065,7 +1932,6 @@
     <string name="credit_cards_warning_dialog_message" moz:RemovedIn="125" tools:ignore="UnusedResources">Настройте графический ключ, Пин-код или пароль для блокировки устройства, чтобы защитить сохранённые банковские карты, если кто-либо ещё получит доступ к вашему устройству.</string>
     <!-- Message of warning dialog if users have no device authentication set up -->
     <string name="credit_cards_warning_dialog_message_3">Настройте графический ключ, Пин-код или пароль для разблокировки устройства, чтобы защитить сохранённые способы оплаты, на случай, если кто-либо ещё получит доступ к вашему устройству.</string>
->>>>>>> 382ca721
     <!-- Positive button to send users to set up a pin of warning dialog if users have no device authentication set up -->
     <string name="credit_cards_warning_dialog_set_up_now">Настроить сейчас</string>
     <!-- Negative button to ignore warning dialog if users have no device authentication set up -->
@@ -2076,11 +1942,7 @@
     <string name="credit_cards_biometric_prompt_unlock_message" moz:RemovedIn="125" tools:ignore="UnusedResources">Разблокируйте, чтобы использовать сохранённые данные банковской карты</string>
 
     <!-- Message displayed in biometric prompt for authentication, before allowing users to use their stored payment method information -->
-<<<<<<< HEAD
-    <string name="credit_cards_biometric_prompt_unlock_message_2" tools:ignore="UnusedResources">Разблокируйте, чтобы использовать сохранённые способы оплаты</string>
-=======
     <string name="credit_cards_biometric_prompt_unlock_message_2">Разблокируйте, чтобы использовать сохранённые способы оплаты</string>
->>>>>>> 382ca721
     <!-- Title of the "Add address" screen -->
     <string name="addresses_add_address">Добавить адрес</string>
     <!-- Title of the "Edit address" screen -->
@@ -2118,15 +1980,9 @@
     <!-- The text for the "Delete address" button for deleting an address -->
     <string name="addressess_delete_address_button">Удалить адрес</string>
     <!-- The title for the "Delete address" confirmation dialog -->
-<<<<<<< HEAD
-    <string name="addressess_confirm_dialog_message">Вы уверены, что хотите удалить этот адрес?</string>
-    <!-- The title for the "Delete address" confirmation dialog -->
-    <string name="addressess_confirm_dialog_message_2" tools:ignore="UnusedResources">Удалить этот адрес?</string>
-=======
     <string name="addressess_confirm_dialog_message" moz:RemovedIn="125" tools:ignore="UnusedResources">Вы уверены, что хотите удалить этот адрес?</string>
     <!-- The title for the "Delete address" confirmation dialog -->
     <string name="addressess_confirm_dialog_message_2">Удалить этот адрес?</string>
->>>>>>> 382ca721
     <!-- The text for the positive button on "Delete address" dialog -->
     <string name="addressess_confirm_dialog_ok_button">Удалить</string>
     <!-- The text for the negative button on "Delete address" dialog -->
@@ -2224,57 +2080,14 @@
     <!-- Login overflow menu edit button -->
     <string name="login_menu_edit_button">Править</string>
     <!-- Message in delete confirmation dialog for logins -->
-<<<<<<< HEAD
-    <string name="login_deletion_confirmation">Вы уверены, что хотите удалить этот пароль?</string>
-    <!-- Message in delete confirmation dialog for password -->
-    <string name="login_deletion_confirmation_2" tools:ignore="UnusedResources">Вы уверены, что хотите удалить этот пароль?</string>
-=======
     <string name="login_deletion_confirmation" moz:RemovedIn="125" tools:ignore="UnusedResources">Вы уверены, что хотите удалить этот пароль?</string>
     <!-- Message in delete confirmation dialog for password -->
     <string name="login_deletion_confirmation_2">Вы уверены, что хотите удалить этот пароль?</string>
->>>>>>> 382ca721
     <!-- Positive action of a dialog asking to delete  -->
     <string name="dialog_delete_positive">Удалить</string>
     <!-- Negative action of a dialog asking to delete login -->
     <string name="dialog_delete_negative">Отмена</string>
     <!--  The saved login options menu description. -->
-<<<<<<< HEAD
-    <string name="login_options_menu">Настройки логина</string>
-    <!--  The saved password options menu description. -->
-    <string name="login_options_menu_2" tools:ignore="UnusedResources">Настройки пароля</string>
-    <!--  The editable text field for a login's web address. -->
-    <string name="saved_login_hostname_description">Редактируемое текстовое поле для веб-адреса логина.</string>
-    <!--  The editable text field for a website address. -->
-    <string name="saved_login_hostname_description_3" tools:ignore="UnusedResources">Редактируемое текстовое поле для адреса веб-сайта.</string>
-    <!--  The editable text field for a login's username. -->
-    <string name="saved_login_username_description">Редактируемое текстовое поле для имени пользователя логина.</string>
-    <!--  The editable text field for a username. -->
-    <string name="saved_login_username_description_3" tools:ignore="UnusedResources">Редактируемое текстовое поле для имени пользователя.</string>
-    <!--  The editable text field for a login's password. -->
-    <string name="saved_login_password_description">Редактируемое текстовое поле для пароля логина.</string>
-    <!--  The editable text field for a login's password. -->
-    <string name="saved_login_password_description_2" tools:ignore="UnusedResources">Редактируемое текстовое поле для пароля.</string>
-    <!--  The button description to save changes to an edited login. -->
-    <string name="save_changes_to_login">Сохранить изменения в логине.</string>
-    <!--  The button description to save changes to an edited password. -->
-    <string name="save_changes_to_login_2" tools:ignore="UnusedResources">Сохранить изменения.</string>
-    <!--  The page title for editing a saved login. -->
-    <string name="edit">Правка</string>
-    <!--  The page title for editing a saved password. -->
-    <string name="edit_2" tools:ignore="UnusedResources">Изменить пароль</string>
-    <!--  The page title for adding new login. -->
-    <string name="add_login">Добавить новый логин</string>
-    <!--  The page title for adding new password. -->
-    <string name="add_login_2" tools:ignore="UnusedResources">Добавить пароль</string>
-    <!--  The error message in add/edit login view when password field is blank. -->
-    <string name="saved_login_password_required">Требуется пароль</string>
-    <!--  Error text displayed underneath the password field when it is in an error case. -->
-    <string name="saved_login_password_required_2" tools:ignore="UnusedResources">Введите пароль</string>
-    <!--  The error message in add login view when username field is blank. -->
-    <string name="saved_login_username_required">Требуется имя пользователя</string>
-    <!--  The error message in add login view when username field is blank. -->
-    <string name="saved_login_username_required_2" tools:ignore="UnusedResources">Введите имя пользователя</string>
-=======
     <string name="login_options_menu" moz:RemovedIn="125" tools:ignore="UnusedResources">Настройки логина</string>
     <!--  The saved password options menu description. -->
     <string name="login_options_menu_2">Настройки пароля</string>
@@ -2310,7 +2123,6 @@
     <string name="saved_login_username_required" moz:RemovedIn="125" tools:ignore="UnusedResources">Требуется имя пользователя</string>
     <!--  The error message in add login view when username field is blank. -->
     <string name="saved_login_username_required_2">Введите имя пользователя</string>
->>>>>>> 382ca721
     <!--  The error message in add login view when hostname field is blank. -->
     <string name="saved_login_hostname_required" tools:ignore="UnusedResources">Введите имя сервера</string>
     <!--  The error message in add login view when hostname field is blank. -->
