--- conflicted
+++ resolved
@@ -2799,7 +2799,6 @@
     <!-- The continue button label -->
     <string name="micro_survey_continue_button_label" tools:ignore="UnusedResources">Продолжить</string>
     <!-- Survey view -->
-<<<<<<< HEAD
     <!-- The survey header -->
     <string name="micro_survey_survey_header" moz:removedIn="129" tools:ignore="UnusedResources">Пройти этот опрос</string>
     <!-- The survey header -->
@@ -2807,15 +2806,6 @@
     <!-- The privacy notice link -->
     <string name="micro_survey_privacy_notice" moz:removedIn="129" tools:ignore="UnusedResources">Уведомление о конфиденциальности</string>
     <!-- The privacy notice link -->
-=======
-    <!-- The survey header -->
-    <string name="micro_survey_survey_header" moz:removedIn="129" tools:ignore="UnusedResources">Пройти этот опрос</string>
-    <!-- The survey header -->
-    <string name="micro_survey_survey_header_2">Пожалуйста, пройдите опрос</string>
-    <!-- The privacy notice link -->
-    <string name="micro_survey_privacy_notice" moz:removedIn="129" tools:ignore="UnusedResources">Уведомление о конфиденциальности</string>
-    <!-- The privacy notice link -->
->>>>>>> 6455719a
     <string name="micro_survey_privacy_notice_2">Уведомление о конфиденциальности</string>
     <!-- The submit button label text -->
     <string name="micro_survey_submit_button_label">Отправить</string>
@@ -2838,11 +2828,6 @@
 
     <!-- Option for likert scale -->
     <string name="likert_scale_option_6" tools:ignore="UnusedResources">Я её не использую</string>
-<<<<<<< HEAD
-    <!-- Text shown in prompt for homepage microsurvey. 'Firefox' intentionally hardcoded here- -->
-    <string name="microsurvey_prompt_homepage_title" tools:ignore="UnusedResources">Насколько вас удовлетворяет домашняя страница Firefox?</string>
-    <!-- Accessibility -->
-=======
     <!-- Text shown in prompt for homepage microsurvey. Note: The word "Firefox" should NOT be translated. -->
     <string name="microsurvey_prompt_homepage_title" tools:ignore="UnusedResources" moz:removedIn="130">Насколько вас удовлетворяет домашняя страница Firefox?</string>
     <!-- Text shown in prompt for printing microsurvey. "sec" It's an abbreviation for "second". Note: The word "Firefox" should NOT be translated. -->
@@ -2856,7 +2841,6 @@
     <string name="microsurvey_app_icon_content_description">Лого Firefox</string>
     <!-- Content description for the survey feature icon. -->
     <string name="microsurvey_feature_icon_content_description">Значок функции опроса</string>
->>>>>>> 6455719a
     <!-- Content description (not visible, for screen readers etc.) for opening microsurvey bottom sheet. -->
     <string name="microsurvey_open_handle_content_description" tools:ignore="UnusedResources" moz:removedIn="130">Открыть опрос</string>
     <!-- Content description (not visible, for screen readers etc.) for closing microsurvey bottom sheet. -->
