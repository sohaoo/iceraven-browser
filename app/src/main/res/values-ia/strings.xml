<?xml version="1.0" encoding="utf-8"?>
<resources xmlns:tools="http://schemas.android.com/tools" xmlns:moz="http://mozac.org/tools">


    <!-- App name for private browsing mode. The first parameter is the name of the app defined in app_name (for example: Fenix)-->
    <string name="app_name_private_5">%s private</string>
    <!-- App name for private browsing mode. The first parameter is the name of the app defined in app_name (for example: Fenix)-->
    <string name="app_name_private_4">%s (private)</string>

    <!-- Home Fragment -->
    <!-- Content description (not visible, for screen readers etc.): "Three dot" menu button. -->
    <string name="content_description_menu">Altere optiones</string>

    <!-- Content description (not visible, for screen readers etc.): "Private Browsing" menu button. -->
    <string name="content_description_private_browsing_button">Activar le navigation private</string>
    <!-- Content description (not visible, for screen readers etc.): "Private Browsing" menu button. -->
    <string name="content_description_disable_private_browsing_button">Disactivar le navigation private.</string>
    <!-- Content description (not visible, for screen readers etc.): "Private Browsing" menu button. -->
    <string name="content_description_private_browsing">Navigation private</string>
    <!-- Placeholder text shown in the search bar before a user enters text for the default engine -->
    <string name="search_hint">Insere un adresse o face un recerca</string>
    <!-- Placeholder text shown in the search bar before a user enters text for a general engine -->
    <string name="search_hint_general_engine">Cercar in le Web</string>
    <!-- Placeholder text shown in search bar when using history search -->
    <string name="history_search_hint">Cercar in le chronologia</string>
    <!-- Placeholder text shown in search bar when using bookmarks search -->
    <string name="bookmark_search_hint">Cercar in le marcapaginas</string>
    <!-- Placeholder text shown in search bar when using tabs search -->
    <string name="tab_search_hint">Cercar in schedas</string>
    <!-- Placeholder text shown in the search bar when using application search engines -->
    <string name="application_search_hint">Inserer terminos pro le recerca</string>
    <!-- No Open Tabs Message Description -->
    <string name="no_open_tabs_description">Tu schedas aperte essera monstrate hic.</string>
    <!-- No Private Tabs Message Description -->
    <string name="no_private_tabs_description">Tu schedas private apparera hic.</string>
    <!-- Tab tray multi select title in app bar. The first parameter is the number of tabs selected -->
    <string name="tab_tray_multi_select_title">%1$d seligite</string>
    <!-- Label of button in create collection dialog for creating a new collection  -->
    <string name="tab_tray_add_new_collection">Adder nove collection</string>
    <!-- Label of editable text in create collection dialog for naming a new collection  -->
    <string name="tab_tray_add_new_collection_name">Nomine</string>
    <!-- Label of button in save to collection dialog for selecting a current collection  -->
    <string name="tab_tray_select_collection">Eliger un collection</string>
    <!-- Content description for close button while in multiselect mode in tab tray -->
    <string name="tab_tray_close_multiselect_content_description">Exir del modo multiselection</string>
    <!-- Content description for save to collection button while in multiselect mode in tab tray -->
    <string name="tab_tray_collection_button_multiselect_content_description">Salvar le schedas seligite in un collection</string>
    <!-- Content description on checkmark while tab is selected in multiselect mode in tab tray -->
    <string name="tab_tray_multiselect_selected_content_description">Seligite</string>

    <!-- Home - Bookmarks -->
    <!-- Title for the home screen section with bookmarks. -->
    <string name="home_bookmarks_title">Marcapaginas</string>
    <!-- Content description for the button which navigates the user to show all of their bookmarks. -->
    <string name="home_bookmarks_show_all_content_description">Monstrar tote le marcapaginas</string>
    <!-- Text for the menu button to remove a recently saved bookmark from the user's home screen -->
    <string name="home_bookmarks_menu_item_remove">Remover</string>

    <!-- About content. The first parameter is the name of the application. (For example: Fenix) -->
    <string name="about_content">%1$s es producite per Mozilla.</string>

    <!-- Private Browsing -->
    <!-- Explanation for private browsing displayed to users on home view when they first enable private mode
        The first parameter is the name of the app defined in app_name (for example: Fenix) -->
    <string name="private_browsing_placeholder_description_2">%1$s rade tu chronologia de recerca e de navigation del schedas private quando tu los claude o quita le application. Ben que isto non te rende anonyme pro sitos web o pro tu fornitor de servicio internet, isto rende plus facile mantener tu activitates in linea private pro altere personas que usa iste apparato.</string>
    <string name="private_browsing_common_myths">
       Mythos commun sur le navigation private
    </string>

    <!-- True Private Browsing Mode -->
    <!-- Title for info card on private homescreen in True Private Browsing Mode. -->
    <string name="felt_privacy_desc_card_title">Non lassar tracias sur iste apparato</string>

    <!-- Explanation for private browsing displayed to users on home view when they first enable
        private mode in our new Total Private Browsing mode.
        The first parameter is the name of the app defined in app_name (for example: Firefox Nightly)
        The second parameter is the clickable link text in felt_privacy_info_card_subtitle_link_text -->
    <string name="felt_privacy_info_card_subtitle_2">%1$s dele tu cookies, chronologia e le datos del sitos web quando tu claude tote tu schedas private. %2$s</string>
    <!-- Clickable portion of the explanation for private browsing that links the user to our
        about privacy page.
        This string is used in felt_privacy_info_card_subtitle as the second parameter.-->
    <string name="felt_privacy_info_card_subtitle_link_text">Qui poterea vider mi activitate?</string>

    <!-- Private mode shortcut "contextual feature recommendation" (CFR) -->
    <!-- Text for the Private mode shortcut CFR message for adding a private mode shortcut to open private tabs from the Home screen -->
    <string name="private_mode_cfr_message_2">Lancea le proxime scheda private con un tocco.</string>
    <!-- Text for the positive button to accept adding a Private Browsing shortcut to the Home screen -->
    <string name="private_mode_cfr_pos_button_text">Adder al pagina initial</string>
    <!-- Text for the negative button to decline adding a Private Browsing shortcut to the Home screen -->
    <string name="cfr_neg_button_text">No, gratias</string>

    <!-- Open in App "contextual feature recommendation" (CFR) -->
    <!-- Text for the info message. The first parameter is the name of the application.-->
    <string name="open_in_app_cfr_info_message_2">Tu pote configurar %1$s pro aperir automaticamente ligamines in apps.</string>
    <!-- Text for the positive action button -->
    <string name="open_in_app_cfr_positive_button_text">Ir a parametros</string>
    <!-- Text for the negative action button -->
    <string name="open_in_app_cfr_negative_button_text">Dimitter</string>


    <!-- Private browsing erase action "contextual feature recommendation" (CFR) -->
    <!-- Text for the message displayed in the contextual feature recommendation popup promoting the erase private browsing feature. -->
    <string name="erase_action_cfr_message">Tocca ci pro initiar un nove session de navigation private. Dele tu chronologia, cookies – toto.</string>


    <!-- Toolbar "contextual feature recommendation" (CFR) -->
    <!-- Text for the title displayed in the contextual feature recommendation popup promoting the navigation bar. -->
    <string name="navbar_cfr_title">Naviga plus velocemente con le nove systema de navigation</string>

    <!-- Text for the message displayed in the contextual feature recommendation popup promoting the navigation bar. -->
    <string name="navbar_cfr_message_2">Sur un sito web, iste barra es celate quando tu glissa verso basso, lassante te plus spatio pro le navigation.</string>

    <!-- Text for the message displayed for the popup promoting the long press of navigation in the navigation bar. -->
    <string name="navbar_navigation_buttons_cfr_message">Tocca e retene le flechas pro saltar inter paginas in iste chronologia del scheda.</string>

    <!-- Address bar swipe "contextual feature recommendation" (CFR) -->
    <!-- Text for the title displayed in the contextual feature recommendation popup promoting swipe of address bar. -->
    <string name="address_bar_swipe_cfr_title">Rolar le barra del instrumentos pro commutar le schedas</string>
    <!-- Text for the message displayed in the contextual feature recommendation popup promoting swipe of address bar. -->
    <string name="address_bar_swipe_cfr_message">Glissar a sinistra o dextra pro commutar. Glissar a sinistra sur tu ultime scheda pro aperir un scheda nove.</string>

    <!-- Text for the info dialog when camera permissions have been denied but user tries to access a camera feature. -->
    <string name="camera_permissions_needed_message">Accesso al camera necessari. Vade al parametros de Android, tocca Permissiones e tocca Permitter.</string>
    <!-- Text for the positive action button to go to Android Settings to grant permissions. -->
    <string name="camera_permissions_needed_positive_button_text">Vade a parametros</string>
    <!-- Text for the negative action button to dismiss the dialog. -->
    <string name="camera_permissions_needed_negative_button_text">Dimitter</string>


    <!-- Text for the banner message to tell users about our auto close feature. -->
    <string name="tab_tray_close_tabs_banner_message">Predefinir schedas aperte pro clauder automaticamente los que non ha essite revidite in le passate die, septimana o mense.</string>
    <!-- Text for the positive action button to go to Settings for auto close tabs. -->
    <string name="tab_tray_close_tabs_banner_positive_button_text">Vider optiones</string>
    <!-- Text for the negative action button to dismiss the Close Tabs Banner. -->
    <string name="tab_tray_close_tabs_banner_negative_button_text">Dimitter</string>

    <!-- Text for the banner message to tell users about our inactive tabs feature. -->
    <string name="tab_tray_inactive_onboarding_message">Le schedas que tu non visualisava desde duo septimanas es displaciate hic.</string>
    <!-- Text for the action link to go to Settings for inactive tabs. -->
    <string name="tab_tray_inactive_onboarding_button_text">Disactivar in parametros</string>

    <!-- Text for title for the auto-close dialog of the inactive tabs. -->
    <string name="tab_tray_inactive_auto_close_title">Auto-clauder post un mense?</string>
    <!-- Text for the body for the auto-close dialog of the inactive tabs.
        The first parameter is the name of the application.-->
    <string name="tab_tray_inactive_auto_close_body_2">%1$s pote clauder le schedas que tu non ha visualisate durante le mense passate.</string>
    <!-- Content description for close button in the auto-close dialog of the inactive tabs. -->
    <string name="tab_tray_inactive_auto_close_button_content_description">Clauder</string>

    <!-- Text for turn on auto close tabs button in the auto-close dialog of the inactive tabs. -->
    <string name="tab_tray_inactive_turn_on_auto_close_button_2">Activar auto-clausura</string>


    <!-- Home screen icons - Long press shortcuts -->
    <!-- Shortcut action to open new tab -->
    <string name="home_screen_shortcut_open_new_tab_2">Nove scheda</string>
    <!-- Shortcut action to open new private tab -->
    <string name="home_screen_shortcut_open_new_private_tab_2">Nove scheda private</string>

    <!-- Shortcut action to open Passwords screen -->
    <string name="home_screen_shortcut_passwords">Contrasignos</string>

    <!-- Recent Tabs -->
    <!-- Header text for jumping back into the recent tab in the home screen -->
    <string name="recent_tabs_header">Saltar retro</string>
    <!-- Button text for showing all the tabs in the tabs tray -->
    <string name="recent_tabs_show_all">Monstrar toto</string>

    <!-- Content description for the button which navigates the user to show all recent tabs in the tabs tray. -->
    <string name="recent_tabs_show_all_content_description_2">Button pro monstrar tote le schedas recente</string>

    <!-- Text for button in synced tab card that opens synced tabs tray -->
    <string name="recent_tabs_see_all_synced_tabs_button_text">Vider tote le schedas synchronisate</string>
    <!-- Accessibility description for device icon used for recent synced tab -->
    <string name="recent_tabs_synced_device_icon_content_description">Apparato synchronisate</string>
    <!-- Text for the dropdown menu to remove a recent synced tab from the homescreen -->
    <string name="recent_synced_tab_menu_item_remove">Remover</string>
    <!-- Text for the menu button to remove a grouped highlight from the user's browsing history
         in the Recently visited section -->
    <string name="recent_tab_menu_item_remove">Remover</string>

    <!-- History Metadata -->
    <!-- Header text for a section on the home screen that displays grouped highlights from the
         user's browsing history, such as topics they have researched or explored on the web -->
    <string name="history_metadata_header_2">Visitate recentemente</string>
    <!-- Text for the menu button to remove a grouped highlight from the user's browsing history
         in the Recently visited section -->
    <string name="recently_visited_menu_item_remove">Remover</string>

    <!-- Content description for the button which navigates the user to show all of their history. -->
    <string name="past_explorations_show_all_content_description_2">Monstrar tote le passate explorationes</string>

    <!-- Browser Fragment -->
    <!-- Content description (not visible, for screen readers etc.): Navigate backward (browsing history) -->
    <string name="browser_menu_back">Retro</string>
    <!-- Content description (not visible, for screen readers etc.): Navigate forward (browsing history) -->
    <string name="browser_menu_forward">Avante</string>
    <!-- Content description (not visible, for screen readers etc.): Refresh current website -->
    <string name="browser_menu_refresh">Actualisar</string>
    <!-- Content description (not visible, for screen readers etc.): Stop loading current website -->
    <string name="browser_menu_stop">Stoppar</string>
    <!-- Browser menu button that opens the extensions manager -->
    <string name="browser_menu_extensions">Extensiones</string>
    <!-- Browser menu banner header text for extensions onboarding.
        The first parameter is the name of the app defined in app_name (for example: Fenix). -->
    <string name="browser_menu_extensions_banner_onboarding_header">Rende %s apte a te</string>
    <!-- Browser menu banner header text for extensions onboarding when all installed extensions have been disabled. -->
    <string name="browser_menu_disabled_extensions_banner_onboarding_header">Tu ha extensiones installate, ma non activate</string>
    <!-- Browser menu banner body text for extensions onboarding.
        The first parameter is the name of the app defined in app_name (for example: Fenix). -->
    <string name="browser_menu_extensions_banner_onboarding_body">Extensiones ameliora tu navigation, ab cambiar como %s pare e functiona al promover confidentialitate e securitate.</string>
    <!-- Browser menu banner body text for extensions onboarding when all installed extensions have been disabled.
     The first parameter is the name of the button that opens extension manager (for example "Manage extensions"). -->
    <string name="browser_menu_disabled_extensions_banner_onboarding_body">Pro usar le extensiones, activa los in parametros o seligente “%s” infra.</string>
    <!-- Browser menu banner link text for learning more about extensions -->
    <string name="browser_menu_extensions_banner_learn_more">Pro saper plus</string>
    <!-- Browser menu button that opens the extensions manager -->
    <string name="browser_menu_manage_extensions">Gerer extensiones</string>
    <!-- Content description (not visible, for screen readers etc.): Section heading for recommended extensions.-->
    <string name="browser_menu_recommended_section_content_description">Extensiones recommendate</string>
    <!-- Content description (not visible, for screen readers etc.): Label for plus icon used to add extension.
      The first parameter is the name of the extension (for example: ClearURLs). -->
    <string name="browser_menu_extension_plus_icon_content_description_2">Adder %1$s</string>
    <!-- Browser menu button that opens AMO in a tab -->
    <string name="browser_menu_discover_more_extensions">Discoperir altere extensiones</string>
    <!-- Browser menu description that is shown when one or more extensions are disabled due to extension errors -->
    <string name="browser_menu_extensions_disabled_description">Temporarimente disactivate</string>
    <!-- The description of the browser menu appears when the user hasn't installed any extensions. -->
    <string name="browser_menu_no_extensions_installed_description">Nulle extensiones activate</string>
    <!-- Browser menu button that opens account settings -->
    <string name="browser_menu_account_settings">Informationes del conto</string>
    <!-- Browser menu button that sends a user to help articles -->
    <string name="browser_menu_help">Adjuta</string>
    <!-- Browser menu button that sends a to a the what's new article -->
    <string name="browser_menu_whats_new">Novas</string>
    <!-- Browser menu button that opens the settings menu -->
    <string name="browser_menu_settings">Parametros</string>
    <!-- Browser menu button that opens a user's library -->
    <string name="browser_menu_library">Bibliotheca</string>
    <!-- Browser menu toggle that requests a desktop site -->
    <string name="browser_menu_desktop_site">Sito de scriptorio</string>
    <!-- Browser menu button that reopens a private tab as a regular tab -->
    <string name="browser_menu_open_in_regular_tab">Aperir in un scheda regular</string>
    <!-- Browser menu toggle that adds a shortcut to the site on the device home screen. -->
    <string name="browser_menu_add_to_homescreen">Adder al pagina initial</string>
    <!-- Browser menu toggle that adds a PWA of the site on the device home screen. -->
    <string name="browser_menu_add_app_to_homescreen">Adder app al pagina initial</string>
    <!-- Browser menu toggle that adds a shortcut to the site on the device home screen. -->
    <string name="browser_menu_add_to_homescreen_2">Adder al pagina initial…</string>
    <!-- Browser menu toggle that adds a PWA of the site on the device home screen. -->
    <string name="browser_menu_add_app_to_homescreen_2">Addente app al pagina initial…</string>
    <!-- Text for notifying users that Xiaomi devices require additional permissions to add to home screen -->
    <string name="browser_menu_add_to_homescreen_xiaomi">Le apparatos Xiaomi pote besoniar permissos extra pro adder vias breve al pagina initial. Verifica tu parametros.</string>
    <!-- Content description (not visible, for screen readers etc.) for the Resync tabs button -->
    <string name="resync_button_content_description">Re-synchronisar</string>
    <!-- Browser menu button that opens the find in page menu -->
    <string name="browser_menu_find_in_page">Cercar in le pagina</string>
    <!-- Browser menu button that opens the find in page menu -->
    <string name="browser_menu_find_in_page_2">Trovar in le pagina…</string>
    <!-- Browser menu button that opens the translations dialog, which has options to translate the current browser page. -->
    <string name="browser_menu_translations">Traducer le pagina</string>
    <!-- Browser menu button that saves the current tab to a collection -->
    <string name="browser_menu_save_to_collection">Salvar al collection…</string>
    <!-- Browser menu button that saves the current tab to a collection -->
    <string name="browser_menu_save_to_collection_2">Salvar al collection</string>
    <!-- Browser menu button that open a share menu to share the current site -->
    <string name="browser_menu_share">Compartir</string>
    <!-- Browser menu button that open a share menu to share the current site -->
    <string name="browser_menu_share_2">Compartir…</string>
    <!-- Browser menu button shown in custom tabs that opens the current tab in Fenix
        The first parameter is the name of the app defined in app_name (for example: Fenix) -->
    <string name="browser_menu_open_in_fenix">Aperir in %1$s</string>


    <!-- Browser menu text shown in custom tabs to indicate this is a Fenix tab
        The first parameter is the name of the app defined in app_name (for example: Fenix) -->
    <string name="browser_menu_powered_by">POTENTIATE PER %1$s</string>
    <!-- Browser menu text shown in custom tabs to indicate this is a Fenix tab
        The first parameter is the name of the app defined in app_name (for example: Fenix) -->
    <string name="browser_menu_powered_by2">Potentiate per %1$s</string>
    <!-- Browser menu button to put the current page in reader mode -->
    <string name="browser_menu_read">Vista de lectura</string>
    <!-- Browser menu button content description to close reader mode and return the user to the regular browser -->
    <string name="browser_menu_read_close">Clauder le vista de lectura</string>
    <!-- Browser menu button to open the current page in an external app -->
    <string name="browser_menu_open_app_link">Aperir in app</string>
    <!-- Browser menu button to show reader view appearance controls e.g. the used font type and size -->
    <string name="browser_menu_customize_reader_view">Personalisar le vista de lectura</string>
    <!-- Browser menu button to show reader view appearance controls e.g. the used font type and size -->
    <string name="browser_menu_customize_reader_view_2">Personalisar le vista pro lectura</string>
    <!-- Browser menu label for adding a bookmark -->
    <string name="browser_menu_add">Adder</string>
    <!-- Browser menu label for editing a bookmark -->
    <string name="browser_menu_edit">Rediger</string>

    <!-- Button shown on the home page that opens the Customize home settings -->
    <string name="browser_menu_customize_home_1">Personalisar pagina initial</string>

    <!-- Browser menu label to sign in to sync on the device using Mozilla accounts -->
    <string name="browser_menu_sign_in">Aperir session</string>
    <!-- Browser menu caption label for the "Sign in" browser menu item described in `browser_menu_sign_in` -->
    <string name="browser_menu_sign_in_caption">Synchronisar passwords, schedas, e altero</string>

    <!-- Browser menu label to sign back in to sync on the device when the user's account needs to be reauthenticated -->
    <string name="browser_menu_sign_back_in_to_sync">Reaperi session pro synchronisar</string>
    <!-- Browser menu caption label for the "Sign back in to sync" browser menu item described in `browser_menu_sign_back_in_to_sync` when there is an error in syncing -->
    <string name="browser_menu_syncing_paused_caption">Synchronisation in pausa</string>
    <!-- Browser menu label that creates a private tab -->
    <string name="browser_menu_new_private_tab">Nove scheda private</string>
    <!-- Browser menu label that navigates to the Password screen -->
    <string name="browser_menu_passwords">Contrasignos</string>

    <!-- Browser menu label that navigates to the SUMO page for the Firefox for Android release notes.
         The first parameter is the name of the app defined in app_name (for example: Fenix)-->
    <string name="browser_menu_new_in_firefox">Novas in %1$s</string>

    <!-- Browser menu label that toggles the request for the desktop site of the currently visited page -->
    <string name="browser_menu_switch_to_desktop_site">Passar al sito pro scriptorio</string>
    <!-- Browser menu label that toggles the request for the mobile site of the currently visited page -->
    <string name="browser_menu_switch_to_mobile_site">Passar al sito pro apparato mobile</string>
    <!-- Browser menu label that navigates to the page tools sub-menu -->
    <string name="browser_menu_tools">Utensiles</string>
    <!-- Content description (not visible, for screen readers etc.): Back button for all menu redesign sub-menu -->
    <string name="browser_menu_back_button_content_description">Retro al menu principal</string>
    <!-- Content description (not visible, for screen readers etc.) for bottom sheet handlebar main menu. -->
    <string name="browser_main_menu_handlebar_content_description">Clauder menu principal</string>
    <!-- Content description (not visible, for screen readers etc.) for main menu help button. -->
    <string name="browser_main_menu_content_description_help_button">Adjuta</string>
    <!-- Content description (not visible, for screen readers etc.) for main menu settings button. -->
    <string name="browser_main_menu_content_description_settings_button">Parametros</string>
    <!-- Content description (not visible, for screen readers etc.) for bottom sheet handlebar extensions menu. -->
    <string name="browser_extensions_menu_handlebar_content_description">Clauder menu del extensiones</string>
    <!-- Content description (not visible, for screen readers etc.) for bottom sheet handlebar save menu. -->
    <string name="browser_save_menu_handlebar_content_description">Clauder menu del salvamentos</string>
    <!-- Content description (not visible, for screen readers etc.) for bottom sheet handlebar tools menu. -->
    <string name="browser_tools_menu_handlebar_content_description">Clauder menu del utensiles</string>
    <!-- Content description (not visible, for screen readers etc.) for bottom sheet handlebar custom tab menu. -->
    <string name="browser_custom_tab_menu_handlebar_content_description">Clauder menu del schedas personalisate</string>
    <!-- Browser menu description that describes the various tools related menu items inside of the tools sub-menu -->
    <string name="browser_menu_tools_description_with_translate" moz:removedIn="134" tools:ignore="UnusedResources">Vista de lector, Traducer, Imprimer, Compartir, Aperir app</string>
    <!-- Browser menu description that describes the various tools related menu items inside of the tools sub-menu -->
    <string name="browser_menu_tools_description" moz:removedIn="134" tools:ignore="UnusedResources">Vista de lector, Imprimer, Compartir, Aperir app</string>
    <!-- Browser menu description that describes the various tools related menu items inside of the tools sub-menu
         The first parameter is the label of the report site issue (for example: Report Site issue) -->
    <string name="browser_menu_tools_description_with_translate_with_report_site" moz:removedIn="135" tools:ignore="UnusedResources">Modo lectura, traduction, %s, impression, compartimento, apertura app</string>
    <!-- Browser menu description that describes the various tools related menu items inside of the tools sub-menu when the "Report broken site" feature is available-->
    <string name="browser_menu_tools_description_with_translate_with_report_site_2">Modo lectura, traduction, reporto de sitos corrupte, impression, compartimento, apertura app</string>
    <!-- Browser menu description that describes the various tools related menu items inside of the tools sub-menu -->
    <string name="browser_menu_tools_description_with_translate_without_report_site">Modo lectura, traduction, impression, compartimento, apertura app</string>
    <!-- Browser menu description that describes the various tools related menu items inside of the tools sub-menu
         The first parameter is the label of the report site issue (for example: Report Site issue) -->
    <string name="browser_menu_tools_description_with_report_site" moz:removedIn="135" tools:ignore="UnusedResources">Modo lectura, traduction, %s, impression, compartimento, apertura app</string>
    <!-- Browser menu description that describes the various tools related menu items inside of the tools sub-menu when the "Report broken site" feature is available-->
    <string name="browser_menu_tools_description_with_report_site_2">Modo lectura, reporto de sitos corrupte, impression, compartimento, apertura app</string>
    <!-- Browser menu description that describes the various tools related menu items inside of the tools sub-menu -->
    <string name="browser_menu_tools_description_without_report_site">Modo lectura, traduction, impression, compartimento, apertura app</string>
    <!-- Browser menu label that navigates to the save sub-menu, which contains various save related menu items such as
         bookmarking a page, saving to collection, shortcut or as a PDF, and adding to home screen -->
    <string name="browser_menu_save">Salvar</string>

    <!-- Browser menu description that describes the various save related menu items inside of the save sub-menu -->
    <string name="browser_menu_save_description">Adder marcapaginas, Vias breve, Initio, Collection, PDF</string>
    <!-- Browser menu label that bookmarks the currently visited page -->
    <string name="browser_menu_bookmark_this_page">Adder un marcapaginas pro iste pagina</string>
    <!-- Browser menu label that navigates to the edit bookmark screen for the current bookmarked page -->
    <string name="browser_menu_edit_bookmark">Rediger marcapagina</string>
    <!-- Browser menu label that the saves the currently visited page as a PDF -->
    <string name="browser_menu_save_as_pdf">Salvar como PDF…</string>
    <!-- Browser menu label for turning ON reader view of the current visited page -->
    <string name="browser_menu_turn_on_reader_view">Activar modo lectura</string>
    <!-- Browser menu label for turning OFF reader view of the current visited page -->
    <string name="browser_menu_turn_off_reader_view">Disactivar modo lectura</string>dsa
    <!-- Browser menu button that reopens a private tab as a regular tab -->
    <string name="browser_menu_open_in_normal_tab">Mover a scheda non-private</string>dsa
    <!-- Browser menu label for navigating to the translation feature, which provides language translation options the current visited page -->
    <string name="browser_menu_translate_page">Traducer le pagina…</string>
    <!-- Browser menu label for navigating to the Web Compat Reporter feature, which provides users the ability to send bug reports for broken sites. -->
    <string name="browser_menu_webcompat_reporter">Reportar sito corrupte…</string>
    <!-- Browser menu label that is displayed when the current page has been translated by the translation feature.
         The first parameter is the name of the language that page was translated to (e.g. English). -->
    <string name="browser_menu_translated_to">Traducite in %1$s</string>
    <!-- Browser menu label for the print feature -->
    <string name="browser_menu_print">Imprimer…</string>

    <!-- Browser menu label for the Delete browsing data on quit feature.
        The first parameter is the name of the app defined in app_name (for example: Fenix). -->
    <string name="browser_menu_delete_browsing_data_on_quit">Quitar %1$s</string>

    <!-- Menu "contextual feature recommendation" (CFR) -->
    <!-- Text for the title in the contextual feature recommendation popup promoting the menu feature. -->
    <string name="menu_cfr_title">Nova: menu simplificate</string>
    <!-- Text for the message in the contextual feature recommendation popup promoting the menu feature. -->
    <string name="menu_cfr_body">Trova plus velocemente lo que te besonia, ab navigation private pro sparniar actiones.</string>

    <!-- Extensions management fragment -->
    <!-- Text displayed when there are no extensions to be shown -->
    <string name="extensions_management_no_extensions">Nulle extensiones hic</string>

    <!-- Browser Toolbar -->
    <!-- Content description for the Home screen button on the browser toolbar -->
    <string name="browser_toolbar_home">Pagina initial</string>

    <!-- Content description (not visible, for screen readers etc.): Erase button: Erase the browsing
         history and go back to the home screen. -->
    <string name="browser_toolbar_erase">Eliminar le chronologia de navigation</string>
    <!-- Content description for the translate page toolbar button that opens the translations dialog when no translation has occurred. -->
    <string name="browser_toolbar_translate">Traducer le pagina</string>

    <!-- Content description (not visible, for screen readers etc.) for the translate page toolbar button that opens the translations dialog when the page is translated successfully.
         The first parameter is the name of the language that is displayed in the original page. (For example: English)
         The second parameter is the name of the language which the page was translated to. (For example: French) -->
    <string name="browser_toolbar_translated_successfully">Pagina traducite ab %1$s a %2$s.</string>

    <!-- Locale Settings Fragment -->
    <!-- Content description for tick mark on selected language -->
    <string name="a11y_selected_locale_content_description">Lingua seligite</string>
    <!-- Text for default locale item -->
    <string name="default_locale_text">Sequer le lingua de apparato</string>
    <!-- Placeholder text shown in the search bar before a user enters text -->
    <string name="locale_search_hint">Cercar le lingua</string>

    <!-- Search Fragment -->
    <!-- Button in the search view that lets a user search by scanning a QR code -->
    <string name="search_scan_button" moz:removedIn="133" tools:ignore="UnusedResources">Scannar</string>
    <!-- Button in the search view that lets a user search by scanning a QR code -->
    <string name="search_scan_button_2">Scander codice QR</string>
    <!-- Button in the search view when shortcuts are displayed that takes a user to the search engine settings -->
    <string name="search_shortcuts_engine_settings">Parametros de motor de recerca</string>
    <!-- Button in the search view that lets a user navigate to the site in their clipboard -->
    <string name="awesomebar_clipboard_title">Plenar ligamine ab le area de transferentia</string>
    <!-- Button in the search suggestions onboarding that allows search suggestions in private sessions -->
    <string name="search_suggestions_onboarding_allow_button">Permitter</string>
    <!-- Button in the search suggestions onboarding that does not allow search suggestions in private sessions -->
    <string name="search_suggestions_onboarding_do_not_allow_button">Non permitter</string>
    <!-- Search suggestion onboarding hint title text -->
    <string name="search_suggestions_onboarding_title">Permitter suggestiones de recerca in sessiones private?</string>


    <!-- Search suggestion onboarding hint description text, first parameter is the name of the app defined in app_name (for example: Fenix)-->
    <string name="search_suggestions_onboarding_text">%s compartira toto lo que tu insere le barra de adresse con tu motor de recerca predefinite.</string>
    <!-- Search engine suggestion title text. The first parameter is the name of the suggested engine-->
    <string name="search_engine_suggestions_title">Cercar in %s</string>
    <!-- Search engine suggestion description text -->
    <string name="search_engine_suggestions_description">Cercar directemente per le barra de adresse</string>

    <!-- Menu option in the search selector menu to open the search settings -->
    <string name="search_settings_menu_item">Parametros de recerca</string>

    <!-- Header text for the search selector menu -->
    <string name="search_header_menu_item_2">Iste vice cercar in:</string>

    <!-- Content description (not visible, for screen readers etc.): Search engine icon. The first parameter is the search engine name (for example: DuckDuckGo). -->
    <string name="search_engine_icon_content_description" tools:ignore="UnusedResources" moz:removedIn="133">Motor de recerca %s</string>

    <!-- Content description (not visible, for screen readers etc.): Search engine icon.
    The parameter is the search engine name (for example: DuckDuckGo). -->
    <string name="search_engine_icon_content_description_1">Motor de recerca: %s</string>

    <!-- Home onboarding -->
    <!-- Home onboarding dialog welcome screen title text. -->
    <string name="onboarding_home_welcome_title_2">Benvenite in un internet plus personal</string>
    <!-- Home onboarding dialog welcome screen description text. -->
    <string name="onboarding_home_welcome_description">Plus de colores. Melior confidentialitate. Mesme dedication al personas super le profitos.</string>
    <!-- Home onboarding dialog sign into sync screen title text. -->
    <string name="onboarding_home_sync_title_3">Cambiar le paginas es plus facile que mais</string>
    <!-- Home onboarding dialog sign into sync screen description text. -->
    <string name="onboarding_home_sync_description">Reprende de ubi tu exiva con le schedas de altere apparatos ora sur tu pagina principal.</string>
    <!-- Text for the button to continue the onboarding on the home onboarding dialog. -->
    <string name="onboarding_home_get_started_button">Comenciar</string>
    <!-- Text for the button to navigate to the sync sign in screen on the home onboarding dialog. -->
    <string name="onboarding_home_sign_in_button">Aperir session</string>
    <!-- Text for the button to skip the onboarding on the home onboarding dialog. -->
    <string name="onboarding_home_skip_button">Saltar</string>

    <!-- Onboarding home screen sync popup dialog message, shown on top of Recent Synced Tabs in the Jump back in section. -->
    <string name="sync_cfr_message">Tu schedas es synchronisate! Reprende de ubi tu exiva sur un tu altere apparato.</string>

    <!-- Content description (not visible, for screen readers etc.): Close button for the home onboarding dialog -->
    <string name="onboarding_home_content_description_close_button">Clauder</string>

    <!-- Juno first user onboarding flow experiment, strings are marked unused as they are only referenced by Nimbus experiments. -->
    <!-- Description for learning more about our privacy notice. -->
    <string name="juno_onboarding_privacy_notice_text" tools:ignore="BrandUsage">Aviso de confidentialitate de Firefox</string>
    <!-- Title for set firefox as default browser screen used by Nimbus experiments. -->
    <string name="juno_onboarding_default_browser_title_nimbus_2">A nos place mantener te secur</string>
    <!-- Title for set firefox as default browser screen used by Nimbus experiments.
        Note: The word "Firefox" should NOT be translated -->
    <string name="juno_onboarding_default_browser_title_nimbus_3" tools:ignore="BrandUsage,UnusedResources">Discoperi perque milliones ama Firefox</string>
    <!-- Title for set firefox as default browser screen used by Nimbus experiments. -->
    <string name="juno_onboarding_default_browser_title_nimbus_4" tools:ignore="UnusedResources">Navigation secur con plus optiones</string>
    <!-- Description for set firefox as default browser screen used by Nimbus experiments. -->
    <string name="juno_onboarding_default_browser_description_nimbus_3">Nostre navigator supportate per un organisation sin fin d lucro adjuta stoppar le companias de sequer secretemente tu movimentos circum le web.</string>
    <!-- Description for set firefox as default browser screen used by Nimbus experiments. -->
    <string name="juno_onboarding_default_browser_description_nimbus_4" tools:ignore="UnusedResources">Plus que 100 milliones de personas protege lor confidentialitate seligente un navigar supportate per un organisation a fin non lucrative.</string>
    <!-- Description for set firefox as default browser screen used by Nimbus experiments. -->
    <string name="juno_onboarding_default_browser_description_nimbus_5" tools:ignore="UnusedResources">Traciatores note? Blocate automaticamente. Extensiones? Prova tote le 700. PDFs? Nostre lector integrate los rende facile a gerer.</string>
    <!-- Text for the button to set firefox as default browser on the device -->
    <string name="juno_onboarding_default_browser_positive_button" tools:ignore="UnusedResources">Eliger como navigator predefinite</string>
    <!-- Text for the button dismiss the screen and move on with the flow -->
    <string name="juno_onboarding_default_browser_negative_button" tools:ignore="UnusedResources">Non ora</string>
    <!-- Title for sign in to sync screen. -->
    <string name="juno_onboarding_sign_in_title_2">Resta cryptate dum tu passa inter tu apparatos</string>
    <!-- Description for sign in to sync screen. Nimbus experiments do not support string placeholders.
     Note: The word "Firefox" should NOT be translated -->
    <string name="juno_onboarding_sign_in_description_3" tools:ignore="BrandUsage">Firefox crypta tu contrasignos, marcapaginas, e plus quando tu es synchronisate.</string>
    <!-- Text for the button to sign in to sync on the device -->
    <string name="juno_onboarding_sign_in_positive_button" tools:ignore="UnusedResources">Aperir session</string>
    <!-- Text for the button dismiss the screen and move on with the flow -->
    <string name="juno_onboarding_sign_in_negative_button" tools:ignore="UnusedResources">Non ora</string>

    <!-- Title for enable notification permission screen used by Nimbus experiments. Nimbus experiments do not support string placeholders.
        Note: The word "Firefox" should NOT be translated -->
    <string name="juno_onboarding_enable_notifications_title_nimbus_2" tools:ignore="BrandUsage">Le notificationes te adjuta a star plus secur con Firefox</string>
    <!-- Description for enable notification permission screen used by Nimbus experiments. Nimbus experiments do not support string placeholders.
       Note: The word "Firefox" should NOT be translated -->
    <string name="juno_onboarding_enable_notifications_description_nimbus_2" tools:ignore="BrandUsage">Invia schedas inter tu apparatos e discoperi altere functiones private in Firefox.</string>
    <!-- Text for the button to request notification permission on the device -->
    <string name="juno_onboarding_enable_notifications_positive_button" tools:ignore="UnusedResources">Activar notificationes</string>
    <!-- Text for the button dismiss the screen and move on with the flow -->
    <string name="juno_onboarding_enable_notifications_negative_button" tools:ignore="UnusedResources">Non ora</string>

    <!-- Title for add search widget screen used by Nimbus experiments. Nimbus experiments do not support string placeholders.
        Note: The word "Firefox" should NOT be translated -->
    <string name="juno_onboarding_add_search_widget_title" tools:ignore="BrandUsage,UnusedResources">Prova le widget de recerca de Firefox</string>
    <!-- Description for add search widget screen used by Nimbus experiments. Nimbus experiments do not support string placeholders.
        Note: The word "Firefox" should NOT be translated -->
    <string name="juno_onboarding_add_search_widget_description" tools:ignore="BrandUsage,UnusedResources">Con Firefox sur tu pagina initial, tu habera facile accesso al navigator de maxime discretion que bloca traciatores inter-sitos.</string>
    <!-- Text for the button to add search widget on the device used by Nimbus experiments. Nimbus experiments do not support string placeholders.
        Note: The word "Firefox" should NOT be translated -->
    <string name="juno_onboarding_add_search_widget_positive_button" tools:ignore="BrandUsage,UnusedResources">Adde le widget Firefox</string>
    <!-- Text for the button to dismiss the screen and move on with the flow -->
    <string name="juno_onboarding_add_search_widget_negative_button" tools:ignore="UnusedResources">Non ora</string>

    <!-- Onboarding header for the add-ons card used by Nimbus experiments. Nimbus experiments do not support string placeholders.
    Note: The word "Firefox" should NOT be translated -->
    <string name="onboarding_add_on_header" tools:ignore="BrandUsage,UnusedResources">Personalisa tu Firefox con extensiones</string>
    <!-- Onboarding sub header for the add-ons card, used by Nimbus experiments. -->
    <string name="onboarding_add_on_sub_header" tools:ignore="UnusedResources">Adde extensiones tertie-partes pro meliorar tu securitate, productivitate, e altero.</string>
    <!-- Onboarding add-ons card, for checking more add-ons on, used by Nimbus experiments. -->
    <string name="onboarding_add_on_explore_more_extensions" tools:ignore="UnusedResources" moz:removedIn="133">Explora altere extensiones.</string>
    <!-- Onboarding add-ons card, button for start browsing, used by Nimbus experiments. -->
    <string name="onboarding_add_on_start_browsing_button" tools:ignore="UnusedResources" moz:removedIn="133">Initiar a navigar.</string>
    <!-- Onboarding add-ons card, for checking more add-ons on, used by Nimbus experiments. -->
    <string name="onboarding_add_on_explore_more_extensions_2">Explora altere extensiones</string>
    <!-- Onboarding add-ons card, button for start browsing, used by Nimbus experiments. -->
    <string name="onboarding_add_on_start_browsing_button_2">Comenciar a navigar</string>

    <!-- Ublock name for the onboarding add-ons card, used by Nimbus experiments. Note: The word "Ublock Origin" is a brand name should NOT be translated -->
    <string name="onboarding_add_on_ublock_name" tools:ignore="UnusedResources">uBlock Origin</string>
    <!-- Ublock description for the onboarding add-ons card, used by Nimbus experiments. -->
    <string name="onboarding_add_on_ublock_description" tools:ignore="UnusedResources">Bloca le annuncios publicitari effectivemente e efficientemente.</string>
    <!-- Privacy Badger name for the onboarding add-ons card, used by Nimbus experiments. Note: The word "Privacy Badger" is a brand name should NOT be translated -->
    <string name="onboarding_add_on_privacy_badger_name" tools:ignore="UnusedResources">Privacy Badger</string>
    <!-- Privacy Badger description for the onboarding add-ons card, used by Nimbus experiments. -->
    <string name="onboarding_add_on_privacy_badger_description" tools:ignore="UnusedResources">Gemma del anti-traciamento. Stoppa le traciatores invisibile e le annuncios publicitari que spia.</string>
    <!-- Search by Image name for the onboarding add-ons card, used by Nimbus experiments. Note: The word "Search by Image" is a brand name should NOT be translated -->
    <string name="onboarding_add_on_search_by_image_name" tools:ignore="UnusedResources">Recerca per imagine</string>
    <!-- Search by Image description for the onboarding add-ons card, used by Nimbus experiments. -->
    <string name="onboarding_add_on_search_by_image_description" tools:ignore="UnusedResources">Vide tu un photo interessante e vole saper plus re illo.</string>
    <!-- Dark Reader name for the onboarding add-ons card, used by Nimbus experiments. Note: The word "Dark Reader" is a brand name should NOT be translated -->
    <string name="onboarding_add_on_dark_reader_name" tools:ignore="UnusedResources">Dark Reader</string>
    <!-- Privacy Badger description for the onboarding add-ons card, used by Nimbus experiments. -->
    <string name="onboarding_add_on_dark_reader_description" tools:ignore="UnusedResources">Modo obscur personalisate pro le web mobile.</string>

    <!-- Label for the number of reviews for an add-on. The parameter is for the formatted number of reviews e.g. "1,234", "12,345", "123,456". -->
    <string name="onboarding_add_on_reviews_label">Recensiones: %1$s</string>
    <!-- Content description for the add-on icon. -->
    <string name="onboarding_add_on_icon_content_description">Icone del additivo</string>
    <!-- Content description for the an installed add-on icon. -->
    <string name="onboarding_installed_add_on_icon_content_description">Icone de additivo installate</string>
    <!-- Content description for the an installing add-on icon. -->
    <string name="onboarding_installing_add_on_icon_content_description">Installante icone de additivo</string>
    <!-- Content description for the add add-on button. -->
    <string name="onboarding_add_on_add_button_content_description">Button adder additivo</string>
    <!-- Content description for the star rating group. -->
    <string name="onboarding_add_on_star_rating_content_description">Valutate %1$s sur 5</string>

    <!-- Title for the privacy preferences dialog shown during onboarding. Note: The word "Firefox" should NOT be translated. -->
    <string name="onboarding_preferences_dialog_title" tools:ignore="BrandUsage,UnusedResources">Adjuta nos a render Firefox melior</string>
    <!-- Title for the crash reporting option in the privacy preferences dialog shown during onboarding. -->
    <string name="onboarding_preferences_dialog_crash_reporting_title" tools:ignore="UnusedResources">Automaticamente inviar reportos de crash</string>
    <!-- Description for the crash reporting option in the privacy preferences dialog shown during onboarding. -->
    <string name="onboarding_preferences_dialog_crash_reporting_description" tools:ignore="UnusedResources">Le reportos de crash nos permitte de diagnosticar e corriger problemas del navigator, ma pote includer datos personal o sensibile.</string>
    <!-- Learn more link for the crash reporting option in the privacy preferences dialog shown during onboarding. -->
    <string name="onboarding_preferences_dialog_crash_reporting_learn_more" tools:ignore="UnusedResources">Saper plus re le reportos</string>

    <!-- Title for the usage data option in the privacy preferences dialog shown during onboarding. Note: The word "Mozilla" should NOT be translated. -->
    <string name="onboarding_preferences_dialog_usage_data_title" tools:ignore="UnusedResources">Inviar a Mozilla datos technic e de interaction</string>
    <!-- Description for the usage data option in the privacy preferences dialog shown during onboarding. Note: The word "Firefox" should NOT be translated. -->
    <string name="onboarding_preferences_dialog_usage_data_description" tools:ignore="BrandUsage,UnusedResources">Le datos re tu apparato, le configuration hardware, e tu uso de Firefox adjuta a ameliorar le functiones, le prestationes, e le stabilitate pro le usatores ubique.</string>
    <!-- Learn more link for the usage data option in the privacy preferences dialog shown during onboarding. -->
    <string name="onboarding_preferences_dialog_usage_data_learn_more" tools:ignore="UnusedResources">Saper plus re le uso del datos</string>
    <!-- Positive button label for the privacy preferences dialog shown during onboarding. -->
    <string name="onboarding_preferences_dialog_positive_button" tools:ignore="UnusedResources">Facite</string>
    <!-- Negative button label for the privacy preferences dialog shown during onboarding. -->
    <string name="onboarding_preferences_dialog_negative_button" tools:ignore="UnusedResources">Cancellar</string>

    <!-- Terms of service onboarding title card label. 'Firefox' intentionally hardcoded here-->
    <string name="onboarding_welcome_to_firefox" tools:ignore="UnusedResources,BrandUsage">Benvenite in Firefox</string>
    <!-- Terms of service onboarding page continue button label. -->
    <string name="onboarding_term_of_service_agree_and_continue_button_label" tools:ignore="UnusedResources">Accordar se e continuar</string>
    <!-- Line one of the terms of service onboarding page. 'Firefox' is intentionally hardcoded. %1$s is replaced by an active link, using onboarding_term_of_service_line_one_link_text as text (“Terms of Service”). -->
    <string name="onboarding_term_of_service_line_one" tools:ignore="UnusedResources,BrandUsage">Continuante, tu concorda con le %1$s de Firefox.</string>
    <!-- Used as text for the link in onboarding_term_of_service_line_one. -->
    <string name="onboarding_term_of_service_line_one_link_text" tools:ignore="UnusedResources,BrandUsage">Terminos de servicio</string>
    <!-- Line two of the terms of service onboarding page. 'Firefox' is intentionally hardcoded. %1$s is replaced by an active link, using onboarding_term_of_service_line_two_link_text as text (Privacy Notice”). -->
    <string name="onboarding_term_of_service_line_two" tools:ignore="UnusedResources,BrandUsage">Firefox se cura de tu confidentialitate. Leger plus in nostre %1$s.</string>
    <!-- Used as text for the link in onboarding_term_of_service_line_two. -->
    <string name="onboarding_term_of_service_line_two_link_text" tools:ignore="UnusedResources,BrandUsage">Aviso de confidentialitate</string>
    <!-- Line three of the terms of service onboarding page. 'Firefox' and 'Mozilla' are intentionally hardcoded. %1$S is replaced by an active link, using onboarding_term_of_service_line_three_link_text as text (Manage”). -->
    <string name="onboarding_term_of_service_line_three" tools:ignore="UnusedResources,BrandUsage">Pro adjutar a meliorar le navigator, Firefox invia datos diagnostic e de interaction a Mozilla. %1$s</string>
    <!-- Used as text for the link in onboarding_term_of_service_line_three. -->
    <string name="onboarding_term_of_service_line_three_link_text" tools:ignore="UnusedResources,BrandUsage">Gerer</string>
    <!-- Onboarding header for the toolbar selection card, used by Nimbus experiments. -->
    <string name="onboarding_customize_toolbar_title" tools:ignore="UnusedResources">Elige le ubication del barra del instrumentos</string>
    <!-- Onboarding sub header for toolbar selection card, used by Nimbus experiments. -->
    <string name="onboarding_customize_toolbar_description" tools:ignore="UnusedResources">Mantene a portata de manos tu recercas.</string>
    <!-- Onboarding label for 'Save and continue' button, used by Nimbus experiments. -->
    <string name="onboarding_save_and_continue_button">Salvar e continuar</string>
    <!-- Onboarding toolbar selection card label for 'skip' button, used by Nimbus experiments. -->
    <string name="onboarding_customize_toolbar_skip_button">Saltar</string>
    <!-- Onboarding toolbar selection card label for 'top' option, used by Nimbus experiments. -->
    <string name="onboarding_customize_toolbar_top_option">Apice</string>
    <!-- Onboarding toolbar selection card label for 'bottom' option, used by Nimbus experiments. -->
    <string name="onboarding_customize_toolbar_bottom_option">Basso</string>

    <!-- Onboarding toolbar selection card content description for the main image. -->
    <string name="onboarding_customize_toolbar_main_image_content_description">Grande imagine de titulo del selection del barra del instrumentos monstrante un barra del instrumentos illustrate.</string>

    <!-- Onboarding toolbar selection card content description for the toolbar placement image. %1$s is placeholder for either 'top' or 'bottom'. -->
    <string name="onboarding_customize_toolbar_placement_content_description" moz:removedIn="135" tools:ignore="UnusedResources">Imagine del barra del instrumentos de %1$s</string>

    <!-- Onboarding toolbar selection card content description for the toolbar placement image. -->
    <string name="onboarding_customize_toolbar_placement_bottom_content_description">Imagine del barra del instrumentos inferior</string>
    <string name="onboarding_customize_toolbar_placement_top_content_description">Imagine del barra del instrumentos superior</string>

    <!-- Onboarding header for the theme selection card, used by Nimbus experiments. -->
    <string name="onboarding_customize_theme_title" tools:ignore="UnusedResources">Selige un thema</string>
    <!-- Onboarding sub header for theme selection card, used by Nimbus experiments. -->
    <string name="onboarding_customize_theme_description" tools:ignore="UnusedResources">Vide le web in le luce melior.</string>
    <!-- Onboarding label for 'Save and start browsing' button, used by Nimbus experiments. -->
    <string name="onboarding_save_and_start_button">Salvar e initiar a navigar</string>
    <!-- Onboarding theme selection card label for 'skip' button, used by Nimbus experiments. -->
    <string name="onboarding_customize_theme_skip_button">Saltar</string>
    <!-- Onboarding theme selection card label for 'dark' option, used by Nimbus experiments. -->
    <string name="onboarding_customize_theme_dark_option">Obscur</string>
    <!-- Onboarding theme selection card label for 'light' option, used by Nimbus experiments. -->
    <string name="onboarding_customize_theme_light_option">Clar</string>
    <!-- Onboarding theme selection card label for 'System auto' option, used by Nimbus experiments. -->
    <string name="onboarding_customize_theme_system_option">Automatic (systema)</string>

    <!-- Onboarding theme selection card content description for the main image. -->
    <string name="onboarding_customize_theme_main_image_content_description">Grande imagine del titulo de selection del thema monstrante utensiles de artista e constructor illustrate.</string>
    <!-- Onboarding theme selection card content description for the theme selection image. %1$s is placeholder for either 'system', 'light' or 'dark'. -->
    <string name="onboarding_customize_theme_content_description">Imagine del thema de %1$s</string>

    <!-- Search Widget -->
    <!-- Content description for searching with a widget. The first parameter is the name of the application.-->
    <string name="search_widget_content_description_2">Aperir un nove scheda %1$s</string>
    <!-- Text preview for smaller sized widgets -->
    <string name="search_widget_text_short">Cercar</string>
    <!-- Text preview for larger sized widgets -->
    <string name="search_widget_text_long">Cercar in le Web</string>
    <!-- Content description (not visible, for screen readers etc.): Voice search -->
    <string name="search_widget_voice">Recerca vocal</string>

    <!-- Preferences -->
    <!-- Title for the settings page-->
    <string name="settings">Parametros</string>
    <!-- Preference category for general settings -->
    <string name="preferences_category_general">General</string>
    <!-- Preference category for all links about Fenix -->
    <string name="preferences_category_about">A proposito</string>
    <!-- Preference category for settings related to changing the default search engine -->
    <string name="preferences_category_select_default_search_engine">Selige uno</string>
    <!-- Preference for settings related to managing search shortcuts for the quick search menu -->
    <string name="preferences_manage_search_shortcuts_2">Gerer motores de recerca alternative</string>
    <!-- Summary for preference for settings related to managing search shortcuts for the quick search menu -->
    <string name="preferences_manage_search_shortcuts_summary">Modificar motores visibile in le menu de recerca</string>
    <!-- Preference category for settings related to managing search shortcuts for the quick search menu -->
    <string name="preferences_category_engines_in_search_menu">Motores visibile in le menu de recerca</string>
    <!-- Preference for settings related to changing the default search engine -->
    <string name="preferences_default_search_engine">Motor de recerca predefinite</string>
    <!-- Preference for settings related to Search -->
    <string name="preferences_search">Cercar</string>
    <!-- Preference for settings related to Search engines -->
    <string name="preferences_search_engines">Motores de recerca</string>
    <!-- Preference for settings related to Search engines suggestions-->
    <string name="preferences_search_engines_suggestions">Suggestiones ab motores de recerca</string>
    <!-- Preference Category for settings related to Search address bar -->
    <string name="preferences_settings_address_bar">Preferentias del barra de adresses</string>
    <!-- Preference Category for settings to Firefox Suggest -->
    <string name="preference_search_address_bar_fx_suggest" tools:ignore="BrandUsage">Barra de adresses - Firefox Suggest</string>
    <!-- Preference link to Learn more about Firefox Suggest -->
    <string name="preference_search_learn_about_fx_suggest" tools:ignore="BrandUsage">Saper plus re Firefox Suggest</string>
    <!-- Preference link to rating Fenix on the Play Store -->
    <string name="preferences_rate">Frequentia sur Google Play</string>
    <!-- Preference linking to about page for Fenix
        The first parameter is the name of the app defined in app_name (for example: Fenix) -->
    <string name="preferences_about">A proposito de %1$s</string>
    <!-- Preference for settings related to changing the default browser -->
    <string name="preferences_set_as_default_browser">Eliger como navigator predefinite</string>
    <!-- Preference category for advanced settings -->
    <string name="preferences_category_advanced">Avantiate</string>
    <!-- Preference category for privacy and security settings -->
    <string name="preferences_category_privacy_security">Confidentialitate e securitate</string>
    <!-- Preference for advanced site permissions -->
    <string name="preferences_site_permissions" moz:removedIn="133" tools:ignore="UnusedResources">Permissiones del sito</string>


    <!-- Preference for advanced site settings -->
    <string name="preferences_site_settings">Parametros del sito</string>
    <!-- Preference for private browsing options -->
    <string name="preferences_private_browsing_options">Navigation private</string>
    <!-- Preference for opening links in a private tab-->
    <string name="preferences_open_links_in_a_private_tab">Aperir ligamines in un scheda private</string>
    <!-- Preference for allowing screenshots to be taken while in a private tab-->
    <string name="preferences_allow_screenshots_in_private_mode">Permitte instantaneos in navigation private</string>
    <!-- Will inform the user of the risk of activating Allow screenshots in private browsing option -->
    <string name="preferences_screenshots_in_private_mode_disclaimer">Si permittite, le schedas private essera visibile anque quando plure applicationes es aperte</string>
    <!-- Preference for adding private browsing shortcut -->
    <string name="preferences_add_private_browsing_shortcut">Adder accesso directe de navigation private</string>
    <!-- Preference for enabling "HTTPS-Only" mode -->
    <string name="preferences_https_only_title">Modo solo HTTPS</string>

    <!-- Label for cookie banner section in quick settings panel. -->
    <string name="cookie_banner_blocker">Blocada de bandiera pro cookie</string>
    <!-- Preference for removing cookie/consent banners from sites automatically in private mode. See reduce_cookie_banner_summary for additional context. -->
    <string name="preferences_cookie_banner_reduction_private_mode">Blocada de bandiera pro cookie in navigation private</string>

    <!-- Text for indicating cookie banner handling is off this site, this is shown as part of the protections panel with the tracking protection toggle -->
    <string name="reduce_cookie_banner_off_for_site">Disactivar pro iste sito</string>
    <!-- Text for cancel button indicating that cookie banner reduction is not supported for the current site, this is shown as part of the cookie banner details view. -->
    <string name="cookie_banner_handling_details_site_is_not_supported_cancel_button">Cancellar</string>
    <!-- Text for request support button indicating that cookie banner reduction is not supported for the current site, this is shown as part of the cookie banner details view. -->
    <string name="cookie_banner_handling_details_site_is_not_supported_request_support_button_2">Inviar requesta</string>
    <!-- Text for title indicating that cookie banner reduction is not supported for the current site, this is shown as part of the cookie banner details view. -->
    <string name="cookie_banner_handling_details_site_is_not_supported_title_2">Requirer supporto pro iste sito?</string>
    <!-- Label for the snackBar, after the user reports with success a website where cookie banner reducer did not work -->
    <string name="cookie_banner_handling_report_site_snack_bar_text_2">Requesta inviate</string>
    <!-- Text for indicating cookie banner handling is on this site, this is shown as part of the protections panel with the tracking protection toggle -->
    <string name="reduce_cookie_banner_on_for_site">Activar pro iste sito</string>
    <!-- Text for indicating that a request for unsupported site was sent to Nimbus (it's a Mozilla library for experiments), this is shown as part of the protections panel with the tracking protection toggle -->
    <string name="reduce_cookie_banner_unsupported_site_request_submitted_2">Requesta de supporto inviate</string>
    <!-- Text for indicating cookie banner handling is currently not supported for this site, this is shown as part of the protections panel with the tracking protection toggle -->
    <string name="reduce_cookie_banner_unsupported_site">Sito actualmente non supportate</string>
    <!-- Title text for a detail explanation indicating cookie banner handling is on this site, this is shown as part of the cookie banner panel in the toolbar. The first parameter is a shortened URL of the current site-->
    <string name="reduce_cookie_banner_details_panel_title_on_for_site_1">Activar le blocada de bandiera pro cookie pro %1$s?</string>
    <!-- Title text for a detail explanation indicating cookie banner handling is off this site, this is shown as part of the cookie banner panel in the toolbar. The first parameter is a shortened URL of the current site-->
    <string name="reduce_cookie_banner_details_panel_title_off_for_site_1">Disactivar le blocada de bandiera pro cookie pro %1$s?</string>
    <!-- Title text for a detail explanation indicating cookie banner reducer didn't work for the current site, this is shown as part of the cookie banner panel in the toolbar. The first parameter is the application name-->
    <string name="reduce_cookie_banner_details_panel_title_unsupported_site_request_2">%1$s non pote automaticamente rejectar requestas de cookies sur iste sito. Tu pote inviar un requesta pro supportar iste sito in futuro.</string>

    <!-- Long text for a detail explanation indicating what will happen if cookie banner handling is off for a site, this is shown as part of the cookie banner panel in the toolbar. The first parameter is the application name -->
    <string name="reduce_cookie_banner_details_panel_description_off_for_site_1">Disactiva lo e %1$s radera le cookies e recargara iste sito. Isto pote clauder tu session o vacuar le carrettos de compras.</string>
    <!-- Long text for a detail explanation indicating what will happen if cookie banner handling is on for a site, this is shown as part of the cookie banner panel in the toolbar. The first parameter is the application name -->
    <string name="reduce_cookie_banner_details_panel_description_on_for_site_3">Activa lo e %1$s essayara refusar automaticamente le bandieras pro cookies sur iste sito.</string>

    <!--Title for the cookie banner re-engagement CFR, the placeholder is replaced with app name -->
    <string name="cookie_banner_cfr_title">%1$s justo refusava cookies pro te</string>
    <!--Message for the cookie banner re-engagement CFR -->
    <string name="cookie_banner_cfr_message">Minus distractiones, minus cookies traciante te sur iste sito.</string>

    <!-- Description of the preference to enable "HTTPS-Only" mode. -->
    <string name="preferences_https_only_summary">Automaticamente tenta de connecter se al sitos per le protocollo de cryptation HTTPS pro major securitate.</string>
    <!-- Summary of https only preference if https only is set to off -->
    <string name="preferences_https_only_off">Disactivar</string>
    <!-- Summary of https only preference if https only is set to on in all tabs -->
    <string name="preferences_https_only_on_all">Sur tote le schedas</string>
    <!-- Summary of https only preference if https only is set to on in private tabs only -->
    <string name="preferences_https_only_on_private">Sur tote le schedas private</string>
    <!-- Text displayed that links to website containing documentation about "HTTPS-Only" mode -->
    <string name="preferences_http_only_learn_more">Pro saper plus</string>
    <!-- Option for the https only setting -->
    <string name="preferences_https_only_in_all_tabs">Activar in tote le schedas</string>
    <!-- Option for the https only setting -->
    <string name="preferences_https_only_in_private_tabs">Activar solo in schedas private</string>
    <!-- Title shown in the error page for when trying to access a http website while https only mode is enabled. -->
    <string name="errorpage_httpsonly_title">Sito secur non disponibile</string>
    <!-- Message shown in the error page for when trying to access a http website while https only mode is enabled. The message has two paragraphs. This is the first. -->
    <string name="errorpage_httpsonly_message_title">Multo probabilemente, le sito web simplemente non supporta HTTPs.</string>
    <!-- Message shown in the error page for when trying to access a http website while https only mode is enabled. The message has two paragraphs. This is the second. -->
    <string name="errorpage_httpsonly_message_summary">Existe totevia le possibilitate que es implicate un attaccante. Si tu continua al sito web, tu deberea evitar de inserer alcun information sensibile. Si tu continua, le modalitate solo HTTPS essera temporarimente disactivate pro iste sito.</string>
    <!-- Preference for accessibility -->
    <string name="preferences_accessibility">Accessibilitate</string>
    <!-- Preference to override the Mozilla account server -->
    <string name="preferences_override_account_server">Servitores de conto Mozilla personalisate</string>
    <!-- Preference to override the Sync token server -->
    <string name="preferences_override_sync_tokenserver">Servitor del Sync personalisate</string>
    <!-- Toast shown after updating the Mozilla account/Sync server override preferences -->
    <string name="toast_override_account_sync_server_done">Servitor de conto/sync Mozillac modificate. Quitante le application pro applicar cambiamentos…</string>
    <!-- Preference category for account information -->
    <string name="preferences_category_account">Conto</string>
    <!-- Preference for changing where the AddressBar is positioned -->
    <string name="preferences_toolbar_2">Position del barra de adresse</string>
    <!-- Preference for changing default theme to dark or light mode -->
    <string name="preferences_theme">Thema</string>
    <!-- Preference for customizing the home screen -->
    <string name="preferences_home_2">Pagina initial</string>
    <!-- Preference for gestures based actions -->
    <string name="preferences_gestures">Gestos</string>
    <!-- Preference for settings related to visual options -->
    <string name="preferences_customize">Personalisar</string>
    <!-- Preference description for banner about signing in -->
    <string name="preferences_sign_in_description_2">Authentica te pro synchronisar tu schedas, marca-paginas, contrasignos e plus.</string>


    <!-- Preference shown instead of account display name while account profile information isn't available yet. -->
    <string name="preferences_account_default_name_2">Conto Mozilla</string>
    <!-- Preference text for account title when there was an error syncing FxA -->
    <string name="preferences_account_sync_error">Reconnecte te pro resumer le synchronisation</string>
    <!-- Preference for language -->
    <string name="preferences_language">Lingua</string>
    <!-- Preference for translations -->
    <string name="preferences_translations">Traductiones</string>
    <!-- Preference for data choices -->
    <string name="preferences_data_choices">Selectiones de datos</string>
    <!-- Preference for data collection -->
    <string name="preferences_data_collection">Collection de datos</string>
    <!-- Preference for developers -->
    <string name="preferences_remote_debugging">Depuration remote via USB</string>
    <!-- Preference title for switch preference to show search suggestions -->
    <string name="preferences_show_search_suggestions">Monstrar suggestiones de recerca</string>
    <!-- Preference title for switch preference to show voice search button -->
    <string name="preferences_show_voice_search">Monstrar recerca vocal</string>
    <!-- Preference title for switch preference to show search suggestions also in private mode -->
    <string name="preferences_show_search_suggestions_in_private">Monstrar in sessiones private</string>
    <!-- Preference title for switch preference to show a clipboard suggestion when searching -->
    <string name="preferences_show_clipboard_suggestions">Monstrar suggestiones de area de transferentia</string>
    <!-- Preference title for switch preference to suggest browsing history when searching -->
    <string name="preferences_search_browsing_history">Cercar chronologia de navigation</string>
    <!-- Preference title for switch preference to suggest bookmarks when searching -->
    <string name="preferences_search_bookmarks">Cercar in le marcapaginas</string>
    <!-- Preference title for switch preference to suggest synced tabs when searching -->
    <string name="preferences_search_synced_tabs">Cercar in le schedas synchronisate</string>
    <!-- Preference for account settings -->
    <string name="preferences_account_settings">Parametros de conto</string>
    <!-- Preference for enabling url autocomplete-->
    <string name="preferences_enable_autocomplete_urls">Auto-completar URLs</string>
    <!-- Preference title for switch preference to show sponsored Firefox Suggest search suggestions -->
    <string name="preferences_show_sponsored_suggestions">Suggestiones de sponsors</string>
    <!-- Summary for preference to show sponsored Firefox Suggest search suggestions.
         The first parameter is the name of the application. -->
    <string name="preferences_show_sponsored_suggestions_summary">Supportar %1$s con occasional suggestiones sponsorisate</string>
    <!-- Preference title for switch preference to show Firefox Suggest search suggestions for web content.
         The first parameter is the name of the application. -->
    <string name="preferences_show_nonsponsored_suggestions">Suggestiones de %1$s</string>
    <!-- Summary for preference to show Firefox Suggest search suggestions for web content -->
    <string name="preferences_show_nonsponsored_suggestions_summary">Recipe suggestiones del web relative a tu recerca</string>
    <!-- Preference for open links in third party apps -->
    <string name="preferences_open_links_in_apps">Aperir ligamines in apps</string>
    <!-- Preference for open links in third party apps always open in apps option -->
    <string name="preferences_open_links_in_apps_always">Sempre</string>
    <!-- Preference for open links in third party apps ask before opening option -->
    <string name="preferences_open_links_in_apps_ask">Demandar ante aperir</string>
    <!-- Preference for open links in third party apps never open in apps option -->
    <string name="preferences_open_links_in_apps_never">Jammais</string>
    <!-- Preference for open download with an external download manager app -->
    <string name="preferences_external_download_manager">Gestor de discargamento externe</string>
    <!-- Preference for enabling gecko engine logs -->
    <string name="preferences_enable_gecko_logs">Activar le registrationes de Gecko</string>
    <!-- Message to indicate users that we are quitting the application to apply the changes -->
    <string name="quit_application">Quitante le application pro applicar le modificationes…</string>

    <!-- Preference for extensions -->
    <string name="preferences_extensions">Extensiones</string>
    <!-- Preference for installing a local extension -->
    <string name="preferences_install_local_extension">Installar extension ab un file</string>
    <!-- Preference for notifications -->
    <string name="preferences_notifications">Notificationes</string>

    <!-- Summary for notification preference indicating notifications are allowed -->
    <string name="notifications_allowed_summary">Permittite</string>
    <!-- Summary for notification preference indicating notifications are not allowed -->
    <string name="notifications_not_allowed_summary">Non permittite</string>

    <!-- Add-on Permissions -->
    <!-- The title of the required permissions section from addon's permissions screen -->
    <string name="addons_permissions_heading_required" tools:ignore="UnusedResources">Necessari</string>
    <!-- The title of the optional permissions section from addon's permissions screen -->
    <string name="addons_permissions_heading_optional" tools:ignore="UnusedResources">Optional</string>
    <!-- The title of the origin permission option allowing a user to enable the extension to run on all sites -->
    <string name="addons_permissions_allow_for_all_sites" tools:ignore="UnusedResources">Permitter a tote le sitos</string>

    <!-- The subtitle for the allow for all sites preference toggle -->
    <string name="addons_permissions_allow_for_all_sites_subtitle" tools:ignore="UnusedResources">Si tu considera iste extension digne de fide, tu pote dar a illo permisso sur cata sito web.</string>

    <!-- The text shown when an extension does not require permissions -->
    <string name="addons_does_not_require_permissions">Iste extension non require alcun permission.</string>

    <!-- Add-on Preferences -->
    <!-- Preference to customize the configured AMO (addons.mozilla.org) collection -->
    <string name="preferences_customize_extension_collection">Collection de extensiones personalisate</string>
    <!-- Button caption to confirm the add-on collection configuration -->
    <string name="customize_addon_collection_ok">OK</string>
    <!-- Button caption to abort the add-on collection configuration -->
    <string name="customize_addon_collection_cancel">Cancellar</string>
    <!-- Hint displayed on input field for custom collection name -->
    <string name="customize_addon_collection_hint">Nomine del collection</string>


    <!-- Hint displayed on input field for custom collection user ID-->
    <string name="customize_addon_collection_user_hint">Proprietario del collection (ID de usator)</string>

    <!-- Toast shown after confirming the custom extension collection configuration -->
    <string name="toast_customize_extension_collection_done">Collection de xtensiones modificate. Quitante le application pro applicar cambiamentos…</string>

    <!-- Customize Home -->
    <!-- Header text for jumping back into the recent tab in customize the home screen -->
    <string name="customize_toggle_jump_back_in">Saltar retro</string>
    <!-- Title for the customize home screen section with bookmarks. -->
    <string name="customize_toggle_bookmarks">Marcapaginas</string>
    <!-- Title for the customize home screen section with recently visited. Recently visited is
    a section where users see a list of tabs that they have visited in the past few days -->
    <string name="customize_toggle_recently_visited">Visitate recentemente</string>

    <!-- Title for the customize home screen section with Pocket. -->
    <string name="customize_toggle_pocket_2">Historias que face pensar</string>
    <!-- Summary for the customize home screen section with Pocket. The first parameter is product name Pocket -->
    <string name="customize_toggle_pocket_summary">Articulos supportate per %s</string>
    <!-- Title for the customize home screen section with sponsored Pocket stories. -->
    <string name="customize_toggle_pocket_sponsored">Articulos sponsorisate</string>
    <!-- Title for the opening wallpaper settings screen -->
    <string name="customize_wallpapers">Fundos</string>
    <!-- Title for the customize home screen section with sponsored shortcuts. -->
    <string name="customize_toggle_contile">Accessos directe sponsorisate</string>

    <!-- Wallpapers -->
    <!-- Content description for various wallpapers. The first parameter is the name of the wallpaper -->
    <string name="wallpapers_item_name_content_description">Elemento de fundo: %1$s</string>
    <!-- Snackbar message for when wallpaper is selected -->
    <string name="wallpaper_updated_snackbar_message">Fundo actualisate!</string>
    <!-- Snackbar label for action to view selected wallpaper -->
    <string name="wallpaper_updated_snackbar_action">Vider</string>

    <!-- Snackbar message for when wallpaper couldn't be downloaded -->
    <string name="wallpaper_download_error_snackbar_message">Impossibile discargar le fundo</string>
    <!-- Snackbar label for action to retry downloading the wallpaper -->
    <string name="wallpaper_download_error_snackbar_action">Retentar</string>
    <!-- Snackbar message for when wallpaper couldn't be selected because of the disk error -->
    <string name="wallpaper_select_error_snackbar_message">Impossibile cambiar fundo</string>
    <!-- Text displayed that links to website containing documentation about the "Limited Edition" wallpapers. -->
    <string name="wallpaper_learn_more">Pro saper plus</string>

    <!-- Text for classic wallpapers title. The first parameter is the Firefox name. -->
    <string name="wallpaper_classic_title">%s classic</string>
    <!-- Text for artist series wallpapers title. "Artist series" represents a collection of artist collaborated wallpapers. -->
    <string name="wallpaper_artist_series_title">Series de artista</string>
    <!-- Description text for the artist series wallpapers with learn more link. The first parameter is the learn more string defined in wallpaper_learn_more. "Independent voices" is the name of the wallpaper collection -->
    <string name="wallpaper_artist_series_description_with_learn_more">Le collection de voces independente. %s</string>
    <!-- Description text for the artist series wallpapers. "Independent voices" is the name of the wallpaper collection -->
    <string name="wallpaper_artist_series_description">Le collection de voces independente.</string>
    <!-- Wallpaper onboarding dialog header text. -->
    <string name="wallpapers_onboarding_dialog_title_text">Prova un tocco de color</string>
    <!-- Wallpaper onboarding dialog body text. -->
    <string name="wallpapers_onboarding_dialog_body_text">Elige un fundo que te parla.</string>
    <!-- Wallpaper onboarding dialog learn more button text. The button navigates to the wallpaper settings screen. -->
    <string name="wallpapers_onboarding_dialog_explore_more_button_text">Explora altere fundos</string>

    <!-- Add-ons general availability nimbus message-->
    <!-- Title of the Nimbus message for extension general availability-->
    <string name="addon_ga_message_title_2" tools:ignore="UnusedResources">Nove extensiones ora disponibile</string>
    <!-- Body of the Nimbus message for add-ons general availability. 'Firefox' intentionally hardcoded here-->
    <string name="addon_ga_message_body" tools:ignore="BrandUsage,UnusedResources">Discoperi plus que 100 nove extensiones que te permitte de personalisar Firefox.</string>

    <!-- Button text of the Nimbus message for extensions general availability. -->
    <string name="addon_ga_message_button_2" tools:ignore="UnusedResources">Explorar extensiones</string>

    <!-- Extension process crash dialog to user -->
    <!-- Title of the extension crash dialog shown to the user when enough errors have occurred with extensions and they need to be temporarily disabled -->
    <string name="extension_process_crash_dialog_title">Le extensiones es temporarimente disactivate</string>
    <!-- This is a message shown to the user when too many errors have occurred with the extensions process and they have been disabled.
    The user can decide if they would like to continue trying to start extensions or if they'd rather continue without them.
    The first parameter is the application name. -->
    <string name="extension_process_crash_dialog_message">Un o plus extensiones cessava de functionar, rendente tu systema instabile. %1$s sin successo probava a reinitiar le extension(es).\n\nLe extensiones non sera reinitiate durante tu actual session.\n\nRemover o disactivar le extensiones pote remediar iste problema.</string>
    <!-- Button text on the extension crash dialog to prompt the user to try restarting the extensions but the dialog will reappear if it is unsuccessful again -->
    <string name="extension_process_crash_dialog_retry_button_text" tools:ignore="UnusedResources">Tentar reinitiar extensiones</string>

    <!-- Button text on the extension crash dialog to prompt the user to continue with all extensions disabled. -->
    <string name="extension_process_crash_dialog_disable_extensions_button_text">Continuar con extensiones disactivate</string>

    <!-- Account Preferences -->
    <!-- Preference for managing your account via accounts.firefox.com -->
    <string name="preferences_manage_account">Gerer le conto</string>
    <!-- Summary of the preference for managing your account via accounts.firefox.com. -->
    <string name="preferences_manage_account_summary">Cambia tu contrasigno, gere collection de datos, o dele tu conto</string>
    <!-- Preference for triggering sync -->
    <string name="preferences_sync_now">Synchronisar ora</string>
    <!-- Preference category for sync -->
    <string name="preferences_sync_category">Elige lo que synchronisar</string>
    <!-- Preference for syncing history -->
    <string name="preferences_sync_history">Chronologia</string>
    <!-- Preference for syncing bookmarks -->
    <string name="preferences_sync_bookmarks">Marcapaginas</string>
    <!-- Preference for syncing passwords -->
    <string name="preferences_sync_logins_2">Contrasignos</string>
    <!-- Preference for syncing tabs -->
    <string name="preferences_sync_tabs_2">Schedas aperte</string>
    <!-- Preference for signing out -->
    <string name="preferences_sign_out">Clauder session</string>
    <!-- Preference displays and allows changing current FxA device name -->
    <string name="preferences_sync_device_name">Nomine de apparato</string>
    <!-- Text shown when user enters empty device name -->
    <string name="empty_device_name_error">Le nomine de apparato non pote esser vacue.</string>
    <!-- Label indicating that sync is in progress -->
    <string name="sync_syncing_in_progress">Synchronisation…</string>
    <!-- Label summary indicating that sync failed. The first parameter is the date stamp showing last time it succeeded -->
    <string name="sync_failed_summary">Synchronisar fallite, ultime successo: %s
</string>
    <!-- Label summary showing never synced -->
    <string name="sync_failed_never_synced_summary">Synchronisation fallite. Ultime synchronisation: jammais</string>
    <!-- Label summary the date we last synced. The first parameter is date stamp showing last time synced -->
    <string name="sync_last_synced_summary">Ultime synchronisation: %s</string>
    <!-- Label summary showing never synced -->
    <string name="sync_never_synced_summary">Ultime synchronisation: jammais</string>
    <!-- Text for displaying the default device name.
        The first parameter is the application name, the second is the device manufacturer name
        and the third is the device model. -->
    <string name="default_device_name_2">%1$s sur %2$s %3$s</string>

    <!-- Preference for syncing payment methods -->
    <string name="preferences_sync_credit_cards_2">Methodos de pagamento</string>
    <!-- Preference for syncing addresses -->
    <string name="preferences_sync_address">Adresses</string>

    <!-- Send Tab -->
    <!-- Name of the "receive tabs" notification channel. Displayed in the "App notifications" system settings for the app -->
    <string name="fxa_received_tab_channel_name">Schedas recipite</string>
    <!-- Description of the "receive tabs" notification channel. Displayed in the "App notifications" system settings for the app -->
    <string name="fxa_received_tab_channel_description" tools:ignore="BrandUsage">Notificationes pro schedas recipite de altere apparatos Firefox.</string>


    <!--  The body for these is the URL of the tab received  -->
    <string name="fxa_tab_received_notification_name">Scheda recipite</string>
    <!-- %s is the device name -->
    <string name="fxa_tab_received_from_notification_name">Scheda veniente de %s</string>

    <!-- Close Synced Tabs -->
    <!-- The title for a notification shown when the user closes tabs that are currently
    open on this device from another device that's signed in to the same Mozilla account.
    %1$s is a placeholder for the app name; %2$d is the number of tabs closed.  -->
    <string name="fxa_tabs_closed_notification_title">Schedas de %1$s clause: %2$d</string>
    <!-- The body for a "closed synced tabs" notification. -->
    <string name="fxa_tabs_closed_text">Vider schedas recentemente claudite</string>

    <!-- Advanced Preferences -->
    <!-- Preference for tracking protection exceptions -->
    <string name="preferences_tracking_protection_exceptions">Exceptiones</string>


    <!-- Button in Exceptions Preference to turn on tracking protection for all sites (remove all exceptions) -->
    <string name="preferences_tracking_protection_exceptions_turn_on_for_all">Activar pro tote le sitos</string>
    <!-- Text displayed when there are no exceptions -->
    <string name="exceptions_empty_message_description">Exceptiones te permitte de disactivar le protection de traciamento pro sitos eligite.</string>
    <!-- Text displayed when there are no exceptions, with learn more link that brings users to a tracking protection SUMO page -->
    <string name="exceptions_empty_message_learn_more_link">Saper plus</string>

    <!-- Preference switch for usage and technical data collection -->
    <string name="preference_usage_data" moz:removedIn="134" tools:ignore="UnusedResources">Uso e datos technic</string>


    <!-- Preference switch for usage and technical data collection -->
    <string name="preference_usage_data_1">Datos technic e de interaction</string>
    <!-- Preference switch for usage and technical learn more link -->
    <string name="preference_usage_data_learn_more" tools:ignore="UnusedResources">Pro saper plus</string>
    <!-- Preference description for usage and technical data collection -->
    <string name="preferences_usage_data_description">Comparti prestationes, uso, datos hardware e personalisationes re tu navigator con Mozilla pro adjutar nos a render %1$s melior</string>
    <!-- Preference switch for marketing data collection -->
    <string name="preferences_marketing_data">Datos de mercato</string>


    <!-- Preference description for marketing data collection -->
    <string name="preferences_marketing_data_description2" moz:removedIn="134" tools:ignore="UnusedResources">Comparti le datos de uso basic con Adjust, nostre fornitor de marketing mobile</string>
    <!-- Preference description for marketing data collection. Note: The words "Firefox" and "Mozilla" should NOT be translated -->
    <string name="preferences_marketing_data_description_3" tools:ignore="BrandUsage">Comparti informationes re como tu discoperiva Firefox con le socios mercantes de Mozilla. Isto adjuta nos a facer crescer Firefox e construer un internet melior</string>
    <!-- Learn more link for marketing data preference -->
    <string name="preferences_marketing_data_learn_more">Saper plus re le marketing del datos</string>

    <!-- Preference switch title for automatically submitting crash reports -->
    <string name="preferences_automatically_send_crashes_title">Automaticamente inviar reportos de crash</string>
    <string name="preferences_automatically_submit_crashes_title" moz:removedIn="136" tools:ignore="UnusedResources">Inviar automaticamente reportos de crash</string>

    <!-- Preference switch description for automatically submitting crash reports -->
    <string name="preferences_automatically_send_crashes_description">Isto adjuta nos a diagnosticar e corriger problemas del navigator, ma pote includer datos personal o sensibile.</string>
    <string name="preferences_automatically_submit_crashes_description" moz:removedIn="136" tools:ignore="UnusedResources">Comparti datos del crash automaticamente al ignition con Mozilla post que le crashes eveni</string>

    <!-- Title for studies preferences -->
    <string name="preference_experiments_2">Studios</string>
    <!-- Summary for studies preferences -->
    <string name="preference_experiments_summary_2">Consenti Mozilla installar e exequer studios</string>


    <!-- Turn On Sync Preferences -->
    <!-- Header of the Sync and save your data preference view -->
    <string name="preferences_sync_2">Synchronisar e salvar datos</string>
    <!-- Preference for reconnecting to FxA sync -->
    <string name="preferences_sync_sign_in_to_reconnect">Aperi session pro reconnecter te</string>
    <!-- Preference for removing FxA account -->
    <string name="preferences_sync_remove_account">Remover le conto</string>

    <!-- Pairing Feature strings -->
    <!-- Instructions on how to access pairing -->
    <string name="pair_instructions_2"><![CDATA[Scanna le codice QR monstrate a <b>firefox.com/par</b>]]></string>


    <!-- Toolbar Preferences -->
    <!-- Preference for using top toolbar -->
    <string name="preference_top_toolbar">Alto</string>
    <!-- Preference for using bottom toolbar -->
    <string name="preference_bottom_toolbar">Basso</string>

    <!-- Theme Preferences -->
    <!-- Preference for using light theme -->
    <string name="preference_light_theme">Clar</string>
    <!-- Preference for using dark theme -->
    <string name="preference_dark_theme">Obscur</string>
    <!-- Preference for using using dark or light theme automatically set by battery -->
    <string name="preference_auto_battery_theme">Predefinite per sparniator de batteria</string>
    <!-- Preference for using following device theme -->
    <string name="preference_follow_device_theme">Sequer le thema del apparato</string>


    <!-- Gestures Preferences-->
    <!-- Preferences for using pull to refresh in a webpage -->
    <string name="preference_gestures_website_pull_to_refresh">Tirar pro actualisar</string>
    <!-- Preference for using the dynamic toolbar -->
    <string name="preference_gestures_dynamic_toolbar">Rolar pro celar le barra de instrumentos</string>


    <!-- Preference for showing the opened tabs by swiping up on the toolbar-->
    <string name="preference_gestures_swipe_toolbar_show_tabs">Glissa verso le alto le barra del instrumentos pro aperir le schedas</string>

    <!-- Preference for using the dynamic toolbars -->
    <string name="preference_gestures_dynamic_toolbar_2">Rola pro celar le barra de adresse e le barra de utensiles</string>
    <!-- Preference for switching tabs by swiping horizontally on the addressbar -->
    <string name="preference_gestures_swipe_toolbar_switch_tabs_2">Glissa lateralmente le barra de adresse pro cambiar de scheda</string>

    <!-- Library -->
    <!-- Option in Library to open Downloads page -->
    <string name="library_downloads">Discargamentos</string>
    <!-- Option in library to open Bookmarks page -->
    <string name="library_bookmarks">Marcapaginas</string>
    <!-- Option in library to open Desktop Bookmarks root page -->
    <string name="library_desktop_bookmarks_root">Marcapaginas del scriptorio</string>
    <!-- Option in library to open Desktop Bookmarks "menu" page -->
    <string name="library_desktop_bookmarks_menu">Menu de marcapaginas</string>
    <!-- Option in library to open Desktop Bookmarks "toolbar" page -->
    <string name="library_desktop_bookmarks_toolbar">Barra de marcapaginas</string>
    <!-- Option in library to open Desktop Bookmarks "unfiled" page -->
    <string name="library_desktop_bookmarks_unfiled">Altere marcapaginas</string>
    <!-- Option in Library to open History page -->
    <string name="library_history">Chronologia</string>
    <!-- Option in Library to open a new tab -->
    <string name="library_new_tab">Nove scheda</string>
    <!-- Settings Page Title -->
    <string name="settings_title">Parametros</string>


    <!-- Content description (not visible, for screen readers etc.): "Close button for library settings" -->
    <string name="content_description_close_button">Clauder</string>

    <!-- Title to show in alert when a lot of tabs are to be opened
    %d is a placeholder for the number of tabs that will be opened -->
    <string name="open_all_warning_title">Aperir %d schedas?</string>
    <!-- Message to warn users that a large number of tabs will be opened
    %s will be replaced by app name. -->
    <string name="open_all_warning_message">Aperir tante schedas pote relentar %s durante que le paginas es cargate. Desira tu vermente continuar?</string>
    <!-- Dialog button text for confirming open all tabs -->
    <string name="open_all_warning_confirm">Aperir schedas</string>
    <!-- Dialog button text for canceling open all tabs -->
    <string name="open_all_warning_cancel">Cancellar</string>

    <!-- Text to show users they have one page in the history group section of the History fragment.
    %d is a placeholder for the number of pages in the group. -->
    <string name="history_search_group_site_1">%d pagina</string>

    <!-- Text to show users they have multiple pages in the history group section of the History fragment.
    %d is a placeholder for the number of pages in the group. -->
    <string name="history_search_group_sites_1">%d paginas</string>

    <!-- Option in library for Recently Closed Tabs -->
    <string name="library_recently_closed_tabs">Schedas claudite recentemente</string>
    <!-- Option in library to open Recently Closed Tabs page -->
    <string name="recently_closed_show_full_history">Monstrar chronologia complete</string>
    <!-- Text to show users they have multiple tabs saved in the Recently Closed Tabs section of history.
    %d is a placeholder for the number of tabs selected. -->
    <string name="recently_closed_tabs">%d schedas</string>
    <!-- Text to show users they have one tab saved in the Recently Closed Tabs section of history.
    %d is a placeholder for the number of tabs selected. -->
    <string name="recently_closed_tab">%d scheda</string>
    <!-- Recently closed tabs screen message when there are no recently closed tabs -->
    <string name="recently_closed_empty_message">Nulle schedas claudite recentemente hic</string>

    <!-- Tab Management -->
    <!-- Title of preference for tabs management -->
    <string name="preferences_tabs">Schedas</string>
    <!-- Title of preference that allows a user to specify the tab view -->
    <string name="preferences_tab_view">Vista del schedas</string>
    <!-- Option for a list tab view -->
    <string name="tab_view_list">Lista</string>
    <!-- Option for a grid tab view -->
    <string name="tab_view_grid">Grillia</string>
    <!-- Title of preference that allows a user to auto close tabs after a specified amount of time -->
    <string name="preferences_close_tabs">Clauder le schedas</string>
    <!-- Option for auto closing tabs that will never auto close tabs, always allows user to manually close tabs -->
    <string name="close_tabs_manually">Manualmente</string>
    <!-- Option for auto closing tabs that will auto close tabs after one day -->
    <string name="close_tabs_after_one_day">Depost un die</string>
    <!-- Option for auto closing tabs that will auto close tabs after one week -->
    <string name="close_tabs_after_one_week">Depost un septimana</string>
    <!-- Option for auto closing tabs that will auto close tabs after one month -->
    <string name="close_tabs_after_one_month">Depost un mense</string>

    <!-- Title of preference that allows a user to specify the auto-close settings for open tabs -->
    <string name="preference_auto_close_tabs" tools:ignore="UnusedResources">Auto-clauder schedas aperte</string>

    <!-- Opening screen -->
    <!-- Title of a preference that allows a user to choose what screen to show after opening the app -->
    <string name="preferences_opening_screen">Aperiente schermo</string>
    <!-- Option for always opening the homepage when re-opening the app -->
    <string name="opening_screen_homepage">Pagina initial</string>
    <!-- Option for always opening the user's last-open tab when re-opening the app -->
    <string name="opening_screen_last_tab">Ultime scheda</string>
    <!-- Option for always opening the homepage when re-opening the app after four hours of inactivity -->
    <string name="opening_screen_after_four_hours_of_inactivity">Pagina initial post 4 horas de inactivitate</string>
    <!-- Summary for tabs preference when auto closing tabs setting is set to manual close-->
    <string name="close_tabs_manually_summary">Clauder manualmente</string>
    <!-- Summary for tabs preference when auto closing tabs setting is set to auto close tabs after one day-->
    <string name="close_tabs_after_one_day_summary">Clauder depost un die</string>
    <!-- Summary for tabs preference when auto closing tabs setting is set to auto close tabs after one week-->
    <string name="close_tabs_after_one_week_summary">Clauder depost un septimana</string>
    <!-- Summary for tabs preference when auto closing tabs setting is set to auto close tabs after one month-->
    <string name="close_tabs_after_one_month_summary">Clauder depost un mense</string>

    <!-- Summary for homepage preference indicating always opening the homepage when re-opening the app -->
    <string name="opening_screen_homepage_summary">Aperir sur le pagina initial</string>
    <!-- Summary for homepage preference indicating always opening the last-open tab when re-opening the app -->
    <string name="opening_screen_last_tab_summary">Aperir sur le ultime scheda</string>
    <!-- Summary for homepage preference indicating opening the homepage when re-opening the app after four hours of inactivity -->
    <string name="opening_screen_after_four_hours_of_inactivity_summary">Aperir sur le pagina initial post quatro horas</string>

    <!-- Inactive tabs -->
    <!-- Category header of a preference that allows a user to enable or disable the inactive tabs feature -->
    <string name="preferences_inactive_tabs">Move le schedas vetule a inactive</string>

    <!-- Title of inactive tabs preference -->
    <string name="preferences_inactive_tabs_title">Le schedas que tu non visualisava desde duo septimanas es displaciate al section inactive.</string>

    <!-- Studies -->
    <!-- Title of the remove studies button -->
    <string name="studies_remove">Remover</string>
    <!-- Title of the active section on the studies list -->
    <string name="studies_active">Active</string>
    <!-- Description for studies, it indicates why Firefox use studies. The first parameter is the name of the application. -->
    <string name="studies_description_2">De tempore in tempore %1$s pote installar e conducer studios.</string>
    <!-- Learn more link for studies, links to an article for more information about studies. -->
    <string name="studies_learn_more">Saper plus</string>

    <!-- Dialog message shown after removing a study -->
    <string name="studies_restart_app" moz:removedIn="135">Le application quitara pro applicar cambiamentos</string>
    <!-- Dialog button to confirm the removing a study. -->
    <string name="studies_restart_dialog_ok" moz:removedIn="135">OK</string>
    <!-- Dialog button text for canceling removing a study. -->
    <string name="studies_restart_dialog_cancel" moz:removedIn="135">Cancellar</string>

    <!-- Toast shown after turning on/off studies preferences -->
    <string name="studies_toast_quit_application" moz:removedIn="135" tools:ignore="UnusedResources">Quitar le application pro applicar le modificationes…</string>

    <!-- Sessions -->
    <!-- Title for the list of tabs -->
    <string name="tab_header_label">Schedas aperte</string>
    <!-- Title for the list of tabs in the current private session -->
    <string name="tabs_header_private_tabs_title">Schedas private</string>


    <!-- Title for the list of tabs in the synced tabs -->
    <string name="tabs_header_synced_tabs_title">Schedas synchronisate</string>
    <!-- Content description (not visible, for screen readers etc.): Add tab button. Adds a news tab when pressed -->
    <string name="add_tab">Adder un scheda</string>
    <!-- Content description (not visible, for screen readers etc.): Add tab button. Adds a news tab when pressed -->
    <string name="add_private_tab">Adder scheda private</string>
    <!-- Text for the new tab button to indicate adding a new private tab in the tab -->
    <string name="tab_drawer_fab_content">Private</string>
    <!-- Text for the new tab button to indicate syncing command on the synced tabs page -->
    <string name="tab_drawer_fab_sync">Synchronisar</string>
    <!-- Text shown in the menu for sharing all tabs -->
    <string name="tab_tray_menu_item_share">Compartir tote le schedas</string>
    <!-- Text shown in the menu to view recently closed tabs -->
    <string name="tab_tray_menu_recently_closed">Schedas claudite recentemente</string>
    <!-- Text shown in the tabs tray inactive tabs section -->
    <string name="tab_tray_inactive_recently_closed" tools:ignore="UnusedResources">Recentemente claudite</string>
    <!-- Text shown in the menu to view account settings -->
    <string name="tab_tray_menu_account_settings">Parametros de conto</string>
    <!-- Text shown in the menu to view tab settings -->
    <string name="tab_tray_menu_tab_settings">Parametros del schedas</string>
    <!-- Text shown in the menu for closing all tabs -->
    <string name="tab_tray_menu_item_close">Clauder tote le schedas</string>


    <!-- Text shown in the multiselect menu for bookmarking selected tabs. -->
    <string name="tab_tray_multiselect_menu_item_bookmark">Adder al marcapaginas</string>
    <!-- Text shown in the multiselect menu for closing selected tabs. -->
    <string name="tab_tray_multiselect_menu_item_close">Clauder</string>
    <!-- Content description for tabs tray multiselect share button -->
    <string name="tab_tray_multiselect_share_content_description">Compartir le schedas seligite</string>


    <!-- Content description for tabs tray multiselect menu -->
    <string name="tab_tray_multiselect_menu_content_description">Menu de schedas seligite</string>
    <!-- Content description (not visible, for screen readers etc.): Removes tab from collection button. Removes the selected tab from collection when pressed -->
    <string name="remove_tab_from_collection">Remover le scheda ex le collection</string>
    <!-- Text for button to enter multiselect mode in tabs tray -->
    <string name="tabs_tray_select_tabs">Eliger schedas</string>
    <!-- Content description (not visible, for screen readers etc.): Close tab button. Closes the current session when pressed -->
    <string name="close_tab">Clauder scheda</string>
    <!-- Content description (not visible, for screen readers etc.): Close tab <title> button. First parameter is tab title  -->
    <string name="close_tab_title">Clauder scheda %s</string>
    <!-- Content description (not visible, for screen readers etc.): Opens the open tabs menu when pressed -->
    <string name="open_tabs_menu">Aperir le menu del schedas</string>
    <!-- Open tabs menu item to save tabs to collection -->
    <string name="tabs_menu_save_to_collection1">Salvar schedas al collection</string>


    <!-- Text for the menu button to delete a collection -->
    <string name="collection_delete">Deler le collection</string>
    <!-- Text for the menu button to rename a collection -->
    <string name="collection_rename">Renominar le collection</string>
    <!-- Text for the button to open tabs of the selected collection -->
    <string name="collection_open_tabs">Aperir le schedas</string>
    <!-- Hint for adding name of a collection -->
    <string name="collection_name_hint">Nomine del collection</string>
    <!-- Text for the menu button to remove a top site -->
    <string name="remove_top_site">Remover</string>
    <!-- Text for the menu button to delete a top site from history -->
    <string name="delete_from_history">Deler del chronologia</string>
    <!-- Postfix for private WebApp titles, placeholder is replaced with app name -->
    <string name="pwa_site_controls_title_private">%1$s (modo private)</string>

    <!-- History -->
    <!-- Text for the button to search all history -->
    <string name="history_search_1">Insere le terminos de recerca</string>
    <!-- Text for the button to clear all history -->
    <string name="history_delete_all">Deler le chronologia</string>
    <!-- Text for the snackbar to confirm that multiple browsing history items has been deleted -->
    <string name="history_delete_multiple_items_snackbar">Chronologia delite</string>
    <!-- Text for the snackbar to confirm that a single browsing history item has been deleted. The first parameter is the shortened URL of the deleted history item. -->
    <string name="history_delete_single_item_snackbar">Delite %1$s</string>
    <!-- Context description text for the button to delete a single history item -->
    <string name="history_delete_item">Deler</string>
    <!-- History multi select title in app bar
    The first parameter is the number of bookmarks selected -->
    <string name="history_multi_select_title">%1$d seligite</string>
    <!-- Text for the header that groups the history for today -->
    <string name="history_today">Hodie</string>
    <!-- Text for the header that groups the history for yesterday -->
    <string name="history_yesterday">Heri</string>


    <!-- Text for the header that groups the history the past 7 days -->
    <string name="history_7_days">Ultime 7 dies</string>
    <!-- Text for the header that groups the history the past 30 days -->
    <string name="history_30_days">Ultime 30 dies</string>
    <!-- Text for the header that groups the history older than the last month -->
    <string name="history_older">Plus vetere</string>
    <!-- Text shown when no history exists -->
    <string name="history_empty_message">Nulle chronologia hic</string>

    <!-- Downloads -->
    <!-- Text for the snackbar to confirm that multiple downloads items have been removed -->
    <string name="download_delete_multiple_items_snackbar_1">Discargamentos removite</string>
    <!-- Text for the snackbar to confirm that a single download item has been removed. The first parameter is the name of the download item. -->
    <string name="download_delete_single_item_snackbar">Removite %1$s</string>
    <!-- Text shown when no download exists -->
    <string name="download_empty_message_1">Nulle files discargate</string>
    <!-- History multi select title in app bar
    The first parameter is the number of downloads selected -->
    <string name="download_multi_select_title">%1$d seligite</string>
    <!-- Text for the button to remove a single download item -->
    <string name="download_delete_item_1">Remover</string>


    <!-- WebCompat Reporter -->

<<<<<<< HEAD
=======
    <!-- WebCompat Reporter -->
    <!-- The title of the Web Compat Reporter feature. This is displayed in the top app bar. -->
    <string name="webcompat_reporter_screen_title">Reportar sito corrupte</string>
    <!-- The description of the Web Compat Reporter feature. This first parameter is the name of the application (For example: Fenix) -->
    <string name="webcompat_reporter_description">Adjutar a render %1$s melior pro totes. Le empleatos de Mozilla usa le info que tu invia pro remediar problemas de sito web.</string>
    <!-- The text field label of the URL text field. This is displayed above the user-inputted URL. -->
    <string name="webcompat_reporter_label_url">URL</string>
    <!-- The error message of the URL text field when an invalid URL has been entered. -->
    <string name="webcompat_reporter_url_error_invalid">Per favor inscribe un URL valide</string>
    <!-- The label/title of an optional field in the Web Compat Reporter feature for explaining a high-level reason why the site is broken. -->
    <string name="webcompat_reporter_label_whats_broken">Que es corrupte? (optional)</string>
    <!-- The placeholder text for the dropdown where a user can select a high-level reason why the site is broken. -->
    <string name="webcompat_reporter_choose_reason">Elige un ration</string>
    <!-- The label/title of an optional field in the Web Compat Reporter feature for adding additional information. -->
    <string name="webcompat_reporter_label_description">Describe le problema (optional)</string>
    <!-- The button text for navigating away from the feature to provide more information on the broken site's bug report. -->
    <string name="webcompat_reporter_send_more_info">Invia altere informationes</string>
    <!-- The button text for the cancel button to leave the Web Compat Reporter feature. -->
    <string name="webcompat_reporter_cancel">Cancellar</string>
    <!-- The button text for the send button to submit the provided form data. -->
    <string name="webcompat_reporter_send">Inviar</string>


>>>>>>> 3a395140
    <!-- These reason strings are dropdown options on a WebCompat reporter form, indicating what is broken on the site. -->
    <!-- Broken site reason text for site slow or not working -->
    <string name="webcompat_reporter_reason_slow">Sito lente o non functionante</string>
    <!-- Broken site reason text for images or videos -->
    <string name="webcompat_reporter_reason_media">Imagines o videos</string>
    <!-- Broken site reason text for buttons, links, and other content -->
    <string name="webcompat_reporter_reason_content">Buttones, ligamines, e altere contento</string>
    <!-- Broken site reason text for sign in or sign out -->
    <string name="webcompat_reporter_reason_account">Aperir o clauder session</string>
    <!-- Broken site reason text for ad blocker -->
    <string name="webcompat_reporter_reason_ad_blocker">Blocator de avisos publicitari</string>
    <!-- Broken site reason text for something else -->
    <string name="webcompat_reporter_reason_other">Altere cosa</string>

    <!-- Crashes -->
    <!-- Title text displayed on the tab crash page. This first parameter is the name of the application (For example: Fenix) -->
    <string name="tab_crash_title_2">Desolate. %1$s non pote cargar iste pagina.</string>
    <!-- Send crash report checkbox text on the tab crash page -->
    <string name="tab_crash_send_report">Inviar reporto de crash a Mozilla</string>
    <!-- Close tab button text on the tab crash page -->
    <string name="tab_crash_close">Clauder le scheda</string>
    <!-- Restore tab button text on the tab crash page -->
    <string name="tab_crash_restore">Restaurar le scheda</string>

    <!-- Unsubmitted crash dialog title, The first parameter is the name of the app (e.g. Firefox)  -->
    <string name="unsubmitted_crash_dialog_title">%s debeva reinitiar</string>
    <!-- Unsubmitted crash dialog checkbox label for automatically sending reports in the future -->
    <string name="unsubmitted_crash_dialog_checkbox_label">Automaticamente inviar reportos de crash</string>
    <!-- Unsubmitted crash dialog negative button to dismiss the dialog -->
    <string name="unsubmitted_crash_dialog_negative_button">Clauder</string>

    <!-- Unsubmitted crash dialog positive button to submit crash report -->
    <string name="unsubmitted_crash_dialog_positive_button">Inviar reporto de collapso</string>

    <!-- Bookmarks -->
    <!-- Confirmation message for a dialog confirming if the user wants to delete the selected folder -->
    <string name="bookmark_delete_folder_confirmation_dialog">Desira tu vermente deler iste dossier?</string>
    <!-- Confirmation message for a dialog confirming if the user wants to delete multiple items. -->
    <string name="bookmark_delete_folders_confirmation_dialog">Desira tu vermente deler le elementos seligite?</string>
    <!-- Confirmation message for a dialog confirming if the user wants to delete multiple items including folders. Parameter will be replaced by app name. -->
    <string name="bookmark_delete_multiple_folders_confirmation_dialog">%s delera le elementos eligite.</string>
    <!-- Text for the cancel button on delete bookmark dialog -->
    <string name="bookmark_delete_negative">Cancellar</string>
    <!-- Screen title for adding a bookmarks folder -->
    <string name="bookmark_add_folder">Adder dossier</string>
    <!-- Snackbar title that confirms a bookmark was saved into a folder. Parameter will be replaced by the name of the folder the bookmark was saved into. -->
    <string name="bookmark_saved_in_folder_snackbar">Salvate in “%s”</string>
    <!-- Snackbar edit button shown after a bookmark has been created. -->
    <string name="edit_bookmark_snackbar_action">REDIGER</string>
    <!-- Bookmark menu move button -->
    <string name="bookmark_menu_move_button">Mover</string>
    <!-- Bookmark overflow menu edit button -->
    <string name="bookmark_menu_edit_button">Rediger</string>
    <!-- Bookmark overflow menu copy button -->
    <string name="bookmark_menu_copy_button">Copiar</string>
    <!-- Bookmark overflow menu share button -->
    <string name="bookmark_menu_share_button">Compartir</string>
    <!-- Bookmark overflow menu open in new tab button -->
    <string name="bookmark_menu_open_in_new_tab_button">Aperir in un nove scheda
</string>
    <!-- Bookmark overflow menu open in private tab button -->
    <string name="bookmark_menu_open_in_private_tab_button">Aperir in scheda private</string>
    <!-- Bookmark overflow menu open all in tabs button -->
    <string name="bookmark_menu_open_all_in_tabs_button">Aperir totos in nove schedas</string>
    <!-- Bookmark overflow menu open all in private tabs button -->
    <string name="bookmark_menu_open_all_in_private_tabs_button">Aperir totos in nove schedas private</string>
    <!-- Bookmark overflow menu delete button -->
    <string name="bookmark_menu_delete_button">Deler</string>
    <!--Bookmark overflow menu save button -->
    <string name="bookmark_menu_save_button">Salvar</string>
    <!-- Bookmark multi select title in app bar
     The first parameter is the number of bookmarks selected -->
    <string name="bookmarks_multi_select_title">%1$d seligite</string>
    <!-- Bookmark editing screen title -->
    <string name="edit_bookmark_fragment_title">Modificar marcapagina</string>
    <!-- Bookmark folder editing screen title -->
    <string name="edit_bookmark_folder_fragment_title">Modificar dossier</string>
    <!-- Bookmark sign in button message -->
    <string name="bookmark_sign_in_button">Aperi session pro vider le marcapaginas synchronisate</string>
    <!-- Bookmark URL editing field label -->
    <string name="bookmark_url_label">URL</string>

    <!-- Bookmark FOLDER editing field label -->
    <string name="bookmark_folder_label">DOSSIER</string>

    <!-- Text indicating which folder a bookmark or folder will be saved in -->
    <string name="bookmark_save_in_label">Salvar in</string>
    <!-- Bookmark NAME editing field label -->
    <string name="bookmark_name_label">NOMINE</string>
    <!-- Label for a text input field for a bookmark or folder name -->
    <string name="bookmark_name_label_normal_case">Nomine</string>
    <!-- Bookmark add folder screen title -->
    <string name="bookmark_add_folder_fragment_label">Adder dossier</string>
    <!-- Bookmark select folder screen title -->
    <string name="bookmark_select_folder_fragment_label">Seliger un dossier</string>
    <!-- Bookmark editing error missing title -->
    <string name="bookmark_empty_title_error">Le titulo es obligatori</string>
    <!-- Bookmark editing error missing or improper URL -->
    <string name="bookmark_invalid_url_error">URL non valide</string>
    <!-- Bookmark screen message for empty bookmarks folder -->
    <string name="bookmarks_empty_message">Nulle marcapaginas hic</string>
    <!-- Bookmark snackbar message on deletion
     The first parameter is the host part of the URL of the bookmark deleted, if any -->
    <string name="bookmark_deletion_snackbar_message">Delite %1$s</string>
    <!-- Bookmark snackbar message on deleting multiple bookmarks not including folders-->
    <string name="bookmark_deletion_multiple_snackbar_message_2">Marcapaginas delite</string>
    <!-- Bookmark snackbar message on deleting multiple bookmarks including folders-->
    <string name="bookmark_deletion_multiple_snackbar_message_3">Deletion del dossiers seligite</string>
    <!-- Bookmark undo button for deletion snackbar action -->
    <string name="bookmark_undo_deletion">DISFACER</string>

    <!-- Bookmark snackbar message for deleting a single item. Parameter is the title of the item being deleted -->
    <string name="bookmark_delete_single_item">%s delite</string>
    <!-- Bookmark snackbar message for deleting multiple items. Parameter is the number of items being deleted -->
    <string name="bookmark_delete_multiple_items">Elementos delite: %s</string>
    <!-- Text for the button to search all bookmarks -->
    <string name="bookmark_search">Inserer terminos pro le recerca</string>

    <!-- Content description for the bookmark navigation bar back button -->
    <string name="bookmark_navigate_back_button_content_description">Navigar retro</string>
    <!-- Content description for the bookmark list new folder navigation bar button -->
    <string name="bookmark_add_new_folder_button_content_description">Adder un nove plica</string>

    <!-- Content description for the bookmark screen delete bookmark navigation bar button -->
    <string name="bookmark_delete_bookmark_content_description">Deler marcapagina</string>
    <!-- Content description for the bookmark screen delete bookmark folder navigation bar button -->
    <string name="bookmark_delete_folder_content_description">Deler plica</string>
    <!-- Content description for bookmark search floating action button -->
    <string name="bookmark_search_button_content_description">Cercar in marcapaginas</string>
    <!-- Content description for the overflow menu for a bookmark item. Paramter will a folder name or bookmark title. -->
    <string name="bookmark_item_menu_button_content_description">Menu de elementos pro %s</string>

    <!-- Title for the bookmark list empty state-->
    <string name="bookmark_empty_list_title">Nulle marcapaginas acora</string>
    <!-- Description for the bookmark list empty state when you're not signed into sync. -->
    <string name="bookmark_empty_list_guest_description">Salva le sitos durante le navigation. Accede pro acquirer le marcapaginas ab altere apparatos synchronisate.</string>
    <!-- Text for the button to navigate to sync authentication -->
    <string name="bookmark_empty_list_guest_cta">Accede pro synchronisar</string>

    <!-- Description for the bookmark list empty state when you're signed into sync. -->
    <string name="bookmark_empty_list_authenticated_description">Salva le sitos durante le navigation. Nos alsi acquirera marcapaginas ab altere apparatos synchronisate.</string>
    <!-- Description for the bookmark list empty state when you're in an empty folder. -->
    <string name="bookmark_empty_list_folder_description">Adde marcapaginas dum tu naviga pro trovar tu sitos preferite plus tarde.</string>

    <!-- Description for the add new folder button when selecting a folder. -->
    <string name="bookmark_select_folder_new_folder_button_title">Nove plica</string>

    <!-- Site Permissions -->
    <!-- Button label that take the user to the Android App setting -->
    <string name="phone_feature_go_to_settings">Ir a configurationes</string>
    <!-- Content description (not visible, for screen readers etc.): Quick settings sheet
        to give users access to site specific information / settings. For example:
        Secure settings status and a button to modify site permissions -->
    <string name="quick_settings_sheet">Folio rapide de parametros</string>
    <!-- Label that indicates that this option it the recommended one -->
    <string name="phone_feature_recommended">Recommendate</string>
    <!-- Button label for clearing all the information of site permissions-->
    <string name="clear_permissions">Revocar permissiones</string>
    <!-- Text for the OK button on Clear permissions dialog -->
    <string name="clear_permissions_positive">OK</string>
    <!-- Text for the cancel button on Clear permissions dialog -->
    <string name="clear_permissions_negative">Cancellar</string>
    <!-- Button label for clearing a site permission-->
    <string name="clear_permission">Revocar permission</string>
    <!-- Text for the OK button on Clear permission dialog -->
    <string name="clear_permission_positive">OK</string>
    <!-- Text for the cancel button on Clear permission dialog -->
    <string name="clear_permission_negative">Cancellar</string>
    <!-- Button label for clearing all the information on all sites-->
    <string name="clear_permissions_on_all_sites">Revocar permissiones sur tote le sitos</string>
    <!-- Preference for altering video and audio autoplay for all websites -->
    <string name="preference_browser_feature_autoplay">Autoreproduction</string>
    <!-- Preference for altering the camera access for all websites -->
    <string name="preference_phone_feature_camera">Camera</string>
    <!-- Preference for altering the microphone access for all websites -->
    <string name="preference_phone_feature_microphone">Microphono</string>
    <!-- Preference for altering the location access for all websites -->
    <string name="preference_phone_feature_location">Ubication</string>
    <!-- Preference for altering the notification access for all websites -->
    <string name="preference_phone_feature_notification">Notification</string>
    <!-- Preference for altering the persistent storage access for all websites -->
    <string name="preference_phone_feature_persistent_storage">Memoria persistente</string>
    <!-- Preference for altering the storage access setting for all websites -->
    <string name="preference_phone_feature_cross_origin_storage_access">Cookies inter sitos</string>
    <!-- Preference for altering the EME access for all websites -->
    <string name="preference_phone_feature_media_key_system_access">Contento protegite per DRM</string>
    <!-- Label that indicates that a permission must be asked always -->
    <string name="preference_option_phone_feature_ask_to_allow">Demandar pro permitter</string>
    <!-- Label that indicates that a permission must be blocked -->
    <string name="preference_option_phone_feature_blocked">Blocate</string>
    <!-- Label that indicates that a permission must be allowed -->
    <string name="preference_option_phone_feature_allowed">Permittite</string>
    <!--Label that indicates a permission is by the Android OS-->
    <string name="phone_feature_blocked_by_android">Blocate per Android</string>
    <!-- Preference for showing a list of websites that the default configurations won't apply to them -->
    <string name="preference_exceptions">Exceptiones</string>
    <!-- Summary of tracking protection preference if tracking protection is set to off -->
    <string name="tracking_protection_off">Inactive</string>
    <!-- Summary of tracking protection preference if tracking protection is set to standard -->
    <string name="tracking_protection_standard">Standard</string>
    <!-- Summary of tracking protection preference if tracking protection is set to strict -->
    <string name="tracking_protection_strict">Stricte</string>
    <!-- Summary of tracking protection preference if tracking protection is set to custom -->
    <string name="tracking_protection_custom">Personalisate</string>
    <!-- Label for global setting that indicates that all video and audio autoplay is allowed -->
    <string name="preference_option_autoplay_allowed2">Permitter audio e video</string>
    <!-- Label for site specific setting that indicates that all video and audio autoplay is allowed -->
    <string name="quick_setting_option_autoplay_allowed">Permitter audio e video</string>

    <!-- Label that indicates that video and audio autoplay is only allowed over Wi-Fi -->
    <string name="preference_option_autoplay_allowed_wifi_only2">Blocar audio e video solo sur datos mobile de cellula</string>
    <!-- Subtext that explains 'autoplay on Wi-Fi only' option -->
    <string name="preference_option_autoplay_allowed_wifi_subtext">On reproducera audios e videos solo sur wi-fi</string>
    <!-- Label for global setting that indicates that video autoplay is allowed, but audio autoplay is blocked -->
    <string name="preference_option_autoplay_block_audio2">Blocar solo audio</string>
    <!-- Label for site specific setting that indicates that video autoplay is allowed, but audio autoplay is blocked -->
    <string name="quick_setting_option_autoplay_block_audio">Blocar solo audio</string>
    <!-- Label for global setting that indicates that all video and audio autoplay is blocked -->
    <string name="preference_option_autoplay_blocked3">Blocar audio e video</string>
    <!-- Label for site specific setting that indicates that all video and audio autoplay is blocked -->
    <string name="quick_setting_option_autoplay_blocked">Blocar audio e video</string>
    <!-- Summary of delete browsing data on quit preference if it is set to on -->
    <string name="delete_browsing_data_quit_on">Active</string>
    <!-- Summary of delete browsing data on quit preference if it is set to off -->
    <string name="delete_browsing_data_quit_off">Inactive</string>

    <!-- Summary of studies preference if it is set to on -->
    <string name="studies_on">Active</string>
    <!-- Summary of studies data on quit preference if it is set to off -->
    <string name="studies_off">Inactive</string>

    <!-- Category header of a preference that allows a user to alter settings related to web permissions. -->
    <string name="preferences_category_permissions">Permissos</string>
    <!-- Category header of a preference that allows a user to alter settings related to web content. -->
    <string name="preferences_category_content">Contento</string>
    <!-- Preference for altering the default browsing mode. When enabled, the desktop site will always be requested. -->
    <string name="preference_feature_desktop_mode_default">Sempre requirer sito pro scriptorio</string>

    <!-- Collections -->
    <!-- Collections header on home fragment -->
    <string name="collections_header">Collectiones</string>
    <!-- Content description (not visible, for screen readers etc.): Opens the collection menu when pressed -->
    <string name="collection_menu_button_content_description">Menu del collection</string>
    <!-- Label to describe what collections are to a new user without any collections -->
    <string name="no_collections_description2">Collige le objectos que te importa.\nGruppa insimul recercas simile, sitos e schedas pro acceder rapidemente plus tarde.</string>

    <!-- Title for the "select tabs" step of the collection creator -->
    <string name="create_collection_select_tabs">Eliger schedas</string>
    <!-- Title for the "select collection" step of the collection creator -->
    <string name="create_collection_select_collection">Eliger un collection</string>
    <!-- Title for the "name collection" step of the collection creator -->
    <string name="create_collection_name_collection">Denominar le collection</string>
    <!-- Button to add new collection for the "select collection" step of the collection creator -->
    <string name="create_collection_add_new_collection">Adder nove collection</string>
    <!-- Button to select all tabs in the "select tabs" step of the collection creator -->
    <string name="create_collection_select_all">Seliger toto</string>

    <!-- Button to deselect all tabs in the "select tabs" step of the collection creator -->
    <string name="create_collection_deselect_all">Deseliger toto</string>
    <!-- Text to prompt users to select the tabs to save in the "select tabs" step of the collection creator -->
    <string name="create_collection_save_to_collection_empty">Elige le schedas a salvar</string>

    <!-- Text to show users how many tabs they have selected in the "select tabs" step of the collection creator.
     %d is a placeholder for the number of tabs selected. -->
    <string name="create_collection_save_to_collection_tabs_selected">%d schedas seligite</string>
    <!-- Text to show users they have one tab selected in the "select tabs" step of the collection creator.
    %d is a placeholder for the number of tabs selected. -->
    <string name="create_collection_save_to_collection_tab_selected">%d scheda seligite</string>
    <!-- Text shown in snackbar when multiple tabs have been saved in a collection -->
    <string name="create_collection_tabs_saved">Schedas salvate!</string>
    <!-- Text shown in snackbar when one or multiple tabs have been saved in a new collection -->
    <string name="create_collection_tabs_saved_new_collection">Collection salvate!</string>
    <!-- Text shown in snackbar when one tab has been saved in a collection -->
    <string name="create_collection_tab_saved">Scheda salvate!</string>
    <!-- Content description (not visible, for screen readers etc.): button to close the collection creator -->
    <string name="create_collection_close">Clauder</string>
    <!-- Button to save currently selected tabs in the "select tabs" step of the collection creator-->
    <string name="create_collection_save">Salvar</string>
    <!-- Snackbar action to view the collection the user just created or updated -->
    <string name="create_collection_view">Vider</string>

    <!-- Text for the OK button from collection dialogs -->
    <string name="create_collection_positive">OK</string>
    <!-- Text for the cancel button from collection dialogs -->
    <string name="create_collection_negative">Cancellar</string>

    <!-- Default name for a new collection in "name new collection" step of the collection creator. %d is a placeholder for the number of collections-->
    <string name="create_collection_default_name">Collection %d</string>

    <!-- Share -->
    <!-- Share screen header -->
    <string name="share_header_2">Compartir</string>
    <!-- Content description (not visible, for screen readers etc.):
        "Share" button. Opens the share menu when pressed. -->
    <string name="share_button_content_description">Compartir</string>

    <!-- Text for the Save to PDF feature in the share menu -->
    <string name="share_save_to_pdf">Salvar como PDF</string>
    <!-- Text for error message when generating a PDF file Text. -->
    <string name="unable_to_save_to_pdf_error">Impossibile generar file PDF</string>
    <!-- Text for standard error snackbar dismiss button. -->
    <string name="standard_snackbar_error_dismiss">Ignorar</string>
    <!-- Text for error message when printing a page and it fails. -->
    <string name="unable_to_print_page_error">Impossibile imprimer iste pagina</string>
    <!-- Text for the print feature in the share and browser menu -->
    <string name="menu_print">Imprimer</string>
    <!-- Sub-header in the dialog to share a link to another sync device -->
    <string name="share_device_subheader">Inviar a un apparato</string>
    <!-- Sub-header in the dialog to share a link to an app from the full list -->
    <string name="share_link_all_apps_subheader">Tote le actiones</string>
    <!-- Sub-header in the dialog to share a link to an app from the most-recent sorted list -->
    <string name="share_link_recent_apps_subheader">Usate recentemente</string>

    <!-- Text for the copy link action in the share screen. -->
    <string name="share_copy_link_to_clipboard">Copiar al area de transferentia</string>
    <!-- Toast shown after copying link to clipboard -->
    <string name="toast_copy_link_to_clipboard">Copiate al area de transferentia</string>
    <!-- An option from the share dialog to sign into sync -->
    <string name="sync_sign_in">Aperir session in Sync</string>
     <!-- An option from the three dot menu to sync and save data -->
    <string name="sync_menu_sync_and_save_data">Synchronisar e salvar datos</string>
    <!-- An option from the share dialog to send link to all other sync devices -->
    <string name="sync_send_to_all">Inviar a tote le apparatos</string>
    <!-- An option from the share dialog to reconnect to sync -->
    <string name="sync_reconnect">Reconnecter se a Sync</string>
    <!-- Text displayed when sync is offline and cannot be accessed -->
    <string name="sync_offline">Foras de linea</string>
    <!-- An option to connect additional devices -->
    <string name="sync_connect_device">Connecter un altere apparato</string>
    <!-- The dialog text shown when additional devices are not available -->
    <string name="sync_connect_device_dialog" tools:ignore="BrandUsage">Pro inviar un scheda, aperi session in Firefox sur al minus un altere apparato.</string>
    <!-- Confirmation dialog button -->
    <string name="sync_confirmation_button">Comprendite</string>
    <!-- Share error message -->
    <string name="share_error_snackbar">Impossibile compartir con iste app</string>
    <!-- Add new device screen title -->
    <string name="sync_add_new_device_title">Inviar a un apparato</string>
    <!-- Text for the warning message on the Add new device screen -->
    <string name="sync_add_new_device_message">Nulle apparato connectite</string>

    <!-- Text for the button to learn about sending tabs -->
    <string name="sync_add_new_device_learn_button">Saper plus sur le invio de schedas…</string>
    <!-- Text for the button to connect another device -->
    <string name="sync_add_new_device_connect_button">Connecter un altere apparato…</string>

    <!-- Notifications -->
    <!-- Text shown in the notification that pops up to remind the user that a private browsing session is active. -->
    <string name="notification_pbm_delete_text_2">Clauder schedas private</string>


    <!-- Text shown in the notification that pops up to remind the user that a private browsing session is active for Android 14+ -->
    <string name="notification_erase_title_android_14">Clauder schedas private?</string>
    <string name="notification_erase_text_android_14">Tocca o rola iste aviso pro clauder schedas private.</string>

    <!-- Name of the marketing notification channel. Displayed in the "App notifications" system settings for the app -->
    <string name="notification_marketing_channel_name">Marketing</string>

    <!-- Title shown in the notification that pops up to remind the user to set fenix as default browser.
    The app name is in the text, due to limitations with localizing Nimbus experiments -->
    <string name="nimbus_notification_default_browser_title" tools:ignore="BrandUsage,UnusedResources">Firefox es veloce e private</string>
    <!-- Text shown in the notification that pops up to remind the user to set fenix as default browser.
    The app name is in the text, due to limitations with localizing Nimbus experiments -->
    <string name="nimbus_notification_default_browser_text" tools:ignore="BrandUsage,UnusedResources">Rende Firefox tu navigator predefinite</string>
    <!-- Title shown in the notification that pops up to re-engage the user -->
    <string name="notification_re_engagement_title">Essaya le navigation private</string>

    <!-- Text shown in the notification that pops up to re-engage the user.
    %1$s is a placeholder that will be replaced by the app name. -->
    <string name="notification_re_engagement_text">Navigar sin cookies o chronologia salvate in %1$s</string>

    <!-- Title A shown in the notification that pops up to re-engage the user -->
    <string name="notification_re_engagement_A_title">Naviga sin lassar un tracia</string>
    <!-- Text A shown in the notification that pops up to re-engage the user.
    %1$s is a placeholder that will be replaced by the app name. -->
    <string name="notification_re_engagement_A_text">Le navigation private in %1$s non reserva tu info.</string>
    <!-- Title B shown in the notification that pops up to re-engage the user -->
    <string name="notification_re_engagement_B_title">Comencia tu prime recerca</string>
    <!-- Text B shown in the notification that pops up to re-engage the user -->
    <string name="notification_re_engagement_B_text">Trova alco in proximitate. O discoperi alco amusante.</string>

    <!-- Survey -->
    <!-- Text shown in the fullscreen message that pops up to ask user to take a short survey.
    The app name is in the text, due to limitations with localizing Nimbus experiments -->
    <string name="nimbus_survey_message_text" tools:ignore="BrandUsage">Per favor adjuta a render Firefox melior redigente un breve questionario.</string>
    <!-- Preference for taking the short survey. -->
    <string name="preferences_take_survey">Participar al questionario</string>
    <!-- Preference for not taking the short survey. -->
    <string name="preferences_not_take_survey">No, gratias</string>

    <!-- Snackbar -->
    <!-- Text shown in snackbar when user deletes a collection -->
    <string name="snackbar_collection_deleted">Collection delite</string>
    <!-- Text shown in snackbar when user renames a collection -->
    <string name="snackbar_collection_renamed">Collection renominate</string>
    <!-- Text shown in snackbar when user closes a tab -->
    <string name="snackbar_tab_closed">Scheda claudite</string>
    <!-- Text shown in snackbar when user closes all tabs -->
    <string name="snackbar_tabs_closed">Schedas claudite</string>
    <!-- Text shown in snackbar when user closes multiple inactive tabs. %1$s will be replaced with the number of tabs closed. -->
    <string name="snackbar_num_tabs_closed">Schedas claudite: %1$s</string>
    <!-- Text shown in snackbar when user bookmarks a list of tabs. Parameter will be replaced by the name of the folder the bookmark was saved into.-->
    <string name="snackbar_message_bookmarks_saved_in">Marcapaginas salvate in “%s”!</string>
    <!-- Text shown in snackbar when user adds a site to shortcuts -->
    <string name="snackbar_added_to_shortcuts">Addite a vias breve!</string>
    <!-- Text shown in snackbar when user closes a private tab -->
    <string name="snackbar_private_tab_closed">Scheda private claudite</string>
    <!-- Text shown in snackbar when user closes all private tabs -->
    <string name="snackbar_private_tabs_closed">Schedas private claudite</string>
    <!-- Text shown in snackbar when user erases their private browsing data -->
    <string name="snackbar_private_data_deleted">Datos de navigation private delite</string>
    <!-- Text shown in snackbar to undo deleting a tab, top site or collection -->
    <string name="snackbar_deleted_undo">DISFACER</string>
    <!-- Text shown in snackbar when user removes a top site -->
    <string name="snackbar_top_site_removed">Sito removite</string>
    <!-- QR code scanner prompt which appears after scanning a code, but before navigating to it
        First parameter is the name of the app, second parameter is the URL or text scanned-->
    <string name="qr_scanner_confirmation_dialog_message">Permitte a %1$s aperir %2$s</string>
    <!-- QR code scanner prompt dialog positive option to allow navigation to scanned link -->
    <string name="qr_scanner_dialog_positive">PERMITTER</string>
    <!-- QR code scanner prompt dialog positive option to deny navigation to scanned link -->
    <string name="qr_scanner_dialog_negative">NEGAR</string>
    <!-- QR code scanner prompt dialog error message shown when a hostname does not contain http or https. -->
    <string name="qr_scanner_dialog_invalid">Adresse web non valide.</string>
    <!-- QR code scanner prompt dialog positive option when there is an error -->
    <string name="qr_scanner_dialog_invalid_ok">OK</string>
    <!-- Tab collection deletion prompt dialog message. Placeholder will be replaced with the collection name -->
    <string name="tab_collection_dialog_message">Desira tu vermente deler %1$s?</string>
    <!-- Tab collection deletion prompt dialog option to delete the collection -->
    <string name="tab_collection_dialog_positive">Deler</string>
    <!-- Message for copying the URL via long press on the toolbar -->
    <string name="url_copied">URL copiate</string>
    <!-- Sample text for accessibility font size -->
    <string name="accessibility_text_size_sample_text_1">Isto es texto exemplo. Illo es hic pro monstrar como le texto apparera quando tu accrescera o decrescera le dimension con iste parametro.</string>
    <!-- Summary for Accessibility Text Size Scaling Preference -->
    <string name="preference_accessibility_text_size_summary">Rende le texto sur sitos web plus o minus grande</string>
    <!-- Title for Accessibility Text Size Scaling Preference -->
    <string name="preference_accessibility_font_size_title">Dimension del characteres</string>

    <!-- Title for Accessibility Text Automatic Size Scaling Preference -->
    <string name="preference_accessibility_auto_size_2">Dimensionamento automatic del characteres
</string>
    <!-- Summary for Accessibility Text Automatic Size Scaling Preference -->
    <string name="preference_accessibility_auto_size_summary">Le dimension del characteres cercara le concordantias in tu parametros de Android. Disactiva hic le gestion del dimension del characteres.</string>

    <!-- Title for the Delete browsing data preference -->
    <string name="preferences_delete_browsing_data">Deler datos de navigation</string>
    <!-- Title for the tabs item in Delete browsing data -->
    <string name="preferences_delete_browsing_data_tabs_title_2">Aperir le schedas</string>
    <!-- Subtitle for the tabs item in Delete browsing data, parameter will be replaced with the number of open tabs -->
    <string name="preferences_delete_browsing_data_tabs_subtitle">%d schedas</string>

    <!-- Title for the data and history items in Delete browsing data -->
    <!-- Title for the history item in Delete browsing data -->
    <string name="preferences_delete_browsing_data_browsing_history_title">Chronologia de navigation</string>
    <!-- Subtitle for the data and history items in delete browsing data, parameter will be replaced with the
        number of history items the user has -->
    <string name="preferences_delete_browsing_data_browsing_data_subtitle">%d adresses</string>
    <!-- Title for the cookies and site data items in Delete browsing data -->
    <string name="preferences_delete_browsing_data_cookies_and_site_data">Cookies e datos de sitos</string>
    <!-- Subtitle for the cookies item in Delete browsing data -->
    <string name="preferences_delete_browsing_data_cookies_subtitle">Tu session essera claudite in le major parte del sitos</string>
    <!-- Title for the cached images and files item in Delete browsing data -->
    <string name="preferences_delete_browsing_data_cached_files">Imagines e files in cache</string>
    <!-- Subtitle for the cached images and files item in Delete browsing data -->
    <string name="preferences_delete_browsing_data_cached_files_subtitle">Libera spatio de immagazinage</string>
    <!-- Title for the site permissions item in Delete browsing data -->
    <string name="preferences_delete_browsing_data_site_permissions">Permissiones del sito</string>
    <!-- Title for the downloads item in Delete browsing data -->
    <string name="preferences_delete_browsing_data_downloads">Discargamentos</string>
    <!-- Text for the button to delete browsing data -->
    <string name="preferences_delete_browsing_data_button">Deler datos de navigation</string>

    <!-- Title for the Delete browsing data on quit preference -->
    <string name="preferences_delete_browsing_data_on_quit">Deler datos de navigation al congedo</string>
    <!-- Summary for the Delete browsing data on quit preference. "Quit" translation should match delete_browsing_data_on_quit_action translation. -->
    <string name="preference_summary_delete_browsing_data_on_quit_2">Dele automaticamente le datos de navigation quando tu lo selige \&quot;Quitar&quot;\ del menu principal</string>
    <!-- Action item in menu for the Delete browsing data on quit feature -->
    <string name="delete_browsing_data_on_quit_action">Quitar</string>

    <!-- Title text of a delete browsing data dialog. -->
    <string name="delete_history_prompt_title">Intervallo pro deler</string>
    <!-- Body text of a delete browsing data dialog. -->
    <string name="delete_history_prompt_body_2">Remove le chronologia (includite illo synchronisate ab altere apparatos)</string>
    <!-- Radio button in the delete browsing data dialog to delete history items for the last hour. -->
    <string name="delete_history_prompt_button_last_hour">Ultime hora</string>
    <!-- Radio button in the delete browsing data dialog to delete history items for today and yesterday. -->
    <string name="delete_history_prompt_button_today_and_yesterday">Hodie e heri</string>
    <!-- Radio button in the delete browsing data dialog to delete all history. -->
    <string name="delete_history_prompt_button_everything">Toto</string>

    <!-- Dialog message to the user asking to delete browsing data. Parameter will be replaced by app name. -->
    <string name="delete_browsing_data_prompt_message_3">%s delera le datos de navigation eligite.
</string>
    <!-- Text for the cancel button for the data deletion dialog -->
    <string name="delete_browsing_data_prompt_cancel">Cancellar</string>
    <!-- Text for the allow button for the data deletion dialog -->
    <string name="delete_browsing_data_prompt_allow">Deler</string>
    <!-- Text for the snackbar confirmation that the data was deleted -->
    <string name="preferences_delete_browsing_data_snackbar">Datos de navigation delite</string>
    <!-- Text for the snackbar to show the user that the deletion of browsing data is in progress -->
    <string name="deleting_browsing_data_in_progress">Deletion del datos de navigation…</string>

    <!-- Dialog message to the user asking to delete all history items inside the opened group. Parameter will be replaced by a history group name. -->
    <string name="delete_all_history_group_prompt_message">Deler tote le sitos in “%s”</string>
    <!-- Text for the cancel button for the history group deletion dialog -->
    <string name="delete_history_group_prompt_cancel">Cancellar</string>
    <!-- Text for the allow button for the history group dialog -->
    <string name="delete_history_group_prompt_allow">Deler</string>
    <!-- Text for the snackbar confirmation that the history group was deleted -->
    <string name="delete_history_group_snackbar">Gruppo delete</string>

    <!-- Onboarding -->
    <!-- text to display in the snackbar once account is signed-in -->
    <string name="onboarding_firefox_account_sync_is_on">Sync es activate</string>

    <!-- Onboarding theme -->
    <!-- Text shown in snackbar when multiple tabs have been sent to device -->
    <string name="sync_sent_tabs_snackbar">Schedas inviate!</string>
    <!-- Text shown in snackbar when one tab has been sent to device  -->
    <string name="sync_sent_tab_snackbar">Scheda inviate!</string>
    <!-- Text shown in snackbar when sharing tabs failed  -->
    <string name="sync_sent_tab_error_snackbar">Schedas inviar</string>
    <!-- Text shown in snackbar for the "retry" action that the user has after sharing tabs failed -->
    <string name="sync_sent_tab_error_snackbar_action">RETENTAR</string>

    <!-- Title of QR Pairing Fragment -->
    <string name="sync_scan_code">Scannar le codice</string>
    <!-- Instructions on how to access pairing -->
    <string name="sign_in_instructions" tools:ignore="BrandUsage"><![CDATA[Aperi Firefox sur tu computator e va a  <b>https://firefox.com/pair</b>]]></string>
    <!-- Text shown for sign in pairing when ready -->
    <string name="sign_in_ready_for_scan">Preste a scannar</string>
    <!-- Text shown for settings option for sign with pairing -->
    <string name="sign_in_with_camera">Accede con tu camera</string>
    <!-- Text shown for settings option for sign with email -->
    <string name="sign_in_with_email">Alteremente usa un email</string>
    <!-- Text shown for settings option for create new account text.'Firefox' intentionally hardcoded here.-->
    <string name="sign_in_create_account_text" tools:ignore="BrandUsage"><![CDATA[Nulle conto? <u>Crea un</u>pro synchronisar Firefox inter apparatos.]]></string>
    <!-- Text shown in confirmation dialog to sign out of account. The first parameter is the name of the app (e.g. Firefox Preview) -->
    <string name="sign_out_confirmation_message_2">%s cessara synchronisar con tu conto, ma non delera ulle tu datos de navigation sur iste apparato.</string>
    <!-- Option to continue signing out of account shown in confirmation dialog to sign out of account -->
    <string name="sign_out_disconnect">Disconnecter</string>
    <!-- Option to cancel signing out shown in confirmation dialog to sign out of account -->
    <string name="sign_out_cancel">Cancellar</string>

    <!-- Error message snackbar shown after the user tried to select a default folder which cannot be altered -->
    <string name="bookmark_cannot_edit_root">Impossibile modificar dossiers predefinite</string>

    <!-- Enhanced Tracking Protection -->
    <!-- Link displayed in enhanced tracking protection panel to access tracking protection settings -->
    <string name="etp_settings">Parametros de protection</string>
    <!-- Preference title for enhanced tracking protection settings -->
    <string name="preference_enhanced_tracking_protection">Protection antitraciamento reinfortiate</string>
    <!-- Preference summary for enhanced tracking protection settings on/off switch -->
    <string name="preference_enhanced_tracking_protection_summary">Ora con le Protection total del cookies, nostre ancora plus potente barriera contra traciatores inter-sitos.</string>
    <!-- Description of enhanced tracking protection. The parameter is the name of the application (For example: Firefox Fenix) -->
    <string name="preference_enhanced_tracking_protection_explanation_2">%s te protege contra multe del traciatores commun que seque lo que tu face in linea.
</string>
    <!-- Text displayed that links to website about enhanced tracking protection -->
    <string name="preference_enhanced_tracking_protection_explanation_learn_more">Saper plus</string>
    <!-- Preference for enhanced tracking protection for the standard protection settings -->
    <string name="preference_enhanced_tracking_protection_standard_default_1">Standard (predefinite)</string>
    <!-- Preference description for enhanced tracking protection for the standard protection settings -->
    <string name="preference_enhanced_tracking_protection_standard_description_5">Le paginas cargara normalmente, ma blocara minus traciatores.</string>
    <!--  Accessibility text for the Standard protection information icon  -->
    <string name="preference_enhanced_tracking_protection_standard_info_button">Lo que es blocate per standard protection de traciamento</string>
    <!-- Preference for enhanced tracking protection for the strict protection settings -->
    <string name="preference_enhanced_tracking_protection_strict">Stricte</string>

    <!-- Preference description for enhanced tracking protection for the strict protection settings -->
    <string name="preference_enhanced_tracking_protection_strict_description_4">Plus forte protection de traciamento e prestation plus veloce, ma alcun sitos pote non functionar correctemente.</string>
    <!--  Accessibility text for the Strict protection information icon  -->
    <string name="preference_enhanced_tracking_protection_strict_info_button">Lo que es blocate per standard protection de traciamento</string>
    <!-- Preference for enhanced tracking protection for the custom protection settings -->
    <string name="preference_enhanced_tracking_protection_custom">Personalisate</string>
    <!-- Preference description for enhanced tracking protection for the strict protection settings -->
    <string name="preference_enhanced_tracking_protection_custom_description_2">Elige qual traciatores e scripts blocar.</string>
    <!--  Accessibility text for the Strict protection information icon  -->
    <string name="preference_enhanced_tracking_protection_custom_info_button">Lo que es blocate per rigorose protection de traciamento</string>
    <!-- Header for categories that are being blocked by current Enhanced Tracking Protection settings -->
    <!-- Preference for enhanced tracking protection for the custom protection settings for cookies-->
    <string name="preference_enhanced_tracking_protection_custom_cookies">Cookies</string>
    <!-- Option for enhanced tracking protection for the custom protection settings for cookies-->
    <string name="preference_enhanced_tracking_protection_custom_cookies_1">Traciatores inter sitos e de retes social</string>
    <!-- Option for enhanced tracking protection for the custom protection settings for cookies-->
    <string name="preference_enhanced_tracking_protection_custom_cookies_2">Cookie de sitos web non visitate</string>
    <!-- Option for enhanced tracking protection for the custom protection settings for cookies-->
    <string name="preference_enhanced_tracking_protection_custom_cookies_3">Tote le cookies de tertie-partes (pote causar que sitos web collabe)</string>
    <!-- Option for enhanced tracking protection for the custom protection settings for cookies-->
    <string name="preference_enhanced_tracking_protection_custom_cookies_4">Tote le cookies (causara que sitos web collabe)</string>
    <!-- Option for enhanced tracking protection for the custom protection settings for cookies-->
    <string name="preference_enhanced_tracking_protection_custom_cookies_5">Isolar le cookies inter sitos</string>
    <!-- Preference for Global Privacy Control for the custom privacy settings for Global Privacy Control. '&amp;' is replaced with the ampersand symbol: &-->
    <string name="preference_enhanced_tracking_protection_custom_global_privacy_control">Dicer al sitos web de non compartir ni vender datos</string>
    <!-- Preference for enhanced tracking protection for the custom protection settings for tracking content -->
    <string name="preference_enhanced_tracking_protection_custom_tracking_content">Contento traciante</string>
    <!-- Option for enhanced tracking protection for the custom protection settings for tracking content-->
    <string name="preference_enhanced_tracking_protection_custom_tracking_content_1">In tote le schedas</string>
    <!-- Option for enhanced tracking protection for the custom protection settings for tracking content-->
    <string name="preference_enhanced_tracking_protection_custom_tracking_content_2">Solo in schedas private</string>
    <!-- Preference for enhanced tracking protection for the custom protection settings -->
    <string name="preference_enhanced_tracking_protection_custom_cryptominers">Cryptominatores</string>
    <!-- Preference for enhanced tracking protection for the custom protection settings -->
    <string name="preference_enhanced_tracking_protection_custom_known_fingerprinters">Dactylogrammatores note</string>
    <!-- Button label for navigating to the Enhanced Tracking Protection details -->
    <string name="enhanced_tracking_protection_details">Detalios</string>
    <!-- Header for categories that are being being blocked by current Enhanced Tracking Protection settings -->
    <string name="enhanced_tracking_protection_blocked">Blocate</string>
    <!-- Header for categories that are being not being blocked by current Enhanced Tracking Protection settings -->
    <string name="enhanced_tracking_protection_allowed">Permittite</string>
    <!-- Category of trackers (social media trackers) that can be blocked by Enhanced Tracking Protection -->
    <string name="etp_social_media_trackers_title">Traciatores de retes social</string>
    <!-- Description of social media trackers that can be blocked by Enhanced Tracking Protection -->
    <string name="etp_social_media_trackers_description">Limita le capacitate de retes social de traciar tu activitate de navigation circum le web.</string>
    <!-- Category of trackers (cross-site tracking cookies) that can be blocked by Enhanced Tracking Protection -->
    <string name="etp_cookies_title">Cookies de traciamento inter sitos</string>
    <!-- Category of trackers (cross-site tracking cookies) that can be blocked by Enhanced Tracking Protection -->
    <string name="etp_cookies_title_2">Cookies inter sitos</string>
    <!-- Description of cross-site tracking cookies that can be blocked by Enhanced Tracking Protection -->
    <string name="etp_cookies_description">Bloca cookies que retes e companias de analyse datos publicitari usa pro compilar tu datos de navigation inter multe sitos.</string>
    <!-- Description of cross-site tracking cookies that can be blocked by Enhanced Tracking Protection -->
    <string name="etp_cookies_description_2">Le protection total contra le cookies isola le cookies ab le sito ubi tu es, assi le traciatores non pote sequer te inter sitos differente.</string>
    <!-- Category of trackers (cryptominers) that can be blocked by Enhanced Tracking Protection -->
    <string name="etp_cryptominers_title">Cryptominatores</string>
    <!-- Description of cryptominers that can be blocked by Enhanced Tracking Protection -->
    <string name="etp_cryptominers_description">Impedi scripts maligne de ganiar accesso a tu apparato pro minar moneta digital.</string>
    <!-- Description of fingerprinters that can be blocked by Enhanced Tracking Protection -->
    <string name="etp_known_fingerprinters_description">Impedi al datos identificative unic, que pote esser usate pro scopos de traciamento, de esser colligite re tu apparato.</string>
    <!-- Category of trackers (tracking content) that can be blocked by Enhanced Tracking Protection -->
    <string name="etp_tracking_content_title">Contento traciante</string>

    <!-- Description of tracking content that can be blocked by Enhanced Tracking Protection -->
    <string name="etp_tracking_content_description">Impedi cargar avisos publicitari, videos e altere contento externe que contine codification de traciamento. Pote interessar le functionalitate de alcun sito web.</string>
    <!-- Enhanced Tracking Protection message that protection is currently on for this site -->
    <string name="etp_panel_on">Le protectiones es ACTIVE pro iste sito</string>
    <!-- Enhanced Tracking Protection message that protection is currently off for this site -->
    <string name="etp_panel_off">Protectiones es INACTIVE pro iste sito</string>
    <!-- Header for exceptions list for which sites enhanced tracking protection is always off -->
    <string name="enhanced_tracking_protection_exceptions">Le protection contra-traciamento reinfortiate es inactive pro iste sitos web</string>
    <!-- Content description (not visible, for screen readers etc.): Navigate
    back from ETP details (Ex: Tracking content) -->
    <string name="etp_back_button_content_description">Naviga a retro</string>
    <!-- About page link text to open what's new link -->
    <string name="about_whats_new">Lo que es nove in %s</string>
    <!-- Open source licenses page title
    The first parameter is the app name -->
    <string name="open_source_licenses_title">%s | Bibliothecas OSS</string>

    <!-- Category of trackers (redirect trackers) that can be blocked by Enhanced Tracking Protection -->
    <string name="etp_redirect_trackers_title">Traciatores de re-direction</string>

    <!-- Description of redirect tracker cookies that can be blocked by Enhanced Tracking Protection -->
    <string name="etp_redirect_trackers_description">Clara cookies definite per re-directiones a note sitos web de traciamento.</string>

    <!-- Preference for fingerprinting protection for the custom protection settings -->
    <string name="etp_suspected_fingerprinters_title">Dactylogrammatores suspecte</string>
    <!-- Description of fingerprinters that can be blocked by fingerprinting protection -->
    <string name="etp_suspected_fingerprinters_description">Activar le protection contra le dactylogrammator pro blocar suspecte dactylogrammatores.</string>
    <!-- Category of trackers (fingerprinters) that can be blocked by Enhanced Tracking Protection -->
    <string name="etp_known_fingerprinters_title">Dactylogrammatores note</string>
    <!-- Description of the SmartBlock Enhanced Tracking Protection feature. The * symbol is intentionally hardcoded here,
         as we use it on the UI to indicate which trackers have been partially unblocked.  -->
    <string name="preference_etp_smartblock_description">Alcun traciatores marcate infra ha essite partialmente disblocate sur iste pagina, perque tu ha interagite con illos *.</string>
    <!-- Text displayed that links to website about enhanced tracking protection SmartBlock -->
    <string name="preference_etp_smartblock_learn_more">Saper plus</string>

    <!-- Content description (not visible, for screen readers etc.):
    Enhanced tracking protection exception preference icon for ETP settings. -->
    <string name="preference_etp_exceptions_icon_description">Icone de preferentia de exception al protection reinfortiate contra le traciamento</string>

    <!-- About page link text to open support link -->
    <string name="about_support">Supporto</string>
    <!-- About page link text to list of past crashes (like about:crashes on desktop) -->
    <string name="about_crashes">Crashes</string>
    <!-- About page link text to open privacy notice link -->
    <string name="about_privacy_notice">Aviso de confidentialitate</string>
    <!-- About page link text to open know your rights link -->
    <string name="about_know_your_rights">Prende acto de tu derectos</string>

    <!-- About page link text to open licensing information link -->
    <string name="about_licensing_information">Informationes de licentias</string>

    <!-- About page link text to open a screen with libraries that are used -->
    <string name="about_other_open_source_libraries">Bibliothecas que nos usa</string>
    <!-- Toast shown to the user when they are activating the secret dev menu
        The first parameter is number of long clicks left to enable the menu -->
    <string name="about_debug_menu_toast_progress">Menu de depuration: %1$d clic(s) restate pro activar</string>
    <string name="about_debug_menu_toast_done">Menu de depuration activate</string>

    <!-- Browser long press popup menu -->
    <!-- Copy the current url -->
    <string name="browser_toolbar_long_press_popup_copy">Copiar</string>
    <!-- Paste & go the text in the clipboard. '&amp;' is replaced with the ampersand symbol: & -->
    <string name="browser_toolbar_long_press_popup_paste_and_go">Collar e ir</string>
    <!-- Paste the text in the clipboard -->
    <string name="browser_toolbar_long_press_popup_paste">Collar</string>
    <!-- Snackbar message shown after an URL has been copied to clipboard. -->
    <string name="browser_toolbar_url_copied_to_clipboard_snackbar">URL copiate al area de transferentia</string>

    <!-- Title text for the Add To Homescreen dialog -->
    <string name="add_to_homescreen_title">Adder al pagina initial</string>
    <!-- Cancel button text for the Add to Homescreen dialog -->
    <string name="add_to_homescreen_cancel">Cancellar</string>
    <!-- Add button text for the Add to Homescreen dialog -->
    <string name="add_to_homescreen_add">Adder</string>
    <!-- Continue to website button text for the first-time Add to Homescreen dialog -->
    <string name="add_to_homescreen_continue">Continuar al sito web</string>

    <!-- Placeholder text for the TextView in the Add to Homescreen dialog -->
    <string name="add_to_homescreen_text_placeholder">Nomine via-breve</string>
    <!-- Describes the add to homescreen functionality -->
    <string name="add_to_homescreen_description_2">Tu pote facilemente adder iste sito web al Pagina initial de tu apparato pro haber accesso instantanee e navigar plus veloce con un experientia simile al app.</string>

    <!-- Preference for managing the settings for logins and passwords in Fenix -->
    <string name="preferences_passwords_logins_and_passwords_2">Contrasignos</string>
    <!-- Preference for managing the saving of logins and passwords in Fenix -->
    <string name="preferences_passwords_save_logins_2">Salvar contrasignos</string>
    <!-- Preference option for asking to save passwords in Fenix -->
    <string name="preferences_passwords_save_logins_ask_to_save">Demandar pro salvar</string>
    <!-- Preference option for never saving passwords in Fenix -->
    <string name="preferences_passwords_save_logins_never_save">Non salvar jammais</string>

    <!-- Preference for autofilling saved logins in Firefox (in web content), %1$s will be replaced with the app name -->
    <string name="preferences_passwords_autofill2">Plenar %1$s</string>
    <!-- Description for the preference for autofilling saved logins in Firefox (in web content), %1$s will be replaced with the app name -->
    <string name="preferences_passwords_autofill_description">Plenar e salvar nomines de usator e contrasignos in sitos web usante %1$s.</string>
    <!-- Preference for autofilling logins from Fenix in other apps (e.g. autofilling the Twitter app) -->
    <string name="preferences_android_autofill">Plenar in altere apps</string>

    <!-- Description for the preference for autofilling logins from Fenix in other apps (e.g. autofilling the Twitter app) -->
    <string name="preferences_android_autofill_description">Plenar nomines de usator e contrasignos in altere apps sur tu apparato.</string>

    <!-- Preference option for adding a password -->
    <string name="preferences_logins_add_login_2">Adder contrasigno</string>

    <!-- Preference for syncing saved passwords in Fenix -->
    <string name="preferences_passwords_sync_logins_2">Synchronisar contrasignos</string>
    <!-- Preference for syncing saved passwords in Fenix, when not signed in-->
    <string name="preferences_passwords_sync_logins_across_devices_2">Synchronisar contrasignos inter apparatos</string>
    <!-- Preference to access list of saved passwords -->
    <string name="preferences_passwords_saved_logins_2">Contrasignos salvate</string>
    <!-- Description of empty list of saved passwords. Placeholder is replaced with app name.  -->
    <string name="preferences_passwords_saved_logins_description_empty_text_2">Le contrasignos que tu salva o synchronisa in %s sera listate ci. Tote le contrasignos que tu salva es cryptate.</string>
    <!-- Clickable text for opening an external link for more information about Sync. -->
    <string name="preferences_passwords_saved_logins_description_empty_learn_more_link_2">Apprender plus re le synchronisation</string>
    <!-- Preference to access list of login exceptions that we never save logins for -->
    <string name="preferences_passwords_exceptions">Exceptiones</string>
    <!-- Empty description of list of login exceptions that we never save passwords for. Parameter will be replaced by app name. -->
    <string name="preferences_passwords_exceptions_description_empty_2">%s non salvara le password pro le sitos ci listate.</string>
    <!-- Description of list of login exceptions that we never save passwords for. Parameter will be replaced by app name. -->
    <string name="preferences_passwords_exceptions_description_2">%s non salvara le contrasignos pro iste sitos.</string>
    <!-- Text on button to remove all saved login exceptions -->
    <string name="preferences_passwords_exceptions_remove_all">Deler tote le exceptiones</string>
    <!-- Hint for search box in passwords list -->
    <string name="preferences_passwords_saved_logins_search_2">Cercar contrasignos</string>
    <!-- The header for the site that a login is for -->
    <string name="preferences_passwords_saved_logins_site">Sito</string>
    <!-- The header for the username for a login -->
    <string name="preferences_passwords_saved_logins_username">Nomine de usator</string>
    <!-- The header for the password for a login -->
    <string name="preferences_passwords_saved_logins_password">Contrasigno</string>
    <!-- Shown in snackbar to tell user that the password has been copied -->
    <string name="logins_password_copied">Contrasigno copiate in le area de transferentia</string>
    <!-- Shown in snackbar to tell user that the username has been copied -->
    <string name="logins_username_copied">Nomine de usator copiate al area de transferentia</string>
    <!-- Content Description (for screenreaders etc) read for the button to copy a password in logins-->
    <string name="saved_logins_copy_password">Copiar le contrasigno</string>
    <!-- Content Description (for screenreaders etc) read for the button to clear a password while editing a login-->
    <string name="saved_logins_clear_password">Vacuar contrasigno</string>
    <!-- Content Description (for screenreaders etc) read for the button to copy a username in logins -->
    <string name="saved_login_copy_username">Copiar le nomine de usator</string>
    <!-- Content Description (for screenreaders etc) read for the button to clear a username while editing a login -->
    <string name="saved_login_clear_username">Vacuar nomine de usator</string>
    <!-- Content Description (for screenreaders etc) read for the button to clear the hostname field while creating a login -->
    <string name="saved_login_clear_hostname">Vacuar nomine de servitor</string>
    <!-- Content Description (for screenreaders etc) read for the button to open a site in logins -->
    <string name="saved_login_open_site">Aperir sito in navigator</string>
    <!-- Content Description (for screenreaders etc) read for the button to reveal a password in logins -->
    <string name="saved_login_reveal_password">Monstrar contrasigno</string>
    <!-- Content Description (for screenreaders etc) read for the button to hide a password in logins -->
    <string name="saved_login_hide_password">Celar contrasigno</string>
    <!-- Message displayed in biometric prompt displayed for authentication before allowing users to view their passwords -->
    <string name="logins_biometric_prompt_message_2">Disbloca pro vider tu contrasignos salvate</string>
    <!-- Title of warning dialog if users have no device authentication set up -->
    <string name="logins_warning_dialog_title_2">Protege tu contrasignos salvate</string>
    <!-- Message of warning dialog if users have no device authentication set up -->
    <string name="logins_warning_dialog_message_2">Implementa un patrono de blocada apparato, PIN o contrasigno pro proteger tu contrasignos de esser accedite, si alcuno altere ha tu apparato.</string>
    <!-- Negative button to ignore warning dialog if users have no device authentication set up -->
    <string name="logins_warning_dialog_later">Plus tarde</string>
    <!-- Positive button to send users to set up a pin of warning dialog if users have no device authentication set up -->
    <string name="logins_warning_dialog_set_up_now">Implementar ora</string>
    <!-- Title of PIN verification dialog to direct users to re-enter their device credentials to access their logins -->
    <string name="logins_biometric_prompt_message_pin">Disbloca tu apparato</string>
    <!-- Title for Accessibility Force Enable Zoom Preference -->
    <string name="preference_accessibility_force_enable_zoom">Aggrandir tote le sitos web</string>
    <!-- Summary for Accessibility Force Enable Zoom Preference -->
    <string name="preference_accessibility_force_enable_zoom_summary">Activar pro permitter le &quot;prisa e zoom&quot;, mesmo sur sitos web que impedi iste gesto.</string>
    <!-- Saved logins sorting strategy menu item -by name- (if selected, it will sort saved logins alphabetically) -->
    <string name="saved_logins_sort_strategy_alphabetically">Nomine (A-Z)</string>

    <!-- Saved logins sorting strategy menu item -by last used- (if selected, it will sort saved logins by last used) -->
    <string name="saved_logins_sort_strategy_last_used">Ultimemente usate</string>

    <!-- Content description (not visible, for screen readers etc.) -->
    <string name="saved_logins_menu_dropdown_chevron_icon_content_description_2">Ordinar le menu del contrasignos</string>

    <!-- Autofill -->
    <!-- Preference and title for managing the autofill settings -->
    <string name="preferences_autofill">Autoplenar</string>
    <!-- Preference and title for managing the settings for addresses -->
    <string name="preferences_addresses">Adresses</string>
    <!-- Preference and title for managing the settings for payment methods -->
    <string name="preferences_credit_cards_2">Methodos de pagamento</string>
    <!-- Preference for saving and autofilling credit cards -->
    <string name="preferences_credit_cards_save_and_autofill_cards_2">Salvar e compilar methodos de pagamento automaticamente</string>
    <!-- Preference summary for saving and autofilling payment method data. Parameter will be replaced by app name. -->
    <string name="preferences_credit_cards_save_and_autofill_cards_summary_2">%s crypta tote tu methodos de pagamento salvate</string>
    <!-- Preference option for syncing credit cards across devices. This is displayed when the user is not signed into sync -->
    <string name="preferences_credit_cards_sync_cards_across_devices">Synchronisar cartas inter apparatos</string>

    <!-- Preference option for syncing credit cards across devices. This is displayed when the user is signed into sync -->
    <string name="preferences_credit_cards_sync_cards">Synchronisar cartas</string>
    <!-- Preference option for adding a card -->
    <string name="preferences_credit_cards_add_credit_card_2">Adder carta</string>
    <!-- Preference option for managing saved cards -->
    <string name="preferences_credit_cards_manage_saved_cards_2">Gerer le cartas</string>
    <!-- Preference option for adding an address -->
    <string name="preferences_addresses_add_address">Adder adresse</string>
    <!-- Preference option for managing saved addresses -->
    <string name="preferences_addresses_manage_addresses">Gerer adresses</string>

    <!-- Preference for saving and filling addresses -->
    <string name="preferences_addresses_save_and_autofill_addresses_2">Salvar e compilar automaticamente adresses</string>

    <!-- Preference summary for saving and filling address data -->
    <string name="preferences_addresses_save_and_autofill_addresses_summary_2">Include numeros de telephono e adresses email</string>

    <!-- Title of the "Add card" screen -->
    <string name="credit_cards_add_card">Adder carta</string>
    <!-- Title of the "Edit card" screen -->
    <string name="credit_cards_edit_card">Rediger carta</string>
    <!-- The header for the card number of a credit card -->
    <string name="credit_cards_card_number">Numero del carta</string>
    <!-- The header for the expiration date of a credit card -->
    <string name="credit_cards_expiration_date">Data de expiration</string>
    <!-- The label for the expiration date month of a credit card to be used by a11y services-->
    <string name="credit_cards_expiration_date_month">Mense de expiration</string>
    <!-- The label for the expiration date year of a credit card to be used by a11y services-->
    <string name="credit_cards_expiration_date_year">Anno de expiration</string>
    <!-- The header for the name on the credit card -->
    <string name="credit_cards_name_on_card">Nomine sur le carta</string>
    <!-- The text for the "Delete card" menu item for deleting a credit card -->
    <string name="credit_cards_menu_delete_card">Deler carta</string>
    <!-- The text for the "Delete card" button for deleting a credit card -->
    <string name="credit_cards_delete_card_button">Deler carta</string>
    <!-- The text for the confirmation message of "Delete card" dialog -->
    <string name="credit_cards_delete_dialog_confirmation_2">Deler carta?</string>
    <!-- The text for the positive button on "Delete card" dialog -->
    <string name="credit_cards_delete_dialog_button">Deler</string>
    <!-- The title for the "Save" menu item for saving a credit card -->
    <string name="credit_cards_menu_save">Salvar</string>
    <!-- The text for the "Save" button for saving a credit card -->
    <string name="credit_cards_save_button">Salvar</string>
    <!-- The text for the "Cancel" button for cancelling adding, updating or deleting a credit card -->
    <string name="credit_cards_cancel_button">Cancellar</string>

    <!-- Title of the "Saved cards" screen -->
    <string name="credit_cards_saved_cards">Cartas salvate</string>

    <!-- Error message for card number validation -->
    <string name="credit_cards_number_validation_error_message_2">Insere un numero de carta valide</string>
    <!-- Error message for card name on card validation -->
    <string name="credit_cards_name_on_card_validation_error_message_2">Adde un nomine</string>
    <!-- Message displayed in biometric prompt displayed for authentication before allowing users to view their saved credit cards -->
    <string name="credit_cards_biometric_prompt_message">Disbloca pro vider tu cartas salvate</string>
    <!-- Title of warning dialog if users have no device authentication set up -->
    <string name="credit_cards_warning_dialog_title_2">Protege tu methodo de pagamento salvate</string>
    <!-- Message of warning dialog if users have no device authentication set up -->
    <string name="credit_cards_warning_dialog_message_3">Implementa un patrono de blocada apparato, PIN o contrasigno pro proteger tu methodos de pagamento salvate de esser accedite, si alcun altere ha tu apparato.</string>
    <!-- Positive button to send users to set up a pin of warning dialog if users have no device authentication set up -->
    <string name="credit_cards_warning_dialog_set_up_now">Implementar ora</string>
    <!-- Negative button to ignore warning dialog if users have no device authentication set up -->
    <string name="credit_cards_warning_dialog_later">Plus tarde</string>
    <!-- Title of PIN verification dialog to direct users to re-enter their device credentials to access their credit cards -->
    <string name="credit_cards_biometric_prompt_message_pin">Disbloca tu apparato</string>

    <!-- Message displayed in biometric prompt for authentication, before allowing users to use their stored payment method information -->
    <string name="credit_cards_biometric_prompt_unlock_message_2">Disblocar pro usar le methodo de pagamento salvate</string>
    <!-- Title of the "Add address" screen -->
    <string name="addresses_add_address">Adder adresse</string>
    <!-- Title of the "Edit address" screen -->
    <string name="addresses_edit_address">Modificar le adresse</string>
    <!-- Title of the "Manage addresses" screen -->
    <string name="addresses_manage_addresses">Gerer addresses</string>
    <!-- The header for the name of an address. Name represents a person's full name, typically made up of a first, middle and last name, e.g. John Joe Doe. -->
    <string name="addresses_name">Nomine</string>
    <!-- The header for the street address of an address -->
    <string name="addresses_street_address">Adresse del strata</string>
    <!-- The header for the city of an address -->
    <string name="addresses_city">Citate</string>
    <!-- The header for the subregion of an address when "state" should be used -->
    <string name="addresses_state">Stato</string>
    <!-- The header for the subregion of an address when "province" should be used -->
    <string name="addresses_province">Provincia</string>
    <!-- The header for the zip code of an address -->
    <string name="addresses_zip">Zip</string>
    <!-- The header for the country or region of an address -->
    <string name="addresses_country">Pais o region</string>
    <!-- The header for the phone number of an address -->
    <string name="addresses_phone">Telephono</string>
    <!-- The header for the email of an address -->
    <string name="addresses_email">Email</string>
    <!-- The text for the "Save" button for saving an address -->
    <string name="addresses_save_button">Salvar</string>
    <!-- The text for the "Cancel" button for cancelling adding, updating or deleting an address -->
    <string name="addresses_cancel_button">Cancellar</string>
    <!-- The text for the "Delete address" button for deleting an address -->
    <string name="addressess_delete_address_button">Deler adresses</string>

    <!-- The title for the "Delete address" confirmation dialog -->
    <string name="addressess_confirm_dialog_message_2">Deler iste adresses?</string>
    <!-- The text for the positive button on "Delete address" dialog -->
    <string name="addressess_confirm_dialog_ok_button">Deler</string>
    <!-- The text for the negative button on "Delete address" dialog -->
    <string name="addressess_confirm_dialog_cancel_button">Cancellar</string>
    <!-- The text for the "Save address" menu item for saving an address -->
    <string name="address_menu_save_address">Salvar adresse</string>
    <!-- The text for the "Delete address" menu item for deleting an address -->
    <string name="address_menu_delete_address">Deler adresse</string>

    <!-- Title of the Add search engine screen -->
    <string name="search_engine_add_custom_search_engine_title">Adder motor de recerca</string>
    <!-- Content description (not visible, for screen readers etc.): Title for the button that navigates to add new engine screen -->
    <string name="search_engine_add_custom_search_engine_button_content_description">Adder un altere motor de recerca</string>
    <!-- Title of the Edit search engine screen -->
    <string name="search_engine_edit_custom_search_engine_title">Rediger motor de recerca</string>
    <!-- Text for the menu button to edit a search engine -->
    <string name="search_engine_edit">Rediger</string>

    <!-- Text for the menu button to delete a search engine -->
    <string name="search_engine_delete">Deler</string>

    <!-- Label for the TextField in which user enters custom search engine name -->
    <string name="search_add_custom_engine_name_label">Nomine</string>
    <!-- Placeholder text shown in the Search Engine Name text field before a user enters text -->
    <string name="search_add_custom_engine_name_hint_2">Nomine del motor de recerca</string>
    <!-- Label for the TextField in which user enters custom search engine URL -->
    <string name="search_add_custom_engine_url_label">URL del stringa de recerca</string>
    <!-- Placeholder text shown in the Search String TextField before a user enters text -->
    <string name="search_add_custom_engine_search_string_hint_2">URL a usar pro le recerca</string>
    <!-- Description text for the Search String TextField. The %s is part of the string -->
    <string name="search_add_custom_engine_search_string_example" formatted="false">Replaciar le recerca con “%s”. Exemplo:\nhttps://www.google.com/search?q=%s</string>

    <!-- Accessibility description for the form in which details about the custom search engine are entered -->
    <string name="search_add_custom_engine_form_description">Detalios del motor de recerca personalisate</string>

    <!-- Label for the TextField in which user enters custom search engine suggestion URL -->
    <string name="search_add_custom_engine_suggest_url_label">Suggestion de recerca API (optional)</string>
    <!-- Placeholder text shown in the Search Suggestion String TextField before a user enters text -->
    <string name="search_add_custom_engine_suggest_string_hint">URL API de suggestion de recerca</string>
    <!-- Description text for the Search Suggestion String TextField. The %s is part of the string -->
    <string name="search_add_custom_engine_suggest_string_example_2" formatted="false">Supplantar le clave de recerca con “%s”. Exemplo:\nhttps://suggestqueries.google.com/complete/search?client=firefox&amp;q=%s</string>
    <!-- The text for the "Save" button for saving a custom search engine -->
    <string name="search_custom_engine_save_button">Salvar</string>

    <!-- Text shown when a user leaves the name field empty -->
    <string name="search_add_custom_engine_error_empty_name">Insere nomine del motor de recerca</string>
    <!-- Text shown when a user leaves the search string field empty -->
    <string name="search_add_custom_engine_error_empty_search_string">Insere un catena de recerca</string>
    <!-- Text shown when a user leaves out the required template string -->
    <string name="search_add_custom_engine_error_missing_template">Verifica que le catena de recerca concorda con le formato de exemplo</string>
    <!-- Text shown when we aren't able to validate the custom search query. The first parameter is the url of the custom search engine -->
    <string name="search_add_custom_engine_error_cannot_reach">Error de connexion a “%s”</string>
    <!-- Text shown when a user creates a new search engine -->
    <string name="search_add_custom_engine_success_message">Create %s</string>
    <!-- Text shown when a user successfully edits a custom search engine -->
    <string name="search_edit_custom_engine_success_message">Salvate %s</string>
    <!-- Text shown when a user successfully deletes a custom search engine -->
    <string name="search_delete_search_engine_success_message">Delite %s</string>

    <!-- Heading for the instructions to allow a permission -->
    <string name="phone_feature_blocked_intro">Pro permitter lo:</string>

    <!-- First step for the allowing a permission -->
    <string name="phone_feature_blocked_step_settings">1. Va a Parametros de Android</string>
    <!-- Second step for the allowing a permission -->
    <string name="phone_feature_blocked_step_permissions"><![CDATA[2. Tocca <b>Permissiones</b>]]></string>
    <!-- Third step for the allowing a permission (Fore example: Camera) -->
    <string name="phone_feature_blocked_step_feature"><![CDATA[3. Commuta <b>%1$s</b> a Active]]></string>

    <!-- Label that indicates a site is using a secure connection -->
    <string name="quick_settings_sheet_secure_connection_2">Connexion secur</string>
    <!-- Label that indicates a site is using a insecure connection -->
    <string name="quick_settings_sheet_insecure_connection_2">Connexion non secur</string>
    <!-- Label to clear site data -->
    <string name="clear_site_data">Rader le cookies e le datos de sito</string>
    <!-- Confirmation message for a dialog confirming if the user wants to delete all data for current site -->
    <string name="confirm_clear_site_data"><![CDATA[Es tu secur que tu vole rader tote le cookies e datos pro iste sito <b>%s</b>?]]></string>
    <!-- Confirmation message for a dialog confirming if the user wants to delete all the permissions for all sites-->
    <string name="confirm_clear_permissions_on_all_sites">Es tu secur que tu vole rader tote le permissiones sur tote le sitos?</string>
    <!-- Confirmation message for a dialog confirming if the user wants to delete all the permissions for a site-->
    <string name="confirm_clear_permissions_site">Es tu secur que tu vole rader tote le permissiones pro iste sito?</string>
    <!-- Confirmation message for a dialog confirming if the user wants to set default value a permission for a site-->
    <string name="confirm_clear_permission_site">Es tu secur que tu vole rader iste permission pro iste sito?</string>
    <!-- label shown when there are not site exceptions to show in the site exception settings -->
    <string name="no_site_exceptions">Nulle exceptiones sito</string>
    <!-- Bookmark deletion confirmation -->
    <string name="bookmark_deletion_confirmation">Desira tu vermente deler iste marcapagina?</string>
    <!-- Browser menu button that adds a shortcut to the home fragment -->
    <string name="browser_menu_add_to_shortcuts">Adder a vias breve</string>
    <!-- Browser menu button that removes a shortcut from the home fragment -->
    <string name="browser_menu_remove_from_shortcuts">Remover del vias breve</string>
    <!-- text shown before the issuer name to indicate who its verified by, parameter is the name of
     the certificate authority that verified the ticket-->
    <string name="certificate_info_verified_by">Verificate per: %1$s</string>
    <!-- Login overflow menu delete button -->
    <string name="login_menu_delete_button">Deler</string>
    <!-- Login overflow menu edit button -->
    <string name="login_menu_edit_button">Rediger</string>
    <!-- Message in delete confirmation dialog for password -->
    <string name="login_deletion_confirmation_2">Desira tu vermente deler iste contrasigno?</string>
    <!-- Positive action of a dialog asking to delete  -->
    <string name="dialog_delete_positive">Deler</string>
    <!-- Negative action of a dialog asking to delete login -->
    <string name="dialog_delete_negative">Cancellar</string>
    <!--  The saved password options menu description. -->
    <string name="login_options_menu_2">Optiones de contrasigno</string>
    <!--  The editable text field for a website address. -->
    <string name="saved_login_hostname_description_3">Le campo de texto redigibile pro le adresse del sito web.</string>
    <!--  The editable text field for a username. -->
    <string name="saved_login_username_description_3">Le campo de texto redigibile pro le nomine de usator.</string>
    <!--  The editable text field for a login's password. -->
    <string name="saved_login_password_description_2">Le campo de texto redigibile pro le contrasigno.</string>
    <!--  The button description to save changes to an edited password. -->
    <string name="save_changes_to_login_2">Salvar le cambiamentos.</string>

    <!--  The page title for editing a saved password. -->
    <string name="edit_2">Modificar le contrasigno</string>
    <!--  The page title for adding new password. -->
    <string name="add_login_2">Adder contrasigno</string>
    <!--  Error text displayed underneath the password field when it is in an error case. -->
    <string name="saved_login_password_required_2">Insere un contrasigno</string>
    <!--  The error message in add login view when username field is blank. -->
    <string name="saved_login_username_required_2">Insere un nomine de usator</string>
    <!--  The error message in add login view when hostname field is blank. -->
    <string name="saved_login_hostname_required" tools:ignore="UnusedResources">Nomine de servitor necesse.</string>
    <!--  The error message in add login view when hostname field is blank. -->
    <string name="saved_login_hostname_required_2" tools:ignore="UnusedResources">Insere un adresse web</string>
    <!-- Voice search button content description  -->
    <string name="voice_search_content_description">Recerca vocal</string>
    <!-- Voice search prompt description displayed after the user presses the voice search button -->
    <string name="voice_search_explainer">Parla ora</string>

    <!--  The error message in edit login view when a duplicate username exists. -->
    <string name="saved_login_duplicate">Un credential con ille nomine de usator existe jam</string>

    <!-- This is the hint text that is shown inline on the hostname field of the create new login page. 'https://www.example.com' intentionally hardcoded here -->
    <string name="add_login_hostname_hint_text">https://www.example.com</string>

    <!-- This is an error message shown below the hostname field of the add login page when a hostname does not contain http or https. -->
    <string name="add_login_hostname_invalid_text_3">Un adresse web debe continer &quot;https://&quot; o &quot;http://&quot;</string>
    <!-- This is an error message shown below the hostname field of the add login page when a hostname is invalid. -->
    <string name="add_login_hostname_invalid_text_2">Un nomine valide de servitor es requirite</string>

    <!-- Synced Tabs -->
    <!-- Text displayed to ask user to connect another device as no devices found with account -->
    <string name="synced_tabs_connect_another_device">Connecter un altere apparato.</string>
    <!-- Text displayed asking user to re-authenticate -->
    <string name="synced_tabs_reauth">Per favor re-authentica te.</string>
    <!-- Text displayed when user has disabled tab syncing in Firefox Sync Account -->
    <string name="synced_tabs_enable_tab_syncing">Activa le synchronisation del scheda.</string>
    <!-- Text displayed when user has no tabs that have been synced -->
    <string name="synced_tabs_no_tabs" tools:ignore="BrandUsage">Tu non ha schedas aperte in Firefox sur tu altere apparatos.</string>
    <!-- Text displayed in the synced tabs screen when a user is not signed in to Firefox Sync describing Synced Tabs -->
    <string name="synced_tabs_sign_in_message">Vider un lista de schedas de tu altere apparatos.</string>
    <!-- Text displayed on a button in the synced tabs screen to link users to sign in when a user is not signed in to Firefox Sync -->
    <string name="synced_tabs_sign_in_button">Aperi session pro synchronisar</string>
    <!-- The text displayed when a synced device has no tabs to show in the list of Synced Tabs. -->
    <string name="synced_tabs_no_open_tabs">Nulle schedas aperite</string>

    <!-- Content description for expanding a group of synced tabs. -->
    <string name="synced_tabs_expand_group">Expander gruppo de schedas synchronisate</string>
    <!-- Content description for collapsing a group of synced tabs. -->
    <string name="synced_tabs_collapse_group">Collaber gruppo de schedas synchronisate</string>

    <!-- Top Sites -->
    <!-- Title text displayed in the dialog when shortcuts limit is reached. -->
    <string name="shortcut_max_limit_title">Limite de vias breve attingite</string>
    <!-- Content description text displayed in the dialog when shortcut limit is reached. -->
    <string name="shortcut_max_limit_content">Pro adder un altere via breve, remove un. Tocca e retene le sito e selige remover.</string>
    <!-- Confirmation dialog button text when top sites limit is reached. -->
    <string name="top_sites_max_limit_confirmation_button">De accordo</string>
    <!-- Label for the preference to show the shortcuts for the most visited top sites on the homepage -->
    <string name="top_sites_toggle_top_recent_sites_4">Vias breve</string>
    <!-- Title text displayed in the rename top site dialog. -->
    <string name="top_sites_rename_dialog_title">Nomine</string>
    <!-- Hint for renaming title of a shortcut -->
    <string name="shortcut_name_hint">Nomine de via breve</string>
    <!-- Hint for editing URL of a shortcut. -->
    <string name="shortcut_url_hint">URL directe</string>
    <!-- Dialog button text for canceling the rename top site prompt. -->
    <string name="top_sites_rename_dialog_cancel">Cancellar</string>

    <!-- Text for the menu button to open the homepage settings. -->
    <string name="top_sites_menu_settings">Parametros</string>
    <!-- Text for the menu button to navigate to sponsors and privacy support articles. '&amp;' is replaced with the ampersand symbol: & -->
    <string name="top_sites_menu_sponsor_privacy">Nostre sponsors e tu confidentialitate</string>
    <!-- Label text displayed for a sponsored top site. -->
    <string name="top_sites_sponsored_label">Sponsorisate</string>

    <!-- Text for the menu item to edit a top site. -->
    <string name="top_sites_edit_top_site">Rediger</string>
    <!-- Text for the dialog title to edit a top site. -->
    <string name="top_sites_edit_dialog_title">Modificar accesso directe</string>
    <!-- Button caption to confirm the edit of the top site. -->
    <string name="top_sites_edit_dialog_save">Salvar</string>
    <!-- Error message when the user entered an invalid URL -->
    <string name="top_sites_edit_dialog_url_error">Insere un URL valide</string>
    <!-- Label for the URL edit field in the edit top site dialog. -->
    <string name="top_sites_edit_dialog_url_title">URL</string>

    <!-- Inactive tabs in the tabs tray -->
    <!-- Title text displayed in the tabs tray when a tab has been unused for 14 days. -->
    <string name="inactive_tabs_title">Schedas inactive</string>
    <!-- Content description for closing all inactive tabs -->
    <string name="inactive_tabs_delete_all">Clauder tote le schedas inactive</string>

    <!-- Content description for expanding the inactive tabs section. -->
    <string name="inactive_tabs_expand_content_description">Expander schedas inactive</string>
    <!-- Content description for collapsing the inactive tabs section. -->
    <string name="inactive_tabs_collapse_content_description">Collaber schedas inactive</string>

    <!-- Inactive tabs auto-close message in the tabs tray -->
    <!-- The header text of the auto-close message when the user is asked if they want to turn on the auto-closing of inactive tabs. -->
    <string name="inactive_tabs_auto_close_message_header" tools:ignore="UnusedResources">Auto-clauder post un mense?</string>
    <!-- A description below the header to notify the user what the inactive tabs auto-close feature is. -->
    <string name="inactive_tabs_auto_close_message_description" tools:ignore="BrandUsage,UnusedResources">Firefox pote clauder le schedas que tu non ha visualisate durante le mense passate.</string>
    <!-- A call to action below the description to allow the user to turn on the auto closing of inactive tabs. -->
    <string name="inactive_tabs_auto_close_message_action" tools:ignore="UnusedResources">ACTIVAR LE CLAUSURA AUTOMATIC</string>

    <!-- Text for the snackbar to confirm auto-close is enabled for inactive tabs -->
    <string name="inactive_tabs_auto_close_message_snackbar">Auto-clausura activate</string>

    <!-- Awesome bar suggestion's headers -->
    <!-- Search suggestions title for Firefox Suggest. -->
    <string name="firefox_suggest_header" tools:ignore="BrandUsage">Firefox suggere</string>

    <!-- Title for search suggestions when Google is the default search suggestion engine. -->
    <string name="google_search_engine_suggestion_header">Recerca Google</string>
    <!-- Title for search suggestions when the default search suggestion engine is anything other than Google. The first parameter is default search engine name. -->
    <string name="other_default_search_engine_suggestion_header">Cercar %s</string>

    <!-- Default browser experiment -->
    <!-- Default browser card title -->
    <string name="default_browser_experiment_card_title">Cambia tu navigator predefinite</string>
    <!-- Default browser card text -->
    <string name="default_browser_experiment_card_text" tools:ignore="BrandUsage">Stabilir qual ligamines de sitos web, e-mails e messages se aperi automaticamente in Firefox.</string>

    <!-- Content description for close button in collection placeholder. -->
    <string name="remove_home_collection_placeholder_content_description">Remover</string>

    <!-- Content description radio buttons with a link to more information -->
    <string name="radio_preference_info_content_description">Clicca pro altere detalios</string>

    <!-- Content description for the action bar "up" button -->
    <string name="action_bar_up_description">Navigar</string>

    <!-- Content description for privacy content close button -->
    <string name="privacy_content_close_button_content_description">Clauder</string>

    <!-- Pocket recommended stories -->
    <!-- Header text for a section on the home screen. -->
    <string name="pocket_stories_header_1">Historias que face pensar</string>
    <!-- Header text for a section on the home screen. -->
    <string name="pocket_stories_categories_header">Historia per argumento</string>
    <!-- Text of a button allowing users to access an external url for more Pocket recommendations. -->
    <string name="pocket_stories_placeholder_text">Discoperi plus</string>
    <!-- Title of an app feature. Smaller than a heading. The first parameter is product name Pocket -->
    <string name="pocket_stories_feature_title_2">Potentiate per %s.</string>
    <!-- Caption for describing a certain feature. The placeholder is for a clickable text (eg: Learn more) which will load an url in a new tab when clicked.  -->
    <string name="pocket_stories_feature_caption" tools:ignore="BrandUsage">Parte del familia de Firefox. %s</string>
    <!-- Clickable text for opening an external link for more information about Pocket. -->
    <string name="pocket_stories_feature_learn_more">Pro saper plus</string>

    <!-- Text indicating that the Pocket story that also displays this text is a sponsored story by other 3rd party entity. -->
    <string name="pocket_stories_sponsor_indication">Sponsorisate</string>

    <!-- Snackbar message for enrolling in a Nimbus experiment from the secret settings when Studies preference is Off.-->
    <string name="experiments_snackbar">Activar le telemetria pro inviar datos.</string>
    <!-- Snackbar button text to navigate to telemetry settings.-->
    <string name="experiments_snackbar_button">Ir a parametros</string>

    <!-- Review quality check feature-->
    <!-- Name for the review quality check feature used as title for the panel. -->
    <string name="review_quality_check_feature_name_2">Verificator de recension</string>
    <!-- Summary for grades A and B for review quality check adjusted grading. -->
    <string name="review_quality_check_grade_a_b_description">Recensiones fidabile</string>
    <!-- Summary for grade C for review quality check adjusted grading. -->
    <string name="review_quality_check_grade_c_description">Mixtura de recensiones fidabile e non fidabile</string>
    <!-- Summary for grades D and F for review quality check adjusted grading. -->
    <string name="review_quality_check_grade_d_f_description">Recensiones non fidabile</string>
    <!-- Text for title presenting the reliability of a product's reviews. -->
    <string name="review_quality_check_grade_title">Quanto fidabile es iste recensiones?</string>
    <!-- Title for when the rating has been updated by the review checker -->
    <string name="review_quality_check_adjusted_rating_title">Classification adjustate</string>
    <!-- Description for a product's adjusted star rating. The text presents that the product's reviews which were evaluated as unreliable were removed from the adjusted rating. -->
    <string name="review_quality_check_adjusted_rating_description_2">Basate sur recensiones fidabile</string>
    <!-- Title for list of highlights from a product's review emphasizing a product's important traits. -->
    <string name="review_quality_check_highlights_title">Aspectos notabile ab recensiones recente</string>
    <!-- Title for section explaining how we analyze the reliability of a product's reviews. -->
    <string name="review_quality_check_explanation_title">Nostre modo de definir le qualitate de revision</string>
    <!-- Paragraph explaining how we analyze the reliability of a product's reviews. First parameter is the Fakespot product name. In the phrase "Fakespot by Mozilla", "by" can be localized. Does not need to stay by. -->
    <string name="review_quality_check_explanation_body_reliability">Nos usa le technologia de intelligentia artificial de %s per Mozilla pro controlar le fidabilitate del recensiones de producto. Iste solo te adjutara evalutar le qualitate del recensiones, non qualitate del productos.</string>
    <!-- Paragraph explaining the grading system we use to classify the reliability of a product's reviews. -->
    <string name="review_quality_check_info_review_grade_header"><![CDATA[Nos assigna a cata recensiones de producto un <b>littera de classification</b> ab A a F.]]></string>
    <!-- Description explaining grades A and B for review quality check adjusted grading. -->
    <string name="review_quality_check_info_grade_info_AB">Recensiones fidabile. Nos crede probabile que le recensiones es de clientes real qui lassava honeste, recensiones sin prejudicios.</string>

    <!-- Description explaining grade C for review quality check adjusted grading. -->
    <string name="review_quality_check_info_grade_info_C">Nos crede que il ha un mixtura de recensiones fidabile e non fidabile.</string>
    <!-- Description explaining grades D and F for review quality check adjusted grading. -->
    <string name="review_quality_check_info_grade_info_DF">Recensiones non fidabile. Nos crede probabile que le recensiones es false o de revisores prevenite.</string>
    <!-- Paragraph explaining how a product's adjusted grading is calculated. -->
    <string name="review_quality_check_explanation_body_adjusted_grading"><![CDATA[Le <b>classification adjustate</b> es basate solo sur recensiones que nos crede fidabile.]]></string>
    <!-- Paragraph explaining product review highlights. First parameter is the name of the retailer (e.g. Amazon). -->
    <string name="review_quality_check_explanation_body_highlights"><![CDATA[<b>Aspectos notabile</b> es ab %s recensiones in le ultime 80 dies que nos crede fidabile.]]></string>
    <!-- Text for learn more caption presenting a link with information about review quality. First parameter is for clickable text defined in review_quality_check_info_learn_more_link. -->
    <string name="review_quality_check_info_learn_more">Pro saper plus re %s. </string>
    <!-- Clickable text that links to review quality check SuMo page. First parameter is the Fakespot product name. -->
    <string name="review_quality_check_info_learn_more_link_2">como %s determina le qualitate del revision</string>
    <!-- Text for title of settings section. -->
    <string name="review_quality_check_settings_title">Parametros</string>
    <!-- Text for label for switch preference to show recommended products from review quality check settings section. -->
    <string name="review_quality_check_settings_recommended_products">Monstrar avisos publicitari in le verificator de recension</string>
    <!-- Description for switch preference to show recommended products from review quality check settings section. First parameter is for clickable text defined in review_quality_check_settings_recommended_products_learn_more.-->
    <string name="review_quality_check_settings_recommended_products_description_2" tools:ignore="UnusedResources">Tu videra avisos occasional de productos relevante. Nos solo avisara productos  con revisiones fidabile. %s</string>
    <!-- Clickable text that links to review quality check recommended products support article. -->
    <string name="review_quality_check_settings_recommended_products_learn_more" tools:ignore="UnusedResources">Saper plus</string>
    <!-- Text for turning sidebar off button from review quality check settings section. -->
    <string name="review_quality_check_settings_turn_off">Disactivar le verificator de recension</string>
    <!-- Text for title of recommended product section. This is displayed above a product image, suggested as an alternative to the product reviewed. -->
    <string name="review_quality_check_ad_title" tools:ignore="UnusedResources">Altero a considerar</string>
    <!-- Caption for recommended product section indicating this is an ad by Fakespot. First parameter is the Fakespot product name. -->
    <string name="review_quality_check_ad_caption" tools:ignore="UnusedResources">Aviso publicitari per %s</string>
    <!-- Caption for review quality check panel. First parameter is for clickable text defined in review_quality_check_powered_by_link. -->
    <string name="review_quality_check_powered_by_2">Le verificator de recension es supportate per %s</string>
    <!-- Clickable text that links to Fakespot.com. First parameter is the Fakespot product name. In the phrase "Fakespot by Mozilla", "by" can be localized. Does not need to stay by. -->
    <string name="review_quality_check_powered_by_link" tools:ignore="UnusedResources">%s per Mozilla</string>
    <!-- Text for title of warning card informing the user that the current analysis is outdated. -->
    <string name="review_quality_check_outdated_analysis_warning_title" tools:ignore="UnusedResources">Nove informationes a controlar</string>
    <!-- Text for button from warning card informing the user that the current analysis is outdated. Clicking this should trigger the product's re-analysis. -->
    <string name="review_quality_check_outdated_analysis_warning_action" tools:ignore="UnusedResources">Controlar ora</string>
    <!-- Title for warning card informing the user that the current product does not have enough reviews for a review analysis. -->
    <string name="review_quality_check_no_reviews_warning_title">Revisiones ancora non bastante</string>
    <!-- Text for body of warning card informing the user that the current product does not have enough reviews for a review analysis. -->
    <string name="review_quality_check_no_reviews_warning_body">Quando iste producto habera plus de recensiones, nos potera controlar su qualitate.</string>
    <!-- Title for warning card informing the user that the current product is currently not available. -->
    <string name="review_quality_check_product_availability_warning_title">Le producto non es disponibile</string>
    <!-- Text for the body of warning card informing the user that the current product is currently not available. -->
    <string name="review_quality_check_product_availability_warning_body">Si tu videra que iste producto es retro in stock, reporta lo e nos laborara pro controlar le recensiones.</string>
    <!-- Clickable text for warning card informing the user that the current product is currently not available. Clicking this should inform the server that the product is available. -->
    <string name="review_quality_check_product_availability_warning_action_2">Reportar si le producto es in stock</string>

    <!-- Title for warning card informing the user that the current product's analysis is still processing. The parameter is the percentage progress (0-100%) of the analysis process (e.g. 56%). -->
    <string name="review_quality_check_analysis_in_progress_warning_title_2">Controlante qualitate de recension (%s)</string>
    <!-- Text for body of warning card informing the user that the current product's analysis is still processing. -->
    <string name="review_quality_check_analysis_in_progress_warning_body">Isto pote prender circa 60 secundas.</string>
    <!-- Title for info card displayed after the user reports a product is back in stock. -->
    <string name="review_quality_check_analysis_requested_info_title">Gratias pro reportar!</string>
    <!-- Text for body of info card displayed after the user reports a product is back in stock. -->
    <string name="review_quality_check_analysis_requested_info_body">Nos deberea haber info re iste recensiones de producto in 24 horas. Controla plus tarde.</string>
    <!-- Title for info card displayed when the user review checker while on a product that Fakespot does not analyze (e.g. gift cards, music). -->
    <string name="review_quality_check_not_analyzable_info_title">Nos non pote controlar iste recensiones</string>
    <!-- Text for body of info card displayed when the user review checker while on a product that Fakespot does not analyze (e.g. gift cards, music). -->
    <string name="review_quality_check_not_analyzable_info_body">Infortunatemente, nos non pote verificar le qualitate de recension pro certe typos de productos. Per exemplo, cartas dono e diffusion multimedial video, musica, e jocos.</string>
    <!-- Title for info card displayed when another user reported the displayed product is back in stock. -->
    <string name="review_quality_check_analysis_requested_other_user_info_title" tools:ignore="UnusedResources">Info a venir tosto</string>
    <!-- Text for body of info card displayed when another user reported the displayed product is back in stock. -->
    <string name="review_quality_check_analysis_requested_other_user_info_body" tools:ignore="UnusedResources">Nos deberea haber info re iste recensiones de producto in 24 horas. Controla plus tarde.</string>
    <!-- Title for info card displayed to the user when analysis finished updating. -->
    <string name="review_quality_check_analysis_updated_confirmation_title" tools:ignore="UnusedResources">Analyse actualisate</string>
    <!-- Text for the action button from info card displayed to the user when analysis finished updating. -->
    <string name="review_quality_check_analysis_updated_confirmation_action" tools:ignore="UnusedResources">Comprendite</string>
    <!-- Title for error card displayed to the user when an error occurred. -->
    <string name="review_quality_check_generic_error_title">Nulle info disponibile al momento</string>
    <!-- Text for body of error card displayed to the user when an error occurred. -->
    <string name="review_quality_check_generic_error_body">Nos labora pro resolver le problema. Retenta tosto.</string>
    <!-- Title for error card displayed to the user when the device is disconnected from the network. -->
    <string name="review_quality_check_no_connection_title">Nulle connexion de rete</string>
    <!-- Text for body of error card displayed to the user when the device is disconnected from the network. -->
    <string name="review_quality_check_no_connection_body">Verifica tu connexion de rete e pois, tenta recargar le pagina.</string>
    <!-- Title for card displayed to the user for products whose reviews were not analyzed yet. -->
    <string name="review_quality_check_no_analysis_title">Nulle info ancora re iste recensiones</string>
    <!-- Text for the body of card displayed to the user for products whose reviews were not analyzed yet. -->
    <string name="review_quality_check_no_analysis_body">Pro saper si iste recensiones de producto es fidabile, controla le qualitate de recension. Illo emplea solo circa 60 secundas.</string>
    <!-- Text for button from body of card displayed to the user for products whose reviews were not analyzed yet. Clicking this should trigger a product analysis. -->
    <string name="review_quality_check_no_analysis_link">Controlar qualitate de recension</string>
    <!-- Headline for review quality check contextual onboarding card. -->
    <string name="review_quality_check_contextual_onboarding_title">Prova nostre guida digne de fide pro recensiones de producto</string>
    <!-- Description for review quality check contextual onboarding card. The first and last two parameters are for retailer names (e.g. Amazon, Walmart). The second parameter is for the name of the application (e.g. Firefox). -->
    <string name="review_quality_check_contextual_onboarding_description">Vide quanto fidabile es le recensiones de producto sur %1$s ante que tu compra. Verificator de recension, un function experimental de %2$s, es producite justo in le navigator. Illo ancora functiona sur %3$s e %4$s.</string>
    <!-- Description for review quality check contextual onboarding card. The first parameters is for retailer name (e.g. Amazon). The second parameter is for the name of the application (e.g. Firefox). -->
    <string name="review_quality_check_contextual_onboarding_description_one_vendor">Vide quanto fidabile es le recensiones de producto sur %1$s ante que tu compra. Verificator de recension, un function experimental per %2$s, es integrate justo in le navigator.</string>
    <!-- Paragraph presenting review quality check feature. First parameter is the Fakespot product name. Second parameter is for clickable text defined in review_quality_check_contextual_onboarding_learn_more_link. In the phrase "Fakespot by Mozilla", "by" can be localized. Does not need to stay by. -->
    <string name="review_quality_check_contextual_onboarding_learn_more">Per le potentia de %1$s per Mozilla, nos te adjuta a evitar recensiones prevenite e inauthentic. Nostre modello de intelligentia artificial sempre meliora pro proteger te dum tu compra. %2$s</string>
    <!-- Clickable text from the contextual onboarding card that links to review quality check support article. -->
    <string name="review_quality_check_contextual_onboarding_learn_more_link">Pro saper plus</string>
    <!-- Caption text to be displayed in review quality check contextual onboarding card above the opt-in button. First parameter is Firefox app name, third parameter is the Fakespot product name. Second & fourth are for clickable texts defined in review_quality_check_contextual_onboarding_privacy_policy_3 and review_quality_check_contextual_onboarding_terms_use. -->
    <string name="review_quality_check_contextual_onboarding_caption_4">Seligente “Si, prova lo” tu concorda con le %1$s’s %2$s e le  %4$s de %3$s.</string>
    <!-- Clickable text from the review quality check contextual onboarding card that links to Fakespot privacy notice. -->
    <string name="review_quality_check_contextual_onboarding_privacy_policy_3">aviso de confidentialitate</string>
    <!-- Clickable text from the review quality check contextual onboarding card that links to Fakespot terms of use. -->
    <string name="review_quality_check_contextual_onboarding_terms_use">terminos de uso</string>
    <!-- Text for opt-in button from the review quality check contextual onboarding card. -->
    <string name="review_quality_check_contextual_onboarding_primary_button_text">Si, essaya lo</string>
    <!-- Text for opt-out button from the review quality check contextual onboarding card. -->
    <string name="review_quality_check_contextual_onboarding_secondary_button_text">Non ora</string>
    <!-- Content description (not visible, for screen readers etc.) for opening browser menu button to open review quality check bottom sheet. -->
    <string name="review_quality_check_open_handle_content_description">Aperir le verificator de recension</string>
    <!-- Content description (not visible, for screen readers etc.) for closing browser menu button to open review quality check bottom sheet. -->
    <string name="review_quality_check_close_handle_content_description">Clauder le verificator de recension</string>
    <!-- Content description (not visible, for screen readers etc.) for review quality check star rating. First parameter is the number of stars (1-5) representing the rating. -->
    <string name="review_quality_check_star_rating_content_description">%1$s ex 5 stellas</string>
    <!-- Text for minimize button from highlights card. When clicked the highlights card should reduce its size. -->
    <string name="review_quality_check_highlights_show_less">Monstrar minus</string>
    <!-- Text for maximize button from highlights card. When clicked the highlights card should expand to its full size. -->
    <string name="review_quality_check_highlights_show_more">Monstrar plus</string>
    <!-- Text for highlights card quality category header. Reviews shown under this header should refer the product's quality. -->
    <string name="review_quality_check_highlights_type_quality">Qualitate</string>
    <!-- Text for highlights card price category header. Reviews shown under this header should refer the product's price. -->
    <string name="review_quality_check_highlights_type_price">Precio</string>
    <!-- Text for highlights card shipping category header. Reviews shown under this header should refer the product's shipping. -->
    <string name="review_quality_check_highlights_type_shipping">Expedition</string>
    <!-- Text for highlights card packaging and appearance category header. Reviews shown under this header should refer the product's packaging and appearance. -->
    <string name="review_quality_check_highlights_type_packaging_appearance">Imballage e apparentia</string>
    <!-- Text for highlights card competitiveness category header. Reviews shown under this header should refer the product's competitiveness. -->
    <string name="review_quality_check_highlights_type_competitiveness">Competitivitate</string>

    <!-- Text that is surrounded by quotes. The parameter is the actual text that is in quotes. An example of that text could be: Excellent craftsmanship, and that is displayed as “Excellent craftsmanship”. The text comes from a buyer's review that the feature is highlighting"   -->
    <string name="surrounded_with_quotes">“%s”</string>

    <!-- Accessibility services actions labels. These will be appended to accessibility actions like "Double tap to.." but not by or applications but by services like Talkback. -->
    <!-- Action label for elements that can be collapsed if interacting with them. Talkback will append this to say "Double tap to collapse". -->
    <string name="a11y_action_label_collapse">contraher</string>
    <!-- Current state for elements that can be collapsed if interacting with them. Talkback will dictate this after a state change. -->
    <string name="a11y_state_label_collapsed">contrahite</string>
    <!-- Action label for elements that can be expanded if interacting with them. Talkback will append this to say "Double tap to expand". -->
    <string name="a11y_action_label_expand">expander</string>
    <!-- Current state for elements that can be expanded if interacting with them. Talkback will dictate this after a state change. -->
    <string name="a11y_state_label_expanded">expandite</string>
    <!-- Action label for links to a website containing documentation about a wallpaper collection. Talkback will append this to say "Double tap to open link to learn more about this collection". -->
    <string name="a11y_action_label_wallpaper_collection_learn_more">aperi le ligamine pro apprender plus re iste collection</string>
    <!-- Action label for links that point to an article. Talkback will append this to say "Double tap to read the article". -->
    <string name="a11y_action_label_read_article">leger le articulo</string>
    <!-- Action label for links to the Firefox Pocket website. Talkback will append this to say "Double tap to open link to learn more". -->
    <string name="a11y_action_label_pocket_learn_more">aperi le ligamine pro saper plus</string>
    <!-- Content description for headings announced by accessibility service. The first parameter is the text of the heading. Talkback will announce the first parameter and then speak the word "Heading" indicating to the user that this text is a heading for a section. -->
    <string name="a11y_heading">%s, Titulo</string>

    <!-- Title for dialog displayed when trying to access links present in a text. -->
    <string name="a11y_links_title">Ligamines</string>
    <!-- Additional content description for text bodies that contain urls. -->
    <string name="a11y_links_available">Ligamines disponibile</string>

    <!-- Translations feature-->

    <!-- Translation request dialog -->
    <!-- Title for the translation dialog that allows a user to translate the webpage. -->
    <string name="translations_bottom_sheet_title">Traducer iste pagina?</string>
    <!-- Title for the translation dialog after a translation was completed successfully.
    The first parameter is the name of the language that the page was translated from, for example, "French".
    The second parameter is the name of the language that the page was translated to, for example, "English". -->
    <string name="translations_bottom_sheet_title_translation_completed">Pagina traducite ab %1$s a %2$s</string>
    <!-- Title for the translation dialog that allows a user to translate the webpage when a user uses the translation feature the first time. The first parameter is the name of the application, for example, "Fenix". -->
    <string name="translations_bottom_sheet_title_first_time">Tentar traductiones private in %1$s</string>
    <!-- Additional information on the translation dialog that appears when a user uses the translation feature the first time. The first parameter is clickable text with a link, for example, "Learn more". -->
    <string name="translations_bottom_sheet_info_message">Pro respectar tu confidentialitate, le traductiones non lassa jammais tu apparato. Nove linguas e meliorationes venira tosto! %1$s</string>
    <!-- Text that links to additional information about the Firefox translations feature. -->
    <string name="translations_bottom_sheet_info_message_learn_more">Pro saper plus</string>
    <!-- Label for the dropdown to select which language to translate from on the translations dialog. Usually the translate from language selected will be the same as the page language. -->
    <string name="translations_bottom_sheet_translate_from">Traducer ab</string>
    <!-- Label for the dropdown to select which language to translate to on the translations dialog. Usually the translate to language selected will be the user's preferred language. -->
    <string name="translations_bottom_sheet_translate_to">Traducer in</string>
    <!-- Label for the dropdown to select which language to translate from on the translations dialog when the page language is not supported. This selection is to allow the user to select another language, in case we automatically detected the page language incorrectly. -->
    <string name="translations_bottom_sheet_translate_from_unsupported_language">Proba un altere lingua fonte</string>
    <!-- Button text on the translations dialog to dismiss the dialog and return to the browser. -->
    <string name="translations_bottom_sheet_negative_button">Non ora</string>
    <!-- Button text on the translations dialog to restore the translated website back to the original untranslated version. -->
    <string name="translations_bottom_sheet_negative_button_restore">Monstrar original</string>
    <!-- Accessibility announcement (not visible, for screen readers etc.) for the translations dialog after restore button was pressed that indicates the original untranslated page was loaded. -->
    <string name="translations_bottom_sheet_restore_accessibility_announcement">Pagina original non traducite cargate</string>
    <!-- Button text on the translations dialog when a translation error appears, used to dismiss the dialog and return to the browser. -->
    <string name="translations_bottom_sheet_negative_button_error">Facite</string>
    <!-- Button text on the translations dialog to begin a translation of the website. -->
    <string name="translations_bottom_sheet_positive_button">Traducer</string>
    <!-- Button text on the translations dialog when a translation error appears. -->
    <string name="translations_bottom_sheet_positive_button_error">Retentar</string>
    <!-- Inactive button text on the translations dialog that indicates a translation is currently in progress. This button will be accompanied by a loading icon. -->
    <string name="translations_bottom_sheet_translating_in_progress">Traduction</string>
    <!-- Button content description (not visible, for screen readers etc.) for the translations dialog translate button that indicates a translation is currently in progress. -->
    <string name="translations_bottom_sheet_translating_in_progress_content_description">Traduction in curso</string>

    <!-- Default dropdown option when initially selecting a language from the translations dialog language selection dropdown. -->
    <string name="translations_bottom_sheet_default_dropdown_selection">Elige un lingua</string>
    <!-- The title of the warning card informs the user that a translation could not be completed. -->
    <string name="translation_error_could_not_translate_warning_text">Il habeva un problema traducente. Retenta.</string>
    <!-- The title of the warning card informs the user that the list of languages cannot be loaded. -->
    <string name="translation_error_could_not_load_languages_warning_text">Impossibile cargar le linguas. Controla tu connexion a internet e retenta.</string>
    <!-- The title of the warning card informs the user that a language is not supported. The first parameter is the name of the language that is not supported. -->
    <string name="translation_error_language_not_supported_warning_text">Desolate, nos ancora non supporta  %1$s.</string>

    <!-- Snackbar title shown if the user closes the Translation Request dialogue and a translation is in progress. -->
    <string name="translation_in_progress_snackbar">Traducente…</string>


    <!-- Title for the data saving mode warning dialog used in the translation request dialog.
    This dialog will be presented when the user attempts to perform
    a translation without the necessary language files downloaded first when Android's data saver mode is enabled and the user is not using WiFi.
    The first parameter is the size in kilobytes or megabytes of the language file. -->
    <string name="translations_download_language_file_dialog_title">Discargar le lingua dum in modo sparnio de datos (%1$s)?</string>


    <!-- Translations options dialog -->
    <!-- Title of the translation options dialog that allows a user to set their translation options for the site the user is currently on. -->
    <string name="translation_option_bottom_sheet_title_heading">Optiones de traduction</string>
    <!-- Toggle switch label that allows a user to set the setting if they would like the browser to always offer or suggest translations when available. -->
    <string name="translation_option_bottom_sheet_always_translate">Sempre offerer de traducer</string>
    <!-- Toggle switch label that allows a user to set if they would like a given language to automatically translate or not. The first parameter is the language name, for example, "Spanish". -->
    <string name="translation_option_bottom_sheet_always_translate_in_language">Sempre traducer %1$s</string>
    <!-- Toggle switch label that allows a user to set if they would like to never be offered a translation of the given language. The first parameter is the language name, for example, "Spanish". -->
    <string name="translation_option_bottom_sheet_never_translate_in_language">Non traducer jammais %1$s</string>
    <!-- Toggle switch label that allows a user to set the setting if they would like the browser to never translate the site the user is currently visiting. -->
    <string name="translation_option_bottom_sheet_never_translate_site">Non traducer jammais iste sito</string>
    <!-- Toggle switch description that will appear under the "Never translate these sites" settings toggle switch to provide more information on how this setting interacts with other settings. -->
    <string name="translation_option_bottom_sheet_switch_never_translate_site_description">Supplanta tote le altere parametros</string>
    <!-- Toggle switch description that will appear under the "Never translate" and "Always translate" toggle switch settings to provide more information on how these  settings interacts with other settings. -->
    <string name="translation_option_bottom_sheet_switch_description">Supplanta le selection re le proposito de traduction</string>
    <!-- Button text for the button that will take the user to the translation settings dialog. -->
    <string name="translation_option_bottom_sheet_translation_settings">Parametros de traduction</string>
    <!-- Button text for the button that will take the user to a website to learn more about how translations works in the given app. The first parameter is the name of the application, for example, "Fenix". -->
    <string name="translation_option_bottom_sheet_about_translations">Re le traduction in %1$s</string>

    <!-- Content description (not visible, for screen readers etc.) for closing the translations bottom sheet. -->
    <string name="translation_option_bottom_sheet_close_content_description">Eliger folio de traductiones</string>

    <!-- The title of the warning card informs the user that an error has occurred at page settings. -->
    <string name="translation_option_bottom_sheet_error_warning_text">Alcun parametros es temporarimente indisponibile.</string>

    <!-- Translation settings dialog -->
    <!-- Title of the translation settings dialog that allows a user to set their preferred translation settings. -->
    <string name="translation_settings_toolbar_title">Traduction</string>
    <!-- Toggle switch label that indicates that the browser should signal or indicate when a translation is possible for any page. -->
    <string name="translation_settings_offer_to_translate">Offerer le traduction quando possibile</string>
    <!-- Toggle switch label that indicates that downloading files required for translating is permitted when using data saver mode in Android. -->
    <string name="translation_settings_always_download">Sempre discargar linguas in modo sparnio de datos</string>
    <!-- Section header text that begins the section of a list of different options the user may select to adjust their translation preferences. -->
    <string name="translation_settings_translation_preference">Preferentias de traduction</string>
    <!-- Button text for the button that will take the user to the automatic translations settings dialog. On the automatic translations settings dialog, the user can set if translations should occur automatically for a given language. -->
    <string name="translation_settings_automatic_translation">Traduction automatic</string>
    <!-- Button text for the button that will take the user to the never translate these sites dialog. On the never translate these sites dialog, the user can set if translations should never occur on certain websites. -->
    <string name="translation_settings_automatic_never_translate_sites">Non traducer jammais iste sitos</string>
    <!-- Button text for the button that will take the user to the download languages dialog. On the download languages dialog, the user can manage which languages they would like to download for translations. -->
    <string name="translation_settings_download_language">Discargar linguas</string>

    <!-- Automatic translation preference screen -->
    <!-- Title of the automatic translation preference screen that will appear on the toolbar.-->
    <string name="automatic_translation_toolbar_title_preference">Traduction automatic</string>
    <!-- Screen header presenting the automatic translation preference feature. It will appear under the toolbar. -->
    <string name="automatic_translation_header_preference">Elige un lingua pro gerer le preferentias “sempre traducer” e “jammais traducer”.</string>

    <!-- The title of the warning card informs the user that the system could not load languages for translation settings. -->
    <string name="automatic_translation_error_warning_text">Non poteva cargar le linguas. Per favor reveni plus tarde.</string>

    <!-- Automatic translation options preference screen -->
    <!-- Preference option for offering to translate. Radio button title text.-->
    <string name="automatic_translation_option_offer_to_translate_title_preference">Offerer le traduction (predefinite)</string>
    <!-- Preference option for offering to translate. Radio button summary text. The first parameter is the name of the app defined in app_name (for example: Fenix)-->
    <string name="automatic_translation_option_offer_to_translate_summary_preference">%1$s offerera de traducer le sitos in iste lingua.</string>
    <!-- Preference option for always translate. Radio button title text. -->
    <string name="automatic_translation_option_always_translate_title_preference">Sempre traducer</string>
    <!-- Preference option for always translate. Radio button summary text. The first parameter is the name of the app defined in app_name (for example: Fenix)-->
    <string name="automatic_translation_option_always_translate_summary_preference">%1$s traducera iste lingua automaticamente quando le pagina carga.</string>
    <!-- Preference option for never translate. Radio button title text.-->
    <string name="automatic_translation_option_never_translate_title_preference">Non traduce jammais</string>
    <!-- Preference option for never translate. Radio button summary text. The first parameter is the name of the app defined in app_name (for example: Fenix)-->
    <string name="automatic_translation_option_never_translate_summary_preference">%1$s non offerera jammais de traducer sitos in iste lingua.</string>

    <!-- Never translate site preference screen -->
    <!-- Title of the never translate site preference screen that will appear on the toolbar.-->
    <string name="never_translate_site_toolbar_title_preference">Non traduce jammais iste sitos</string>
    <!-- Screen header presenting the never translate site preference feature. It will appear under the toolbar. -->
    <string name="never_translate_site_header_preference">Pro adder un nove sito: visita lo e elige “Jammais traduce iste sito” ab le menu de traduction.</string>
    <!-- Content description (not visible, for screen readers etc.): For a never-translated site list item that is selected.
             The first parameter is web site url (for example:"wikipedia.com") -->
    <string name="never_translate_site_item_list_content_description_preference">Remover %1$s</string>
    <!-- The title of the warning card informs the user that an error has occurred at the never translate sites list. -->
    <string name="never_translate_site_error_warning_text">Non poteva cargar le sitos. Per favor reveni plus tarde.</string>
    <!-- The Delete site dialogue title will appear when the user clicks on a list item.
             The first parameter is web site url (for example:"wikipedia.com") -->
    <string name="never_translate_site_dialog_title_preference">Deler %1$s?</string>
    <!-- The Delete site dialogue positive button will appear when the user clicks on a list item. The site will be deleted. -->
    <string name="never_translate_site_dialog_confirm_delete_preference">Deler</string>
    <!-- The Delete site dialogue negative button will appear when the user clicks on a list item. The dialog will be dismissed. -->
    <string name="never_translate_site_dialog_cancel_preference">Cancellar</string>

    <!-- Download languages preference screen -->
    <!-- Title of the toolbar for the translation feature screen where users may download different languages for translation. -->
    <string name="download_languages_translations_toolbar_title_preference">Discargar linguas</string>
    <!-- Screen header presenting the download language preference feature. It will appear under the toolbar.The first parameter is "Learn More," a clickable text with a link. Talkback will append this to say "Double tap to open link to learn more". -->
    <string name="download_languages_header_preference">Discarga linguas complete pro traductiones plus veloce e pro traducer sin connexion. %1$s</string>
    <!-- Clickable text from the screen header that links to a website. -->
    <string name="download_languages_header_learn_more_preference">Pro saper plus</string>
    <!-- The subhead of the download language preference screen will appear above the pivot language. -->
    <string name="download_languages_available_languages_preference">Linguas disponibile</string>
    <!-- Text that will appear beside a core or pivot language package name to show that the language is necessary for the translation feature to function. -->
    <string name="download_languages_default_system_language_require_preference">necessari</string>
    <!-- A text for download language preference item.
    The first parameter is the language name, for example, "Spanish".
    The second parameter is the language file size, for example, "(3.91 KB)" or, if the language package name is a pivot language, "(required)". -->
    <string name="download_languages_language_item_preference">%1$s (%2$s)</string>
    <!-- The subhead of the download language preference screen will appear above the items that were not downloaded. -->
    <string name="download_language_header_preference">Discargar linguas</string>
    <!-- All languages list item. When the user presses this item, they can download all languages. -->
    <string name="download_language_all_languages_item_preference">Tote le linguas</string>
    <!-- All languages list item. When the user presses this item, they can delete all languages that were downloaded. -->
    <string name="download_language_all_languages_item_preference_to_delete">Deler tote le linguas</string>
    <!-- Content description (not visible, for screen readers etc.): For a language list item that was downloaded, the user can now delete it. -->
    <string name="download_languages_item_content_description_downloaded_state">Deler</string>
    <!-- Content description (not visible, for screen readers etc.): For a language list item, deleting is in progress. -->
    <string name="download_languages_item_content_description_delete_in_progress_state">In curso</string>
    <!-- Content description (not visible, for screen readers etc.): For a language list item, downloading is in progress.
    The first parameter is the language name, for example, "Spanish".
    The second parameter is the language file size, for example, "(3.91 KB)". -->
    <string name="download_languages_item_content_description_download_in_progress_state">Stop discargar  %1$s (%2$s)</string>
    <!-- Content description (not visible, for screen readers etc.): For a language list item that was not downloaded. -->
    <string name="download_languages_item_content_description_not_downloaded_state">Discargar</string>

    <!-- The title of the warning card informs the user that an error has occurred when fetching the list of languages. -->
    <string name="download_languages_fetch_error_warning_text">Non poteva cargar le linguas. Per favor reveni plus tarde.</string>
    <!-- The title of the warning card informs the user that an error has occurred at downloading a language.
      The first parameter is the language name, for example, "Spanish". -->
    <string name="download_languages_error_warning_text"><![CDATA[Non poteva cargar <b>%1$s</b>. Per favor tenta lo de novo.]]></string>
    <!-- The title of the warning card informs the user that an error has occurred at deleting a language.
          The first parameter is the language name, for example, "Spanish". -->
    <string name="download_languages_delete_error_warning_text"><![CDATA[Non poteva deler <b>%1$s</b>. Per favor tenta lo de novo.]]></string>

    <!-- Title for the dialog used by the translations feature to confirm deleting a language.
    The dialog will be presented when the user requests deletion of a language.
    The first parameter is the name of the language, for example, "Spanish" and the second parameter is the size in kilobytes or megabytes of the language file. -->
    <string name="delete_language_file_dialog_title">Deler %1$s (%2$s)?</string>
    <!-- Additional information for the dialog used by the translations feature to confirm deleting a language. The first parameter is the name of the application, for example, "Fenix". -->
    <string name="delete_language_file_dialog_message">Si tu dele iste lingua, %1$s discargara linguas partial a tu cache dum tu traduce.</string>
    <!-- Title for the dialog used by the translations feature to confirm deleting all languages file.
    The dialog will be presented when the user requests deletion of all languages file.
    The first parameter is the size in kilobytes or megabytes of the language file. -->
    <string name="delete_language_all_languages_file_dialog_title">Deler tote le linguas (%1$s)?</string>
    <!-- Additional information for the dialog used by the translations feature to confirm deleting all languages file. The first parameter is the name of the application, for example, "Fenix". -->
    <string name="delete_language_all_languages_file_dialog_message">Si tu dele tote le linguas, %1$s discargara linguas partial a tu cache dum tu traduce.</string>
    <!-- Button text on the dialog used by the translations feature to confirm deleting a language. -->
    <string name="delete_language_file_dialog_positive_button_text">Deler</string>
    <!-- Button text on the dialog used by the translations feature to cancel deleting a language. -->
    <string name="delete_language_file_dialog_negative_button_text">Cancellar</string>

    <!-- Title for the data saving mode warning dialog used by the translations feature.
    This dialog will be presented when the user attempts to download a language or perform
    a translation without the necessary language files downloaded first when Android's data saver mode is enabled and the user is not using WiFi.
    The first parameter is the size in kilobytes or megabytes of the language file.-->
    <string name="download_language_file_dialog_title">Discargar dum in modo sparnio de datos (%1$s)?</string>
    <!-- Additional information for the data saving mode warning dialog used by the translations feature. This text explains the reason a download is required for a translation. -->
    <string name="download_language_file_dialog_message_all_languages">Nos discarga linguas partial a tu cache pro mantener private le traductiones.</string>
    <!-- Checkbox label text on the data saving mode warning dialog used by the translations feature. This checkbox allows users to ignore the data usage warnings. -->
    <string name="download_language_file_dialog_checkbox_text">Sempre discargar in modo sparnio de datos</string>
    <!-- Button text on the data saving mode warning dialog used by the translations feature to allow users to confirm they wish to continue and download the language file. -->
    <string name="download_language_file_dialog_positive_button_text">Discargar</string>
    <!-- Button text on the data saving mode warning dialog used by the translations feature to allow users to confirm they wish to continue and download the language file and perform a translation. -->
    <string name="download_language_file_dialog_positive_button_text_all_languages">Discargar e traducer</string>
    <!-- Button text on the data saving mode warning dialog used by the translations feature to allow users to cancel the action and not perform a download of the language file. -->
    <string name="download_language_file_dialog_negative_button_text">Cancellar</string>

    <!-- Unified Trust Panel -->
    <!-- Title text for the protection panel banner when the site is not secure. -->
    <string name="protection_panel_banner_not_secure_title">Sia attente in iste sito</string>
    <!-- Description text for the protection panel banner when the site is not secure. -->
    <string name="protection_panel_banner_not_secure_description">Tu connexion non es secur.</string>
    <!-- Title text for the protection panel banner when tracking protection is disabled. -->
    <string name="protection_panel_banner_not_protected_title">Tu disactivava le protectiones</string>
    <!-- Description text for the protection panel banner when tracking protection is disabled.
        The first parameter is the name of the app defined in app_name (for example: Fenix) -->
    <string name="protection_panel_banner_not_protected_description">%s es foras de servicio. Nos consilia reactivar le protectiones.</string>
    <!-- Title text for the protection panel banner when tracking protection is enabled.
        The first parameter is the name of the app defined in app_name (for example: Fenix) -->
    <string name="protection_panel_banner_protected_title">%s es in guarda</string>
    <!-- Description text for the protection panel banner when tracking protection is enabled. -->
    <string name="protection_panel_banner_protected_description">Tu es protegite. Si nos discoperi alco, lo facera saper vos.</string>
    <!-- Label text for the Enhanced Tracking Protection toggle. -->
    <string name="protection_panel_etp_toggle_label">Protection antitraciamento reinfortiate</string>
    <!-- Description text for the Enhanced Tracking Protection toggle when tracking protection is enabled. -->
    <string name="protection_panel_etp_toggle_enabled_description">Si alco pare corrupte in iste sito, tenta disactivar protectiones.</string>
    <!-- Description text for the Enhanced Tracking Protection toggle when tracking protection is disabled. -->
    <string name="protection_panel_etp_toggle_disabled_description">Le protectiones es disactivate. Nos consilia reactivar los.</string>

    <!-- Debug drawer -->
    <!-- The user-facing title of the Debug Drawer feature. -->
    <string name="debug_drawer_title">Utensiles de depuration</string>
    <!-- Content description (not visible, for screen readers etc.): Navigate back within the debug drawer. -->
    <string name="debug_drawer_back_button_content_description">Naviga a retro</string>

    <!-- Content description (not visible, for screen readers etc.): Open debug drawer. -->
    <string name="debug_drawer_fab_content_description">Aperir tiratorio de depuration</string>

    <!-- Debug drawer tabs tools -->
    <!-- The title of the Tab Tools feature in the Debug Drawer. -->
    <string name="debug_drawer_tab_tools_title">Numero de schedas</string>
    <!-- The title of the tab count section in Tab Tools. -->
    <string name="debug_drawer_tab_tools_tab_count_title">Numero de schedas</string>
    <!-- The active tab count category in the tab count section in Tab Tools. -->
    <string name="debug_drawer_tab_tools_tab_count_active">Active</string>
    <!-- The inactive tab count category in the tab count section in Tab Tools. -->
    <string name="debug_drawer_tab_tools_tab_count_inactive">Inactive</string>
    <!-- The private tab count category in the tab count section in Tab Tools. -->
    <string name="debug_drawer_tab_tools_tab_count_private">Private</string>
    <!-- The total tab count category in the tab count section in Tab Tools. -->
    <string name="debug_drawer_tab_tools_tab_count_total">Total</string>
    <!-- The title of the tab creation tool section in Tab Tools. -->
    <string name="debug_drawer_tab_tools_tab_creation_tool_title">Utensile pro creation de schedas</string>
    <!-- The label of the text field in the tab creation tool. -->
    <string name="debug_drawer_tab_tools_tab_creation_tool_text_field_label">Numero de schedas a crear</string>
    <!-- The error message of the text field in the tab creation tool when the text field is empty -->
    <string name="debug_drawer_tab_tools_tab_quantity_empty_error">Le campo de texto es vacue</string>
    <!-- The error message of the text field in the tab creation tool when the text field has characters other than digits -->
    <string name="debug_drawer_tab_tools_tab_quantity_non_digits_error">Insere solmente numeros integre positive</string>
    <!-- The error message of the text field in the tab creation tool when the text field is a zero -->
    <string name="debug_drawer_tab_tools_tab_quantity_non_zero_error">Insere un numero major que zero</string>
    <!-- The error message of the text field in the tab creation tool when the text field is a
        quantity greater than the max tabs. The first parameter is the maximum number of tabs
        that can be generated in one operation.-->
    <string name="debug_drawer_tab_tools_tab_quantity_exceed_max_error">Excedite le maxime numero de schedas (%1$s) que pote esser generate in un operation</string>
    <!-- The button text to add tabs to the active tab group in the tab creation tool. -->
    <string name="debug_drawer_tab_tools_tab_creation_tool_button_text_active">Adder a schedas active</string>
    <!-- The button text to add tabs to the inactive tab group in the tab creation tool. -->
    <string name="debug_drawer_tab_tools_tab_creation_tool_button_text_inactive">Adder a schedas inactive</string>
    <!-- The button text to add tabs to the private tab group in the tab creation tool. -->
    <string name="debug_drawer_tab_tools_tab_creation_tool_button_text_private">Adder a schedas private</string>

    <!-- Micro survey -->

    <!-- Microsurvey -->
    <!-- Prompt view -->
    <!-- The microsurvey prompt title. Note: The word "Firefox" should NOT be translated -->
    <string name="micro_survey_prompt_title" tools:ignore="BrandUsage,UnusedResources">Adjuta nos a render Firefox melior. Il prende solo un minuta.</string>
    <!-- The continue button label -->
    <string name="micro_survey_continue_button_label" tools:ignore="UnusedResources">Continuar</string>
    <!-- Survey view -->
    <!-- The survey header -->
    <string name="micro_survey_survey_header_2">Per favor completa le sondage</string>
    <!-- The privacy notice link -->
    <string name="micro_survey_privacy_notice_2">Aviso de confidentialitate</string>
    <!-- The submit button label text -->
    <string name="micro_survey_submit_button_label">Inviar</string>
    <!-- The survey completion header -->
    <string name="micro_survey_survey_header_confirmation" tools:ignore="UnusedResources">Sondage concludite</string>
    <!-- The survey completion confirmation text -->
    <string name="micro_survey_feedback_confirmation">Gratias pro tu commentario!</string>
    <!-- Option for likert scale -->
    <string name="likert_scale_option_1" tools:ignore="UnusedResources">Absolutemente satisfacite</string>
    <!-- Option for likert scale -->
    <string name="likert_scale_option_2" tools:ignore="UnusedResources">Satisfacite</string>
    <!-- Option for likert scale -->
    <string name="likert_scale_option_3" tools:ignore="UnusedResources">Neutral</string>
    <!-- Option for likert scale -->
    <string name="likert_scale_option_4" tools:ignore="UnusedResources">Non satisfacite</string>
    <!-- Option for likert scale -->
    <string name="likert_scale_option_5" tools:ignore="UnusedResources">Absolutemente non satisfacite</string>

    <!-- Option for likert scale -->
    <string name="likert_scale_option_6" tools:ignore="UnusedResources">Io non lo usa</string>
    <!-- Option for likert scale. Note: The word "Firefox" should NOT be translated. -->
    <string name="likert_scale_option_7" tools:ignore="BrandUsage,UnusedResources">Io non usa le recerca sur Firefox</string>
    <!-- Option for likert scale -->
    <string name="likert_scale_option_8" tools:ignore="UnusedResources">Io non usa sync</string>
    <!-- Text shown in prompt for printing microsurvey. "sec" It's an abbreviation for "second". Note: The word "Firefox" should NOT be translated. -->
    <string name="microsurvey_prompt_printing_title" tools:ignore="BrandUsage,UnusedResources">Adjuta nos a meliorar le impression in Firefox. Isto prende solo un momento</string>
    <!-- Text shown in prompt for search microsurvey. Note: The word "Firefox" should NOT be translated. -->
    <string name="microsurvey_prompt_search_title" tools:ignore="BrandUsage,UnusedResources">Adjuta a render melior le recerca in Firefox. Illo prende solo un minuta</string>
    <!-- Text shown in prompt for sync microsurvey. Note: The word "Firefox" should NOT be translated. -->
    <string name="microsurvey_prompt_sync_title" tools:ignore="BrandUsage,UnusedResources">Adjutar a render melior sync in Firefox. Illo prende solo un minuta
</string>
    <!-- Text shown in the survey title for printing microsurvey. Note: The word "Firefox" should NOT be translated. -->
    <string name="microsurvey_survey_printing_title" tools:ignore="BrandUsage,UnusedResources">Quanto es tu satisfacite del impression in Firefox?</string>
    <!-- Text shown in the survey title for homepage microsurvey. Note: The word "Firefox" should NOT be translated. -->
    <string name="microsurvey_homepage_title" tools:ignore="BrandUsage,UnusedResources">Quanto satisfacite es tu per tu pagina initial de Firefox?</string>
    <!-- Text shown in the survey title for search experience microsurvey. Note: The word "Firefox" should NOT be translated. -->
    <string name="microsurvey_search_title" tools:ignore="BrandUsage,UnusedResources">Quanto es tu satisfacite del recerca in Firefox?</string>
    <!-- Text shown in the survey title for sync experience microsurvey. Note: The word "Firefox" should NOT be translated. -->
    <string name="microsurvey_sync_title" tools:ignore="BrandUsage,UnusedResources">Quanto es tu satisfacite con le experientia de sync in Firefox?</string>
    <!-- Accessibility -->
    <!-- Content description for the survey application icon. Note: The word "Firefox" should NOT be translated.  -->
    <string name="microsurvey_app_icon_content_description" tools:ignore="BrandUsage">Logo Firefox</string>
    <!-- Content description for the survey feature icon. -->
    <string name="microsurvey_feature_icon_content_description">Icone pro le function de sondage</string>
    <!-- Content description (not visible, for screen readers etc.) for closing microsurvey bottom sheet. -->
    <string name="microsurvey_close_handle_content_description">Clauder le sondage</string>
    <!-- Content description for "X" button that is closing microsurvey. -->
    <string name="microsurvey_close_button_content_description">Clauder</string>

    <!-- Debug drawer logins -->
    <!-- The title of the Logins feature in the Debug Drawer. -->
    <string name="debug_drawer_logins_title">Authenticationes</string>
    <!-- The title of the logins section in the Logins feature, where the parameter will be the site domain  -->
    <string name="debug_drawer_logins_current_domain_label">Dominio actual: %s</string>
    <!-- The label for a button to add a new fake login for the current domain in the Logins feature. -->
    <string name="debug_drawer_logins_add_login_button">Adder false credentiales pro iste dominio</string>
    <!-- Content description for delete button where parameter will be the username of the login -->
    <string name="debug_drawer_logins_delete_login_button_content_description">Deler credentiales con nomine usator %s</string>

    <!-- Debug drawer addresses -->
    <!-- The title of the Addresses feature in the Debug Drawer. -->
    <string name="debug_drawer_addresses_title">Adresses</string>
    <!-- The title of the section header for the list of debug locales that can be enabled and disabled. -->
    <string name="debug_drawer_addresses_debug_locales_header">Cerner localisationes a activar</string>

    <!-- Debug drawer "contextual feature recommendation" (CFR) tools -->
    <!-- The title of the CFR Tools feature in the Debug Drawer -->
    <string name="debug_drawer_cfr_tools_title">Utensiles CFR</string>
    <!-- The title of the reset CFR section in CFR Tools -->
    <string name="debug_drawer_cfr_tools_reset_cfr_title">Remontar CFRs</string>

    <!-- Glean debug tools -->
    <!-- The title of the glean debugging feature -->
    <string name="glean_debug_tools_title">Utensiles pro depurar Glean</string>

    <!-- Messages explaining how to exit fullscreen mode -->
    <!-- Message shown to explain how to exit fullscreen mode when gesture navigation is enabled. -->
    <!-- Localisation note: this text should be as short as possible, max 68 chars -->
    <string name="exit_fullscreen_with_gesture_short">Trahe ab summitate e usa le gesto retro pro exir</string>
    <!-- Message shown to explain how to exit fullscreen mode when using back button navigation. -->
    <!-- Localisation note: this text should be as short as possible, max 68 chars -->
    <string name="exit_fullscreen_with_back_button_short">Trahe ab summitate e pressa retro pro exir</string>

    <!-- Beta Label Component !-->
    <!-- Text shown as a label or tag to indicate a feature or area is still undergoing active development. Note that here "Beta" should not be translated, as it is used as an icon styled element. -->
    <string name="beta_feature">BETA</string>

    <!-- Root certificate expiration warnings -->
    <!-- These strings for homepage cards and push notifications to be pushed to users running outdated versions of Firefox. We want to encourage these users to update to the latest version so their extensions and other features don't stop working when Firefox's old root certificate expires on 2025-03-14. For more information, see this SUMO article: https://support.mozilla.org/kb/root-certificate-expiration !-->
    <!-- Homepage card button to open Google Play Store. "Update" is a verb. -->
    <string name="certificate_warning_homepage_card_update_now_button" tools:ignore="UnusedResources">Actualisar ora</string>
    <!-- Homepage card title about old Firefox version. "Update" is a verb. Note: The word "Firefox" should NOT be translated. -->
    <string name="certificate_warning_homepage_card_hca1_title" tools:ignore="BrandUsage,UnusedResources">Actualisar tu navigator Firefox</string>
    <!-- Homepage card message about old Firefox version -->
    <string name="certificate_warning_homepage_card_hca1_message" tools:ignore="UnusedResources">Un certificato radice expirara, e causara le cessation de alcun functiones a le 14 de martio.</string>
    <!-- Homepage card title about old Firefox version. "Update" is a verb. -->
    <string name="certificate_warning_homepage_card_hcr1_title" tools:ignore="UnusedResources">Actualisar ante le 14 de martio</string>
    <!-- Homepage card message about old Firefox version. Note: The word "Firefox" should NOT be translated. -->
    <string name="certificate_warning_homepage_card_hcr1_message" tools:ignore="BrandUsage,UnusedResources">Un certificato radice expirara, e causara que tu version de Firefox cessara de functionar correctemente.</string>
    <!-- Homepage card title about old Firefox version -->
    <string name="certificate_warning_homepage_card_hcw2_title" tools:ignore="UnusedResources">Minus que 7 dies resta pro actualisar</string>
    <!-- Homepage card message about old Firefox version. Note: The word "Firefox" should NOT be translated. -->
    <string name="certificate_warning_homepage_card_hcw2_message" tools:ignore="BrandUsage,UnusedResources">Le 14 de martio, additivos e altere functiones de Firefox cessara de functionar perque un certificato radice expira.</string>
    <!-- Homepage card title about old Firefox version. Note: The word "Firefox" should NOT be translated. -->
    <string name="certificate_warning_homepage_card_hcw3_title" tools:ignore="BrandUsage,UnusedResources">Ultime chance pro mantener tu Firefox</string>
    <!-- Homepage card message about old Firefox version. Note: The word "Firefox" should NOT be translated. -->
    <string name="certificate_warning_homepage_card_hcw3_message" tools:ignore="BrandUsage,UnusedResources">Tu version de Firefox cessara de functionar correctemente le 14 de martio perque un certificato radice expirara.</string>
    <!-- Push notification title about old Firefox version. "Update" is a noun. -->
    <string name="certificate_warning_push_notification_update_recommended_title" tools:ignore="UnusedResources">Actualisation recommendate</string>
    <!-- Push notification message about old Firefox version -->
    <string name="certificate_warning_push_notification_pnr1_message" tools:ignore="UnusedResources">Additivos e alcun functiones cessara de functionar le 14 de martio.</string>
    <!-- Push notification title about old Firefox version. Note: The word "Firefox" should NOT be translated. -->
    <string name="certificate_warning_push_notification_pnw2_title" tools:ignore="BrandUsage,UnusedResources">Tu es sur un version plus vetere de Firefox</string>
    <!-- Push notification message about old Firefox version. "Update" is a verb. -->
    <string name="certificate_warning_push_notification_pnw2_message" tools:ignore="UnusedResources">Actualisa ante le 14 de martio pro continuar a usar additivos e altere functiones.</string>
    <!-- Push notification message about old Firefox version -->
    <string name="certificate_warning_push_notification_pnw3_message" tools:ignore="UnusedResources">Alcun functionalitates cessara de functionar deman.</string>
</resources><|MERGE_RESOLUTION|>--- conflicted
+++ resolved
@@ -1381,8 +1381,6 @@
 
     <!-- WebCompat Reporter -->
 
-<<<<<<< HEAD
-=======
     <!-- WebCompat Reporter -->
     <!-- The title of the Web Compat Reporter feature. This is displayed in the top app bar. -->
     <string name="webcompat_reporter_screen_title">Reportar sito corrupte</string>
@@ -1406,7 +1404,6 @@
     <string name="webcompat_reporter_send">Inviar</string>
 
 
->>>>>>> 3a395140
     <!-- These reason strings are dropdown options on a WebCompat reporter form, indicating what is broken on the site. -->
     <!-- Broken site reason text for site slow or not working -->
     <string name="webcompat_reporter_reason_slow">Sito lente o non functionante</string>
