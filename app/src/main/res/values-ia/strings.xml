--- conflicted
+++ resolved
@@ -296,8 +296,6 @@
     <!-- Browser menu label that navigates to the save sub-menu, which contains various save related menu items such as
          bookmarking a page, saving to collection, shortcut or as a PDF, and adding to home screen -->
     <string name="browser_menu_save">Salvar</string>
-<<<<<<< HEAD
-=======
 
     <!-- Browser menu label that bookmarks the currently visited page -->
     <string name="browser_menu_bookmark_this_page">Adder un marcapaginas pro iste pagina</string>
@@ -316,7 +314,6 @@
     <string name="browser_menu_translated_to">Traducite in %1$s</string>
     <!-- Browser menu label for the print feature -->
     <string name="browser_menu_print">Imprimer…</string>
->>>>>>> 7fda8002
 
     <!-- Extensions management fragment -->
     <!-- Text displayed when there are no extensions to be shown -->
@@ -627,13 +624,9 @@
     <!-- Preference for language -->
     <string name="preferences_language">Lingua</string>
     <!-- Preference for translation -->
-<<<<<<< HEAD
-    <string name="preferences_translation">Traduction</string>
-=======
     <string name="preferences_translation" moz:removedIn="127" tools:ignore="UnusedResources">Traduction</string>
     <!-- Preference for translations -->
     <string name="preferences_translations">Traductiones</string>
->>>>>>> 7fda8002
     <!-- Preference for data choices -->
     <string name="preferences_data_choices">Selectiones de datos</string>
     <!-- Preference for data collection -->
@@ -704,13 +697,6 @@
     <string name="addons_permissions_heading_required" tools:ignore="UnusedResources">Necessari</string>
     <!-- The title of the optional permissions section from addon's permissions screen -->
     <string name="addons_permissions_heading_optional" tools:ignore="UnusedResources">Optional</string>
-<<<<<<< HEAD
-    <!-- The title of the section with websites that have permissions granted from addon's permissions screen -->
-    <string name="addons_permissions_heading_read_and_change_website_data" tools:ignore="UnusedResources">Leger e cambiar datos del sito web</string>
-    <!-- The description of the icon that can delete one of the websites displayed  -->
-    <string name="addons_permissions_icon_description_delete_website" tools:ignore="UnusedResources">Deler le sito web</string>
-=======
->>>>>>> 7fda8002
     <!-- The title of the origin permission option allowing a user to enable the extension to run on all sites -->
     <string name="addons_permissions_allow_for_all_sites" tools:ignore="UnusedResources">Permitter a tote le sitos</string>
 
@@ -2588,12 +2574,9 @@
     <!-- Content description (not visible, for screen readers etc.) for closing the translations bottom sheet. -->
     <string name="translation_option_bottom_sheet_close_content_description">Eliger folio de traductiones</string>
 
-<<<<<<< HEAD
-=======
     <!-- The title of the warning card informs the user that an error has occurred at page settings. -->
     <string name="translation_option_bottom_sheet_error_warning_text">Alcun parametros es temporarimente indisponibile.</string>
 
->>>>>>> 7fda8002
     <!-- Translation settings dialog -->
     <!-- Title of the translation settings dialog that allows a user to set their preferred translation settings. -->
     <string name="translation_settings_toolbar_title">Traduction</string>
@@ -2720,12 +2703,9 @@
     <!-- Content description (not visible, for screen readers etc.): Navigate back within the debug drawer. -->
     <string name="debug_drawer_back_button_content_description">Naviga a retro</string>
 
-<<<<<<< HEAD
-=======
     <!-- Content description (not visible, for screen readers etc.): Open debug drawer. -->
     <string name="debug_drawer_fab_content_description">Aperir tiratorio de depuration</string>
 
->>>>>>> 7fda8002
     <!-- Debug drawer tabs tools -->
     <!-- The title of the Tab Tools feature in the Debug Drawer. -->
     <string name="debug_drawer_tab_tools_title">Numero de schedas</string>
@@ -2771,19 +2751,11 @@
     <!-- The privacy notice link -->
     <string name="micro_survey_privacy_notice">Aviso de confidentialitate</string>
     <!-- The submit button label text -->
-<<<<<<< HEAD
-    <string name="micro_survey_submit_button_label" tools:ignore="UnusedResources">Inviar</string>
-    <!-- The close button label text -->
-    <string name="micro_survey_close_button_label">Clauder</string>
-    <!-- The survey completion confirmation text -->
-    <string name="micro_survey_feedback_confirmation" tools:ignore="UnusedResources">Gratias pro tu commentario!</string>
-=======
     <string name="micro_survey_submit_button_label">Inviar</string>
     <!-- The close button label text -->
     <string name="micro_survey_close_button_label" tools:ignore="UnusedResources">Clauder</string>
     <!-- The survey completion confirmation text -->
     <string name="micro_survey_feedback_confirmation">Gratias pro tu commentario!</string>
->>>>>>> 7fda8002
     <!-- Option for likert scale -->
     <string name="likert_scale_option_1" tools:ignore="UnusedResources">Absolutemente satisfacite</string>
     <!-- Option for likert scale -->
@@ -2795,8 +2767,6 @@
     <!-- Option for likert scale -->
     <string name="likert_scale_option_5" tools:ignore="UnusedResources">Absolutemente non satisfacite</string>
 
-<<<<<<< HEAD
-=======
     <!-- Microsurvey accessibility -->
     <!-- Content description (not visible, for screen readers etc.) for opening microsurvey bottom sheet. -->
     <string name="microsurvey_open_handle_content_description" tools:ignore="UnusedResources">Aperir sondage</string>
@@ -2805,7 +2775,6 @@
     <!-- Content description for "X" button that is closing microsurvey. -->
     <string name="microsurvey_close_button_content_description" tools:ignore="UnusedResources">Clauder</string>
 
->>>>>>> 7fda8002
     <!-- Debug drawer logins -->
     <!-- The title of the Logins feature in the Debug Drawer. -->
     <string name="debug_drawer_logins_title">Authenticationes</string>
