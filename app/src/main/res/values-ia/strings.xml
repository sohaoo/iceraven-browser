--- conflicted
+++ resolved
@@ -220,11 +220,6 @@
     <string name="browser_menu_add_to_homescreen">Adder al pagina initial</string>
     <!-- Browser menu toggle that adds a shortcut to the site on the device home screen. -->
     <string name="browser_menu_add_to_homescreen_2">Adder al pagina initial…</string>
-<<<<<<< HEAD
-    <!-- Browser menu toggle that installs a Progressive Web App shortcut to the site on the device home screen. -->
-    <string name="browser_menu_install_on_homescreen" moz:removedIn="126" tools:ignore="UnusedResources">Installar</string>
-=======
->>>>>>> 9f949a8e
     <!-- Content description (not visible, for screen readers etc.) for the Resync tabs button -->
     <string name="resync_button_content_description">Re-synchronisar</string>
     <!-- Browser menu button that opens the find in page menu -->
@@ -2596,11 +2591,7 @@
     <string name="automatic_translation_header_preference">Elige un lingua pro gerer le preferentias “sempre traducer” e “jammais traducer”.</string>
 
     <!-- The title of the warning card informs the user that the system could not load languages for translation settings. -->
-<<<<<<< HEAD
-    <string name="automatic_translation_error_warning_text">Impossibile cargar le linguas. Re-controla plus tarde.</string>
-=======
     <string name="automatic_translation_error_warning_text">Non poteva cargar le linguas. Per favor reveni plus tarde.</string>
->>>>>>> 9f949a8e
 
     <!-- Automatic translation options preference screen -->
     <!-- Preference option for offering to translate. Radio button title text.-->
@@ -2625,11 +2616,7 @@
              The first parameter is web site url (for example:"wikipedia.com") -->
     <string name="never_translate_site_item_list_content_description_preference">Remover %1$s</string>
     <!-- The title of the warning card informs the user that an error has occurred at the never translate sites list. -->
-<<<<<<< HEAD
-    <string name="never_translate_site_error_warning_text">Impossibile cargar sitos. Retenta plus tarde.</string>
-=======
     <string name="never_translate_site_error_warning_text">Non poteva cargar le sitos. Per favor reveni plus tarde.</string>
->>>>>>> 9f949a8e
     <!-- The Delete site dialogue title will appear when the user clicks on a list item.
              The first parameter is web site url (for example:"wikipedia.com") -->
     <string name="never_translate_site_dialog_title_preference">Deler %1$s?</string>
@@ -2743,11 +2730,7 @@
     <!-- The error message of the text field in the tab creation tool when the text field is empty -->
     <string name="debug_drawer_tab_tools_tab_quantity_empty_error">Le campo de texto es vacue</string>
     <!-- The error message of the text field in the tab creation tool when the text field has characters other than digits -->
-<<<<<<< HEAD
-    <string name="debug_drawer_tab_tools_tab_quantity_non_digits_error">Solo insere numeros integre positive</string>
-=======
     <string name="debug_drawer_tab_tools_tab_quantity_non_digits_error">Insere solmente numeros integre positive</string>
->>>>>>> 9f949a8e
     <!-- The error message of the text field in the tab creation tool when the text field is a zero -->
     <string name="debug_drawer_tab_tools_tab_quantity_non_zero_error">Insere un numero major que zero</string>
     <!-- The error message of the text field in the tab creation tool when the text field is a
@@ -2781,13 +2764,9 @@
     <!-- The submit button label text -->
     <string name="micro_survey_submit_button_label">Inviar</string>
     <!-- The close button label text -->
-<<<<<<< HEAD
-    <string name="micro_survey_close_button_label" tools:ignore="UnusedResources">Clauder</string>
-=======
     <string name="micro_survey_close_button_label" moz:removedIn="128" tools:ignore="UnusedResources">Clauder</string>
     <!-- The survey completion header -->
     <string name="micro_survey_survey_header_confirmation" tools:ignore="UnusedResources">Sondage concludite</string>
->>>>>>> 9f949a8e
     <!-- The survey completion confirmation text -->
     <string name="micro_survey_feedback_confirmation">Gratias pro tu commentario!</string>
     <!-- Option for likert scale -->
@@ -2801,13 +2780,6 @@
     <!-- Option for likert scale -->
     <string name="likert_scale_option_5" tools:ignore="UnusedResources">Absolutemente non satisfacite</string>
 
-<<<<<<< HEAD
-    <!-- Microsurvey accessibility -->
-    <!-- Content description (not visible, for screen readers etc.) for opening microsurvey bottom sheet. -->
-    <string name="microsurvey_open_handle_content_description" tools:ignore="UnusedResources">Aperir sondage</string>
-    <!-- Content description (not visible, for screen readers etc.) for closing microsurvey bottom sheet. -->
-    <string name="microsurvey_close_handle_content_description" tools:ignore="UnusedResources">Clauder le questionario</string>
-=======
     <!-- Option for likert scale -->
     <string name="likert_scale_option_6" tools:ignore="UnusedResources">Io non lo usa</string>
     <!-- Text shown in prompt for homepage microsurvey. 'Firefox' intentionally hardcoded here- -->
@@ -2817,7 +2789,6 @@
     <string name="microsurvey_open_handle_content_description" tools:ignore="UnusedResources">Aperir sondage</string>
     <!-- Content description (not visible, for screen readers etc.) for closing microsurvey bottom sheet. -->
     <string name="microsurvey_close_handle_content_description" tools:ignore="UnusedResources">Clauder le sondage</string>
->>>>>>> 9f949a8e
     <!-- Content description for "X" button that is closing microsurvey. -->
     <string name="microsurvey_close_button_content_description" tools:ignore="UnusedResources">Clauder</string>
 
