--- conflicted
+++ resolved
@@ -105,11 +105,7 @@
 
     <!-- Private browsing erase action "contextual feature recommendation" (CFR) -->
     <!-- Text for the message displayed in the contextual feature recommendation popup promoting the erase private browsing feature. -->
-<<<<<<< HEAD
-    <string name="erase_action_cfr_message">Tocca ci pro initiar un fresc session in privato. Dele tu chronologia, cookies: omne cosa.</string>
-=======
     <string name="erase_action_cfr_message">Tocca ci pro initiar un nove session de navigation private. Dele tu chronologia, cookies – toto.</string>
->>>>>>> 52cb89cf
 
 
     <!-- Text for the info dialog when camera permissions have been denied but user tries to access a camera feature. -->
@@ -2263,13 +2259,9 @@
 
     <!-- Review quality check feature-->
     <!-- Name for the review quality check feature used as title for the panel. -->
-<<<<<<< HEAD
-    <string name="review_quality_check_feature_name">Verificator de recension</string>
-=======
     <string name="review_quality_check_feature_name" moz:RemovedIn="120" tools:ignore="UnusedResources">Verificator de recension</string>
     <!-- Name for the review quality check feature used as title for the panel. -->
     <string name="review_quality_check_feature_name_2">Verificator de recension</string>
->>>>>>> 52cb89cf
     <!-- Summary for grades A and B for review quality check adjusted grading. -->
     <string name="review_quality_check_grade_a_b_description">Recensiones fidabile</string>
     <!-- Summary for grade C for review quality check adjusted grading. -->
@@ -2289,36 +2281,22 @@
     <!-- Paragraph explaining how we analyze the reliability of a product's reviews. First parameter is the Fakespot product name. In the phrase "Fakespot by Mozilla", "by" can be localized. Does not need to stay by. -->
     <string name="review_quality_check_explanation_body_reliability">Nos usa le technologia de intelligentia artificial de %s per Mozilla pro controlar le fidabilitate del recensiones de producto. Iste solo te adjutara evalutar le qualitate del recensiones, non qualitate del productos.</string>
     <!-- Paragraph explaining the grading system we use to classify the reliability of a product's reviews. -->
-<<<<<<< HEAD
-    <string name="review_quality_check_info_review_grade_header" tools:ignore="UnusedResources"><![CDATA[Nos assigna a cata recensiones de producto un <b>littera de classification</b> ab A a F.]]></string>
-    <!-- Description explaining grades A and B for review quality check adjusted grading. -->
-    <string name="review_quality_check_info_grade_info_AB">Recensiones fidabile. Nos crede probabile que le recensiones es de clientes real qui lassava honeste, recensiones sin prejudicios.</string>
-
-=======
     <string name="review_quality_check_info_review_grade_header"><![CDATA[Nos assigna a cata recensiones de producto un <b>littera de classification</b> ab A a F.]]></string>
     <!-- Description explaining grades A and B for review quality check adjusted grading. -->
     <string name="review_quality_check_info_grade_info_AB">Recensiones fidabile. Nos crede probabile que le recensiones es de clientes real qui lassava honeste, recensiones sin prejudicios.</string>
 
     <!-- Description explaining grades A and B for review quality check adjusted grading. -->
     <string name="review_quality_check_info_grade_info_AB_2" moz:RemovedIn="120" tools:ignore="UnusedResources">Nos crede que le revisiones es fidabile.</string>
->>>>>>> 52cb89cf
     <!-- Description explaining grade C for review quality check adjusted grading. -->
     <string name="review_quality_check_info_grade_info_C">Nos crede que il ha un mixtura de recensiones fidabile e non fidabile.</string>
     <!-- Description explaining grades D and F for review quality check adjusted grading. -->
     <string name="review_quality_check_info_grade_info_DF">Recensiones non fidabile. Nos crede probabile que le recensiones es false o de revisores prevenite.</string>
-<<<<<<< HEAD
-    <!-- Paragraph explaining how a product's adjusted grading is calculated. -->
-    <string name="review_quality_check_explanation_body_adjusted_grading"><![CDATA[Le <b>classification adjustate</b> es basate solo sur recensiones que nos crede fidabile.]]></string>
-    <!-- Paragraph explaining product review highlights. First parameter is the name of the retailer (e.g. Amazon). -->
-    <string name="review_quality_check_explanation_body_highlights" tools:ignore="UnusedResources"><![CDATA[<b>Aspectos notabile</b> es ab %s recensiones in le ultime 80 dies que nos crede fidabile.]]></string>
-=======
     <!-- Description explaining grades D and F for review quality check adjusted grading. -->
     <string name="review_quality_check_info_grade_info_DF_2" moz:RemovedIn="120" tools:ignore="UnusedResources">Nos crede que le revisiones non es fidabile.</string>
     <!-- Paragraph explaining how a product's adjusted grading is calculated. -->
     <string name="review_quality_check_explanation_body_adjusted_grading"><![CDATA[Le <b>classification adjustate</b> es basate solo sur recensiones que nos crede fidabile.]]></string>
     <!-- Paragraph explaining product review highlights. First parameter is the name of the retailer (e.g. Amazon). -->
     <string name="review_quality_check_explanation_body_highlights"><![CDATA[<b>Aspectos notabile</b> es ab %s recensiones in le ultime 80 dies que nos crede fidabile.]]></string>
->>>>>>> 52cb89cf
     <!-- Text for learn more caption presenting a link with information about review quality. First parameter is for clickable text defined in review_quality_check_info_learn_more_link. -->
     <string name="review_quality_check_info_learn_more">Pro saper plus re %s. </string>
     <!-- Clickable text that links to review quality check SuMo page. First parameter is the Fakespot product name. In the phrase "Fakespot by Mozilla", "by" can be localized. Does not need to stay by. -->
@@ -2328,13 +2306,9 @@
     <!-- Text for label for switch preference to show recommended products from review quality check settings section. -->
     <string name="review_quality_check_settings_recommended_products">Monstrar avisos publicitari in le verificator de recension</string>
     <!-- Description for switch preference to show recommended products from review quality check settings section. First parameter is for clickable text defined in review_quality_check_settings_recommended_products_learn_more.-->
-<<<<<<< HEAD
-    <string name="review_quality_check_settings_recommended_products_description" tools:ignore="UnusedResources">Tu videra avisos publicitari occasional pro productos pertinente. Tote le avisos publicitari debe satisfacer nostre standards de qualitate del recensiones. %s</string>
-=======
     <string name="review_quality_check_settings_recommended_products_description" moz:RemovedIn="120" tools:ignore="UnusedResources">Tu videra avisos publicitari occasional pro productos pertinente. Tote le avisos publicitari debe satisfacer nostre standards de qualitate del recensiones. %s</string>
     <!-- Description for switch preference to show recommended products from review quality check settings section. First parameter is for clickable text defined in review_quality_check_settings_recommended_products_learn_more.-->
     <string name="review_quality_check_settings_recommended_products_description_2" tools:ignore="UnusedResources">Tu videra avisos occasional de productos relevante. Nos solo avisara productos  con revisiones fidabile. %s</string>
->>>>>>> 52cb89cf
     <!-- Clickable text that links to review quality check recommended products support article. -->
     <string name="review_quality_check_settings_recommended_products_learn_more" tools:ignore="UnusedResources">Saper plus</string>
     <!-- Text for turning sidebar off button from review quality check settings section. -->
@@ -2354,30 +2328,14 @@
     <!-- Text for button from warning card informing the user that the current analysis is outdated. Clicking this should trigger the product's re-analysis. -->
     <string name="review_quality_check_outdated_analysis_warning_action" tools:ignore="UnusedResources">Controlar ora</string>
     <!-- Title for warning card informing the user that the current product does not have enough reviews for a review analysis. -->
-<<<<<<< HEAD
-    <string name="review_quality_check_no_reviews_warning_title" tools:ignore="UnusedResources">Revisiones ancora non bastante</string>
-    <!-- Text for body of warning card informing the user that the current product does not have enough reviews for a review analysis. -->
-    <string name="review_quality_check_no_reviews_warning_body" tools:ignore="UnusedResources">Quando iste producto habera plus de recensiones, nos potera controlar su qualitate.</string>
-=======
     <string name="review_quality_check_no_reviews_warning_title">Revisiones ancora non bastante</string>
     <!-- Text for body of warning card informing the user that the current product does not have enough reviews for a review analysis. -->
     <string name="review_quality_check_no_reviews_warning_body">Quando iste producto habera plus de recensiones, nos potera controlar su qualitate.</string>
->>>>>>> 52cb89cf
     <!-- Title for warning card informing the user that the current product is currently not available. -->
     <string name="review_quality_check_product_availability_warning_title" tools:ignore="UnusedResources">Le producto non es disponibile</string>
     <!-- Text for the body of warning card informing the user that the current product is currently not available. -->
     <string name="review_quality_check_product_availability_warning_body" tools:ignore="UnusedResources">Si tu videra que iste producto es retro in stock, reporta lo e nos laborara pro controlar le recensiones.</string>
     <!-- Clickable text for warning card informing the user that the current product is currently not available. Clicking this should inform the server that the product is available. -->
-<<<<<<< HEAD
-    <string name="review_quality_check_product_availability_warning_action" tools:ignore="UnusedResources">Reporta que iste producto es retro in stock</string>
-    <!-- Title for warning card informing the user that the current product's re-analysis is still processing. -->
-    <string name="review_quality_check_reanalysis_in_progress_warning_title" tools:ignore="UnusedResources">Controlante qualitate de recension</string>
-
-    <!-- Title for warning card informing the user that the current product's analysis is still processing. -->
-    <string name="review_quality_check_analysis_in_progress_warning_title" tools:ignore="UnusedResources">Controlante qualitate de recension</string>
-    <!-- Text for body of warning card informing the user that the current product's analysis is still processing. -->
-    <string name="review_quality_check_analysis_in_progress_warning_body" tools:ignore="UnusedResources">Isto pote prender circa 60 secundas.</string>
-=======
     <string name="review_quality_check_product_availability_warning_action" moz:RemovedIn="120" tools:ignore="UnusedResources">Reporta que iste producto es retro in stock</string>
     <!-- Clickable text for warning card informing the user that the current product is currently not available. Clicking this should inform the server that the product is available. -->
     <string name="review_quality_check_product_availability_warning_action_2" tools:ignore="UnusedResources">Reportar si le producto es in stock</string>
@@ -2388,21 +2346,14 @@
     <string name="review_quality_check_analysis_in_progress_warning_title">Controlante qualitate de recension</string>
     <!-- Text for body of warning card informing the user that the current product's analysis is still processing. -->
     <string name="review_quality_check_analysis_in_progress_warning_body">Isto pote prender circa 60 secundas.</string>
->>>>>>> 52cb89cf
     <!-- Title for info card displayed after the user reports a product is back in stock. -->
     <string name="review_quality_check_analysis_requested_info_title" tools:ignore="UnusedResources">Gratias pro reportar!</string>
     <!-- Text for body of info card displayed after the user reports a product is back in stock. -->
     <string name="review_quality_check_analysis_requested_info_body" tools:ignore="UnusedResources">Nos deberea haber info re iste recensiones de producto in 24 horas. Controla plus tarde.</string>
     <!-- Title for info card displayed when the user review checker while on a product that Fakespot does not analyze (e.g. gift cards, music). -->
-<<<<<<< HEAD
-    <string name="review_quality_check_not_analyzable_info_title" tools:ignore="UnusedResources">Nos non pote controlar iste recensiones</string>
-    <!-- Text for body of info card displayed when the user review checker while on a product that Fakespot does not analyze (e.g. gift cards, music). -->
-    <string name="review_quality_check_not_analyzable_info_body" tools:ignore="UnusedResources">Infortunatemente, nos non pote verificar le qualitate de recension pro certe typos de productos. Per exemplo, cartas dono e diffusion multimedial video, musica, e jocos.</string>
-=======
     <string name="review_quality_check_not_analyzable_info_title">Nos non pote controlar iste recensiones</string>
     <!-- Text for body of info card displayed when the user review checker while on a product that Fakespot does not analyze (e.g. gift cards, music). -->
     <string name="review_quality_check_not_analyzable_info_body">Infortunatemente, nos non pote verificar le qualitate de recension pro certe typos de productos. Per exemplo, cartas dono e diffusion multimedial video, musica, e jocos.</string>
->>>>>>> 52cb89cf
     <!-- Title for info card displayed when another user reported the displayed product is back in stock. -->
     <string name="review_quality_check_analysis_requested_other_user_info_title" tools:ignore="UnusedResources">Info a venir tosto</string>
     <!-- Text for body of info card displayed when another user reported the displayed product is back in stock. -->
@@ -2412,21 +2363,6 @@
     <!-- Text for the action button from info card displayed to the user when analysis finished updating. -->
     <string name="review_quality_check_analysis_updated_confirmation_action" tools:ignore="UnusedResources">Comprendite</string>
     <!-- Title for error card displayed to the user when an error occurred. -->
-<<<<<<< HEAD
-    <string name="review_quality_check_generic_error_title" tools:ignore="UnusedResources">Nulle info disponibile al momento</string>
-    <!-- Text for body of error card displayed to the user when an error occurred. -->
-    <string name="review_quality_check_generic_error_body" tools:ignore="UnusedResources">Nos labora pro resolver le problema. Retenta tosto.</string>
-    <!-- Title for error card displayed to the user when the device is disconnected from the network. -->
-    <string name="review_quality_check_no_connection_title" tools:ignore="UnusedResources">Nulle connexion de rete</string>
-    <!-- Text for body of error card displayed to the user when the device is disconnected from the network. -->
-    <string name="review_quality_check_no_connection_body" tools:ignore="UnusedResources">Verifica tu connexion de rete e pois, tenta recargar le pagina.</string>
-    <!-- Title for card displayed to the user for products whose reviews were not analyzed yet. -->
-    <string name="review_quality_check_no_analysis_title" tools:ignore="UnusedResources">Nulle info ancora re iste recensiones</string>
-    <!-- Text for the body of card displayed to the user for products whose reviews were not analyzed yet. -->
-    <string name="review_quality_check_no_analysis_body" tools:ignore="UnusedResources">Pro saper si iste recensiones de producto es fidabile, controla le qualitate de recension. Illo emplea solo circa 60 secundas.</string>
-    <!-- Text for button from body of card displayed to the user for products whose reviews were not analyzed yet. Clicking this should trigger a product analysis. -->
-    <string name="review_quality_check_no_analysis_link" tools:ignore="UnusedResources">Controlar qualitate de recension</string>
-=======
     <string name="review_quality_check_generic_error_title">Nulle info disponibile al momento</string>
     <!-- Text for body of error card displayed to the user when an error occurred. -->
     <string name="review_quality_check_generic_error_body">Nos labora pro resolver le problema. Retenta tosto.</string>
@@ -2440,7 +2376,6 @@
     <string name="review_quality_check_no_analysis_body">Pro saper si iste recensiones de producto es fidabile, controla le qualitate de recension. Illo emplea solo circa 60 secundas.</string>
     <!-- Text for button from body of card displayed to the user for products whose reviews were not analyzed yet. Clicking this should trigger a product analysis. -->
     <string name="review_quality_check_no_analysis_link">Controlar qualitate de recension</string>
->>>>>>> 52cb89cf
     <!-- Headline for review quality check contextual onboarding card. -->
     <string name="review_quality_check_contextual_onboarding_title">Prova nostre guida digne de fide pro recensiones de producto</string>
     <!-- Description for review quality check contextual onboarding card. The first and last two parameters are for retailer names (e.g. Amazon, Walmart). The second parameter is for the name of the application (e.g. Firefox). -->
@@ -2468,19 +2403,11 @@
     <!-- Text displayed in the second CFR presenting the review quality check feature that opens the review checker when clicked. -->
     <string name="review_quality_check_second_cfr_action" tools:ignore="UnusedResources">Aperir le verificator de recension</string>
     <!-- Flag showing that the review quality check feature is work in progress. -->
-<<<<<<< HEAD
-    <string name="review_quality_check_beta_flag" tools:ignore="UnusedResources">Beta</string>
-    <!-- Content description (not visible, for screen readers etc.) for opening browser menu button to open review quality check bottom sheet. -->
-    <string name="browser_menu_review_quality_check">Aperir Controlo de qualitate del recensiones</string>
-    <!-- Content description (not visible, for screen readers etc.) for closing browser menu button to open review quality check bottom sheet. -->
-    <string name="browser_menu_review_quality_check_close">Clauder controlo de qualitate del recensiones</string>
-=======
     <string name="review_quality_check_beta_flag">Beta</string>
     <!-- Content description (not visible, for screen readers etc.) for opening browser menu button to open review quality check bottom sheet. -->
     <string name="review_quality_check_open_handle_content_description">Aperir le verificator de recension</string>
     <!-- Content description (not visible, for screen readers etc.) for closing browser menu button to open review quality check bottom sheet. -->
     <string name="review_quality_check_close_handle_content_description">Clauder le verificator de recension</string>
->>>>>>> 52cb89cf
     <!-- Content description (not visible, for screen readers etc.) for review quality check star rating. First parameter is the number of stars (1-5) representing the rating. -->
     <string name="review_quality_check_star_rating_content_description">%1$s ex 5 stellas</string>
     <!-- Text for minimize button from highlights card. When clicked the highlights card should reduce its size. -->
