<?xml version="1.0" encoding="utf-8"?>
<resources xmlns:tools="http://schemas.android.com/tools" xmlns:moz="http://mozac.org/tools">


    <!-- App name for private browsing mode. The first parameter is the name of the app defined in app_name (for example: Fenix)-->
    <string name="app_name_private_5">%s private</string>
    <!-- App name for private browsing mode. The first parameter is the name of the app defined in app_name (for example: Fenix)-->
    <string name="app_name_private_4">%s (private)</string>

    <!-- Home Fragment -->
    <!-- Content description (not visible, for screen readers etc.): "Three dot" menu button. -->
    <string name="content_description_menu">Altere optiones</string>

    <!-- Content description (not visible, for screen readers etc.): "Private Browsing" menu button. -->
    <string name="content_description_private_browsing_button">Activar le navigation private</string>
    <!-- Content description (not visible, for screen readers etc.): "Private Browsing" menu button. -->
    <string name="content_description_disable_private_browsing_button">Disactivar le navigation private.</string>
    <!-- Content description (not visible, for screen readers etc.): "Private Browsing" menu button. -->
    <string name="content_description_private_browsing">Navigation private</string>
    <!-- Placeholder text shown in the search bar before a user enters text for the default engine -->
    <string name="search_hint">Insere un adresse o face un recerca</string>
    <!-- Placeholder text shown in the search bar before a user enters text for a general engine -->
    <string name="search_hint_general_engine">Cercar in le Web</string>
    <!-- Placeholder text shown in search bar when using history search -->
    <string name="history_search_hint">Cercar in le chronologia</string>
    <!-- Placeholder text shown in search bar when using bookmarks search -->
    <string name="bookmark_search_hint">Cercar in le marcapaginas</string>
    <!-- Placeholder text shown in search bar when using tabs search -->
    <string name="tab_search_hint">Cercar in schedas</string>
    <!-- Placeholder text shown in the search bar when using application search engines -->
    <string name="application_search_hint">Inserer terminos pro le recerca</string>
    <!-- No Open Tabs Message Description -->
    <string name="no_open_tabs_description">Tu schedas aperte essera monstrate hic.</string>
    <!-- No Private Tabs Message Description -->
    <string name="no_private_tabs_description">Tu schedas private apparera hic.</string>
    <!-- Tab tray multi select title in app bar. The first parameter is the number of tabs selected -->
    <string name="tab_tray_multi_select_title">%1$d seligite</string>
    <!-- Label of button in create collection dialog for creating a new collection  -->
    <string name="tab_tray_add_new_collection">Adder nove collection</string>
    <!-- Label of editable text in create collection dialog for naming a new collection  -->
    <string name="tab_tray_add_new_collection_name">Nomine</string>
    <!-- Label of button in save to collection dialog for selecting a current collection  -->
    <string name="tab_tray_select_collection">Eliger un collection</string>
    <!-- Content description for close button while in multiselect mode in tab tray -->
    <string name="tab_tray_close_multiselect_content_description">Exir del modo multiselection</string>
    <!-- Content description for save to collection button while in multiselect mode in tab tray -->
    <string name="tab_tray_collection_button_multiselect_content_description">Salvar le schedas seligite in un collection</string>
    <!-- Content description on checkmark while tab is selected in multiselect mode in tab tray -->
    <string name="tab_tray_multiselect_selected_content_description">Seligite</string>

    <!-- Home - Bookmarks -->
    <!-- Title for the home screen section with bookmarks. -->
    <string name="home_bookmarks_title">Marcapaginas</string>
    <!-- Content description for the button which navigates the user to show all of their bookmarks. -->
    <string name="home_bookmarks_show_all_content_description">Monstrar tote le marcapaginas</string>
    <!-- Text for the menu button to remove a recently saved bookmark from the user's home screen -->
    <string name="home_bookmarks_menu_item_remove">Remover</string>

    <!-- About content. The first parameter is the name of the application. (For example: Fenix) -->
    <string name="about_content">%1$s es producite per Mozilla.</string>

    <!-- Private Browsing -->
    <!-- Explanation for private browsing displayed to users on home view when they first enable private mode
        The first parameter is the name of the app defined in app_name (for example: Fenix) -->
    <string name="private_browsing_placeholder_description_2">%1$s rade tu chronologia de recerca e de navigation del schedas private quando tu los claude o quita le application. Ben que isto non te rende anonyme pro sitos web o pro tu fornitor de servicio internet, isto rende plus facile mantener tu activitates in linea private pro altere personas que usa iste apparato.</string>
    <string name="private_browsing_common_myths">
       Mythos commun sur le navigation private
    </string>

    <!-- True Private Browsing Mode -->
    <!-- Title for info card on private homescreen in True Private Browsing Mode. -->
    <string name="felt_privacy_desc_card_title">Non lassar tracias sur iste apparato</string>

    <!-- Explanation for private browsing displayed to users on home view when they first enable
        private mode in our new Total Private Browsing mode.
        The first parameter is the name of the app defined in app_name (for example: Firefox Nightly)
        The second parameter is the clickable link text in felt_privacy_info_card_subtitle_link_text -->
    <string name="felt_privacy_info_card_subtitle_2">%1$s dele tu cookies, chronologia e le datos del sitos web quando tu claude tote tu schedas private. %2$s</string>
    <!-- Clickable portion of the explanation for private browsing that links the user to our
        about privacy page.
        This string is used in felt_privacy_info_card_subtitle as the second parameter.-->
    <string name="felt_privacy_info_card_subtitle_link_text">Qui poterea vider mi activitate?</string>

    <!-- Private mode shortcut "contextual feature recommendation" (CFR) -->
    <!-- Text for the Private mode shortcut CFR message for adding a private mode shortcut to open private tabs from the Home screen -->
    <string name="private_mode_cfr_message_2">Lancea le proxime scheda private con un tocco.</string>
    <!-- Text for the positive button to accept adding a Private Browsing shortcut to the Home screen -->
    <string name="private_mode_cfr_pos_button_text">Adder al pagina initial</string>
    <!-- Text for the negative button to decline adding a Private Browsing shortcut to the Home screen -->
    <string name="cfr_neg_button_text">No, gratias</string>

    <!-- Open in App "contextual feature recommendation" (CFR) -->
    <!-- Text for the info message. The first parameter is the name of the application.-->
    <string name="open_in_app_cfr_info_message_2">Tu pote configurar %1$s pro aperir automaticamente ligamines in apps.</string>
    <!-- Text for the positive action button -->
    <string name="open_in_app_cfr_positive_button_text">Ir a parametros</string>
    <!-- Text for the negative action button -->
    <string name="open_in_app_cfr_negative_button_text">Dimitter</string>

    <!-- Total cookie protection "contextual feature recommendation" (CFR) -->
    <!-- Text for the message displayed in the contextual feature recommendation popup promoting the total cookie protection feature. -->
    <string name="tcp_cfr_message" moz:removedIn="132" tools:ignore="UnusedResources">Nostre plus potente functionalitate de confidentialitate mesmo isola traciatores inter-sitos.</string>
    <!-- Text displayed that links to website containing documentation about the "Total cookie protection" feature. -->
    <string name="tcp_cfr_learn_more" moz:removedIn="132" tools:ignore="UnusedResources">Pro saper plus re le Protection total del cookies</string>


    <!-- Private browsing erase action "contextual feature recommendation" (CFR) -->
    <!-- Text for the message displayed in the contextual feature recommendation popup promoting the erase private browsing feature. -->
    <string name="erase_action_cfr_message">Tocca ci pro initiar un nove session de navigation private. Dele tu chronologia, cookies – toto.</string>


    <!-- Toolbar "contextual feature recommendation" (CFR) -->
    <!-- Text for the title displayed in the contextual feature recommendation popup promoting the navigation bar. -->
    <string name="navbar_cfr_title">Naviga plus velocemente con le nove systema de navigation</string>

    <!-- Text for the message displayed in the contextual feature recommendation popup promoting the navigation bar. -->
    <string name="navbar_cfr_message_2">Sur un sito web, iste barra es celate quando tu glissa verso basso, lassante te plus spatio pro le navigation.</string>

    <!-- Text for the message displayed for the popup promoting the long press of navigation in the navigation bar. -->
    <string name="navbar_navigation_buttons_cfr_message">Tocca e retene le flechas pro saltar inter paginas in iste chronologia del scheda.</string>

    <!-- Tablet navigation bar "contextual feature recommendation" (CFR) -->
    <!-- Text for the title displayed in the contextual feature recommendation popup promoting the tablet navigation bar. -->
    <string name="tablet_nav_bar_cfr_title" moz:removedIn="132" tools:ignore="UnusedResources">Nova: flechas retro e avante de un tocco</string>
    <!-- Text for the message displayed in the contextual feature recommendation popup promoting the tablet navigation bar. -->
    <string name="tablet_nav_bar_cfr_message" moz:removedIn="132" tools:ignore="UnusedResources">Gaude del navigation plus facile, sempre a portata de manos.</string>

    <!-- Text for the info dialog when camera permissions have been denied but user tries to access a camera feature. -->
    <string name="camera_permissions_needed_message">Accesso al camera necessari. Vade al parametros de Android, tocca Permissiones e tocca Permitter.</string>
    <!-- Text for the positive action button to go to Android Settings to grant permissions. -->
    <string name="camera_permissions_needed_positive_button_text">Vade a parametros</string>
    <!-- Text for the negative action button to dismiss the dialog. -->
    <string name="camera_permissions_needed_negative_button_text">Dimitter</string>


    <!-- Text for the banner message to tell users about our auto close feature. -->
    <string name="tab_tray_close_tabs_banner_message">Predefinir schedas aperte pro clauder automaticamente los que non ha essite revidite in le passate die, septimana o mense.</string>
    <!-- Text for the positive action button to go to Settings for auto close tabs. -->
    <string name="tab_tray_close_tabs_banner_positive_button_text">Vider optiones</string>
    <!-- Text for the negative action button to dismiss the Close Tabs Banner. -->
    <string name="tab_tray_close_tabs_banner_negative_button_text">Dimitter</string>

    <!-- Text for the banner message to tell users about our inactive tabs feature. -->
    <string name="tab_tray_inactive_onboarding_message">Le schedas que tu non visualisava desde duo septimanas es displaciate hic.</string>
    <!-- Text for the action link to go to Settings for inactive tabs. -->
    <string name="tab_tray_inactive_onboarding_button_text">Disactivar in parametros</string>

    <!-- Text for title for the auto-close dialog of the inactive tabs. -->
    <string name="tab_tray_inactive_auto_close_title">Auto-clauder post un mense?</string>
    <!-- Text for the body for the auto-close dialog of the inactive tabs.
        The first parameter is the name of the application.-->
    <string name="tab_tray_inactive_auto_close_body_2">%1$s pote clauder le schedas que tu non ha visualisate durante le mense passate.</string>
    <!-- Content description for close button in the auto-close dialog of the inactive tabs. -->
    <string name="tab_tray_inactive_auto_close_button_content_description">Clauder</string>

    <!-- Text for turn on auto close tabs button in the auto-close dialog of the inactive tabs. -->
    <string name="tab_tray_inactive_turn_on_auto_close_button_2">Activar auto-clausura</string>


    <!-- Home screen icons - Long press shortcuts -->
    <!-- Shortcut action to open new tab -->
    <string name="home_screen_shortcut_open_new_tab_2">Nove scheda</string>
    <!-- Shortcut action to open new private tab -->
    <string name="home_screen_shortcut_open_new_private_tab_2">Nove scheda private</string>

    <!-- Shortcut action to open Passwords screen -->
    <string name="home_screen_shortcut_passwords">Contrasignos</string>

    <!-- Recent Tabs -->
    <!-- Header text for jumping back into the recent tab in the home screen -->
    <string name="recent_tabs_header">Saltar retro</string>
    <!-- Button text for showing all the tabs in the tabs tray -->
    <string name="recent_tabs_show_all">Monstrar toto</string>

    <!-- Content description for the button which navigates the user to show all recent tabs in the tabs tray. -->
    <string name="recent_tabs_show_all_content_description_2">Button pro monstrar tote le schedas recente</string>

    <!-- Text for button in synced tab card that opens synced tabs tray -->
    <string name="recent_tabs_see_all_synced_tabs_button_text">Vider tote le schedas synchronisate</string>
    <!-- Accessibility description for device icon used for recent synced tab -->
    <string name="recent_tabs_synced_device_icon_content_description">Apparato synchronisate</string>
    <!-- Text for the dropdown menu to remove a recent synced tab from the homescreen -->
    <string name="recent_synced_tab_menu_item_remove">Remover</string>
    <!-- Text for the menu button to remove a grouped highlight from the user's browsing history
         in the Recently visited section -->
    <string name="recent_tab_menu_item_remove">Remover</string>

    <!-- History Metadata -->
    <!-- Header text for a section on the home screen that displays grouped highlights from the
         user's browsing history, such as topics they have researched or explored on the web -->
    <string name="history_metadata_header_2">Visitate recentemente</string>
    <!-- Text for the menu button to remove a grouped highlight from the user's browsing history
         in the Recently visited section -->
    <string name="recently_visited_menu_item_remove">Remover</string>

    <!-- Content description for the button which navigates the user to show all of their history. -->
    <string name="past_explorations_show_all_content_description_2">Monstrar tote le passate explorationes</string>

    <!-- Browser Fragment -->
    <!-- Content description (not visible, for screen readers etc.): Navigate backward (browsing history) -->
    <string name="browser_menu_back">Retro</string>
    <!-- Content description (not visible, for screen readers etc.): Navigate forward (browsing history) -->
    <string name="browser_menu_forward">Avante</string>
    <!-- Content description (not visible, for screen readers etc.): Refresh current website -->
    <string name="browser_menu_refresh">Actualisar</string>
    <!-- Content description (not visible, for screen readers etc.): Stop loading current website -->
    <string name="browser_menu_stop">Stoppar</string>
    <!-- Browser menu button that opens the extensions manager -->
    <string name="browser_menu_extensions">Extensiones</string>
    <!-- Browser menu banner header text for extensions onboarding.
        The first parameter is the name of the app defined in app_name (for example: Fenix). -->
    <string name="browser_menu_extensions_banner_onboarding_header">Rende %s apte a te</string>
    <!-- Browser menu banner header text for extensions onboarding when all installed extensions have been disabled. -->
    <string name="browser_menu_disabled_extensions_banner_onboarding_header">Tu ha extensiones installate, ma non activate</string>
    <!-- Browser menu banner body text for extensions onboarding.
        The first parameter is the name of the app defined in app_name (for example: Fenix). -->
    <string name="browser_menu_extensions_banner_onboarding_body">Extensiones ameliora tu navigation, ab cambiar como %s pare e functiona al promover confidentialitate e securitate.</string>
    <!-- Browser menu banner body text for extensions onboarding when all installed extensions have been disabled.
     The first parameter is the name of the button that opens extension manager (for example "Manage extensions"). -->
    <string name="browser_menu_disabled_extensions_banner_onboarding_body">Pro usar le extensiones, activa los in parametros o seligente “%s” infra.</string>
    <!-- Browser menu banner link text for learning more about extensions -->
    <string name="browser_menu_extensions_banner_learn_more">Pro saper plus</string>
    <!-- Browser menu button that opens the extensions manager -->
    <string name="browser_menu_manage_extensions">Gerer extensiones</string>
    <!-- Content description (not visible, for screen readers etc.): Section heading for recommended extensions.-->
    <string name="browser_menu_recommended_section_content_description">Extensiones recommendate</string>
    <!-- Content description (not visible, for screen readers etc.): Label for plus icon used to add extension.
      The first parameter is the name of the extension (for example: ClearURLs). -->
    <string name="browser_menu_extension_plus_icon_content_description_2">Adder %1$s</string>
    <!-- Browser menu button that opens AMO in a tab -->
    <string name="browser_menu_discover_more_extensions">Discoperir altere extensiones</string>
    <!-- Browser menu description that is shown when one or more extensions are disabled due to extension errors -->
    <string name="browser_menu_extensions_disabled_description">Temporarimente disactivate</string>
    <!-- The description of the browser menu appears when the user hasn't installed any extensions. -->
    <string name="browser_menu_no_extensions_installed_description">Nulle extensiones activate</string>
    <!-- Browser menu button that opens account settings -->
    <string name="browser_menu_account_settings">Informationes del conto</string>
    <!-- Browser menu button that sends a user to help articles -->
    <string name="browser_menu_help">Adjuta</string>
    <!-- Browser menu button that sends a to a the what's new article -->
    <string name="browser_menu_whats_new">Novas</string>
    <!-- Browser menu button that opens the settings menu -->
    <string name="browser_menu_settings">Parametros</string>
    <!-- Browser menu button that opens a user's library -->
    <string name="browser_menu_library">Bibliotheca</string>
    <!-- Browser menu toggle that requests a desktop site -->
    <string name="browser_menu_desktop_site">Sito de scriptorio</string>
    <!-- Browser menu button that reopens a private tab as a regular tab -->
    <string name="browser_menu_open_in_regular_tab">Aperir in un scheda regular</string>
    <!-- Browser menu toggle that adds a shortcut to the site on the device home screen. -->
    <string name="browser_menu_add_to_homescreen">Adder al pagina initial</string>
    <!-- Browser menu toggle that adds a shortcut to the site on the device home screen. -->
    <string name="browser_menu_add_to_homescreen_2">Adder al pagina initial…</string>
    <!-- Text for notifying users that Xiaomi devices require additional permissions to add to home screen -->
    <string name="browser_menu_add_to_homescreen_xiaomi">Le apparatos Xiaomi pote besoniar permissos extra pro adder vias breve al pagina initial. Verifica tu parametros.</string>
    <!-- Content description (not visible, for screen readers etc.) for the Resync tabs button -->
    <string name="resync_button_content_description">Re-synchronisar</string>
    <!-- Browser menu button that opens the find in page menu -->
    <string name="browser_menu_find_in_page">Cercar in le pagina</string>
    <!-- Browser menu button that opens the find in page menu -->
    <string name="browser_menu_find_in_page_2">Trovar in le pagina…</string>
    <!-- Browser menu button that opens the translations dialog, which has options to translate the current browser page. -->
    <string name="browser_menu_translations">Traducer le pagina</string>
    <!-- Browser menu button that saves the current tab to a collection -->
    <string name="browser_menu_save_to_collection">Salvar al collection…</string>
    <!-- Browser menu button that saves the current tab to a collection -->
    <string name="browser_menu_save_to_collection_2">Salvar al collection</string>
    <!-- Browser menu button that open a share menu to share the current site -->
    <string name="browser_menu_share">Compartir</string>
    <!-- Browser menu button that open a share menu to share the current site -->
    <string name="browser_menu_share_2">Compartir…</string>
    <!-- Browser menu button shown in custom tabs that opens the current tab in Fenix
        The first parameter is the name of the app defined in app_name (for example: Fenix) -->
    <string name="browser_menu_open_in_fenix">Aperir in %1$s</string>


    <!-- Browser menu text shown in custom tabs to indicate this is a Fenix tab
        The first parameter is the name of the app defined in app_name (for example: Fenix) -->
    <string name="browser_menu_powered_by">POTENTIATE PER %1$s</string>
    <!-- Browser menu text shown in custom tabs to indicate this is a Fenix tab
        The first parameter is the name of the app defined in app_name (for example: Fenix) -->
    <string name="browser_menu_powered_by2">Potentiate per %1$s</string>
    <!-- Browser menu button to put the current page in reader mode -->
    <string name="browser_menu_read">Vista de lectura</string>
    <!-- Browser menu button content description to close reader mode and return the user to the regular browser -->
    <string name="browser_menu_read_close">Clauder le vista de lectura</string>
    <!-- Browser menu button to open the current page in an external app -->
    <string name="browser_menu_open_app_link">Aperir in app</string>
    <!-- Browser menu button to show reader view appearance controls e.g. the used font type and size -->
    <string name="browser_menu_customize_reader_view">Personalisar le vista de lectura</string>
    <!-- Browser menu button to show reader view appearance controls e.g. the used font type and size -->
    <string name="browser_menu_customize_reader_view_2">Personalisar le vista pro lectura</string>
    <!-- Browser menu label for adding a bookmark -->
    <string name="browser_menu_add">Adder</string>
    <!-- Browser menu label for editing a bookmark -->
    <string name="browser_menu_edit">Rediger</string>

    <!-- Button shown on the home page that opens the Customize home settings -->
    <string name="browser_menu_customize_home_1">Personalisar pagina initial</string>

    <!-- Browser menu label to sign in to sync on the device using Mozilla accounts -->
    <string name="browser_menu_sign_in">Aperir session</string>
    <!-- Browser menu caption label for the "Sign in" browser menu item described in `browser_menu_sign_in` -->
    <string name="browser_menu_sign_in_caption">Synchronisar passwords, schedas, e altero</string>

    <!-- Browser menu label to sign back in to sync on the device when the user's account needs to be reauthenticated -->
    <string name="browser_menu_sign_back_in_to_sync">Reaperi session pro synchronisar</string>
    <!-- Browser menu caption label for the "Sign back in to sync" browser menu item described in `browser_menu_sign_back_in_to_sync` when there is an error in syncing -->
    <string name="browser_menu_syncing_paused_caption">Synchronisation in pausa</string>
    <!-- Browser menu label that creates a private tab -->
    <string name="browser_menu_new_private_tab">Nove scheda private</string>
    <!-- Browser menu label that navigates to the Password screen -->
    <string name="browser_menu_passwords">Contrasignos</string>

    <!-- Browser menu label that navigates to the SUMO page for the Firefox for Android release notes.
         The first parameter is the name of the app defined in app_name (for example: Fenix)-->
    <string name="browser_menu_new_in_firefox">Novas in %1$s</string>

    <!-- Browser menu label that toggles the request for the desktop site of the currently visited page -->
    <string name="browser_menu_switch_to_desktop_site">Passar al sito pro scriptorio</string>
    <!-- Browser menu label that toggles the request for the mobile site of the currently visited page -->
    <string name="browser_menu_switch_to_mobile_site">Passar al sito pro apparato mobile</string>
    <!-- Browser menu label that navigates to the page tools sub-menu -->
    <string name="browser_menu_tools">Utensiles</string>
    <!-- Content description (not visible, for screen readers etc.): Back button for all menu redesign sub-menu -->
    <string name="browser_menu_back_button_content_description">Retro al menu principal</string>
    <!-- Content description (not visible, for screen readers etc.) for bottom sheet handlebar main menu. -->
    <string name="browser_main_menu_handlebar_content_description">Clauder menu principal</string>
<<<<<<< HEAD
=======
    <!-- Content description (not visible, for screen readers etc.) for main menu help button. -->
    <string name="browser_main_menu_content_description_help_button">Adjuta</string>
    <!-- Content description (not visible, for screen readers etc.) for main menu settings button. -->
    <string name="browser_main_menu_content_description_settings_button">Parametros</string>
>>>>>>> 6f8a28bf
    <!-- Content description (not visible, for screen readers etc.) for bottom sheet handlebar extensions menu. -->
    <string name="browser_extensions_menu_handlebar_content_description">Clauder menu del extensiones</string>
    <!-- Content description (not visible, for screen readers etc.) for bottom sheet handlebar save menu. -->
    <string name="browser_save_menu_handlebar_content_description">Clauder menu del salvamentos</string>
    <!-- Content description (not visible, for screen readers etc.) for bottom sheet handlebar tools menu. -->
    <string name="browser_tools_menu_handlebar_content_description">Clauder menu del utensiles</string>
    <!-- Content description (not visible, for screen readers etc.) for bottom sheet handlebar custom tab menu. -->
    <string name="browser_custom_tab_menu_handlebar_content_description">Clauder menu del schedas personalisate</string>
    <!-- Browser menu description that describes the various tools related menu items inside of the tools sub-menu -->
    <string name="browser_menu_tools_description_with_translate">Vista de lector, Traducer, Imprimer, Compartir, Aperir app</string>
    <!-- Browser menu description that describes the various tools related menu items inside of the tools sub-menu -->
    <string name="browser_menu_tools_description">Vista de lector, Imprimer, Compartir, Aperir app</string>
    <!-- Browser menu label that navigates to the save sub-menu, which contains various save related menu items such as
         bookmarking a page, saving to collection, shortcut or as a PDF, and adding to home screen -->
    <string name="browser_menu_save">Salvar</string>

    <!-- Browser menu description that describes the various save related menu items inside of the save sub-menu -->
    <string name="browser_menu_save_description">Adder marcapaginas, Vias breve, Initio, Collection, PDF</string>
    <!-- Browser menu label that bookmarks the currently visited page -->
    <string name="browser_menu_bookmark_this_page">Adder un marcapaginas pro iste pagina</string>
    <!-- Browser menu label that navigates to the edit bookmark screen for the current bookmarked page -->
    <string name="browser_menu_edit_bookmark">Rediger marcapagina</string>
    <!-- Browser menu label that the saves the currently visited page as a PDF -->
    <string name="browser_menu_save_as_pdf">Salvar como PDF…</string>
    <!-- Browser menu label for turning ON reader view of the current visited page -->
    <string name="browser_menu_turn_on_reader_view">Activar modo lectura</string>
    <!-- Browser menu label for turning OFF reader view of the current visited page -->
    <string name="browser_menu_turn_off_reader_view">Disactivar modo lectura</string>
    <!-- Browser menu label for navigating to the translation feature, which provides language translation options the current visited page -->
    <string name="browser_menu_translate_page">Traducer le pagina…</string>
    <!-- Browser menu label that is displayed when the current page has been translated by the translation feature.
         The first parameter is the name of the language that page was translated to (e.g. English). -->
    <string name="browser_menu_translated_to">Traducite in %1$s</string>
    <!-- Browser menu label for the print feature -->
    <string name="browser_menu_print">Imprimer…</string>

    <!-- Browser menu label for the Delete browsing data on quit feature.
        The first parameter is the name of the app defined in app_name (for example: Fenix). -->
    <string name="browser_menu_delete_browsing_data_on_quit">Quitar %1$s</string>

    <!-- Menu "contextual feature recommendation" (CFR) -->
    <!-- Text for the title in the contextual feature recommendation popup promoting the menu feature. -->
    <string name="menu_cfr_title">Nova: menu simplificate</string>
    <!-- Text for the message in the contextual feature recommendation popup promoting the menu feature. -->
    <string name="menu_cfr_body">Trova plus velocemente lo que te besonia, ab navigation private pro sparniar actiones.</string>

    <!-- Extensions management fragment -->
    <!-- Text displayed when there are no extensions to be shown -->
    <string name="extensions_management_no_extensions">Nulle extensiones hic</string>

    <!-- Browser Toolbar -->
    <!-- Content description for the Home screen button on the browser toolbar -->
    <string name="browser_toolbar_home">Pagina initial</string>

    <!-- Content description (not visible, for screen readers etc.): Erase button: Erase the browsing
         history and go back to the home screen. -->
    <string name="browser_toolbar_erase">Eliminar le chronologia de navigation</string>
    <!-- Content description for the translate page toolbar button that opens the translations dialog when no translation has occurred. -->
    <string name="browser_toolbar_translate">Traducer le pagina</string>

    <!-- Content description (not visible, for screen readers etc.) for the translate page toolbar button that opens the translations dialog when the page is translated successfully.
         The first parameter is the name of the language that is displayed in the original page. (For example: English)
         The second parameter is the name of the language which the page was translated to. (For example: French) -->
    <string name="browser_toolbar_translated_successfully">Pagina traducite ab %1$s a %2$s.</string>

    <!-- Locale Settings Fragment -->
    <!-- Content description for tick mark on selected language -->
    <string name="a11y_selected_locale_content_description">Lingua seligite</string>
    <!-- Text for default locale item -->
    <string name="default_locale_text">Sequer le lingua de apparato</string>
    <!-- Placeholder text shown in the search bar before a user enters text -->
    <string name="locale_search_hint">Cercar le lingua</string>

    <!-- Search Fragment -->
    <!-- Button in the search view that lets a user search by scanning a QR code -->
    <string name="search_scan_button" moz:removedIn="133" tools:ignore="UnusedResources">Scannar</string>
    <!-- Button in the search view that lets a user search by scanning a QR code -->
    <string name="search_scan_button_2">Scander codice QR</string>
    <!-- Button in the search view when shortcuts are displayed that takes a user to the search engine settings -->
    <string name="search_shortcuts_engine_settings">Parametros de motor de recerca</string>
    <!-- Button in the search view that lets a user navigate to the site in their clipboard -->
    <string name="awesomebar_clipboard_title">Plenar ligamine ab le area de transferentia</string>
    <!-- Button in the search suggestions onboarding that allows search suggestions in private sessions -->
    <string name="search_suggestions_onboarding_allow_button">Permitter</string>
    <!-- Button in the search suggestions onboarding that does not allow search suggestions in private sessions -->
    <string name="search_suggestions_onboarding_do_not_allow_button">Non permitter</string>
    <!-- Search suggestion onboarding hint title text -->
    <string name="search_suggestions_onboarding_title">Permitter suggestiones de recerca in sessiones private?</string>


    <!-- Search suggestion onboarding hint description text, first parameter is the name of the app defined in app_name (for example: Fenix)-->
    <string name="search_suggestions_onboarding_text">%s compartira toto lo que tu insere le barra de adresse con tu motor de recerca predefinite.</string>
    <!-- Search engine suggestion title text. The first parameter is the name of the suggested engine-->
    <string name="search_engine_suggestions_title">Cercar in %s</string>
    <!-- Search engine suggestion description text -->
    <string name="search_engine_suggestions_description">Cercar directemente per le barra de adresse</string>

    <!-- Menu option in the search selector menu to open the search settings -->
    <string name="search_settings_menu_item">Parametros de recerca</string>

    <!-- Header text for the search selector menu -->
    <string name="search_header_menu_item_2">Iste vice cercar in:</string>

    <!-- Content description (not visible, for screen readers etc.): Search engine icon. The first parameter is the search engine name (for example: DuckDuckGo). -->
<<<<<<< HEAD
    <string name="search_engine_icon_content_description">Motor de recerca %s</string>
=======
    <string name="search_engine_icon_content_description" tools:ignore="UnusedResources" moz:removedIn="133">Motor de recerca %s</string>

    <!-- Content description (not visible, for screen readers etc.): Search engine icon.
    The parameter is the search engine name (for example: DuckDuckGo). -->
    <string name="search_engine_icon_content_description_1">Motor de recerca: %s</string>
>>>>>>> 6f8a28bf

    <!-- Home onboarding -->
    <!-- Onboarding home screen popup dialog, shown on top of the Jump back in section. -->
    <string name="onboarding_home_screen_jump_back_contextual_hint_2" moz:removedIn="132">Incontra tu pagina principal personalisate. Le schedas recente, le marcapaginas e le resultatos del recerca apparera ci.</string>
    <!-- Home onboarding dialog welcome screen title text. -->
    <string name="onboarding_home_welcome_title_2">Benvenite in un internet plus personal</string>
    <!-- Home onboarding dialog welcome screen description text. -->
    <string name="onboarding_home_welcome_description">Plus de colores. Melior confidentialitate. Mesme dedication al personas super le profitos.</string>
    <!-- Home onboarding dialog sign into sync screen title text. -->
    <string name="onboarding_home_sync_title_3">Cambiar le paginas es plus facile que mais</string>
    <!-- Home onboarding dialog sign into sync screen description text. -->
    <string name="onboarding_home_sync_description">Reprende de ubi tu exiva con le schedas de altere apparatos ora sur tu pagina principal.</string>
    <!-- Text for the button to continue the onboarding on the home onboarding dialog. -->
    <string name="onboarding_home_get_started_button">Comenciar</string>
    <!-- Text for the button to navigate to the sync sign in screen on the home onboarding dialog. -->
    <string name="onboarding_home_sign_in_button">Aperir session</string>
    <!-- Text for the button to skip the onboarding on the home onboarding dialog. -->
    <string name="onboarding_home_skip_button">Saltar</string>

    <!-- Onboarding home screen sync popup dialog message, shown on top of Recent Synced Tabs in the Jump back in section. -->
    <string name="sync_cfr_message">Tu schedas es synchronisate! Reprende de ubi tu exiva sur un tu altere apparato.</string>

    <!-- Content description (not visible, for screen readers etc.): Close button for the home onboarding dialog -->
    <string name="onboarding_home_content_description_close_button">Clauder</string>

    <!-- Juno first user onboarding flow experiment, strings are marked unused as they are only referenced by Nimbus experiments. -->
    <!-- Description for learning more about our privacy notice. -->
    <string name="juno_onboarding_privacy_notice_text" tools:ignore="BrandUsage">Aviso de confidentialitate de Firefox</string>
    <!-- Title for set firefox as default browser screen used by Nimbus experiments. -->
    <string name="juno_onboarding_default_browser_title_nimbus_2">A nos place mantener te secur</string>
    <!-- Title for set firefox as default browser screen used by Nimbus experiments.
        Note: The word "Firefox" should NOT be translated -->
    <string name="juno_onboarding_default_browser_title_nimbus_3" tools:ignore="BrandUsage,UnusedResources">Discoperi perque milliones ama Firefox</string>
    <!-- Title for set firefox as default browser screen used by Nimbus experiments. -->
    <string name="juno_onboarding_default_browser_title_nimbus_4" tools:ignore="UnusedResources">Navigation secur con plus optiones</string>
    <!-- Description for set firefox as default browser screen used by Nimbus experiments. -->
    <string name="juno_onboarding_default_browser_description_nimbus_3">Nostre navigator supportate per un organisation sin fin d lucro adjuta stoppar le companias de sequer secretemente tu movimentos circum le web.</string>
    <!-- Description for set firefox as default browser screen used by Nimbus experiments. -->
    <string name="juno_onboarding_default_browser_description_nimbus_4" tools:ignore="UnusedResources">Plus que 100 milliones de personas protege lor confidentialitate seligente un navigar supportate per un organisation a fin non lucrative.</string>
    <!-- Description for set firefox as default browser screen used by Nimbus experiments. -->
    <string name="juno_onboarding_default_browser_description_nimbus_5" tools:ignore="UnusedResources">Traciatores note? Blocate automaticamente. Extensiones? Prova tote le 700. PDFs? Nostre lector integrate los rende facile a gerer.</string>
    <!-- Text for the button to set firefox as default browser on the device -->
    <string name="juno_onboarding_default_browser_positive_button" tools:ignore="UnusedResources">Eliger como navigator predefinite</string>
    <!-- Text for the button dismiss the screen and move on with the flow -->
    <string name="juno_onboarding_default_browser_negative_button" tools:ignore="UnusedResources">Non ora</string>
    <!-- Title for sign in to sync screen. -->
    <string name="juno_onboarding_sign_in_title_2">Resta cryptate dum tu passa inter tu apparatos</string>
    <!-- Description for sign in to sync screen. Nimbus experiments do not support string placeholders.
     Note: The word "Firefox" should NOT be translated -->
    <string name="juno_onboarding_sign_in_description_3" tools:ignore="BrandUsage">Firefox crypta tu contrasignos, marcapaginas, e plus quando tu es synchronisate.</string>
    <!-- Text for the button to sign in to sync on the device -->
    <string name="juno_onboarding_sign_in_positive_button" tools:ignore="UnusedResources">Aperir session</string>
    <!-- Text for the button dismiss the screen and move on with the flow -->
    <string name="juno_onboarding_sign_in_negative_button" tools:ignore="UnusedResources">Non ora</string>

    <!-- Title for enable notification permission screen used by Nimbus experiments. Nimbus experiments do not support string placeholders.
        Note: The word "Firefox" should NOT be translated -->
    <string name="juno_onboarding_enable_notifications_title_nimbus_2" tools:ignore="BrandUsage">Le notificationes te adjuta a star plus secur con Firefox</string>
    <!-- Description for enable notification permission screen used by Nimbus experiments. Nimbus experiments do not support string placeholders.
       Note: The word "Firefox" should NOT be translated -->
    <string name="juno_onboarding_enable_notifications_description_nimbus_2" tools:ignore="BrandUsage">Invia schedas inter tu apparatos e discoperi altere functiones private in Firefox.</string>
    <!-- Text for the button to request notification permission on the device -->
    <string name="juno_onboarding_enable_notifications_positive_button" tools:ignore="UnusedResources">Activar notificationes</string>
    <!-- Text for the button dismiss the screen and move on with the flow -->
    <string name="juno_onboarding_enable_notifications_negative_button" tools:ignore="UnusedResources">Non ora</string>

    <!-- Title for add search widget screen used by Nimbus experiments. Nimbus experiments do not support string placeholders.
        Note: The word "Firefox" should NOT be translated -->
    <string name="juno_onboarding_add_search_widget_title" tools:ignore="BrandUsage,UnusedResources">Prova le widget de recerca de Firefox</string>
    <!-- Description for add search widget screen used by Nimbus experiments. Nimbus experiments do not support string placeholders.
        Note: The word "Firefox" should NOT be translated -->
    <string name="juno_onboarding_add_search_widget_description" tools:ignore="BrandUsage,UnusedResources">Con Firefox sur tu pagina initial, tu habera facile accesso al navigator de maxime discretion que bloca traciatores inter-sitos.</string>
    <!-- Text for the button to add search widget on the device used by Nimbus experiments. Nimbus experiments do not support string placeholders.
        Note: The word "Firefox" should NOT be translated -->
    <string name="juno_onboarding_add_search_widget_positive_button" tools:ignore="BrandUsage,UnusedResources">Adde le widget Firefox</string>
    <!-- Text for the button to dismiss the screen and move on with the flow -->
    <string name="juno_onboarding_add_search_widget_negative_button" tools:ignore="UnusedResources">Non ora</string>

    <!-- Onboarding header for the add-ons card used by Nimbus experiments. Nimbus experiments do not support string placeholders.
    Note: The word "Firefox" should NOT be translated -->
    <string name="onboarding_add_on_header" tools:ignore="BrandUsage,UnusedResources">Personalisa tu Firefox con extensiones</string>
    <!-- Onboarding sub header for the add-ons card, used by Nimbus experiments. -->
    <string name="onboarding_add_on_sub_header" tools:ignore="UnusedResources">Adde extensiones tertie-partes pro meliorar tu securitate, productivitate, e altero.</string>
    <!-- Onboarding add-ons card, for checking more add-ons on, used by Nimbus experiments. -->
    <string name="onboarding_add_on_explore_more_extensions" tools:ignore="UnusedResources" moz:removedIn="133">Explora altere extensiones.</string>
    <!-- Onboarding add-ons card, button for start browsing, used by Nimbus experiments. -->
    <string name="onboarding_add_on_start_browsing_button" tools:ignore="UnusedResources" moz:removedIn="133">Initiar a navigar.</string>
    <!-- Onboarding add-ons card, for checking more add-ons on, used by Nimbus experiments. -->
<<<<<<< HEAD
    <string name="onboarding_add_on_explore_more_extensions_2" tools:ignore="UnusedResources">Explora altere extensiones</string>
    <!-- Onboarding add-ons card, button for start browsing, used by Nimbus experiments. -->
    <string name="onboarding_add_on_start_browsing_button_2" tools:ignore="UnusedResources">Comenciar a navigar</string>
=======
    <string name="onboarding_add_on_explore_more_extensions_2">Explora altere extensiones</string>
    <!-- Onboarding add-ons card, button for start browsing, used by Nimbus experiments. -->
    <string name="onboarding_add_on_start_browsing_button_2">Comenciar a navigar</string>
>>>>>>> 6f8a28bf

    <!-- Ublock name for the onboarding add-ons card, used by Nimbus experiments. Note: The word "Ublock Origin" is a brand name should NOT be translated -->
    <string name="onboarding_add_on_ublock_name" tools:ignore="UnusedResources">uBlock Origin</string>
    <!-- Ublock description for the onboarding add-ons card, used by Nimbus experiments. -->
    <string name="onboarding_add_on_ublock_description" tools:ignore="UnusedResources">Bloca le annuncios publicitari effectivemente e efficientemente.</string>
    <!-- Privacy Badger name for the onboarding add-ons card, used by Nimbus experiments. Note: The word "Privacy Badger" is a brand name should NOT be translated -->
    <string name="onboarding_add_on_privacy_badger_name" tools:ignore="UnusedResources">Privacy Badger</string>
    <!-- Privacy Badger description for the onboarding add-ons card, used by Nimbus experiments. -->
    <string name="onboarding_add_on_privacy_badger_description" tools:ignore="UnusedResources">Gemma del anti-traciamento. Stoppa le traciatores invisibile e le annuncios publicitari que spia.</string>
    <!-- Search by Image name for the onboarding add-ons card, used by Nimbus experiments. Note: The word "Search by Image" is a brand name should NOT be translated -->
    <string name="onboarding_add_on_search_by_image_name" tools:ignore="UnusedResources">Recerca per imagine</string>
    <!-- Search by Image description for the onboarding add-ons card, used by Nimbus experiments. -->
    <string name="onboarding_add_on_search_by_image_description" tools:ignore="UnusedResources">Vide tu un photo interessante e vole saper plus re illo.</string>
    <!-- Dark Reader name for the onboarding add-ons card, used by Nimbus experiments. Note: The word "Dark Reader" is a brand name should NOT be translated -->
    <string name="onboarding_add_on_dark_reader_name" tools:ignore="UnusedResources">Dark Reader</string>
    <!-- Privacy Badger description for the onboarding add-ons card, used by Nimbus experiments. -->
    <string name="onboarding_add_on_dark_reader_description" tools:ignore="UnusedResources">Modo obscur personalisate pro le web mobile.</string>

<<<<<<< HEAD
=======
    <!-- Label for the number of reviews for an add-on. The parameter is for the formatted number of reviews e.g. "1,234", "12,345", "123,456". -->
    <string name="onboarding_add_on_reviews_label">Recensiones: %1$s</string>
    <!-- Content description for the add-on icon. -->
    <string name="onboarding_add_on_icon_content_description">Icone del additivo</string>
    <!-- Content description for the an installed add-on icon. -->
    <string name="onboarding_installed_add_on_icon_content_description">Icone de additivo installate</string>
    <!-- Content description for the an installing add-on icon. -->
    <string name="onboarding_installing_add_on_icon_content_description">Installante icone de additivo</string>
    <!-- Content description for the add add-on button. -->
    <string name="onboarding_add_on_add_button_content_description">Button adder additivo</string>
    <!-- Content description for the star rating group. -->
    <string name="onboarding_add_on_star_rating_content_description">Valutate %1$s sur 5</string>

>>>>>>> 6f8a28bf
    <!-- Search Widget -->
    <!-- Content description for searching with a widget. The first parameter is the name of the application.-->
    <string name="search_widget_content_description_2">Aperir un nove scheda %1$s</string>
    <!-- Text preview for smaller sized widgets -->
    <string name="search_widget_text_short">Cercar</string>
    <!-- Text preview for larger sized widgets -->
    <string name="search_widget_text_long">Cercar in le Web</string>
    <!-- Content description (not visible, for screen readers etc.): Voice search -->
    <string name="search_widget_voice">Recerca vocal</string>

    <!-- Preferences -->
    <!-- Title for the settings page-->
    <string name="settings">Parametros</string>
    <!-- Preference category for general settings -->
    <string name="preferences_category_general">General</string>
    <!-- Preference category for all links about Fenix -->
    <string name="preferences_category_about">A proposito</string>
    <!-- Preference category for settings related to changing the default search engine -->
    <string name="preferences_category_select_default_search_engine">Selige uno</string>
    <!-- Preference for settings related to managing search shortcuts for the quick search menu -->
    <string name="preferences_manage_search_shortcuts_2">Gerer motores de recerca alternative</string>
    <!-- Summary for preference for settings related to managing search shortcuts for the quick search menu -->
    <string name="preferences_manage_search_shortcuts_summary">Modificar motores visibile in le menu de recerca</string>
    <!-- Preference category for settings related to managing search shortcuts for the quick search menu -->
    <string name="preferences_category_engines_in_search_menu">Motores visibile in le menu de recerca</string>
    <!-- Preference for settings related to changing the default search engine -->
    <string name="preferences_default_search_engine">Motor de recerca predefinite</string>
    <!-- Preference for settings related to Search -->
    <string name="preferences_search">Cercar</string>
    <!-- Preference for settings related to Search engines -->
    <string name="preferences_search_engines">Motores de recerca</string>
    <!-- Preference for settings related to Search engines suggestions-->
    <string name="preferences_search_engines_suggestions">Suggestiones ab motores de recerca</string>
    <!-- Preference Category for settings related to Search address bar -->
    <string name="preferences_settings_address_bar">Preferentias del barra de adresses</string>
    <!-- Preference Category for settings to Firefox Suggest -->
    <string name="preference_search_address_bar_fx_suggest" tools:ignore="BrandUsage">Barra de adresses - Firefox Suggest</string>
    <!-- Preference link to Learn more about Firefox Suggest -->
    <string name="preference_search_learn_about_fx_suggest" tools:ignore="BrandUsage">Saper plus re Firefox Suggest</string>
    <!-- Preference link to rating Fenix on the Play Store -->
    <string name="preferences_rate">Frequentia sur Google Play</string>
    <!-- Preference linking to about page for Fenix
        The first parameter is the name of the app defined in app_name (for example: Fenix) -->
    <string name="preferences_about">A proposito de %1$s</string>
    <!-- Preference for settings related to changing the default browser -->
    <string name="preferences_set_as_default_browser">Eliger como navigator predefinite</string>
    <!-- Preference category for advanced settings -->
    <string name="preferences_category_advanced">Avantiate</string>
    <!-- Preference category for privacy and security settings -->
    <string name="preferences_category_privacy_security">Confidentialitate e securitate</string>
    <!-- Preference for advanced site permissions -->
    <string name="preferences_site_permissions" moz:removedIn="133" tools:ignore="UnusedResources">Permissiones del sito</string>


    <!-- Preference for advanced site settings -->
    <string name="preferences_site_settings">Parametros del sito</string>
    <!-- Preference for private browsing options -->
    <string name="preferences_private_browsing_options">Navigation private</string>
    <!-- Preference for opening links in a private tab-->
    <string name="preferences_open_links_in_a_private_tab">Aperir ligamines in un scheda private</string>
    <!-- Preference for allowing screenshots to be taken while in a private tab-->
    <string name="preferences_allow_screenshots_in_private_mode">Permitte instantaneos in navigation private</string>
    <!-- Will inform the user of the risk of activating Allow screenshots in private browsing option -->
    <string name="preferences_screenshots_in_private_mode_disclaimer">Si permittite, le schedas private essera visibile anque quando plure applicationes es aperte</string>
    <!-- Preference for adding private browsing shortcut -->
    <string name="preferences_add_private_browsing_shortcut">Adder accesso directe de navigation private</string>
    <!-- Preference for enabling "HTTPS-Only" mode -->
    <string name="preferences_https_only_title">Modo solo HTTPS</string>

    <!-- Label for cookie banner section in quick settings panel. -->
    <string name="cookie_banner_blocker">Blocada de bandiera pro cookie</string>
    <!-- Preference for removing cookie/consent banners from sites automatically in private mode. See reduce_cookie_banner_summary for additional context. -->
    <string name="preferences_cookie_banner_reduction_private_mode">Blocada de bandiera pro cookie in navigation private</string>

    <!-- Text for indicating cookie banner handling is off this site, this is shown as part of the protections panel with the tracking protection toggle -->
    <string name="reduce_cookie_banner_off_for_site">Disactivar pro iste sito</string>
    <!-- Text for cancel button indicating that cookie banner reduction is not supported for the current site, this is shown as part of the cookie banner details view. -->
    <string name="cookie_banner_handling_details_site_is_not_supported_cancel_button">Cancellar</string>
    <!-- Text for request support button indicating that cookie banner reduction is not supported for the current site, this is shown as part of the cookie banner details view. -->
    <string name="cookie_banner_handling_details_site_is_not_supported_request_support_button_2">Inviar requesta</string>
    <!-- Text for title indicating that cookie banner reduction is not supported for the current site, this is shown as part of the cookie banner details view. -->
    <string name="cookie_banner_handling_details_site_is_not_supported_title_2">Requirer supporto pro iste sito?</string>
    <!-- Label for the snackBar, after the user reports with success a website where cookie banner reducer did not work -->
    <string name="cookie_banner_handling_report_site_snack_bar_text_2">Requesta inviate</string>
    <!-- Text for indicating cookie banner handling is on this site, this is shown as part of the protections panel with the tracking protection toggle -->
    <string name="reduce_cookie_banner_on_for_site">Activar pro iste sito</string>
    <!-- Text for indicating that a request for unsupported site was sent to Nimbus (it's a Mozilla library for experiments), this is shown as part of the protections panel with the tracking protection toggle -->
    <string name="reduce_cookie_banner_unsupported_site_request_submitted_2">Requesta de supporto inviate</string>
    <!-- Text for indicating cookie banner handling is currently not supported for this site, this is shown as part of the protections panel with the tracking protection toggle -->
    <string name="reduce_cookie_banner_unsupported_site">Sito actualmente non supportate</string>
    <!-- Title text for a detail explanation indicating cookie banner handling is on this site, this is shown as part of the cookie banner panel in the toolbar. The first parameter is a shortened URL of the current site-->
    <string name="reduce_cookie_banner_details_panel_title_on_for_site_1">Activar le blocada de bandiera pro cookie pro %1$s?</string>
    <!-- Title text for a detail explanation indicating cookie banner handling is off this site, this is shown as part of the cookie banner panel in the toolbar. The first parameter is a shortened URL of the current site-->
    <string name="reduce_cookie_banner_details_panel_title_off_for_site_1">Disactivar le blocada de bandiera pro cookie pro %1$s?</string>
    <!-- Title text for a detail explanation indicating cookie banner reducer didn't work for the current site, this is shown as part of the cookie banner panel in the toolbar. The first parameter is the application name-->
    <string name="reduce_cookie_banner_details_panel_title_unsupported_site_request_2">%1$s non pote automaticamente rejectar requestas de cookies sur iste sito. Tu pote inviar un requesta pro supportar iste sito in futuro.</string>

    <!-- Long text for a detail explanation indicating what will happen if cookie banner handling is off for a site, this is shown as part of the cookie banner panel in the toolbar. The first parameter is the application name -->
    <string name="reduce_cookie_banner_details_panel_description_off_for_site_1">Disactiva lo e %1$s radera le cookies e recargara iste sito. Isto pote clauder tu session o vacuar le carrettos de compras.</string>
    <!-- Long text for a detail explanation indicating what will happen if cookie banner handling is on for a site, this is shown as part of the cookie banner panel in the toolbar. The first parameter is the application name -->
    <string name="reduce_cookie_banner_details_panel_description_on_for_site_3">Activa lo e %1$s essayara refusar automaticamente le bandieras pro cookies sur iste sito.</string>

    <!--Title for the cookie banner re-engagement CFR, the placeholder is replaced with app name -->
    <string name="cookie_banner_cfr_title">%1$s justo refusava cookies pro te</string>
    <!--Message for the cookie banner re-engagement CFR -->
    <string name="cookie_banner_cfr_message">Minus distractiones, minus cookies traciante te sur iste sito.</string>

    <!-- Description of the preference to enable "HTTPS-Only" mode. -->
    <string name="preferences_https_only_summary">Automaticamente tenta de connecter se al sitos per le protocollo de cryptation HTTPS pro major securitate.</string>
    <!-- Summary of https only preference if https only is set to off -->
    <string name="preferences_https_only_off">Disactivar</string>
    <!-- Summary of https only preference if https only is set to on in all tabs -->
    <string name="preferences_https_only_on_all">Sur tote le schedas</string>
    <!-- Summary of https only preference if https only is set to on in private tabs only -->
    <string name="preferences_https_only_on_private">Sur tote le schedas private</string>
    <!-- Text displayed that links to website containing documentation about "HTTPS-Only" mode -->
    <string name="preferences_http_only_learn_more">Pro saper plus</string>
    <!-- Option for the https only setting -->
    <string name="preferences_https_only_in_all_tabs">Activar in tote le schedas</string>
    <!-- Option for the https only setting -->
    <string name="preferences_https_only_in_private_tabs">Activar solo in schedas private</string>
    <!-- Title shown in the error page for when trying to access a http website while https only mode is enabled. -->
    <string name="errorpage_httpsonly_title">Sito secur non disponibile</string>
    <!-- Message shown in the error page for when trying to access a http website while https only mode is enabled. The message has two paragraphs. This is the first. -->
    <string name="errorpage_httpsonly_message_title">Multo probabilemente, le sito web simplemente non supporta HTTPs.</string>
    <!-- Message shown in the error page for when trying to access a http website while https only mode is enabled. The message has two paragraphs. This is the second. -->
    <string name="errorpage_httpsonly_message_summary">Existe totevia le possibilitate que es implicate un attaccante. Si tu continua al sito web, tu deberea evitar de inserer alcun information sensibile. Si tu continua, le modalitate solo HTTPS essera temporarimente disactivate pro iste sito.</string>
    <!-- Preference for accessibility -->
    <string name="preferences_accessibility">Accessibilitate</string>
    <!-- Preference to override the Mozilla account server -->
    <string name="preferences_override_account_server">Servitores de conto Mozilla personalisate</string>
    <!-- Preference to override the Sync token server -->
    <string name="preferences_override_sync_tokenserver">Servitor del Sync personalisate</string>
    <!-- Toast shown after updating the Mozilla account/Sync server override preferences -->
    <string name="toast_override_account_sync_server_done">Servitor de conto/sync Mozillac modificate. Quitante le application pro applicar cambiamentos…</string>
    <!-- Preference category for account information -->
    <string name="preferences_category_account">Conto</string>
    <!-- Preference for changing where the AddressBar is positioned -->
    <string name="preferences_toolbar_2">Position del barra de adresse</string>
    <!-- Preference for changing default theme to dark or light mode -->
    <string name="preferences_theme">Thema</string>
    <!-- Preference for customizing the home screen -->
    <string name="preferences_home_2">Pagina initial</string>
    <!-- Preference for gestures based actions -->
    <string name="preferences_gestures">Gestos</string>
    <!-- Preference for settings related to visual options -->
    <string name="preferences_customize">Personalisar</string>
    <!-- Preference description for banner about signing in -->
    <string name="preferences_sign_in_description_2">Authentica te pro synchronisar tu schedas, marca-paginas, contrasignos e plus.</string>


    <!-- Preference shown instead of account display name while account profile information isn't available yet. -->
    <string name="preferences_account_default_name_2">Conto Mozilla</string>
    <!-- Preference text for account title when there was an error syncing FxA -->
    <string name="preferences_account_sync_error">Reconnecte te pro resumer le synchronisation</string>
    <!-- Preference for language -->
    <string name="preferences_language">Lingua</string>
    <!-- Preference for translations -->
    <string name="preferences_translations">Traductiones</string>
    <!-- Preference for data choices -->
    <string name="preferences_data_choices">Selectiones de datos</string>
    <!-- Preference for data collection -->
    <string name="preferences_data_collection">Collection de datos</string>
    <!-- Preference for developers -->
    <string name="preferences_remote_debugging">Depuration remote via USB</string>
    <!-- Preference title for switch preference to show search suggestions -->
    <string name="preferences_show_search_suggestions">Monstrar suggestiones de recerca</string>
    <!-- Preference title for switch preference to show voice search button -->
    <string name="preferences_show_voice_search">Monstrar recerca vocal</string>
    <!-- Preference title for switch preference to show search suggestions also in private mode -->
    <string name="preferences_show_search_suggestions_in_private">Monstrar in sessiones private</string>
    <!-- Preference title for switch preference to show a clipboard suggestion when searching -->
    <string name="preferences_show_clipboard_suggestions">Monstrar suggestiones de area de transferentia</string>
    <!-- Preference title for switch preference to suggest browsing history when searching -->
    <string name="preferences_search_browsing_history">Cercar chronologia de navigation</string>
    <!-- Preference title for switch preference to suggest bookmarks when searching -->
    <string name="preferences_search_bookmarks">Cercar in le marcapaginas</string>
    <!-- Preference title for switch preference to suggest synced tabs when searching -->
    <string name="preferences_search_synced_tabs">Cercar in le schedas synchronisate</string>
    <!-- Preference for account settings -->
    <string name="preferences_account_settings">Parametros de conto</string>
    <!-- Preference for enabling url autocomplete-->
    <string name="preferences_enable_autocomplete_urls">Auto-completar URLs</string>
    <!-- Preference title for switch preference to show sponsored Firefox Suggest search suggestions -->
    <string name="preferences_show_sponsored_suggestions">Suggestiones de sponsors</string>
    <!-- Summary for preference to show sponsored Firefox Suggest search suggestions.
         The first parameter is the name of the application. -->
    <string name="preferences_show_sponsored_suggestions_summary">Supportar %1$s con occasional suggestiones sponsorisate</string>
    <!-- Preference title for switch preference to show Firefox Suggest search suggestions for web content.
         The first parameter is the name of the application. -->
    <string name="preferences_show_nonsponsored_suggestions">Suggestiones de %1$s</string>
    <!-- Summary for preference to show Firefox Suggest search suggestions for web content -->
    <string name="preferences_show_nonsponsored_suggestions_summary">Recipe suggestiones del web relative a tu recerca</string>
    <!-- Preference for open links in third party apps -->
    <string name="preferences_open_links_in_apps">Aperir ligamines in apps</string>
    <!-- Preference for open links in third party apps always open in apps option -->
    <string name="preferences_open_links_in_apps_always">Sempre</string>
    <!-- Preference for open links in third party apps ask before opening option -->
    <string name="preferences_open_links_in_apps_ask">Demandar ante aperir</string>
    <!-- Preference for open links in third party apps never open in apps option -->
    <string name="preferences_open_links_in_apps_never">Jammais</string>
    <!-- Preference for open download with an external download manager app -->
    <string name="preferences_external_download_manager">Gestor de discargamento externe</string>
    <!-- Preference for enabling gecko engine logs -->
    <string name="preferences_enable_gecko_logs">Activar le registrationes de Gecko</string>
    <!-- Message to indicate users that we are quitting the application to apply the changes -->
    <string name="quit_application">Quitante le application pro applicar le modificationes…</string>

    <!-- Preference for extensions -->
    <string name="preferences_extensions">Extensiones</string>
    <!-- Preference for installing a local extension -->
    <string name="preferences_install_local_extension">Installar extension ab un file</string>
    <!-- Preference for notifications -->
    <string name="preferences_notifications">Notificationes</string>

    <!-- Summary for notification preference indicating notifications are allowed -->
    <string name="notifications_allowed_summary">Permittite</string>
    <!-- Summary for notification preference indicating notifications are not allowed -->
    <string name="notifications_not_allowed_summary">Non permittite</string>

    <!-- Add-on Permissions -->
    <!-- The title of the required permissions section from addon's permissions screen -->
    <string name="addons_permissions_heading_required" tools:ignore="UnusedResources">Necessari</string>
    <!-- The title of the optional permissions section from addon's permissions screen -->
    <string name="addons_permissions_heading_optional" tools:ignore="UnusedResources">Optional</string>
    <!-- The title of the origin permission option allowing a user to enable the extension to run on all sites -->
    <string name="addons_permissions_allow_for_all_sites" tools:ignore="UnusedResources">Permitter a tote le sitos</string>

    <!-- The subtitle for the allow for all sites preference toggle -->
    <string name="addons_permissions_allow_for_all_sites_subtitle" tools:ignore="UnusedResources">Si tu considera iste extension digne de fide, tu pote dar a illo permisso sur cata sito web.</string>

    <!-- The text shown when an extension does not require permissions -->
    <string name="addons_does_not_require_permissions">Iste extension non require alcun permission.</string>

    <!-- Add-on Preferences -->
    <!-- Preference to customize the configured AMO (addons.mozilla.org) collection -->
    <string name="preferences_customize_extension_collection">Collection de extensiones personalisate</string>
    <!-- Button caption to confirm the add-on collection configuration -->
    <string name="customize_addon_collection_ok">OK</string>
    <!-- Button caption to abort the add-on collection configuration -->
    <string name="customize_addon_collection_cancel">Cancellar</string>
    <!-- Hint displayed on input field for custom collection name -->
    <string name="customize_addon_collection_hint">Nomine del collection</string>


    <!-- Hint displayed on input field for custom collection user ID-->
    <string name="customize_addon_collection_user_hint">Proprietario del collection (ID de usator)</string>

    <!-- Toast shown after confirming the custom extension collection configuration -->
    <string name="toast_customize_extension_collection_done">Collection de xtensiones modificate. Quitante le application pro applicar cambiamentos…</string>

    <!-- Customize Home -->
    <!-- Header text for jumping back into the recent tab in customize the home screen -->
    <string name="customize_toggle_jump_back_in">Saltar retro</string>
    <!-- Title for the customize home screen section with bookmarks. -->
    <string name="customize_toggle_bookmarks">Marcapaginas</string>
    <!-- Title for the customize home screen section with recently visited. Recently visited is
    a section where users see a list of tabs that they have visited in the past few days -->
    <string name="customize_toggle_recently_visited">Visitate recentemente</string>

    <!-- Title for the customize home screen section with Pocket. -->
    <string name="customize_toggle_pocket_2">Historias que face pensar</string>
    <!-- Summary for the customize home screen section with Pocket. The first parameter is product name Pocket -->
    <string name="customize_toggle_pocket_summary">Articulos supportate per %s</string>
    <!-- Title for the customize home screen section with sponsored Pocket stories. -->
    <string name="customize_toggle_pocket_sponsored">Articulos sponsorisate</string>
    <!-- Title for the opening wallpaper settings screen -->
    <string name="customize_wallpapers">Fundos</string>
    <!-- Title for the customize home screen section with sponsored shortcuts. -->
    <string name="customize_toggle_contile">Accessos directe sponsorisate</string>

    <!-- Wallpapers -->
    <!-- Content description for various wallpapers. The first parameter is the name of the wallpaper -->
    <string name="wallpapers_item_name_content_description">Elemento de fundo: %1$s</string>
    <!-- Snackbar message for when wallpaper is selected -->
    <string name="wallpaper_updated_snackbar_message">Fundo actualisate!</string>
    <!-- Snackbar label for action to view selected wallpaper -->
    <string name="wallpaper_updated_snackbar_action">Vider</string>

    <!-- Snackbar message for when wallpaper couldn't be downloaded -->
    <string name="wallpaper_download_error_snackbar_message">Impossibile discargar le fundo</string>
    <!-- Snackbar label for action to retry downloading the wallpaper -->
    <string name="wallpaper_download_error_snackbar_action">Retentar</string>
    <!-- Snackbar message for when wallpaper couldn't be selected because of the disk error -->
    <string name="wallpaper_select_error_snackbar_message">Impossibile cambiar fundo</string>
    <!-- Text displayed that links to website containing documentation about the "Limited Edition" wallpapers. -->
    <string name="wallpaper_learn_more">Pro saper plus</string>

    <!-- Text for classic wallpapers title. The first parameter is the Firefox name. -->
    <string name="wallpaper_classic_title">%s classic</string>
    <!-- Text for artist series wallpapers title. "Artist series" represents a collection of artist collaborated wallpapers. -->
    <string name="wallpaper_artist_series_title">Series de artista</string>
    <!-- Description text for the artist series wallpapers with learn more link. The first parameter is the learn more string defined in wallpaper_learn_more. "Independent voices" is the name of the wallpaper collection -->
    <string name="wallpaper_artist_series_description_with_learn_more">Le collection de voces independente. %s</string>
    <!-- Description text for the artist series wallpapers. "Independent voices" is the name of the wallpaper collection -->
    <string name="wallpaper_artist_series_description">Le collection de voces independente.</string>
    <!-- Wallpaper onboarding dialog header text. -->
    <string name="wallpapers_onboarding_dialog_title_text">Prova un tocco de color</string>
    <!-- Wallpaper onboarding dialog body text. -->
    <string name="wallpapers_onboarding_dialog_body_text">Elige un fundo que te parla.</string>
    <!-- Wallpaper onboarding dialog learn more button text. The button navigates to the wallpaper settings screen. -->
    <string name="wallpapers_onboarding_dialog_explore_more_button_text">Explora altere fundos</string>

    <!-- Add-ons general availability nimbus message-->
    <!-- Title of the Nimbus message for extension general availability-->
    <string name="addon_ga_message_title_2" tools:ignore="UnusedResources">Nove extensiones ora disponibile</string>
    <!-- Body of the Nimbus message for add-ons general availability. 'Firefox' intentionally hardcoded here-->
    <string name="addon_ga_message_body" tools:ignore="BrandUsage,UnusedResources">Discoperi plus que 100 nove extensiones que te permitte de personalisar Firefox.</string>

    <!-- Button text of the Nimbus message for extensions general availability. -->
    <string name="addon_ga_message_button_2" tools:ignore="UnusedResources">Explorar extensiones</string>

    <!-- Extension process crash dialog to user -->
    <!-- Title of the extension crash dialog shown to the user when enough errors have occurred with extensions and they need to be temporarily disabled -->
    <string name="extension_process_crash_dialog_title">Le extensiones es temporarimente disactivate</string>
    <!-- This is a message shown to the user when too many errors have occurred with the extensions process and they have been disabled.
    The user can decide if they would like to continue trying to start extensions or if they'd rather continue without them.
    The first parameter is the application name. -->
    <string name="extension_process_crash_dialog_message">Un o plus extensiones cessava de functionar, rendente tu systema instabile. %1$s sin successo probava a reinitiar le extension(es).\n\nLe extensiones non sera reinitiate durante tu actual session.\n\nRemover o disactivar le extensiones pote remediar iste problema.</string>
    <!-- Button text on the extension crash dialog to prompt the user to try restarting the extensions but the dialog will reappear if it is unsuccessful again -->
    <string name="extension_process_crash_dialog_retry_button_text" tools:ignore="UnusedResources">Tentar reinitiar extensiones</string>

    <!-- Button text on the extension crash dialog to prompt the user to continue with all extensions disabled. -->
    <string name="extension_process_crash_dialog_disable_extensions_button_text">Continuar con extensiones disactivate</string>

    <!-- Account Preferences -->
    <!-- Preference for managing your account via accounts.firefox.com -->
    <string name="preferences_manage_account">Gerer le conto</string>
    <!-- Summary of the preference for managing your account via accounts.firefox.com. -->
    <string name="preferences_manage_account_summary">Cambia tu contrasigno, gere collection de datos, o dele tu conto</string>
    <!-- Preference for triggering sync -->
    <string name="preferences_sync_now">Synchronisar ora</string>
    <!-- Preference category for sync -->
    <string name="preferences_sync_category">Elige lo que synchronisar</string>
    <!-- Preference for syncing history -->
    <string name="preferences_sync_history">Chronologia</string>
    <!-- Preference for syncing bookmarks -->
    <string name="preferences_sync_bookmarks">Marcapaginas</string>
    <!-- Preference for syncing passwords -->
    <string name="preferences_sync_logins_2">Contrasignos</string>
    <!-- Preference for syncing tabs -->
    <string name="preferences_sync_tabs_2">Schedas aperte</string>
    <!-- Preference for signing out -->
    <string name="preferences_sign_out">Clauder session</string>
    <!-- Preference displays and allows changing current FxA device name -->
    <string name="preferences_sync_device_name">Nomine de apparato</string>
    <!-- Text shown when user enters empty device name -->
    <string name="empty_device_name_error">Le nomine de apparato non pote esser vacue.</string>
    <!-- Label indicating that sync is in progress -->
    <string name="sync_syncing_in_progress">Synchronisation…</string>
    <!-- Label summary indicating that sync failed. The first parameter is the date stamp showing last time it succeeded -->
    <string name="sync_failed_summary">Synchronisar fallite, ultime successo: %s
</string>
    <!-- Label summary showing never synced -->
    <string name="sync_failed_never_synced_summary">Synchronisation fallite. Ultime synchronisation: jammais</string>
    <!-- Label summary the date we last synced. The first parameter is date stamp showing last time synced -->
    <string name="sync_last_synced_summary">Ultime synchronisation: %s</string>
    <!-- Label summary showing never synced -->
    <string name="sync_never_synced_summary">Ultime synchronisation: jammais</string>
    <!-- Text for displaying the default device name.
        The first parameter is the application name, the second is the device manufacturer name
        and the third is the device model. -->
    <string name="default_device_name_2">%1$s sur %2$s %3$s</string>

    <!-- Preference for syncing payment methods -->
    <string name="preferences_sync_credit_cards_2">Methodos de pagamento</string>
    <!-- Preference for syncing addresses -->
    <string name="preferences_sync_address">Adresses</string>

    <!-- Send Tab -->
    <!-- Name of the "receive tabs" notification channel. Displayed in the "App notifications" system settings for the app -->
    <string name="fxa_received_tab_channel_name">Schedas recipite</string>
    <!-- Description of the "receive tabs" notification channel. Displayed in the "App notifications" system settings for the app -->
    <string name="fxa_received_tab_channel_description" tools:ignore="BrandUsage">Notificationes pro schedas recipite de altere apparatos Firefox.</string>


    <!--  The body for these is the URL of the tab received  -->
    <string name="fxa_tab_received_notification_name">Scheda recipite</string>
    <!-- %s is the device name -->
    <string name="fxa_tab_received_from_notification_name">Scheda veniente de %s</string>

    <!-- Close Synced Tabs -->
    <!-- The title for a notification shown when the user closes tabs that are currently
    open on this device from another device that's signed in to the same Mozilla account.
    %1$s is a placeholder for the app name; %2$d is the number of tabs closed.  -->
    <string name="fxa_tabs_closed_notification_title">Schedas de %1$s clause: %2$d</string>
    <!-- The body for a "closed synced tabs" notification. -->
    <string name="fxa_tabs_closed_text">Vider schedas recentemente claudite</string>

    <!-- Advanced Preferences -->
    <!-- Preference for tracking protection exceptions -->
    <string name="preferences_tracking_protection_exceptions">Exceptiones</string>


    <!-- Button in Exceptions Preference to turn on tracking protection for all sites (remove all exceptions) -->
    <string name="preferences_tracking_protection_exceptions_turn_on_for_all">Activar pro tote le sitos</string>
    <!-- Text displayed when there are no exceptions -->
    <string name="exceptions_empty_message_description">Exceptiones te permitte de disactivar le protection de traciamento pro sitos eligite.</string>
    <!-- Text displayed when there are no exceptions, with learn more link that brings users to a tracking protection SUMO page -->
    <string name="exceptions_empty_message_learn_more_link">Saper plus</string>

    <!-- Preference switch for usage and technical data collection -->
    <string name="preference_usage_data">Uso e datos technic</string>


    <!-- Preference description for usage and technical data collection -->
    <string name="preferences_usage_data_description">Comparti prestationes, uso, datos hardware e personalisationes re tu navigator con Mozilla pro adjutar nos a render %1$s melior</string>
    <!-- Preference switch for marketing data collection -->
    <string name="preferences_marketing_data">Datos de mercato</string>


    <!-- Preference description for marketing data collection -->
    <string name="preferences_marketing_data_description2">Comparti le datos de uso basic con Adjust, nostre fornitor de marketing mobile</string>
    <!-- Preference switch title for automatically submitting crash reports -->
    <string name="preferences_automatically_submit_crashes_title">Inviar automaticamente reportos de crash</string>
    <!-- Preference switch description for automatically submitting crash reports -->
    <string name="preferences_automatically_submit_crashes_description">Comparti datos del crash automaticamente al ignition con Mozilla post que le crashes eveni</string>
    <!-- Title for studies preferences -->
    <string name="preference_experiments_2">Studios</string>
    <!-- Summary for studies preferences -->
    <string name="preference_experiments_summary_2">Consenti Mozilla installar e exequer studios</string>


    <!-- Turn On Sync Preferences -->
    <!-- Header of the Sync and save your data preference view -->
    <string name="preferences_sync_2">Synchronisar e salvar datos</string>
    <!-- Preference for reconnecting to FxA sync -->
    <string name="preferences_sync_sign_in_to_reconnect">Aperi session pro reconnecter te</string>
    <!-- Preference for removing FxA account -->
    <string name="preferences_sync_remove_account">Remover le conto</string>

    <!-- Pairing Feature strings -->
    <!-- Instructions on how to access pairing -->
    <string name="pair_instructions_2"><![CDATA[Scanna le codice QR monstrate a <b>firefox.com/par</b>]]></string>


    <!-- Toolbar Preferences -->
    <!-- Preference for using top toolbar -->
    <string name="preference_top_toolbar">Alto</string>
    <!-- Preference for using bottom toolbar -->
    <string name="preference_bottom_toolbar">Basso</string>

    <!-- Theme Preferences -->
    <!-- Preference for using light theme -->
    <string name="preference_light_theme">Clar</string>
    <!-- Preference for using dark theme -->
    <string name="preference_dark_theme">Obscur</string>
    <!-- Preference for using using dark or light theme automatically set by battery -->
    <string name="preference_auto_battery_theme">Predefinite per sparniator de batteria</string>
    <!-- Preference for using following device theme -->
    <string name="preference_follow_device_theme">Sequer le thema del apparato</string>


    <!-- Gestures Preferences-->
    <!-- Preferences for using pull to refresh in a webpage -->
    <string name="preference_gestures_website_pull_to_refresh">Tirar pro actualisar</string>
    <!-- Preference for using the dynamic toolbar -->
    <string name="preference_gestures_dynamic_toolbar">Rolar pro celar le barra de instrumentos</string>


    <!-- Preference for showing the opened tabs by swiping up on the toolbar-->
    <string name="preference_gestures_swipe_toolbar_show_tabs">Glissa verso le alto le barra del instrumentos pro aperir le schedas</string>

    <!-- Preference for using the dynamic toolbars -->
    <string name="preference_gestures_dynamic_toolbar_2">Rola pro celar le barra de adresse e le barra de utensiles</string>
    <!-- Preference for switching tabs by swiping horizontally on the addressbar -->
    <string name="preference_gestures_swipe_toolbar_switch_tabs_2">Glissa lateralmente le barra de adresse pro cambiar de scheda</string>

    <!-- Library -->
    <!-- Option in Library to open Downloads page -->
    <string name="library_downloads">Discargamentos</string>
    <!-- Option in library to open Bookmarks page -->
    <string name="library_bookmarks">Marcapaginas</string>
    <!-- Option in library to open Desktop Bookmarks root page -->
    <string name="library_desktop_bookmarks_root">Marcapaginas del scriptorio</string>
    <!-- Option in library to open Desktop Bookmarks "menu" page -->
    <string name="library_desktop_bookmarks_menu">Menu de marcapaginas</string>
    <!-- Option in library to open Desktop Bookmarks "toolbar" page -->
    <string name="library_desktop_bookmarks_toolbar">Barra de marcapaginas</string>
    <!-- Option in library to open Desktop Bookmarks "unfiled" page -->
    <string name="library_desktop_bookmarks_unfiled">Altere marcapaginas</string>
    <!-- Option in Library to open History page -->
    <string name="library_history">Chronologia</string>
    <!-- Option in Library to open a new tab -->
    <string name="library_new_tab">Nove scheda</string>
    <!-- Settings Page Title -->
    <string name="settings_title">Parametros</string>


    <!-- Content description (not visible, for screen readers etc.): "Close button for library settings" -->
    <string name="content_description_close_button">Clauder</string>

    <!-- Title to show in alert when a lot of tabs are to be opened
    %d is a placeholder for the number of tabs that will be opened -->
    <string name="open_all_warning_title">Aperir %d schedas?</string>
    <!-- Message to warn users that a large number of tabs will be opened
    %s will be replaced by app name. -->
    <string name="open_all_warning_message">Aperir tante schedas pote relentar %s durante que le paginas es cargate. Desira tu vermente continuar?</string>
    <!-- Dialog button text for confirming open all tabs -->
    <string name="open_all_warning_confirm">Aperir schedas</string>
    <!-- Dialog button text for canceling open all tabs -->
    <string name="open_all_warning_cancel">Cancellar</string>

    <!-- Text to show users they have one page in the history group section of the History fragment.
    %d is a placeholder for the number of pages in the group. -->
    <string name="history_search_group_site_1">%d pagina</string>

    <!-- Text to show users they have multiple pages in the history group section of the History fragment.
    %d is a placeholder for the number of pages in the group. -->
    <string name="history_search_group_sites_1">%d paginas</string>

    <!-- Option in library for Recently Closed Tabs -->
    <string name="library_recently_closed_tabs">Schedas claudite recentemente</string>
    <!-- Option in library to open Recently Closed Tabs page -->
    <string name="recently_closed_show_full_history">Monstrar chronologia complete</string>
    <!-- Text to show users they have multiple tabs saved in the Recently Closed Tabs section of history.
    %d is a placeholder for the number of tabs selected. -->
    <string name="recently_closed_tabs">%d schedas</string>
    <!-- Text to show users they have one tab saved in the Recently Closed Tabs section of history.
    %d is a placeholder for the number of tabs selected. -->
    <string name="recently_closed_tab">%d scheda</string>
    <!-- Recently closed tabs screen message when there are no recently closed tabs -->
    <string name="recently_closed_empty_message">Nulle schedas claudite recentemente hic</string>

    <!-- Tab Management -->
    <!-- Title of preference for tabs management -->
    <string name="preferences_tabs">Schedas</string>
    <!-- Title of preference that allows a user to specify the tab view -->
    <string name="preferences_tab_view">Vista del schedas</string>
    <!-- Option for a list tab view -->
    <string name="tab_view_list">Lista</string>
    <!-- Option for a grid tab view -->
    <string name="tab_view_grid">Grillia</string>
    <!-- Title of preference that allows a user to auto close tabs after a specified amount of time -->
    <string name="preferences_close_tabs">Clauder le schedas</string>
    <!-- Option for auto closing tabs that will never auto close tabs, always allows user to manually close tabs -->
    <string name="close_tabs_manually">Manualmente</string>
    <!-- Option for auto closing tabs that will auto close tabs after one day -->
    <string name="close_tabs_after_one_day">Depost un die</string>
    <!-- Option for auto closing tabs that will auto close tabs after one week -->
    <string name="close_tabs_after_one_week">Depost un septimana</string>
    <!-- Option for auto closing tabs that will auto close tabs after one month -->
    <string name="close_tabs_after_one_month">Depost un mense</string>

    <!-- Title of preference that allows a user to specify the auto-close settings for open tabs -->
    <string name="preference_auto_close_tabs" tools:ignore="UnusedResources">Auto-clauder schedas aperte</string>

    <!-- Opening screen -->
    <!-- Title of a preference that allows a user to choose what screen to show after opening the app -->
    <string name="preferences_opening_screen">Aperiente schermo</string>
    <!-- Option for always opening the homepage when re-opening the app -->
    <string name="opening_screen_homepage">Pagina initial</string>
    <!-- Option for always opening the user's last-open tab when re-opening the app -->
    <string name="opening_screen_last_tab">Ultime scheda</string>
    <!-- Option for always opening the homepage when re-opening the app after four hours of inactivity -->
    <string name="opening_screen_after_four_hours_of_inactivity">Pagina initial post 4 horas de inactivitate</string>
    <!-- Summary for tabs preference when auto closing tabs setting is set to manual close-->
    <string name="close_tabs_manually_summary">Clauder manualmente</string>
    <!-- Summary for tabs preference when auto closing tabs setting is set to auto close tabs after one day-->
    <string name="close_tabs_after_one_day_summary">Clauder depost un die</string>
    <!-- Summary for tabs preference when auto closing tabs setting is set to auto close tabs after one week-->
    <string name="close_tabs_after_one_week_summary">Clauder depost un septimana</string>
    <!-- Summary for tabs preference when auto closing tabs setting is set to auto close tabs after one month-->
    <string name="close_tabs_after_one_month_summary">Clauder depost un mense</string>

    <!-- Summary for homepage preference indicating always opening the homepage when re-opening the app -->
    <string name="opening_screen_homepage_summary">Aperir sur le pagina initial</string>
    <!-- Summary for homepage preference indicating always opening the last-open tab when re-opening the app -->
    <string name="opening_screen_last_tab_summary">Aperir sur le ultime scheda</string>
    <!-- Summary for homepage preference indicating opening the homepage when re-opening the app after four hours of inactivity -->
    <string name="opening_screen_after_four_hours_of_inactivity_summary">Aperir sur le pagina initial post quatro horas</string>

    <!-- Inactive tabs -->
    <!-- Category header of a preference that allows a user to enable or disable the inactive tabs feature -->
    <string name="preferences_inactive_tabs">Move le schedas vetule a inactive</string>

    <!-- Title of inactive tabs preference -->
    <string name="preferences_inactive_tabs_title">Le schedas que tu non visualisava desde duo septimanas es displaciate al section inactive.</string>

    <!-- Studies -->
    <!-- Title of the remove studies button -->
    <string name="studies_remove">Remover</string>
    <!-- Title of the active section on the studies list -->
    <string name="studies_active">Active</string>
    <!-- Description for studies, it indicates why Firefox use studies. The first parameter is the name of the application. -->
    <string name="studies_description_2">De tempore in tempore %1$s pote installar e conducer studios.</string>
    <!-- Learn more link for studies, links to an article for more information about studies. -->
    <string name="studies_learn_more">Saper plus</string>

    <!-- Dialog message shown after removing a study -->
    <string name="studies_restart_app">Le application quitara pro applicar cambiamentos</string>
    <!-- Dialog button to confirm the removing a study. -->
    <string name="studies_restart_dialog_ok">OK</string>
    <!-- Dialog button text for canceling removing a study. -->
    <string name="studies_restart_dialog_cancel">Cancellar</string>

    <!-- Toast shown after turning on/off studies preferences -->
    <string name="studies_toast_quit_application" tools:ignore="UnusedResources">Quitar le application pro applicar le modificationes…</string>

    <!-- Sessions -->
    <!-- Title for the list of tabs -->
    <string name="tab_header_label">Schedas aperte</string>
    <!-- Title for the list of tabs in the current private session -->
    <string name="tabs_header_private_tabs_title">Schedas private</string>


    <!-- Title for the list of tabs in the synced tabs -->
    <string name="tabs_header_synced_tabs_title">Schedas synchronisate</string>
    <!-- Content description (not visible, for screen readers etc.): Add tab button. Adds a news tab when pressed -->
    <string name="add_tab">Adder un scheda</string>
    <!-- Content description (not visible, for screen readers etc.): Add tab button. Adds a news tab when pressed -->
    <string name="add_private_tab">Adder scheda private</string>
    <!-- Text for the new tab button to indicate adding a new private tab in the tab -->
    <string name="tab_drawer_fab_content">Private</string>
    <!-- Text for the new tab button to indicate syncing command on the synced tabs page -->
    <string name="tab_drawer_fab_sync">Synchronisar</string>
    <!-- Text shown in the menu for sharing all tabs -->
    <string name="tab_tray_menu_item_share">Compartir tote le schedas</string>
    <!-- Text shown in the menu to view recently closed tabs -->
    <string name="tab_tray_menu_recently_closed">Schedas claudite recentemente</string>
    <!-- Text shown in the tabs tray inactive tabs section -->
    <string name="tab_tray_inactive_recently_closed" tools:ignore="UnusedResources">Recentemente claudite</string>
    <!-- Text shown in the menu to view account settings -->
    <string name="tab_tray_menu_account_settings">Parametros de conto</string>
    <!-- Text shown in the menu to view tab settings -->
    <string name="tab_tray_menu_tab_settings">Parametros del schedas</string>
    <!-- Text shown in the menu for closing all tabs -->
    <string name="tab_tray_menu_item_close">Clauder tote le schedas</string>


    <!-- Text shown in the multiselect menu for bookmarking selected tabs. -->
    <string name="tab_tray_multiselect_menu_item_bookmark">Adder al marcapaginas</string>
    <!-- Text shown in the multiselect menu for closing selected tabs. -->
    <string name="tab_tray_multiselect_menu_item_close">Clauder</string>
    <!-- Content description for tabs tray multiselect share button -->
    <string name="tab_tray_multiselect_share_content_description">Compartir le schedas seligite</string>


    <!-- Content description for tabs tray multiselect menu -->
    <string name="tab_tray_multiselect_menu_content_description">Menu de schedas seligite</string>
    <!-- Content description (not visible, for screen readers etc.): Removes tab from collection button. Removes the selected tab from collection when pressed -->
    <string name="remove_tab_from_collection">Remover le scheda ex le collection</string>
    <!-- Text for button to enter multiselect mode in tabs tray -->
    <string name="tabs_tray_select_tabs">Eliger schedas</string>
    <!-- Content description (not visible, for screen readers etc.): Close tab button. Closes the current session when pressed -->
    <string name="close_tab">Clauder scheda</string>
    <!-- Content description (not visible, for screen readers etc.): Close tab <title> button. First parameter is tab title  -->
    <string name="close_tab_title">Clauder scheda %s</string>
    <!-- Content description (not visible, for screen readers etc.): Opens the open tabs menu when pressed -->
    <string name="open_tabs_menu">Aperir le menu del schedas</string>
    <!-- Open tabs menu item to save tabs to collection -->
    <string name="tabs_menu_save_to_collection1">Salvar schedas al collection</string>


    <!-- Text for the menu button to delete a collection -->
    <string name="collection_delete">Deler le collection</string>
    <!-- Text for the menu button to rename a collection -->
    <string name="collection_rename">Renominar le collection</string>
    <!-- Text for the button to open tabs of the selected collection -->
    <string name="collection_open_tabs">Aperir le schedas</string>
    <!-- Hint for adding name of a collection -->
    <string name="collection_name_hint">Nomine del collection</string>
    <!-- Text for the menu button to remove a top site -->
    <string name="remove_top_site">Remover</string>
    <!-- Text for the menu button to delete a top site from history -->
    <string name="delete_from_history">Deler del chronologia</string>
    <!-- Postfix for private WebApp titles, placeholder is replaced with app name -->
    <string name="pwa_site_controls_title_private">%1$s (modo private)</string>

    <!-- History -->
    <!-- Text for the button to search all history -->
    <string name="history_search_1">Insere le terminos de recerca</string>
    <!-- Text for the button to clear all history -->
    <string name="history_delete_all">Deler le chronologia</string>
    <!-- Text for the snackbar to confirm that multiple browsing history items has been deleted -->
    <string name="history_delete_multiple_items_snackbar">Chronologia delite</string>
    <!-- Text for the snackbar to confirm that a single browsing history item has been deleted. The first parameter is the shortened URL of the deleted history item. -->
    <string name="history_delete_single_item_snackbar">Delite %1$s</string>
    <!-- Context description text for the button to delete a single history item -->
    <string name="history_delete_item">Deler</string>
    <!-- History multi select title in app bar
    The first parameter is the number of bookmarks selected -->
    <string name="history_multi_select_title">%1$d seligite</string>
    <!-- Text for the header that groups the history for today -->
    <string name="history_today">Hodie</string>
    <!-- Text for the header that groups the history for yesterday -->
    <string name="history_yesterday">Heri</string>


    <!-- Text for the header that groups the history the past 7 days -->
    <string name="history_7_days">Ultime 7 dies</string>
    <!-- Text for the header that groups the history the past 30 days -->
    <string name="history_30_days">Ultime 30 dies</string>
    <!-- Text for the header that groups the history older than the last month -->
    <string name="history_older">Plus vetere</string>
    <!-- Text shown when no history exists -->
    <string name="history_empty_message">Nulle chronologia hic</string>

    <!-- Downloads -->
    <!-- Text for the snackbar to confirm that multiple downloads items have been removed -->
    <string name="download_delete_multiple_items_snackbar_1">Discargamentos removite</string>
    <!-- Text for the snackbar to confirm that a single download item has been removed. The first parameter is the name of the download item. -->
    <string name="download_delete_single_item_snackbar">Removite %1$s</string>
    <!-- Text shown when no download exists -->
    <string name="download_empty_message_1">Nulle files discargate</string>
    <!-- History multi select title in app bar
    The first parameter is the number of downloads selected -->
    <string name="download_multi_select_title">%1$d seligite</string>
    <!-- Text for the button to remove a single download item -->
    <string name="download_delete_item_1">Remover</string>


    <!-- WebCompat Reporter -->

    <!-- These reason strings are dropdown options on a WebCompat reporter form, indicating what is broken on the site. -->
    <!-- Broken site reason text for site slow or not working -->
    <string name="webcompat_reporter_reason_slow">Sito lente o non functionante</string>
    <!-- Broken site reason text for images or videos -->
    <string name="webcompat_reporter_reason_media">Imagines o videos</string>
    <!-- Broken site reason text for buttons, links, and other content -->
    <string name="webcompat_reporter_reason_content">Buttones, ligamines, e altere contento</string>
    <!-- Broken site reason text for sign in or sign out -->
    <string name="webcompat_reporter_reason_account">Aperir o clauder session</string>
    <!-- Broken site reason text for ad blocker -->
    <string name="webcompat_reporter_reason_ad_blocker">Blocator de avisos publicitari</string>
    <!-- Broken site reason text for something else -->
    <string name="webcompat_reporter_reason_other">Altere cosa</string>

    <!-- Crashes -->
    <!-- Title text displayed on the tab crash page. This first parameter is the name of the application (For example: Fenix) -->
    <string name="tab_crash_title_2">Desolate. %1$s non pote cargar iste pagina.</string>
    <!-- Send crash report checkbox text on the tab crash page -->
    <string name="tab_crash_send_report">Inviar reporto de crash a Mozilla</string>
    <!-- Close tab button text on the tab crash page -->
    <string name="tab_crash_close">Clauder le scheda</string>
    <!-- Restore tab button text on the tab crash page -->
    <string name="tab_crash_restore">Restaurar le scheda</string>

    <!-- Unsubmitted crash dialog title, The first parameter is the name of the app (e.g. Firefox)  -->
    <string name="unsubmitted_crash_dialog_title">%s debeva reinitiar</string>
    <!-- Unsubmitted crash dialog checkbox label for automatically sending reports in the future -->
    <string name="unsubmitted_crash_dialog_checkbox_label">Automaticamente inviar reportos de crash</string>
    <!-- Unsubmitted crash dialog negative button to dismiss the dialog -->
    <string name="unsubmitted_crash_dialog_negative_button">Clauder</string>

    <!-- Unsubmitted crash dialog positive button to submit crash report -->
    <string name="unsubmitted_crash_dialog_positive_button">Inviar reporto de collapso</string>

    <!-- Bookmarks -->
    <!-- Confirmation message for a dialog confirming if the user wants to delete the selected folder -->
    <string name="bookmark_delete_folder_confirmation_dialog">Desira tu vermente deler iste dossier?</string>
    <!-- Confirmation message for a dialog confirming if the user wants to delete multiple items. -->
    <string name="bookmark_delete_folders_confirmation_dialog">Desira tu vermente deler le elementos seligite?</string>
    <!-- Confirmation message for a dialog confirming if the user wants to delete multiple items including folders. Parameter will be replaced by app name. -->
    <string name="bookmark_delete_multiple_folders_confirmation_dialog">%s delera le elementos eligite.</string>
    <!-- Text for the cancel button on delete bookmark dialog -->
    <string name="bookmark_delete_negative">Cancellar</string>
    <!-- Screen title for adding a bookmarks folder -->
    <string name="bookmark_add_folder">Adder dossier</string>
    <!-- Snackbar title shown after a bookmark has been created. -->
    <string name="bookmark_saved_snackbar" moz:removedIn="132" tools:ignore="UnusedResources">Marcapagina salvate!</string>
    <!-- Snackbar title that confirms a bookmark was saved into a folder. Parameter will be replaced by the name of the folder the bookmark was saved into. -->
    <string name="bookmark_saved_in_folder_snackbar">Salvate in “%s”</string>
    <!-- Snackbar edit button shown after a bookmark has been created. -->
    <string name="edit_bookmark_snackbar_action">REDIGER</string>
    <!-- Bookmark menu move button -->
    <string name="bookmark_menu_move_button">Mover</string>
    <!-- Bookmark overflow menu edit button -->
    <string name="bookmark_menu_edit_button">Rediger</string>
    <!-- Bookmark overflow menu copy button -->
    <string name="bookmark_menu_copy_button">Copiar</string>
    <!-- Bookmark overflow menu share button -->
    <string name="bookmark_menu_share_button">Compartir</string>
    <!-- Bookmark overflow menu open in new tab button -->
    <string name="bookmark_menu_open_in_new_tab_button">Aperir in un nove scheda
</string>
    <!-- Bookmark overflow menu open in private tab button -->
    <string name="bookmark_menu_open_in_private_tab_button">Aperir in scheda private</string>
    <!-- Bookmark overflow menu open all in tabs button -->
    <string name="bookmark_menu_open_all_in_tabs_button">Aperir totos in nove schedas</string>
    <!-- Bookmark overflow menu open all in private tabs button -->
    <string name="bookmark_menu_open_all_in_private_tabs_button">Aperir totos in nove schedas private</string>
    <!-- Bookmark overflow menu delete button -->
    <string name="bookmark_menu_delete_button">Deler</string>
    <!--Bookmark overflow menu save button -->
    <string name="bookmark_menu_save_button">Salvar</string>
    <!-- Bookmark multi select title in app bar
     The first parameter is the number of bookmarks selected -->
    <string name="bookmarks_multi_select_title">%1$d seligite</string>
    <!-- Bookmark editing screen title -->
    <string name="edit_bookmark_fragment_title">Modificar marcapagina</string>
    <!-- Bookmark folder editing screen title -->
    <string name="edit_bookmark_folder_fragment_title">Modificar dossier</string>
    <!-- Bookmark sign in button message -->
    <string name="bookmark_sign_in_button">Aperi session pro vider le marcapaginas synchronisate</string>
    <!-- Bookmark URL editing field label -->
    <string name="bookmark_url_label">URL</string>

    <!-- Bookmark FOLDER editing field label -->
    <string name="bookmark_folder_label">DOSSIER</string>

    <!-- Text indicating which folder a bookmark or folder will be saved in -->
    <string name="bookmark_save_in_label">Salvar in</string>
    <!-- Bookmark NAME editing field label -->
    <string name="bookmark_name_label">NOMINE</string>
    <!-- Label for a text input field for a bookmark or folder name -->
    <string name="bookmark_name_label_normal_case">Nomine</string>
    <!-- Bookmark add folder screen title -->
    <string name="bookmark_add_folder_fragment_label">Adder dossier</string>
    <!-- Bookmark select folder screen title -->
    <string name="bookmark_select_folder_fragment_label">Seliger un dossier</string>
    <!-- Bookmark editing error missing title -->
    <string name="bookmark_empty_title_error">Le titulo es obligatori</string>
    <!-- Bookmark editing error missing or improper URL -->
    <string name="bookmark_invalid_url_error">URL non valide</string>
    <!-- Bookmark screen message for empty bookmarks folder -->
    <string name="bookmarks_empty_message">Nulle marcapaginas hic</string>
    <!-- Bookmark snackbar message on deletion
     The first parameter is the host part of the URL of the bookmark deleted, if any -->
    <string name="bookmark_deletion_snackbar_message">Delite %1$s</string>
    <!-- Bookmark snackbar message on deleting multiple bookmarks not including folders-->
    <string name="bookmark_deletion_multiple_snackbar_message_2">Marcapaginas delite</string>
    <!-- Bookmark snackbar message on deleting multiple bookmarks including folders-->
    <string name="bookmark_deletion_multiple_snackbar_message_3">Deletion del dossiers seligite</string>
    <!-- Bookmark undo button for deletion snackbar action -->
    <string name="bookmark_undo_deletion">DISFACER</string>

    <!-- Bookmark snackbar message for deleting a single item. Parameter is the title of the item being deleted -->
    <string name="bookmark_delete_single_item">%s delite</string>
    <!-- Bookmark snackbar message for deleting multiple items. Parameter is the number of items being deleted -->
<<<<<<< HEAD
    <string name="bookmark_delete_multiple_items" tools:ignore="UnusedResources">Elementos delite: %s</string>
=======
    <string name="bookmark_delete_multiple_items">Elementos delite: %s</string>
>>>>>>> 6f8a28bf
    <!-- Text for the button to search all bookmarks -->
    <string name="bookmark_search">Inserer terminos pro le recerca</string>

    <!-- Content description for the bookmark navigation bar back button -->
    <string name="bookmark_navigate_back_button_content_description">Navigar retro</string>
    <!-- Content description for the bookmark list new folder navigation bar button -->
    <string name="bookmark_add_new_folder_button_content_description">Adder un nove plica</string>

    <!-- Content description for the bookmark screen delete bookmark navigation bar button -->
    <string name="bookmark_delete_bookmark_content_description">Deler marcapagina</string>
    <!-- Content description for the bookmark screen delete bookmark folder navigation bar button -->
    <string name="bookmark_delete_folder_content_description">Deler plica</string>
    <!-- Content description for bookmark search floating action button -->
    <string name="bookmark_search_button_content_description">Cercar in marcapaginas</string>
    <!-- Content description for the overflow menu for a bookmark item. Paramter will a folder name or bookmark title. -->
    <string name="bookmark_item_menu_button_content_description">Menu de elementos pro %s</string>

    <!-- Title for the bookmark list empty state-->
    <string name="bookmark_empty_list_title">Nulle marcapaginas acora</string>
    <!-- Description for the bookmark list empty state when you're not signed into sync. -->
    <string name="bookmark_empty_list_guest_description">Salva le sitos durante le navigation. Accede pro acquirer le marcapaginas ab altere apparatos synchronisate.</string>
    <!-- Text for the button to navigate to sync authentication -->
    <string name="bookmark_empty_list_guest_cta">Accede pro synchronisar</string>

    <!-- Description for the bookmark list empty state when you're signed into sync. -->
    <string name="bookmark_empty_list_authenticated_description">Salva le sitos durante le navigation. Nos alsi acquirera marcapaginas ab altere apparatos synchronisate.</string>
    <!-- Description for the bookmark list empty state when you're in an empty folder. -->
    <string name="bookmark_empty_list_folder_description">Adde marcapaginas dum tu naviga pro trovar tu sitos preferite plus tarde.</string>

    <!-- Description for the add new folder button when selecting a folder. -->
<<<<<<< HEAD
    <string name="bookmark_select_folder_new_folder_button_title" tools:ignore="UnusedResources">Nove plica</string>
=======
    <string name="bookmark_select_folder_new_folder_button_title">Nove plica</string>
>>>>>>> 6f8a28bf

    <!-- Site Permissions -->
    <!-- Button label that take the user to the Android App setting -->
    <string name="phone_feature_go_to_settings">Ir a configurationes</string>
    <!-- Content description (not visible, for screen readers etc.): Quick settings sheet
        to give users access to site specific information / settings. For example:
        Secure settings status and a button to modify site permissions -->
    <string name="quick_settings_sheet">Folio rapide de parametros</string>
    <!-- Label that indicates that this option it the recommended one -->
    <string name="phone_feature_recommended">Recommendate</string>
    <!-- Button label for clearing all the information of site permissions-->
    <string name="clear_permissions">Revocar permissiones</string>
    <!-- Text for the OK button on Clear permissions dialog -->
    <string name="clear_permissions_positive">OK</string>
    <!-- Text for the cancel button on Clear permissions dialog -->
    <string name="clear_permissions_negative">Cancellar</string>
    <!-- Button label for clearing a site permission-->
    <string name="clear_permission">Revocar permission</string>
    <!-- Text for the OK button on Clear permission dialog -->
    <string name="clear_permission_positive">OK</string>
    <!-- Text for the cancel button on Clear permission dialog -->
    <string name="clear_permission_negative">Cancellar</string>
    <!-- Button label for clearing all the information on all sites-->
    <string name="clear_permissions_on_all_sites">Revocar permissiones sur tote le sitos</string>
    <!-- Preference for altering video and audio autoplay for all websites -->
    <string name="preference_browser_feature_autoplay">Autoreproduction</string>
    <!-- Preference for altering the camera access for all websites -->
    <string name="preference_phone_feature_camera">Camera</string>
    <!-- Preference for altering the microphone access for all websites -->
    <string name="preference_phone_feature_microphone">Microphono</string>
    <!-- Preference for altering the location access for all websites -->
    <string name="preference_phone_feature_location">Ubication</string>
    <!-- Preference for altering the notification access for all websites -->
    <string name="preference_phone_feature_notification">Notification</string>
    <!-- Preference for altering the persistent storage access for all websites -->
    <string name="preference_phone_feature_persistent_storage">Memoria persistente</string>
    <!-- Preference for altering the storage access setting for all websites -->
    <string name="preference_phone_feature_cross_origin_storage_access">Cookies inter sitos</string>
    <!-- Preference for altering the EME access for all websites -->
    <string name="preference_phone_feature_media_key_system_access">Contento protegite per DRM</string>
    <!-- Label that indicates that a permission must be asked always -->
    <string name="preference_option_phone_feature_ask_to_allow">Demandar pro permitter</string>
    <!-- Label that indicates that a permission must be blocked -->
    <string name="preference_option_phone_feature_blocked">Blocate</string>
    <!-- Label that indicates that a permission must be allowed -->
    <string name="preference_option_phone_feature_allowed">Permittite</string>
    <!--Label that indicates a permission is by the Android OS-->
    <string name="phone_feature_blocked_by_android">Blocate per Android</string>
    <!-- Preference for showing a list of websites that the default configurations won't apply to them -->
    <string name="preference_exceptions">Exceptiones</string>
    <!-- Summary of tracking protection preference if tracking protection is set to off -->
    <string name="tracking_protection_off">Inactive</string>
    <!-- Summary of tracking protection preference if tracking protection is set to standard -->
    <string name="tracking_protection_standard">Standard</string>
    <!-- Summary of tracking protection preference if tracking protection is set to strict -->
    <string name="tracking_protection_strict">Stricte</string>
    <!-- Summary of tracking protection preference if tracking protection is set to custom -->
    <string name="tracking_protection_custom">Personalisate</string>
    <!-- Label for global setting that indicates that all video and audio autoplay is allowed -->
    <string name="preference_option_autoplay_allowed2">Permitter audio e video</string>
    <!-- Label for site specific setting that indicates that all video and audio autoplay is allowed -->
    <string name="quick_setting_option_autoplay_allowed">Permitter audio e video</string>

    <!-- Label that indicates that video and audio autoplay is only allowed over Wi-Fi -->
    <string name="preference_option_autoplay_allowed_wifi_only2">Blocar audio e video solo sur datos mobile de cellula</string>
    <!-- Subtext that explains 'autoplay on Wi-Fi only' option -->
    <string name="preference_option_autoplay_allowed_wifi_subtext">On reproducera audios e videos solo sur wi-fi</string>
    <!-- Label for global setting that indicates that video autoplay is allowed, but audio autoplay is blocked -->
    <string name="preference_option_autoplay_block_audio2">Blocar solo audio</string>
    <!-- Label for site specific setting that indicates that video autoplay is allowed, but audio autoplay is blocked -->
    <string name="quick_setting_option_autoplay_block_audio">Blocar solo audio</string>
    <!-- Label for global setting that indicates that all video and audio autoplay is blocked -->
    <string name="preference_option_autoplay_blocked3">Blocar audio e video</string>
    <!-- Label for site specific setting that indicates that all video and audio autoplay is blocked -->
    <string name="quick_setting_option_autoplay_blocked">Blocar audio e video</string>
    <!-- Summary of delete browsing data on quit preference if it is set to on -->
    <string name="delete_browsing_data_quit_on">Active</string>
    <!-- Summary of delete browsing data on quit preference if it is set to off -->
    <string name="delete_browsing_data_quit_off">Inactive</string>

    <!-- Summary of studies preference if it is set to on -->
    <string name="studies_on">Active</string>
    <!-- Summary of studies data on quit preference if it is set to off -->
    <string name="studies_off">Inactive</string>

    <!-- Category header of a preference that allows a user to alter settings related to web permissions. -->
    <string name="preferences_category_permissions">Permissos</string>
    <!-- Category header of a preference that allows a user to alter settings related to web content. -->
    <string name="preferences_category_content">Contento</string>
    <!-- Preference for altering the default browsing mode. When enabled, the desktop site will always be requested. -->
    <string name="preference_feature_desktop_mode_default">Sempre requirer sito pro scriptorio</string>

    <!-- Collections -->
    <!-- Collections header on home fragment -->
    <string name="collections_header">Collectiones</string>
    <!-- Content description (not visible, for screen readers etc.): Opens the collection menu when pressed -->
    <string name="collection_menu_button_content_description">Menu del collection</string>
    <!-- Label to describe what collections are to a new user without any collections -->
    <string name="no_collections_description2">Collige le objectos que te importa.\nGruppa insimul recercas simile, sitos e schedas pro acceder rapidemente plus tarde.</string>

    <!-- Title for the "select tabs" step of the collection creator -->
    <string name="create_collection_select_tabs">Eliger schedas</string>
    <!-- Title for the "select collection" step of the collection creator -->
    <string name="create_collection_select_collection">Eliger un collection</string>
    <!-- Title for the "name collection" step of the collection creator -->
    <string name="create_collection_name_collection">Denominar le collection</string>
    <!-- Button to add new collection for the "select collection" step of the collection creator -->
    <string name="create_collection_add_new_collection">Adder nove collection</string>
    <!-- Button to select all tabs in the "select tabs" step of the collection creator -->
    <string name="create_collection_select_all">Seliger toto</string>

    <!-- Button to deselect all tabs in the "select tabs" step of the collection creator -->
    <string name="create_collection_deselect_all">Deseliger toto</string>
    <!-- Text to prompt users to select the tabs to save in the "select tabs" step of the collection creator -->
    <string name="create_collection_save_to_collection_empty">Elige le schedas a salvar</string>

    <!-- Text to show users how many tabs they have selected in the "select tabs" step of the collection creator.
     %d is a placeholder for the number of tabs selected. -->
    <string name="create_collection_save_to_collection_tabs_selected">%d schedas seligite</string>
    <!-- Text to show users they have one tab selected in the "select tabs" step of the collection creator.
    %d is a placeholder for the number of tabs selected. -->
    <string name="create_collection_save_to_collection_tab_selected">%d scheda seligite</string>
    <!-- Text shown in snackbar when multiple tabs have been saved in a collection -->
    <string name="create_collection_tabs_saved">Schedas salvate!</string>
    <!-- Text shown in snackbar when one or multiple tabs have been saved in a new collection -->
    <string name="create_collection_tabs_saved_new_collection">Collection salvate!</string>
    <!-- Text shown in snackbar when one tab has been saved in a collection -->
    <string name="create_collection_tab_saved">Scheda salvate!</string>
    <!-- Content description (not visible, for screen readers etc.): button to close the collection creator -->
    <string name="create_collection_close">Clauder</string>
    <!-- Button to save currently selected tabs in the "select tabs" step of the collection creator-->
    <string name="create_collection_save">Salvar</string>
    <!-- Snackbar action to view the collection the user just created or updated -->
    <string name="create_collection_view">Vider</string>

    <!-- Text for the OK button from collection dialogs -->
    <string name="create_collection_positive">OK</string>
    <!-- Text for the cancel button from collection dialogs -->
    <string name="create_collection_negative">Cancellar</string>

    <!-- Default name for a new collection in "name new collection" step of the collection creator. %d is a placeholder for the number of collections-->
    <string name="create_collection_default_name">Collection %d</string>

    <!-- Share -->
    <!-- Share screen header -->
    <string name="share_header_2">Compartir</string>
    <!-- Content description (not visible, for screen readers etc.):
        "Share" button. Opens the share menu when pressed. -->
    <string name="share_button_content_description">Compartir</string>

    <!-- Text for the Save to PDF feature in the share menu -->
    <string name="share_save_to_pdf">Salvar como PDF</string>
    <!-- Text for error message when generating a PDF file Text. -->
    <string name="unable_to_save_to_pdf_error">Impossibile generar file PDF</string>
    <!-- Text for standard error snackbar dismiss button. -->
    <string name="standard_snackbar_error_dismiss">Ignorar</string>
    <!-- Text for error message when printing a page and it fails. -->
    <string name="unable_to_print_page_error">Impossibile imprimer iste pagina</string>
    <!-- Text for the print feature in the share and browser menu -->
    <string name="menu_print">Imprimer</string>
    <!-- Sub-header in the dialog to share a link to another sync device -->
    <string name="share_device_subheader">Inviar a un apparato</string>
    <!-- Sub-header in the dialog to share a link to an app from the full list -->
    <string name="share_link_all_apps_subheader">Tote le actiones</string>
    <!-- Sub-header in the dialog to share a link to an app from the most-recent sorted list -->
    <string name="share_link_recent_apps_subheader">Usate recentemente</string>

    <!-- Text for the copy link action in the share screen. -->
    <string name="share_copy_link_to_clipboard">Copiar al area de transferentia</string>
    <!-- Toast shown after copying link to clipboard -->
    <string name="toast_copy_link_to_clipboard">Copiate al area de transferentia</string>
    <!-- An option from the share dialog to sign into sync -->
    <string name="sync_sign_in">Aperir session in Sync</string>
     <!-- An option from the three dot menu to sync and save data -->
    <string name="sync_menu_sync_and_save_data">Synchronisar e salvar datos</string>
    <!-- An option from the share dialog to send link to all other sync devices -->
    <string name="sync_send_to_all">Inviar a tote le apparatos</string>
    <!-- An option from the share dialog to reconnect to sync -->
    <string name="sync_reconnect">Reconnecter se a Sync</string>
    <!-- Text displayed when sync is offline and cannot be accessed -->
    <string name="sync_offline">Foras de linea</string>
    <!-- An option to connect additional devices -->
    <string name="sync_connect_device">Connecter un altere apparato</string>
    <!-- The dialog text shown when additional devices are not available -->
    <string name="sync_connect_device_dialog" tools:ignore="BrandUsage">Pro inviar un scheda, aperi session in Firefox sur al minus un altere apparato.</string>
    <!-- Confirmation dialog button -->
    <string name="sync_confirmation_button">Comprendite</string>
    <!-- Share error message -->
    <string name="share_error_snackbar">Impossibile compartir con iste app</string>
    <!-- Add new device screen title -->
    <string name="sync_add_new_device_title">Inviar a un apparato</string>
    <!-- Text for the warning message on the Add new device screen -->
    <string name="sync_add_new_device_message">Nulle apparato connectite</string>

    <!-- Text for the button to learn about sending tabs -->
    <string name="sync_add_new_device_learn_button">Saper plus sur le invio de schedas…</string>
    <!-- Text for the button to connect another device -->
    <string name="sync_add_new_device_connect_button">Connecter un altere apparato…</string>

    <!-- Notifications -->
    <!-- Text shown in the notification that pops up to remind the user that a private browsing session is active. -->
    <string name="notification_pbm_delete_text_2">Clauder schedas private</string>


    <!-- Text shown in the notification that pops up to remind the user that a private browsing session is active for Android 14+ -->
    <string name="notification_erase_title_android_14">Clauder schedas private?</string>
    <string name="notification_erase_text_android_14">Tocca o rola iste aviso pro clauder schedas private.</string>

    <!-- Name of the marketing notification channel. Displayed in the "App notifications" system settings for the app -->
    <string name="notification_marketing_channel_name">Marketing</string>

    <!-- Title shown in the notification that pops up to remind the user to set fenix as default browser.
    The app name is in the text, due to limitations with localizing Nimbus experiments -->
    <string name="nimbus_notification_default_browser_title" tools:ignore="BrandUsage,UnusedResources">Firefox es veloce e private</string>
    <!-- Text shown in the notification that pops up to remind the user to set fenix as default browser.
    The app name is in the text, due to limitations with localizing Nimbus experiments -->
    <string name="nimbus_notification_default_browser_text" tools:ignore="BrandUsage,UnusedResources">Rende Firefox tu navigator predefinite</string>
    <!-- Title shown in the notification that pops up to re-engage the user -->
    <string name="notification_re_engagement_title">Essaya le navigation private</string>

    <!-- Text shown in the notification that pops up to re-engage the user.
    %1$s is a placeholder that will be replaced by the app name. -->
    <string name="notification_re_engagement_text">Navigar sin cookies o chronologia salvate in %1$s</string>

    <!-- Title A shown in the notification that pops up to re-engage the user -->
    <string name="notification_re_engagement_A_title">Naviga sin lassar un tracia</string>
    <!-- Text A shown in the notification that pops up to re-engage the user.
    %1$s is a placeholder that will be replaced by the app name. -->
    <string name="notification_re_engagement_A_text">Le navigation private in %1$s non reserva tu info.</string>
    <!-- Title B shown in the notification that pops up to re-engage the user -->
    <string name="notification_re_engagement_B_title">Comencia tu prime recerca</string>
    <!-- Text B shown in the notification that pops up to re-engage the user -->
    <string name="notification_re_engagement_B_text">Trova alco in proximitate. O discoperi alco amusante.</string>

    <!-- Survey -->
    <!-- Text shown in the fullscreen message that pops up to ask user to take a short survey.
    The app name is in the text, due to limitations with localizing Nimbus experiments -->
    <string name="nimbus_survey_message_text" tools:ignore="BrandUsage">Per favor adjuta a render Firefox melior redigente un breve questionario.</string>
    <!-- Preference for taking the short survey. -->
    <string name="preferences_take_survey">Participar al questionario</string>
    <!-- Preference for not taking the short survey. -->
    <string name="preferences_not_take_survey">No, gratias</string>

    <!-- Snackbar -->
    <!-- Text shown in snackbar when user deletes a collection -->
    <string name="snackbar_collection_deleted">Collection delite</string>
    <!-- Text shown in snackbar when user renames a collection -->
    <string name="snackbar_collection_renamed">Collection renominate</string>
    <!-- Text shown in snackbar when user closes a tab -->
    <string name="snackbar_tab_closed">Scheda claudite</string>
    <!-- Text shown in snackbar when user closes all tabs -->
    <string name="snackbar_tabs_closed">Schedas claudite</string>
    <!-- Text shown in snackbar when user closes multiple inactive tabs. %1$s will be replaced with the number of tabs closed. -->
    <string name="snackbar_num_tabs_closed">Schedas claudite: %1$s</string>
    <!-- Text shown in snackbar when user bookmarks a list of tabs -->
<<<<<<< HEAD
    <string name="snackbar_message_bookmarks_saved">Marcapaginas salvate!</string>
    <!-- Text shown in snackbar when user bookmarks a list of tabs. Parameter will be replaced by the name of the folder the bookmark was saved into.-->
    <string name="snackbar_message_bookmarks_saved_in" tools:ignore="UnusedResources">Marcapaginas salvate in “%s”!</string>
=======
    <string name="snackbar_message_bookmarks_saved" moz:removedIn="132" tools:ignore="UnusedResources">Marcapaginas salvate!</string>
    <!-- Text shown in snackbar when user bookmarks a list of tabs. Parameter will be replaced by the name of the folder the bookmark was saved into.-->
    <string name="snackbar_message_bookmarks_saved_in">Marcapaginas salvate in “%s”!</string>
>>>>>>> 6f8a28bf
    <!-- Text shown in snackbar when user adds a site to shortcuts -->
    <string name="snackbar_added_to_shortcuts">Addite a vias breve!</string>
    <!-- Text shown in snackbar when user closes a private tab -->
    <string name="snackbar_private_tab_closed">Scheda private claudite</string>
    <!-- Text shown in snackbar when user closes all private tabs -->
    <string name="snackbar_private_tabs_closed">Schedas private claudite</string>
    <!-- Text shown in snackbar when user erases their private browsing data -->
    <string name="snackbar_private_data_deleted">Datos de navigation private delite</string>
    <!-- Text shown in snackbar to undo deleting a tab, top site or collection -->
    <string name="snackbar_deleted_undo">DISFACER</string>
    <!-- Text shown in snackbar when user removes a top site -->
    <string name="snackbar_top_site_removed">Sito removite</string>
    <!-- QR code scanner prompt which appears after scanning a code, but before navigating to it
        First parameter is the name of the app, second parameter is the URL or text scanned-->
    <string name="qr_scanner_confirmation_dialog_message">Permitte a %1$s aperir %2$s</string>
    <!-- QR code scanner prompt dialog positive option to allow navigation to scanned link -->
    <string name="qr_scanner_dialog_positive">PERMITTER</string>
    <!-- QR code scanner prompt dialog positive option to deny navigation to scanned link -->
    <string name="qr_scanner_dialog_negative">NEGAR</string>
    <!-- QR code scanner prompt dialog error message shown when a hostname does not contain http or https. -->
    <string name="qr_scanner_dialog_invalid">Adresse web non valide.</string>
    <!-- QR code scanner prompt dialog positive option when there is an error -->
    <string name="qr_scanner_dialog_invalid_ok">OK</string>
    <!-- Tab collection deletion prompt dialog message. Placeholder will be replaced with the collection name -->
    <string name="tab_collection_dialog_message">Desira tu vermente deler %1$s?</string>
    <!-- Tab collection deletion prompt dialog option to delete the collection -->
    <string name="tab_collection_dialog_positive">Deler</string>
    <!-- Message for copying the URL via long press on the toolbar -->
    <string name="url_copied">URL copiate</string>
    <!-- Sample text for accessibility font size -->
    <string name="accessibility_text_size_sample_text_1">Isto es texto exemplo. Illo es hic pro monstrar como le texto apparera quando tu accrescera o decrescera le dimension con iste parametro.</string>
    <!-- Summary for Accessibility Text Size Scaling Preference -->
    <string name="preference_accessibility_text_size_summary">Rende le texto sur sitos web plus o minus grande</string>
    <!-- Title for Accessibility Text Size Scaling Preference -->
    <string name="preference_accessibility_font_size_title">Dimension del characteres</string>

    <!-- Title for Accessibility Text Automatic Size Scaling Preference -->
    <string name="preference_accessibility_auto_size_2">Dimensionamento automatic del characteres
</string>
    <!-- Summary for Accessibility Text Automatic Size Scaling Preference -->
    <string name="preference_accessibility_auto_size_summary">Le dimension del characteres cercara le concordantias in tu parametros de Android. Disactiva hic le gestion del dimension del characteres.</string>

    <!-- Title for the Delete browsing data preference -->
    <string name="preferences_delete_browsing_data">Deler datos de navigation</string>
    <!-- Title for the tabs item in Delete browsing data -->
    <string name="preferences_delete_browsing_data_tabs_title_2">Aperir le schedas</string>
    <!-- Subtitle for the tabs item in Delete browsing data, parameter will be replaced with the number of open tabs -->
    <string name="preferences_delete_browsing_data_tabs_subtitle">%d schedas</string>

    <!-- Title for the data and history items in Delete browsing data -->
    <!-- Title for the history item in Delete browsing data -->
    <string name="preferences_delete_browsing_data_browsing_history_title">Chronologia de navigation</string>
    <!-- Subtitle for the data and history items in delete browsing data, parameter will be replaced with the
        number of history items the user has -->
    <string name="preferences_delete_browsing_data_browsing_data_subtitle">%d adresses</string>
    <!-- Title for the cookies and site data items in Delete browsing data -->
    <string name="preferences_delete_browsing_data_cookies_and_site_data">Cookies e datos de sitos</string>
    <!-- Subtitle for the cookies item in Delete browsing data -->
    <string name="preferences_delete_browsing_data_cookies_subtitle">Tu session essera claudite in le major parte del sitos</string>
    <!-- Title for the cached images and files item in Delete browsing data -->
    <string name="preferences_delete_browsing_data_cached_files">Imagines e files in cache</string>
    <!-- Subtitle for the cached images and files item in Delete browsing data -->
    <string name="preferences_delete_browsing_data_cached_files_subtitle">Libera spatio de immagazinage</string>
    <!-- Title for the site permissions item in Delete browsing data -->
    <string name="preferences_delete_browsing_data_site_permissions">Permissiones del sito</string>
    <!-- Title for the downloads item in Delete browsing data -->
    <string name="preferences_delete_browsing_data_downloads">Discargamentos</string>
    <!-- Text for the button to delete browsing data -->
    <string name="preferences_delete_browsing_data_button">Deler datos de navigation</string>

    <!-- Title for the Delete browsing data on quit preference -->
    <string name="preferences_delete_browsing_data_on_quit">Deler datos de navigation al congedo</string>
    <!-- Summary for the Delete browsing data on quit preference. "Quit" translation should match delete_browsing_data_on_quit_action translation. -->
    <string name="preference_summary_delete_browsing_data_on_quit_2">Dele automaticamente le datos de navigation quando tu lo selige \&quot;Quitar&quot;\ del menu principal</string>
    <!-- Action item in menu for the Delete browsing data on quit feature -->
    <string name="delete_browsing_data_on_quit_action">Quitar</string>

    <!-- Title text of a delete browsing data dialog. -->
    <string name="delete_history_prompt_title">Intervallo pro deler</string>
    <!-- Body text of a delete browsing data dialog. -->
    <string name="delete_history_prompt_body_2">Remove le chronologia (includite illo synchronisate ab altere apparatos)</string>
    <!-- Radio button in the delete browsing data dialog to delete history items for the last hour. -->
    <string name="delete_history_prompt_button_last_hour">Ultime hora</string>
    <!-- Radio button in the delete browsing data dialog to delete history items for today and yesterday. -->
    <string name="delete_history_prompt_button_today_and_yesterday">Hodie e heri</string>
    <!-- Radio button in the delete browsing data dialog to delete all history. -->
    <string name="delete_history_prompt_button_everything">Toto</string>

    <!-- Dialog message to the user asking to delete browsing data. Parameter will be replaced by app name. -->
    <string name="delete_browsing_data_prompt_message_3">%s delera le datos de navigation eligite.
</string>
    <!-- Text for the cancel button for the data deletion dialog -->
    <string name="delete_browsing_data_prompt_cancel">Cancellar</string>
    <!-- Text for the allow button for the data deletion dialog -->
    <string name="delete_browsing_data_prompt_allow">Deler</string>
    <!-- Text for the snackbar confirmation that the data was deleted -->
    <string name="preferences_delete_browsing_data_snackbar">Datos de navigation delite</string>
    <!-- Text for the snackbar to show the user that the deletion of browsing data is in progress -->
    <string name="deleting_browsing_data_in_progress">Deletion del datos de navigation…</string>

    <!-- Dialog message to the user asking to delete all history items inside the opened group. Parameter will be replaced by a history group name. -->
    <string name="delete_all_history_group_prompt_message">Deler tote le sitos in “%s”</string>
    <!-- Text for the cancel button for the history group deletion dialog -->
    <string name="delete_history_group_prompt_cancel">Cancellar</string>
    <!-- Text for the allow button for the history group dialog -->
    <string name="delete_history_group_prompt_allow">Deler</string>
    <!-- Text for the snackbar confirmation that the history group was deleted -->
    <string name="delete_history_group_snackbar">Gruppo delete</string>

    <!-- Onboarding -->
    <!-- text to display in the snackbar once account is signed-in -->
    <string name="onboarding_firefox_account_sync_is_on">Sync es activate</string>

    <!-- Onboarding theme -->
    <!-- Text shown in snackbar when multiple tabs have been sent to device -->
    <string name="sync_sent_tabs_snackbar">Schedas inviate!</string>
    <!-- Text shown in snackbar when one tab has been sent to device  -->
    <string name="sync_sent_tab_snackbar">Scheda inviate!</string>
    <!-- Text shown in snackbar when sharing tabs failed  -->
    <string name="sync_sent_tab_error_snackbar">Schedas inviar</string>
    <!-- Text shown in snackbar for the "retry" action that the user has after sharing tabs failed -->
    <string name="sync_sent_tab_error_snackbar_action">RETENTAR</string>

    <!-- Title of QR Pairing Fragment -->
    <string name="sync_scan_code">Scannar le codice</string>
    <!-- Instructions on how to access pairing -->
    <string name="sign_in_instructions" tools:ignore="BrandUsage"><![CDATA[Aperi Firefox sur tu computator e va a  <b>https://firefox.com/pair</b>]]></string>
    <!-- Text shown for sign in pairing when ready -->
    <string name="sign_in_ready_for_scan">Preste a scannar</string>
    <!-- Text shown for settings option for sign with pairing -->
    <string name="sign_in_with_camera">Accede con tu camera</string>
    <!-- Text shown for settings option for sign with email -->
    <string name="sign_in_with_email">Alteremente usa un email</string>
    <!-- Text shown for settings option for create new account text.'Firefox' intentionally hardcoded here.-->
    <string name="sign_in_create_account_text" tools:ignore="BrandUsage"><![CDATA[Nulle conto? <u>Crea un</u>pro synchronisar Firefox inter apparatos.]]></string>
    <!-- Text shown in confirmation dialog to sign out of account. The first parameter is the name of the app (e.g. Firefox Preview) -->
    <string name="sign_out_confirmation_message_2">%s cessara synchronisar con tu conto, ma non delera ulle tu datos de navigation sur iste apparato.</string>
    <!-- Option to continue signing out of account shown in confirmation dialog to sign out of account -->
    <string name="sign_out_disconnect">Disconnecter</string>
    <!-- Option to cancel signing out shown in confirmation dialog to sign out of account -->
    <string name="sign_out_cancel">Cancellar</string>

    <!-- Error message snackbar shown after the user tried to select a default folder which cannot be altered -->
    <string name="bookmark_cannot_edit_root">Impossibile modificar dossiers predefinite</string>

    <!-- Enhanced Tracking Protection -->
    <!-- Link displayed in enhanced tracking protection panel to access tracking protection settings -->
    <string name="etp_settings">Parametros de protection</string>
    <!-- Preference title for enhanced tracking protection settings -->
    <string name="preference_enhanced_tracking_protection">Protection antitraciamento reinfortiate</string>
    <!-- Preference summary for enhanced tracking protection settings on/off switch -->
    <string name="preference_enhanced_tracking_protection_summary">Ora con le Protection total del cookies, nostre ancora plus potente barriera contra traciatores inter-sitos.</string>
    <!-- Description of enhanced tracking protection. The parameter is the name of the application (For example: Firefox Fenix) -->
    <string name="preference_enhanced_tracking_protection_explanation_2">%s te protege contra multe del traciatores commun que seque lo que tu face in linea.
</string>
    <!-- Text displayed that links to website about enhanced tracking protection -->
    <string name="preference_enhanced_tracking_protection_explanation_learn_more">Saper plus</string>
    <!-- Preference for enhanced tracking protection for the standard protection settings -->
    <string name="preference_enhanced_tracking_protection_standard_default_1">Standard (predefinite)</string>
    <!-- Preference description for enhanced tracking protection for the standard protection settings -->
    <string name="preference_enhanced_tracking_protection_standard_description_5">Le paginas cargara normalmente, ma blocara minus traciatores.</string>
    <!--  Accessibility text for the Standard protection information icon  -->
    <string name="preference_enhanced_tracking_protection_standard_info_button">Lo que es blocate per standard protection de traciamento</string>
    <!-- Preference for enhanced tracking protection for the strict protection settings -->
    <string name="preference_enhanced_tracking_protection_strict">Stricte</string>

    <!-- Preference description for enhanced tracking protection for the strict protection settings -->
    <string name="preference_enhanced_tracking_protection_strict_description_4">Plus forte protection de traciamento e prestation plus veloce, ma alcun sitos pote non functionar correctemente.</string>
    <!--  Accessibility text for the Strict protection information icon  -->
    <string name="preference_enhanced_tracking_protection_strict_info_button">Lo que es blocate per standard protection de traciamento</string>
    <!-- Preference for enhanced tracking protection for the custom protection settings -->
    <string name="preference_enhanced_tracking_protection_custom">Personalisate</string>
    <!-- Preference description for enhanced tracking protection for the strict protection settings -->
    <string name="preference_enhanced_tracking_protection_custom_description_2">Elige qual traciatores e scripts blocar.</string>
    <!--  Accessibility text for the Strict protection information icon  -->
    <string name="preference_enhanced_tracking_protection_custom_info_button">Lo que es blocate per rigorose protection de traciamento</string>
    <!-- Header for categories that are being blocked by current Enhanced Tracking Protection settings -->
    <!-- Preference for enhanced tracking protection for the custom protection settings for cookies-->
    <string name="preference_enhanced_tracking_protection_custom_cookies">Cookies</string>
    <!-- Option for enhanced tracking protection for the custom protection settings for cookies-->
    <string name="preference_enhanced_tracking_protection_custom_cookies_1">Traciatores inter sitos e de retes social</string>
    <!-- Option for enhanced tracking protection for the custom protection settings for cookies-->
    <string name="preference_enhanced_tracking_protection_custom_cookies_2">Cookie de sitos web non visitate</string>
    <!-- Option for enhanced tracking protection for the custom protection settings for cookies-->
    <string name="preference_enhanced_tracking_protection_custom_cookies_3">Tote le cookies de tertie-partes (pote causar que sitos web collabe)</string>
    <!-- Option for enhanced tracking protection for the custom protection settings for cookies-->
    <string name="preference_enhanced_tracking_protection_custom_cookies_4">Tote le cookies (causara que sitos web collabe)</string>
    <!-- Option for enhanced tracking protection for the custom protection settings for cookies-->
    <string name="preference_enhanced_tracking_protection_custom_cookies_5">Isolar le cookies inter sitos</string>
    <!-- Preference for Global Privacy Control for the custom privacy settings for Global Privacy Control. '&amp;' is replaced with the ampersand symbol: &-->
    <string name="preference_enhanced_tracking_protection_custom_global_privacy_control">Dicer al sitos web de non compartir ni vender datos</string>
    <!-- Preference for enhanced tracking protection for the custom protection settings for tracking content -->
    <string name="preference_enhanced_tracking_protection_custom_tracking_content">Contento traciante</string>
    <!-- Option for enhanced tracking protection for the custom protection settings for tracking content-->
    <string name="preference_enhanced_tracking_protection_custom_tracking_content_1">In tote le schedas</string>
    <!-- Option for enhanced tracking protection for the custom protection settings for tracking content-->
    <string name="preference_enhanced_tracking_protection_custom_tracking_content_2">Solo in schedas private</string>
    <!-- Preference for enhanced tracking protection for the custom protection settings -->
    <string name="preference_enhanced_tracking_protection_custom_cryptominers">Cryptominatores</string>
    <!-- Preference for enhanced tracking protection for the custom protection settings -->
    <string name="preference_enhanced_tracking_protection_custom_known_fingerprinters">Dactylogrammatores note</string>
    <!-- Button label for navigating to the Enhanced Tracking Protection details -->
    <string name="enhanced_tracking_protection_details">Detalios</string>
    <!-- Header for categories that are being being blocked by current Enhanced Tracking Protection settings -->
    <string name="enhanced_tracking_protection_blocked">Blocate</string>
    <!-- Header for categories that are being not being blocked by current Enhanced Tracking Protection settings -->
    <string name="enhanced_tracking_protection_allowed">Permittite</string>
    <!-- Category of trackers (social media trackers) that can be blocked by Enhanced Tracking Protection -->
    <string name="etp_social_media_trackers_title">Traciatores de retes social</string>
    <!-- Description of social media trackers that can be blocked by Enhanced Tracking Protection -->
    <string name="etp_social_media_trackers_description">Limita le capacitate de retes social de traciar tu activitate de navigation circum le web.</string>
    <!-- Category of trackers (cross-site tracking cookies) that can be blocked by Enhanced Tracking Protection -->
    <string name="etp_cookies_title">Cookies de traciamento inter sitos</string>
    <!-- Category of trackers (cross-site tracking cookies) that can be blocked by Enhanced Tracking Protection -->
    <string name="etp_cookies_title_2">Cookies inter sitos</string>
    <!-- Description of cross-site tracking cookies that can be blocked by Enhanced Tracking Protection -->
    <string name="etp_cookies_description">Bloca cookies que retes e companias de analyse datos publicitari usa pro compilar tu datos de navigation inter multe sitos.</string>
    <!-- Description of cross-site tracking cookies that can be blocked by Enhanced Tracking Protection -->
    <string name="etp_cookies_description_2">Le protection total contra le cookies isola le cookies ab le sito ubi tu es, assi le traciatores non pote sequer te inter sitos differente.</string>
    <!-- Category of trackers (cryptominers) that can be blocked by Enhanced Tracking Protection -->
    <string name="etp_cryptominers_title">Cryptominatores</string>
    <!-- Description of cryptominers that can be blocked by Enhanced Tracking Protection -->
    <string name="etp_cryptominers_description">Impedi scripts maligne de ganiar accesso a tu apparato pro minar moneta digital.</string>
    <!-- Description of fingerprinters that can be blocked by Enhanced Tracking Protection -->
    <string name="etp_known_fingerprinters_description">Impedi al datos identificative unic, que pote esser usate pro scopos de traciamento, de esser colligite re tu apparato.</string>
    <!-- Category of trackers (tracking content) that can be blocked by Enhanced Tracking Protection -->
    <string name="etp_tracking_content_title">Contento traciante</string>

    <!-- Description of tracking content that can be blocked by Enhanced Tracking Protection -->
    <string name="etp_tracking_content_description">Impedi cargar avisos publicitari, videos e altere contento externe que contine codification de traciamento. Pote interessar le functionalitate de alcun sito web.</string>
    <!-- Enhanced Tracking Protection message that protection is currently on for this site -->
    <string name="etp_panel_on">Le protectiones es ACTIVE pro iste sito</string>
    <!-- Enhanced Tracking Protection message that protection is currently off for this site -->
    <string name="etp_panel_off">Protectiones es INACTIVE pro iste sito</string>
    <!-- Header for exceptions list for which sites enhanced tracking protection is always off -->
    <string name="enhanced_tracking_protection_exceptions">Le protection contra-traciamento reinfortiate es inactive pro iste sitos web</string>
    <!-- Content description (not visible, for screen readers etc.): Navigate
    back from ETP details (Ex: Tracking content) -->
    <string name="etp_back_button_content_description">Naviga a retro</string>
    <!-- About page link text to open what's new link -->
    <string name="about_whats_new">Lo que es nove in %s</string>
    <!-- Open source licenses page title
    The first parameter is the app name -->
    <string name="open_source_licenses_title">%s | Bibliothecas OSS</string>

    <!-- Category of trackers (redirect trackers) that can be blocked by Enhanced Tracking Protection -->
    <string name="etp_redirect_trackers_title">Traciatores de re-direction</string>

    <!-- Description of redirect tracker cookies that can be blocked by Enhanced Tracking Protection -->
    <string name="etp_redirect_trackers_description">Clara cookies definite per re-directiones a note sitos web de traciamento.</string>

    <!-- Preference for fingerprinting protection for the custom protection settings -->
    <string name="etp_suspected_fingerprinters_title">Dactylogrammatores suspecte</string>
    <!-- Description of fingerprinters that can be blocked by fingerprinting protection -->
    <string name="etp_suspected_fingerprinters_description">Activar le protection contra le dactylogrammator pro blocar suspecte dactylogrammatores.</string>
    <!-- Category of trackers (fingerprinters) that can be blocked by Enhanced Tracking Protection -->
    <string name="etp_known_fingerprinters_title">Dactylogrammatores note</string>
    <!-- Description of the SmartBlock Enhanced Tracking Protection feature. The * symbol is intentionally hardcoded here,
         as we use it on the UI to indicate which trackers have been partially unblocked.  -->
    <string name="preference_etp_smartblock_description">Alcun traciatores marcate infra ha essite partialmente disblocate sur iste pagina, perque tu ha interagite con illos *.</string>
    <!-- Text displayed that links to website about enhanced tracking protection SmartBlock -->
    <string name="preference_etp_smartblock_learn_more">Saper plus</string>

    <!-- Content description (not visible, for screen readers etc.):
    Enhanced tracking protection exception preference icon for ETP settings. -->
    <string name="preference_etp_exceptions_icon_description">Icone de preferentia de exception al protection reinfortiate contra le traciamento</string>

    <!-- About page link text to open support link -->
    <string name="about_support">Supporto</string>
    <!-- About page link text to list of past crashes (like about:crashes on desktop) -->
    <string name="about_crashes">Crashes</string>
    <!-- About page link text to open privacy notice link -->
    <string name="about_privacy_notice">Aviso de confidentialitate</string>
    <!-- About page link text to open know your rights link -->
    <string name="about_know_your_rights">Prende acto de tu derectos</string>

    <!-- About page link text to open licensing information link -->
    <string name="about_licensing_information">Informationes de licentias</string>

    <!-- About page link text to open a screen with libraries that are used -->
    <string name="about_other_open_source_libraries">Bibliothecas que nos usa</string>
    <!-- Toast shown to the user when they are activating the secret dev menu
        The first parameter is number of long clicks left to enable the menu -->
    <string name="about_debug_menu_toast_progress">Menu de depuration: %1$d clic(s) restate pro activar</string>
    <string name="about_debug_menu_toast_done">Menu de depuration activate</string>

    <!-- Browser long press popup menu -->
    <!-- Copy the current url -->
    <string name="browser_toolbar_long_press_popup_copy">Copiar</string>
    <!-- Paste & go the text in the clipboard. '&amp;' is replaced with the ampersand symbol: & -->
    <string name="browser_toolbar_long_press_popup_paste_and_go">Collar e ir</string>
    <!-- Paste the text in the clipboard -->
    <string name="browser_toolbar_long_press_popup_paste">Collar</string>
    <!-- Snackbar message shown after an URL has been copied to clipboard. -->
    <string name="browser_toolbar_url_copied_to_clipboard_snackbar">URL copiate al area de transferentia</string>

    <!-- Title text for the Add To Homescreen dialog -->
    <string name="add_to_homescreen_title">Adder al pagina initial</string>
    <!-- Cancel button text for the Add to Homescreen dialog -->
    <string name="add_to_homescreen_cancel">Cancellar</string>
    <!-- Add button text for the Add to Homescreen dialog -->
    <string name="add_to_homescreen_add">Adder</string>
    <!-- Continue to website button text for the first-time Add to Homescreen dialog -->
    <string name="add_to_homescreen_continue">Continuar al sito web</string>

    <!-- Placeholder text for the TextView in the Add to Homescreen dialog -->
    <string name="add_to_homescreen_text_placeholder">Nomine via-breve</string>
    <!-- Describes the add to homescreen functionality -->
    <string name="add_to_homescreen_description_2">Tu pote facilemente adder iste sito web al Pagina initial de tu apparato pro haber accesso instantanee e navigar plus veloce con un experientia simile al app.</string>

    <!-- Preference for managing the settings for logins and passwords in Fenix -->
    <string name="preferences_passwords_logins_and_passwords_2">Contrasignos</string>
    <!-- Preference for managing the saving of logins and passwords in Fenix -->
    <string name="preferences_passwords_save_logins_2">Salvar contrasignos</string>
    <!-- Preference option for asking to save passwords in Fenix -->
    <string name="preferences_passwords_save_logins_ask_to_save">Demandar pro salvar</string>
    <!-- Preference option for never saving passwords in Fenix -->
    <string name="preferences_passwords_save_logins_never_save">Non salvar jammais</string>

    <!-- Preference for autofilling saved logins in Firefox (in web content), %1$s will be replaced with the app name -->
    <string name="preferences_passwords_autofill2">Plenar %1$s</string>
    <!-- Description for the preference for autofilling saved logins in Firefox (in web content), %1$s will be replaced with the app name -->
    <string name="preferences_passwords_autofill_description">Plenar e salvar nomines de usator e contrasignos in sitos web usante %1$s.</string>
    <!-- Preference for autofilling logins from Fenix in other apps (e.g. autofilling the Twitter app) -->
    <string name="preferences_android_autofill">Plenar in altere apps</string>

    <!-- Description for the preference for autofilling logins from Fenix in other apps (e.g. autofilling the Twitter app) -->
    <string name="preferences_android_autofill_description">Plenar nomines de usator e contrasignos in altere apps sur tu apparato.</string>

    <!-- Preference option for adding a password -->
    <string name="preferences_logins_add_login_2">Adder contrasigno</string>

    <!-- Preference for syncing saved passwords in Fenix -->
    <string name="preferences_passwords_sync_logins_2">Synchronisar contrasignos</string>
    <!-- Preference for syncing saved passwords in Fenix, when not signed in-->
    <string name="preferences_passwords_sync_logins_across_devices_2">Synchronisar contrasignos inter apparatos</string>
    <!-- Preference to access list of saved passwords -->
    <string name="preferences_passwords_saved_logins_2">Contrasignos salvate</string>
    <!-- Description of empty list of saved passwords. Placeholder is replaced with app name.  -->
    <string name="preferences_passwords_saved_logins_description_empty_text_2">Le contrasignos que tu salva o synchronisa in %s sera listate ci. Tote le contrasignos que tu salva es cryptate.</string>
    <!-- Clickable text for opening an external link for more information about Sync. -->
    <string name="preferences_passwords_saved_logins_description_empty_learn_more_link_2">Apprender plus re le synchronisation</string>
    <!-- Preference to access list of login exceptions that we never save logins for -->
    <string name="preferences_passwords_exceptions">Exceptiones</string>
    <!-- Empty description of list of login exceptions that we never save passwords for. Parameter will be replaced by app name. -->
    <string name="preferences_passwords_exceptions_description_empty_2">%s non salvara le password pro le sitos ci listate.</string>
    <!-- Description of list of login exceptions that we never save passwords for. Parameter will be replaced by app name. -->
    <string name="preferences_passwords_exceptions_description_2">%s non salvara le contrasignos pro iste sitos.</string>
    <!-- Text on button to remove all saved login exceptions -->
    <string name="preferences_passwords_exceptions_remove_all">Deler tote le exceptiones</string>
    <!-- Hint for search box in passwords list -->
    <string name="preferences_passwords_saved_logins_search_2">Cercar contrasignos</string>
    <!-- The header for the site that a login is for -->
    <string name="preferences_passwords_saved_logins_site">Sito</string>
    <!-- The header for the username for a login -->
    <string name="preferences_passwords_saved_logins_username">Nomine de usator</string>
    <!-- The header for the password for a login -->
    <string name="preferences_passwords_saved_logins_password">Contrasigno</string>
    <!-- Shown in snackbar to tell user that the password has been copied -->
    <string name="logins_password_copied">Contrasigno copiate in le area de transferentia</string>
    <!-- Shown in snackbar to tell user that the username has been copied -->
    <string name="logins_username_copied">Nomine de usator copiate al area de transferentia</string>
    <!-- Content Description (for screenreaders etc) read for the button to copy a password in logins-->
    <string name="saved_logins_copy_password">Copiar le contrasigno</string>
    <!-- Content Description (for screenreaders etc) read for the button to clear a password while editing a login-->
    <string name="saved_logins_clear_password">Vacuar contrasigno</string>
    <!-- Content Description (for screenreaders etc) read for the button to copy a username in logins -->
    <string name="saved_login_copy_username">Copiar le nomine de usator</string>
    <!-- Content Description (for screenreaders etc) read for the button to clear a username while editing a login -->
    <string name="saved_login_clear_username">Vacuar nomine de usator</string>
    <!-- Content Description (for screenreaders etc) read for the button to clear the hostname field while creating a login -->
    <string name="saved_login_clear_hostname">Vacuar nomine de servitor</string>
    <!-- Content Description (for screenreaders etc) read for the button to open a site in logins -->
    <string name="saved_login_open_site">Aperir sito in navigator</string>
    <!-- Content Description (for screenreaders etc) read for the button to reveal a password in logins -->
    <string name="saved_login_reveal_password">Monstrar contrasigno</string>
    <!-- Content Description (for screenreaders etc) read for the button to hide a password in logins -->
    <string name="saved_login_hide_password">Celar contrasigno</string>
    <!-- Message displayed in biometric prompt displayed for authentication before allowing users to view their passwords -->
    <string name="logins_biometric_prompt_message_2">Disbloca pro vider tu contrasignos salvate</string>
    <!-- Title of warning dialog if users have no device authentication set up -->
    <string name="logins_warning_dialog_title_2">Protege tu contrasignos salvate</string>
    <!-- Message of warning dialog if users have no device authentication set up -->
    <string name="logins_warning_dialog_message_2">Implementa un patrono de blocada apparato, PIN o contrasigno pro proteger tu contrasignos de esser accedite, si alcuno altere ha tu apparato.</string>
    <!-- Negative button to ignore warning dialog if users have no device authentication set up -->
    <string name="logins_warning_dialog_later">Plus tarde</string>
    <!-- Positive button to send users to set up a pin of warning dialog if users have no device authentication set up -->
    <string name="logins_warning_dialog_set_up_now">Implementar ora</string>
    <!-- Title of PIN verification dialog to direct users to re-enter their device credentials to access their logins -->
    <string name="logins_biometric_prompt_message_pin">Disbloca tu apparato</string>
    <!-- Title for Accessibility Force Enable Zoom Preference -->
    <string name="preference_accessibility_force_enable_zoom">Aggrandir tote le sitos web</string>
    <!-- Summary for Accessibility Force Enable Zoom Preference -->
    <string name="preference_accessibility_force_enable_zoom_summary">Activar pro permitter le &quot;prisa e zoom&quot;, mesmo sur sitos web que impedi iste gesto.</string>
    <!-- Saved logins sorting strategy menu item -by name- (if selected, it will sort saved logins alphabetically) -->
    <string name="saved_logins_sort_strategy_alphabetically">Nomine (A-Z)</string>

    <!-- Saved logins sorting strategy menu item -by last used- (if selected, it will sort saved logins by last used) -->
    <string name="saved_logins_sort_strategy_last_used">Ultimemente usate</string>

    <!-- Content description (not visible, for screen readers etc.) -->
    <string name="saved_logins_menu_dropdown_chevron_icon_content_description_2">Ordinar le menu del contrasignos</string>

    <!-- Autofill -->
    <!-- Preference and title for managing the autofill settings -->
    <string name="preferences_autofill">Autoplenar</string>
    <!-- Preference and title for managing the settings for addresses -->
    <string name="preferences_addresses">Adresses</string>
    <!-- Preference and title for managing the settings for payment methods -->
    <string name="preferences_credit_cards_2">Methodos de pagamento</string>
    <!-- Preference for saving and autofilling credit cards -->
    <string name="preferences_credit_cards_save_and_autofill_cards_2">Salvar e compilar methodos de pagamento automaticamente</string>
    <!-- Preference summary for saving and autofilling payment method data. Parameter will be replaced by app name. -->
    <string name="preferences_credit_cards_save_and_autofill_cards_summary_2">%s crypta tote tu methodos de pagamento salvate</string>
    <!-- Preference option for syncing credit cards across devices. This is displayed when the user is not signed into sync -->
    <string name="preferences_credit_cards_sync_cards_across_devices">Synchronisar cartas inter apparatos</string>

    <!-- Preference option for syncing credit cards across devices. This is displayed when the user is signed into sync -->
    <string name="preferences_credit_cards_sync_cards">Synchronisar cartas</string>
    <!-- Preference option for adding a card -->
    <string name="preferences_credit_cards_add_credit_card_2">Adder carta</string>
    <!-- Preference option for managing saved cards -->
    <string name="preferences_credit_cards_manage_saved_cards_2">Gerer le cartas</string>
    <!-- Preference option for adding an address -->
    <string name="preferences_addresses_add_address">Adder adresse</string>
    <!-- Preference option for managing saved addresses -->
    <string name="preferences_addresses_manage_addresses">Gerer adresses</string>

    <!-- Preference for saving and filling addresses -->
    <string name="preferences_addresses_save_and_autofill_addresses_2">Salvar e compilar automaticamente adresses</string>

    <!-- Preference summary for saving and filling address data -->
    <string name="preferences_addresses_save_and_autofill_addresses_summary_2">Include numeros de telephono e adresses email</string>

    <!-- Title of the "Add card" screen -->
    <string name="credit_cards_add_card">Adder carta</string>
    <!-- Title of the "Edit card" screen -->
    <string name="credit_cards_edit_card">Rediger carta</string>
    <!-- The header for the card number of a credit card -->
    <string name="credit_cards_card_number">Numero del carta</string>
    <!-- The header for the expiration date of a credit card -->
    <string name="credit_cards_expiration_date">Data de expiration</string>
    <!-- The label for the expiration date month of a credit card to be used by a11y services-->
    <string name="credit_cards_expiration_date_month">Mense de expiration</string>
    <!-- The label for the expiration date year of a credit card to be used by a11y services-->
    <string name="credit_cards_expiration_date_year">Anno de expiration</string>
    <!-- The header for the name on the credit card -->
    <string name="credit_cards_name_on_card">Nomine sur le carta</string>
    <!-- The text for the "Delete card" menu item for deleting a credit card -->
    <string name="credit_cards_menu_delete_card">Deler carta</string>
    <!-- The text for the "Delete card" button for deleting a credit card -->
    <string name="credit_cards_delete_card_button">Deler carta</string>
    <!-- The text for the confirmation message of "Delete card" dialog -->
    <string name="credit_cards_delete_dialog_confirmation_2">Deler carta?</string>
    <!-- The text for the positive button on "Delete card" dialog -->
    <string name="credit_cards_delete_dialog_button">Deler</string>
    <!-- The title for the "Save" menu item for saving a credit card -->
    <string name="credit_cards_menu_save">Salvar</string>
    <!-- The text for the "Save" button for saving a credit card -->
    <string name="credit_cards_save_button">Salvar</string>
    <!-- The text for the "Cancel" button for cancelling adding, updating or deleting a credit card -->
    <string name="credit_cards_cancel_button">Cancellar</string>

    <!-- Title of the "Saved cards" screen -->
    <string name="credit_cards_saved_cards">Cartas salvate</string>

    <!-- Error message for card number validation -->
    <string name="credit_cards_number_validation_error_message_2">Insere un numero de carta valide</string>
    <!-- Error message for card name on card validation -->
    <string name="credit_cards_name_on_card_validation_error_message_2">Adde un nomine</string>
    <!-- Message displayed in biometric prompt displayed for authentication before allowing users to view their saved credit cards -->
    <string name="credit_cards_biometric_prompt_message">Disbloca pro vider tu cartas salvate</string>
    <!-- Title of warning dialog if users have no device authentication set up -->
    <string name="credit_cards_warning_dialog_title_2">Protege tu methodo de pagamento salvate</string>
    <!-- Message of warning dialog if users have no device authentication set up -->
    <string name="credit_cards_warning_dialog_message_3">Implementa un patrono de blocada apparato, PIN o contrasigno pro proteger tu methodos de pagamento salvate de esser accedite, si alcun altere ha tu apparato.</string>
    <!-- Positive button to send users to set up a pin of warning dialog if users have no device authentication set up -->
    <string name="credit_cards_warning_dialog_set_up_now">Implementar ora</string>
    <!-- Negative button to ignore warning dialog if users have no device authentication set up -->
    <string name="credit_cards_warning_dialog_later">Plus tarde</string>
    <!-- Title of PIN verification dialog to direct users to re-enter their device credentials to access their credit cards -->
    <string name="credit_cards_biometric_prompt_message_pin">Disbloca tu apparato</string>

    <!-- Message displayed in biometric prompt for authentication, before allowing users to use their stored payment method information -->
    <string name="credit_cards_biometric_prompt_unlock_message_2">Disblocar pro usar le methodo de pagamento salvate</string>
    <!-- Title of the "Add address" screen -->
    <string name="addresses_add_address">Adder adresse</string>
    <!-- Title of the "Edit address" screen -->
    <string name="addresses_edit_address">Modificar le adresse</string>
    <!-- Title of the "Manage addresses" screen -->
    <string name="addresses_manage_addresses">Gerer addresses</string>
    <!-- The header for the name of an address. Name represents a person's full name, typically made up of a first, middle and last name, e.g. John Joe Doe. -->
    <string name="addresses_name">Nomine</string>
    <!-- The header for the street address of an address -->
    <string name="addresses_street_address">Adresse del strata</string>
    <!-- The header for the city of an address -->
    <string name="addresses_city">Citate</string>
    <!-- The header for the subregion of an address when "state" should be used -->
    <string name="addresses_state">Stato</string>
    <!-- The header for the subregion of an address when "province" should be used -->
    <string name="addresses_province">Provincia</string>
    <!-- The header for the zip code of an address -->
    <string name="addresses_zip">Zip</string>
    <!-- The header for the country or region of an address -->
    <string name="addresses_country">Pais o region</string>
    <!-- The header for the phone number of an address -->
    <string name="addresses_phone">Telephono</string>
    <!-- The header for the email of an address -->
    <string name="addresses_email">Email</string>
    <!-- The text for the "Save" button for saving an address -->
    <string name="addresses_save_button">Salvar</string>
    <!-- The text for the "Cancel" button for cancelling adding, updating or deleting an address -->
    <string name="addresses_cancel_button">Cancellar</string>
    <!-- The text for the "Delete address" button for deleting an address -->
    <string name="addressess_delete_address_button">Deler adresses</string>

    <!-- The title for the "Delete address" confirmation dialog -->
    <string name="addressess_confirm_dialog_message_2">Deler iste adresses?</string>
    <!-- The text for the positive button on "Delete address" dialog -->
    <string name="addressess_confirm_dialog_ok_button">Deler</string>
    <!-- The text for the negative button on "Delete address" dialog -->
    <string name="addressess_confirm_dialog_cancel_button">Cancellar</string>
    <!-- The text for the "Save address" menu item for saving an address -->
    <string name="address_menu_save_address">Salvar adresse</string>
    <!-- The text for the "Delete address" menu item for deleting an address -->
    <string name="address_menu_delete_address">Deler adresse</string>

    <!-- Title of the Add search engine screen -->
    <string name="search_engine_add_custom_search_engine_title">Adder motor de recerca</string>
    <!-- Content description (not visible, for screen readers etc.): Title for the button that navigates to add new engine screen -->
    <string name="search_engine_add_custom_search_engine_button_content_description">Adder un altere motor de recerca</string>
    <!-- Title of the Edit search engine screen -->
    <string name="search_engine_edit_custom_search_engine_title">Rediger motor de recerca</string>
    <!-- Text for the menu button to edit a search engine -->
    <string name="search_engine_edit">Rediger</string>

    <!-- Text for the menu button to delete a search engine -->
    <string name="search_engine_delete">Deler</string>

    <!-- Label for the TextField in which user enters custom search engine name -->
    <string name="search_add_custom_engine_name_label">Nomine</string>
    <!-- Placeholder text shown in the Search Engine Name text field before a user enters text -->
    <string name="search_add_custom_engine_name_hint_2">Nomine del motor de recerca</string>
    <!-- Label for the TextField in which user enters custom search engine URL -->
    <string name="search_add_custom_engine_url_label">URL del stringa de recerca</string>
    <!-- Placeholder text shown in the Search String TextField before a user enters text -->
    <string name="search_add_custom_engine_search_string_hint_2">URL a usar pro le recerca</string>
    <!-- Description text for the Search String TextField. The %s is part of the string -->
    <string name="search_add_custom_engine_search_string_example" formatted="false">Replaciar le recerca con “%s”. Exemplo:\nhttps://www.google.com/search?q=%s</string>

    <!-- Accessibility description for the form in which details about the custom search engine are entered -->
    <string name="search_add_custom_engine_form_description">Detalios del motor de recerca personalisate</string>

    <!-- Label for the TextField in which user enters custom search engine suggestion URL -->
    <string name="search_add_custom_engine_suggest_url_label">Suggestion de recerca API (optional)</string>
    <!-- Placeholder text shown in the Search Suggestion String TextField before a user enters text -->
    <string name="search_add_custom_engine_suggest_string_hint">URL API de suggestion de recerca</string>
    <!-- Description text for the Search Suggestion String TextField. The %s is part of the string -->
    <string name="search_add_custom_engine_suggest_string_example_2" formatted="false">Supplantar le clave de recerca con “%s”. Exemplo:\nhttps://suggestqueries.google.com/complete/search?client=firefox&amp;q=%s</string>
    <!-- The text for the "Save" button for saving a custom search engine -->
    <string name="search_custom_engine_save_button">Salvar</string>

    <!-- Text shown when a user leaves the name field empty -->
    <string name="search_add_custom_engine_error_empty_name">Insere nomine del motor de recerca</string>
    <!-- Text shown when a user leaves the search string field empty -->
    <string name="search_add_custom_engine_error_empty_search_string">Insere un catena de recerca</string>
    <!-- Text shown when a user leaves out the required template string -->
    <string name="search_add_custom_engine_error_missing_template">Verifica que le catena de recerca concorda con le formato de exemplo</string>
    <!-- Text shown when we aren't able to validate the custom search query. The first parameter is the url of the custom search engine -->
    <string name="search_add_custom_engine_error_cannot_reach">Error de connexion a “%s”</string>
    <!-- Text shown when a user creates a new search engine -->
    <string name="search_add_custom_engine_success_message">Create %s</string>
    <!-- Text shown when a user successfully edits a custom search engine -->
    <string name="search_edit_custom_engine_success_message">Salvate %s</string>
    <!-- Text shown when a user successfully deletes a custom search engine -->
    <string name="search_delete_search_engine_success_message">Delite %s</string>

    <!-- Heading for the instructions to allow a permission -->
    <string name="phone_feature_blocked_intro">Pro permitter lo:</string>

    <!-- First step for the allowing a permission -->
    <string name="phone_feature_blocked_step_settings">1. Va a Parametros de Android</string>
    <!-- Second step for the allowing a permission -->
    <string name="phone_feature_blocked_step_permissions"><![CDATA[2. Tocca <b>Permissiones</b>]]></string>
    <!-- Third step for the allowing a permission (Fore example: Camera) -->
    <string name="phone_feature_blocked_step_feature"><![CDATA[3. Commuta <b>%1$s</b> a Active]]></string>

    <!-- Label that indicates a site is using a secure connection -->
    <string name="quick_settings_sheet_secure_connection_2">Connexion secur</string>
    <!-- Label that indicates a site is using a insecure connection -->
    <string name="quick_settings_sheet_insecure_connection_2">Connexion non secur</string>
    <!-- Label to clear site data -->
    <string name="clear_site_data">Rader le cookies e le datos de sito</string>
    <!-- Confirmation message for a dialog confirming if the user wants to delete all data for current site -->
    <string name="confirm_clear_site_data"><![CDATA[Es tu secur que tu vole rader tote le cookies e datos pro iste sito <b>%s</b>?]]></string>
    <!-- Confirmation message for a dialog confirming if the user wants to delete all the permissions for all sites-->
    <string name="confirm_clear_permissions_on_all_sites">Es tu secur que tu vole rader tote le permissiones sur tote le sitos?</string>
    <!-- Confirmation message for a dialog confirming if the user wants to delete all the permissions for a site-->
    <string name="confirm_clear_permissions_site">Es tu secur que tu vole rader tote le permissiones pro iste sito?</string>
    <!-- Confirmation message for a dialog confirming if the user wants to set default value a permission for a site-->
    <string name="confirm_clear_permission_site">Es tu secur que tu vole rader iste permission pro iste sito?</string>
    <!-- label shown when there are not site exceptions to show in the site exception settings -->
    <string name="no_site_exceptions">Nulle exceptiones sito</string>
    <!-- Bookmark deletion confirmation -->
    <string name="bookmark_deletion_confirmation">Desira tu vermente deler iste marcapagina?</string>
    <!-- Browser menu button that adds a shortcut to the home fragment -->
    <string name="browser_menu_add_to_shortcuts">Adder a vias breve</string>
    <!-- Browser menu button that removes a shortcut from the home fragment -->
    <string name="browser_menu_remove_from_shortcuts">Remover del vias breve</string>
    <!-- text shown before the issuer name to indicate who its verified by, parameter is the name of
     the certificate authority that verified the ticket-->
    <string name="certificate_info_verified_by">Verificate per: %1$s</string>
    <!-- Login overflow menu delete button -->
    <string name="login_menu_delete_button">Deler</string>
    <!-- Login overflow menu edit button -->
    <string name="login_menu_edit_button">Rediger</string>
    <!-- Message in delete confirmation dialog for password -->
    <string name="login_deletion_confirmation_2">Desira tu vermente deler iste contrasigno?</string>
    <!-- Positive action of a dialog asking to delete  -->
    <string name="dialog_delete_positive">Deler</string>
    <!-- Negative action of a dialog asking to delete login -->
    <string name="dialog_delete_negative">Cancellar</string>
    <!--  The saved password options menu description. -->
    <string name="login_options_menu_2">Optiones de contrasigno</string>
    <!--  The editable text field for a website address. -->
    <string name="saved_login_hostname_description_3">Le campo de texto redigibile pro le adresse del sito web.</string>
    <!--  The editable text field for a username. -->
    <string name="saved_login_username_description_3">Le campo de texto redigibile pro le nomine de usator.</string>
    <!--  The editable text field for a login's password. -->
    <string name="saved_login_password_description_2">Le campo de texto redigibile pro le contrasigno.</string>
    <!--  The button description to save changes to an edited password. -->
    <string name="save_changes_to_login_2">Salvar le cambiamentos.</string>

    <!--  The page title for editing a saved password. -->
    <string name="edit_2">Modificar le contrasigno</string>
    <!--  The page title for adding new password. -->
    <string name="add_login_2">Adder contrasigno</string>
    <!--  Error text displayed underneath the password field when it is in an error case. -->
    <string name="saved_login_password_required_2">Insere un contrasigno</string>
    <!--  The error message in add login view when username field is blank. -->
    <string name="saved_login_username_required_2">Insere un nomine de usator</string>
    <!--  The error message in add login view when hostname field is blank. -->
    <string name="saved_login_hostname_required" tools:ignore="UnusedResources">Nomine de servitor necesse.</string>
    <!--  The error message in add login view when hostname field is blank. -->
    <string name="saved_login_hostname_required_2" tools:ignore="UnusedResources">Insere un adresse web</string>
    <!-- Voice search button content description  -->
    <string name="voice_search_content_description">Recerca vocal</string>
    <!-- Voice search prompt description displayed after the user presses the voice search button -->
    <string name="voice_search_explainer">Parla ora</string>

    <!--  The error message in edit login view when a duplicate username exists. -->
    <string name="saved_login_duplicate">Un credential con ille nomine de usator existe jam</string>

    <!-- This is the hint text that is shown inline on the hostname field of the create new login page. 'https://www.example.com' intentionally hardcoded here -->
    <string name="add_login_hostname_hint_text">https://www.example.com</string>

    <!-- This is an error message shown below the hostname field of the add login page when a hostname does not contain http or https. -->
    <string name="add_login_hostname_invalid_text_3">Un adresse web debe continer &quot;https://&quot; o &quot;http://&quot;</string>
    <!-- This is an error message shown below the hostname field of the add login page when a hostname is invalid. -->
    <string name="add_login_hostname_invalid_text_2">Un nomine valide de servitor es requirite</string>

    <!-- Synced Tabs -->
    <!-- Text displayed to ask user to connect another device as no devices found with account -->
    <string name="synced_tabs_connect_another_device">Connecter un altere apparato.</string>
    <!-- Text displayed asking user to re-authenticate -->
    <string name="synced_tabs_reauth">Per favor re-authentica te.</string>
    <!-- Text displayed when user has disabled tab syncing in Firefox Sync Account -->
    <string name="synced_tabs_enable_tab_syncing">Activa le synchronisation del scheda.</string>
    <!-- Text displayed when user has no tabs that have been synced -->
    <string name="synced_tabs_no_tabs" tools:ignore="BrandUsage">Tu non ha schedas aperte in Firefox sur tu altere apparatos.</string>
    <!-- Text displayed in the synced tabs screen when a user is not signed in to Firefox Sync describing Synced Tabs -->
    <string name="synced_tabs_sign_in_message">Vider un lista de schedas de tu altere apparatos.</string>
    <!-- Text displayed on a button in the synced tabs screen to link users to sign in when a user is not signed in to Firefox Sync -->
    <string name="synced_tabs_sign_in_button">Aperi session pro synchronisar</string>
    <!-- The text displayed when a synced device has no tabs to show in the list of Synced Tabs. -->
    <string name="synced_tabs_no_open_tabs">Nulle schedas aperite</string>

    <!-- Content description for expanding a group of synced tabs. -->
    <string name="synced_tabs_expand_group">Expander gruppo de schedas synchronisate</string>
    <!-- Content description for collapsing a group of synced tabs. -->
    <string name="synced_tabs_collapse_group">Collaber gruppo de schedas synchronisate</string>

    <!-- Top Sites -->
    <!-- Title text displayed in the dialog when shortcuts limit is reached. -->
    <string name="shortcut_max_limit_title">Limite de vias breve attingite</string>
    <!-- Content description text displayed in the dialog when shortcut limit is reached. -->
    <string name="shortcut_max_limit_content">Pro adder un altere via breve, remove un. Tocca e retene le sito e selige remover.</string>
    <!-- Confirmation dialog button text when top sites limit is reached. -->
    <string name="top_sites_max_limit_confirmation_button">De accordo</string>
    <!-- Label for the preference to show the shortcuts for the most visited top sites on the homepage -->
    <string name="top_sites_toggle_top_recent_sites_4">Vias breve</string>
    <!-- Title text displayed in the rename top site dialog. -->
    <string name="top_sites_rename_dialog_title">Nomine</string>
    <!-- Hint for renaming title of a shortcut -->
    <string name="shortcut_name_hint">Nomine de via breve</string>
    <!-- Hint for editing URL of a shortcut. -->
    <string name="shortcut_url_hint">URL directe</string>
    <!-- Dialog button text for canceling the rename top site prompt. -->
    <string name="top_sites_rename_dialog_cancel">Cancellar</string>

    <!-- Text for the menu button to open the homepage settings. -->
    <string name="top_sites_menu_settings">Parametros</string>
    <!-- Text for the menu button to navigate to sponsors and privacy support articles. '&amp;' is replaced with the ampersand symbol: & -->
    <string name="top_sites_menu_sponsor_privacy">Nostre sponsors e tu confidentialitate</string>
    <!-- Label text displayed for a sponsored top site. -->
    <string name="top_sites_sponsored_label">Sponsorisate</string>

    <!-- Text for the menu item to edit a top site. -->
    <string name="top_sites_edit_top_site">Rediger</string>
    <!-- Text for the dialog title to edit a top site. -->
    <string name="top_sites_edit_dialog_title">Modificar accesso directe</string>
    <!-- Button caption to confirm the edit of the top site. -->
    <string name="top_sites_edit_dialog_save">Salvar</string>
    <!-- Error message when the user entered an invalid URL -->
    <string name="top_sites_edit_dialog_url_error">Insere un URL valide</string>
    <!-- Label for the URL edit field in the edit top site dialog. -->
    <string name="top_sites_edit_dialog_url_title">URL</string>

    <!-- Inactive tabs in the tabs tray -->
    <!-- Title text displayed in the tabs tray when a tab has been unused for 14 days. -->
    <string name="inactive_tabs_title">Schedas inactive</string>
    <!-- Content description for closing all inactive tabs -->
    <string name="inactive_tabs_delete_all">Clauder tote le schedas inactive</string>

    <!-- Content description for expanding the inactive tabs section. -->
    <string name="inactive_tabs_expand_content_description">Expander schedas inactive</string>
    <!-- Content description for collapsing the inactive tabs section. -->
    <string name="inactive_tabs_collapse_content_description">Collaber schedas inactive</string>

    <!-- Inactive tabs auto-close message in the tabs tray -->
    <!-- The header text of the auto-close message when the user is asked if they want to turn on the auto-closing of inactive tabs. -->
    <string name="inactive_tabs_auto_close_message_header" tools:ignore="UnusedResources">Auto-clauder post un mense?</string>
    <!-- A description below the header to notify the user what the inactive tabs auto-close feature is. -->
    <string name="inactive_tabs_auto_close_message_description" tools:ignore="BrandUsage,UnusedResources">Firefox pote clauder le schedas que tu non ha visualisate durante le mense passate.</string>
    <!-- A call to action below the description to allow the user to turn on the auto closing of inactive tabs. -->
    <string name="inactive_tabs_auto_close_message_action" tools:ignore="UnusedResources">ACTIVAR LE CLAUSURA AUTOMATIC</string>

    <!-- Text for the snackbar to confirm auto-close is enabled for inactive tabs -->
    <string name="inactive_tabs_auto_close_message_snackbar">Auto-clausura activate</string>

    <!-- Awesome bar suggestion's headers -->
    <!-- Search suggestions title for Firefox Suggest. -->
    <string name="firefox_suggest_header" tools:ignore="BrandUsage">Firefox suggere</string>

    <!-- Title for search suggestions when Google is the default search suggestion engine. -->
    <string name="google_search_engine_suggestion_header">Recerca Google</string>
    <!-- Title for search suggestions when the default search suggestion engine is anything other than Google. The first parameter is default search engine name. -->
    <string name="other_default_search_engine_suggestion_header">Cercar %s</string>

    <!-- Default browser experiment -->
    <!-- Default browser card title -->
    <string name="default_browser_experiment_card_title">Cambia tu navigator predefinite</string>
    <!-- Default browser card text -->
    <string name="default_browser_experiment_card_text" tools:ignore="BrandUsage">Stabilir qual ligamines de sitos web, e-mails e messages se aperi automaticamente in Firefox.</string>

    <!-- Content description for close button in collection placeholder. -->
    <string name="remove_home_collection_placeholder_content_description">Remover</string>

    <!-- Content description radio buttons with a link to more information -->
    <string name="radio_preference_info_content_description">Clicca pro altere detalios</string>

    <!-- Content description for the action bar "up" button -->
    <string name="action_bar_up_description">Navigar</string>

    <!-- Content description for privacy content close button -->
    <string name="privacy_content_close_button_content_description">Clauder</string>

    <!-- Pocket recommended stories -->
    <!-- Header text for a section on the home screen. -->
    <string name="pocket_stories_header_1">Historias que face pensar</string>
    <!-- Header text for a section on the home screen. -->
    <string name="pocket_stories_categories_header">Historia per argumento</string>
    <!-- Text of a button allowing users to access an external url for more Pocket recommendations. -->
    <string name="pocket_stories_placeholder_text">Discoperi plus</string>
    <!-- Title of an app feature. Smaller than a heading. The first parameter is product name Pocket -->
    <string name="pocket_stories_feature_title_2">Potentiate per %s.</string>
    <!-- Caption for describing a certain feature. The placeholder is for a clickable text (eg: Learn more) which will load an url in a new tab when clicked.  -->
    <string name="pocket_stories_feature_caption" tools:ignore="BrandUsage">Parte del familia de Firefox. %s</string>
    <!-- Clickable text for opening an external link for more information about Pocket. -->
    <string name="pocket_stories_feature_learn_more">Pro saper plus</string>

    <!-- Text indicating that the Pocket story that also displays this text is a sponsored story by other 3rd party entity. -->
    <string name="pocket_stories_sponsor_indication">Sponsorisate</string>

    <!-- Snackbar message for enrolling in a Nimbus experiment from the secret settings when Studies preference is Off.-->
    <string name="experiments_snackbar">Activar le telemetria pro inviar datos.</string>
    <!-- Snackbar button text to navigate to telemetry settings.-->
    <string name="experiments_snackbar_button">Ir a parametros</string>

    <!-- Review quality check feature-->
    <!-- Name for the review quality check feature used as title for the panel. -->
    <string name="review_quality_check_feature_name_2">Verificator de recension</string>
    <!-- Summary for grades A and B for review quality check adjusted grading. -->
    <string name="review_quality_check_grade_a_b_description">Recensiones fidabile</string>
    <!-- Summary for grade C for review quality check adjusted grading. -->
    <string name="review_quality_check_grade_c_description">Mixtura de recensiones fidabile e non fidabile</string>
    <!-- Summary for grades D and F for review quality check adjusted grading. -->
    <string name="review_quality_check_grade_d_f_description">Recensiones non fidabile</string>
    <!-- Text for title presenting the reliability of a product's reviews. -->
    <string name="review_quality_check_grade_title">Quanto fidabile es iste recensiones?</string>
    <!-- Title for when the rating has been updated by the review checker -->
    <string name="review_quality_check_adjusted_rating_title">Classification adjustate</string>
    <!-- Description for a product's adjusted star rating. The text presents that the product's reviews which were evaluated as unreliable were removed from the adjusted rating. -->
    <string name="review_quality_check_adjusted_rating_description_2">Basate sur recensiones fidabile</string>
    <!-- Title for list of highlights from a product's review emphasizing a product's important traits. -->
    <string name="review_quality_check_highlights_title">Aspectos notabile ab recensiones recente</string>
    <!-- Title for section explaining how we analyze the reliability of a product's reviews. -->
    <string name="review_quality_check_explanation_title">Nostre modo de definir le qualitate de revision</string>
    <!-- Paragraph explaining how we analyze the reliability of a product's reviews. First parameter is the Fakespot product name. In the phrase "Fakespot by Mozilla", "by" can be localized. Does not need to stay by. -->
    <string name="review_quality_check_explanation_body_reliability">Nos usa le technologia de intelligentia artificial de %s per Mozilla pro controlar le fidabilitate del recensiones de producto. Iste solo te adjutara evalutar le qualitate del recensiones, non qualitate del productos.</string>
    <!-- Paragraph explaining the grading system we use to classify the reliability of a product's reviews. -->
    <string name="review_quality_check_info_review_grade_header"><![CDATA[Nos assigna a cata recensiones de producto un <b>littera de classification</b> ab A a F.]]></string>
    <!-- Description explaining grades A and B for review quality check adjusted grading. -->
    <string name="review_quality_check_info_grade_info_AB">Recensiones fidabile. Nos crede probabile que le recensiones es de clientes real qui lassava honeste, recensiones sin prejudicios.</string>

    <!-- Description explaining grade C for review quality check adjusted grading. -->
    <string name="review_quality_check_info_grade_info_C">Nos crede que il ha un mixtura de recensiones fidabile e non fidabile.</string>
    <!-- Description explaining grades D and F for review quality check adjusted grading. -->
    <string name="review_quality_check_info_grade_info_DF">Recensiones non fidabile. Nos crede probabile que le recensiones es false o de revisores prevenite.</string>
    <!-- Paragraph explaining how a product's adjusted grading is calculated. -->
    <string name="review_quality_check_explanation_body_adjusted_grading"><![CDATA[Le <b>classification adjustate</b> es basate solo sur recensiones que nos crede fidabile.]]></string>
    <!-- Paragraph explaining product review highlights. First parameter is the name of the retailer (e.g. Amazon). -->
    <string name="review_quality_check_explanation_body_highlights"><![CDATA[<b>Aspectos notabile</b> es ab %s recensiones in le ultime 80 dies que nos crede fidabile.]]></string>
    <!-- Text for learn more caption presenting a link with information about review quality. First parameter is for clickable text defined in review_quality_check_info_learn_more_link. -->
    <string name="review_quality_check_info_learn_more">Pro saper plus re %s. </string>
    <!-- Clickable text that links to review quality check SuMo page. First parameter is the Fakespot product name. -->
    <string name="review_quality_check_info_learn_more_link_2">como %s determina le qualitate del revision</string>
    <!-- Text for title of settings section. -->
    <string name="review_quality_check_settings_title">Parametros</string>
    <!-- Text for label for switch preference to show recommended products from review quality check settings section. -->
    <string name="review_quality_check_settings_recommended_products">Monstrar avisos publicitari in le verificator de recension</string>
    <!-- Description for switch preference to show recommended products from review quality check settings section. First parameter is for clickable text defined in review_quality_check_settings_recommended_products_learn_more.-->
    <string name="review_quality_check_settings_recommended_products_description_2" tools:ignore="UnusedResources">Tu videra avisos occasional de productos relevante. Nos solo avisara productos  con revisiones fidabile. %s</string>
    <!-- Clickable text that links to review quality check recommended products support article. -->
    <string name="review_quality_check_settings_recommended_products_learn_more" tools:ignore="UnusedResources">Saper plus</string>
    <!-- Text for turning sidebar off button from review quality check settings section. -->
    <string name="review_quality_check_settings_turn_off">Disactivar le verificator de recension</string>
    <!-- Text for title of recommended product section. This is displayed above a product image, suggested as an alternative to the product reviewed. -->
    <string name="review_quality_check_ad_title" tools:ignore="UnusedResources">Altero a considerar</string>
    <!-- Caption for recommended product section indicating this is an ad by Fakespot. First parameter is the Fakespot product name. -->
    <string name="review_quality_check_ad_caption" tools:ignore="UnusedResources">Aviso publicitari per %s</string>
    <!-- Caption for review quality check panel. First parameter is for clickable text defined in review_quality_check_powered_by_link. -->
    <string name="review_quality_check_powered_by_2">Le verificator de recension es supportate per %s</string>
    <!-- Clickable text that links to Fakespot.com. First parameter is the Fakespot product name. In the phrase "Fakespot by Mozilla", "by" can be localized. Does not need to stay by. -->
    <string name="review_quality_check_powered_by_link" tools:ignore="UnusedResources">%s per Mozilla</string>
    <!-- Text for title of warning card informing the user that the current analysis is outdated. -->
    <string name="review_quality_check_outdated_analysis_warning_title" tools:ignore="UnusedResources">Nove informationes a controlar</string>
    <!-- Text for button from warning card informing the user that the current analysis is outdated. Clicking this should trigger the product's re-analysis. -->
    <string name="review_quality_check_outdated_analysis_warning_action" tools:ignore="UnusedResources">Controlar ora</string>
    <!-- Title for warning card informing the user that the current product does not have enough reviews for a review analysis. -->
    <string name="review_quality_check_no_reviews_warning_title">Revisiones ancora non bastante</string>
    <!-- Text for body of warning card informing the user that the current product does not have enough reviews for a review analysis. -->
    <string name="review_quality_check_no_reviews_warning_body">Quando iste producto habera plus de recensiones, nos potera controlar su qualitate.</string>
    <!-- Title for warning card informing the user that the current product is currently not available. -->
    <string name="review_quality_check_product_availability_warning_title">Le producto non es disponibile</string>
    <!-- Text for the body of warning card informing the user that the current product is currently not available. -->
    <string name="review_quality_check_product_availability_warning_body">Si tu videra que iste producto es retro in stock, reporta lo e nos laborara pro controlar le recensiones.</string>
    <!-- Clickable text for warning card informing the user that the current product is currently not available. Clicking this should inform the server that the product is available. -->
    <string name="review_quality_check_product_availability_warning_action_2">Reportar si le producto es in stock</string>

    <!-- Title for warning card informing the user that the current product's analysis is still processing. The parameter is the percentage progress (0-100%) of the analysis process (e.g. 56%). -->
    <string name="review_quality_check_analysis_in_progress_warning_title_2">Controlante qualitate de recension (%s)</string>
    <!-- Text for body of warning card informing the user that the current product's analysis is still processing. -->
    <string name="review_quality_check_analysis_in_progress_warning_body">Isto pote prender circa 60 secundas.</string>
    <!-- Title for info card displayed after the user reports a product is back in stock. -->
    <string name="review_quality_check_analysis_requested_info_title">Gratias pro reportar!</string>
    <!-- Text for body of info card displayed after the user reports a product is back in stock. -->
    <string name="review_quality_check_analysis_requested_info_body">Nos deberea haber info re iste recensiones de producto in 24 horas. Controla plus tarde.</string>
    <!-- Title for info card displayed when the user review checker while on a product that Fakespot does not analyze (e.g. gift cards, music). -->
    <string name="review_quality_check_not_analyzable_info_title">Nos non pote controlar iste recensiones</string>
    <!-- Text for body of info card displayed when the user review checker while on a product that Fakespot does not analyze (e.g. gift cards, music). -->
    <string name="review_quality_check_not_analyzable_info_body">Infortunatemente, nos non pote verificar le qualitate de recension pro certe typos de productos. Per exemplo, cartas dono e diffusion multimedial video, musica, e jocos.</string>
    <!-- Title for info card displayed when another user reported the displayed product is back in stock. -->
    <string name="review_quality_check_analysis_requested_other_user_info_title" tools:ignore="UnusedResources">Info a venir tosto</string>
    <!-- Text for body of info card displayed when another user reported the displayed product is back in stock. -->
    <string name="review_quality_check_analysis_requested_other_user_info_body" tools:ignore="UnusedResources">Nos deberea haber info re iste recensiones de producto in 24 horas. Controla plus tarde.</string>
    <!-- Title for info card displayed to the user when analysis finished updating. -->
    <string name="review_quality_check_analysis_updated_confirmation_title" tools:ignore="UnusedResources">Analyse actualisate</string>
    <!-- Text for the action button from info card displayed to the user when analysis finished updating. -->
    <string name="review_quality_check_analysis_updated_confirmation_action" tools:ignore="UnusedResources">Comprendite</string>
    <!-- Title for error card displayed to the user when an error occurred. -->
    <string name="review_quality_check_generic_error_title">Nulle info disponibile al momento</string>
    <!-- Text for body of error card displayed to the user when an error occurred. -->
    <string name="review_quality_check_generic_error_body">Nos labora pro resolver le problema. Retenta tosto.</string>
    <!-- Title for error card displayed to the user when the device is disconnected from the network. -->
    <string name="review_quality_check_no_connection_title">Nulle connexion de rete</string>
    <!-- Text for body of error card displayed to the user when the device is disconnected from the network. -->
    <string name="review_quality_check_no_connection_body">Verifica tu connexion de rete e pois, tenta recargar le pagina.</string>
    <!-- Title for card displayed to the user for products whose reviews were not analyzed yet. -->
    <string name="review_quality_check_no_analysis_title">Nulle info ancora re iste recensiones</string>
    <!-- Text for the body of card displayed to the user for products whose reviews were not analyzed yet. -->
    <string name="review_quality_check_no_analysis_body">Pro saper si iste recensiones de producto es fidabile, controla le qualitate de recension. Illo emplea solo circa 60 secundas.</string>
    <!-- Text for button from body of card displayed to the user for products whose reviews were not analyzed yet. Clicking this should trigger a product analysis. -->
    <string name="review_quality_check_no_analysis_link">Controlar qualitate de recension</string>
    <!-- Headline for review quality check contextual onboarding card. -->
    <string name="review_quality_check_contextual_onboarding_title">Prova nostre guida digne de fide pro recensiones de producto</string>
    <!-- Description for review quality check contextual onboarding card. The first and last two parameters are for retailer names (e.g. Amazon, Walmart). The second parameter is for the name of the application (e.g. Firefox). -->
    <string name="review_quality_check_contextual_onboarding_description">Vide quanto fidabile es le recensiones de producto sur %1$s ante que tu compra. Verificator de recension, un function experimental de %2$s, es producite justo in le navigator. Illo ancora functiona sur %3$s e %4$s.</string>
    <!-- Description for review quality check contextual onboarding card. The first parameters is for retailer name (e.g. Amazon). The second parameter is for the name of the application (e.g. Firefox). -->
    <string name="review_quality_check_contextual_onboarding_description_one_vendor">Vide quanto fidabile es le recensiones de producto sur %1$s ante que tu compra. Verificator de recension, un function experimental per %2$s, es integrate justo in le navigator.</string>
    <!-- Paragraph presenting review quality check feature. First parameter is the Fakespot product name. Second parameter is for clickable text defined in review_quality_check_contextual_onboarding_learn_more_link. In the phrase "Fakespot by Mozilla", "by" can be localized. Does not need to stay by. -->
    <string name="review_quality_check_contextual_onboarding_learn_more">Per le potentia de %1$s per Mozilla, nos te adjuta a evitar recensiones prevenite e inauthentic. Nostre modello de intelligentia artificial sempre meliora pro proteger te dum tu compra. %2$s</string>
    <!-- Clickable text from the contextual onboarding card that links to review quality check support article. -->
    <string name="review_quality_check_contextual_onboarding_learn_more_link">Pro saper plus</string>
    <!-- Caption text to be displayed in review quality check contextual onboarding card above the opt-in button. First parameter is Firefox app name, third parameter is the Fakespot product name. Second & fourth are for clickable texts defined in review_quality_check_contextual_onboarding_privacy_policy_3 and review_quality_check_contextual_onboarding_terms_use. -->
    <string name="review_quality_check_contextual_onboarding_caption_4">Seligente “Si, prova lo” tu concorda con le %1$s’s %2$s e le  %4$s de %3$s.</string>
    <!-- Clickable text from the review quality check contextual onboarding card that links to Fakespot privacy notice. -->
    <string name="review_quality_check_contextual_onboarding_privacy_policy_3">aviso de confidentialitate</string>
    <!-- Clickable text from the review quality check contextual onboarding card that links to Fakespot terms of use. -->
    <string name="review_quality_check_contextual_onboarding_terms_use">terminos de uso</string>
    <!-- Text for opt-in button from the review quality check contextual onboarding card. -->
    <string name="review_quality_check_contextual_onboarding_primary_button_text">Si, essaya lo</string>
    <!-- Text for opt-out button from the review quality check contextual onboarding card. -->
    <string name="review_quality_check_contextual_onboarding_secondary_button_text">Non ora</string>
    <!-- Text for the first CFR presenting the review quality check feature. -->
    <string name="review_quality_check_first_cfr_message" moz:removedIn="132" tools:ignore="UnusedResources">Discoperi si tu pote fider te de iste recensiones de producto, ante que tu compra.</string>
    <!-- Text displayed in the first CFR presenting the review quality check feature that opens the review checker when clicked. -->
    <string name="review_quality_check_first_cfr_action" moz:removedIn="132" tools:ignore="UnusedResources">Prova verificator de recension</string>
    <!-- Text for the second CFR presenting the review quality check feature. -->
    <string name="review_quality_check_second_cfr_message" moz:removedIn="132" tools:ignore="UnusedResources">Es iste recensiones fidabile? Consulta ora pro vider un classification adjustate.</string>
    <!-- Text displayed in the second CFR presenting the review quality check feature that opens the review checker when clicked. -->
    <string name="review_quality_check_second_cfr_action" moz:removedIn="132" tools:ignore="UnusedResources">Aperir le verificator de recension</string>
    <!-- Content description (not visible, for screen readers etc.) for opening browser menu button to open review quality check bottom sheet. -->
    <string name="review_quality_check_open_handle_content_description">Aperir le verificator de recension</string>
    <!-- Content description (not visible, for screen readers etc.) for closing browser menu button to open review quality check bottom sheet. -->
    <string name="review_quality_check_close_handle_content_description">Clauder le verificator de recension</string>
    <!-- Content description (not visible, for screen readers etc.) for review quality check star rating. First parameter is the number of stars (1-5) representing the rating. -->
    <string name="review_quality_check_star_rating_content_description">%1$s ex 5 stellas</string>
    <!-- Text for minimize button from highlights card. When clicked the highlights card should reduce its size. -->
    <string name="review_quality_check_highlights_show_less">Monstrar minus</string>
    <!-- Text for maximize button from highlights card. When clicked the highlights card should expand to its full size. -->
    <string name="review_quality_check_highlights_show_more">Monstrar plus</string>
    <!-- Text for highlights card quality category header. Reviews shown under this header should refer the product's quality. -->
    <string name="review_quality_check_highlights_type_quality">Qualitate</string>
    <!-- Text for highlights card price category header. Reviews shown under this header should refer the product's price. -->
    <string name="review_quality_check_highlights_type_price">Precio</string>
    <!-- Text for highlights card shipping category header. Reviews shown under this header should refer the product's shipping. -->
    <string name="review_quality_check_highlights_type_shipping">Expedition</string>
    <!-- Text for highlights card packaging and appearance category header. Reviews shown under this header should refer the product's packaging and appearance. -->
    <string name="review_quality_check_highlights_type_packaging_appearance">Imballage e apparentia</string>
    <!-- Text for highlights card competitiveness category header. Reviews shown under this header should refer the product's competitiveness. -->
    <string name="review_quality_check_highlights_type_competitiveness">Competitivitate</string>

    <!-- Text that is surrounded by quotes. The parameter is the actual text that is in quotes. An example of that text could be: Excellent craftsmanship, and that is displayed as “Excellent craftsmanship”. The text comes from a buyer's review that the feature is highlighting"   -->
    <string name="surrounded_with_quotes">“%s”</string>

    <!-- Accessibility services actions labels. These will be appended to accessibility actions like "Double tap to.." but not by or applications but by services like Talkback. -->
    <!-- Action label for elements that can be collapsed if interacting with them. Talkback will append this to say "Double tap to collapse". -->
    <string name="a11y_action_label_collapse">contraher</string>
    <!-- Current state for elements that can be collapsed if interacting with them. Talkback will dictate this after a state change. -->
    <string name="a11y_state_label_collapsed">contrahite</string>
    <!-- Action label for elements that can be expanded if interacting with them. Talkback will append this to say "Double tap to expand". -->
    <string name="a11y_action_label_expand">expander</string>
    <!-- Current state for elements that can be expanded if interacting with them. Talkback will dictate this after a state change. -->
    <string name="a11y_state_label_expanded">expandite</string>
    <!-- Action label for links to a website containing documentation about a wallpaper collection. Talkback will append this to say "Double tap to open link to learn more about this collection". -->
    <string name="a11y_action_label_wallpaper_collection_learn_more">aperi le ligamine pro apprender plus re iste collection</string>
    <!-- Action label for links that point to an article. Talkback will append this to say "Double tap to read the article". -->
    <string name="a11y_action_label_read_article">leger le articulo</string>
    <!-- Action label for links to the Firefox Pocket website. Talkback will append this to say "Double tap to open link to learn more". -->
    <string name="a11y_action_label_pocket_learn_more">aperi le ligamine pro saper plus</string>
    <!-- Content description for headings announced by accessibility service. The first parameter is the text of the heading. Talkback will announce the first parameter and then speak the word "Heading" indicating to the user that this text is a heading for a section. -->
    <string name="a11y_heading">%s, Titulo</string>

    <!-- Title for dialog displayed when trying to access links present in a text. -->
    <string name="a11y_links_title">Ligamines</string>
    <!-- Additional content description for text bodies that contain urls. -->
    <string name="a11y_links_available">Ligamines disponibile</string>

    <!-- Translations feature-->

    <!-- Translation request dialog -->
    <!-- Title for the translation dialog that allows a user to translate the webpage. -->
    <string name="translations_bottom_sheet_title">Traducer iste pagina?</string>
    <!-- Title for the translation dialog after a translation was completed successfully.
    The first parameter is the name of the language that the page was translated from, for example, "French".
    The second parameter is the name of the language that the page was translated to, for example, "English". -->
    <string name="translations_bottom_sheet_title_translation_completed">Pagina traducite ab %1$s a %2$s</string>
    <!-- Title for the translation dialog that allows a user to translate the webpage when a user uses the translation feature the first time. The first parameter is the name of the application, for example, "Fenix". -->
    <string name="translations_bottom_sheet_title_first_time">Tentar traductiones private in %1$s</string>
    <!-- Additional information on the translation dialog that appears when a user uses the translation feature the first time. The first parameter is clickable text with a link, for example, "Learn more". -->
    <string name="translations_bottom_sheet_info_message">Pro respectar tu confidentialitate, le traductiones non lassa jammais tu apparato. Nove linguas e meliorationes venira tosto! %1$s</string>
    <!-- Text that links to additional information about the Firefox translations feature. -->
    <string name="translations_bottom_sheet_info_message_learn_more">Pro saper plus</string>
    <!-- Label for the dropdown to select which language to translate from on the translations dialog. Usually the translate from language selected will be the same as the page language. -->
    <string name="translations_bottom_sheet_translate_from">Traducer ab</string>
    <!-- Label for the dropdown to select which language to translate to on the translations dialog. Usually the translate to language selected will be the user's preferred language. -->
    <string name="translations_bottom_sheet_translate_to">Traducer in</string>
    <!-- Label for the dropdown to select which language to translate from on the translations dialog when the page language is not supported. This selection is to allow the user to select another language, in case we automatically detected the page language incorrectly. -->
    <string name="translations_bottom_sheet_translate_from_unsupported_language">Proba un altere lingua fonte</string>
    <!-- Button text on the translations dialog to dismiss the dialog and return to the browser. -->
    <string name="translations_bottom_sheet_negative_button">Non ora</string>
    <!-- Button text on the translations dialog to restore the translated website back to the original untranslated version. -->
    <string name="translations_bottom_sheet_negative_button_restore">Monstrar original</string>
    <!-- Accessibility announcement (not visible, for screen readers etc.) for the translations dialog after restore button was pressed that indicates the original untranslated page was loaded. -->
    <string name="translations_bottom_sheet_restore_accessibility_announcement">Pagina original non traducite cargate</string>
    <!-- Button text on the translations dialog when a translation error appears, used to dismiss the dialog and return to the browser. -->
    <string name="translations_bottom_sheet_negative_button_error">Facite</string>
    <!-- Button text on the translations dialog to begin a translation of the website. -->
    <string name="translations_bottom_sheet_positive_button">Traducer</string>
    <!-- Button text on the translations dialog when a translation error appears. -->
    <string name="translations_bottom_sheet_positive_button_error">Retentar</string>
    <!-- Inactive button text on the translations dialog that indicates a translation is currently in progress. This button will be accompanied by a loading icon. -->
    <string name="translations_bottom_sheet_translating_in_progress">Traduction</string>
    <!-- Button content description (not visible, for screen readers etc.) for the translations dialog translate button that indicates a translation is currently in progress. -->
    <string name="translations_bottom_sheet_translating_in_progress_content_description">Traduction in curso</string>

    <!-- Default dropdown option when initially selecting a language from the translations dialog language selection dropdown. -->
    <string name="translations_bottom_sheet_default_dropdown_selection">Elige un lingua</string>
    <!-- The title of the warning card informs the user that a translation could not be completed. -->
    <string name="translation_error_could_not_translate_warning_text">Il habeva un problema traducente. Retenta.</string>
    <!-- The title of the warning card informs the user that the list of languages cannot be loaded. -->
    <string name="translation_error_could_not_load_languages_warning_text">Impossibile cargar le linguas. Controla tu connexion a internet e retenta.</string>
    <!-- The title of the warning card informs the user that a language is not supported. The first parameter is the name of the language that is not supported. -->
    <string name="translation_error_language_not_supported_warning_text">Desolate, nos ancora non supporta  %1$s.</string>

    <!-- Snackbar title shown if the user closes the Translation Request dialogue and a translation is in progress. -->
    <string name="translation_in_progress_snackbar">Traducente…</string>


    <!-- Title for the data saving mode warning dialog used in the translation request dialog.
    This dialog will be presented when the user attempts to perform
    a translation without the necessary language files downloaded first when Android's data saver mode is enabled and the user is not using WiFi.
    The first parameter is the size in kilobytes or megabytes of the language file. -->
    <string name="translations_download_language_file_dialog_title">Discargar le lingua dum in modo sparnio de datos (%1$s)?</string>


    <!-- Translations options dialog -->
    <!-- Title of the translation options dialog that allows a user to set their translation options for the site the user is currently on. -->
    <string name="translation_option_bottom_sheet_title_heading">Optiones de traduction</string>
    <!-- Toggle switch label that allows a user to set the setting if they would like the browser to always offer or suggest translations when available. -->
    <string name="translation_option_bottom_sheet_always_translate">Sempre offerer de traducer</string>
    <!-- Toggle switch label that allows a user to set if they would like a given language to automatically translate or not. The first parameter is the language name, for example, "Spanish". -->
    <string name="translation_option_bottom_sheet_always_translate_in_language">Sempre traducer %1$s</string>
    <!-- Toggle switch label that allows a user to set if they would like to never be offered a translation of the given language. The first parameter is the language name, for example, "Spanish". -->
    <string name="translation_option_bottom_sheet_never_translate_in_language">Non traducer jammais %1$s</string>
    <!-- Toggle switch label that allows a user to set the setting if they would like the browser to never translate the site the user is currently visiting. -->
    <string name="translation_option_bottom_sheet_never_translate_site">Non traducer jammais iste sito</string>
    <!-- Toggle switch description that will appear under the "Never translate these sites" settings toggle switch to provide more information on how this setting interacts with other settings. -->
    <string name="translation_option_bottom_sheet_switch_never_translate_site_description">Supplanta tote le altere parametros</string>
    <!-- Toggle switch description that will appear under the "Never translate" and "Always translate" toggle switch settings to provide more information on how these  settings interacts with other settings. -->
    <string name="translation_option_bottom_sheet_switch_description">Supplanta le selection re le proposito de traduction</string>
    <!-- Button text for the button that will take the user to the translation settings dialog. -->
    <string name="translation_option_bottom_sheet_translation_settings">Parametros de traduction</string>
    <!-- Button text for the button that will take the user to a website to learn more about how translations works in the given app. The first parameter is the name of the application, for example, "Fenix". -->
    <string name="translation_option_bottom_sheet_about_translations">Re le traduction in %1$s</string>

    <!-- Content description (not visible, for screen readers etc.) for closing the translations bottom sheet. -->
    <string name="translation_option_bottom_sheet_close_content_description">Eliger folio de traductiones</string>

    <!-- The title of the warning card informs the user that an error has occurred at page settings. -->
    <string name="translation_option_bottom_sheet_error_warning_text">Alcun parametros es temporarimente indisponibile.</string>

    <!-- Translation settings dialog -->
    <!-- Title of the translation settings dialog that allows a user to set their preferred translation settings. -->
    <string name="translation_settings_toolbar_title">Traduction</string>
    <!-- Toggle switch label that indicates that the browser should signal or indicate when a translation is possible for any page. -->
    <string name="translation_settings_offer_to_translate">Offerer le traduction quando possibile</string>
    <!-- Toggle switch label that indicates that downloading files required for translating is permitted when using data saver mode in Android. -->
    <string name="translation_settings_always_download">Sempre discargar linguas in modo sparnio de datos</string>
    <!-- Section header text that begins the section of a list of different options the user may select to adjust their translation preferences. -->
    <string name="translation_settings_translation_preference">Preferentias de traduction</string>
    <!-- Button text for the button that will take the user to the automatic translations settings dialog. On the automatic translations settings dialog, the user can set if translations should occur automatically for a given language. -->
    <string name="translation_settings_automatic_translation">Traduction automatic</string>
    <!-- Button text for the button that will take the user to the never translate these sites dialog. On the never translate these sites dialog, the user can set if translations should never occur on certain websites. -->
    <string name="translation_settings_automatic_never_translate_sites">Non traducer jammais iste sitos</string>
    <!-- Button text for the button that will take the user to the download languages dialog. On the download languages dialog, the user can manage which languages they would like to download for translations. -->
    <string name="translation_settings_download_language">Discargar linguas</string>

    <!-- Automatic translation preference screen -->
    <!-- Title of the automatic translation preference screen that will appear on the toolbar.-->
    <string name="automatic_translation_toolbar_title_preference">Traduction automatic</string>
    <!-- Screen header presenting the automatic translation preference feature. It will appear under the toolbar. -->
    <string name="automatic_translation_header_preference">Elige un lingua pro gerer le preferentias “sempre traducer” e “jammais traducer”.</string>

    <!-- The title of the warning card informs the user that the system could not load languages for translation settings. -->
    <string name="automatic_translation_error_warning_text">Non poteva cargar le linguas. Per favor reveni plus tarde.</string>

    <!-- Automatic translation options preference screen -->
    <!-- Preference option for offering to translate. Radio button title text.-->
    <string name="automatic_translation_option_offer_to_translate_title_preference">Offerer le traduction (predefinite)</string>
    <!-- Preference option for offering to translate. Radio button summary text. The first parameter is the name of the app defined in app_name (for example: Fenix)-->
    <string name="automatic_translation_option_offer_to_translate_summary_preference">%1$s offerera de traducer le sitos in iste lingua.</string>
    <!-- Preference option for always translate. Radio button title text. -->
    <string name="automatic_translation_option_always_translate_title_preference">Sempre traducer</string>
    <!-- Preference option for always translate. Radio button summary text. The first parameter is the name of the app defined in app_name (for example: Fenix)-->
    <string name="automatic_translation_option_always_translate_summary_preference">%1$s traducera iste lingua automaticamente quando le pagina carga.</string>
    <!-- Preference option for never translate. Radio button title text.-->
    <string name="automatic_translation_option_never_translate_title_preference">Non traduce jammais</string>
    <!-- Preference option for never translate. Radio button summary text. The first parameter is the name of the app defined in app_name (for example: Fenix)-->
    <string name="automatic_translation_option_never_translate_summary_preference">%1$s non offerera jammais de traducer sitos in iste lingua.</string>

    <!-- Never translate site preference screen -->
    <!-- Title of the never translate site preference screen that will appear on the toolbar.-->
    <string name="never_translate_site_toolbar_title_preference">Non traduce jammais iste sitos</string>
    <!-- Screen header presenting the never translate site preference feature. It will appear under the toolbar. -->
    <string name="never_translate_site_header_preference">Pro adder un nove sito: visita lo e elige “Jammais traduce iste sito” ab le menu de traduction.</string>
    <!-- Content description (not visible, for screen readers etc.): For a never-translated site list item that is selected.
             The first parameter is web site url (for example:"wikipedia.com") -->
    <string name="never_translate_site_item_list_content_description_preference">Remover %1$s</string>
    <!-- The title of the warning card informs the user that an error has occurred at the never translate sites list. -->
    <string name="never_translate_site_error_warning_text">Non poteva cargar le sitos. Per favor reveni plus tarde.</string>
    <!-- The Delete site dialogue title will appear when the user clicks on a list item.
             The first parameter is web site url (for example:"wikipedia.com") -->
    <string name="never_translate_site_dialog_title_preference">Deler %1$s?</string>
    <!-- The Delete site dialogue positive button will appear when the user clicks on a list item. The site will be deleted. -->
    <string name="never_translate_site_dialog_confirm_delete_preference">Deler</string>
    <!-- The Delete site dialogue negative button will appear when the user clicks on a list item. The dialog will be dismissed. -->
    <string name="never_translate_site_dialog_cancel_preference">Cancellar</string>

    <!-- Download languages preference screen -->
    <!-- Title of the toolbar for the translation feature screen where users may download different languages for translation. -->
    <string name="download_languages_translations_toolbar_title_preference">Discargar linguas</string>
    <!-- Screen header presenting the download language preference feature. It will appear under the toolbar.The first parameter is "Learn More," a clickable text with a link. Talkback will append this to say "Double tap to open link to learn more". -->
    <string name="download_languages_header_preference">Discarga linguas complete pro traductiones plus veloce e pro traducer sin connexion. %1$s</string>
    <!-- Clickable text from the screen header that links to a website. -->
    <string name="download_languages_header_learn_more_preference">Pro saper plus</string>
    <!-- The subhead of the download language preference screen will appear above the pivot language. -->
    <string name="download_languages_available_languages_preference">Linguas disponibile</string>
    <!-- Text that will appear beside a core or pivot language package name to show that the language is necessary for the translation feature to function. -->
    <string name="download_languages_default_system_language_require_preference">necessari</string>
    <!-- A text for download language preference item.
    The first parameter is the language name, for example, "Spanish".
    The second parameter is the language file size, for example, "(3.91 KB)" or, if the language package name is a pivot language, "(required)". -->
    <string name="download_languages_language_item_preference">%1$s (%2$s)</string>
    <!-- The subhead of the download language preference screen will appear above the items that were not downloaded. -->
    <string name="download_language_header_preference">Discargar linguas</string>
    <!-- All languages list item. When the user presses this item, they can download all languages. -->
    <string name="download_language_all_languages_item_preference">Tote le linguas</string>
    <!-- All languages list item. When the user presses this item, they can delete all languages that were downloaded. -->
    <string name="download_language_all_languages_item_preference_to_delete">Deler tote le linguas</string>
    <!-- Content description (not visible, for screen readers etc.): For a language list item that was downloaded, the user can now delete it. -->
    <string name="download_languages_item_content_description_downloaded_state">Deler</string>
    <!-- Content description (not visible, for screen readers etc.): For a language list item, deleting is in progress. -->
    <string name="download_languages_item_content_description_delete_in_progress_state">In curso</string>
    <!-- Content description (not visible, for screen readers etc.): For a language list item, downloading is in progress.
    The first parameter is the language name, for example, "Spanish".
    The second parameter is the language file size, for example, "(3.91 KB)". -->
    <string name="download_languages_item_content_description_download_in_progress_state">Stop discargar  %1$s (%2$s)</string>
    <!-- Content description (not visible, for screen readers etc.): For a language list item that was not downloaded. -->
    <string name="download_languages_item_content_description_not_downloaded_state">Discargar</string>

    <!-- The title of the warning card informs the user that an error has occurred when fetching the list of languages. -->
    <string name="download_languages_fetch_error_warning_text">Non poteva cargar le linguas. Per favor reveni plus tarde.</string>
    <!-- The title of the warning card informs the user that an error has occurred at downloading a language.
      The first parameter is the language name, for example, "Spanish". -->
    <string name="download_languages_error_warning_text"><![CDATA[Non poteva cargar <b>%1$s</b>. Per favor tenta lo de novo.]]></string>
    <!-- The title of the warning card informs the user that an error has occurred at deleting a language.
          The first parameter is the language name, for example, "Spanish". -->
    <string name="download_languages_delete_error_warning_text"><![CDATA[Non poteva deler <b>%1$s</b>. Per favor tenta lo de novo.]]></string>

    <!-- Title for the dialog used by the translations feature to confirm deleting a language.
    The dialog will be presented when the user requests deletion of a language.
    The first parameter is the name of the language, for example, "Spanish" and the second parameter is the size in kilobytes or megabytes of the language file. -->
    <string name="delete_language_file_dialog_title">Deler %1$s (%2$s)?</string>
    <!-- Additional information for the dialog used by the translations feature to confirm deleting a language. The first parameter is the name of the application, for example, "Fenix". -->
    <string name="delete_language_file_dialog_message">Si tu dele iste lingua, %1$s discargara linguas partial a tu cache dum tu traduce.</string>
    <!-- Title for the dialog used by the translations feature to confirm deleting all languages file.
    The dialog will be presented when the user requests deletion of all languages file.
    The first parameter is the size in kilobytes or megabytes of the language file. -->
    <string name="delete_language_all_languages_file_dialog_title">Deler tote le linguas (%1$s)?</string>
    <!-- Additional information for the dialog used by the translations feature to confirm deleting all languages file. The first parameter is the name of the application, for example, "Fenix". -->
    <string name="delete_language_all_languages_file_dialog_message">Si tu dele tote le linguas, %1$s discargara linguas partial a tu cache dum tu traduce.</string>
    <!-- Button text on the dialog used by the translations feature to confirm deleting a language. -->
    <string name="delete_language_file_dialog_positive_button_text">Deler</string>
    <!-- Button text on the dialog used by the translations feature to cancel deleting a language. -->
    <string name="delete_language_file_dialog_negative_button_text">Cancellar</string>

    <!-- Title for the data saving mode warning dialog used by the translations feature.
    This dialog will be presented when the user attempts to download a language or perform
    a translation without the necessary language files downloaded first when Android's data saver mode is enabled and the user is not using WiFi.
    The first parameter is the size in kilobytes or megabytes of the language file.-->
    <string name="download_language_file_dialog_title">Discargar dum in modo sparnio de datos (%1$s)?</string>
    <!-- Additional information for the data saving mode warning dialog used by the translations feature. This text explains the reason a download is required for a translation. -->
    <string name="download_language_file_dialog_message_all_languages">Nos discarga linguas partial a tu cache pro mantener private le traductiones.</string>
    <!-- Checkbox label text on the data saving mode warning dialog used by the translations feature. This checkbox allows users to ignore the data usage warnings. -->
    <string name="download_language_file_dialog_checkbox_text">Sempre discargar in modo sparnio de datos</string>
    <!-- Button text on the data saving mode warning dialog used by the translations feature to allow users to confirm they wish to continue and download the language file. -->
    <string name="download_language_file_dialog_positive_button_text">Discargar</string>
    <!-- Button text on the data saving mode warning dialog used by the translations feature to allow users to confirm they wish to continue and download the language file and perform a translation. -->
    <string name="download_language_file_dialog_positive_button_text_all_languages">Discargar e traducer</string>
    <!-- Button text on the data saving mode warning dialog used by the translations feature to allow users to cancel the action and not perform a download of the language file. -->
    <string name="download_language_file_dialog_negative_button_text">Cancellar</string>

    <!-- Debug drawer -->
    <!-- The user-facing title of the Debug Drawer feature. -->
    <string name="debug_drawer_title">Utensiles de depuration</string>
    <!-- Content description (not visible, for screen readers etc.): Navigate back within the debug drawer. -->
    <string name="debug_drawer_back_button_content_description">Naviga a retro</string>

    <!-- Content description (not visible, for screen readers etc.): Open debug drawer. -->
    <string name="debug_drawer_fab_content_description">Aperir tiratorio de depuration</string>

    <!-- Debug drawer tabs tools -->
    <!-- The title of the Tab Tools feature in the Debug Drawer. -->
    <string name="debug_drawer_tab_tools_title">Numero de schedas</string>
    <!-- The title of the tab count section in Tab Tools. -->
    <string name="debug_drawer_tab_tools_tab_count_title">Numero de schedas</string>
    <!-- The active tab count category in the tab count section in Tab Tools. -->
    <string name="debug_drawer_tab_tools_tab_count_active">Active</string>
    <!-- The inactive tab count category in the tab count section in Tab Tools. -->
    <string name="debug_drawer_tab_tools_tab_count_inactive">Inactive</string>
    <!-- The private tab count category in the tab count section in Tab Tools. -->
    <string name="debug_drawer_tab_tools_tab_count_private">Private</string>
    <!-- The total tab count category in the tab count section in Tab Tools. -->
    <string name="debug_drawer_tab_tools_tab_count_total">Total</string>
    <!-- The title of the tab creation tool section in Tab Tools. -->
    <string name="debug_drawer_tab_tools_tab_creation_tool_title">Utensile pro creation de schedas</string>
    <!-- The label of the text field in the tab creation tool. -->
    <string name="debug_drawer_tab_tools_tab_creation_tool_text_field_label">Numero de schedas a crear</string>
    <!-- The error message of the text field in the tab creation tool when the text field is empty -->
    <string name="debug_drawer_tab_tools_tab_quantity_empty_error">Le campo de texto es vacue</string>
    <!-- The error message of the text field in the tab creation tool when the text field has characters other than digits -->
    <string name="debug_drawer_tab_tools_tab_quantity_non_digits_error">Insere solmente numeros integre positive</string>
    <!-- The error message of the text field in the tab creation tool when the text field is a zero -->
    <string name="debug_drawer_tab_tools_tab_quantity_non_zero_error">Insere un numero major que zero</string>
    <!-- The error message of the text field in the tab creation tool when the text field is a
        quantity greater than the max tabs. The first parameter is the maximum number of tabs
        that can be generated in one operation.-->
    <string name="debug_drawer_tab_tools_tab_quantity_exceed_max_error">Excedite le maxime numero de schedas (%1$s) que pote esser generate in un operation</string>
    <!-- The button text to add tabs to the active tab group in the tab creation tool. -->
    <string name="debug_drawer_tab_tools_tab_creation_tool_button_text_active">Adder a schedas active</string>
    <!-- The button text to add tabs to the inactive tab group in the tab creation tool. -->
    <string name="debug_drawer_tab_tools_tab_creation_tool_button_text_inactive">Adder a schedas inactive</string>
    <!-- The button text to add tabs to the private tab group in the tab creation tool. -->
    <string name="debug_drawer_tab_tools_tab_creation_tool_button_text_private">Adder a schedas private</string>

    <!-- Micro survey -->

    <!-- Microsurvey -->
    <!-- Prompt view -->
    <!-- The microsurvey prompt title. Note: The word "Firefox" should NOT be translated -->
    <string name="micro_survey_prompt_title" tools:ignore="BrandUsage,UnusedResources">Adjuta nos a render Firefox melior. Il prende solo un minuta.</string>
    <!-- The continue button label -->
    <string name="micro_survey_continue_button_label" tools:ignore="UnusedResources">Continuar</string>
    <!-- Survey view -->
    <!-- The survey header -->
    <string name="micro_survey_survey_header_2">Per favor completa le sondage</string>
    <!-- The privacy notice link -->
    <string name="micro_survey_privacy_notice_2">Aviso de confidentialitate</string>
    <!-- The submit button label text -->
    <string name="micro_survey_submit_button_label">Inviar</string>
    <!-- The survey completion header -->
    <string name="micro_survey_survey_header_confirmation" tools:ignore="UnusedResources">Sondage concludite</string>
    <!-- The survey completion confirmation text -->
    <string name="micro_survey_feedback_confirmation">Gratias pro tu commentario!</string>
    <!-- Option for likert scale -->
    <string name="likert_scale_option_1" tools:ignore="UnusedResources">Absolutemente satisfacite</string>
    <!-- Option for likert scale -->
    <string name="likert_scale_option_2" tools:ignore="UnusedResources">Satisfacite</string>
    <!-- Option for likert scale -->
    <string name="likert_scale_option_3" tools:ignore="UnusedResources">Neutral</string>
    <!-- Option for likert scale -->
    <string name="likert_scale_option_4" tools:ignore="UnusedResources">Non satisfacite</string>
    <!-- Option for likert scale -->
    <string name="likert_scale_option_5" tools:ignore="UnusedResources">Absolutemente non satisfacite</string>

    <!-- Option for likert scale -->
    <string name="likert_scale_option_6" tools:ignore="UnusedResources">Io non lo usa</string>
    <!-- Option for likert scale. Note: The word "Firefox" should NOT be translated. -->
    <string name="likert_scale_option_7" tools:ignore="BrandUsage,UnusedResources">Io non usa le recerca sur Firefox</string>
    <!-- Option for likert scale -->
    <string name="likert_scale_option_8" tools:ignore="UnusedResources">Io non usa sync</string>
    <!-- Text shown in prompt for printing microsurvey. "sec" It's an abbreviation for "second". Note: The word "Firefox" should NOT be translated. -->
    <string name="microsurvey_prompt_printing_title" tools:ignore="BrandUsage,UnusedResources">Adjuta nos a meliorar le impression in Firefox. Isto prende solo un momento</string>
    <!-- Text shown in prompt for search microsurvey. Note: The word "Firefox" should NOT be translated. -->
    <string name="microsurvey_prompt_search_title" tools:ignore="BrandUsage,UnusedResources">Adjuta a render melior le recerca in Firefox. Illo prende solo un minuta</string>
    <!-- Text shown in prompt for sync microsurvey. Note: The word "Firefox" should NOT be translated. -->
    <string name="microsurvey_prompt_sync_title" tools:ignore="BrandUsage,UnusedResources">Adjutar a render melior sync in Firefox. Illo prende solo un minuta
</string>
    <!-- Text shown in the survey title for printing microsurvey. Note: The word "Firefox" should NOT be translated. -->
    <string name="microsurvey_survey_printing_title" tools:ignore="BrandUsage,UnusedResources">Quanto es tu satisfacite del impression in Firefox?</string>
    <!-- Text shown in the survey title for homepage microsurvey. Note: The word "Firefox" should NOT be translated. -->
    <string name="microsurvey_homepage_title" tools:ignore="BrandUsage,UnusedResources">Quanto satisfacite es tu per tu pagina initial de Firefox?</string>
    <!-- Text shown in the survey title for search experience microsurvey. Note: The word "Firefox" should NOT be translated. -->
    <string name="microsurvey_search_title" tools:ignore="BrandUsage,UnusedResources">Quanto es tu satisfacite del recerca in Firefox?</string>
    <!-- Text shown in the survey title for sync experience microsurvey. Note: The word "Firefox" should NOT be translated. -->
    <string name="microsurvey_sync_title" tools:ignore="BrandUsage,UnusedResources">Quanto es tu satisfacite con le experientia de sync in Firefox?</string>
    <!-- Accessibility -->
    <!-- Content description for the survey application icon. Note: The word "Firefox" should NOT be translated.  -->
    <string name="microsurvey_app_icon_content_description" tools:ignore="BrandUsage">Logo Firefox</string>
    <!-- Content description for the survey feature icon. -->
    <string name="microsurvey_feature_icon_content_description">Icone pro le function de sondage</string>
    <!-- Content description (not visible, for screen readers etc.) for closing microsurvey bottom sheet. -->
    <string name="microsurvey_close_handle_content_description">Clauder le sondage</string>
    <!-- Content description for "X" button that is closing microsurvey. -->
    <string name="microsurvey_close_button_content_description">Clauder</string>

    <!-- Debug drawer logins -->
    <!-- The title of the Logins feature in the Debug Drawer. -->
    <string name="debug_drawer_logins_title">Authenticationes</string>
    <!-- The title of the logins section in the Logins feature, where the parameter will be the site domain  -->
    <string name="debug_drawer_logins_current_domain_label">Dominio actual: %s</string>
    <!-- The label for a button to add a new fake login for the current domain in the Logins feature. -->
    <string name="debug_drawer_logins_add_login_button">Adder false credentiales pro iste dominio</string>
    <!-- Content description for delete button where parameter will be the username of the login -->
    <string name="debug_drawer_logins_delete_login_button_content_description">Deler credentiales con nomine usator %s</string>

    <!-- Debug drawer "contextual feature recommendation" (CFR) tools -->
    <!-- The title of the CFR Tools feature in the Debug Drawer -->
    <string name="debug_drawer_cfr_tools_title">Utensiles CFR</string>
    <!-- The title of the reset CFR section in CFR Tools -->
    <string name="debug_drawer_cfr_tools_reset_cfr_title">Remontar CFRs</string>

    <!-- Glean debug tools -->
    <!-- The title of the glean debugging feature -->
    <string name="glean_debug_tools_title">Utensiles pro depurar Glean</string>

    <!-- Messages explaining how to exit fullscreen mode -->
    <!-- Message shown to explain how to exit fullscreen mode when gesture navigation is enabled -->
    <string name="exit_fullscreen_with_gesture" moz:removedIn="132" tools:ignore="UnusedResources">Pro exir del plen schermo, trahe ab le culmine e usa le gesto retro</string>
    <!-- Message shown to explain how to exit fullscreen mode when using back button navigation -->
    <string name="exit_fullscreen_with_back_button" moz:removedIn="132" tools:ignore="UnusedResources">Pro exir del plen schermo, trahe ab le culmine e pulsa retro</string>

    <!-- Message shown to explain how to exit fullscreen mode when gesture navigation is enabled. -->
    <!-- Localisation note: this text should be as short as possible, max 68 chars -->
    <string name="exit_fullscreen_with_gesture_short">Trahe ab summitate e usa le gesto retro pro exir</string>
    <!-- Message shown to explain how to exit fullscreen mode when using back button navigation. -->
    <!-- Localisation note: this text should be as short as possible, max 68 chars -->
    <string name="exit_fullscreen_with_back_button_short">Trahe ab summitate e pressa retro pro exir</string>

    <!-- Beta Label Component !-->
    <!-- Text shown as a label or tag to indicate a feature or area is still undergoing active development. Note that here "Beta" should not be translated, as it is used as an icon styled element. -->
    <string name="beta_feature">BETA</string>
</resources><|MERGE_RESOLUTION|>--- conflicted
+++ resolved
@@ -326,13 +326,10 @@
     <string name="browser_menu_back_button_content_description">Retro al menu principal</string>
     <!-- Content description (not visible, for screen readers etc.) for bottom sheet handlebar main menu. -->
     <string name="browser_main_menu_handlebar_content_description">Clauder menu principal</string>
-<<<<<<< HEAD
-=======
     <!-- Content description (not visible, for screen readers etc.) for main menu help button. -->
     <string name="browser_main_menu_content_description_help_button">Adjuta</string>
     <!-- Content description (not visible, for screen readers etc.) for main menu settings button. -->
     <string name="browser_main_menu_content_description_settings_button">Parametros</string>
->>>>>>> 6f8a28bf
     <!-- Content description (not visible, for screen readers etc.) for bottom sheet handlebar extensions menu. -->
     <string name="browser_extensions_menu_handlebar_content_description">Clauder menu del extensiones</string>
     <!-- Content description (not visible, for screen readers etc.) for bottom sheet handlebar save menu. -->
@@ -437,15 +434,11 @@
     <string name="search_header_menu_item_2">Iste vice cercar in:</string>
 
     <!-- Content description (not visible, for screen readers etc.): Search engine icon. The first parameter is the search engine name (for example: DuckDuckGo). -->
-<<<<<<< HEAD
-    <string name="search_engine_icon_content_description">Motor de recerca %s</string>
-=======
     <string name="search_engine_icon_content_description" tools:ignore="UnusedResources" moz:removedIn="133">Motor de recerca %s</string>
 
     <!-- Content description (not visible, for screen readers etc.): Search engine icon.
     The parameter is the search engine name (for example: DuckDuckGo). -->
     <string name="search_engine_icon_content_description_1">Motor de recerca: %s</string>
->>>>>>> 6f8a28bf
 
     <!-- Home onboarding -->
     <!-- Onboarding home screen popup dialog, shown on top of the Jump back in section. -->
@@ -534,15 +527,9 @@
     <!-- Onboarding add-ons card, button for start browsing, used by Nimbus experiments. -->
     <string name="onboarding_add_on_start_browsing_button" tools:ignore="UnusedResources" moz:removedIn="133">Initiar a navigar.</string>
     <!-- Onboarding add-ons card, for checking more add-ons on, used by Nimbus experiments. -->
-<<<<<<< HEAD
-    <string name="onboarding_add_on_explore_more_extensions_2" tools:ignore="UnusedResources">Explora altere extensiones</string>
-    <!-- Onboarding add-ons card, button for start browsing, used by Nimbus experiments. -->
-    <string name="onboarding_add_on_start_browsing_button_2" tools:ignore="UnusedResources">Comenciar a navigar</string>
-=======
     <string name="onboarding_add_on_explore_more_extensions_2">Explora altere extensiones</string>
     <!-- Onboarding add-ons card, button for start browsing, used by Nimbus experiments. -->
     <string name="onboarding_add_on_start_browsing_button_2">Comenciar a navigar</string>
->>>>>>> 6f8a28bf
 
     <!-- Ublock name for the onboarding add-ons card, used by Nimbus experiments. Note: The word "Ublock Origin" is a brand name should NOT be translated -->
     <string name="onboarding_add_on_ublock_name" tools:ignore="UnusedResources">uBlock Origin</string>
@@ -561,8 +548,6 @@
     <!-- Privacy Badger description for the onboarding add-ons card, used by Nimbus experiments. -->
     <string name="onboarding_add_on_dark_reader_description" tools:ignore="UnusedResources">Modo obscur personalisate pro le web mobile.</string>
 
-<<<<<<< HEAD
-=======
     <!-- Label for the number of reviews for an add-on. The parameter is for the formatted number of reviews e.g. "1,234", "12,345", "123,456". -->
     <string name="onboarding_add_on_reviews_label">Recensiones: %1$s</string>
     <!-- Content description for the add-on icon. -->
@@ -576,7 +561,6 @@
     <!-- Content description for the star rating group. -->
     <string name="onboarding_add_on_star_rating_content_description">Valutate %1$s sur 5</string>
 
->>>>>>> 6f8a28bf
     <!-- Search Widget -->
     <!-- Content description for searching with a widget. The first parameter is the name of the application.-->
     <string name="search_widget_content_description_2">Aperir un nove scheda %1$s</string>
@@ -1407,11 +1391,7 @@
     <!-- Bookmark snackbar message for deleting a single item. Parameter is the title of the item being deleted -->
     <string name="bookmark_delete_single_item">%s delite</string>
     <!-- Bookmark snackbar message for deleting multiple items. Parameter is the number of items being deleted -->
-<<<<<<< HEAD
-    <string name="bookmark_delete_multiple_items" tools:ignore="UnusedResources">Elementos delite: %s</string>
-=======
     <string name="bookmark_delete_multiple_items">Elementos delite: %s</string>
->>>>>>> 6f8a28bf
     <!-- Text for the button to search all bookmarks -->
     <string name="bookmark_search">Inserer terminos pro le recerca</string>
 
@@ -1442,11 +1422,7 @@
     <string name="bookmark_empty_list_folder_description">Adde marcapaginas dum tu naviga pro trovar tu sitos preferite plus tarde.</string>
 
     <!-- Description for the add new folder button when selecting a folder. -->
-<<<<<<< HEAD
-    <string name="bookmark_select_folder_new_folder_button_title" tools:ignore="UnusedResources">Nove plica</string>
-=======
     <string name="bookmark_select_folder_new_folder_button_title">Nove plica</string>
->>>>>>> 6f8a28bf
 
     <!-- Site Permissions -->
     <!-- Button label that take the user to the Android App setting -->
@@ -1702,15 +1678,9 @@
     <!-- Text shown in snackbar when user closes multiple inactive tabs. %1$s will be replaced with the number of tabs closed. -->
     <string name="snackbar_num_tabs_closed">Schedas claudite: %1$s</string>
     <!-- Text shown in snackbar when user bookmarks a list of tabs -->
-<<<<<<< HEAD
-    <string name="snackbar_message_bookmarks_saved">Marcapaginas salvate!</string>
-    <!-- Text shown in snackbar when user bookmarks a list of tabs. Parameter will be replaced by the name of the folder the bookmark was saved into.-->
-    <string name="snackbar_message_bookmarks_saved_in" tools:ignore="UnusedResources">Marcapaginas salvate in “%s”!</string>
-=======
     <string name="snackbar_message_bookmarks_saved" moz:removedIn="132" tools:ignore="UnusedResources">Marcapaginas salvate!</string>
     <!-- Text shown in snackbar when user bookmarks a list of tabs. Parameter will be replaced by the name of the folder the bookmark was saved into.-->
     <string name="snackbar_message_bookmarks_saved_in">Marcapaginas salvate in “%s”!</string>
->>>>>>> 6f8a28bf
     <!-- Text shown in snackbar when user adds a site to shortcuts -->
     <string name="snackbar_added_to_shortcuts">Addite a vias breve!</string>
     <!-- Text shown in snackbar when user closes a private tab -->
