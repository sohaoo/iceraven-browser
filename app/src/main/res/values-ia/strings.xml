--- conflicted
+++ resolved
@@ -121,15 +121,9 @@
 
     <!-- Tablet navigation bar "contextual feature recommendation" (CFR) -->
     <!-- Text for the title displayed in the contextual feature recommendation popup promoting the tablet navigation bar. -->
-<<<<<<< HEAD
-    <string name="tablet_nav_bar_cfr_title">Nova: flechas retro e avante de un tocco</string>
-    <!-- Text for the message displayed in the contextual feature recommendation popup promoting the tablet navigation bar. -->
-    <string name="tablet_nav_bar_cfr_message">Gaude del navigation plus facile, sempre a portata de manos.</string>
-=======
     <string name="tablet_nav_bar_cfr_title" moz:removedIn="132" tools:ignore="UnusedResources">Nova: flechas retro e avante de un tocco</string>
     <!-- Text for the message displayed in the contextual feature recommendation popup promoting the tablet navigation bar. -->
     <string name="tablet_nav_bar_cfr_message" moz:removedIn="132" tools:ignore="UnusedResources">Gaude del navigation plus facile, sempre a portata de manos.</string>
->>>>>>> 80823484
 
     <!-- Text for the info dialog when camera permissions have been denied but user tries to access a camera feature. -->
     <string name="camera_permissions_needed_message">Accesso al camera necessari. Vade al parametros de Android, tocca Permissiones e tocca Permitter.</string>
@@ -354,15 +348,12 @@
         The first parameter is the name of the app defined in app_name (for example: Fenix). -->
     <string name="browser_menu_delete_browsing_data_on_quit">Quitar %1$s</string>
 
-<<<<<<< HEAD
-=======
     <!-- Menu "contextual feature recommendation" (CFR) -->
     <!-- Text for the title in the contextual feature recommendation popup promoting the menu feature. -->
     <string name="menu_cfr_title">Nova: menu simplificate</string>
     <!-- Text for the message in the contextual feature recommendation popup promoting the menu feature. -->
     <string name="menu_cfr_body">Trova plus velocemente lo que te besonia, ab navigation private pro sparniar actiones.</string>
 
->>>>>>> 80823484
     <!-- Extensions management fragment -->
     <!-- Text displayed when there are no extensions to be shown -->
     <string name="extensions_management_no_extensions">Nulle extensiones hic</string>
