--- conflicted
+++ resolved
@@ -217,16 +217,11 @@
     <string name="browser_menu_manage_extensions">Håndter udvidelser</string>
     <!-- Content description (not visible, for screen readers etc.): Section heading for recommended extensions.-->
     <string name="browser_menu_recommended_section_content_description">Anbefalede udvidelser</string>
-<<<<<<< HEAD
-    <!-- Content description (not visible, for screen readers etc.): Label for plus icon used to add extensions. -->
-    <string name="browser_menu_extension_plus_icon_content_description">Tilføj udvidelse</string>
-=======
     <!-- Content description (not visible, for screen readers etc.): Label for plus icon used to add extension.
       The first parameter is the name of the extension (for example: ClearURLs). -->
     <string name="browser_menu_extension_plus_icon_content_description_2">Tilføj %1$s</string>
     <!-- Content description (not visible, for screen readers etc.): Label for plus icon used to add extensions. -->
     <string name="browser_menu_extension_plus_icon_content_description" moz:removedIn="124" tools:ignore="UnusedResources">Tilføj udvidelse</string>
->>>>>>> a07f670f
     <!-- Browser menu button that opens AMO in a tab -->
     <string name="browser_menu_discover_more_extensions">Opdag flere udvidelser</string>
     <!-- Browser menu description that is shown when one or more extensions are disabled due to extension errors -->
