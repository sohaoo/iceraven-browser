<?xml version="1.0" encoding="utf-8"?>
<resources xmlns:tools="http://schemas.android.com/tools" xmlns:moz="http://mozac.org/tools">
    <!-- App name for private browsing mode. The first parameter is the name of the app defined in app_name (for example: Fenix)-->
    <string name="app_name_private_5">Privat %s</string>
    <!-- App name for private browsing mode. The first parameter is the name of the app defined in app_name (for example: Fenix)-->
    <string name="app_name_private_4">%s (Privat)</string>

    <!-- Home Fragment -->
    <!-- Content description (not visible, for screen readers etc.): "Three dot" menu button. -->
    <string name="content_description_menu">Flere indstillinger</string>
    <!-- Content description (not visible, for screen readers etc.): "Private Browsing" menu button. -->
    <string name="content_description_private_browsing_button">Aktiver privat browsing</string>
    <!-- Content description (not visible, for screen readers etc.): "Private Browsing" menu button. -->
    <string name="content_description_disable_private_browsing_button">Deaktiver privat browsing</string>
    <!-- Placeholder text shown in the search bar before a user enters text for the default engine -->
    <string name="search_hint">Søg eller indtast adresse</string>
    <!-- Placeholder text shown in the search bar before a user enters text for a general engine -->
    <string name="search_hint_general_engine">Søg på nettet</string>
    <!-- Placeholder text shown in search bar when using history search -->
    <string name="history_search_hint">Søg i historik</string>
    <!-- Placeholder text shown in search bar when using bookmarks search -->
    <string name="bookmark_search_hint">Søg i bogmærker</string>
    <!-- Placeholder text shown in search bar when using tabs search -->
    <string name="tab_search_hint">Søg i faneblade</string>
    <!-- Placeholder text shown in the search bar when using application search engines -->
    <string name="application_search_hint">Indtast søgestrenge</string>
    <!-- No Open Tabs Message Description -->
    <string name="no_open_tabs_description">Dine åbne faneblade vil blive vist her.</string>

    <!-- No Private Tabs Message Description -->
    <string name="no_private_tabs_description">Dine private faneblade vil blive vist her.</string>

    <!-- Tab tray multi select title in app bar. The first parameter is the number of tabs selected -->
    <string name="tab_tray_multi_select_title">%1$d valgt</string>

    <!-- Label of button in create collection dialog for creating a new collection  -->
    <string name="tab_tray_add_new_collection">Tilføj ny samling</string>
    <!-- Label of editable text in create collection dialog for naming a new collection  -->
    <string name="tab_tray_add_new_collection_name">Navn</string>
    <!-- Label of button in save to collection dialog for selecting a current collection  -->
    <string name="tab_tray_select_collection">Vælg samling</string>

    <!-- Content description for close button while in multiselect mode in tab tray -->
    <string name="tab_tray_close_multiselect_content_description">Afslut flervalgs-tilstand</string>
    <!-- Content description for save to collection button while in multiselect mode in tab tray -->
    <string name="tab_tray_collection_button_multiselect_content_description">Gem valgte faneblade til samling</string>
    <!-- Content description on checkmark while tab is selected in multiselect mode in tab tray -->
    <string name="tab_tray_multiselect_selected_content_description">Valgt</string>

    <!-- Home - Recently saved bookmarks -->
    <!-- Title for the home screen section with recently saved bookmarks. -->
    <string name="recently_saved_title" moz:removedIn="127" tools:ignore="UnusedResources">Gemt for nylig</string>
    <!-- Content description for the button which navigates the user to show all of their saved bookmarks. -->
    <string name="recently_saved_show_all_content_description_2" moz:removedIn="127" tools:ignore="UnusedResources">Vis alle gemte bogmærker</string>

    <!-- Text for the menu button to remove a recently saved bookmark from the user's home screen -->
    <string name="recently_saved_menu_item_remove" moz:removedIn="127" tools:ignore="UnusedResources">Fjern</string>

    <!-- Home - Bookmarks -->
    <!-- Title for the home screen section with bookmarks. -->
    <string name="home_bookmarks_title">Bogmærker</string>
    <!-- Content description for the button which navigates the user to show all of their bookmarks. -->
    <string name="home_bookmarks_show_all_content_description">Vis alle bogmærker</string>
    <!-- Text for the menu button to remove a recently saved bookmark from the user's home screen -->
    <string name="home_bookmarks_menu_item_remove">Fjern</string>

    <!-- About content. The first parameter is the name of the application. (For example: Fenix) -->
    <string name="about_content">%1$s er lavet af Mozilla.</string>

    <!-- Private Browsing -->
    <!-- Explanation for private browsing displayed to users on home view when they first enable private mode
        The first parameter is the name of the app defined in app_name (for example: Fenix) -->
    <string name="private_browsing_placeholder_description_2">%1$s rydder din søge- og browserhistorik fra private faneblade, når du lukker dem, eller når du afslutter programmet. Det gør det nemmere at holde din færden på nettet for dig selv, hvis andre bruger den samme computer. Websteder og din internetudbyder kan dog stadig finde ud af, hvad du foretager dig.</string>
    <string name="private_browsing_common_myths">Udbredte myter om privat browsing</string>

    <!-- True Private Browsing Mode -->
    <!-- Title for info card on private homescreen in True Private Browsing Mode. -->
    <string name="felt_privacy_desc_card_title">Efterlad ingen spor på denne enhed</string>
    <!-- Explanation for private browsing displayed to users on home view when they first enable
        private mode in our new Total Private Browsing mode.
        The first parameter is the name of the app defined in app_name (for example: Firefox Nightly)
        The second parameter is the clickable link text in felt_privacy_info_card_subtitle_link_text -->
    <string name="felt_privacy_info_card_subtitle_2">%1$s sletter din historik samt dine cookies og websteds-data, når du lukker alle dine private faneblade. %2$s</string>
    <!-- Clickable portion of the explanation for private browsing that links the user to our
        about privacy page.
        This string is used in felt_privacy_info_card_subtitle as the second parameter.-->
    <string name="felt_privacy_info_card_subtitle_link_text">Hvem kan muligvis se min aktivitet?</string>

    <!-- Private mode shortcut "contextual feature recommendation" (CFR) -->
    <!-- Text for the Private mode shortcut CFR message for adding a private mode shortcut to open private tabs from the Home screen -->
    <string name="private_mode_cfr_message_2">Åbn dit næste private faneblad med et enkelt tryk.</string>
    <!-- Text for the positive button to accept adding a Private Browsing shortcut to the Home screen -->
    <string name="private_mode_cfr_pos_button_text">Føj til startskærm</string>
    <!-- Text for the negative button to decline adding a Private Browsing shortcut to the Home screen -->
    <string name="cfr_neg_button_text">Nej tak</string>

    <!-- Open in App "contextual feature recommendation" (CFR) -->
    <!-- Text for the info message. The first parameter is the name of the application.-->
    <string name="open_in_app_cfr_info_message_2">Du kan sætte %1$s til automatisk at åbne links i apps.</string>
    <!-- Text for the positive action button -->
    <string name="open_in_app_cfr_positive_button_text">Gå til indstillinger</string>
    <!-- Text for the negative action button -->
    <string name="open_in_app_cfr_negative_button_text">Afvis</string>

    <!-- Total cookie protection "contextual feature recommendation" (CFR) -->
    <!-- Text for the message displayed in the contextual feature recommendation popup promoting the total cookie protection feature. -->
    <string name="tcp_cfr_message">Vores stærkeste privatlivs-beskyttelse til dato isolerer sporings-tjenester på tværs af websteder.</string>
    <!-- Text displayed that links to website containing documentation about the "Total cookie protection" feature. -->
    <string name="tcp_cfr_learn_more">Læs om Komplet Cookiebeskyttelse</string>


    <!-- Private browsing erase action "contextual feature recommendation" (CFR) -->
    <!-- Text for the message displayed in the contextual feature recommendation popup promoting the erase private browsing feature. -->
    <string name="erase_action_cfr_message">Tryk her for at starte en ny privat session. Slet din historik, cookies — alt.</string>


    <!-- Text for the info dialog when camera permissions have been denied but user tries to access a camera feature. -->
    <string name="camera_permissions_needed_message">Adgang til kamera er nødvendig. Gå til Indstillinger i Android, tryk på Tilladelser, og tryk så på Tillad.</string>
    <!-- Text for the positive action button to go to Android Settings to grant permissions. -->
    <string name="camera_permissions_needed_positive_button_text">Gå til indstillinger</string>
    <!-- Text for the negative action button to dismiss the dialog. -->
    <string name="camera_permissions_needed_negative_button_text">Afvis</string>

    <!-- Text for the banner message to tell users about our auto close feature. -->
    <string name="tab_tray_close_tabs_banner_message">Luk automatisk åbne faneblade, hvis de ikke har været vist den seneste dag, uge eller måned.</string>
    <!-- Text for the positive action button to go to Settings for auto close tabs. -->
    <string name="tab_tray_close_tabs_banner_positive_button_text">Vis indstillinger</string>
    <!-- Text for the negative action button to dismiss the Close Tabs Banner. -->
    <string name="tab_tray_close_tabs_banner_negative_button_text">Afvis</string>

    <!-- Text for the banner message to tell users about our inactive tabs feature. -->
    <string name="tab_tray_inactive_onboarding_message">Faneblade, du ikke har set i to uger, flyttes hertil.</string>
    <!-- Text for the action link to go to Settings for inactive tabs. -->
    <string name="tab_tray_inactive_onboarding_button_text">Slå fra i indstillinger</string>

    <!-- Text for title for the auto-close dialog of the inactive tabs. -->
    <string name="tab_tray_inactive_auto_close_title">Luk automatisk efter en måned?</string>
    <!-- Text for the body for the auto-close dialog of the inactive tabs.
        The first parameter is the name of the application.-->
    <string name="tab_tray_inactive_auto_close_body_2">%1$s kan lukke faneblade, du ikke har set i løbet af den seneste måned.</string>
    <!-- Content description for close button in the auto-close dialog of the inactive tabs. -->
    <string name="tab_tray_inactive_auto_close_button_content_description">Luk</string>


    <!-- Text for turn on auto close tabs button in the auto-close dialog of the inactive tabs. -->
    <string name="tab_tray_inactive_turn_on_auto_close_button_2">Slå automatisk lukning til</string>


    <!-- Home screen icons - Long press shortcuts -->
    <!-- Shortcut action to open new tab -->
    <string name="home_screen_shortcut_open_new_tab_2">Nyt faneblad</string>
    <!-- Shortcut action to open new private tab -->
    <string name="home_screen_shortcut_open_new_private_tab_2">Nyt privat faneblad</string>

    <!-- Shortcut action to open Passwords screen -->
    <string name="home_screen_shortcut_passwords">Adgangskoder</string>
    <!-- Shortcut action to open Passwords screen -->
    <string name="home_screen_shortcut_open_password_screen" moz:removedIn="126" tools:ignore="UnusedResources">Genvej til adgangskoder</string>

    <!-- Recent Tabs -->
    <!-- Header text for jumping back into the recent tab in the home screen -->
    <string name="recent_tabs_header">Hop tilbage til</string>
    <!-- Button text for showing all the tabs in the tabs tray -->
    <string name="recent_tabs_show_all">Vis alle</string>

    <!-- Content description for the button which navigates the user to show all recent tabs in the tabs tray. -->
    <string name="recent_tabs_show_all_content_description_2">Knap til visning af alle seneste faneblade</string>

    <!-- Text for button in synced tab card that opens synced tabs tray -->
    <string name="recent_tabs_see_all_synced_tabs_button_text">Vis alle synkroniserede faneblade</string>
    <!-- Accessibility description for device icon used for recent synced tab -->
    <string name="recent_tabs_synced_device_icon_content_description">Synkroniseret enhed</string>
    <!-- Text for the dropdown menu to remove a recent synced tab from the homescreen -->
    <string name="recent_synced_tab_menu_item_remove">Fjern</string>
    <!-- Text for the menu button to remove a grouped highlight from the user's browsing history
         in the Recently visited section -->
    <string name="recent_tab_menu_item_remove">Fjern</string>

    <!-- History Metadata -->
    <!-- Header text for a section on the home screen that displays grouped highlights from the
         user's browsing history, such as topics they have researched or explored on the web -->
    <string name="history_metadata_header_2">Besøgt for nylig</string>

    <!-- Text for the menu button to remove a grouped highlight from the user's browsing history
         in the Recently visited section -->
    <string name="recently_visited_menu_item_remove">Fjern</string>
    <!-- Content description for the button which navigates the user to show all of their history. -->
    <string name="past_explorations_show_all_content_description_2">Vis hele historikken</string>

    <!-- Browser Fragment -->
    <!-- Content description (not visible, for screen readers etc.): Navigate backward (browsing history) -->
    <string name="browser_menu_back">Tilbage</string>
    <!-- Content description (not visible, for screen readers etc.): Navigate forward (browsing history) -->
    <string name="browser_menu_forward">Fremad</string>
    <!-- Content description (not visible, for screen readers etc.): Refresh current website -->
    <string name="browser_menu_refresh">Opdater</string>
    <!-- Content description (not visible, for screen readers etc.): Stop loading current website -->
    <string name="browser_menu_stop">Stop</string>
    <!-- Browser menu button that opens the addon manager -->
    <string name="browser_menu_add_ons" moz:removedIn="126" tools:ignore="UnusedResources">Tilføjelser</string>
    <!-- Browser menu button that opens the extensions manager -->
    <string name="browser_menu_extensions">Udvidelser</string>
    <!-- Browser menu button that opens the extensions manager -->
    <string name="browser_menu_manage_extensions">Håndter udvidelser</string>
    <!-- Browser menu button that opens AMO in a tab -->
    <string name="browser_menu_discover_more_extensions">Opdag flere udvidelser</string>
    <!-- Browser menu button that opens account settings -->
    <string name="browser_menu_account_settings">Kontooplysninger</string>
    <!-- Text displayed when there are no add-ons to be shown -->
    <string name="no_add_ons" moz:removedIn="126" tools:ignore="UnusedResources">Her er ingen tilføjelser</string>
    <!-- Browser menu button that sends a user to help articles -->
    <string name="browser_menu_help">Hjælp</string>
    <!-- Browser menu button that sends a to a the what's new article -->
    <string name="browser_menu_whats_new">Nyheder</string>
    <!-- Browser menu button that opens the settings menu -->
    <string name="browser_menu_settings">Indstillinger</string>
    <!-- Browser menu button that opens a user's library -->
    <string name="browser_menu_library">Arkiv</string>
    <!-- Browser menu toggle that requests a desktop site -->
    <string name="browser_menu_desktop_site">Desktop-version</string>
    <!-- Browser menu button that reopens a private tab as a regular tab -->
    <string name="browser_menu_open_in_regular_tab">Åbn i almindeligt faneblad</string>
    <!-- Browser menu toggle that adds a shortcut to the site on the device home screen. -->
    <string name="browser_menu_add_to_homescreen">Føj til startskærm</string>
    <!-- Browser menu toggle that adds a shortcut to the site on the device home screen. -->
    <string name="browser_menu_add_to_homescreen_2">Føj til startskærm…</string>
    <!-- Browser menu toggle that installs a Progressive Web App shortcut to the site on the device home screen. -->
    <string name="browser_menu_install_on_homescreen" moz:removedIn="126" tools:ignore="UnusedResources">Installer</string>
    <!-- Content description (not visible, for screen readers etc.) for the Resync tabs button -->
    <string name="resync_button_content_description">Synkroniser igen</string>
    <!-- Browser menu button that opens the find in page menu -->
    <string name="browser_menu_find_in_page">Find på siden</string>
    <!-- Browser menu button that opens the find in page menu -->
    <string name="browser_menu_find_in_page_2">Find på siden…</string>
    <!-- Browser menu button that opens the translations dialog, which has options to translate the current browser page. -->
    <string name="browser_menu_translations">Oversæt side</string>
    <!-- Browser menu button that saves the current tab to a collection -->
    <string name="browser_menu_save_to_collection">Gem til samling…</string>
    <!-- Browser menu button that saves the current tab to a collection -->
    <string name="browser_menu_save_to_collection_2">Gem til samling</string>
    <!-- Browser menu button that open a share menu to share the current site -->
    <string name="browser_menu_share">Del</string>
    <!-- Browser menu button that open a share menu to share the current site -->
    <string name="browser_menu_share_2">Del…</string>
    <!-- Browser menu button shown in custom tabs that opens the current tab in Fenix
        The first parameter is the name of the app defined in app_name (for example: Fenix) -->
    <string name="browser_menu_open_in_fenix">Åbn i %1$s</string>
    <!-- Browser menu text shown in custom tabs to indicate this is a Fenix tab
        The first parameter is the name of the app defined in app_name (for example: Fenix) -->
    <string name="browser_menu_powered_by">LEVERET AF %1$s</string>
    <!-- Browser menu text shown in custom tabs to indicate this is a Fenix tab
        The first parameter is the name of the app defined in app_name (for example: Fenix) -->
    <string name="browser_menu_powered_by2">Leveret af %1$s</string>
    <!-- Browser menu button to put the current page in reader mode -->
    <string name="browser_menu_read">Læsevisning</string>
    <!-- Browser menu button content description to close reader mode and return the user to the regular browser -->
    <string name="browser_menu_read_close">Luk læsevisning</string>
    <!-- Browser menu button to open the current page in an external app -->
    <string name="browser_menu_open_app_link">Åbn i app</string>

    <!-- Browser menu button to show reader view appearance controls e.g. the used font type and size -->
    <string name="browser_menu_customize_reader_view">Tilpas læsevisning</string>
    <!-- Browser menu label for adding a bookmark -->
    <string name="browser_menu_add">Tilføj</string>
    <!-- Browser menu label for editing a bookmark -->
    <string name="browser_menu_edit">Rediger</string>

    <!-- Button shown on the home page that opens the Customize home settings -->
    <string name="browser_menu_customize_home_1">Tilpas startside</string>

    <!-- Browser menu label to sign in to sync on the device using Mozilla accounts -->
    <string name="browser_menu_sign_in">Log ind</string>
    <!-- Browser menu caption label for the "Sign in" browser menu item described in `browser_menu_sign_in` -->
    <string name="browser_menu_sign_in_caption">Synkroniser adgangskoder, faneblade med mere</string>

    <!-- Browser menu label to sign back in to sync on the device when the user's account needs to be reauthenticated -->
    <string name="browser_menu_sign_back_in_to_sync">Log ind igen for at synkronisere</string>
    <!-- Browser menu caption label for the "Sign back in to sync" browser menu item described in `browser_menu_sign_back_in_to_sync` when there is an error in syncing -->
    <string name="browser_menu_syncing_paused_caption">Synkronisering sat på pause</string>
    <!-- Browser menu label that creates a private tab -->
    <string name="browser_menu_new_private_tab">Nyt privat faneblad</string>
    <!-- Browser menu label that navigates to the Password screen -->
    <string name="browser_menu_passwords">Adgangskoder</string>

    <!-- Browser menu label that navigates to the SUMO page for the Firefox for Android release notes.
         The first parameter is the name of the app defined in app_name (for example: Fenix)-->
    <string name="browser_menu_new_in_firefox">Nyheder i %1$s</string>

    <!-- Browser menu label that toggles the request for the desktop site of the currently visited page -->
    <string name="browser_menu_switch_to_desktop_site">Skift til desktop-version</string>
    <!-- Browser menu label that navigates to the page tools sub-menu -->
    <string name="browser_menu_tools">Funktioner</string>
    <!-- Browser menu label that navigates to the save sub-menu, which contains various save related menu items such as
         bookmarking a page, saving to collection, shortcut or as a PDF, and adding to home screen -->
    <string name="browser_menu_save">Gem</string>
<<<<<<< HEAD
=======

    <!-- Browser menu label that bookmarks the currently visited page -->
    <string name="browser_menu_bookmark_this_page">Bogmærk denne side</string>
    <!-- Browser menu label that navigates to the edit bookmark screen for the current bookmarked page -->
    <string name="browser_menu_edit_bookmark">Rediger bogmærke</string>
    <!-- Browser menu label that the saves the currently visited page as a PDF -->
    <string name="browser_menu_save_as_pdf">Gem som PDF…</string>
    <!-- Browser menu label for turning ON reader view of the current visited page -->
    <string name="browser_menu_turn_on_reader_view">Slå læsevisning til</string>
    <!-- Browser menu label for turning OFF reader view of the current visited page -->
    <string name="browser_menu_turn_off_reader_view">Slå læsevisning fra</string>
    <!-- Browser menu label for navigating to the translation feature, which provides language translation options the current visited page -->
    <string name="browser_menu_translate_page">Oversæt side…</string>
    <!-- Browser menu label that is displayed when the current page has been translated by the translation feature.
         The first parameter is the name of the language that page was translated to (e.g. English). -->
    <string name="browser_menu_translated_to">Oversat til %1$s</string>
    <!-- Browser menu label for the print feature -->
    <string name="browser_menu_print">Udskriv…</string>
>>>>>>> 7fda8002

    <!-- Extensions management fragment -->
    <!-- Text displayed when there are no extensions to be shown -->
    <string name="extensions_management_no_extensions">Ingen udvidelser her</string>

    <!-- Browser Toolbar -->
    <!-- Content description for the Home screen button on the browser toolbar -->
    <string name="browser_toolbar_home">Startskærm</string>

    <!-- Content description (not visible, for screen readers etc.): Erase button: Erase the browsing
         history and go back to the home screen. -->
    <string name="browser_toolbar_erase">Slet browser-historik</string>

    <!-- Content description for the translate page toolbar button that opens the translations dialog when no translation has occurred. -->
    <string name="browser_toolbar_translate">Oversæt side</string>

    <!-- Content description (not visible, for screen readers etc.) for the translate page toolbar button that opens the translations dialog when the page is translated successfully.
         The first parameter is the name of the language that is displayed in the original page. (For example: English)
         The second parameter is the name of the language which the page was translated to. (For example: French) -->
    <string name="browser_toolbar_translated_successfully">Side oversat fra %1$s til %2$s.</string>

    <!-- Locale Settings Fragment -->
    <!-- Content description for tick mark on selected language -->
    <string name="a11y_selected_locale_content_description">Valgt sprog</string>
    <!-- Text for default locale item -->
    <string name="default_locale_text">Samme som enheds sprog</string>
    <!-- Placeholder text shown in the search bar before a user enters text -->
    <string name="locale_search_hint">Søg efter sprog</string>

    <!-- Search Fragment -->
    <!-- Button in the search view that lets a user search by scanning a QR code -->
    <string name="search_scan_button">Skan</string>
    <!-- Button in the search view when shortcuts are displayed that takes a user to the search engine settings -->
    <string name="search_shortcuts_engine_settings">Indstillinger for søgetjenester</string>
    <!-- Button in the search view that lets a user navigate to the site in their clipboard -->
    <string name="awesomebar_clipboard_title">Udfyld link fra udklipsholderen</string>
    <!-- Button in the search suggestions onboarding that allows search suggestions in private sessions -->
    <string name="search_suggestions_onboarding_allow_button">Tillad</string>
    <!-- Button in the search suggestions onboarding that does not allow search suggestions in private sessions -->
    <string name="search_suggestions_onboarding_do_not_allow_button">Tillad ikke</string>
    <!-- Search suggestion onboarding hint title text -->
    <string name="search_suggestions_onboarding_title">Tillad søgeforslag i private sessioner?</string>
    <!-- Search suggestion onboarding hint description text, first parameter is the name of the app defined in app_name (for example: Fenix)-->
    <string name="search_suggestions_onboarding_text">%s deler alt, du skriver i adressefeltet, med din standard-søgetjeneste.</string>

    <!-- Search engine suggestion title text. The first parameter is the name of the suggested engine-->
    <string name="search_engine_suggestions_title">Søg med %s</string>
    <!-- Search engine suggestion description text -->
    <string name="search_engine_suggestions_description">Søg direkte fra adressefeltet</string>

    <!-- Menu option in the search selector menu to open the search settings -->
    <string name="search_settings_menu_item">Søgeindstillinger</string>

    <!-- Header text for the search selector menu -->
    <string name="search_header_menu_item_2">Søg denne gang i:</string>

    <!-- Content description (not visible, for screen readers etc.): Search engine icon. The first parameter is the search engine name (for example: DuckDuckGo). -->
    <string name="search_engine_icon_content_description" tools:ignore="UnusedResources">Søgetjenesten %s</string>

    <!-- Home onboarding -->
    <!-- Onboarding home screen popup dialog, shown on top of the Jump back in section. -->
    <string name="onboarding_home_screen_jump_back_contextual_hint_2">Mød din tilpassede startside. Seneste faneblade, bogmærker og søgeresultater vises her.</string>
    <!-- Home onboarding dialog welcome screen title text. -->
    <string name="onboarding_home_welcome_title_2">Velkommen til et mere personligt internet</string>
    <!-- Home onboarding dialog welcome screen description text. -->
    <string name="onboarding_home_welcome_description">Flere farver. Bedre beskyttelse af dit privatliv. Samme forpligtelse til mennesker frem for profit.</string>
    <!-- Home onboarding dialog sign into sync screen title text. -->
    <string name="onboarding_home_sync_title_3">Det er nemmere end nogensinde før at skifte mellem skærme</string>
    <!-- Home onboarding dialog sign into sync screen description text. -->
    <string name="onboarding_home_sync_description">Fortsæt hvor du slap med faneblade fra andre enheder - nu på din startside.</string>
    <!-- Text for the button to continue the onboarding on the home onboarding dialog. -->
    <string name="onboarding_home_get_started_button">Kom i gang</string>
    <!-- Text for the button to navigate to the sync sign in screen on the home onboarding dialog. -->
    <string name="onboarding_home_sign_in_button">Log ind</string>
    <!-- Text for the button to skip the onboarding on the home onboarding dialog. -->
    <string name="onboarding_home_skip_button">Spring over</string>
    <!-- Onboarding home screen sync popup dialog message, shown on top of Recent Synced Tabs in the Jump back in section. -->
    <string name="sync_cfr_message">Dine faneblade synkroniseres! Fortsæt, hvor du slap, på din anden enhed.</string>

    <!-- Content description (not visible, for screen readers etc.): Close button for the home onboarding dialog -->
    <string name="onboarding_home_content_description_close_button">Luk</string>

    <!-- Notification pre-permission dialog -->
    <!-- Enable notification pre permission dialog title
        The first parameter is the name of the app defined in app_name (for example: Fenix) -->
    <string name="onboarding_home_enable_notifications_title" moz:removedIn="124" tools:ignore="UnusedResources">Meddelelser hjælper dig med at gøre mere med %s</string>
    <!-- Enable notification pre permission dialog description with rationale
        The first parameter is the name of the app defined in app_name (for example: Fenix) -->
    <string name="onboarding_home_enable_notifications_description" moz:removedIn="124" tools:ignore="UnusedResources">Synkroniser dine faneblade mellem enheder, håndter filhentninger, få tips til at få mest muligt ud af privatlivsbeskyttelse i %s og meget mere.</string>
    <!-- Text for the button to request notification permission on the device -->
    <string name="onboarding_home_enable_notifications_positive_button" moz:removedIn="124" tools:ignore="UnusedResources">Fortsæt</string>
    <!-- Text for the button to not request notification permission on the device and dismiss the dialog -->
    <string name="onboarding_home_enable_notifications_negative_button" moz:removedIn="124" tools:ignore="UnusedResources">Ikke nu</string>

    <!-- Juno first user onboarding flow experiment, strings are marked unused as they are only referenced by Nimbus experiments. -->
    <!-- Description for learning more about our privacy notice. -->
    <string name="juno_onboarding_privacy_notice_text">Privatlivserklæring for Firefox</string>
    <!-- Title for set firefox as default browser screen used by Nimbus experiments. -->
    <string name="juno_onboarding_default_browser_title_nimbus_2">Vi elsker at holde dig sikker</string>
    <!-- Title for set firefox as default browser screen used by Nimbus experiments.
        Note: The word "Firefox" should NOT be translated -->
    <string name="juno_onboarding_default_browser_title_nimbus_3" tools:ignore="UnusedResources">Find ud af, hvorfor millioner elsker Firefox</string>
    <!-- Title for set firefox as default browser screen used by Nimbus experiments. -->
    <string name="juno_onboarding_default_browser_title_nimbus_4" tools:ignore="UnusedResources">Sikker browsing med flere valgmuligheder</string>
    <!-- Description for set firefox as default browser screen used by Nimbus experiments. -->
    <string name="juno_onboarding_default_browser_description_nimbus_3">Vores browser er støttet af en nonprofit-organisation og forhindrer virksomheder i at følge dig rundt på nettet i det skjulte.</string>
    <!-- Description for set firefox as default browser screen used by Nimbus experiments. -->
    <string name="juno_onboarding_default_browser_description_nimbus_4" tools:ignore="UnusedResources">Mere end 100 millioner mennesker beskytter deres privatliv ved at vælge en browser, der er støttet af en nonprofit-organisation.</string>
    <!-- Description for set firefox as default browser screen used by Nimbus experiments. -->
    <string name="juno_onboarding_default_browser_description_nimbus_5" tools:ignore="UnusedResources">Kendte sporings-mekanismer? Blokeret automatisk. Udvidelser? Prøv alle 700. PDF-filer? Vores indbyggede læser gør det nemt at håndtere dem.</string>
    <!-- Description for set firefox as default browser screen used by Nimbus experiments. -->
    <string name="juno_onboarding_default_browser_description_nimbus_2" moz:RemovedIn="124" tools:ignore="UnusedResources">Vores non-profit-støttede browser hjælper med at forhindre virksomheder i at følge dig rundt på nettet i hemmelighed.\n\nLæs mere i vores privatlivserklæring.</string>
    <!-- Text for the link to the privacy notice webpage for set as firefox default browser screen.
    This is part of the string with the key "juno_onboarding_default_browser_description". -->
    <string name="juno_onboarding_default_browser_description_link_text" moz:RemovedIn="124" tools:ignore="UnusedResources">privatlivserklæring</string>
    <!-- Text for the button to set firefox as default browser on the device -->
    <string name="juno_onboarding_default_browser_positive_button" tools:ignore="UnusedResources">Angiv som standard-browser</string>
    <!-- Text for the button dismiss the screen and move on with the flow -->
    <string name="juno_onboarding_default_browser_negative_button" tools:ignore="UnusedResources">Ikke nu</string>
    <!-- Title for sign in to sync screen. -->
    <string name="juno_onboarding_sign_in_title_2">Krypter dine data, når du skifter mellem enheder</string>
    <!-- Description for sign in to sync screen. Nimbus experiments do not support string placeholders.
     Note: The word "Firefox" should NOT be translated -->
    <string name="juno_onboarding_sign_in_description_2">Du er mere sikker, når du er logget ind og har synkroniseret dine data. Firefox krypterer dine adgangskoder, bogmærker med mere.</string>
    <!-- Text for the button to sign in to sync on the device -->
    <string name="juno_onboarding_sign_in_positive_button" tools:ignore="UnusedResources">Log ind</string>
    <!-- Text for the button dismiss the screen and move on with the flow -->
    <string name="juno_onboarding_sign_in_negative_button" tools:ignore="UnusedResources">Ikke nu</string>
    <!-- Title for enable notification permission screen used by Nimbus experiments. Nimbus experiments do not support string placeholders.
        Note: The word "Firefox" should NOT be translated -->
    <string name="juno_onboarding_enable_notifications_title_nimbus_2">Meddelelser gør dig mere sikker, når du bruger Firefox</string>
    <!-- Description for enable notification permission screen used by Nimbus experiments. Nimbus experiments do not support string placeholders.
       Note: The word "Firefox" should NOT be translated -->
    <string name="juno_onboarding_enable_notifications_description_nimbus_2">Send sikkert faneblade mellem dine enheder, og opdag andre privatlivsfunktioner i Firefox.</string>
    <!-- Text for the button to request notification permission on the device -->
    <string name="juno_onboarding_enable_notifications_positive_button" tools:ignore="UnusedResources">Slå meddelelser til</string>
    <!-- Text for the button dismiss the screen and move on with the flow -->
    <string name="juno_onboarding_enable_notifications_negative_button" tools:ignore="UnusedResources">Ikke nu</string>

    <!-- Title for add search widget screen used by Nimbus experiments. Nimbus experiments do not support string placeholders.
        Note: The word "Firefox" should NOT be translated -->
    <string name="juno_onboarding_add_search_widget_title" tools:ignore="UnusedResources">Prøv Firefox\' søge-widget</string>
    <!-- Description for add search widget screen used by Nimbus experiments. Nimbus experiments do not support string placeholders.
        Note: The word "Firefox" should NOT be translated -->
    <string name="juno_onboarding_add_search_widget_description" tools:ignore="UnusedResources">Med Firefox på din startskærm har du nem adgang til browseren, der er fokuseret på at beskytte dit privatliv og blokerer forsøg på at spore dig på tværs af websteder.</string>
    <!-- Text for the button to add search widget on the device used by Nimbus experiments. Nimbus experiments do not support string placeholders.
        Note: The word "Firefox" should NOT be translated -->
    <string name="juno_onboarding_add_search_widget_positive_button" tools:ignore="UnusedResources">Tilføj Firefox-widget</string>
    <!-- Text for the button to dismiss the screen and move on with the flow -->
    <string name="juno_onboarding_add_search_widget_negative_button" tools:ignore="UnusedResources">Ikke nu</string>

    <!-- Search Widget -->
    <!-- Content description for searching with a widget. The first parameter is the name of the application.-->
    <string name="search_widget_content_description_2">Åbn et nyt %1$s-faneblad</string>
    <!-- Text preview for smaller sized widgets -->
    <string name="search_widget_text_short">Søg</string>
    <!-- Text preview for larger sized widgets -->
    <string name="search_widget_text_long">Søg på nettet</string>

    <!-- Content description (not visible, for screen readers etc.): Voice search -->
    <string name="search_widget_voice">Stemme-søgning</string>

    <!-- Preferences -->
    <!-- Title for the settings page-->
    <string name="settings">Indstillinger</string>
    <!-- Preference category for general settings -->
    <string name="preferences_category_general">Generelt</string>
    <!-- Preference category for all links about Fenix -->
    <string name="preferences_category_about">Om</string>
    <!-- Preference category for settings related to changing the default search engine -->
    <string name="preferences_category_select_default_search_engine">Vælg en</string>
    <!-- Preference for settings related to managing search shortcuts for the quick search menu -->
    <string name="preferences_manage_search_shortcuts_2">Håndter alternative søgetjenester</string>
    <!-- Summary for preference for settings related to managing search shortcuts for the quick search menu -->
    <string name="preferences_manage_search_shortcuts_summary">Rediger tjenester, der er synlige i søgemenuen</string>
    <!-- Preference category for settings related to managing search shortcuts for the quick search menu -->
    <string name="preferences_category_engines_in_search_menu">Tjenester, der er synlige i søgemenuen</string>
    <!-- Preference for settings related to changing the default search engine -->
    <string name="preferences_default_search_engine">Standard-søgetjeneste</string>
    <!-- Preference for settings related to Search -->
    <string name="preferences_search">Søgning</string>
    <!-- Preference for settings related to Search engines -->
    <string name="preferences_search_engines">Søgetjenester</string>
    <!-- Preference for settings related to Search engines suggestions-->
    <string name="preferences_search_engines_suggestions">Forslag fra søgetjenester</string>
    <!-- Preference Category for settings related to Search address bar -->
    <string name="preferences_settings_address_bar">Indstillinger for adressefelt</string>
    <!-- Preference Category for settings to Firefox Suggest -->
    <string name="preference_search_address_bar_fx_suggest">Adressefelt - Firefox-forslag</string>
    <!-- Preference link to Learn more about Firefox Suggest -->
    <string name="preference_search_learn_about_fx_suggest">Læs mere om Firefox-forslag</string>
    <!-- Preference link to rating Fenix on the Play Store -->
    <string name="preferences_rate">Bedøm på Google Play</string>
    <!-- Preference linking to about page for Fenix
        The first parameter is the name of the app defined in app_name (for example: Fenix) -->
    <string name="preferences_about">Om %1$s</string>
    <!-- Preference for settings related to changing the default browser -->
    <string name="preferences_set_as_default_browser">Angiv som standardbrowser</string>
    <!-- Preference category for advanced settings -->
    <string name="preferences_category_advanced">Avanceret</string>
    <!-- Preference category for privacy and security settings -->
    <string name="preferences_category_privacy_security">Privatliv og sikkerhed</string>
    <!-- Preference for advanced site permissions -->
    <string name="preferences_site_permissions">Websteds-indstillinger</string>
    <!-- Preference for private browsing options -->
    <string name="preferences_private_browsing_options">Privat browsing</string>
    <!-- Preference for opening links in a private tab-->
    <string name="preferences_open_links_in_a_private_tab">Åbn links i et privat faneblad</string>
    <!-- Preference for allowing screenshots to be taken while in a private tab-->
    <string name="preferences_allow_screenshots_in_private_mode">Tillad skærmbilleder i privat browsing</string>
    <!-- Will inform the user of the risk of activating Allow screenshots in private browsing option -->
    <string name="preferences_screenshots_in_private_mode_disclaimer">Hvis du tillader det, vil private faneblade også være synlige, når flere apps er åbne</string>
    <!-- Preference for adding private browsing shortcut -->
    <string name="preferences_add_private_browsing_shortcut">Tilføj genvej til privat browsing</string>
    <!-- Preference for enabling "HTTPS-Only" mode -->
    <string name="preferences_https_only_title">Tilstanden Kun-HTTPS</string>

    <!-- Label for cookie banner section in quick settings panel. -->
    <string name="cookie_banner_blocker">Blokering af cookie-bannere</string>
    <!-- Preference for removing cookie/consent banners from sites automatically in private mode. See reduce_cookie_banner_summary for additional context. -->
    <string name="preferences_cookie_banner_reduction_private_mode">Blokering af cookie-bannere i privat browsing</string>

    <!-- Text for indicating cookie banner handling is off this site, this is shown as part of the protections panel with the tracking protection toggle -->
    <string name="reduce_cookie_banner_off_for_site">Slået fra for dette websted</string>
    <!-- Text for cancel button indicating that cookie banner reduction is not supported for the current site, this is shown as part of the cookie banner details view. -->
    <string name="cookie_banner_handling_details_site_is_not_supported_cancel_button">Annuller</string>
    <!-- Text for request support button indicating that cookie banner reduction is not supported for the current site, this is shown as part of the cookie banner details view. -->
    <string name="cookie_banner_handling_details_site_is_not_supported_request_support_button_2">Send anmodning</string>
    <!-- Text for title indicating that cookie banner reduction is not supported for the current site, this is shown as part of the cookie banner details view. -->
    <string name="cookie_banner_handling_details_site_is_not_supported_title_2">Anmod om understøttelse af dette websted?</string>
    <!-- Label for the snackBar, after the user reports with success a website where cookie banner reducer did not work -->
    <string name="cookie_banner_handling_report_site_snack_bar_text_2">Anmodning sendt</string>
    <!-- Text for indicating cookie banner handling is on this site, this is shown as part of the protections panel with the tracking protection toggle -->
    <string name="reduce_cookie_banner_on_for_site">Slået til for dette websted</string>
    <!-- Text for indicating that a request for unsupported site was sent to Nimbus (it's a Mozilla library for experiments), this is shown as part of the protections panel with the tracking protection toggle -->
    <string name="reduce_cookie_banner_unsupported_site_request_submitted_2">Anmodning om understøttelse sendt</string>
    <!-- Text for indicating cookie banner handling is currently not supported for this site, this is shown as part of the protections panel with the tracking protection toggle -->
    <string name="reduce_cookie_banner_unsupported_site">Webstedet understøttes ikke i øjeblikket</string>
    <!-- Title text for a detail explanation indicating cookie banner handling is on this site, this is shown as part of the cookie banner panel in the toolbar. The first parameter is a shortened URL of the current site-->
    <string name="reduce_cookie_banner_details_panel_title_on_for_site_1">Slå blokering af cookie-bannere til for %1$s?</string>

    <!-- Title text for a detail explanation indicating cookie banner handling is off this site, this is shown as part of the cookie banner panel in the toolbar. The first parameter is a shortened URL of the current site-->
    <string name="reduce_cookie_banner_details_panel_title_off_for_site_1">Slå blokering af cookie-bannere fra for %1$s?</string>
    <!-- Title text for a detail explanation indicating cookie banner reducer didn't work for the current site, this is shown as part of the cookie banner panel in the toolbar. The first parameter is the application name-->
    <string name="reduce_cookie_banner_details_panel_title_unsupported_site_request_2">%1$s kan ikke afvise cookie-anmodninger automatisk på dette websted. Du kan sende en anmodning om understøttelse af dette websted i fremtiden.</string>

    <!-- Long text for a detail explanation indicating what will happen if cookie banner handling is off for a site, this is shown as part of the cookie banner panel in the toolbar. The first parameter is the application name -->
    <string name="reduce_cookie_banner_details_panel_description_off_for_site_1">Slå funktionen fra - og %1$s vil rydde cookies og genindlæse webstedet. Dette kan logge dig ud eller tømme indkøbskurve.</string>
    <!-- Long text for a detail explanation indicating what will happen if cookie banner handling is on for a site, this is shown as part of the cookie banner panel in the toolbar. The first parameter is the application name -->
    <string name="reduce_cookie_banner_details_panel_description_on_for_site_3">Slå funktionen til - og %1$s vil forsøge at afvise cookie-bannere automatisk på dette websted.</string>

    <!--Title for the cookie banner re-engagement CFR, the placeholder is replaced with app name -->
    <string name="cookie_banner_cfr_title">%1$s har lige afvist cookies for dig</string>
    <!--Message for the cookie banner re-engagement CFR -->
    <string name="cookie_banner_cfr_message">Færre distraktioner og færre cookies, der sporer dig på dette websted.</string>

    <!-- Description of the preference to enable "HTTPS-Only" mode. -->
    <string name="preferences_https_only_summary">Forsøger automatisk at oprette forbindelse til websteder ved hjælp af krypteringsprotokollen HTTPS for øget sikkerhed.</string>
    <!-- Summary of https only preference if https only is set to off -->
    <string name="preferences_https_only_off">Fra</string>
    <!-- Summary of https only preference if https only is set to on in all tabs -->
    <string name="preferences_https_only_on_all">Aktiveret i alle faneblade</string>
    <!-- Summary of https only preference if https only is set to on in private tabs only -->
    <string name="preferences_https_only_on_private">Aktiveret i private faneblade</string>
    <!-- Text displayed that links to website containing documentation about "HTTPS-Only" mode -->
    <string name="preferences_http_only_learn_more">Læs mere</string>
    <!-- Option for the https only setting -->
    <string name="preferences_https_only_in_all_tabs">Aktiver i alle faneblade</string>
    <!-- Option for the https only setting -->
    <string name="preferences_https_only_in_private_tabs">Aktiver kun i private faneblade</string>
    <!-- Title shown in the error page for when trying to access a http website while https only mode is enabled. -->
    <string name="errorpage_httpsonly_title">Sikkert websted er ikke tilgængeligt</string>
    <!-- Message shown in the error page for when trying to access a http website while https only mode is enabled. The message has two paragraphs. This is the first. -->
    <string name="errorpage_httpsonly_message_title">Sandsynligvis understøtter webstedet simpelthen ikke HTTPS.</string>
    <!-- Message shown in the error page for when trying to access a http website while https only mode is enabled. The message has two paragraphs. This is the second. -->
    <string name="errorpage_httpsonly_message_summary">Det er også muligt, at en ondsindet aktør er involveret. Hvis du fortsætter til webstedet, bør du ikke afgive nogen følsomme oplysninger. Hvis du fortsætter, vil kun-HTTPS blive slået midlertidigt fra for dette websted.</string>
    <!-- Preference for accessibility -->
    <string name="preferences_accessibility">Tilgængelighed</string>
    <!-- Preference to override the Mozilla account server -->
    <string name="preferences_override_account_server">Selvvalgt Mozilla-kontoserver</string>
    <!-- Preference to override the Sync token server -->
    <string name="preferences_override_sync_tokenserver">Selvvalgt synkroniseringsserver</string>
    <!-- Toast shown after updating the Mozilla account/Sync server override preferences -->
    <string name="toast_override_account_sync_server_done">Mozilla-konto/Sync-server ændret. Afslutter applikationen for at anvende ændringerne…</string>
    <!-- Preference category for account information -->
    <string name="preferences_category_account">Konto</string>
    <!-- Preference for changing where the toolbar is positioned -->
    <string name="preferences_toolbar">Værktøjslinje</string>
    <!-- Preference for changing default theme to dark or light mode -->
    <string name="preferences_theme">Tema</string>
    <!-- Preference for customizing the home screen -->
    <string name="preferences_home_2">Startside</string>
    <!-- Preference for gestures based actions -->
    <string name="preferences_gestures">Bevægelser</string>
    <!-- Preference for settings related to visual options -->
    <string name="preferences_customize">Tilpas</string>
    <!-- Preference description for banner about signing in -->
    <string name="preferences_sign_in_description_2">Log ind for at synkronisere dine faneblade, bogmærker, adgangskoder med mere.</string>
    <!-- Preference shown instead of account display name while account profile information isn't available yet. -->
    <string name="preferences_account_default_name_2">Mozilla-konto</string>
    <!-- Preference text for account title when there was an error syncing FxA -->
    <string name="preferences_account_sync_error">Opret forbindelse igen for at fortsætte synkronisering</string>
    <!-- Preference for language -->
    <string name="preferences_language">Sprog</string>
    <!-- Preference for translation -->
<<<<<<< HEAD
    <string name="preferences_translation">Oversættelse</string>
=======
    <string name="preferences_translation" moz:removedIn="127" tools:ignore="UnusedResources">Oversættelse</string>
    <!-- Preference for translations -->
    <string name="preferences_translations">Oversættelser</string>
>>>>>>> 7fda8002
    <!-- Preference for data choices -->
    <string name="preferences_data_choices">Valg for data</string>
    <!-- Preference for data collection -->
    <string name="preferences_data_collection">Indsamling af data</string>
    <!-- Preference for developers -->
    <string name="preferences_remote_debugging">Fjern-debugging via USB</string>
    <!-- Preference title for switch preference to show search suggestions -->
    <string name="preferences_show_search_suggestions">Vis søgeforslag</string>
    <!-- Preference title for switch preference to show voice search button -->
    <string name="preferences_show_voice_search">Vis stemme-søgning</string>
    <!-- Preference title for switch preference to show search suggestions also in private mode -->
    <string name="preferences_show_search_suggestions_in_private">Vis i private sessioner</string>
    <!-- Preference title for switch preference to show a clipboard suggestion when searching -->
    <string name="preferences_show_clipboard_suggestions">Vis forslag fra udklipsholder</string>
    <!-- Preference title for switch preference to suggest browsing history when searching -->
    <string name="preferences_search_browsing_history">Søg i browserhistorik</string>
    <!-- Preference title for switch preference to suggest bookmarks when searching -->
    <string name="preferences_search_bookmarks">Søg i bogmærker</string>
    <!-- Preference title for switch preference to suggest synced tabs when searching -->
    <string name="preferences_search_synced_tabs">Søg i synkroniserede faneblade</string>
    <!-- Preference for account settings -->
    <string name="preferences_account_settings">Kontoindstillinger</string>
    <!-- Preference for enabling url autocomplete-->
    <string name="preferences_enable_autocomplete_urls">Autofuldfør adresser</string>
    <!-- Preference title for switch preference to show sponsored Firefox Suggest search suggestions -->
    <string name="preferences_show_sponsored_suggestions">Forslag fra sponsorer</string>
    <!-- Summary for preference to show sponsored Firefox Suggest search suggestions.
         The first parameter is the name of the application. -->
    <string name="preferences_show_sponsored_suggestions_summary">Støt %1$s med lejlighedsvise sponsorerede forslag</string>
    <!-- Preference title for switch preference to show Firefox Suggest search suggestions for web content.
         The first parameter is the name of the application. -->
    <string name="preferences_show_nonsponsored_suggestions">Forslag fra  %1$s</string>
    <!-- Summary for preference to show Firefox Suggest search suggestions for web content -->
    <string name="preferences_show_nonsponsored_suggestions_summary">Få forslag fra nettet relateret til din søgning</string>
    <!-- Preference for open links in third party apps -->
    <string name="preferences_open_links_in_apps">Åbn links i apps</string>
    <!-- Preference for open links in third party apps always open in apps option -->
    <string name="preferences_open_links_in_apps_always">Altid</string>
    <!-- Preference for open links in third party apps ask before opening option -->
    <string name="preferences_open_links_in_apps_ask">Spørg inden åbning</string>
    <!-- Preference for open links in third party apps never open in apps option -->
    <string name="preferences_open_links_in_apps_never">Aldrig</string>
    <!-- Preference for open download with an external download manager app -->
    <string name="preferences_external_download_manager">Ekstern håndtering af filhentning</string>
    <!-- Preference for enabling gecko engine logs -->
    <string name="preferences_enable_gecko_logs">Aktiver Gecko-logfiler</string>
    <!-- Message to indicate users that we are quitting the application to apply the changes -->
    <string name="quit_application">Afslutter appen for at anvende ændringerne…</string>

    <!-- Preference for add_ons -->
    <string name="preferences_addons" moz:removedIn="126" tools:ignore="UnusedResources">Tilføjelser</string>

    <!-- Preference for extensions -->
    <string name="preferences_extensions">Udvidelser</string>
    <!-- Preference for installing a local add-on -->
    <string name="preferences_install_local_addon" moz:removedIn="126" tools:ignore="UnusedResources">Installer tilføjelse fra fil</string>
    <!-- Preference for installing a local extension -->
    <string name="preferences_install_local_extension">Installer udvidelse fra fil</string>
    <!-- Preference for notifications -->
    <string name="preferences_notifications">Meddelelser</string>

    <!-- Summary for notification preference indicating notifications are allowed -->
    <string name="notifications_allowed_summary">Tilladt</string>
    <!-- Summary for notification preference indicating notifications are not allowed -->
    <string name="notifications_not_allowed_summary">Ikke tilladt</string>

    <!-- Add-on Permissions -->
    <!-- The title of the required permissions section from addon's permissions screen -->
    <string name="addons_permissions_heading_required" tools:ignore="UnusedResources">Påkrævede</string>
    <!-- The title of the optional permissions section from addon's permissions screen -->
    <string name="addons_permissions_heading_optional" tools:ignore="UnusedResources">Valgfrie</string>
<<<<<<< HEAD
    <!-- The title of the section with websites that have permissions granted from addon's permissions screen -->
    <string name="addons_permissions_heading_read_and_change_website_data" tools:ignore="UnusedResources">Læse og ændre webstedsdata</string>
    <!-- The description of the icon that can delete one of the websites displayed  -->
    <string name="addons_permissions_icon_description_delete_website" tools:ignore="UnusedResources">Slet websted</string>
=======
>>>>>>> 7fda8002
    <!-- The title of the origin permission option allowing a user to enable the extension to run on all sites -->
    <string name="addons_permissions_allow_for_all_sites" tools:ignore="UnusedResources">Tillad for alle websteder</string>
    <!-- The subtitle for the allow for all sites preference toggle -->
    <string name="addons_permissions_allow_for_all_sites_subtitle" tools:ignore="UnusedResources">Hvis du har tillid til denne udvidelse, kan du give den tilladelse på alle websteder.</string>

    <!-- Add-on Preferences -->
    <!-- Preference to customize the configured AMO (addons.mozilla.org) collection -->
    <string name="preferences_customize_amo_collection" moz:removedIn="126" tools:ignore="UnusedResources">Tilpasset tilføjelses-samling</string>
    <!-- Preference to customize the configured AMO (addons.mozilla.org) collection -->
    <string name="preferences_customize_extension_collection">Tilpasset udvidelses-samling</string>
    <!-- Button caption to confirm the add-on collection configuration -->
    <string name="customize_addon_collection_ok">OK</string>
    <!-- Button caption to abort the add-on collection configuration -->
    <string name="customize_addon_collection_cancel">Annuller</string>
    <!-- Hint displayed on input field for custom collection name -->
    <string name="customize_addon_collection_hint">Samlingens navn</string>
    <!-- Hint displayed on input field for custom collection user ID-->
    <string name="customize_addon_collection_user_hint">Samlingens ejer (Bruger-id)</string>
    <!-- Toast shown after confirming the custom add-on collection configuration -->
    <string name="toast_customize_addon_collection_done" moz:removedIn="126" tools:ignore="UnusedResources">Tilføjelses-samling ændret. Afslutter applikationen for at anvende ændringerne…</string>

    <!-- Toast shown after confirming the custom extension collection configuration -->
    <string name="toast_customize_extension_collection_done">Udvidelses-samling ændret. Afslutter applikationen for at anvende ændringerne…</string>

    <!-- Customize Home -->
    <!-- Header text for jumping back into the recent tab in customize the home screen -->
    <string name="customize_toggle_jump_back_in">Hop tilbage til</string>
    <!-- Title for the customize home screen section with recently saved bookmarks. -->
    <string name="customize_toggle_recent_bookmarks" moz:removedIn="127" tools:ignore="UnusedResources">Seneste bogmærker</string>
    <!-- Title for the customize home screen section with bookmarks. -->
    <string name="customize_toggle_bookmarks">Bogmærker</string>
    <!-- Title for the customize home screen section with recently visited. Recently visited is
    a section where users see a list of tabs that they have visited in the past few days -->
    <string name="customize_toggle_recently_visited">Besøgt for nylig</string>

    <!-- Title for the customize home screen section with Pocket. -->
    <string name="customize_toggle_pocket_2">Tankevækkende historier</string>
    <!-- Summary for the customize home screen section with Pocket. The first parameter is product name Pocket -->
    <string name="customize_toggle_pocket_summary">Artikler leveret af %s</string>
    <!-- Title for the customize home screen section with sponsored Pocket stories. -->
    <string name="customize_toggle_pocket_sponsored">Sponsorerede historier</string>
    <!-- Title for the opening wallpaper settings screen -->
    <string name="customize_wallpapers">Baggrunde</string>
    <!-- Title for the customize home screen section with sponsored shortcuts. -->
    <string name="customize_toggle_contile">Sponsorerede genveje</string>

    <!-- Wallpapers -->
    <!-- Content description for various wallpapers. The first parameter is the name of the wallpaper -->
    <string name="wallpapers_item_name_content_description">Baggrundselement: %1$s</string>
    <!-- Snackbar message for when wallpaper is selected -->
    <string name="wallpaper_updated_snackbar_message">Baggrund opdateret!</string>
    <!-- Snackbar label for action to view selected wallpaper -->
    <string name="wallpaper_updated_snackbar_action">Vis</string>
    <!-- Snackbar message for when wallpaper couldn't be downloaded -->
    <string name="wallpaper_download_error_snackbar_message">Kunne ikke hente baggrund</string>
    <!-- Snackbar label for action to retry downloading the wallpaper -->
    <string name="wallpaper_download_error_snackbar_action">Prøv igen</string>
    <!-- Snackbar message for when wallpaper couldn't be selected because of the disk error -->
    <string name="wallpaper_select_error_snackbar_message">Kunne ikke ændre baggrund</string>
    <!-- Text displayed that links to website containing documentation about the "Limited Edition" wallpapers. -->
    <string name="wallpaper_learn_more">Læs mere</string>

    <!-- Text for classic wallpapers title. The first parameter is the Firefox name. -->
    <string name="wallpaper_classic_title">Klassisk %s</string>
    <!-- Text for artist series wallpapers title. "Artist series" represents a collection of artist collaborated wallpapers. -->
    <string name="wallpaper_artist_series_title">Kunstnerserie</string>
    <!-- Description text for the artist series wallpapers with learn more link. The first parameter is the learn more string defined in wallpaper_learn_more. "Independent voices" is the name of the wallpaper collection -->
    <string name="wallpaper_artist_series_description_with_learn_more">Kollektionen &quot;Uafhængige stemmer&quot;. %s</string>
    <!-- Description text for the artist series wallpapers. "Independent voices" is the name of the wallpaper collection -->
    <string name="wallpaper_artist_series_description">Kollektionen &quot;Uafhængige stemmer&quot;.</string>
    <!-- Wallpaper onboarding dialog header text. -->
    <string name="wallpapers_onboarding_dialog_title_text">Tilføj lidt farve</string>
    <!-- Wallpaper onboarding dialog body text. -->
    <string name="wallpapers_onboarding_dialog_body_text">Vælg en baggrund, der taler til dig.</string>
    <!-- Wallpaper onboarding dialog learn more button text. The button navigates to the wallpaper settings screen. -->
    <string name="wallpapers_onboarding_dialog_explore_more_button_text">Udforsk flere baggrunde</string>

    <!-- Add-ons general availability nimbus message-->
    <!-- Title of the Nimbus message for add-ons general availability-->
    <string name="addon_ga_message_title" moz:removedIn="126" tools:ignore="UnusedResources">Nye tilføjelser tilgængelige nu</string>
    <!-- Title of the Nimbus message for extension general availability-->
    <string name="addon_ga_message_title_2" tools:ignore="UnusedResources">Nye udvidelser tilgængelige nu</string>
    <!-- Body of the Nimbus message for add-ons general availability. 'Firefox' intentionally hardcoded here-->
    <string name="addon_ga_message_body" tools:ignore="UnusedResources">Se mere end 100 nye udvidelser, der giver dig mulighed for at tilpasse Firefox.</string>
    <!-- Button text of the Nimbus message for add-ons general availability. -->
    <string name="addon_ga_message_button" moz:removedIn="126" tools:ignore="UnusedResources">Udforsk tilføjelser</string>

    <!-- Button text of the Nimbus message for extensions general availability. -->
    <string name="addon_ga_message_button_2" tools:ignore="UnusedResources">Udforsk udvidelser</string>

    <!-- Extension process crash dialog to user -->
    <!-- Title of a dialog shown to the user when enough errors have occurred with addons and they need to be temporarily disabled -->
    <string name="addon_process_crash_dialog_title" moz:removedIn="126" tools:ignore="UnusedResources">Tilføjelser er midlertidigt deaktiveret</string>
    <!-- Title of the extension crash dialog shown to the user when enough errors have occurred with extensions and they need to be temporarily disabled -->
    <string name="extension_process_crash_dialog_title">Udvidelser er midlertidigt deaktiveret</string>
    <!-- The first parameter is the application name. This is a message shown to the user when too many errors have occurred with the addons process and they have been disabled. The user can decide if they would like to continue trying to start add-ons or if they'd rather continue without them. -->
    <string name="addon_process_crash_dialog_message" moz:removedIn="126" tools:ignore="UnusedResources">En eller flere tilføjelser holdt op med at virke, hvilket gjorde dit system ustabilt. %1$s prøvede uden held at genstarte tilføjelsen/tilføjelserne.\n\nTilføjelser bliver ikke genstartet under den nuværende session.\n\nFjernelse eller deaktivering af tilføjelser kan løse dette problem.</string>
    <!-- This is a message shown to the user when too many errors have occurred with the extensions process and they have been disabled.
    The user can decide if they would like to continue trying to start extensions or if they'd rather continue without them.
    The first parameter is the application name. -->
    <string name="extension_process_crash_dialog_message">En eller flere udvidelser holdt op med at virke, hvilket gjorde dit system ustabilt. %1$s prøvede uden held at genstarte udvidelsen/udvidelserne.\n\nUdvidelser bliver ikke genstartet under den nuværende session.\n\nFjernelse eller deaktivering af udvidelser kan løse dette problem.</string>
    <!-- This will cause the add-ons to try restarting but the dialog will reappear if it is unsuccessful again -->
    <string name="addon_process_crash_dialog_retry_button_text" moz:removedIn="126" tools:ignore="UnusedResources">Prøv at genstarte tilføjelser</string>
    <!-- Button text on the extension crash dialog to prompt the user to try restarting the extensions but the dialog will reappear if it is unsuccessful again -->
    <string name="extension_process_crash_dialog_retry_button_text" tools:ignore="UnusedResources">Prøv at genstarte udvidelser</string>
    <!-- The user will continue with all add-ons disabled -->
    <string name="addon_process_crash_dialog_disable_addons_button_text" moz:removedIn="126" tools:ignore="UnusedResources">Fortsæt med tilføjelser deaktiveret</string>

    <!-- Button text on the extension crash dialog to prompt the user to continue with all extensions disabled. -->
    <string name="extension_process_crash_dialog_disable_extensions_button_text">Fortsæt med udvidelser deaktiveret</string>

    <!-- Account Preferences -->
    <!-- Preference for managing your account via accounts.firefox.com -->
    <string name="preferences_manage_account">Håndter konto</string>
    <!-- Summary of the preference for managing your account via accounts.firefox.com. -->
    <string name="preferences_manage_account_summary">Skift din adgangskode, håndter indsamling af data eller slet din konto</string>
    <!-- Preference for triggering sync -->
    <string name="preferences_sync_now">Synkroniser nu</string>
    <!-- Preference category for sync -->
    <string name="preferences_sync_category">Vælg, hvad der skal synkroniseres</string>
    <!-- Preference for syncing history -->
    <string name="preferences_sync_history">Historik</string>
    <!-- Preference for syncing bookmarks -->
    <string name="preferences_sync_bookmarks">Bogmærker</string>
    <!-- Preference for syncing passwords -->
    <string name="preferences_sync_logins_2">Adgangskoder</string>
    <!-- Preference for syncing tabs -->
    <string name="preferences_sync_tabs_2">Åbne faneblade</string>
    <!-- Preference for signing out -->
    <string name="preferences_sign_out">Log ud</string>
    <!-- Preference displays and allows changing current FxA device name -->
    <string name="preferences_sync_device_name">Enhedsnavn</string>
    <!-- Text shown when user enters empty device name -->
    <string name="empty_device_name_error">Enhedsnavnet kan ikke være tomt.</string>
    <!-- Label indicating that sync is in progress -->
    <string name="sync_syncing_in_progress">Synkroniserer…</string>
    <!-- Label summary indicating that sync failed. The first parameter is the date stamp showing last time it succeeded -->
    <string name="sync_failed_summary">Synkronisering mislykkedes. Lykkedes sidst: %s</string>
    <!-- Label summary showing never synced -->
    <string name="sync_failed_never_synced_summary">Synkronisering mislykkedes. Seneste synkronisering: aldrig</string>
    <!-- Label summary the date we last synced. The first parameter is date stamp showing last time synced -->
    <string name="sync_last_synced_summary">Sidst synkroniseret: %s</string>
    <!-- Label summary showing never synced -->
    <string name="sync_never_synced_summary">Sidst synkroniseret: aldrig</string>

    <!-- Text for displaying the default device name.
        The first parameter is the application name, the second is the device manufacturer name
        and the third is the device model. -->
    <string name="default_device_name_2">%1$s på %2$s %3$s</string>

    <!-- Preference for syncing payment methods -->
    <string name="preferences_sync_credit_cards_2">Betalingsmetoder</string>
    <!-- Preference for syncing addresses -->
    <string name="preferences_sync_address">Adresser</string>

    <!-- Send Tab -->
    <!-- Name of the "receive tabs" notification channel. Displayed in the "App notifications" system settings for the app -->
    <string name="fxa_received_tab_channel_name">Modtagne faneblade</string>
    <!-- Description of the "receive tabs" notification channel. Displayed in the "App notifications" system settings for the app -->
    <string name="fxa_received_tab_channel_description">Meddelelser for faneblade modtaget fra andre Firefox-enheder.</string>
    <!--  The body for these is the URL of the tab received  -->
    <string name="fxa_tab_received_notification_name">Modtaget faneblad</string>
    <!-- %s is the device name -->
    <string name="fxa_tab_received_from_notification_name">Faneblad fra %s</string>

    <!-- Close Synced Tabs -->
    <!-- The title for a notification shown when the user closes tabs that are currently
    open on this device from another device that's signed in to the same Mozilla account.
    %1$s is a placeholder for the app name; %2$d is the number of tabs closed.  -->
    <string name="fxa_tabs_closed_notification_title">%1$s-faneblade lukket: %2$d</string>
    <!-- The body for a "closed synced tabs" notification. -->
    <string name="fxa_tabs_closed_text">Vis nyligt lukkede faneblade</string>

    <!-- Advanced Preferences -->
    <!-- Preference for tracking protection exceptions -->
    <string name="preferences_tracking_protection_exceptions">Undtagelser</string>
    <!-- Button in Exceptions Preference to turn on tracking protection for all sites (remove all exceptions) -->
    <string name="preferences_tracking_protection_exceptions_turn_on_for_all">Slå til for alle websteder</string>
    <!-- Text displayed when there are no exceptions -->
    <string name="exceptions_empty_message_description">Undtagelser giver dig mulighed for at deaktivere beskyttelse mod sporing for udvalgte websteder.</string>
    <!-- Text displayed when there are no exceptions, with learn more link that brings users to a tracking protection SUMO page -->
    <string name="exceptions_empty_message_learn_more_link">Læs mere</string>

    <!-- Preference switch for usage and technical data collection -->
    <string name="preference_usage_data">Brug og tekniske data</string>
    <!-- Preference description for usage and technical data collection -->
    <string name="preferences_usage_data_description">Deler information om ydelse, brug, hardware og tilpasninger i din browser med Mozilla for at hjælpe os med at forbedre %1$s</string>
    <!-- Preference switch for marketing data collection -->
    <string name="preferences_marketing_data">Markedsføringsdata</string>
    <!-- Preference description for marketing data collection -->
    <string name="preferences_marketing_data_description2">Deler grundlæggende data for anvendelse med Adjust, vores samarbejdspartner inden for markedsføring.</string>
    <!-- Title for studies preferences -->
    <string name="preference_experiments_2">Undersøgelser</string>
    <!-- Summary for studies preferences -->
    <string name="preference_experiments_summary_2">Tillad at Mozilla installerer og afvikler undersøgelser</string>

    <!-- Turn On Sync Preferences -->
    <!-- Header of the Sync and save your data preference view -->
    <string name="preferences_sync_2">Synkroniser og gem dine data</string>
    <!-- Preference for reconnecting to FxA sync -->
    <string name="preferences_sync_sign_in_to_reconnect">Log ind for at genoprette forbindelse</string>
    <!-- Preference for removing FxA account -->
    <string name="preferences_sync_remove_account">Fjern konto</string>

    <!-- Pairing Feature strings -->
    <!-- Instructions on how to access pairing -->
    <string name="pair_instructions_2"><![CDATA[Skan OR-koden vist på <b>firefox.com/pair</b>]]></string>

    <!-- Toolbar Preferences -->
    <!-- Preference for using top toolbar -->
    <string name="preference_top_toolbar">Top</string>
    <!-- Preference for using bottom toolbar -->
    <string name="preference_bottom_toolbar">Bund</string>

    <!-- Theme Preferences -->
    <!-- Preference for using light theme -->
    <string name="preference_light_theme">Lys</string>
    <!-- Preference for using dark theme -->
    <string name="preference_dark_theme">Mørk</string>
    <!-- Preference for using using dark or light theme automatically set by battery -->
    <string name="preference_auto_battery_theme">Indstil med strømstyring</string>
    <!-- Preference for using following device theme -->
    <string name="preference_follow_device_theme">Samme som enhedens tema</string>

    <!-- Gestures Preferences-->
    <!-- Preferences for using pull to refresh in a webpage -->
    <string name="preference_gestures_website_pull_to_refresh">Træk for at genindlæse</string>
    <!-- Preference for using the dynamic toolbar -->
    <string name="preference_gestures_dynamic_toolbar">Scroll for at skjule værktøjslinje</string>
    <!-- Preference for switching tabs by swiping horizontally on the toolbar -->
    <string name="preference_gestures_swipe_toolbar_switch_tabs">Stryg værktøjslinje sidelæns for at skifte faneblade</string>
    <!-- Preference for showing the opened tabs by swiping up on the toolbar-->
    <string name="preference_gestures_swipe_toolbar_show_tabs">Stryg værktøjslinje op for at åbne faneblade</string>

    <!-- Library -->
    <!-- Option in Library to open Downloads page -->
    <string name="library_downloads">Filhentninger</string>
    <!-- Option in library to open Bookmarks page -->
    <string name="library_bookmarks">Bogmærker</string>
    <!-- Option in library to open Desktop Bookmarks root page -->
    <string name="library_desktop_bookmarks_root">Bogmærker fra din computer</string>
    <!-- Option in library to open Desktop Bookmarks "menu" page -->
    <string name="library_desktop_bookmarks_menu">Bogmærke-menu</string>
    <!-- Option in library to open Desktop Bookmarks "toolbar" page -->
    <string name="library_desktop_bookmarks_toolbar">Bogmærkelinje</string>
    <!-- Option in library to open Desktop Bookmarks "unfiled" page -->
    <string name="library_desktop_bookmarks_unfiled">Andre bogmærker</string>
    <!-- Option in Library to open History page -->
    <string name="library_history">Historik</string>
    <!-- Option in Library to open a new tab -->
    <string name="library_new_tab">Nyt faneblad</string>

    <!-- Settings Page Title -->
    <string name="settings_title">Indstillinger</string>
    <!-- Content description (not visible, for screen readers etc.): "Close button for library settings" -->
    <string name="content_description_close_button">Luk</string>

    <!-- Title to show in alert when a lot of tabs are to be opened
    %d is a placeholder for the number of tabs that will be opened -->
    <string name="open_all_warning_title">Åbn %d faneblade?</string>
    <!-- Message to warn users that a large number of tabs will be opened
    %s will be replaced by app name. -->
    <string name="open_all_warning_message">Åbning af så mange faneblade kan gøre %s langsommere, mens siderne indlæses. Er du sikker på, at du vil fortsætte?</string>
    <!-- Dialog button text for confirming open all tabs -->
    <string name="open_all_warning_confirm">Åbn faneblade</string>
    <!-- Dialog button text for canceling open all tabs -->
    <string name="open_all_warning_cancel">Annuller</string>

    <!-- Text to show users they have one page in the history group section of the History fragment.
    %d is a placeholder for the number of pages in the group. -->
    <string name="history_search_group_site_1">%d side</string>

    <!-- Text to show users they have multiple pages in the history group section of the History fragment.
    %d is a placeholder for the number of pages in the group. -->
    <string name="history_search_group_sites_1">%d sider</string>

    <!-- Option in library for Recently Closed Tabs -->
    <string name="library_recently_closed_tabs">Nyligt lukkede faneblade</string>
    <!-- Option in library to open Recently Closed Tabs page -->
    <string name="recently_closed_show_full_history">Vis hele historikken</string>
    <!-- Text to show users they have multiple tabs saved in the Recently Closed Tabs section of history.
    %d is a placeholder for the number of tabs selected. -->
    <string name="recently_closed_tabs">%d faneblade</string>
    <!-- Text to show users they have one tab saved in the Recently Closed Tabs section of history.
    %d is a placeholder for the number of tabs selected. -->
    <string name="recently_closed_tab">%d faneblad</string>
    <!-- Recently closed tabs screen message when there are no recently closed tabs -->
    <string name="recently_closed_empty_message">Ingen nyligt lukkede faneblade her</string>

    <!-- Tab Management -->
    <!-- Title of preference for tabs management -->
    <string name="preferences_tabs">Faneblade</string>
    <!-- Title of preference that allows a user to specify the tab view -->
    <string name="preferences_tab_view">Fanebladsvisning</string>
    <!-- Option for a list tab view -->
    <string name="tab_view_list">Liste</string>
    <!-- Option for a grid tab view -->
    <string name="tab_view_grid">Gitter</string>
    <!-- Title of preference that allows a user to auto close tabs after a specified amount of time -->
    <string name="preferences_close_tabs">Luk faneblade</string>
    <!-- Option for auto closing tabs that will never auto close tabs, always allows user to manually close tabs -->
    <string name="close_tabs_manually">Manuelt</string>
    <!-- Option for auto closing tabs that will auto close tabs after one day -->
    <string name="close_tabs_after_one_day">Efter en dag</string>
    <!-- Option for auto closing tabs that will auto close tabs after one week -->
    <string name="close_tabs_after_one_week">Efter en uge</string>
    <!-- Option for auto closing tabs that will auto close tabs after one month -->
    <string name="close_tabs_after_one_month">Efter en måned</string>

    <!-- Title of preference that allows a user to specify the auto-close settings for open tabs -->
    <string name="preference_auto_close_tabs" tools:ignore="UnusedResources">Luk automatisk åbne faneblade</string>

    <!-- Opening screen -->
    <!-- Title of a preference that allows a user to choose what screen to show after opening the app -->
    <string name="preferences_opening_screen">Åbningsskærm</string>
    <!-- Option for always opening the homepage when re-opening the app -->
    <string name="opening_screen_homepage">Startside</string>
    <!-- Option for always opening the user's last-open tab when re-opening the app -->
    <string name="opening_screen_last_tab">Seneste faneblad</string>
    <!-- Option for always opening the homepage when re-opening the app after four hours of inactivity -->
    <string name="opening_screen_after_four_hours_of_inactivity">Startside efter fire timers inaktivitet</string>
    <!-- Summary for tabs preference when auto closing tabs setting is set to manual close-->
    <string name="close_tabs_manually_summary">Luk manuelt</string>
    <!-- Summary for tabs preference when auto closing tabs setting is set to auto close tabs after one day-->
    <string name="close_tabs_after_one_day_summary">Luk efter en dag</string>
    <!-- Summary for tabs preference when auto closing tabs setting is set to auto close tabs after one week-->
    <string name="close_tabs_after_one_week_summary">Luk efter en uge</string>
    <!-- Summary for tabs preference when auto closing tabs setting is set to auto close tabs after one month-->
    <string name="close_tabs_after_one_month_summary">Luk efter en måned</string>

    <!-- Summary for homepage preference indicating always opening the homepage when re-opening the app -->
    <string name="opening_screen_homepage_summary">Åbn på startside</string>
    <!-- Summary for homepage preference indicating always opening the last-open tab when re-opening the app -->
    <string name="opening_screen_last_tab_summary">Åbn på seneste faneblad</string>
    <!-- Summary for homepage preference indicating opening the homepage when re-opening the app after four hours of inactivity -->
    <string name="opening_screen_after_four_hours_of_inactivity_summary">Åbn på startside efter fire timers inaktivitet</string>

    <!-- Inactive tabs -->
    <!-- Category header of a preference that allows a user to enable or disable the inactive tabs feature -->
    <string name="preferences_inactive_tabs">Flyt gamle faneblade til afsnittet Inaktive faneblade</string>
    <!-- Title of inactive tabs preference -->
    <string name="preferences_inactive_tabs_title">Faneblade, du ikke har set i to uger, flyttes til afsnittet Inaktive faneblade.</string>

    <!-- Studies -->
    <!-- Title of the remove studies button -->
    <string name="studies_remove">Fjern</string>
    <!-- Title of the active section on the studies list -->
    <string name="studies_active">Aktive</string>
    <!-- Description for studies, it indicates why Firefox use studies. The first parameter is the name of the application. -->
    <string name="studies_description_2">%1$s kan installere og afvikle undersøgelser fra tid til anden.</string>
    <!-- Learn more link for studies, links to an article for more information about studies. -->
    <string name="studies_learn_more">Læs mere</string>
    <!-- Dialog message shown after removing a study -->
    <string name="studies_restart_app">Appen afsluttes for at anvende ændringerne</string>
    <!-- Dialog button to confirm the removing a study. -->
    <string name="studies_restart_dialog_ok">OK</string>
    <!-- Dialog button text for canceling removing a study. -->
    <string name="studies_restart_dialog_cancel">Annuller</string>

    <!-- Toast shown after turning on/off studies preferences -->
    <string name="studies_toast_quit_application" tools:ignore="UnusedResources">Afslutter appen for at anvende ændringerne…</string>

    <!-- Sessions -->
    <!-- Title for the list of tabs -->
    <string name="tab_header_label">Åbn faneblade</string>
    <!-- Title for the list of tabs in the current private session -->
    <string name="tabs_header_private_tabs_title">Private faneblade</string>
    <!-- Title for the list of tabs in the synced tabs -->
    <string name="tabs_header_synced_tabs_title">Synkroniserede faneblade</string>
    <!-- Content description (not visible, for screen readers etc.): Add tab button. Adds a news tab when pressed -->
    <string name="add_tab">Tilføj faneblad</string>
    <!-- Content description (not visible, for screen readers etc.): Add tab button. Adds a news tab when pressed -->
    <string name="add_private_tab">Tilføj privat faneblad</string>
    <!-- Text for the new tab button to indicate adding a new private tab in the tab -->
    <string name="tab_drawer_fab_content">Privat</string>
    <!-- Text for the new tab button to indicate syncing command on the synced tabs page -->
    <string name="tab_drawer_fab_sync">Synkroniser</string>
    <!-- Text shown in the menu for sharing all tabs -->
    <string name="tab_tray_menu_item_share">Del alle faneblade</string>
    <!-- Text shown in the menu to view recently closed tabs -->
    <string name="tab_tray_menu_recently_closed">Nyligt lukkede faneblade</string>
    <!-- Text shown in the tabs tray inactive tabs section -->
    <string name="tab_tray_inactive_recently_closed" tools:ignore="UnusedResources">Nyligt lukkede</string>
    <!-- Text shown in the menu to view account settings -->
    <string name="tab_tray_menu_account_settings">Kontoindstillinger</string>
    <!-- Text shown in the menu to view tab settings -->
    <string name="tab_tray_menu_tab_settings">Fanebladsindstillinger</string>
    <!-- Text shown in the menu for closing all tabs -->
    <string name="tab_tray_menu_item_close">Luk alle faneblade</string>
    <!-- Text shown in the multiselect menu for bookmarking selected tabs. -->
    <string name="tab_tray_multiselect_menu_item_bookmark">Bogmærk</string>
    <!-- Text shown in the multiselect menu for closing selected tabs. -->
    <string name="tab_tray_multiselect_menu_item_close">Luk</string>
    <!-- Content description for tabs tray multiselect share button -->
    <string name="tab_tray_multiselect_share_content_description">Del valgte faneblde</string>
    <!-- Content description for tabs tray multiselect menu -->
    <string name="tab_tray_multiselect_menu_content_description">Menu for valgte faneblade</string>
    <!-- Content description (not visible, for screen readers etc.): Removes tab from collection button. Removes the selected tab from collection when pressed -->
    <string name="remove_tab_from_collection">Fjern faneblad fra samling</string>
    <!-- Text for button to enter multiselect mode in tabs tray -->
    <string name="tabs_tray_select_tabs">Vælg faneblade</string>
    <!-- Content description (not visible, for screen readers etc.): Close tab button. Closes the current session when pressed -->
    <string name="close_tab">Luk faneblad</string>
    <!-- Content description (not visible, for screen readers etc.): Close tab <title> button. First parameter is tab title  -->
    <string name="close_tab_title">Luk faneblad %s</string>
    <!-- Content description (not visible, for screen readers etc.): Opens the open tabs menu when pressed -->
    <string name="open_tabs_menu">Åbn faneblads-menuen</string>
    <!-- Open tabs menu item to save tabs to collection -->
    <string name="tabs_menu_save_to_collection1">Gem faneblade til samling</string>
    <!-- Text for the menu button to delete a collection -->
    <string name="collection_delete">Slet samling</string>
    <!-- Text for the menu button to rename a collection -->
    <string name="collection_rename">Omdøb samling</string>
    <!-- Text for the button to open tabs of the selected collection -->
    <string name="collection_open_tabs">Åbn faneblade</string>
    <!-- Hint for adding name of a collection -->
    <string name="collection_name_hint">Samlingens navn</string>
    <!-- Text for the menu button to rename a top site -->
    <string name="rename_top_site">Omdøb</string>
    <!-- Text for the menu button to remove a top site -->
    <string name="remove_top_site">Fjern</string>

    <!-- Text for the menu button to delete a top site from history -->
    <string name="delete_from_history">Slet fra historik</string>
    <!-- Postfix for private WebApp titles, placeholder is replaced with app name -->
    <string name="pwa_site_controls_title_private">%1$s (Privat tilstand)</string>

    <!-- History -->
    <!-- Text for the button to search all history -->
    <string name="history_search_1">Indtast søgestrenge</string>
    <!-- Text for the button to clear all history -->
    <string name="history_delete_all">Slet historik</string>
    <!-- Text for the snackbar to confirm that multiple browsing history items has been deleted -->
    <string name="history_delete_multiple_items_snackbar">Historikken er ryddet</string>
    <!-- Text for the snackbar to confirm that a single browsing history item has been deleted. The first parameter is the shortened URL of the deleted history item. -->
    <string name="history_delete_single_item_snackbar">%1$s slettet</string>
    <!-- Context description text for the button to delete a single history item -->
    <string name="history_delete_item">Slet</string>
    <!-- History multi select title in app bar
    The first parameter is the number of bookmarks selected -->
    <string name="history_multi_select_title">%1$d valgt</string>
    <!-- Text for the header that groups the history for today -->
    <string name="history_today">I dag</string>
    <!-- Text for the header that groups the history for yesterday -->
    <string name="history_yesterday">I går</string>
    <!-- Text for the header that groups the history the past 7 days -->
    <string name="history_7_days">De seneste 7 dage</string>
    <!-- Text for the header that groups the history the past 30 days -->
    <string name="history_30_days">De seneste 30 dage</string>
    <!-- Text for the header that groups the history older than the last month -->
    <string name="history_older">Ældre</string>
    <!-- Text shown when no history exists -->
    <string name="history_empty_message">Ingen historik</string>

    <!-- Downloads -->
    <!-- Text for the snackbar to confirm that multiple downloads items have been removed -->
    <string name="download_delete_multiple_items_snackbar_1">Filhentninger fjernet</string>
    <!-- Text for the snackbar to confirm that a single download item has been removed. The first parameter is the name of the download item. -->
    <string name="download_delete_single_item_snackbar">Fjernede %1$s</string>
    <!-- Text shown when no download exists -->
    <string name="download_empty_message_1">Ingen hentede filer</string>
    <!-- History multi select title in app bar
    The first parameter is the number of downloads selected -->
    <string name="download_multi_select_title">%1$d valgt</string>


    <!-- Text for the button to remove a single download item -->
    <string name="download_delete_item_1">Fjern</string>


    <!-- Crashes -->
    <!-- Title text displayed on the tab crash page. This first parameter is the name of the application (For example: Fenix) -->
    <string name="tab_crash_title_2">%1$s kan ikke indlæse siden.</string>
    <!-- Send crash report checkbox text on the tab crash page -->
    <string name="tab_crash_send_report">Send fejlrapport til Mozilla</string>
    <!-- Close tab button text on the tab crash page -->
    <string name="tab_crash_close">Luk faneblad</string>
    <!-- Restore tab button text on the tab crash page -->
    <string name="tab_crash_restore">Gendan faneblad</string>

    <!-- Bookmarks -->
    <!-- Confirmation message for a dialog confirming if the user wants to delete the selected folder -->
    <string name="bookmark_delete_folder_confirmation_dialog">Er du sikker på, at du vil slette denne mappe?</string>
    <!-- Confirmation message for a dialog confirming if the user wants to delete multiple items including folders. Parameter will be replaced by app name. -->
    <string name="bookmark_delete_multiple_folders_confirmation_dialog">%s vil slette de valgte elementer.</string>
    <!-- Text for the cancel button on delete bookmark dialog -->
    <string name="bookmark_delete_negative">Annuller</string>
    <!-- Screen title for adding a bookmarks folder -->
    <string name="bookmark_add_folder">Tilføj mappe</string>
    <!-- Snackbar title shown after a bookmark has been created. -->
    <string name="bookmark_saved_snackbar">Bogmærke gemt!</string>
    <!-- Snackbar edit button shown after a bookmark has been created. -->
    <string name="edit_bookmark_snackbar_action">REDIGER</string>
    <!-- Bookmark overflow menu edit button -->
    <string name="bookmark_menu_edit_button">Rediger</string>
    <!-- Bookmark overflow menu copy button -->
    <string name="bookmark_menu_copy_button">Kopier</string>
    <!-- Bookmark overflow menu share button -->
    <string name="bookmark_menu_share_button">Del</string>
    <!-- Bookmark overflow menu open in new tab button -->
    <string name="bookmark_menu_open_in_new_tab_button">Åbn i nyt faneblad</string>
    <!-- Bookmark overflow menu open in private tab button -->
    <string name="bookmark_menu_open_in_private_tab_button">Åbn i privat faneblad</string>
    <!-- Bookmark overflow menu open all in tabs button -->
    <string name="bookmark_menu_open_all_in_tabs_button">Åbn alle i nye faneblade</string>
    <!-- Bookmark overflow menu open all in private tabs button -->
    <string name="bookmark_menu_open_all_in_private_tabs_button">Åbn alle i private faneblade</string>
    <!-- Bookmark overflow menu delete button -->
    <string name="bookmark_menu_delete_button">Slet</string>
    <!--Bookmark overflow menu save button -->
    <string name="bookmark_menu_save_button">Gem</string>
    <!-- Bookmark multi select title in app bar
     The first parameter is the number of bookmarks selected -->
    <string name="bookmarks_multi_select_title">%1$d valgt</string>
    <!-- Bookmark editing screen title -->
    <string name="edit_bookmark_fragment_title">Rediger bogmærke</string>
    <!-- Bookmark folder editing screen title -->
    <string name="edit_bookmark_folder_fragment_title">Rediger mappe</string>
    <!-- Bookmark sign in button message -->
    <string name="bookmark_sign_in_button">Log ind for at se synkroniserede bogmærker</string>
    <!-- Bookmark URL editing field label -->
    <string name="bookmark_url_label">URL</string>
    <!-- Bookmark FOLDER editing field label -->
    <string name="bookmark_folder_label">MAPPE</string>
    <!-- Bookmark NAME editing field label -->
    <string name="bookmark_name_label">NAVN</string>
    <!-- Bookmark add folder screen title -->
    <string name="bookmark_add_folder_fragment_label">Tilføj mappe</string>
    <!-- Bookmark select folder screen title -->
    <string name="bookmark_select_folder_fragment_label">Vælg mappe</string>
    <!-- Bookmark editing error missing title -->
    <string name="bookmark_empty_title_error">Skal have en titel</string>
    <!-- Bookmark editing error missing or improper URL -->
    <string name="bookmark_invalid_url_error">Ugyldig URL</string>
    <!-- Bookmark screen message for empty bookmarks folder -->
    <string name="bookmarks_empty_message">Ingen bogmærker</string>
    <!-- Bookmark snackbar message on deletion
     The first parameter is the host part of the URL of the bookmark deleted, if any -->
    <string name="bookmark_deletion_snackbar_message">%1$s blev slettet</string>
    <!-- Bookmark snackbar message on deleting multiple bookmarks not including folders-->
    <string name="bookmark_deletion_multiple_snackbar_message_2">Bogmærker slettet</string>
    <!-- Bookmark snackbar message on deleting multiple bookmarks including folders-->
    <string name="bookmark_deletion_multiple_snackbar_message_3">Sletter valgte mapper</string>
    <!-- Bookmark undo button for deletion snackbar action -->
    <string name="bookmark_undo_deletion">FORTRYD</string>

    <!-- Text for the button to search all bookmarks -->
    <string name="bookmark_search">Indtast søgestrenge</string>

    <!-- Site Permissions -->
    <!-- Button label that take the user to the Android App setting -->
    <string name="phone_feature_go_to_settings">Gå til indstillinger</string>
    <!-- Content description (not visible, for screen readers etc.): Quick settings sheet
        to give users access to site specific information / settings. For example:
        Secure settings status and a button to modify site permissions -->
    <string name="quick_settings_sheet">Oversigt over hurtige indstillinger</string>
    <!-- Label that indicates that this option it the recommended one -->
    <string name="phone_feature_recommended">Anbefalet</string>
    <!-- Button label for clearing all the information of site permissions-->
    <string name="clear_permissions">Ryd tilladelser</string>
    <!-- Text for the OK button on Clear permissions dialog -->
    <string name="clear_permissions_positive">OK</string>
    <!-- Text for the cancel button on Clear permissions dialog -->
    <string name="clear_permissions_negative">Annuller</string>
    <!-- Button label for clearing a site permission-->
    <string name="clear_permission">Ryd tilladelse</string>
    <!-- Text for the OK button on Clear permission dialog -->
    <string name="clear_permission_positive">OK</string>
    <!-- Text for the cancel button on Clear permission dialog -->
    <string name="clear_permission_negative">Annuller</string>
    <!-- Button label for clearing all the information on all sites-->
    <string name="clear_permissions_on_all_sites">Ryd tilladelser for alle websteder</string>
    <!-- Preference for altering video and audio autoplay for all websites -->
    <string name="preference_browser_feature_autoplay">Automatisk afspilning</string>
    <!-- Preference for altering the camera access for all websites -->
    <string name="preference_phone_feature_camera">Kamera</string>
    <!-- Preference for altering the microphone access for all websites -->
    <string name="preference_phone_feature_microphone">Mikrofon</string>
    <!-- Preference for altering the location access for all websites -->
    <string name="preference_phone_feature_location">Position</string>
    <!-- Preference for altering the notification access for all websites -->
    <string name="preference_phone_feature_notification">Meddelelser</string>
    <!-- Preference for altering the persistent storage access for all websites -->
    <string name="preference_phone_feature_persistent_storage">Vedvarende lager</string>
    <!-- Preference for altering the storage access setting for all websites -->
    <string name="preference_phone_feature_cross_origin_storage_access">Cookies på tværs af websteder</string>
    <!-- Preference for altering the EME access for all websites -->
    <string name="preference_phone_feature_media_key_system_access">DRM-kontrolleret indhold</string>
    <!-- Label that indicates that a permission must be asked always -->
    <string name="preference_option_phone_feature_ask_to_allow">Spørg om tilladelse</string>
    <!-- Label that indicates that a permission must be blocked -->
    <string name="preference_option_phone_feature_blocked">Blokeret</string>
    <!-- Label that indicates that a permission must be allowed -->
    <string name="preference_option_phone_feature_allowed">Tilladt</string>
    <!--Label that indicates a permission is by the Android OS-->
    <string name="phone_feature_blocked_by_android">Blokeret af Android</string>
    <!-- Preference for showing a list of websites that the default configurations won't apply to them -->
    <string name="preference_exceptions">Undtagelser</string>
    <!-- Summary of tracking protection preference if tracking protection is set to off -->
    <string name="tracking_protection_off">Fra</string>
    <!-- Summary of tracking protection preference if tracking protection is set to standard -->
    <string name="tracking_protection_standard">Standard</string>
    <!-- Summary of tracking protection preference if tracking protection is set to strict -->
    <string name="tracking_protection_strict">Striks</string>
    <!-- Summary of tracking protection preference if tracking protection is set to custom -->
    <string name="tracking_protection_custom">Tilpasset</string>
    <!-- Label for global setting that indicates that all video and audio autoplay is allowed -->
    <string name="preference_option_autoplay_allowed2">Tillad lyd og video</string>
    <!-- Label for site specific setting that indicates that all video and audio autoplay is allowed -->
    <string name="quick_setting_option_autoplay_allowed">Tillad lyd og video</string>
    <!-- Label that indicates that video and audio autoplay is only allowed over Wi-Fi -->
    <string name="preference_option_autoplay_allowed_wifi_only2">Bloker kun lyd og video via mobildata</string>
    <!-- Subtext that explains 'autoplay on Wi-Fi only' option -->
    <string name="preference_option_autoplay_allowed_wifi_subtext">Lyd og video afspilles kun via wi-fi</string>
    <!-- Label for global setting that indicates that video autoplay is allowed, but audio autoplay is blocked -->
    <string name="preference_option_autoplay_block_audio2">Bloker kun lyd</string>
    <!-- Label for site specific setting that indicates that video autoplay is allowed, but audio autoplay is blocked -->
    <string name="quick_setting_option_autoplay_block_audio">Bloker kun lyd</string>
    <!-- Label for global setting that indicates that all video and audio autoplay is blocked -->
    <string name="preference_option_autoplay_blocked3">Bloker lyd og video</string>
    <!-- Label for site specific setting that indicates that all video and audio autoplay is blocked -->
    <string name="quick_setting_option_autoplay_blocked">Bloker lyd og video</string>
    <!-- Summary of delete browsing data on quit preference if it is set to on -->
    <string name="delete_browsing_data_quit_on">Til</string>
    <!-- Summary of delete browsing data on quit preference if it is set to off -->
    <string name="delete_browsing_data_quit_off">Fra</string>

    <!-- Summary of studies preference if it is set to on -->
    <string name="studies_on">Til</string>
    <!-- Summary of studies data on quit preference if it is set to off -->
    <string name="studies_off">Fra</string>

    <!-- Collections -->
    <!-- Collections header on home fragment -->
    <string name="collections_header">Samlinger</string>
    <!-- Content description (not visible, for screen readers etc.): Opens the collection menu when pressed -->
    <string name="collection_menu_button_content_description">Samlings-menu</string>
    <!-- Label to describe what collections are to a new user without any collections -->
    <string name="no_collections_description2">Saml de ting, der betyder noget for dig.\nSaml relaterede søgninger, websteder og faneblade i grupper. Så kan du hurtigt finde dem igen.</string>
    <!-- Title for the "select tabs" step of the collection creator -->
    <string name="create_collection_select_tabs">Vælg faneblade</string>
    <!-- Title for the "select collection" step of the collection creator -->
    <string name="create_collection_select_collection">Vælg samling</string>
    <!-- Title for the "name collection" step of the collection creator -->
    <string name="create_collection_name_collection">Navngiv samling</string>
    <!-- Button to add new collection for the "select collection" step of the collection creator -->
    <string name="create_collection_add_new_collection">Tilføj ny samling</string>
    <!-- Button to select all tabs in the "select tabs" step of the collection creator -->
    <string name="create_collection_select_all">Vælg alle</string>
    <!-- Button to deselect all tabs in the "select tabs" step of the collection creator -->
    <string name="create_collection_deselect_all">Fravælg alle</string>
    <!-- Text to prompt users to select the tabs to save in the "select tabs" step of the collection creator -->
    <string name="create_collection_save_to_collection_empty">Vælg faneblade for at gemme</string>
    <!-- Text to show users how many tabs they have selected in the "select tabs" step of the collection creator.
     %d is a placeholder for the number of tabs selected. -->
    <string name="create_collection_save_to_collection_tabs_selected">%d faneblade valgt</string>
    <!-- Text to show users they have one tab selected in the "select tabs" step of the collection creator.
    %d is a placeholder for the number of tabs selected. -->
    <string name="create_collection_save_to_collection_tab_selected">%d faneblad valgt</string>
    <!-- Text shown in snackbar when multiple tabs have been saved in a collection -->
    <string name="create_collection_tabs_saved">Faneblade gemt!</string>
    <!-- Text shown in snackbar when one or multiple tabs have been saved in a new collection -->
    <string name="create_collection_tabs_saved_new_collection">Samling gemt!</string>
    <!-- Text shown in snackbar when one tab has been saved in a collection -->
    <string name="create_collection_tab_saved">Faneblad gemt!</string>
    <!-- Content description (not visible, for screen readers etc.): button to close the collection creator -->
    <string name="create_collection_close">Luk</string>
    <!-- Button to save currently selected tabs in the "select tabs" step of the collection creator-->
    <string name="create_collection_save">Gem</string>

    <!-- Snackbar action to view the collection the user just created or updated -->
    <string name="create_collection_view">Vis</string>

    <!-- Text for the OK button from collection dialogs -->
    <string name="create_collection_positive">OK</string>
    <!-- Text for the cancel button from collection dialogs -->
    <string name="create_collection_negative">Annuller</string>

    <!-- Default name for a new collection in "name new collection" step of the collection creator. %d is a placeholder for the number of collections-->
    <string name="create_collection_default_name">Samling %d</string>

    <!-- Share -->
    <!-- Share screen header -->
    <string name="share_header_2">Del</string>
    <!-- Content description (not visible, for screen readers etc.):
        "Share" button. Opens the share menu when pressed. -->
    <string name="share_button_content_description">Del</string>
    <!-- Text for the Save to PDF feature in the share menu -->
    <string name="share_save_to_pdf">Gem som PDF</string>
    <!-- Text for error message when generating a PDF file Text. -->
    <string name="unable_to_save_to_pdf_error">Kan ikke generere PDF-fil</string>
    <!-- Text for standard error snackbar dismiss button. -->
    <string name="standard_snackbar_error_dismiss">Afvis</string>
    <!-- Text for error message when printing a page and it fails. -->
    <string name="unable_to_print_page_error">Kunne ikke udskrive denne side</string>
    <!-- Text for the print feature in the share and browser menu -->
    <string name="menu_print">Udskriv</string>
    <!-- Sub-header in the dialog to share a link to another sync device -->
    <string name="share_device_subheader">Send til enhed</string>
    <!-- Sub-header in the dialog to share a link to an app from the full list -->
    <string name="share_link_all_apps_subheader">Alle handlinger</string>
    <!-- Sub-header in the dialog to share a link to an app from the most-recent sorted list -->
    <string name="share_link_recent_apps_subheader">Brugt for nylig</string>
    <!-- Text for the copy link action in the share screen. -->
    <string name="share_copy_link_to_clipboard">Kopier til udklipsholder</string>
    <!-- Toast shown after copying link to clipboard -->
    <string name="toast_copy_link_to_clipboard">Kopieret til udklipsholder</string>
    <!-- An option from the share dialog to sign into sync -->
    <string name="sync_sign_in">Log ind på Sync</string>
     <!-- An option from the three dot menu to sync and save data -->
    <string name="sync_menu_sync_and_save_data">Synkroniser og gem data</string>
    <!-- An option from the share dialog to send link to all other sync devices -->
    <string name="sync_send_to_all">Send til alle enheder</string>
    <!-- An option from the share dialog to reconnect to sync -->
    <string name="sync_reconnect">Genopret forbindelse til Sync</string>
    <!-- Text displayed when sync is offline and cannot be accessed -->
    <string name="sync_offline">Offline</string>
    <!-- An option to connect additional devices -->
    <string name="sync_connect_device">Opret forbindelse til en ny enhed</string>
    <!-- The dialog text shown when additional devices are not available -->
    <string name="sync_connect_device_dialog">Log ind på Firefox på mindst én anden enhed for at sende et faneblad.</string>
    <!-- Confirmation dialog button -->
    <string name="sync_confirmation_button">Forstået</string>
    <!-- Share error message -->
    <string name="share_error_snackbar">Kan ikke dele til denne app</string>
    <!-- Add new device screen title -->
    <string name="sync_add_new_device_title">Send til enhed</string>
    <!-- Text for the warning message on the Add new device screen -->
    <string name="sync_add_new_device_message">Ingen forbundne enheder</string>
    <!-- Text for the button to learn about sending tabs -->
    <string name="sync_add_new_device_learn_button">Læs mere om at sende faneblade…</string>
    <!-- Text for the button to connect another device -->
    <string name="sync_add_new_device_connect_button">Opret forbindelse til en ny enhed…</string>

    <!-- Notifications -->
    <!-- Text shown in the notification that pops up to remind the user that a private browsing session is active. -->
    <string name="notification_pbm_delete_text_2">Luk private faneblade</string>

    <!-- Text shown in the notification that pops up to remind the user that a private browsing session is active for Android 14+ -->
    <string name="notification_erase_title_android_14">Luk private faneblade?</string>

    <string name="notification_erase_text_android_14">Tryk på eller stryg denne meddelelser for at lukke private faneblade.</string>

    <!-- Name of the marketing notification channel. Displayed in the "App notifications" system settings for the app -->
    <string name="notification_marketing_channel_name">Markedsføring</string>

    <!-- Title shown in the notification that pops up to remind the user to set fenix as default browser.
    The app name is in the text, due to limitations with localizing Nimbus experiments -->
    <string name="nimbus_notification_default_browser_title" tools:ignore="UnusedResources">Firefox er hurtig og privat</string>
    <!-- Text shown in the notification that pops up to remind the user to set fenix as default browser.
    The app name is in the text, due to limitations with localizing Nimbus experiments -->
    <string name="nimbus_notification_default_browser_text" tools:ignore="UnusedResources">Gør Firefox til din standard-browser</string>
    <!-- Title shown in the notification that pops up to re-engage the user -->
    <string name="notification_re_engagement_title">Prøv privat browsing</string>
    <!-- Text shown in the notification that pops up to re-engage the user.
    %1$s is a placeholder that will be replaced by the app name. -->
    <string name="notification_re_engagement_text">Brug nettet uden at cookies eller historik gemmes i %1$s</string>

    <!-- Title A shown in the notification that pops up to re-engage the user -->
    <string name="notification_re_engagement_A_title">Brug nettet uden at efterlade spor</string>
    <!-- Text A shown in the notification that pops up to re-engage the user.
    %1$s is a placeholder that will be replaced by the app name. -->
    <string name="notification_re_engagement_A_text">Privat browsing i %1$s gemmer ikke dine oplysninger.</string>
    <!-- Title B shown in the notification that pops up to re-engage the user -->
    <string name="notification_re_engagement_B_title">Start din første søgning</string>
    <!-- Text B shown in the notification that pops up to re-engage the user -->
    <string name="notification_re_engagement_B_text">Find noget i nærheden. Eller opdag noget sjovt.</string>

    <!-- Survey -->
    <!-- Text shown in the fullscreen message that pops up to ask user to take a short survey.
    The app name is in the text, due to limitations with localizing Nimbus experiments -->
    <string name="nimbus_survey_message_text">Hjælp med at gøre Firefox bedre ved at deltage i en kort undersøgelse.</string>
    <!-- Preference for taking the short survey. -->
    <string name="preferences_take_survey">Deltag i undersøgelsen</string>
    <!-- Preference for not taking the short survey. -->
    <string name="preferences_not_take_survey">Nej tak</string>

    <!-- Snackbar -->
    <!-- Text shown in snackbar when user deletes a collection -->
    <string name="snackbar_collection_deleted">Samling slettet</string>
    <!-- Text shown in snackbar when user renames a collection -->
    <string name="snackbar_collection_renamed">Samling omdøbt</string>
    <!-- Text shown in snackbar when user closes a tab -->
    <string name="snackbar_tab_closed">Faneblad lukket</string>
    <!-- Text shown in snackbar when user closes all tabs -->
    <string name="snackbar_tabs_closed">Faneblade lukket</string>
    <!-- Text shown in snackbar when user bookmarks a list of tabs -->
    <string name="snackbar_message_bookmarks_saved">Bogmærker gemt!</string>
    <!-- Text shown in snackbar when user adds a site to shortcuts -->
    <string name="snackbar_added_to_shortcuts">Føjet til genveje!</string>
    <!-- Text shown in snackbar when user closes a private tab -->
    <string name="snackbar_private_tab_closed">Privat faneblad lukket</string>
    <!-- Text shown in snackbar when user closes all private tabs -->
    <string name="snackbar_private_tabs_closed">Private faneblade lukket</string>
    <!-- Text shown in snackbar when user erases their private browsing data -->
    <string name="snackbar_private_data_deleted">Private browsing-data slettet</string>
    <!-- Text shown in snackbar to undo deleting a tab, top site or collection -->
    <string name="snackbar_deleted_undo">FORTRYD</string>
    <!-- Text shown in snackbar when user removes a top site -->
    <string name="snackbar_top_site_removed">Websted fjernet</string>
    <!-- QR code scanner prompt which appears after scanning a code, but before navigating to it
        First parameter is the name of the app, second parameter is the URL or text scanned-->
    <string name="qr_scanner_confirmation_dialog_message">Tillad %1$s at åbne %2$s</string>
    <!-- QR code scanner prompt dialog positive option to allow navigation to scanned link -->
    <string name="qr_scanner_dialog_positive">TILLAD</string>
    <!-- QR code scanner prompt dialog positive option to deny navigation to scanned link -->
    <string name="qr_scanner_dialog_negative">AFVIS</string>
    <!-- QR code scanner prompt dialog error message shown when a hostname does not contain http or https. -->
    <string name="qr_scanner_dialog_invalid">Webadressen er ikke gyldig.</string>
    <!-- QR code scanner prompt dialog positive option when there is an error -->
    <string name="qr_scanner_dialog_invalid_ok">OK</string>
    <!-- Tab collection deletion prompt dialog message. Placeholder will be replaced with the collection name -->
    <string name="tab_collection_dialog_message">Er du sikker på, at du vil slette %1$s?</string>
    <!-- Collection and tab deletion prompt dialog message. This will show when the last tab from a collection is deleted -->
    <string name="delete_tab_and_collection_dialog_message">Hele samlingen bliver slettet, hvis du sletter dette faneblad. Du kan oprette nye samlinger når som helst.</string>
    <!-- Collection and tab deletion prompt dialog title. Placeholder will be replaced with the collection name. This will show when the last tab from a collection is deleted -->
    <string name="delete_tab_and_collection_dialog_title">Slet %1$s?</string>
    <!-- Tab collection deletion prompt dialog option to delete the collection -->
    <string name="tab_collection_dialog_positive">Slet</string>
    <!-- Text displayed in a notification when the user enters full screen mode -->
    <string name="full_screen_notification">Fuldskærmstilstand aktiveret</string>
    <!-- Message for copying the URL via long press on the toolbar -->
    <string name="url_copied">URL kopieret</string>
    <!-- Sample text for accessibility font size -->
    <string name="accessibility_text_size_sample_text_1">Dette er en eksempel-tekst. Den er her for at vise dig, hvordan tekst ser ud, når du ændrer størrelsen med denne indstilling.</string>
    <!-- Summary for Accessibility Text Size Scaling Preference -->
    <string name="preference_accessibility_text_size_summary">Gør tekst på websteder større eller mindre</string>
    <!-- Title for Accessibility Text Size Scaling Preference -->
    <string name="preference_accessibility_font_size_title">Skriftstørrelse</string>

    <!-- Title for Accessibility Text Automatic Size Scaling Preference -->
    <string name="preference_accessibility_auto_size_2">Automatisk skriftstørrelse</string>
    <!-- Summary for Accessibility Text Automatic Size Scaling Preference -->
    <string name="preference_accessibility_auto_size_summary">Skriftstørrelsen vil være den samme som i dine Android-indstillinger. Deaktiver for selv at indstille skriftstørrelse her.</string>

    <!-- Title for the Delete browsing data preference -->
    <string name="preferences_delete_browsing_data">Slet browserdata</string>
    <!-- Title for the tabs item in Delete browsing data -->
    <string name="preferences_delete_browsing_data_tabs_title_2">Åbne faneblade</string>
    <!-- Subtitle for the tabs item in Delete browsing data, parameter will be replaced with the number of open tabs -->
    <string name="preferences_delete_browsing_data_tabs_subtitle">%d faneblade</string>
    <!-- Title for the data and history items in Delete browsing data -->
    <!-- Title for the history item in Delete browsing data -->
    <string name="preferences_delete_browsing_data_browsing_history_title">Browserhistorik</string>
    <!-- Subtitle for the data and history items in delete browsing data, parameter will be replaced with the
        number of history items the user has -->
    <string name="preferences_delete_browsing_data_browsing_data_subtitle">%d adresser</string>
    <!-- Title for the cookies and site data items in Delete browsing data -->
    <string name="preferences_delete_browsing_data_cookies_and_site_data">Cookies og websteds-data</string>
    <!-- Subtitle for the cookies item in Delete browsing data -->
    <string name="preferences_delete_browsing_data_cookies_subtitle">Du vil blive logget ud fra de fleste websteder</string>
    <!-- Title for the cached images and files item in Delete browsing data -->
    <string name="preferences_delete_browsing_data_cached_files">Cachede billeder og filer</string>
    <!-- Subtitle for the cached images and files item in Delete browsing data -->
    <string name="preferences_delete_browsing_data_cached_files_subtitle">Frigør lagerplads</string>
    <!-- Title for the site permissions item in Delete browsing data -->
    <string name="preferences_delete_browsing_data_site_permissions">Websteds-indstillinger</string>
    <!-- Title for the downloads item in Delete browsing data -->
    <string name="preferences_delete_browsing_data_downloads">Filhentninger</string>
    <!-- Text for the button to delete browsing data -->
    <string name="preferences_delete_browsing_data_button">Slet browserdata</string>
    <!-- Title for the Delete browsing data on quit preference -->
    <string name="preferences_delete_browsing_data_on_quit">Slet browserdata, når programmet afsluttes</string>
    <!-- Summary for the Delete browsing data on quit preference. "Quit" translation should match delete_browsing_data_on_quit_action translation. -->
    <string name="preference_summary_delete_browsing_data_on_quit_2">Sletter automatisk browserdata, når du vælger  \&quot;Afslut\&quot; i hovedmenuen</string>
    <!-- Action item in menu for the Delete browsing data on quit feature -->
    <string name="delete_browsing_data_on_quit_action">Afslut</string>

    <!-- Title text of a delete browsing data dialog. -->
    <string name="delete_history_prompt_title">Tidsinterval der skal slettes</string>
    <!-- Body text of a delete browsing data dialog. -->
    <string name="delete_history_prompt_body" moz:RemovedIn="130" tools:ignore="UnusedResources">Fjerner historik (herunder historik synkroniseret fra andre enheder), cookies og andre browserdata.</string>
    <!-- Body text of a delete browsing data dialog. -->
    <string name="delete_history_prompt_body_2">Fjerner historik (herunder historik synkroniseret fra andre enheder)</string>
    <!-- Radio button in the delete browsing data dialog to delete history items for the last hour. -->
    <string name="delete_history_prompt_button_last_hour">Den sidste time</string>
    <!-- Radio button in the delete browsing data dialog to delete history items for today and yesterday. -->
    <string name="delete_history_prompt_button_today_and_yesterday">I dag og i går</string>
    <!-- Radio button in the delete browsing data dialog to delete all history. -->
    <string name="delete_history_prompt_button_everything">Alt</string>

    <!-- Dialog message to the user asking to delete browsing data. Parameter will be replaced by app name. -->
    <string name="delete_browsing_data_prompt_message_3">%s sletter de valgte browserdata.</string>
    <!-- Text for the cancel button for the data deletion dialog -->
    <string name="delete_browsing_data_prompt_cancel">Annuller</string>
    <!-- Text for the allow button for the data deletion dialog -->
    <string name="delete_browsing_data_prompt_allow">Slet</string>

    <!-- Text for the snackbar confirmation that the data was deleted -->
    <string name="preferences_delete_browsing_data_snackbar">Browserdata slettet</string>
    <!-- Text for the snackbar to show the user that the deletion of browsing data is in progress -->
    <string name="deleting_browsing_data_in_progress">Sletter browserdata…</string>

    <!-- Dialog message to the user asking to delete all history items inside the opened group. Parameter will be replaced by a history group name. -->
    <string name="delete_all_history_group_prompt_message">Slet alle websteder i “%s”</string>
    <!-- Text for the cancel button for the history group deletion dialog -->
    <string name="delete_history_group_prompt_cancel">Annuller</string>
    <!-- Text for the allow button for the history group dialog -->
    <string name="delete_history_group_prompt_allow">Slet</string>
    <!-- Text for the snackbar confirmation that the history group was deleted -->
    <string name="delete_history_group_snackbar">Gruppe slettet</string>

    <!-- Onboarding -->
    <!-- text to display in the snackbar once account is signed-in -->
    <string name="onboarding_firefox_account_sync_is_on">Synkronisering er slået til</string>

    <!-- Onboarding theme -->
    <!-- Text shown in snackbar when multiple tabs have been sent to device -->
    <string name="sync_sent_tabs_snackbar">Faneblade sendt!</string>
    <!-- Text shown in snackbar when one tab has been sent to device  -->
    <string name="sync_sent_tab_snackbar">Faneblad sendt!</string>
    <!-- Text shown in snackbar when sharing tabs failed  -->
    <string name="sync_sent_tab_error_snackbar">Kunne ikke sende</string>
    <!-- Text shown in snackbar for the "retry" action that the user has after sharing tabs failed -->
    <string name="sync_sent_tab_error_snackbar_action">PRØV IGEN</string>
    <!-- Title of QR Pairing Fragment -->
    <string name="sync_scan_code">Skan koden</string>
    <!-- Instructions on how to access pairing -->
    <string name="sign_in_instructions"><![CDATA[Åbn Firefox på din computer og besøg <b>https://firefox.com/pair</b>]]></string>
    <!-- Text shown for sign in pairing when ready -->
    <string name="sign_in_ready_for_scan">Klar til at skanne</string>
    <!-- Text shown for settings option for sign with pairing -->
    <string name="sign_in_with_camera">Log in med dit kamera</string>
    <!-- Text shown for settings option for sign with email -->
    <string name="sign_in_with_email">Brug mail i stedet</string>
    <!-- Text shown for settings option for create new account text.'Firefox' intentionally hardcoded here.-->
    <string name="sign_in_create_account_text"><![CDATA[Ingen konto? <u>Opret en</u> for at synkronisere Firefox mellem enheder.]]></string>
    <!-- Text shown in confirmation dialog to sign out of account. The first parameter is the name of the app (e.g. Firefox Preview) -->
    <string name="sign_out_confirmation_message_2">%s vil ikke længere synkronisere med din konto, men sletter ikke dine data på denne enhed.</string>
    <!-- Option to continue signing out of account shown in confirmation dialog to sign out of account -->
    <string name="sign_out_disconnect">Afbryd forbindelse</string>
    <!-- Option to cancel signing out shown in confirmation dialog to sign out of account -->
    <string name="sign_out_cancel">Annuller</string>
    <!-- Error message snackbar shown after the user tried to select a default folder which cannot be altered -->
    <string name="bookmark_cannot_edit_root">Kan ikke redigere standardmapper</string>

    <!-- Enhanced Tracking Protection -->
    <!-- Link displayed in enhanced tracking protection panel to access tracking protection settings -->
    <string name="etp_settings">Indstillinger for beskyttelse</string>
    <!-- Preference title for enhanced tracking protection settings -->
    <string name="preference_enhanced_tracking_protection">Udvidet beskyttelse mod sporing</string>
    <!-- Preference summary for enhanced tracking protection settings on/off switch -->
    <string name="preference_enhanced_tracking_protection_summary">Nu med Komplet Cookiebeskyttelse, vores hidtil stærkeste barriere mod sporing på tværs af websteder.</string>
    <!-- Description of enhanced tracking protection. The parameter is the name of the application (For example: Firefox Fenix) -->
    <string name="preference_enhanced_tracking_protection_explanation_2">%s beskytter dig mod mange af de mest almindelige sporings-teknologier, der følger med i, hvad du laver på nettet.</string>
    <!-- Text displayed that links to website about enhanced tracking protection -->
    <string name="preference_enhanced_tracking_protection_explanation_learn_more">Læs mere</string>
    <!-- Preference for enhanced tracking protection for the standard protection settings -->
    <string name="preference_enhanced_tracking_protection_standard_default_1">Standard</string>
    <!-- Preference description for enhanced tracking protection for the standard protection settings -->
    <string name="preference_enhanced_tracking_protection_standard_description_5">Sider indlæses normalt, men færre sporings-teknologier blokeres.</string>
    <!--  Accessibility text for the Standard protection information icon  -->
    <string name="preference_enhanced_tracking_protection_standard_info_button">Hvad der bliver blokeret af standard-opsætningen af beskyttelse mod sporing</string>
    <!-- Preference for enhanced tracking protection for the strict protection settings -->
    <string name="preference_enhanced_tracking_protection_strict">Striks</string>
    <!-- Preference description for enhanced tracking protection for the strict protection settings -->
    <string name="preference_enhanced_tracking_protection_strict_description_4">Stærkere beskyttelse mod sporing og hurtigere ydelse, men nogle websteder virker måske ikke ordentligt.</string>
    <!--  Accessibility text for the Strict protection information icon  -->
    <string name="preference_enhanced_tracking_protection_strict_info_button">Hvad der bliver blokeret af striks beskyttelse mod sporing</string>
    <!-- Preference for enhanced tracking protection for the custom protection settings -->
    <string name="preference_enhanced_tracking_protection_custom">Tilpasset</string>
    <!-- Preference description for enhanced tracking protection for the strict protection settings -->
    <string name="preference_enhanced_tracking_protection_custom_description_2">Vælg selv, hvilke sporings-teknologier og scripts der skal blokeres.</string>
    <!--  Accessibility text for the Strict protection information icon  -->
    <string name="preference_enhanced_tracking_protection_custom_info_button">Hvad der bliver blokeret af tilpasset beskyttelse mod sporing</string>
    <!-- Header for categories that are being blocked by current Enhanced Tracking Protection settings -->
    <!-- Preference for enhanced tracking protection for the custom protection settings for cookies-->
    <string name="preference_enhanced_tracking_protection_custom_cookies">Cookies</string>
    <!-- Option for enhanced tracking protection for the custom protection settings for cookies-->
    <string name="preference_enhanced_tracking_protection_custom_cookies_1">Sporings-teknologier på tværs af websteder og sociale medier</string>
    <!-- Option for enhanced tracking protection for the custom protection settings for cookies-->
    <string name="preference_enhanced_tracking_protection_custom_cookies_2">Cookies fra ikke-besøgte websteder</string>
    <!-- Option for enhanced tracking protection for the custom protection settings for cookies-->
    <string name="preference_enhanced_tracking_protection_custom_cookies_3">Alle tredjeparts-cookies (kan forhindre websteder i at fungere)</string>
    <!-- Option for enhanced tracking protection for the custom protection settings for cookies-->
    <string name="preference_enhanced_tracking_protection_custom_cookies_4">Alle cookies (vil forhindre websteder i at fungere)</string>
    <!-- Option for enhanced tracking protection for the custom protection settings for cookies-->
    <string name="preference_enhanced_tracking_protection_custom_cookies_5">Isoler cookies på tværs af websteder</string>
    <!-- Preference for Global Privacy Control for the custom privacy settings for Global Privacy Control. '&amp;' is replaced with the ampersand symbol: &-->
    <string name="preference_enhanced_tracking_protection_custom_global_privacy_control">Fortæl websteder, at de ikke skal dele og sælge data</string>
    <!-- Preference for enhanced tracking protection for the custom protection settings for tracking content -->
    <string name="preference_enhanced_tracking_protection_custom_tracking_content">Sporings-indhold</string>
    <!-- Option for enhanced tracking protection for the custom protection settings for tracking content-->
    <string name="preference_enhanced_tracking_protection_custom_tracking_content_1">I alle faneblade</string>
    <!-- Option for enhanced tracking protection for the custom protection settings for tracking content-->
    <string name="preference_enhanced_tracking_protection_custom_tracking_content_2">Kun i private faneblade</string>
    <!-- Preference for enhanced tracking protection for the custom protection settings -->
    <string name="preference_enhanced_tracking_protection_custom_cryptominers">Cryptominers</string>
    <!-- Preference for enhanced tracking protection for the custom protection settings -->
    <string name="preference_enhanced_tracking_protection_custom_fingerprinters">Fingerprinters</string>
    <!-- Button label for navigating to the Enhanced Tracking Protection details -->
    <string name="enhanced_tracking_protection_details">Detaljer</string>
    <!-- Header for categories that are being being blocked by current Enhanced Tracking Protection settings -->
    <string name="enhanced_tracking_protection_blocked">Blokeret</string>
    <!-- Header for categories that are being not being blocked by current Enhanced Tracking Protection settings -->
    <string name="enhanced_tracking_protection_allowed">Tilladt</string>
    <!-- Category of trackers (social media trackers) that can be blocked by Enhanced Tracking Protection -->
    <string name="etp_social_media_trackers_title">Sporing via sociale medier</string>
    <!-- Description of social media trackers that can be blocked by Enhanced Tracking Protection -->
    <string name="etp_social_media_trackers_description">Begrænser sociale netværks muligheder for at spore din aktivitet rundt på nettet.</string>
    <!-- Category of trackers (cross-site tracking cookies) that can be blocked by Enhanced Tracking Protection -->
    <string name="etp_cookies_title">Sporings-cookies på tværs af websteder</string>
    <!-- Category of trackers (cross-site tracking cookies) that can be blocked by Enhanced Tracking Protection -->
    <string name="etp_cookies_title_2">Cookies på tværs af websteder</string>
    <!-- Description of cross-site tracking cookies that can be blocked by Enhanced Tracking Protection -->
    <string name="etp_cookies_description">Blokerer cookies, som reklame-netværk og analyse-virksomheder bruger til at sammenstille din aktivitet på nettet på tværs af websteder.</string>
    <!-- Description of cross-site tracking cookies that can be blocked by Enhanced Tracking Protection -->
    <string name="etp_cookies_description_2">Komplet Cookiebeskyttelse isolerer cookies til det websted, du befinder dig på. Så kan sporings-tjenester, som fx reklamenetværk, ikke følge dig på tværs af websteder.</string>
    <!-- Category of trackers (cryptominers) that can be blocked by Enhanced Tracking Protection -->
    <string name="etp_cryptominers_title">Cryptominers</string>
    <!-- Description of cryptominers that can be blocked by Enhanced Tracking Protection -->
    <string name="etp_cryptominers_description">Forhindrer ondsindede scripts i at få adgang til din enhed for at udvinde digitale valutaer.</string>
    <!-- Category of trackers (fingerprinters) that can be blocked by Enhanced Tracking Protection -->
    <string name="etp_fingerprinters_title">Fingerprinters</string>
    <!-- Description of fingerprinters that can be blocked by Enhanced Tracking Protection -->
    <string name="etp_fingerprinters_description">Stopper indsamling af unikt identificerbare data om din enhed med henblik på at spore dig rundt på nettet.</string>
    <!-- Category of trackers (tracking content) that can be blocked by Enhanced Tracking Protection -->
    <string name="etp_tracking_content_title">Sporings-indhold</string>
    <!-- Description of tracking content that can be blocked by Enhanced Tracking Protection -->
    <string name="etp_tracking_content_description">Stopper indlæsning af eksterne reklamer, videoer og andet indhold, der indeholder sporings-kode. Kan påvirke nogle websteders funktionalitet.</string>
    <!-- Enhanced Tracking Protection message that protection is currently on for this site -->
    <string name="etp_panel_on">Beskyttelse er slået TIL for dette websted</string>
    <!-- Enhanced Tracking Protection message that protection is currently off for this site -->
    <string name="etp_panel_off">Beskyttelse er slået FRA for dette websted</string>
    <!-- Header for exceptions list for which sites enhanced tracking protection is always off -->
    <string name="enhanced_tracking_protection_exceptions">Udvidet beskyttelse mod sporing er slået fra for disse websteder</string>
    <!-- Content description (not visible, for screen readers etc.): Navigate
    back from ETP details (Ex: Tracking content) -->
    <string name="etp_back_button_content_description">Gå tilbage</string>
    <!-- About page link text to open what's new link -->
    <string name="about_whats_new">Nyheder i %s</string>
    <!-- Open source licenses page title
    The first parameter is the app name -->
    <string name="open_source_licenses_title">%s | OSS-biblioteker</string>

    <!-- Category of trackers (redirect trackers) that can be blocked by Enhanced Tracking Protection -->
    <string name="etp_redirect_trackers_title">Sporing via omdirigeringer</string>

    <!-- Description of redirect tracker cookies that can be blocked by Enhanced Tracking Protection -->
    <string name="etp_redirect_trackers_description">Rydder cookies, der sættes af omdirigeringer til websteder, der er kendt for at spore deres brugere.</string>

    <!-- Description of the SmartBlock Enhanced Tracking Protection feature. The * symbol is intentionally hardcoded here,
         as we use it on the UI to indicate which trackers have been partially unblocked.  -->
    <string name="preference_etp_smartblock_description">Blokeringen af nogle af sporings-mekanismerne angivet nedenfor er blevet delvist ophævet, fordi du har interageret med dem *.</string>
    <!-- Text displayed that links to website about enhanced tracking protection SmartBlock -->
    <string name="preference_etp_smartblock_learn_more">Læs mere</string>

    <!-- Content description (not visible, for screen readers etc.):
    Enhanced tracking protection exception preference icon for ETP settings. -->
    <string name="preference_etp_exceptions_icon_description">Ikon for undtagelsesindstillinger for udvidet beskyttelse mod sporing</string>

    <!-- About page link text to open support link -->
    <string name="about_support">Hjælp</string>
    <!-- About page link text to list of past crashes (like about:crashes on desktop) -->
    <string name="about_crashes">Nedbrud</string>
    <!-- About page link text to open privacy notice link -->
    <string name="about_privacy_notice">Privatlivserklæring</string>
    <!-- About page link text to open know your rights link -->
    <string name="about_know_your_rights">Kend dine rettigheder</string>
    <!-- About page link text to open licensing information link -->
    <string name="about_licensing_information">Licensinformation</string>
    <!-- About page link text to open a screen with libraries that are used -->
    <string name="about_other_open_source_libraries">Biblioteker, som vi bruger</string>

    <!-- Toast shown to the user when they are activating the secret dev menu
        The first parameter is number of long clicks left to enable the menu -->
    <string name="about_debug_menu_toast_progress">Debug-menu: %1$d klik tilbage for at aktivere</string>
    <string name="about_debug_menu_toast_done">Debug-menu aktiveret</string>

    <!-- Browser long press popup menu -->
    <!-- Copy the current url -->
    <string name="browser_toolbar_long_press_popup_copy">Kopier</string>
    <!-- Paste & go the text in the clipboard. '&amp;' is replaced with the ampersand symbol: & -->
    <string name="browser_toolbar_long_press_popup_paste_and_go">Indsæt og gå</string>
    <!-- Paste the text in the clipboard -->
    <string name="browser_toolbar_long_press_popup_paste">Indsæt</string>
    <!-- Snackbar message shown after an URL has been copied to clipboard. -->
    <string name="browser_toolbar_url_copied_to_clipboard_snackbar">URL kopieret til udklipsholder</string>

    <!-- Title text for the Add To Homescreen dialog -->
    <string name="add_to_homescreen_title">Føj til startskærm</string>
    <!-- Cancel button text for the Add to Homescreen dialog -->
    <string name="add_to_homescreen_cancel">Annuller</string>
    <!-- Add button text for the Add to Homescreen dialog -->
    <string name="add_to_homescreen_add">Tilføj</string>
    <!-- Continue to website button text for the first-time Add to Homescreen dialog -->
    <string name="add_to_homescreen_continue">Fortsæt til websted</string>
    <!-- Placeholder text for the TextView in the Add to Homescreen dialog -->
    <string name="add_to_homescreen_text_placeholder">Genvejsnavn</string>

    <!-- Describes the add to homescreen functionality -->
    <string name="add_to_homescreen_description_2">Du kan nemt føje dette websted til din enheds startskærm for at have hurtig adgang til det og browse hurtigere med en app-lignende oplevelse.</string>

    <!-- Preference for managing the settings for logins and passwords in Fenix -->
    <string name="preferences_passwords_logins_and_passwords_2">Adgangskoder</string>
    <!-- Preference for managing the saving of logins and passwords in Fenix -->
    <string name="preferences_passwords_save_logins_2">Gem adgangskoder</string>
    <!-- Preference option for asking to save passwords in Fenix -->
    <string name="preferences_passwords_save_logins_ask_to_save">Bed om at gemme</string>
    <!-- Preference option for never saving passwords in Fenix -->
    <string name="preferences_passwords_save_logins_never_save">Gem aldrig</string>
    <!-- Preference for autofilling saved logins in Firefox (in web content), %1$s will be replaced with the app name -->
    <string name="preferences_passwords_autofill2">Autofyld i %1$s</string>
    <!-- Description for the preference for autofilling saved logins in Firefox (in web content), %1$s will be replaced with the app name -->
    <string name="preferences_passwords_autofill_description">Udfyld og gem brugernavne og adgangskoder på websteder, når du bruger %1$s.</string>
    <!-- Preference for autofilling logins from Fenix in other apps (e.g. autofilling the Twitter app) -->
    <string name="preferences_android_autofill">Autofyld i andre apps</string>
    <!-- Description for the preference for autofilling logins from Fenix in other apps (e.g. autofilling the Twitter app) -->
    <string name="preferences_android_autofill_description">Udfyld brugernavne og adgangskoder i andre apps på din enhed.</string>

    <!-- Preference option for adding a password -->
    <string name="preferences_logins_add_login_2">Tilføj adgangskode</string>

    <!-- Preference for syncing saved passwords in Fenix -->
    <string name="preferences_passwords_sync_logins_2">Synkroniser adgangskoder</string>
    <!-- Preference for syncing saved passwords in Fenix, when not signed in-->
    <string name="preferences_passwords_sync_logins_across_devices_2">Synkroniser adgangskoder på tværs af enheder</string>
    <!-- Preference to access list of saved passwords -->
    <string name="preferences_passwords_saved_logins_2">Gemte adgangskoder</string>
    <!-- Description of empty list of saved passwords. Placeholder is replaced with app name.  -->
    <string name="preferences_passwords_saved_logins_description_empty_text_2">Adgangskoderne, du gemmer i eller synkroniserer med %s vil blive vist her. Alle dine gemte adgangskoder bliver krypteret.
</string>
    <!-- Clickable text for opening an external link for more information about Sync. -->
    <string name="preferences_passwords_saved_logins_description_empty_learn_more_link_2">Læs mere om synkronisering</string>
    <!-- Preference to access list of login exceptions that we never save logins for -->
    <string name="preferences_passwords_exceptions">Undtagelser</string>
    <!-- Empty description of list of login exceptions that we never save passwords for. Parameter will be replaced by app name. -->
    <string name="preferences_passwords_exceptions_description_empty_2">%s gemmer ikke adgangskoder til websteder vist her.</string>
    <!-- Description of list of login exceptions that we never save passwords for. Parameter will be replaced by app name. -->
    <string name="preferences_passwords_exceptions_description_2">%s gemmer ikke adgangskoder til disse websteder.</string>
    <!-- Text on button to remove all saved login exceptions -->
    <string name="preferences_passwords_exceptions_remove_all">Slet alle undtagelser</string>
    <!-- Hint for search box in passwords list -->
    <string name="preferences_passwords_saved_logins_search_2">Søg efter adgangskoder</string>
    <!-- The header for the site that a login is for -->
    <string name="preferences_passwords_saved_logins_site">Websted</string>
    <!-- The header for the username for a login -->
    <string name="preferences_passwords_saved_logins_username">Brugernavn</string>
    <!-- The header for the password for a login -->
    <string name="preferences_passwords_saved_logins_password">Adgangskode</string>
    <!-- Shown in snackbar to tell user that the password has been copied -->
    <string name="logins_password_copied">Adgangskode er kopieret til udklipsholder</string>
    <!-- Shown in snackbar to tell user that the username has been copied -->
    <string name="logins_username_copied">Brugernavn er kopieret til udklipsholder</string>
    <!-- Content Description (for screenreaders etc) read for the button to copy a password in logins-->
    <string name="saved_logins_copy_password">Kopier adgangskode</string>
    <!-- Content Description (for screenreaders etc) read for the button to clear a password while editing a login-->
    <string name="saved_logins_clear_password">Ryd adgangskode</string>
    <!-- Content Description (for screenreaders etc) read for the button to copy a username in logins -->
    <string name="saved_login_copy_username">Kopier brugernavn</string>
    <!-- Content Description (for screenreaders etc) read for the button to clear a username while editing a login -->
    <string name="saved_login_clear_username">Ryd brugernavn</string>
    <!-- Content Description (for screenreaders etc) read for the button to clear the hostname field while creating a login -->
    <string name="saved_login_clear_hostname">Ryd værtsnavn</string>
    <!-- Content Description (for screenreaders etc) read for the button to open a site in logins -->
    <string name="saved_login_open_site">Åbn websted i browser</string>
    <!-- Content Description (for screenreaders etc) read for the button to reveal a password in logins -->
    <string name="saved_login_reveal_password">Vis adgangskode</string>
    <!-- Content Description (for screenreaders etc) read for the button to hide a password in logins -->
    <string name="saved_login_hide_password">Skjul adgangskode</string>
    <!-- Message displayed in biometric prompt displayed for authentication before allowing users to view their passwords -->
    <string name="logins_biometric_prompt_message_2">Lås op for at se dine gemte adgangskoder</string>
    <!-- Title of warning dialog if users have no device authentication set up -->
    <string name="logins_warning_dialog_title_2">Gør dine gemte adgangskoder sikre</string>
    <!-- Message of warning dialog if users have no device authentication set up -->
    <string name="logins_warning_dialog_message_2">Indstil en pinkode, en adgangskode eller et låsemønster på din enhed for at forhindre, at andre mennesker får adgang til dine gemte  adgangskoder, hvis de har adgang til din enhed.</string>
    <!-- Negative button to ignore warning dialog if users have no device authentication set up -->
    <string name="logins_warning_dialog_later">Senere</string>
    <!-- Positive button to send users to set up a pin of warning dialog if users have no device authentication set up -->
    <string name="logins_warning_dialog_set_up_now">Indstil nu</string>
    <!-- Title of PIN verification dialog to direct users to re-enter their device credentials to access their logins -->
    <string name="logins_biometric_prompt_message_pin">Lås din enhed op</string>
    <!-- Title for Accessibility Force Enable Zoom Preference -->
    <string name="preference_accessibility_force_enable_zoom">Zoom på alle websteder</string>
    <!-- Summary for Accessibility Force Enable Zoom Preference -->
    <string name="preference_accessibility_force_enable_zoom_summary">Aktiver for at tillade knibning og zoom, selv på websteder, der forhindrer denne gestus.</string>

    <!-- Saved logins sorting strategy menu item -by name- (if selected, it will sort saved logins alphabetically) -->
    <string name="saved_logins_sort_strategy_alphabetically">Navn (A-Å)</string>
    <!-- Saved logins sorting strategy menu item -by last used- (if selected, it will sort saved logins by last used) -->
    <string name="saved_logins_sort_strategy_last_used">Senest brugt</string>

    <!-- Content description (not visible, for screen readers etc.) -->
    <string name="saved_logins_menu_dropdown_chevron_icon_content_description_2">Menuen sorter adgangskoder</string>

    <!-- Autofill -->
    <!-- Preference and title for managing the autofill settings -->
    <string name="preferences_autofill">Autofyld</string>
    <!-- Preference and title for managing the settings for addresses -->
    <string name="preferences_addresses">Adresser</string>
    <!-- Preference and title for managing the settings for payment methods -->
    <string name="preferences_credit_cards_2">Betalingsmetoder</string>
    <!-- Preference for saving and autofilling credit cards -->
    <string name="preferences_credit_cards_save_and_autofill_cards_2">Gem og udfyld betalingsmetoder</string>
    <!-- Preference summary for saving and autofilling payment method data. Parameter will be replaced by app name. -->
    <string name="preferences_credit_cards_save_and_autofill_cards_summary_2">%s krypterer alle betalingsmetoder, du gemmer</string>
    <!-- Preference option for syncing credit cards across devices. This is displayed when the user is not signed into sync -->
    <string name="preferences_credit_cards_sync_cards_across_devices">Synkroniser kort på tværs af enheder</string>
    <!-- Preference option for syncing credit cards across devices. This is displayed when the user is signed into sync -->
    <string name="preferences_credit_cards_sync_cards">Synkroniser kort</string>
    <!-- Preference option for adding a card -->
    <string name="preferences_credit_cards_add_credit_card_2">Tilføj kort</string>
    <!-- Preference option for managing saved cards -->
    <string name="preferences_credit_cards_manage_saved_cards_2">Håndter kort</string>
    <!-- Preference option for adding an address -->
    <string name="preferences_addresses_add_address">Tilføj adresse</string>
    <!-- Preference option for managing saved addresses -->
    <string name="preferences_addresses_manage_addresses">Håndter adresser</string>
    <!-- Preference for saving and filling addresses -->
    <string name="preferences_addresses_save_and_autofill_addresses_2">Gem og udfyld adresser</string>

    <!-- Preference summary for saving and filling address data -->
    <string name="preferences_addresses_save_and_autofill_addresses_summary_2">Inkluderer telefonnumre og mailadresser</string>

    <!-- Title of the "Add card" screen -->
    <string name="credit_cards_add_card">Tilføj kort</string>
    <!-- Title of the "Edit card" screen -->
    <string name="credit_cards_edit_card">Rediger kort</string>
    <!-- The header for the card number of a credit card -->
    <string name="credit_cards_card_number">Kortnummer</string>
    <!-- The header for the expiration date of a credit card -->
    <string name="credit_cards_expiration_date">Udløbsdato</string>
    <!-- The label for the expiration date month of a credit card to be used by a11y services-->
    <string name="credit_cards_expiration_date_month">Udløbsmåned</string>
    <!-- The label for the expiration date year of a credit card to be used by a11y services-->
    <string name="credit_cards_expiration_date_year">Udløbsår</string>
    <!-- The header for the name on the credit card -->
    <string name="credit_cards_name_on_card">Navn på kort</string>
    <!-- The text for the "Delete card" menu item for deleting a credit card -->
    <string name="credit_cards_menu_delete_card">Slet kort</string>
    <!-- The text for the "Delete card" button for deleting a credit card -->
    <string name="credit_cards_delete_card_button">Slet kort</string>
    <!-- The text for the confirmation message of "Delete card" dialog -->
    <string name="credit_cards_delete_dialog_confirmation_2">Slet kort?</string>
    <!-- The text for the positive button on "Delete card" dialog -->
    <string name="credit_cards_delete_dialog_button">Slet</string>
    <!-- The title for the "Save" menu item for saving a credit card -->
    <string name="credit_cards_menu_save">Gem</string>
    <!-- The text for the "Save" button for saving a credit card -->
    <string name="credit_cards_save_button">Gem</string>
    <!-- The text for the "Cancel" button for cancelling adding, updating or deleting a credit card -->
    <string name="credit_cards_cancel_button">Annuller</string>

    <!-- Title of the "Saved cards" screen -->
    <string name="credit_cards_saved_cards">Gemte kort</string>

    <!-- Error message for card number validation -->
    <string name="credit_cards_number_validation_error_message_2">Indtast et gyldigt kortnummer</string>
    <!-- Error message for card name on card validation -->
    <string name="credit_cards_name_on_card_validation_error_message_2">Tilføj navn</string>
    <!-- Message displayed in biometric prompt displayed for authentication before allowing users to view their saved credit cards -->
    <string name="credit_cards_biometric_prompt_message">Lås op for at se dine gemte betalingskort</string>
    <!-- Title of warning dialog if users have no device authentication set up -->
    <string name="credit_cards_warning_dialog_title_2">Gør dine gemte betalingsmetoder sikre</string>
    <!-- Message of warning dialog if users have no device authentication set up -->
    <string name="credit_cards_warning_dialog_message_3">Indstil en pinkode, en adgangskode eller et låsemønster på din enhed for at forhindre, at andre mennesker får adgang til dine gemte betalingsmetoder, hvis de har adgang til din enhed.</string>
    <!-- Positive button to send users to set up a pin of warning dialog if users have no device authentication set up -->
    <string name="credit_cards_warning_dialog_set_up_now">Indstil nu</string>
    <!-- Negative button to ignore warning dialog if users have no device authentication set up -->
    <string name="credit_cards_warning_dialog_later">Senere</string>
    <!-- Title of PIN verification dialog to direct users to re-enter their device credentials to access their credit cards -->
    <string name="credit_cards_biometric_prompt_message_pin">Lås din enhed op</string>

    <!-- Message displayed in biometric prompt for authentication, before allowing users to use their stored payment method information -->
    <string name="credit_cards_biometric_prompt_unlock_message_2">Lås op for at bruge gemte betalingsmetoder</string>
    <!-- Title of the "Add address" screen -->
    <string name="addresses_add_address">Tilføj adresse</string>
    <!-- Title of the "Edit address" screen -->
    <string name="addresses_edit_address">Rediger adresse</string>
    <!-- Title of the "Manage addresses" screen -->
    <string name="addresses_manage_addresses">Håndter adresser</string>
    <!-- The header for the name of an address. Name represents a person's full name, typically made up of a first, middle and last name, e.g. John Joe Doe. -->
    <string name="addresses_name">Navn</string>
    <!-- The header for the street address of an address -->
    <string name="addresses_street_address">Postadresse</string>
    <!-- The header for the city of an address -->
    <string name="addresses_city">By</string>
    <!-- The header for the subregion of an address when "state" should be used -->
    <string name="addresses_state">Stat</string>
    <!-- The header for the subregion of an address when "province" should be used -->
    <string name="addresses_province">Område</string>
    <!-- The header for the zip code of an address -->
    <string name="addresses_zip">Postnummer</string>
    <!-- The header for the country or region of an address -->
    <string name="addresses_country">Land eller region</string>
    <!-- The header for the phone number of an address -->
    <string name="addresses_phone">Telefonnummer</string>
    <!-- The header for the email of an address -->
    <string name="addresses_email">Mailadresse</string>
    <!-- The text for the "Save" button for saving an address -->
    <string name="addresses_save_button">Gem</string>
    <!-- The text for the "Cancel" button for cancelling adding, updating or deleting an address -->
    <string name="addresses_cancel_button">Annuller</string>
    <!-- The text for the "Delete address" button for deleting an address -->
    <string name="addressess_delete_address_button">Slet adresse</string>
    <!-- The title for the "Delete address" confirmation dialog -->
    <string name="addressess_confirm_dialog_message_2">Slet denne adresse?</string>
    <!-- The text for the positive button on "Delete address" dialog -->
    <string name="addressess_confirm_dialog_ok_button">Slet</string>
    <!-- The text for the negative button on "Delete address" dialog -->
    <string name="addressess_confirm_dialog_cancel_button">Annuller</string>
    <!-- The text for the "Save address" menu item for saving an address -->
    <string name="address_menu_save_address">Gem adresse</string>

    <!-- The text for the "Delete address" menu item for deleting an address -->
    <string name="address_menu_delete_address">Slet adresse</string>

    <!-- Title of the Add search engine screen -->
    <string name="search_engine_add_custom_search_engine_title">Tilføj søgetjeneste</string>
    <!-- Content description (not visible, for screen readers etc.): Title for the button that navigates to add new engine screen -->
    <string name="search_engine_add_custom_search_engine_button_content_description">Tilføj ny søgetjeneste</string>
    <!-- Title of the Edit search engine screen -->
    <string name="search_engine_edit_custom_search_engine_title">Rediger søgetjeneste</string>
    <!-- Text for the menu button to edit a search engine -->
    <string name="search_engine_edit">Rediger</string>
    <!-- Text for the menu button to delete a search engine -->
    <string name="search_engine_delete">Slet</string>

    <!-- Label for the TextField in which user enters custom search engine name -->
    <string name="search_add_custom_engine_name_label">Navn</string>
    <!-- Placeholder text shown in the Search Engine Name text field before a user enters text -->
    <string name="search_add_custom_engine_name_hint_2">Søgetjenestens navn</string>
    <!-- Label for the TextField in which user enters custom search engine URL -->
    <string name="search_add_custom_engine_url_label">Søgestrengs-URL</string>
    <!-- Placeholder text shown in the Search String TextField before a user enters text -->
    <string name="search_add_custom_engine_search_string_hint_2">URL til brug for søgning</string>
    <!-- Description text for the Search String TextField. The %s is part of the string -->
    <string name="search_add_custom_engine_search_string_example" formatted="false">Erstat forespørgslen med “%s”. Eksempel:\nhttps://www.google.com/search?q=%s</string>

    <!-- Accessibility description for the form in which details about the custom search engine are entered -->
    <string name="search_add_custom_engine_form_description">Detaljer om tilpasset søgetjeneste</string>

    <!-- Label for the TextField in which user enters custom search engine suggestion URL -->
    <string name="search_add_custom_engine_suggest_url_label">Søgeforslags-API (valgfrit)</string>
    <!-- Placeholder text shown in the Search Suggestion String TextField before a user enters text -->
    <string name="search_add_custom_engine_suggest_string_hint">URL til søgeforslags-API</string>
    <!-- Description text for the Search Suggestion String TextField. The %s is part of the string -->
    <string name="search_add_custom_engine_suggest_string_example_2" formatted="false">Erstat forespørgslen med “%s”. Eksempel:\nhttps://suggestqueries.google.com/complete/search?client=firefox&amp;q=%s</string>
    <!-- The text for the "Save" button for saving a custom search engine -->
    <string name="search_custom_engine_save_button">Gem</string>

    <!-- Text shown when a user leaves the name field empty -->
    <string name="search_add_custom_engine_error_empty_name">Indtast søgetjenestens navn</string>
    <!-- Text shown when a user leaves the search string field empty -->
    <string name="search_add_custom_engine_error_empty_search_string">Indtast søgestreng</string>
    <!-- Text shown when a user leaves out the required template string -->
    <string name="search_add_custom_engine_error_missing_template">Kontroller at søgestrengen stemmer overens med formatet vist efter Eksempel</string>
    <!-- Text shown when we aren't able to validate the custom search query. The first parameter is the url of the custom search engine -->
    <string name="search_add_custom_engine_error_cannot_reach">Fejl ved oprettelse af forbindelse til “%s”</string>
    <!-- Text shown when a user creates a new search engine -->
    <string name="search_add_custom_engine_success_message">%s blev oprettet</string>
    <!-- Text shown when a user successfully edits a custom search engine -->
    <string name="search_edit_custom_engine_success_message">%s blev gemt</string>
    <!-- Text shown when a user successfully deletes a custom search engine -->
    <string name="search_delete_search_engine_success_message">%s blev slettet</string>

    <!-- Heading for the instructions to allow a permission -->
    <string name="phone_feature_blocked_intro">For at tillade:</string>
    <!-- First step for the allowing a permission -->
    <string name="phone_feature_blocked_step_settings">1. Gå til Indstillinger i Android</string>
    <!-- Second step for the allowing a permission -->
    <string name="phone_feature_blocked_step_permissions"><![CDATA[2. Tryk på <b>Tilladelser</b>]]></string>
    <!-- Third step for the allowing a permission (Fore example: Camera) -->
    <string name="phone_feature_blocked_step_feature"><![CDATA[3. Slå <b>%1$s</b> TIL]]></string>

    <!-- Label that indicates a site is using a secure connection -->
    <string name="quick_settings_sheet_secure_connection_2">Forbindelsen er sikker</string>
    <!-- Label that indicates a site is using a insecure connection -->
    <string name="quick_settings_sheet_insecure_connection_2">Forbindelsen er ikke sikker</string>
    <!-- Label to clear site data -->
    <string name="clear_site_data">Ryd cookies og websteds-data</string>
    <!-- Confirmation message for a dialog confirming if the user wants to delete all data for current site -->
    <string name="confirm_clear_site_data"><![CDATA[Er du sikker på, at du vil rydde alle cookies og data for webstedet <b>%s</b>?]]></string>
    <!-- Confirmation message for a dialog confirming if the user wants to delete all the permissions for all sites-->
    <string name="confirm_clear_permissions_on_all_sites">Er du sikker på, at du vil rydde alle tilladelser for alle websteder?</string>
    <!-- Confirmation message for a dialog confirming if the user wants to delete all the permissions for a site-->
    <string name="confirm_clear_permissions_site">Er du sikker på, at du vil rydde alle tilladelser for dette websted?</string>
    <!-- Confirmation message for a dialog confirming if the user wants to set default value a permission for a site-->
    <string name="confirm_clear_permission_site">Er du sikker på, at du vil rydde denne tilladelse for dette websted?</string>
    <!-- label shown when there are not site exceptions to show in the site exception settings -->
    <string name="no_site_exceptions">Ingen undtagelser for websted</string>
    <!-- Bookmark deletion confirmation -->
    <string name="bookmark_deletion_confirmation">Er du sikker på, at du vil slette dette bogmærke?</string>
    <!-- Browser menu button that adds a shortcut to the home fragment -->
    <string name="browser_menu_add_to_shortcuts">Føj til genveje</string>
    <!-- Browser menu button that removes a shortcut from the home fragment -->
    <string name="browser_menu_remove_from_shortcuts">Fjern fra genveje</string>
    <!-- text shown before the issuer name to indicate who its verified by, parameter is the name of
     the certificate authority that verified the ticket-->
    <string name="certificate_info_verified_by">Bekræftet af: %1$s</string>
    <!-- Login overflow menu delete button -->
    <string name="login_menu_delete_button">Slet</string>
    <!-- Login overflow menu edit button -->
    <string name="login_menu_edit_button">Rediger</string>
    <!-- Message in delete confirmation dialog for password -->
    <string name="login_deletion_confirmation_2">Er du sikker på, at du vil slette denne adgangskode?</string>
    <!-- Positive action of a dialog asking to delete  -->
    <string name="dialog_delete_positive">Slet</string>
    <!-- Negative action of a dialog asking to delete login -->
    <string name="dialog_delete_negative">Annuller</string>
    <!--  The saved password options menu description. -->
    <string name="login_options_menu_2">Adgangskode-indstillinger</string>
    <!--  The editable text field for a website address. -->
    <string name="saved_login_hostname_description_3">Det redigerbare tekstfelt for webadressen.</string>
    <!--  The editable text field for a username. -->
    <string name="saved_login_username_description_3">Det redigerbare tekstfelt for brugernavnet.</string>
    <!--  The editable text field for a login's password. -->
    <string name="saved_login_password_description_2">Det redigerbare tekstfelt for adgangskoden.</string>
    <!--  The button description to save changes to an edited password. -->
    <string name="save_changes_to_login_2">Gem ændringer.</string>
    <!--  The page title for editing a saved password. -->
    <string name="edit_2">Rediger adgangskode</string>
    <!--  The page title for adding new password. -->
    <string name="add_login_2">Tilføj adgangskode</string>
    <!--  Error text displayed underneath the password field when it is in an error case. -->
    <string name="saved_login_password_required_2">Indtast en adgangskode</string>
    <!--  The error message in add login view when username field is blank. -->
    <string name="saved_login_username_required_2">Indtast et brugernavn</string>
    <!--  The error message in add login view when hostname field is blank. -->
    <string name="saved_login_hostname_required" tools:ignore="UnusedResources">Værtsnavn påkrævet</string>
    <!--  The error message in add login view when hostname field is blank. -->
    <string name="saved_login_hostname_required_2" tools:ignore="UnusedResources">Indtast en webadresse</string>
    <!-- Voice search button content description  -->
    <string name="voice_search_content_description">Stemme-søgning</string>
    <!-- Voice search prompt description displayed after the user presses the voice search button -->
    <string name="voice_search_explainer">Tal nu</string>
    <!--  The error message in edit login view when a duplicate username exists. -->
    <string name="saved_login_duplicate">Et login med dette brugernavn findes allerede</string>

    <!-- This is the hint text that is shown inline on the hostname field of the create new login page. 'https://www.example.com' intentionally hardcoded here -->
    <string name="add_login_hostname_hint_text">https://www.eksempel.dk</string>
    <!-- This is an error message shown below the hostname field of the add login page when a hostname does not contain http or https. -->
    <string name="add_login_hostname_invalid_text_3">Webadressen skal indeholde \“https://\“ eller \“http://\“</string>
    <!-- This is an error message shown below the hostname field of the add login page when a hostname is invalid. -->
    <string name="add_login_hostname_invalid_text_2">Gyldigt værtsnavn påkrævet</string>

    <!-- Synced Tabs -->
    <!-- Text displayed to ask user to connect another device as no devices found with account -->
    <string name="synced_tabs_connect_another_device">Opret forbindelse til en ny enhed.</string>
    <!-- Text displayed asking user to re-authenticate -->
    <string name="synced_tabs_reauth">Godkend igen.</string>
    <!-- Text displayed when user has disabled tab syncing in Firefox Sync Account -->
    <string name="synced_tabs_enable_tab_syncing">Aktiver synkronisering af faneblade.</string>
    <!-- Text displayed when user has no tabs that have been synced -->
    <string name="synced_tabs_no_tabs">Du har ikke nogen faneblade åbne i Firefox på dine andre enheder.</string>
    <!-- Text displayed in the synced tabs screen when a user is not signed in to Firefox Sync describing Synced Tabs -->
    <string name="synced_tabs_sign_in_message">Se en liste med faneblade fra dine andre enheder.</string>
    <!-- Text displayed on a button in the synced tabs screen to link users to sign in when a user is not signed in to Firefox Sync -->
    <string name="synced_tabs_sign_in_button">Log ind på Sync</string>

    <!-- The text displayed when a synced device has no tabs to show in the list of Synced Tabs. -->
    <string name="synced_tabs_no_open_tabs">Ingen åbne faneblade</string>

    <!-- Content description for expanding a group of synced tabs. -->
    <string name="synced_tabs_expand_group">Udvid gruppe med synkroniserede faneblade</string>
    <!-- Content description for collapsing a group of synced tabs. -->
    <string name="synced_tabs_collapse_group">Sammenfold gruppe med synkroniserede faneblade</string>

    <!-- Top Sites -->
    <!-- Title text displayed in the dialog when shortcuts limit is reached. -->
    <string name="shortcut_max_limit_title">Grænsen for genveje er nået</string>
    <!-- Content description text displayed in the dialog when shortcut limit is reached. -->
    <string name="shortcut_max_limit_content">Fjern en genvej for at erstatte den med en ny. Tryk og hold på websiden, og vælg så Fjern.</string>
    <!-- Confirmation dialog button text when top sites limit is reached. -->
    <string name="top_sites_max_limit_confirmation_button">Ok, forstået</string>

    <!-- Label for the preference to show the shortcuts for the most visited top sites on the homepage -->
    <string name="top_sites_toggle_top_recent_sites_4">Genveje</string>
    <!-- Title text displayed in the rename top site dialog. -->
    <string name="top_sites_rename_dialog_title">Navn</string>
    <!-- Hint for renaming title of a shortcut -->
    <string name="shortcut_name_hint">Genvejsnavn</string>
    <!-- Button caption to confirm the renaming of the top site. -->
    <string name="top_sites_rename_dialog_ok">OK</string>
    <!-- Dialog button text for canceling the rename top site prompt. -->
    <string name="top_sites_rename_dialog_cancel">Annuller</string>

    <!-- Text for the menu button to open the homepage settings. -->
    <string name="top_sites_menu_settings">Indstillinger</string>
    <!-- Text for the menu button to navigate to sponsors and privacy support articles. '&amp;' is replaced with the ampersand symbol: & -->
    <string name="top_sites_menu_sponsor_privacy">Vores sponsorer og dit privatliv</string>
    <!-- Label text displayed for a sponsored top site. -->
    <string name="top_sites_sponsored_label">Sponsoreret</string>

    <!-- Inactive tabs in the tabs tray -->
    <!-- Title text displayed in the tabs tray when a tab has been unused for 14 days. -->
    <string name="inactive_tabs_title">Inaktive faneblade</string>
    <!-- Content description for closing all inactive tabs -->
    <string name="inactive_tabs_delete_all">Luk alle inaktive faneblade</string>

    <!-- Content description for expanding the inactive tabs section. -->
    <string name="inactive_tabs_expand_content_description">Udvid inaktive faneblade</string>
    <!-- Content description for collapsing the inactive tabs section. -->
    <string name="inactive_tabs_collapse_content_description">Sammenfold inaktive faneblade</string>

    <!-- Inactive tabs auto-close message in the tabs tray -->
    <!-- The header text of the auto-close message when the user is asked if they want to turn on the auto-closing of inactive tabs. -->
    <string name="inactive_tabs_auto_close_message_header" tools:ignore="UnusedResources">Luk automatisk efter en måned?</string>
    <!-- A description below the header to notify the user what the inactive tabs auto-close feature is. -->
    <string name="inactive_tabs_auto_close_message_description" tools:ignore="UnusedResources">Firefox kan lukke faneblade, du ikke har set i løbet af den seneste måned.</string>
    <!-- A call to action below the description to allow the user to turn on the auto closing of inactive tabs. -->
    <string name="inactive_tabs_auto_close_message_action" tools:ignore="UnusedResources">SLÅ AUTOMATISK LUKNING TIL</string>

    <!-- Text for the snackbar to confirm auto-close is enabled for inactive tabs -->
    <string name="inactive_tabs_auto_close_message_snackbar">Automatisk lukning aktiveret</string>

    <!-- Awesome bar suggestion's headers -->
    <!-- Search suggestions title for Firefox Suggest. -->
    <string name="firefox_suggest_header">Firefox-forslag</string>

    <!-- Title for search suggestions when Google is the default search suggestion engine. -->
    <string name="google_search_engine_suggestion_header">Google-søgning</string>
    <!-- Title for search suggestions when the default search suggestion engine is anything other than Google. The first parameter is default search engine name. -->
    <string name="other_default_search_engine_suggestion_header">%s-søgning</string>

    <!-- Default browser experiment -->
    <!-- Default browser card title -->
    <string name="default_browser_experiment_card_title">Skift din standardbrowser</string>
    <!-- Default browser card text -->
    <string name="default_browser_experiment_card_text">Indstil links fra websteder, mails og beskeder til automatisk at blive åbnet i Firefox.</string>

    <!-- Content description for close button in collection placeholder. -->
    <string name="remove_home_collection_placeholder_content_description">Fjern</string>

    <!-- Content description radio buttons with a link to more information -->
    <string name="radio_preference_info_content_description">Tryk for at se flere detaljer</string>

    <!-- Content description for the action bar "up" button -->
    <string name="action_bar_up_description" moz:removedIn="124" tools:ignore="UnusedResources">Naviger op</string>

    <!-- Content description for privacy content close button -->
    <string name="privacy_content_close_button_content_description">Luk</string>

    <!-- Pocket recommended stories -->
    <!-- Header text for a section on the home screen. -->
    <string name="pocket_stories_header_1">Tankevækkende historier</string>
    <!-- Header text for a section on the home screen. -->
    <string name="pocket_stories_categories_header">Historier efter emne</string>
    <!-- Text of a button allowing users to access an external url for more Pocket recommendations. -->
    <string name="pocket_stories_placeholder_text">Opdag mere</string>
    <!-- Title of an app feature. Smaller than a heading. The first parameter is product name Pocket -->
    <string name="pocket_stories_feature_title_2">Leveret af %s.</string>
    <!-- Caption for describing a certain feature. The placeholder is for a clickable text (eg: Learn more) which will load an url in a new tab when clicked.  -->
    <string name="pocket_stories_feature_caption">En del af Firefox-familien. %s</string>
    <!-- Clickable text for opening an external link for more information about Pocket. -->
    <string name="pocket_stories_feature_learn_more">Læs mere</string>

    <!-- Text indicating that the Pocket story that also displays this text is a sponsored story by other 3rd party entity. -->
    <string name="pocket_stories_sponsor_indication">Sponsoreret</string>

    <!-- Snackbar message for enrolling in a Nimbus experiment from the secret settings when Studies preference is Off.-->
    <string name="experiments_snackbar">Aktiver telemetri for at sende data.</string>
    <!-- Snackbar button text to navigate to telemetry settings.-->
    <string name="experiments_snackbar_button">Gå til indstillinger</string>

    <!-- Review quality check feature-->
    <!-- Name for the review quality check feature used as title for the panel. -->
    <string name="review_quality_check_feature_name_2">Verificering af anmeldelser</string>
    <!-- Summary for grades A and B for review quality check adjusted grading. -->
    <string name="review_quality_check_grade_a_b_description">Pålidelige anmeldelser</string>
    <!-- Summary for grade C for review quality check adjusted grading. -->
    <string name="review_quality_check_grade_c_description">Blanding af pålidelige og upålidelige anmeldelser</string>
    <!-- Summary for grades D and F for review quality check adjusted grading. -->
    <string name="review_quality_check_grade_d_f_description">Upålidelige anmeldelser</string>
    <!-- Text for title presenting the reliability of a product's reviews. -->
    <string name="review_quality_check_grade_title">Hvor pålidelige er anmeldelserne?</string>
    <!-- Title for when the rating has been updated by the review checker -->
    <string name="review_quality_check_adjusted_rating_title">Justeret bedømmelse</string>
    <!-- Description for a product's adjusted star rating. The text presents that the product's reviews which were evaluated as unreliable were removed from the adjusted rating. -->
    <string name="review_quality_check_adjusted_rating_description_2">Baseret på pålidelige anmeldelser</string>
    <!-- Title for list of highlights from a product's review emphasizing a product's important traits. -->
    <string name="review_quality_check_highlights_title">Højdepunkter fra de seneste anmeldelser</string>
    <!-- Title for section explaining how we analyze the reliability of a product's reviews. -->
    <string name="review_quality_check_explanation_title">Sådan afgør vi kvaliteten af anmeldelser</string>

    <!-- Paragraph explaining how we analyze the reliability of a product's reviews. First parameter is the Fakespot product name. In the phrase "Fakespot by Mozilla", "by" can be localized. Does not need to stay by. -->
    <string name="review_quality_check_explanation_body_reliability">Vi bruger kunstig intelligens fra %s fra Mozilla til at kontrollere pålideligheden af produktanmeldelser. Dette hjælper dig kun med at bedømme kvaliteten af anmeldelserne, ikke selve produkternes kvalitet.</string>
    <!-- Paragraph explaining the grading system we use to classify the reliability of a product's reviews. -->
    <string name="review_quality_check_info_review_grade_header"><![CDATA[Vi giver hver produkts anmeldelser en <b>karakter</b> fra A til F.]]></string>
    <!-- Description explaining grades A and B for review quality check adjusted grading. -->
    <string name="review_quality_check_info_grade_info_AB">Pålidelige anmeldelser. Vi vurderer, at anmeldelserne sandsynligvis stammer fra rigtige kunder, der har givet ærlige og upartiske anmeldelser.</string>
    <!-- Description explaining grade C for review quality check adjusted grading. -->
    <string name="review_quality_check_info_grade_info_C">Vi vurderer, at der findes en blanding af pålidelige og upålidelige anmeldelser.</string>
    <!-- Description explaining grades D and F for review quality check adjusted grading. -->
    <string name="review_quality_check_info_grade_info_DF">Upålidelige anmeldelser. Vi vurderer, at anmeldelserne sandsynligvis er forfalskede eller stammer fra partiske anmeldere.</string>
    <!-- Paragraph explaining how a product's adjusted grading is calculated. -->
    <string name="review_quality_check_explanation_body_adjusted_grading"><![CDATA[Den <b>justerede bedømmelse</b> er udelukkende baseret på anmeldelser, som vi vurderer er pålidelige.]]></string>
    <!-- Paragraph explaining product review highlights. First parameter is the name of the retailer (e.g. Amazon). -->
    <string name="review_quality_check_explanation_body_highlights"><![CDATA[<b>Højdepunkter</b> stammer fra %s-anmeldelser fra de seneste 80 dage, som vi vurderer er pålidelige.]]></string>
    <!-- Text for learn more caption presenting a link with information about review quality. First parameter is for clickable text defined in review_quality_check_info_learn_more_link. -->
    <string name="review_quality_check_info_learn_more">Læs mere om, %s.</string>
    <!-- Clickable text that links to review quality check SuMo page. First parameter is the Fakespot product name. -->
    <string name="review_quality_check_info_learn_more_link_2">hvordan %s afgør kvaliteten af anmeldelser</string>
    <!-- Text for title of settings section. -->
    <string name="review_quality_check_settings_title">Indstillinger</string>
    <!-- Text for label for switch preference to show recommended products from review quality check settings section. -->
    <string name="review_quality_check_settings_recommended_products">Vis reklamer i verificering af anmeldelser</string>
    <!-- Description for switch preference to show recommended products from review quality check settings section. First parameter is for clickable text defined in review_quality_check_settings_recommended_products_learn_more.-->
    <string name="review_quality_check_settings_recommended_products_description_2" tools:ignore="UnusedResources">Du vil til tider få vist reklamer for relevante produkter. Vi reklamerer kun for produkter med pålidelige anmeldelser. %s
</string>
    <!-- Clickable text that links to review quality check recommended products support article. -->
    <string name="review_quality_check_settings_recommended_products_learn_more" tools:ignore="UnusedResources">Læs mere</string>
    <!-- Text for turning sidebar off button from review quality check settings section. -->
    <string name="review_quality_check_settings_turn_off">Slå verificering af anmeldelser fra</string>
    <!-- Text for title of recommended product section. This is displayed above a product image, suggested as an alternative to the product reviewed. -->
    <string name="review_quality_check_ad_title" tools:ignore="UnusedResources">Mere at overveje</string>
    <!-- Caption for recommended product section indicating this is an ad by Fakespot. First parameter is the Fakespot product name. -->
    <string name="review_quality_check_ad_caption" tools:ignore="UnusedResources">Reklame fra %s</string>
    <!-- Caption for review quality check panel. First parameter is for clickable text defined in review_quality_check_powered_by_link. -->
    <string name="review_quality_check_powered_by_2">Verificering af anmeldelser er leveret af %s</string>
    <!-- Clickable text that links to Fakespot.com. First parameter is the Fakespot product name. In the phrase "Fakespot by Mozilla", "by" can be localized. Does not need to stay by. -->
    <string name="review_quality_check_powered_by_link" tools:ignore="UnusedResources">%s fra Mozilla</string>
    <!-- Text for title of warning card informing the user that the current analysis is outdated. -->
    <string name="review_quality_check_outdated_analysis_warning_title" tools:ignore="UnusedResources">Nye oplysninger at kontrollere</string>
    <!-- Text for button from warning card informing the user that the current analysis is outdated. Clicking this should trigger the product's re-analysis. -->
    <string name="review_quality_check_outdated_analysis_warning_action" tools:ignore="UnusedResources">Kontroller nu</string>
    <!-- Title for warning card informing the user that the current product does not have enough reviews for a review analysis. -->
    <string name="review_quality_check_no_reviews_warning_title">Ikke nok anmeldelser lige nu</string>
    <!-- Text for body of warning card informing the user that the current product does not have enough reviews for a review analysis. -->
    <string name="review_quality_check_no_reviews_warning_body">Når dette produkt har flere anmeldelser, kan vi kontrollere kvaliteten af dem.</string>
    <!-- Title for warning card informing the user that the current product is currently not available. -->
    <string name="review_quality_check_product_availability_warning_title">Produktet er ikke tilgængeligt</string>
    <!-- Text for the body of warning card informing the user that the current product is currently not available. -->
    <string name="review_quality_check_product_availability_warning_body">Hvis du lægger mærke til at produktet er på lager igen, må du gerne rapportere det. Så kan vi kontrollere anmeldelserne.</string>
    <!-- Clickable text for warning card informing the user that the current product is currently not available. Clicking this should inform the server that the product is available. -->
    <string name="review_quality_check_product_availability_warning_action_2">Rapporter at produktet er på lager</string>
    <!-- Title for warning card informing the user that the current product's analysis is still processing. The parameter is the percentage progress (0-100%) of the analysis process (e.g. 56%). -->
    <string name="review_quality_check_analysis_in_progress_warning_title_2">Kontrollerer kvaliteten af anmeldelser (%s)</string>
    <!-- Text for body of warning card informing the user that the current product's analysis is still processing. -->
    <string name="review_quality_check_analysis_in_progress_warning_body">Dette kan tage cirka 60 sekunder.</string>
    <!-- Title for info card displayed after the user reports a product is back in stock. -->
    <string name="review_quality_check_analysis_requested_info_title">Tak for hjælpen!</string>
    <!-- Text for body of info card displayed after the user reports a product is back in stock. -->
    <string name="review_quality_check_analysis_requested_info_body">Vi burde have oplysninger om dette produkts anmeldelser klar indenfor 24 timer. Tjek igen senere.</string>
    <!-- Title for info card displayed when the user review checker while on a product that Fakespot does not analyze (e.g. gift cards, music). -->
    <string name="review_quality_check_not_analyzable_info_title">Vi kan ikke kontrollere disse anmeldelser</string>
    <!-- Text for body of info card displayed when the user review checker while on a product that Fakespot does not analyze (e.g. gift cards, music). -->
    <string name="review_quality_check_not_analyzable_info_body">Vi kan desværre ikke kontrollere kvaliteten af anmeldelser af visse typer af produkter. For eksempel gavekort og streaming af video, musik og spil.</string>
    <!-- Title for info card displayed when another user reported the displayed product is back in stock. -->
    <string name="review_quality_check_analysis_requested_other_user_info_title" tools:ignore="UnusedResources">Oplysninger kommer snart</string>
    <!-- Text for body of info card displayed when another user reported the displayed product is back in stock. -->
    <string name="review_quality_check_analysis_requested_other_user_info_body" tools:ignore="UnusedResources">Vi burde have oplysninger om dette produkts anmeldelser klar indenfor 24 timer. Tjek igen senere.</string>
    <!-- Title for info card displayed to the user when analysis finished updating. -->
    <string name="review_quality_check_analysis_updated_confirmation_title" tools:ignore="UnusedResources">Analysen er opdateret</string>
    <!-- Text for the action button from info card displayed to the user when analysis finished updating. -->
    <string name="review_quality_check_analysis_updated_confirmation_action" tools:ignore="UnusedResources">Forstået</string>
    <!-- Title for error card displayed to the user when an error occurred. -->
    <string name="review_quality_check_generic_error_title">Ingen information tilgængelig lige nu</string>
    <!-- Text for body of error card displayed to the user when an error occurred. -->
    <string name="review_quality_check_generic_error_body">Vi arbejder på at løse problemet. Prøv igen om lidt.</string>
    <!-- Title for error card displayed to the user when the device is disconnected from the network. -->
    <string name="review_quality_check_no_connection_title">Ingen netværksforbindelse</string>
    <!-- Text for body of error card displayed to the user when the device is disconnected from the network. -->
    <string name="review_quality_check_no_connection_body">Kontroller din netværksforbindelse og prøv så at genindlæse siden.</string>
    <!-- Title for card displayed to the user for products whose reviews were not analyzed yet. -->
    <string name="review_quality_check_no_analysis_title">Ingen information om disse anmeldelser endnu</string>
    <!-- Text for the body of card displayed to the user for products whose reviews were not analyzed yet. -->
    <string name="review_quality_check_no_analysis_body">For at vide, om dette produkts anmeldelser er pålidelige, skal du kontrollere kvaliteten af anmeldelserne. Det tager kun omkring 60 sekunder.</string>
    <!-- Text for button from body of card displayed to the user for products whose reviews were not analyzed yet. Clicking this should trigger a product analysis. -->
    <string name="review_quality_check_no_analysis_link">Kontroller kvaliteten af anmeldelserne</string>
    <!-- Headline for review quality check contextual onboarding card. -->
    <string name="review_quality_check_contextual_onboarding_title">Prøv vores pålidelige vejledning til produktanmeldelser</string>

    <!-- Description for review quality check contextual onboarding card. The first and last two parameters are for retailer names (e.g. Amazon, Walmart). The second parameter is for the name of the application (e.g. Firefox). -->
    <string name="review_quality_check_contextual_onboarding_description">Se hvor pålidelige produktanmeldelser på %1$s er, inden du køber. Verificering af anmeldelser, en eksperimental funktion fra %2$s, er indbygget i browseren. Den virker også på %3$s og %4$s.</string>
    <!-- Description for review quality check contextual onboarding card. The first parameters is for retailer name (e.g. Amazon). The second parameter is for the name of the application (e.g. Firefox). -->
    <string name="review_quality_check_contextual_onboarding_description_one_vendor">Se hvor pålidelige produktanmeldelser på %1$s er, inden du køber. Verificering af anmeldelser, en eksperimental funktion fra %2$s, er indbygget i browseren.</string>
    <!-- Paragraph presenting review quality check feature. First parameter is the Fakespot product name. Second parameter is for clickable text defined in review_quality_check_contextual_onboarding_learn_more_link. In the phrase "Fakespot by Mozilla", "by" can be localized. Does not need to stay by. -->
    <string name="review_quality_check_contextual_onboarding_learn_more">Ved hjælp af %1$s fra Mozilla gør vi det nemmere for dig undgå partiske og uægte anmeldelser. Vores kunstig intelligens-model forbedres altid for at beskytte dig, mens du handler. %2$s</string>
    <!-- Clickable text from the contextual onboarding card that links to review quality check support article. -->
    <string name="review_quality_check_contextual_onboarding_learn_more_link">Læs mere</string>
    <!-- Caption text to be displayed in review quality check contextual onboarding card above the opt-in button. First parameter is Firefox app name, third parameter is the Fakespot product name. Second & fourth are for clickable texts defined in review_quality_check_contextual_onboarding_privacy_policy_3 and review_quality_check_contextual_onboarding_terms_use. -->
    <string name="review_quality_check_contextual_onboarding_caption_3" moz:RemovedIn="124" tools:ignore="UnusedResources">Ved at vælge “Ja, prøv det” accepterer du %1$s\' %2$s og %3$ss %4$s.</string>
    <!-- Caption text to be displayed in review quality check contextual onboarding card above the opt-in button. First parameter is Firefox app name, third parameter is the Fakespot product name. Second & fourth are for clickable texts defined in review_quality_check_contextual_onboarding_privacy_policy_3 and review_quality_check_contextual_onboarding_terms_use. -->
    <string name="review_quality_check_contextual_onboarding_caption_4">Ved at vælge “Ja, prøv det” accepterer du %1$s\' %2$s og %3$ss %4$s.</string>
    <!-- Clickable text from the review quality check contextual onboarding card that links to Fakespot privacy notice. -->
    <string name="review_quality_check_contextual_onboarding_privacy_policy_3">privatlivserklæring</string>
    <!-- Clickable text from the review quality check contextual onboarding card that links to Fakespot terms of use. -->
    <string name="review_quality_check_contextual_onboarding_terms_use">betingelser for brug</string>
    <!-- Text for opt-in button from the review quality check contextual onboarding card. -->
    <string name="review_quality_check_contextual_onboarding_primary_button_text">Ja, prøv det</string>
    <!-- Text for opt-out button from the review quality check contextual onboarding card. -->
    <string name="review_quality_check_contextual_onboarding_secondary_button_text">Ikke nu</string>
    <!-- Text for the first CFR presenting the review quality check feature. -->
    <string name="review_quality_check_first_cfr_message">Find ud af, om du kan stole på anmeldelserne af dette produkt — før du køber det.</string>
    <!-- Text displayed in the first CFR presenting the review quality check feature that opens the review checker when clicked. -->
    <string name="review_quality_check_first_cfr_action" tools:ignore="UnusedResources">Prøv verificering af anmeldelser</string>
    <!-- Text for the second CFR presenting the review quality check feature. -->
    <string name="review_quality_check_second_cfr_message">Er disse anmeldelser pålidelige? Tjek nu for at se en justeret bedømmelse.</string>
    <!-- Text displayed in the second CFR presenting the review quality check feature that opens the review checker when clicked. -->
    <string name="review_quality_check_second_cfr_action" tools:ignore="UnusedResources">Åbn verificering af anmeldelser</string>
    <!-- Flag showing that the review quality check feature is work in progress. -->
    <string name="review_quality_check_beta_flag">Beta</string>
    <!-- Content description (not visible, for screen readers etc.) for opening browser menu button to open review quality check bottom sheet. -->
    <string name="review_quality_check_open_handle_content_description">Åbn verificering af anmeldelser</string>
    <!-- Content description (not visible, for screen readers etc.) for closing browser menu button to open review quality check bottom sheet. -->
    <string name="review_quality_check_close_handle_content_description">Luk verificering af anmeldelser</string>
    <!-- Content description (not visible, for screen readers etc.) for review quality check star rating. First parameter is the number of stars (1-5) representing the rating. -->
    <string name="review_quality_check_star_rating_content_description">%1$s ud af 5 stjerner</string>
    <!-- Text for minimize button from highlights card. When clicked the highlights card should reduce its size. -->
    <string name="review_quality_check_highlights_show_less">Vis mindre</string>
    <!-- Text for maximize button from highlights card. When clicked the highlights card should expand to its full size. -->
    <string name="review_quality_check_highlights_show_more">Vis mere</string>
    <!-- Text for highlights card quality category header. Reviews shown under this header should refer the product's quality. -->
    <string name="review_quality_check_highlights_type_quality">Kvalitet</string>
    <!-- Text for highlights card price category header. Reviews shown under this header should refer the product's price. -->
    <string name="review_quality_check_highlights_type_price">Pris</string>
    <!-- Text for highlights card shipping category header. Reviews shown under this header should refer the product's shipping. -->
    <string name="review_quality_check_highlights_type_shipping">Forsendelse</string>
    <!-- Text for highlights card packaging and appearance category header. Reviews shown under this header should refer the product's packaging and appearance. -->
    <string name="review_quality_check_highlights_type_packaging_appearance">Emballage og udseende</string>
    <!-- Text for highlights card competitiveness category header. Reviews shown under this header should refer the product's competitiveness. -->
    <string name="review_quality_check_highlights_type_competitiveness">Konkurrencedygtighed</string>

    <!-- Text that is surrounded by quotes. The parameter is the actual text that is in quotes. An example of that text could be: Excellent craftsmanship, and that is displayed as “Excellent craftsmanship”. The text comes from a buyer's review that the feature is highlighting"   -->
    <string name="surrounded_with_quotes">&quot;%s&quot;</string>

    <!-- Accessibility services actions labels. These will be appended to accessibility actions like "Double tap to.." but not by or applications but by services like Talkback. -->
    <!-- Action label for elements that can be collapsed if interacting with them. Talkback will append this to say "Double tap to collapse". -->
    <string name="a11y_action_label_collapse">folde sammen</string>
    <!-- Current state for elements that can be collapsed if interacting with them. Talkback will dictate this after a state change. -->
    <string name="a11y_state_label_collapsed">sammenfoldet</string>
    <!-- Action label for elements that can be expanded if interacting with them. Talkback will append this to say "Double tap to expand". -->
    <string name="a11y_action_label_expand">udvide</string>
    <!-- Current state for elements that can be expanded if interacting with them. Talkback will dictate this after a state change. -->
    <string name="a11y_state_label_expanded">udvidet</string>
    <!-- Action label for links to a website containing documentation about a wallpaper collection. Talkback will append this to say "Double tap to open link to learn more about this collection". -->
    <string name="a11y_action_label_wallpaper_collection_learn_more">åbne link for at læse mere om denne samling</string>
    <!-- Action label for links that point to an article. Talkback will append this to say "Double tap to read the article". -->
    <string name="a11y_action_label_read_article">læse artiklen</string>
    <!-- Action label for links to the Firefox Pocket website. Talkback will append this to say "Double tap to open link to learn more". -->
    <string name="a11y_action_label_pocket_learn_more">åbne link for at læse mere</string>
    <!-- Content description for headings announced by accessibility service. The first parameter is the text of the heading. Talkback will announce the first parameter and then speak the word "Heading" indicating to the user that this text is a heading for a section. -->
    <string name="a11y_heading">%s, overskrift</string>

    <!-- Title for dialog displayed when trying to access links present in a text. -->
    <string name="a11y_links_title">Links</string>

    <!-- Additional content description for text bodies that contain urls. -->
    <string name="a11y_links_available">Links tilgængelige</string>

    <!-- Translations feature-->

    <!-- Translation request dialog -->
    <!-- Title for the translation dialog that allows a user to translate the webpage. -->
    <string name="translations_bottom_sheet_title">Oversæt siden?</string>
    <!-- Title for the translation dialog after a translation was completed successfully.
    The first parameter is the name of the language that the page was translated from, for example, "French".
    The second parameter is the name of the language that the page was translated to, for example, "English". -->
    <string name="translations_bottom_sheet_title_translation_completed">Side oversat fra %1$s til %2$s</string>
    <!-- Title for the translation dialog that allows a user to translate the webpage when a user uses the translation feature the first time. The first parameter is the name of the application, for example, "Fenix". -->
    <string name="translations_bottom_sheet_title_first_time">Prøv private oversættelser i %1$s</string>
    <!-- Additional information on the translation dialog that appears when a user uses the translation feature the first time. The first parameter is clickable text with a link, for example, "Learn more". -->
    <string name="translations_bottom_sheet_info_message">For at beskytte dit privatliv forlader oversættelserne aldrig din enhed. Nye sprog og andre forbedringer kommer snart! %1$s</string>
    <!-- Text that links to additional information about the Firefox translations feature. -->
    <string name="translations_bottom_sheet_info_message_learn_more">Læs mere</string>
    <!-- Label for the dropdown to select which language to translate from on the translations dialog. Usually the translate from language selected will be the same as the page language. -->
    <string name="translations_bottom_sheet_translate_from">Oversæt fra</string>
    <!-- Label for the dropdown to select which language to translate to on the translations dialog. Usually the translate to language selected will be the user's preferred language. -->
    <string name="translations_bottom_sheet_translate_to">Oversæt til</string>
    <!-- Label for the dropdown to select which language to translate from on the translations dialog when the page language is not supported. This selection is to allow the user to select another language, in case we automatically detected the page language incorrectly. -->
    <string name="translations_bottom_sheet_translate_from_unsupported_language">Prøv et andet kildesprog</string>
    <!-- Button text on the translations dialog to dismiss the dialog and return to the browser. -->
    <string name="translations_bottom_sheet_negative_button">Ikke nu</string>
    <!-- Button text on the translations dialog to restore the translated website back to the original untranslated version. -->
    <string name="translations_bottom_sheet_negative_button_restore">Vis oprindelig</string>
    <!-- Accessibility announcement (not visible, for screen readers etc.) for the translations dialog after restore button was pressed that indicates the original untranslated page was loaded. -->
    <string name="translations_bottom_sheet_restore_accessibility_announcement">Original uoversat side indlæst</string>
    <!-- Button text on the translations dialog when a translation error appears, used to dismiss the dialog and return to the browser. -->
    <string name="translations_bottom_sheet_negative_button_error">Færdig</string>
    <!-- Button text on the translations dialog to begin a translation of the website. -->
    <string name="translations_bottom_sheet_positive_button">Oversæt</string>
    <!-- Button text on the translations dialog when a translation error appears. -->
    <string name="translations_bottom_sheet_positive_button_error">Prøv igen</string>
    <!-- Inactive button text on the translations dialog that indicates a translation is currently in progress. This button will be accompanied by a loading icon. -->
    <string name="translations_bottom_sheet_translating_in_progress">Oversætter</string>
    <!-- Button content description (not visible, for screen readers etc.) for the translations dialog translate button that indicates a translation is currently in progress. -->
    <string name="translations_bottom_sheet_translating_in_progress_content_description">Oversættelse i gang</string>

    <!-- Default dropdown option when initially selecting a language from the translations dialog language selection dropdown. -->
    <string name="translations_bottom_sheet_default_dropdown_selection">Vælg et sprog</string>
    <!-- The title of the warning card informs the user that a translation could not be completed. -->
    <string name="translation_error_could_not_translate_warning_text">Der opstod et problem med at oversætte. Prøv igen.</string>
    <!-- The title of the warning card informs the user that the list of languages cannot be loaded. -->
    <string name="translation_error_could_not_load_languages_warning_text">Kunne ikke indlæse sprog. Kontroller din internetforbindelse, og prøv igen.</string>
    <!-- The title of the warning card informs the user that a language is not supported. The first parameter is the name of the language that is not supported. -->
    <string name="translation_error_language_not_supported_warning_text">Beklager, men vi understøtter ikke %1$s endnu.</string>
    <!-- Button text on the warning card when a language is not supported. The link will take the user to a page to a support page about translations. -->
    <string name="translation_error_language_not_supported_learn_more" moz:removedIn="126" tools:ignore="UnusedResources">Læs mere</string>


    <!-- Snackbar title shown if the user closes the Translation Request dialogue and a translation is in progress. -->
    <string name="translation_in_progress_snackbar">Oversætter…</string>
    <!-- Title for the data saving mode warning dialog used in the translation request dialog.
    This dialog will be presented when the user attempts to perform
    a translation without the necessary language files downloaded first when Android's data saver mode is enabled and the user is not using WiFi.
    The first parameter is the size in kilobytes or megabytes of the language file. -->
    <string name="translations_download_language_file_dialog_title">Hent sprog i datasparer-tilstand (%1$s)?</string>


    <!-- Translations options dialog -->
    <!-- Title of the translation options dialog that allows a user to set their translation options for the site the user is currently on. -->
    <string name="translation_option_bottom_sheet_title" moz:removedIn="126" tools:ignore="UnusedResources">Oversættelses-indstillinger</string>
    <!-- Title of the translation options dialog that allows a user to set their translation options for the site the user is currently on. -->
    <string name="translation_option_bottom_sheet_title_heading">Oversættelses-indstillinger</string>
    <!-- Toggle switch label that allows a user to set the setting if they would like the browser to always offer or suggest translations when available. -->
    <string name="translation_option_bottom_sheet_always_translate">Tilbyd altid at oversætte</string>
    <!-- Toggle switch label that allows a user to set if they would like a given language to automatically translate or not. The first parameter is the language name, for example, "Spanish". -->
    <string name="translation_option_bottom_sheet_always_translate_in_language">Oversæt altid %1$s</string>
    <!-- Toggle switch label that allows a user to set if they would like to never be offered a translation of the given language. The first parameter is the language name, for example, "Spanish". -->
    <string name="translation_option_bottom_sheet_never_translate_in_language">Oversæt aldrig %1$s</string>
    <!-- Toggle switch label that allows a user to set the setting if they would like the browser to never translate the site the user is currently visiting. -->
    <string name="translation_option_bottom_sheet_never_translate_site">Oversæt aldrig dette websted</string>
    <!-- Toggle switch description that will appear under the "Never translate these sites" settings toggle switch to provide more information on how this setting interacts with other settings. -->
    <string name="translation_option_bottom_sheet_switch_never_translate_site_description">Tilsidesætter alle andre indstillinger</string>
    <!-- Toggle switch description that will appear under the "Never translate" and "Always translate" toggle switch settings to provide more information on how these  settings interacts with other settings. -->
    <string name="translation_option_bottom_sheet_switch_description">Tilsidesætter tilbud om oversættelse</string>
    <!-- Button text for the button that will take the user to the translation settings dialog. -->
    <string name="translation_option_bottom_sheet_translation_settings">Oversættelses-indstillinger</string>
    <!-- Button text for the button that will take the user to a website to learn more about how translations works in the given app. The first parameter is the name of the application, for example, "Fenix". -->
    <string name="translation_option_bottom_sheet_about_translations">Om oversættelser i %1$s</string>

    <!-- Content description (not visible, for screen readers etc.) for closing the translations bottom sheet. -->
    <string name="translation_option_bottom_sheet_close_content_description">Luk oversættelsesoversigten</string>

<<<<<<< HEAD
=======
    <!-- The title of the warning card informs the user that an error has occurred at page settings. -->
    <string name="translation_option_bottom_sheet_error_warning_text">Nogle indstillinger er midlertidigt utilgængelige.</string>

>>>>>>> 7fda8002
    <!-- Translation settings dialog -->
    <!-- Title of the translation settings dialog that allows a user to set their preferred translation settings. -->
    <string name="translation_settings_toolbar_title">Oversættelser</string>
    <!-- Toggle switch label that indicates that the browser should signal or indicate when a translation is possible for any page. -->
    <string name="translation_settings_offer_to_translate">Tilbyd at oversætte, når det er muligt</string>
    <!-- Toggle switch label that indicates that downloading files required for translating is permitted when using data saver mode in Android. -->
    <string name="translation_settings_always_download">Hent altid sprog i datasparer-tilstand</string>
    <!-- Section header text that begins the section of a list of different options the user may select to adjust their translation preferences. -->
    <string name="translation_settings_translation_preference">Indstillinger for oversættelse</string>
    <!-- Button text for the button that will take the user to the automatic translations settings dialog. On the automatic translations settings dialog, the user can set if translations should occur automatically for a given language. -->
    <string name="translation_settings_automatic_translation">Automatisk oversættelse</string>
    <!-- Button text for the button that will take the user to the never translate these sites dialog. On the never translate these sites dialog, the user can set if translations should never occur on certain websites. -->
    <string name="translation_settings_automatic_never_translate_sites">Oversæt aldrig disse websteder</string>
    <!-- Button text for the button that will take the user to the download languages dialog. On the download languages dialog, the user can manage which languages they would like to download for translations. -->
    <string name="translation_settings_download_language">Hent sprog</string>

    <!-- Automatic translation preference screen -->
    <!-- Title of the automatic translation preference screen that will appear on the toolbar.-->
    <string name="automatic_translation_toolbar_title_preference">Automatisk oversættelse</string>
    <!-- Screen header presenting the automatic translation preference feature. It will appear under the toolbar. -->
    <string name="automatic_translation_header_preference">Vælg et sprog for at håndtere indstillingerne ”oversæt altid“ og ”oversæt aldrig“.</string>

    <!-- The title of the warning card informs the user that the system could not load languages for translation settings. -->
    <string name="automatic_translation_error_warning_text">Kunne ikke indlæse sprog. Prøv igen senere.</string>

    <!-- Automatic translation options preference screen -->
    <!-- Preference option for offering to translate. Radio button title text.-->
    <string name="automatic_translation_option_offer_to_translate_title_preference">Tilbyd at oversætte (standard)</string>
    <!-- Preference option for offering to translate. Radio button summary text. The first parameter is the name of the app defined in app_name (for example: Fenix)-->
    <string name="automatic_translation_option_offer_to_translate_summary_preference">%1$s vil tilbyde at oversætte websteder på dette sprog.</string>
    <!-- Preference option for always translate. Radio button title text. -->
    <string name="automatic_translation_option_always_translate_title_preference">Oversæt altid</string>
    <!-- Preference option for always translate. Radio button summary text. The first parameter is the name of the app defined in app_name (for example: Fenix)-->
    <string name="automatic_translation_option_always_translate_summary_preference">%1$s vil automatisk oversætte dette sprog, når siden indlæses.</string>
    <!-- Preference option for never translate. Radio button title text.-->
    <string name="automatic_translation_option_never_translate_title_preference">Oversæt aldrig</string>

    <!-- Preference option for never translate. Radio button summary text. The first parameter is the name of the app defined in app_name (for example: Fenix)-->
    <string name="automatic_translation_option_never_translate_summary_preference">%1$s vil aldrig tilbyde at oversætte websteder på dette sprog.</string>

    <!-- Never translate site preference screen -->
    <!-- Title of the never translate site preference screen that will appear on the toolbar.-->
    <string name="never_translate_site_toolbar_title_preference">Oversæt aldrig disse websteder</string>
    <!-- Screen header presenting the never translate site preference feature. It will appear under the toolbar. -->
    <string name="never_translate_site_header_preference">For at tilføje et nyt websted: Besøg webstedet og vælg &quot;Oversæt aldrig dette websted&quot; fra oversættelsesmenuen.</string>
    <!-- Content description (not visible, for screen readers etc.): For a never-translated site list item that is selected.
             The first parameter is web site url (for example:"wikipedia.com") -->
    <string name="never_translate_site_item_list_content_description_preference">Fjern %1$s</string>
    <!-- The title of the warning card informs the user that an error has occurred at the never translate sites list. -->
    <string name="never_translate_site_error_warning_text">Kunne ikke indlæse websteder. Prøv igen senere.</string>
    <!-- The Delete site dialogue title will appear when the user clicks on a list item.
             The first parameter is web site url (for example:"wikipedia.com") -->
    <string name="never_translate_site_dialog_title_preference">Slet %1$s?</string>
    <!-- The Delete site dialogue positive button will appear when the user clicks on a list item. The site will be deleted. -->
    <string name="never_translate_site_dialog_confirm_delete_preference">Slet</string>
    <!-- The Delete site dialogue negative button will appear when the user clicks on a list item. The dialog will be dismissed. -->
    <string name="never_translate_site_dialog_cancel_preference">Annuller</string>

    <!-- Download languages preference screen -->
    <!-- Title of the download languages preference screen toolbar.-->
    <string name="download_languages_toolbar_title_preference">Hent sprog</string>
    <!-- Screen header presenting the download language preference feature. It will appear under the toolbar.The first parameter is "Learn More," a clickable text with a link. Talkback will append this to say "Double tap to open link to learn more". -->
    <string name="download_languages_header_preference">Hent komplette sprog for hurtigere oversættelser og for at oversætte offline. %1$s</string>
    <!-- Clickable text from the screen header that links to a website. -->
    <string name="download_languages_header_learn_more_preference">Læs mere</string>
    <!-- The subhead of the download language preference screen will appear above the pivot language. -->
    <string name="download_languages_available_languages_preference">Tilgængelige sprog</string>
    <!-- Text that will appear beside a core or pivot language package name to show that the language is necessary for the translation feature to function. -->
    <string name="download_languages_default_system_language_require_preference">påkrævet</string>

    <!-- A text for download language preference item.
    The first parameter is the language name, for example, "Spanish".
    The second parameter is the language file size, for example, "(3.91 KB)" or, if the language package name is a pivot language, "(required)". -->
    <string name="download_languages_language_item_preference">%1$s (%2$s)</string>
    <!-- The subhead of the download language preference screen will appear above the items that were not downloaded. -->
    <string name="download_language_header_preference">Hent sprog</string>
    <!-- All languages list item. When the user presses this item, they can download or delete all languages. -->
    <string name="download_language_all_languages_item_preference">Alle sprog</string>
    <!-- Content description (not visible, for screen readers etc.): For a language list item that was downloaded, the user can now delete it. -->
    <string name="download_languages_item_content_description_downloaded_state">Slet</string>
    <!-- Content description (not visible, for screen readers etc.): For a language list item, downloading is in progress. -->
    <string name="download_languages_item_content_description_in_progress_state">I gang</string>
    <!-- Content description (not visible, for screen readers etc.): For a language list item that was not downloaded. -->
    <string name="download_languages_item_content_description_not_downloaded_state">Hent</string>
    <!-- Content description (not visible, for screen readers etc.): For a language list item that is selected. -->
    <string name="download_languages_item_content_description_selected_state">Valgt</string>

    <!-- Title for the dialog used by the translations feature to confirm deleting a language.
    The dialog will be presented when the user requests deletion of a language.
    The first parameter is the name of the language, for example, "Spanish" and the second parameter is the size in kilobytes or megabytes of the language file. -->
    <string name="delete_language_file_dialog_title">Slet %1$s (%2$s)?</string>
    <!-- Additional information for the dialog used by the translations feature to confirm deleting a language. The first parameter is the name of the application, for example, "Fenix". -->
    <string name="delete_language_file_dialog_message">Hvis du sletter dette sprog, vil %1$s delvist hente sprog til din cache, mens du oversætter.</string>
    <!-- Title for the dialog used by the translations feature to confirm deleting all languages file.
    The dialog will be presented when the user requests deletion of all languages file.
    The first parameter is the size in kilobytes or megabytes of the language file. -->
    <string name="delete_language_all_languages_file_dialog_title">Slet alle sprog (%1$s)?</string>

    <!-- Additional information for the dialog used by the translations feature to confirm deleting all languages file. The first parameter is the name of the application, for example, "Fenix". -->
    <string name="delete_language_all_languages_file_dialog_message">Hvis du sletter alle sprog, vil %1$s delvist hente sprog til din cache, mens du oversætter.</string>
    <!-- Button text on the dialog used by the translations feature to confirm deleting a language. -->
    <string name="delete_language_file_dialog_positive_button_text">Slet</string>
    <!-- Button text on the dialog used by the translations feature to cancel deleting a language. -->
    <string name="delete_language_file_dialog_negative_button_text">Annuller</string>

    <!-- Title for the data saving mode warning dialog used by the translations feature.
    This dialog will be presented when the user attempts to download a language or perform
    a translation without the necessary language files downloaded first when Android's data saver mode is enabled and the user is not using WiFi.
    The first parameter is the size in kilobytes or megabytes of the language file.-->
    <string name="download_language_file_dialog_title">Hent i datasparer-tilstand (%1$s)?</string>
    <!-- Additional information for the data saving mode warning dialog used by the translations feature. This text explains the reason a download is required for a translation. -->
    <string name="download_language_file_dialog_message_all_languages">Vi henter sprog delvist til din cache for at holde oversættelser private.</string>
    <!-- Additional information for the data saving mode warning dialog used by the translations feature. This text explains the reason a download is required for a translation without mentioning the cache. -->
    <string name="download_language_file_dialog_message_all_languages_no_cache">Vi henter sprog delvist for at holde oversættelser private.</string>
    <!-- Checkbox label text on the data saving mode warning dialog used by the translations feature. This checkbox allows users to ignore the data usage warnings. -->
    <string name="download_language_file_dialog_checkbox_text">Hent altid i datasparer-tilstand</string>
    <!-- Button text on the data saving mode warning dialog used by the translations feature to allow users to confirm they wish to continue and download the language file. -->
    <string name="download_language_file_dialog_positive_button_text">Hent</string>
    <!-- Button text on the data saving mode warning dialog used by the translations feature to allow users to confirm they wish to continue and download the language file and perform a translation. -->
    <string name="download_language_file_dialog_positive_button_text_all_languages">Hent og oversæt</string>
    <!-- Button text on the data saving mode warning dialog used by the translations feature to allow users to cancel the action and not perform a download of the language file. -->
    <string name="download_language_file_dialog_negative_button_text">Annuller</string>

    <!-- Debug drawer -->
    <!-- The user-facing title of the Debug Drawer feature. -->
    <string name="debug_drawer_title">Debug-værktøjer</string>
    <!-- Content description (not visible, for screen readers etc.): Navigate back within the debug drawer. -->
    <string name="debug_drawer_back_button_content_description">Gå tilbage</string>

    <!-- Debug drawer tabs tools -->
    <!-- The title of the Tab Tools feature in the Debug Drawer. -->
    <string name="debug_drawer_tab_tools_title">Fanebladsværktøjer</string>
    <!-- The title of the tab count section in Tab Tools. -->
    <string name="debug_drawer_tab_tools_tab_count_title">Antal faneblade</string>
    <!-- The active tab count category in the tab count section in Tab Tools. -->
    <string name="debug_drawer_tab_tools_tab_count_normal" moz:removedIn="127" tools:ignore="UnusedResources">Aktive</string>
    <!-- The active tab count category in the tab count section in Tab Tools. -->
    <string name="debug_drawer_tab_tools_tab_count_active">Aktive</string>
    <!-- The inactive tab count category in the tab count section in Tab Tools. -->
    <string name="debug_drawer_tab_tools_tab_count_inactive">Inaktive</string>
    <!-- The private tab count category in the tab count section in Tab Tools. -->
    <string name="debug_drawer_tab_tools_tab_count_private">Private</string>
    <!-- The total tab count category in the tab count section in Tab Tools. -->
    <string name="debug_drawer_tab_tools_tab_count_total">I alt</string>
    <!-- The title of the tab creation tool section in Tab Tools. -->
    <string name="debug_drawer_tab_tools_tab_creation_tool_title">Værktøj til oprettelse af faneblade</string>
    <!-- The label of the text field in the tab creation tool. -->
    <string name="debug_drawer_tab_tools_tab_creation_tool_text_field_label">Antal faneblade, der skal oprettes</string>
    <!-- The error message of the text field in the tab creation tool when the text field is empty -->
    <string name="debug_drawer_tab_tools_tab_quantity_empty_error">Tekstfeltet er tomt</string>
    <!-- The error message of the text field in the tab creation tool when the text field has characters other than digits -->
    <string name="debug_drawer_tab_tools_tab_quantity_non_digits_error">Indtast kun positive heltal</string>
    <!-- The error message of the text field in the tab creation tool when the text field is a zero -->
    <string name="debug_drawer_tab_tools_tab_quantity_non_zero_error">Indtast et tal større end nul</string>
    <!-- The error message of the text field in the tab creation tool when the text field is a
        quantity greater than the max tabs. The first parameter is the maximum number of tabs
        that can be generated in one operation.-->
    <string name="debug_drawer_tab_tools_tab_quantity_exceed_max_error">Overskredet det maksimale antal faneblade (%1$s), der kan oprettes i én operation</string>
    <!-- The button text to add tabs to the active tab group in the tab creation tool. -->
    <string name="debug_drawer_tab_tools_tab_creation_tool_button_text_active">Føj til aktive faneblade</string>
    <!-- The button text to add tabs to the inactive tab group in the tab creation tool. -->
    <string name="debug_drawer_tab_tools_tab_creation_tool_button_text_inactive">Føj til inaktive faneblade</string>
    <!-- The button text to add tabs to the private tab group in the tab creation tool. -->
    <string name="debug_drawer_tab_tools_tab_creation_tool_button_text_private">Føj til private faneblade</string>

    <!-- Micro survey -->

    <!-- The continue button label -->
    <string name="micro_survey_continue_button_label" tools:ignore="UnusedResources">Fortsæt</string>
    <!-- The survey header -->
    <string name="micro_survey_survey_header">Deltag i denne undersøgelse</string>
    <!-- The privacy notice link -->
    <string name="micro_survey_privacy_notice">Privatlivserklæring</string>
    <!-- The submit button label text -->
<<<<<<< HEAD
    <string name="micro_survey_submit_button_label" tools:ignore="UnusedResources">Indsend</string>
    <!-- The close button label text -->
    <string name="micro_survey_close_button_label">Luk</string>
    <!-- The survey completion confirmation text -->
    <string name="micro_survey_feedback_confirmation" tools:ignore="UnusedResources">Tak for tilbagemeldingen!</string>
=======
    <string name="micro_survey_submit_button_label">Indsend</string>
    <!-- The close button label text -->
    <string name="micro_survey_close_button_label" tools:ignore="UnusedResources">Luk</string>
    <!-- The survey completion confirmation text -->
    <string name="micro_survey_feedback_confirmation">Tak for tilbagemeldingen!</string>
>>>>>>> 7fda8002
    <!-- Option for likert scale -->
    <string name="likert_scale_option_1" tools:ignore="UnusedResources">Meget tilfreds</string>
    <!-- Option for likert scale -->
    <string name="likert_scale_option_2" tools:ignore="UnusedResources">Tilfreds</string>
    <!-- Option for likert scale -->
    <string name="likert_scale_option_3" tools:ignore="UnusedResources">Hverken/eller</string>
    <!-- Option for likert scale -->
    <string name="likert_scale_option_4" tools:ignore="UnusedResources">Utilfreds</string>
    <!-- Option for likert scale -->
    <string name="likert_scale_option_5" tools:ignore="UnusedResources">Meget utilfreds</string>

<<<<<<< HEAD
=======
    <!-- Microsurvey accessibility -->
    <!-- Content description (not visible, for screen readers etc.) for opening microsurvey bottom sheet. -->
    <string name="microsurvey_open_handle_content_description" tools:ignore="UnusedResources">Åbn undersøgelse</string>
    <!-- Content description (not visible, for screen readers etc.) for closing microsurvey bottom sheet. -->
    <string name="microsurvey_close_handle_content_description" tools:ignore="UnusedResources">Luk undersøgelse</string>
    <!-- Content description for "X" button that is closing microsurvey. -->
    <string name="microsurvey_close_button_content_description" tools:ignore="UnusedResources">Luk</string>

>>>>>>> 7fda8002
    <!-- Debug drawer logins -->
    <!-- The title of the Logins feature in the Debug Drawer. -->
    <string name="debug_drawer_logins_title">Logins</string>
    <!-- The title of the logins section in the Logins feature, where the parameter will be the site domain  -->
    <string name="debug_drawer_logins_current_domain_label">Pågældende domæne: %s</string>
    <!-- The label for a button to add a new fake login for the current domain in the Logins feature. -->
    <string name="debug_drawer_logins_add_login_button">Tilføj et falsk login til dette domæne</string>
    <!-- Content description for delete button where parameter will be the username of the login -->
    <string name="debug_drawer_logins_delete_login_button_content_description">Slet login med brugernavn %s</string>
</resources><|MERGE_RESOLUTION|>--- conflicted
+++ resolved
@@ -293,8 +293,6 @@
     <!-- Browser menu label that navigates to the save sub-menu, which contains various save related menu items such as
          bookmarking a page, saving to collection, shortcut or as a PDF, and adding to home screen -->
     <string name="browser_menu_save">Gem</string>
-<<<<<<< HEAD
-=======
 
     <!-- Browser menu label that bookmarks the currently visited page -->
     <string name="browser_menu_bookmark_this_page">Bogmærk denne side</string>
@@ -313,7 +311,6 @@
     <string name="browser_menu_translated_to">Oversat til %1$s</string>
     <!-- Browser menu label for the print feature -->
     <string name="browser_menu_print">Udskriv…</string>
->>>>>>> 7fda8002
 
     <!-- Extensions management fragment -->
     <!-- Text displayed when there are no extensions to be shown -->
@@ -619,13 +616,9 @@
     <!-- Preference for language -->
     <string name="preferences_language">Sprog</string>
     <!-- Preference for translation -->
-<<<<<<< HEAD
-    <string name="preferences_translation">Oversættelse</string>
-=======
     <string name="preferences_translation" moz:removedIn="127" tools:ignore="UnusedResources">Oversættelse</string>
     <!-- Preference for translations -->
     <string name="preferences_translations">Oversættelser</string>
->>>>>>> 7fda8002
     <!-- Preference for data choices -->
     <string name="preferences_data_choices">Valg for data</string>
     <!-- Preference for data collection -->
@@ -697,13 +690,6 @@
     <string name="addons_permissions_heading_required" tools:ignore="UnusedResources">Påkrævede</string>
     <!-- The title of the optional permissions section from addon's permissions screen -->
     <string name="addons_permissions_heading_optional" tools:ignore="UnusedResources">Valgfrie</string>
-<<<<<<< HEAD
-    <!-- The title of the section with websites that have permissions granted from addon's permissions screen -->
-    <string name="addons_permissions_heading_read_and_change_website_data" tools:ignore="UnusedResources">Læse og ændre webstedsdata</string>
-    <!-- The description of the icon that can delete one of the websites displayed  -->
-    <string name="addons_permissions_icon_description_delete_website" tools:ignore="UnusedResources">Slet websted</string>
-=======
->>>>>>> 7fda8002
     <!-- The title of the origin permission option allowing a user to enable the extension to run on all sites -->
     <string name="addons_permissions_allow_for_all_sites" tools:ignore="UnusedResources">Tillad for alle websteder</string>
     <!-- The subtitle for the allow for all sites preference toggle -->
@@ -2529,12 +2515,9 @@
     <!-- Content description (not visible, for screen readers etc.) for closing the translations bottom sheet. -->
     <string name="translation_option_bottom_sheet_close_content_description">Luk oversættelsesoversigten</string>
 
-<<<<<<< HEAD
-=======
     <!-- The title of the warning card informs the user that an error has occurred at page settings. -->
     <string name="translation_option_bottom_sheet_error_warning_text">Nogle indstillinger er midlertidigt utilgængelige.</string>
 
->>>>>>> 7fda8002
     <!-- Translation settings dialog -->
     <!-- Title of the translation settings dialog that allows a user to set their preferred translation settings. -->
     <string name="translation_settings_toolbar_title">Oversættelser</string>
@@ -2709,19 +2692,11 @@
     <!-- The privacy notice link -->
     <string name="micro_survey_privacy_notice">Privatlivserklæring</string>
     <!-- The submit button label text -->
-<<<<<<< HEAD
-    <string name="micro_survey_submit_button_label" tools:ignore="UnusedResources">Indsend</string>
-    <!-- The close button label text -->
-    <string name="micro_survey_close_button_label">Luk</string>
-    <!-- The survey completion confirmation text -->
-    <string name="micro_survey_feedback_confirmation" tools:ignore="UnusedResources">Tak for tilbagemeldingen!</string>
-=======
     <string name="micro_survey_submit_button_label">Indsend</string>
     <!-- The close button label text -->
     <string name="micro_survey_close_button_label" tools:ignore="UnusedResources">Luk</string>
     <!-- The survey completion confirmation text -->
     <string name="micro_survey_feedback_confirmation">Tak for tilbagemeldingen!</string>
->>>>>>> 7fda8002
     <!-- Option for likert scale -->
     <string name="likert_scale_option_1" tools:ignore="UnusedResources">Meget tilfreds</string>
     <!-- Option for likert scale -->
@@ -2733,8 +2708,6 @@
     <!-- Option for likert scale -->
     <string name="likert_scale_option_5" tools:ignore="UnusedResources">Meget utilfreds</string>
 
-<<<<<<< HEAD
-=======
     <!-- Microsurvey accessibility -->
     <!-- Content description (not visible, for screen readers etc.) for opening microsurvey bottom sheet. -->
     <string name="microsurvey_open_handle_content_description" tools:ignore="UnusedResources">Åbn undersøgelse</string>
@@ -2743,7 +2716,6 @@
     <!-- Content description for "X" button that is closing microsurvey. -->
     <string name="microsurvey_close_button_content_description" tools:ignore="UnusedResources">Luk</string>
 
->>>>>>> 7fda8002
     <!-- Debug drawer logins -->
     <!-- The title of the Logins feature in the Debug Drawer. -->
     <string name="debug_drawer_logins_title">Logins</string>
