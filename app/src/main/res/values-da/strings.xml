--- conflicted
+++ resolved
@@ -255,14 +255,11 @@
     <!-- Content description for the translate page toolbar button that opens the translations dialog when no translation has occurred. -->
     <string name="browser_toolbar_translate">Oversæt side</string>
 
-<<<<<<< HEAD
-=======
     <!-- Content description (not visible, for screen readers etc.) for the translate page toolbar button that opens the translations dialog when the page is translated successfully.
          The first parameter is the name of the language that is displayed in the original page. (For example: English)
          The second parameter is the name of the language which the page was translated to. (For example: French) -->
     <string name="browser_toolbar_translated_successfully">Side oversat fra %1$s til %2$s.</string>
 
->>>>>>> 382ca721
     <!-- Locale Settings Fragment -->
     <!-- Content description for tick mark on selected language -->
     <string name="a11y_selected_locale_content_description">Valgt sprog</string>
@@ -339,12 +336,8 @@
     <!-- Juno first user onboarding flow experiment, strings are marked unused as they are only referenced by Nimbus experiments. -->
     <!-- Description for learning more about our privacy notice. -->
     <string name="juno_onboarding_privacy_notice_text">Privatlivserklæring for Firefox</string>
-<<<<<<< HEAD
-    <!-- Text for the button to set firefox as default browser on the device -->
-=======
     <!-- Description for learning more about our privacy notice. -->
     <string name="juno_onboarding_privacy_notice_text_2" moz:removedIn="125" tools:ignore="UnusedResources">Læs mere i vores privatlivserklæring</string>
->>>>>>> 382ca721
     <!-- Title for set firefox as default browser screen used by Nimbus experiments. -->
     <string name="juno_onboarding_default_browser_title_nimbus_2">Vi elsker at holde dig sikker</string>
     <!-- Title for set firefox as default browser screen used by Nimbus experiments.
@@ -357,11 +350,7 @@
     <!-- Description for set firefox as default browser screen used by Nimbus experiments. -->
     <string name="juno_onboarding_default_browser_description_nimbus_4" tools:ignore="UnusedResources">Mere end 100 millioner mennesker beskytter deres privatliv ved at vælge en browser, der er støttet af en nonprofit-organisation.</string>
     <!-- Description for set firefox as default browser screen used by Nimbus experiments. -->
-<<<<<<< HEAD
-    <string name="juno_onboarding_default_browser_description_nimbus_3">Vores browser er støttet af en nonprofit-organisation og forhindrer virksomheder i at følge dig rundt på nettet i det skjulte.</string>
-=======
     <string name="juno_onboarding_default_browser_description_nimbus_5" tools:ignore="UnusedResources">Kendte sporings-mekanismer? Blokeret automatisk. Udvidelser? Prøv alle 700. PDF-filer? Vores indbyggede læser gør det nemt at håndtere dem.</string>
->>>>>>> 382ca721
     <!-- Description for set firefox as default browser screen used by Nimbus experiments. -->
     <string name="juno_onboarding_default_browser_description_nimbus_2" moz:RemovedIn="124" tools:ignore="UnusedResources">Vores non-profit-støttede browser hjælper med at forhindre virksomheder i at følge dig rundt på nettet i hemmelighed.\n\nLæs mere i vores privatlivserklæring.</string>
     <!-- Text for the link to the privacy notice webpage for set as firefox default browser screen.
@@ -715,15 +704,9 @@
     <!-- Preference for syncing bookmarks -->
     <string name="preferences_sync_bookmarks">Bogmærker</string>
     <!-- Preference for syncing logins -->
-<<<<<<< HEAD
-    <string name="preferences_sync_logins">Logins</string>
-    <!-- Preference for syncing passwords -->
-    <string name="preferences_sync_logins_2" tools:ignore="UnusedResources">Adgangskoder</string>
-=======
     <string name="preferences_sync_logins" moz:RemovedIn="125" tools:ignore="UnusedResources">Logins</string>
     <!-- Preference for syncing passwords -->
     <string name="preferences_sync_logins_2">Adgangskoder</string>
->>>>>>> 382ca721
     <!-- Preference for syncing tabs -->
     <string name="preferences_sync_tabs_2">Åbne faneblade</string>
     <!-- Preference for signing out -->
@@ -749,15 +732,9 @@
     <string name="default_device_name_2">%1$s på %2$s %3$s</string>
 
     <!-- Preference for syncing credit cards -->
-<<<<<<< HEAD
-    <string name="preferences_sync_credit_cards">Betalingskort</string>
-    <!-- Preference for syncing payment methods -->
-    <string name="preferences_sync_credit_cards_2" tools:ignore="UnusedResources">Betalingsmetoder</string>
-=======
     <string name="preferences_sync_credit_cards" moz:RemovedIn="125" tools:ignore="UnusedResources">Betalingskort</string>
     <!-- Preference for syncing payment methods -->
     <string name="preferences_sync_credit_cards_2">Betalingsmetoder</string>
->>>>>>> 382ca721
     <!-- Preference for syncing addresses -->
     <string name="preferences_sync_address">Adresser</string>
 
@@ -1692,15 +1669,6 @@
     <string name="add_to_homescreen_description_2">Du kan nemt føje dette websted til din enheds startskærm for at have hurtig adgang til det og browse hurtigere med en app-lignende oplevelse.</string>
 
     <!-- Preference for managing the settings for logins and passwords in Fenix -->
-<<<<<<< HEAD
-    <string name="preferences_passwords_logins_and_passwords">Logins og adgangskoder</string>
-    <!-- Preference for managing the settings for logins and passwords in Fenix -->
-    <string name="preferences_passwords_logins_and_passwords_2" tools:ignore="UnusedResources">Adgangskoder</string>
-    <!-- Preference for managing the saving of logins and passwords in Fenix -->
-    <string name="preferences_passwords_save_logins">Gem logins og adgangskoder</string>
-    <!-- Preference for managing the saving of logins and passwords in Fenix -->
-    <string name="preferences_passwords_save_logins_2" tools:ignore="UnusedResources">Gem adgangskoder</string>
-=======
     <string name="preferences_passwords_logins_and_passwords" moz:RemovedIn="125" tools:ignore="UnusedResources">Logins og adgangskoder</string>
     <!-- Preference for managing the settings for logins and passwords in Fenix -->
     <string name="preferences_passwords_logins_and_passwords_2">Adgangskoder</string>
@@ -1708,7 +1676,6 @@
     <string name="preferences_passwords_save_logins" moz:RemovedIn="125" tools:ignore="UnusedResources">Gem logins og adgangskoder</string>
     <!-- Preference for managing the saving of logins and passwords in Fenix -->
     <string name="preferences_passwords_save_logins_2">Gem adgangskoder</string>
->>>>>>> 382ca721
     <!-- Preference option for asking to save passwords in Fenix -->
     <string name="preferences_passwords_save_logins_ask_to_save">Bed om at gemme</string>
     <!-- Preference option for never saving passwords in Fenix -->
@@ -1726,47 +1693,6 @@
     <string name="preferences_logins_add_login" moz:RemovedIn="125" tools:ignore="UnusedResources">Tilføj login</string>
 
     <!-- Preference option for adding a password -->
-<<<<<<< HEAD
-    <string name="preferences_logins_add_login_2" tools:ignore="UnusedResources">Tilføj adgangskode</string>
-
-    <!-- Preference for syncing saved logins in Fenix -->
-    <string name="preferences_passwords_sync_logins">Synkroniser logins</string>
-    <!-- Preference for syncing saved passwords in Fenix -->
-    <string name="preferences_passwords_sync_logins_2" tools:ignore="UnusedResources">Synkroniser adgangskoder</string>
-    <!-- Preference for syncing saved logins in Fenix, when not signed in-->
-    <string name="preferences_passwords_sync_logins_across_devices">Synkroniser logins på tværs af enheder</string>
-    <!-- Preference for syncing saved passwords in Fenix, when not signed in-->
-    <string name="preferences_passwords_sync_logins_across_devices_2" tools:ignore="UnusedResources">Synkroniser adgangskoder på tværs af enheder</string>
-    <!-- Preference to access list of saved logins -->
-    <string name="preferences_passwords_saved_logins">Gemte logins</string>
-    <!-- Preference to access list of saved passwords -->
-    <string name="preferences_passwords_saved_logins_2" tools:ignore="UnusedResources">Gemte adgangskoder</string>
-    <!-- Description of empty list of saved passwords. Placeholder is replaced with app name.  -->
-    <string name="preferences_passwords_saved_logins_description_empty_text">De logins, du gemmer eller synkroniserer til %s, vises her.</string>
-    <!-- Description of empty list of saved passwords. Placeholder is replaced with app name.  -->
-    <string name="preferences_passwords_saved_logins_description_empty_text_2" tools:ignore="UnusedResources">Adgangskoderne, du gemmer i eller synkroniserer med %s vil blive vist her. Alle dine gemte adgangskoder bliver krypteret.
-</string>
-    <!-- Preference to access list of saved logins -->
-    <string name="preferences_passwords_saved_logins_description_empty_learn_more_link">Læs mere om Sync.</string>
-    <!-- Clickable text for opening an external link for more information about Sync. -->
-    <string name="preferences_passwords_saved_logins_description_empty_learn_more_link_2" tools:ignore="UnusedResources">Læs mere om synkronisering</string>
-    <!-- Preference to access list of login exceptions that we never save logins for -->
-    <string name="preferences_passwords_exceptions">Undtagelser</string>
-    <!-- Empty description of list of login exceptions that we never save logins for -->
-    <string name="preferences_passwords_exceptions_description_empty">Logins og adgangskoder, der ikke er gemt, vises her.</string>
-    <!-- Empty description of list of login exceptions that we never save passwords for. Parameter will be replaced by app name. -->
-    <string name="preferences_passwords_exceptions_description_empty_2" tools:ignore="UnusedResources">%s gemmer ikke adgangskoder til websteder vist her.</string>
-    <!-- Description of list of login exceptions that we never save logins for -->
-    <string name="preferences_passwords_exceptions_description">Logins og adgangskoder vil ikke blive gemt for disse websteder.</string>
-    <!-- Description of list of login exceptions that we never save passwords for. Parameter will be replaced by app name. -->
-    <string name="preferences_passwords_exceptions_description_2" tools:ignore="UnusedResources">%s gemmer ikke adgangskoder til disse websteder.</string>
-    <!-- Text on button to remove all saved login exceptions -->
-    <string name="preferences_passwords_exceptions_remove_all">Slet alle undtagelser</string>
-    <!-- Hint for search box in logins list -->
-    <string name="preferences_passwords_saved_logins_search">Søg efter logins</string>
-    <!-- Hint for search box in passwords list -->
-    <string name="preferences_passwords_saved_logins_search_2" tools:ignore="UnusedResources">Søg efter adgangskoder</string>
-=======
     <string name="preferences_logins_add_login_2">Tilføj adgangskode</string>
 
     <!-- Preference for syncing saved passwords in Fenix -->
@@ -1806,7 +1732,6 @@
     <string name="preferences_passwords_saved_logins_search" moz:RemovedIn="125" tools:ignore="UnusedResources">Søg efter logins</string>
     <!-- Hint for search box in passwords list -->
     <string name="preferences_passwords_saved_logins_search_2">Søg efter adgangskoder</string>
->>>>>>> 382ca721
     <!-- The header for the site that a login is for -->
     <string name="preferences_passwords_saved_logins_site">Websted</string>
     <!-- The header for the username for a login -->
@@ -1834,19 +1759,6 @@
     <!-- Content Description (for screenreaders etc) read for the button to hide a password in logins -->
     <string name="saved_login_hide_password">Skjul adgangskode</string>
     <!-- Message displayed in biometric prompt displayed for authentication before allowing users to view their logins -->
-<<<<<<< HEAD
-    <string name="logins_biometric_prompt_message">Lås op for at se dine gemte logins</string>
-    <!-- Message displayed in biometric prompt displayed for authentication before allowing users to view their passwords -->
-    <string name="logins_biometric_prompt_message_2" tools:ignore="UnusedResources">Lås op for at se dine gemte adgangskoder</string>
-    <!-- Title of warning dialog if users have no device authentication set up -->
-    <string name="logins_warning_dialog_title">Gør dine logins og adgangskoder sikre</string>
-    <!-- Title of warning dialog if users have no device authentication set up -->
-    <string name="logins_warning_dialog_title_2" tools:ignore="UnusedResources">Gør dine gemte adgangskoder sikre</string>
-    <!-- Message of warning dialog if users have no device authentication set up -->
-    <string name="logins_warning_dialog_message">Indstil en pinkode, en adgangskode eller et låsemønster på din enhed for at forhindre, at andre mennesker får adgang til dine gemte logins og adgangskoder, hvis de har adgang til din enhed.</string>
-    <!-- Message of warning dialog if users have no device authentication set up -->
-    <string name="logins_warning_dialog_message_2" tools:ignore="UnusedResources">Indstil en pinkode, en adgangskode eller et låsemønster på din enhed for at forhindre, at andre mennesker får adgang til dine gemte  adgangskoder, hvis de har adgang til din enhed.</string>
-=======
     <string name="logins_biometric_prompt_message" moz:RemovedIn="125" tools:ignore="UnusedResources">Lås op for at se dine gemte logins</string>
     <!-- Message displayed in biometric prompt displayed for authentication before allowing users to view their passwords -->
     <string name="logins_biometric_prompt_message_2">Lås op for at se dine gemte adgangskoder</string>
@@ -1858,7 +1770,6 @@
     <string name="logins_warning_dialog_message" moz:RemovedIn="125" tools:ignore="UnusedResources">Indstil en pinkode, en adgangskode eller et låsemønster på din enhed for at forhindre, at andre mennesker får adgang til dine gemte logins og adgangskoder, hvis de har adgang til din enhed.</string>
     <!-- Message of warning dialog if users have no device authentication set up -->
     <string name="logins_warning_dialog_message_2">Indstil en pinkode, en adgangskode eller et låsemønster på din enhed for at forhindre, at andre mennesker får adgang til dine gemte  adgangskoder, hvis de har adgang til din enhed.</string>
->>>>>>> 382ca721
     <!-- Negative button to ignore warning dialog if users have no device authentication set up -->
     <string name="logins_warning_dialog_later">Senere</string>
     <!-- Positive button to send users to set up a pin of warning dialog if users have no device authentication set up -->
@@ -1890,19 +1801,6 @@
     <!-- Preference and title for managing the settings for addresses -->
     <string name="preferences_addresses">Adresser</string>
     <!-- Preference and title for managing the settings for credit cards -->
-<<<<<<< HEAD
-    <string name="preferences_credit_cards">Betalingskort</string>
-    <!-- Preference and title for managing the settings for payment methods -->
-    <string name="preferences_credit_cards_2" tools:ignore="UnusedResources">Betalingsmetoder</string>
-    <!-- Preference for saving and autofilling credit cards -->
-    <string name="preferences_credit_cards_save_and_autofill_cards">Gem og autofyld betalingskort</string>
-    <!-- Preference for saving and autofilling credit cards -->
-    <string name="preferences_credit_cards_save_and_autofill_cards_2" tools:ignore="UnusedResources">Gem og udfyld betalingsmetoder</string>
-    <!-- Preference summary for saving and autofilling credit card data -->
-    <string name="preferences_credit_cards_save_and_autofill_cards_summary">Data er krypteret</string>
-    <!-- Preference summary for saving and autofilling payment method data. Parameter will be replaced by app name. -->
-    <string name="preferences_credit_cards_save_and_autofill_cards_summary_2" tools:ignore="UnusedResources">%s krypterer alle betalingsmetoder, du gemmer</string>
-=======
     <string name="preferences_credit_cards" moz:RemovedIn="125" tools:ignore="UnusedResources">Betalingskort</string>
     <!-- Preference and title for managing the settings for payment methods -->
     <string name="preferences_credit_cards_2">Betalingsmetoder</string>
@@ -1914,21 +1812,11 @@
     <string name="preferences_credit_cards_save_and_autofill_cards_summary" moz:RemovedIn="125" tools:ignore="UnusedResources">Data er krypteret</string>
     <!-- Preference summary for saving and autofilling payment method data. Parameter will be replaced by app name. -->
     <string name="preferences_credit_cards_save_and_autofill_cards_summary_2">%s krypterer alle betalingsmetoder, du gemmer</string>
->>>>>>> 382ca721
     <!-- Preference option for syncing credit cards across devices. This is displayed when the user is not signed into sync -->
     <string name="preferences_credit_cards_sync_cards_across_devices">Synkroniser kort på tværs af enheder</string>
     <!-- Preference option for syncing credit cards across devices. This is displayed when the user is signed into sync -->
     <string name="preferences_credit_cards_sync_cards">Synkroniser kort</string>
     <!-- Preference option for adding a credit card -->
-<<<<<<< HEAD
-    <string name="preferences_credit_cards_add_credit_card">Tilføj betalingskort</string>
-    <!-- Preference option for adding a card -->
-    <string name="preferences_credit_cards_add_credit_card_2" tools:ignore="UnusedResources">Tilføj kort</string>
-    <!-- Preference option for managing saved credit cards -->
-    <string name="preferences_credit_cards_manage_saved_cards">Håndter gemte kort</string>
-    <!-- Preference option for managing saved cards -->
-    <string name="preferences_credit_cards_manage_saved_cards_2" tools:ignore="UnusedResources">Håndter kort</string>
-=======
     <string name="preferences_credit_cards_add_credit_card" moz:RemovedIn="125" tools:ignore="UnusedResources">Tilføj betalingskort</string>
     <!-- Preference option for adding a card -->
     <string name="preferences_credit_cards_add_credit_card_2">Tilføj kort</string>
@@ -1936,21 +1824,14 @@
     <string name="preferences_credit_cards_manage_saved_cards" moz:RemovedIn="125" tools:ignore="UnusedResources">Håndter gemte kort</string>
     <!-- Preference option for managing saved cards -->
     <string name="preferences_credit_cards_manage_saved_cards_2">Håndter kort</string>
->>>>>>> 382ca721
     <!-- Preference option for adding an address -->
     <string name="preferences_addresses_add_address">Tilføj adresse</string>
     <!-- Preference option for managing saved addresses -->
     <string name="preferences_addresses_manage_addresses">Håndter adresser</string>
     <!-- Preference for saving and autofilling addresses -->
-<<<<<<< HEAD
-    <string name="preferences_addresses_save_and_autofill_addresses">Gem og autofyld adresser</string>
-    <!-- Preference for saving and filling addresses -->
-    <string name="preferences_addresses_save_and_autofill_addresses_2" tools:ignore="UnusedResources">Gem og udfyld adresser</string>
-=======
     <string name="preferences_addresses_save_and_autofill_addresses" moz:RemovedIn="125" tools:ignore="UnusedResources">Gem og autofyld adresser</string>
     <!-- Preference for saving and filling addresses -->
     <string name="preferences_addresses_save_and_autofill_addresses_2">Gem og udfyld adresser</string>
->>>>>>> 382ca721
     <!-- Preference summary for saving and autofilling address data -->
     <string name="preferences_addresses_save_and_autofill_addresses_summary" moz:RemovedIn="125" tools:ignore="UnusedResources">Inkluderer oplysninger såsom telefonnumre, mail- og forsendelsesadresser</string>
 
@@ -1979,15 +1860,9 @@
     <!-- The text for the "Delete card" button for deleting a credit card -->
     <string name="credit_cards_delete_card_button">Slet kort</string>
     <!-- The text for the confirmation message of "Delete card" dialog -->
-<<<<<<< HEAD
-    <string name="credit_cards_delete_dialog_confirmation">Er du sikker på, at du vil slette dette betalingskort?</string>
-    <!-- The text for the confirmation message of "Delete card" dialog -->
-    <string name="credit_cards_delete_dialog_confirmation_2" tools:ignore="UnusedResources">Slet kort?</string>
-=======
     <string name="credit_cards_delete_dialog_confirmation" moz:RemovedIn="125" tools:ignore="UnusedResources">Er du sikker på, at du vil slette dette betalingskort?</string>
     <!-- The text for the confirmation message of "Delete card" dialog -->
     <string name="credit_cards_delete_dialog_confirmation_2">Slet kort?</string>
->>>>>>> 382ca721
     <!-- The text for the positive button on "Delete card" dialog -->
     <string name="credit_cards_delete_dialog_button">Slet</string>
     <!-- The title for the "Save" menu item for saving a credit card -->
@@ -2004,23 +1879,6 @@
     <string name="credit_cards_number_validation_error_message" moz:RemovedIn="125" tools:ignore="UnusedResources">Indtast et gyldigt betalingskortnummer</string>
 
     <!-- Error message for card number validation -->
-<<<<<<< HEAD
-    <string name="credit_cards_number_validation_error_message_2" tools:ignore="UnusedResources">Indtast et gyldigt kortnummer</string>
-    <!-- Error message for credit card name on card validation -->
-    <string name="credit_cards_name_on_card_validation_error_message">Udfyld dette felt</string>
-    <!-- Error message for card name on card validation -->
-    <string name="credit_cards_name_on_card_validation_error_message_2" tools:ignore="UnusedResources">Tilføj navn</string>
-    <!-- Message displayed in biometric prompt displayed for authentication before allowing users to view their saved credit cards -->
-    <string name="credit_cards_biometric_prompt_message">Lås op for at se dine gemte betalingskort</string>
-    <!-- Title of warning dialog if users have no device authentication set up -->
-    <string name="credit_cards_warning_dialog_title">Beskyt dine betalingskort</string>
-    <!-- Title of warning dialog if users have no device authentication set up -->
-    <string name="credit_cards_warning_dialog_title_2" tools:ignore="UnusedResources">Gør dine gemte betalingsmetoder sikre</string>
-    <!-- Message of warning dialog if users have no device authentication set up -->
-    <string name="credit_cards_warning_dialog_message">Indstil en pinkode, en adgangskode eller et låsemønster på din enhed for at forhindre, at andre mennesker får adgang til dine gemte betalingskort, hvis de har adgang til din enhed.</string>
-    <!-- Message of warning dialog if users have no device authentication set up -->
-    <string name="credit_cards_warning_dialog_message_3" tools:ignore="UnusedResources">Indstil en pinkode, en adgangskode eller et låsemønster på din enhed for at forhindre, at andre mennesker får adgang til dine gemte betalingsmetoder, hvis de har adgang til din enhed.</string>
-=======
     <string name="credit_cards_number_validation_error_message_2">Indtast et gyldigt kortnummer</string>
     <!-- Error message for credit card name on card validation -->
     <string name="credit_cards_name_on_card_validation_error_message" moz:RemovedIn="125" tools:ignore="UnusedResources">Udfyld dette felt</string>
@@ -2036,7 +1894,6 @@
     <string name="credit_cards_warning_dialog_message" moz:RemovedIn="125" tools:ignore="UnusedResources">Indstil en pinkode, en adgangskode eller et låsemønster på din enhed for at forhindre, at andre mennesker får adgang til dine gemte betalingskort, hvis de har adgang til din enhed.</string>
     <!-- Message of warning dialog if users have no device authentication set up -->
     <string name="credit_cards_warning_dialog_message_3">Indstil en pinkode, en adgangskode eller et låsemønster på din enhed for at forhindre, at andre mennesker får adgang til dine gemte betalingsmetoder, hvis de har adgang til din enhed.</string>
->>>>>>> 382ca721
     <!-- Positive button to send users to set up a pin of warning dialog if users have no device authentication set up -->
     <string name="credit_cards_warning_dialog_set_up_now">Indstil nu</string>
     <!-- Negative button to ignore warning dialog if users have no device authentication set up -->
@@ -2047,11 +1904,7 @@
     <string name="credit_cards_biometric_prompt_unlock_message" moz:RemovedIn="125" tools:ignore="UnusedResources">Lås op for at anvende gemte informationer om betalingskort</string>
 
     <!-- Message displayed in biometric prompt for authentication, before allowing users to use their stored payment method information -->
-<<<<<<< HEAD
-    <string name="credit_cards_biometric_prompt_unlock_message_2" tools:ignore="UnusedResources">Lås op for at bruge gemte betalingsmetoder</string>
-=======
     <string name="credit_cards_biometric_prompt_unlock_message_2">Lås op for at bruge gemte betalingsmetoder</string>
->>>>>>> 382ca721
     <!-- Title of the "Add address" screen -->
     <string name="addresses_add_address">Tilføj adresse</string>
     <!-- Title of the "Edit address" screen -->
@@ -2089,15 +1942,9 @@
     <!-- The text for the "Delete address" button for deleting an address -->
     <string name="addressess_delete_address_button">Slet adresse</string>
     <!-- The title for the "Delete address" confirmation dialog -->
-<<<<<<< HEAD
-    <string name="addressess_confirm_dialog_message">Er du sikker på, at du vil slette denne adresse?</string>
-    <!-- The title for the "Delete address" confirmation dialog -->
-    <string name="addressess_confirm_dialog_message_2" tools:ignore="UnusedResources">Slet denne adresse?</string>
-=======
     <string name="addressess_confirm_dialog_message" moz:RemovedIn="125" tools:ignore="UnusedResources">Er du sikker på, at du vil slette denne adresse?</string>
     <!-- The title for the "Delete address" confirmation dialog -->
     <string name="addressess_confirm_dialog_message_2">Slet denne adresse?</string>
->>>>>>> 382ca721
     <!-- The text for the positive button on "Delete address" dialog -->
     <string name="addressess_confirm_dialog_ok_button">Slet</string>
     <!-- The text for the negative button on "Delete address" dialog -->
@@ -2196,57 +2043,14 @@
     <!-- Login overflow menu edit button -->
     <string name="login_menu_edit_button">Rediger</string>
     <!-- Message in delete confirmation dialog for logins -->
-<<<<<<< HEAD
-    <string name="login_deletion_confirmation">Er du sikker på, at du vil slette dette login?</string>
-    <!-- Message in delete confirmation dialog for password -->
-    <string name="login_deletion_confirmation_2" tools:ignore="UnusedResources">Er du sikker på, at du vil slette denne adgangskode?</string>
-=======
     <string name="login_deletion_confirmation" moz:RemovedIn="125" tools:ignore="UnusedResources">Er du sikker på, at du vil slette dette login?</string>
     <!-- Message in delete confirmation dialog for password -->
     <string name="login_deletion_confirmation_2">Er du sikker på, at du vil slette denne adgangskode?</string>
->>>>>>> 382ca721
     <!-- Positive action of a dialog asking to delete  -->
     <string name="dialog_delete_positive">Slet</string>
     <!-- Negative action of a dialog asking to delete login -->
     <string name="dialog_delete_negative">Annuller</string>
     <!--  The saved login options menu description. -->
-<<<<<<< HEAD
-    <string name="login_options_menu">Login-indstillinger</string>
-    <!--  The saved password options menu description. -->
-    <string name="login_options_menu_2" tools:ignore="UnusedResources">Adgangskode-indstillinger</string>
-    <!--  The editable text field for a login's web address. -->
-    <string name="saved_login_hostname_description">Det redigerbare tekstfelt for login’ets webadresse.</string>
-    <!--  The editable text field for a website address. -->
-    <string name="saved_login_hostname_description_3" tools:ignore="UnusedResources">Det redigerbare tekstfelt for webadressen.</string>
-    <!--  The editable text field for a login's username. -->
-    <string name="saved_login_username_description">Det redigerbare tekstfelt for login’ets brugernavn.</string>
-    <!--  The editable text field for a username. -->
-    <string name="saved_login_username_description_3" tools:ignore="UnusedResources">Det redigerbare tekstfelt for brugernavnet.</string>
-    <!--  The editable text field for a login's password. -->
-    <string name="saved_login_password_description">Det redigerbare tekstfelt for login’ets adgangskode.</string>
-    <!--  The editable text field for a login's password. -->
-    <string name="saved_login_password_description_2" tools:ignore="UnusedResources">Det redigerbare tekstfelt for adgangskoden.</string>
-    <!--  The button description to save changes to an edited login. -->
-    <string name="save_changes_to_login">Gem ændringer til login.</string>
-    <!--  The button description to save changes to an edited password. -->
-    <string name="save_changes_to_login_2" tools:ignore="UnusedResources">Gem ændringer.</string>
-    <!--  The page title for editing a saved login. -->
-    <string name="edit">Rediger</string>
-    <!--  The page title for editing a saved password. -->
-    <string name="edit_2" tools:ignore="UnusedResources">Rediger adgangskode</string>
-    <!--  The page title for adding new login. -->
-    <string name="add_login">Tilføj nyt login</string>
-    <!--  The page title for adding new password. -->
-    <string name="add_login_2" tools:ignore="UnusedResources">Tilføj adgangskode</string>
-    <!--  The error message in add/edit login view when password field is blank. -->
-    <string name="saved_login_password_required">Adgangskode påkrævet</string>
-    <!--  Error text displayed underneath the password field when it is in an error case. -->
-    <string name="saved_login_password_required_2" tools:ignore="UnusedResources">Indtast en adgangskode</string>
-    <!--  The error message in add login view when username field is blank. -->
-    <string name="saved_login_username_required">Brugernavn påkrævet</string>
-    <!--  The error message in add login view when username field is blank. -->
-    <string name="saved_login_username_required_2" tools:ignore="UnusedResources">Indtast et brugernavn</string>
-=======
     <string name="login_options_menu" moz:RemovedIn="125" tools:ignore="UnusedResources">Login-indstillinger</string>
     <!--  The saved password options menu description. -->
     <string name="login_options_menu_2">Adgangskode-indstillinger</string>
@@ -2282,7 +2086,6 @@
     <string name="saved_login_username_required" moz:RemovedIn="125" tools:ignore="UnusedResources">Brugernavn påkrævet</string>
     <!--  The error message in add login view when username field is blank. -->
     <string name="saved_login_username_required_2">Indtast et brugernavn</string>
->>>>>>> 382ca721
     <!--  The error message in add login view when hostname field is blank. -->
     <string name="saved_login_hostname_required" tools:ignore="UnusedResources">Værtsnavn påkrævet</string>
     <!--  The error message in add login view when hostname field is blank. -->
