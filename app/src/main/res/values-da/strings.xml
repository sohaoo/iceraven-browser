<?xml version="1.0" encoding="utf-8"?>
<resources xmlns:tools="http://schemas.android.com/tools" xmlns:moz="http://mozac.org/tools">
    <!-- App name for private browsing mode. The first parameter is the name of the app defined in app_name (for example: Fenix)-->
    <string name="app_name_private_5">Privat %s</string>
    <!-- App name for private browsing mode. The first parameter is the name of the app defined in app_name (for example: Fenix)-->
    <string name="app_name_private_4">%s (Privat)</string>

    <!-- Home Fragment -->
    <!-- Content description (not visible, for screen readers etc.): "Three dot" menu button. -->
    <string name="content_description_menu">Flere indstillinger</string>
    <!-- Content description (not visible, for screen readers etc.): "Private Browsing" menu button. -->
    <string name="content_description_private_browsing_button">Aktiver privat browsing</string>
    <!-- Content description (not visible, for screen readers etc.): "Private Browsing" menu button. -->
    <string name="content_description_disable_private_browsing_button">Deaktiver privat browsing</string>
    <!-- Placeholder text shown in the search bar before a user enters text for the default engine -->
    <string name="search_hint">Søg eller indtast adresse</string>
    <!-- Placeholder text shown in the search bar before a user enters text for a general engine -->
    <string name="search_hint_general_engine">Søg på nettet</string>
    <!-- Placeholder text shown in search bar when using history search -->
    <string name="history_search_hint">Søg i historik</string>
    <!-- Placeholder text shown in search bar when using bookmarks search -->
    <string name="bookmark_search_hint">Søg i bogmærker</string>
    <!-- Placeholder text shown in search bar when using tabs search -->
    <string name="tab_search_hint">Søg i faneblade</string>
    <!-- Placeholder text shown in the search bar when using application search engines -->
    <string name="application_search_hint">Indtast søgestrenge</string>
    <!-- No Open Tabs Message Description -->
    <string name="no_open_tabs_description">Dine åbne faneblade vil blive vist her.</string>

    <!-- No Private Tabs Message Description -->
    <string name="no_private_tabs_description">Dine private faneblade vil blive vist her.</string>

    <!-- Tab tray multi select title in app bar. The first parameter is the number of tabs selected -->
    <string name="tab_tray_multi_select_title">%1$d valgt</string>

    <!-- Label of button in create collection dialog for creating a new collection  -->
    <string name="tab_tray_add_new_collection">Tilføj ny samling</string>
    <!-- Label of editable text in create collection dialog for naming a new collection  -->
    <string name="tab_tray_add_new_collection_name">Navn</string>
    <!-- Label of button in save to collection dialog for selecting a current collection  -->
    <string name="tab_tray_select_collection">Vælg samling</string>

    <!-- Content description for close button while in multiselect mode in tab tray -->
    <string name="tab_tray_close_multiselect_content_description">Afslut flervalgs-tilstand</string>
    <!-- Content description for save to collection button while in multiselect mode in tab tray -->
    <string name="tab_tray_collection_button_multiselect_content_description">Gem valgte faneblade til samling</string>
    <!-- Content description on checkmark while tab is selected in multiselect mode in tab tray -->
    <string name="tab_tray_multiselect_selected_content_description">Valgt</string>

    <!-- Home - Recently saved bookmarks -->
    <!-- Title for the home screen section with recently saved bookmarks. -->
    <string name="recently_saved_title" moz:removedIn="127" tools:ignore="UnusedResources">Gemt for nylig</string>
    <!-- Content description for the button which navigates the user to show all of their saved bookmarks. -->
    <string name="recently_saved_show_all_content_description_2" moz:removedIn="127" tools:ignore="UnusedResources">Vis alle gemte bogmærker</string>

    <!-- Text for the menu button to remove a recently saved bookmark from the user's home screen -->
    <string name="recently_saved_menu_item_remove" moz:removedIn="127" tools:ignore="UnusedResources">Fjern</string>

    <!-- Home - Bookmarks -->
    <!-- Title for the home screen section with bookmarks. -->
    <string name="home_bookmarks_title">Bogmærker</string>
    <!-- Content description for the button which navigates the user to show all of their bookmarks. -->
    <string name="home_bookmarks_show_all_content_description">Vis alle bogmærker</string>
    <!-- Text for the menu button to remove a recently saved bookmark from the user's home screen -->
    <string name="home_bookmarks_menu_item_remove">Fjern</string>

    <!-- About content. The first parameter is the name of the application. (For example: Fenix) -->
    <string name="about_content">%1$s er lavet af Mozilla.</string>

    <!-- Private Browsing -->
    <!-- Explanation for private browsing displayed to users on home view when they first enable private mode
        The first parameter is the name of the app defined in app_name (for example: Fenix) -->
    <string name="private_browsing_placeholder_description_2">%1$s rydder din søge- og browserhistorik fra private faneblade, når du lukker dem, eller når du afslutter programmet. Det gør det nemmere at holde din færden på nettet for dig selv, hvis andre bruger den samme computer. Websteder og din internetudbyder kan dog stadig finde ud af, hvad du foretager dig.</string>
    <string name="private_browsing_common_myths">Udbredte myter om privat browsing</string>

    <!-- True Private Browsing Mode -->
    <!-- Title for info card on private homescreen in True Private Browsing Mode. -->
    <string name="felt_privacy_desc_card_title">Efterlad ingen spor på denne enhed</string>
    <!-- Explanation for private browsing displayed to users on home view when they first enable
        private mode in our new Total Private Browsing mode.
        The first parameter is the name of the app defined in app_name (for example: Firefox Nightly)
        The second parameter is the clickable link text in felt_privacy_info_card_subtitle_link_text -->
    <string name="felt_privacy_info_card_subtitle_2">%1$s sletter din historik samt dine cookies og websteds-data, når du lukker alle dine private faneblade. %2$s</string>
    <!-- Clickable portion of the explanation for private browsing that links the user to our
        about privacy page.
        This string is used in felt_privacy_info_card_subtitle as the second parameter.-->
    <string name="felt_privacy_info_card_subtitle_link_text">Hvem kan muligvis se min aktivitet?</string>

    <!-- Private mode shortcut "contextual feature recommendation" (CFR) -->
    <!-- Text for the Private mode shortcut CFR message for adding a private mode shortcut to open private tabs from the Home screen -->
    <string name="private_mode_cfr_message_2">Åbn dit næste private faneblad med et enkelt tryk.</string>
    <!-- Text for the positive button to accept adding a Private Browsing shortcut to the Home screen -->
    <string name="private_mode_cfr_pos_button_text">Føj til startskærm</string>
    <!-- Text for the negative button to decline adding a Private Browsing shortcut to the Home screen -->
    <string name="cfr_neg_button_text">Nej tak</string>

    <!-- Open in App "contextual feature recommendation" (CFR) -->
    <!-- Text for the info message. The first parameter is the name of the application.-->
    <string name="open_in_app_cfr_info_message_2">Du kan sætte %1$s til automatisk at åbne links i apps.</string>
    <!-- Text for the positive action button -->
    <string name="open_in_app_cfr_positive_button_text">Gå til indstillinger</string>
    <!-- Text for the negative action button -->
    <string name="open_in_app_cfr_negative_button_text">Afvis</string>

    <!-- Total cookie protection "contextual feature recommendation" (CFR) -->
    <!-- Text for the message displayed in the contextual feature recommendation popup promoting the total cookie protection feature. -->
    <string name="tcp_cfr_message">Vores stærkeste privatlivs-beskyttelse til dato isolerer sporings-tjenester på tværs af websteder.</string>
    <!-- Text displayed that links to website containing documentation about the "Total cookie protection" feature. -->
    <string name="tcp_cfr_learn_more">Læs om Komplet Cookiebeskyttelse</string>


    <!-- Private browsing erase action "contextual feature recommendation" (CFR) -->
    <!-- Text for the message displayed in the contextual feature recommendation popup promoting the erase private browsing feature. -->
    <string name="erase_action_cfr_message">Tryk her for at starte en ny privat session. Slet din historik, cookies — alt.</string>


    <!-- Text for the info dialog when camera permissions have been denied but user tries to access a camera feature. -->
    <string name="camera_permissions_needed_message">Adgang til kamera er nødvendig. Gå til Indstillinger i Android, tryk på Tilladelser, og tryk så på Tillad.</string>
    <!-- Text for the positive action button to go to Android Settings to grant permissions. -->
    <string name="camera_permissions_needed_positive_button_text">Gå til indstillinger</string>
    <!-- Text for the negative action button to dismiss the dialog. -->
    <string name="camera_permissions_needed_negative_button_text">Afvis</string>

    <!-- Text for the banner message to tell users about our auto close feature. -->
    <string name="tab_tray_close_tabs_banner_message">Luk automatisk åbne faneblade, hvis de ikke har været vist den seneste dag, uge eller måned.</string>
    <!-- Text for the positive action button to go to Settings for auto close tabs. -->
    <string name="tab_tray_close_tabs_banner_positive_button_text">Vis indstillinger</string>
    <!-- Text for the negative action button to dismiss the Close Tabs Banner. -->
    <string name="tab_tray_close_tabs_banner_negative_button_text">Afvis</string>

    <!-- Text for the banner message to tell users about our inactive tabs feature. -->
    <string name="tab_tray_inactive_onboarding_message">Faneblade, du ikke har set i to uger, flyttes hertil.</string>
    <!-- Text for the action link to go to Settings for inactive tabs. -->
    <string name="tab_tray_inactive_onboarding_button_text">Slå fra i indstillinger</string>

    <!-- Text for title for the auto-close dialog of the inactive tabs. -->
    <string name="tab_tray_inactive_auto_close_title">Luk automatisk efter en måned?</string>
    <!-- Text for the body for the auto-close dialog of the inactive tabs.
        The first parameter is the name of the application.-->
    <string name="tab_tray_inactive_auto_close_body_2">%1$s kan lukke faneblade, du ikke har set i løbet af den seneste måned.</string>
    <!-- Content description for close button in the auto-close dialog of the inactive tabs. -->
    <string name="tab_tray_inactive_auto_close_button_content_description">Luk</string>


    <!-- Text for turn on auto close tabs button in the auto-close dialog of the inactive tabs. -->
    <string name="tab_tray_inactive_turn_on_auto_close_button_2">Slå automatisk lukning til</string>


    <!-- Home screen icons - Long press shortcuts -->
    <!-- Shortcut action to open new tab -->
    <string name="home_screen_shortcut_open_new_tab_2">Nyt faneblad</string>
    <!-- Shortcut action to open new private tab -->
    <string name="home_screen_shortcut_open_new_private_tab_2">Nyt privat faneblad</string>

    <!-- Shortcut action to open Passwords screen -->
    <string name="home_screen_shortcut_passwords">Adgangskoder</string>

    <!-- Recent Tabs -->
    <!-- Header text for jumping back into the recent tab in the home screen -->
    <string name="recent_tabs_header">Hop tilbage til</string>
    <!-- Button text for showing all the tabs in the tabs tray -->
    <string name="recent_tabs_show_all">Vis alle</string>

    <!-- Content description for the button which navigates the user to show all recent tabs in the tabs tray. -->
    <string name="recent_tabs_show_all_content_description_2">Knap til visning af alle seneste faneblade</string>

    <!-- Text for button in synced tab card that opens synced tabs tray -->
    <string name="recent_tabs_see_all_synced_tabs_button_text">Vis alle synkroniserede faneblade</string>
    <!-- Accessibility description for device icon used for recent synced tab -->
    <string name="recent_tabs_synced_device_icon_content_description">Synkroniseret enhed</string>
    <!-- Text for the dropdown menu to remove a recent synced tab from the homescreen -->
    <string name="recent_synced_tab_menu_item_remove">Fjern</string>
    <!-- Text for the menu button to remove a grouped highlight from the user's browsing history
         in the Recently visited section -->
    <string name="recent_tab_menu_item_remove">Fjern</string>

    <!-- History Metadata -->
    <!-- Header text for a section on the home screen that displays grouped highlights from the
         user's browsing history, such as topics they have researched or explored on the web -->
    <string name="history_metadata_header_2">Besøgt for nylig</string>

    <!-- Text for the menu button to remove a grouped highlight from the user's browsing history
         in the Recently visited section -->
    <string name="recently_visited_menu_item_remove">Fjern</string>
    <!-- Content description for the button which navigates the user to show all of their history. -->
    <string name="past_explorations_show_all_content_description_2">Vis hele historikken</string>

    <!-- Browser Fragment -->
    <!-- Content description (not visible, for screen readers etc.): Navigate backward (browsing history) -->
    <string name="browser_menu_back">Tilbage</string>
    <!-- Content description (not visible, for screen readers etc.): Navigate forward (browsing history) -->
    <string name="browser_menu_forward">Fremad</string>
    <!-- Content description (not visible, for screen readers etc.): Refresh current website -->
    <string name="browser_menu_refresh">Opdater</string>
    <!-- Content description (not visible, for screen readers etc.): Stop loading current website -->
    <string name="browser_menu_stop">Stop</string>
    <!-- Browser menu button that opens the extensions manager -->
    <string name="browser_menu_extensions">Udvidelser</string>
    <!-- Browser menu button that opens the extensions manager -->
    <string name="browser_menu_manage_extensions">Håndter udvidelser</string>
    <!-- Browser menu button that opens AMO in a tab -->
    <string name="browser_menu_discover_more_extensions">Opdag flere udvidelser</string>
    <!-- Browser menu button that opens account settings -->
    <string name="browser_menu_account_settings">Kontooplysninger</string>
    <!-- Browser menu button that sends a user to help articles -->
    <string name="browser_menu_help">Hjælp</string>
    <!-- Browser menu button that sends a to a the what's new article -->
    <string name="browser_menu_whats_new">Nyheder</string>
    <!-- Browser menu button that opens the settings menu -->
    <string name="browser_menu_settings">Indstillinger</string>
    <!-- Browser menu button that opens a user's library -->
    <string name="browser_menu_library">Arkiv</string>
    <!-- Browser menu toggle that requests a desktop site -->
    <string name="browser_menu_desktop_site">Desktop-version</string>
    <!-- Browser menu button that reopens a private tab as a regular tab -->
    <string name="browser_menu_open_in_regular_tab">Åbn i almindeligt faneblad</string>
    <!-- Browser menu toggle that adds a shortcut to the site on the device home screen. -->
    <string name="browser_menu_add_to_homescreen">Føj til startskærm</string>
    <!-- Browser menu toggle that adds a shortcut to the site on the device home screen. -->
    <string name="browser_menu_add_to_homescreen_2">Føj til startskærm…</string>
<<<<<<< HEAD
    <!-- Browser menu toggle that installs a Progressive Web App shortcut to the site on the device home screen. -->
    <string name="browser_menu_install_on_homescreen" moz:removedIn="126" tools:ignore="UnusedResources">Installer</string>
=======
>>>>>>> 9f949a8e
    <!-- Content description (not visible, for screen readers etc.) for the Resync tabs button -->
    <string name="resync_button_content_description">Synkroniser igen</string>
    <!-- Browser menu button that opens the find in page menu -->
    <string name="browser_menu_find_in_page">Find på siden</string>
    <!-- Browser menu button that opens the find in page menu -->
    <string name="browser_menu_find_in_page_2">Find på siden…</string>
    <!-- Browser menu button that opens the translations dialog, which has options to translate the current browser page. -->
    <string name="browser_menu_translations">Oversæt side</string>
    <!-- Browser menu button that saves the current tab to a collection -->
    <string name="browser_menu_save_to_collection">Gem til samling…</string>
    <!-- Browser menu button that saves the current tab to a collection -->
    <string name="browser_menu_save_to_collection_2">Gem til samling</string>
    <!-- Browser menu button that open a share menu to share the current site -->
    <string name="browser_menu_share">Del</string>
    <!-- Browser menu button that open a share menu to share the current site -->
    <string name="browser_menu_share_2">Del…</string>
    <!-- Browser menu button shown in custom tabs that opens the current tab in Fenix
        The first parameter is the name of the app defined in app_name (for example: Fenix) -->
    <string name="browser_menu_open_in_fenix">Åbn i %1$s</string>
    <!-- Browser menu text shown in custom tabs to indicate this is a Fenix tab
        The first parameter is the name of the app defined in app_name (for example: Fenix) -->
    <string name="browser_menu_powered_by">LEVERET AF %1$s</string>
    <!-- Browser menu text shown in custom tabs to indicate this is a Fenix tab
        The first parameter is the name of the app defined in app_name (for example: Fenix) -->
    <string name="browser_menu_powered_by2">Leveret af %1$s</string>
    <!-- Browser menu button to put the current page in reader mode -->
    <string name="browser_menu_read">Læsevisning</string>
    <!-- Browser menu button content description to close reader mode and return the user to the regular browser -->
    <string name="browser_menu_read_close">Luk læsevisning</string>
    <!-- Browser menu button to open the current page in an external app -->
    <string name="browser_menu_open_app_link">Åbn i app</string>

    <!-- Browser menu button to show reader view appearance controls e.g. the used font type and size -->
    <string name="browser_menu_customize_reader_view">Tilpas læsevisning</string>
    <!-- Browser menu label for adding a bookmark -->
    <string name="browser_menu_add">Tilføj</string>
    <!-- Browser menu label for editing a bookmark -->
    <string name="browser_menu_edit">Rediger</string>

    <!-- Button shown on the home page that opens the Customize home settings -->
    <string name="browser_menu_customize_home_1">Tilpas startside</string>

    <!-- Browser menu label to sign in to sync on the device using Mozilla accounts -->
    <string name="browser_menu_sign_in">Log ind</string>
    <!-- Browser menu caption label for the "Sign in" browser menu item described in `browser_menu_sign_in` -->
    <string name="browser_menu_sign_in_caption">Synkroniser adgangskoder, faneblade med mere</string>

    <!-- Browser menu label to sign back in to sync on the device when the user's account needs to be reauthenticated -->
    <string name="browser_menu_sign_back_in_to_sync">Log ind igen for at synkronisere</string>
    <!-- Browser menu caption label for the "Sign back in to sync" browser menu item described in `browser_menu_sign_back_in_to_sync` when there is an error in syncing -->
    <string name="browser_menu_syncing_paused_caption">Synkronisering sat på pause</string>
    <!-- Browser menu label that creates a private tab -->
    <string name="browser_menu_new_private_tab">Nyt privat faneblad</string>
    <!-- Browser menu label that navigates to the Password screen -->
    <string name="browser_menu_passwords">Adgangskoder</string>

    <!-- Browser menu label that navigates to the SUMO page for the Firefox for Android release notes.
         The first parameter is the name of the app defined in app_name (for example: Fenix)-->
    <string name="browser_menu_new_in_firefox">Nyheder i %1$s</string>

    <!-- Browser menu label that toggles the request for the desktop site of the currently visited page -->
    <string name="browser_menu_switch_to_desktop_site">Skift til desktop-version</string>
    <!-- Browser menu label that navigates to the page tools sub-menu -->
    <string name="browser_menu_tools">Funktioner</string>
    <!-- Browser menu label that navigates to the save sub-menu, which contains various save related menu items such as
         bookmarking a page, saving to collection, shortcut or as a PDF, and adding to home screen -->
    <string name="browser_menu_save">Gem</string>

    <!-- Browser menu label that bookmarks the currently visited page -->
    <string name="browser_menu_bookmark_this_page">Bogmærk denne side</string>
    <!-- Browser menu label that navigates to the edit bookmark screen for the current bookmarked page -->
    <string name="browser_menu_edit_bookmark">Rediger bogmærke</string>
    <!-- Browser menu label that the saves the currently visited page as a PDF -->
    <string name="browser_menu_save_as_pdf">Gem som PDF…</string>
    <!-- Browser menu label for turning ON reader view of the current visited page -->
    <string name="browser_menu_turn_on_reader_view">Slå læsevisning til</string>
    <!-- Browser menu label for turning OFF reader view of the current visited page -->
    <string name="browser_menu_turn_off_reader_view">Slå læsevisning fra</string>
    <!-- Browser menu label for navigating to the translation feature, which provides language translation options the current visited page -->
    <string name="browser_menu_translate_page">Oversæt side…</string>
    <!-- Browser menu label that is displayed when the current page has been translated by the translation feature.
         The first parameter is the name of the language that page was translated to (e.g. English). -->
    <string name="browser_menu_translated_to">Oversat til %1$s</string>
    <!-- Browser menu label for the print feature -->
    <string name="browser_menu_print">Udskriv…</string>

    <!-- Extensions management fragment -->
    <!-- Text displayed when there are no extensions to be shown -->
    <string name="extensions_management_no_extensions">Ingen udvidelser her</string>

    <!-- Browser Toolbar -->
    <!-- Content description for the Home screen button on the browser toolbar -->
    <string name="browser_toolbar_home">Startskærm</string>

    <!-- Content description (not visible, for screen readers etc.): Erase button: Erase the browsing
         history and go back to the home screen. -->
    <string name="browser_toolbar_erase">Slet browser-historik</string>

    <!-- Content description for the translate page toolbar button that opens the translations dialog when no translation has occurred. -->
    <string name="browser_toolbar_translate">Oversæt side</string>

    <!-- Content description (not visible, for screen readers etc.) for the translate page toolbar button that opens the translations dialog when the page is translated successfully.
         The first parameter is the name of the language that is displayed in the original page. (For example: English)
         The second parameter is the name of the language which the page was translated to. (For example: French) -->
    <string name="browser_toolbar_translated_successfully">Side oversat fra %1$s til %2$s.</string>

    <!-- Locale Settings Fragment -->
    <!-- Content description for tick mark on selected language -->
    <string name="a11y_selected_locale_content_description">Valgt sprog</string>
    <!-- Text for default locale item -->
    <string name="default_locale_text">Samme som enheds sprog</string>
    <!-- Placeholder text shown in the search bar before a user enters text -->
    <string name="locale_search_hint">Søg efter sprog</string>

    <!-- Search Fragment -->
    <!-- Button in the search view that lets a user search by scanning a QR code -->
    <string name="search_scan_button">Skan</string>
    <!-- Button in the search view when shortcuts are displayed that takes a user to the search engine settings -->
    <string name="search_shortcuts_engine_settings">Indstillinger for søgetjenester</string>
    <!-- Button in the search view that lets a user navigate to the site in their clipboard -->
    <string name="awesomebar_clipboard_title">Udfyld link fra udklipsholderen</string>
    <!-- Button in the search suggestions onboarding that allows search suggestions in private sessions -->
    <string name="search_suggestions_onboarding_allow_button">Tillad</string>
    <!-- Button in the search suggestions onboarding that does not allow search suggestions in private sessions -->
    <string name="search_suggestions_onboarding_do_not_allow_button">Tillad ikke</string>
    <!-- Search suggestion onboarding hint title text -->
    <string name="search_suggestions_onboarding_title">Tillad søgeforslag i private sessioner?</string>
    <!-- Search suggestion onboarding hint description text, first parameter is the name of the app defined in app_name (for example: Fenix)-->
    <string name="search_suggestions_onboarding_text">%s deler alt, du skriver i adressefeltet, med din standard-søgetjeneste.</string>

    <!-- Search engine suggestion title text. The first parameter is the name of the suggested engine-->
    <string name="search_engine_suggestions_title">Søg med %s</string>
    <!-- Search engine suggestion description text -->
    <string name="search_engine_suggestions_description">Søg direkte fra adressefeltet</string>

    <!-- Menu option in the search selector menu to open the search settings -->
    <string name="search_settings_menu_item">Søgeindstillinger</string>

    <!-- Header text for the search selector menu -->
    <string name="search_header_menu_item_2">Søg denne gang i:</string>

    <!-- Content description (not visible, for screen readers etc.): Search engine icon. The first parameter is the search engine name (for example: DuckDuckGo). -->
    <string name="search_engine_icon_content_description" tools:ignore="UnusedResources">Søgetjenesten %s</string>

    <!-- Home onboarding -->
    <!-- Onboarding home screen popup dialog, shown on top of the Jump back in section. -->
    <string name="onboarding_home_screen_jump_back_contextual_hint_2">Mød din tilpassede startside. Seneste faneblade, bogmærker og søgeresultater vises her.</string>
    <!-- Home onboarding dialog welcome screen title text. -->
    <string name="onboarding_home_welcome_title_2">Velkommen til et mere personligt internet</string>
    <!-- Home onboarding dialog welcome screen description text. -->
    <string name="onboarding_home_welcome_description">Flere farver. Bedre beskyttelse af dit privatliv. Samme forpligtelse til mennesker frem for profit.</string>
    <!-- Home onboarding dialog sign into sync screen title text. -->
    <string name="onboarding_home_sync_title_3">Det er nemmere end nogensinde før at skifte mellem skærme</string>
    <!-- Home onboarding dialog sign into sync screen description text. -->
    <string name="onboarding_home_sync_description">Fortsæt hvor du slap med faneblade fra andre enheder - nu på din startside.</string>
    <!-- Text for the button to continue the onboarding on the home onboarding dialog. -->
    <string name="onboarding_home_get_started_button">Kom i gang</string>
    <!-- Text for the button to navigate to the sync sign in screen on the home onboarding dialog. -->
    <string name="onboarding_home_sign_in_button">Log ind</string>
    <!-- Text for the button to skip the onboarding on the home onboarding dialog. -->
    <string name="onboarding_home_skip_button">Spring over</string>
    <!-- Onboarding home screen sync popup dialog message, shown on top of Recent Synced Tabs in the Jump back in section. -->
    <string name="sync_cfr_message">Dine faneblade synkroniseres! Fortsæt, hvor du slap, på din anden enhed.</string>

    <!-- Content description (not visible, for screen readers etc.): Close button for the home onboarding dialog -->
    <string name="onboarding_home_content_description_close_button">Luk</string>

    <!-- Notification pre-permission dialog -->
    <!-- Enable notification pre permission dialog title
        The first parameter is the name of the app defined in app_name (for example: Fenix) -->
    <string name="onboarding_home_enable_notifications_title" moz:removedIn="124" tools:ignore="UnusedResources">Meddelelser hjælper dig med at gøre mere med %s</string>
    <!-- Enable notification pre permission dialog description with rationale
        The first parameter is the name of the app defined in app_name (for example: Fenix) -->
    <string name="onboarding_home_enable_notifications_description" moz:removedIn="124" tools:ignore="UnusedResources">Synkroniser dine faneblade mellem enheder, håndter filhentninger, få tips til at få mest muligt ud af privatlivsbeskyttelse i %s og meget mere.</string>
    <!-- Text for the button to request notification permission on the device -->
    <string name="onboarding_home_enable_notifications_positive_button" moz:removedIn="124" tools:ignore="UnusedResources">Fortsæt</string>
    <!-- Text for the button to not request notification permission on the device and dismiss the dialog -->
    <string name="onboarding_home_enable_notifications_negative_button" moz:removedIn="124" tools:ignore="UnusedResources">Ikke nu</string>

    <!-- Juno first user onboarding flow experiment, strings are marked unused as they are only referenced by Nimbus experiments. -->
    <!-- Description for learning more about our privacy notice. -->
    <string name="juno_onboarding_privacy_notice_text">Privatlivserklæring for Firefox</string>
    <!-- Title for set firefox as default browser screen used by Nimbus experiments. -->
    <string name="juno_onboarding_default_browser_title_nimbus_2">Vi elsker at holde dig sikker</string>
    <!-- Title for set firefox as default browser screen used by Nimbus experiments.
        Note: The word "Firefox" should NOT be translated -->
    <string name="juno_onboarding_default_browser_title_nimbus_3" tools:ignore="UnusedResources">Find ud af, hvorfor millioner elsker Firefox</string>
    <!-- Title for set firefox as default browser screen used by Nimbus experiments. -->
    <string name="juno_onboarding_default_browser_title_nimbus_4" tools:ignore="UnusedResources">Sikker browsing med flere valgmuligheder</string>
    <!-- Description for set firefox as default browser screen used by Nimbus experiments. -->
    <string name="juno_onboarding_default_browser_description_nimbus_3">Vores browser er støttet af en nonprofit-organisation og forhindrer virksomheder i at følge dig rundt på nettet i det skjulte.</string>
    <!-- Description for set firefox as default browser screen used by Nimbus experiments. -->
    <string name="juno_onboarding_default_browser_description_nimbus_4" tools:ignore="UnusedResources">Mere end 100 millioner mennesker beskytter deres privatliv ved at vælge en browser, der er støttet af en nonprofit-organisation.</string>
    <!-- Description for set firefox as default browser screen used by Nimbus experiments. -->
    <string name="juno_onboarding_default_browser_description_nimbus_5" tools:ignore="UnusedResources">Kendte sporings-mekanismer? Blokeret automatisk. Udvidelser? Prøv alle 700. PDF-filer? Vores indbyggede læser gør det nemt at håndtere dem.</string>
    <!-- Description for set firefox as default browser screen used by Nimbus experiments. -->
    <string name="juno_onboarding_default_browser_description_nimbus_2" moz:RemovedIn="124" tools:ignore="UnusedResources">Vores non-profit-støttede browser hjælper med at forhindre virksomheder i at følge dig rundt på nettet i hemmelighed.\n\nLæs mere i vores privatlivserklæring.</string>
    <!-- Text for the link to the privacy notice webpage for set as firefox default browser screen.
    This is part of the string with the key "juno_onboarding_default_browser_description". -->
    <string name="juno_onboarding_default_browser_description_link_text" moz:RemovedIn="124" tools:ignore="UnusedResources">privatlivserklæring</string>
    <!-- Text for the button to set firefox as default browser on the device -->
    <string name="juno_onboarding_default_browser_positive_button" tools:ignore="UnusedResources">Angiv som standard-browser</string>
    <!-- Text for the button dismiss the screen and move on with the flow -->
    <string name="juno_onboarding_default_browser_negative_button" tools:ignore="UnusedResources">Ikke nu</string>
    <!-- Title for sign in to sync screen. -->
    <string name="juno_onboarding_sign_in_title_2">Krypter dine data, når du skifter mellem enheder</string>
    <!-- Description for sign in to sync screen. Nimbus experiments do not support string placeholders.
     Note: The word "Firefox" should NOT be translated -->
    <string name="juno_onboarding_sign_in_description_2">Du er mere sikker, når du er logget ind og har synkroniseret dine data. Firefox krypterer dine adgangskoder, bogmærker med mere.</string>
    <!-- Text for the button to sign in to sync on the device -->
    <string name="juno_onboarding_sign_in_positive_button" tools:ignore="UnusedResources">Log ind</string>
    <!-- Text for the button dismiss the screen and move on with the flow -->
    <string name="juno_onboarding_sign_in_negative_button" tools:ignore="UnusedResources">Ikke nu</string>
    <!-- Title for enable notification permission screen used by Nimbus experiments. Nimbus experiments do not support string placeholders.
        Note: The word "Firefox" should NOT be translated -->
    <string name="juno_onboarding_enable_notifications_title_nimbus_2">Meddelelser gør dig mere sikker, når du bruger Firefox</string>
    <!-- Description for enable notification permission screen used by Nimbus experiments. Nimbus experiments do not support string placeholders.
       Note: The word "Firefox" should NOT be translated -->
    <string name="juno_onboarding_enable_notifications_description_nimbus_2">Send sikkert faneblade mellem dine enheder, og opdag andre privatlivsfunktioner i Firefox.</string>
    <!-- Text for the button to request notification permission on the device -->
    <string name="juno_onboarding_enable_notifications_positive_button" tools:ignore="UnusedResources">Slå meddelelser til</string>
    <!-- Text for the button dismiss the screen and move on with the flow -->
    <string name="juno_onboarding_enable_notifications_negative_button" tools:ignore="UnusedResources">Ikke nu</string>

    <!-- Title for add search widget screen used by Nimbus experiments. Nimbus experiments do not support string placeholders.
        Note: The word "Firefox" should NOT be translated -->
    <string name="juno_onboarding_add_search_widget_title" tools:ignore="UnusedResources">Prøv Firefox\' søge-widget</string>
    <!-- Description for add search widget screen used by Nimbus experiments. Nimbus experiments do not support string placeholders.
        Note: The word "Firefox" should NOT be translated -->
    <string name="juno_onboarding_add_search_widget_description" tools:ignore="UnusedResources">Med Firefox på din startskærm har du nem adgang til browseren, der er fokuseret på at beskytte dit privatliv og blokerer forsøg på at spore dig på tværs af websteder.</string>
    <!-- Text for the button to add search widget on the device used by Nimbus experiments. Nimbus experiments do not support string placeholders.
        Note: The word "Firefox" should NOT be translated -->
    <string name="juno_onboarding_add_search_widget_positive_button" tools:ignore="UnusedResources">Tilføj Firefox-widget</string>
    <!-- Text for the button to dismiss the screen and move on with the flow -->
    <string name="juno_onboarding_add_search_widget_negative_button" tools:ignore="UnusedResources">Ikke nu</string>

    <!-- Search Widget -->
    <!-- Content description for searching with a widget. The first parameter is the name of the application.-->
    <string name="search_widget_content_description_2">Åbn et nyt %1$s-faneblad</string>
    <!-- Text preview for smaller sized widgets -->
    <string name="search_widget_text_short">Søg</string>
    <!-- Text preview for larger sized widgets -->
    <string name="search_widget_text_long">Søg på nettet</string>

    <!-- Content description (not visible, for screen readers etc.): Voice search -->
    <string name="search_widget_voice">Stemme-søgning</string>

    <!-- Preferences -->
    <!-- Title for the settings page-->
    <string name="settings">Indstillinger</string>
    <!-- Preference category for general settings -->
    <string name="preferences_category_general">Generelt</string>
    <!-- Preference category for all links about Fenix -->
    <string name="preferences_category_about">Om</string>
    <!-- Preference category for settings related to changing the default search engine -->
    <string name="preferences_category_select_default_search_engine">Vælg en</string>
    <!-- Preference for settings related to managing search shortcuts for the quick search menu -->
    <string name="preferences_manage_search_shortcuts_2">Håndter alternative søgetjenester</string>
    <!-- Summary for preference for settings related to managing search shortcuts for the quick search menu -->
    <string name="preferences_manage_search_shortcuts_summary">Rediger tjenester, der er synlige i søgemenuen</string>
    <!-- Preference category for settings related to managing search shortcuts for the quick search menu -->
    <string name="preferences_category_engines_in_search_menu">Tjenester, der er synlige i søgemenuen</string>
    <!-- Preference for settings related to changing the default search engine -->
    <string name="preferences_default_search_engine">Standard-søgetjeneste</string>
    <!-- Preference for settings related to Search -->
    <string name="preferences_search">Søgning</string>
    <!-- Preference for settings related to Search engines -->
    <string name="preferences_search_engines">Søgetjenester</string>
    <!-- Preference for settings related to Search engines suggestions-->
    <string name="preferences_search_engines_suggestions">Forslag fra søgetjenester</string>
    <!-- Preference Category for settings related to Search address bar -->
    <string name="preferences_settings_address_bar">Indstillinger for adressefelt</string>
    <!-- Preference Category for settings to Firefox Suggest -->
    <string name="preference_search_address_bar_fx_suggest">Adressefelt - Firefox-forslag</string>
    <!-- Preference link to Learn more about Firefox Suggest -->
    <string name="preference_search_learn_about_fx_suggest">Læs mere om Firefox-forslag</string>
    <!-- Preference link to rating Fenix on the Play Store -->
    <string name="preferences_rate">Bedøm på Google Play</string>
    <!-- Preference linking to about page for Fenix
        The first parameter is the name of the app defined in app_name (for example: Fenix) -->
    <string name="preferences_about">Om %1$s</string>
    <!-- Preference for settings related to changing the default browser -->
    <string name="preferences_set_as_default_browser">Angiv som standardbrowser</string>
    <!-- Preference category for advanced settings -->
    <string name="preferences_category_advanced">Avanceret</string>
    <!-- Preference category for privacy and security settings -->
    <string name="preferences_category_privacy_security">Privatliv og sikkerhed</string>
    <!-- Preference for advanced site permissions -->
    <string name="preferences_site_permissions">Websteds-indstillinger</string>
    <!-- Preference for private browsing options -->
    <string name="preferences_private_browsing_options">Privat browsing</string>
    <!-- Preference for opening links in a private tab-->
    <string name="preferences_open_links_in_a_private_tab">Åbn links i et privat faneblad</string>
    <!-- Preference for allowing screenshots to be taken while in a private tab-->
    <string name="preferences_allow_screenshots_in_private_mode">Tillad skærmbilleder i privat browsing</string>
    <!-- Will inform the user of the risk of activating Allow screenshots in private browsing option -->
    <string name="preferences_screenshots_in_private_mode_disclaimer">Hvis du tillader det, vil private faneblade også være synlige, når flere apps er åbne</string>
    <!-- Preference for adding private browsing shortcut -->
    <string name="preferences_add_private_browsing_shortcut">Tilføj genvej til privat browsing</string>
    <!-- Preference for enabling "HTTPS-Only" mode -->
    <string name="preferences_https_only_title">Tilstanden Kun-HTTPS</string>

    <!-- Label for cookie banner section in quick settings panel. -->
    <string name="cookie_banner_blocker">Blokering af cookie-bannere</string>
    <!-- Preference for removing cookie/consent banners from sites automatically in private mode. See reduce_cookie_banner_summary for additional context. -->
    <string name="preferences_cookie_banner_reduction_private_mode">Blokering af cookie-bannere i privat browsing</string>

    <!-- Text for indicating cookie banner handling is off this site, this is shown as part of the protections panel with the tracking protection toggle -->
    <string name="reduce_cookie_banner_off_for_site">Slået fra for dette websted</string>
    <!-- Text for cancel button indicating that cookie banner reduction is not supported for the current site, this is shown as part of the cookie banner details view. -->
    <string name="cookie_banner_handling_details_site_is_not_supported_cancel_button">Annuller</string>
    <!-- Text for request support button indicating that cookie banner reduction is not supported for the current site, this is shown as part of the cookie banner details view. -->
    <string name="cookie_banner_handling_details_site_is_not_supported_request_support_button_2">Send anmodning</string>
    <!-- Text for title indicating that cookie banner reduction is not supported for the current site, this is shown as part of the cookie banner details view. -->
    <string name="cookie_banner_handling_details_site_is_not_supported_title_2">Anmod om understøttelse af dette websted?</string>
    <!-- Label for the snackBar, after the user reports with success a website where cookie banner reducer did not work -->
    <string name="cookie_banner_handling_report_site_snack_bar_text_2">Anmodning sendt</string>
    <!-- Text for indicating cookie banner handling is on this site, this is shown as part of the protections panel with the tracking protection toggle -->
    <string name="reduce_cookie_banner_on_for_site">Slået til for dette websted</string>
    <!-- Text for indicating that a request for unsupported site was sent to Nimbus (it's a Mozilla library for experiments), this is shown as part of the protections panel with the tracking protection toggle -->
    <string name="reduce_cookie_banner_unsupported_site_request_submitted_2">Anmodning om understøttelse sendt</string>
    <!-- Text for indicating cookie banner handling is currently not supported for this site, this is shown as part of the protections panel with the tracking protection toggle -->
    <string name="reduce_cookie_banner_unsupported_site">Webstedet understøttes ikke i øjeblikket</string>
    <!-- Title text for a detail explanation indicating cookie banner handling is on this site, this is shown as part of the cookie banner panel in the toolbar. The first parameter is a shortened URL of the current site-->
    <string name="reduce_cookie_banner_details_panel_title_on_for_site_1">Slå blokering af cookie-bannere til for %1$s?</string>

    <!-- Title text for a detail explanation indicating cookie banner handling is off this site, this is shown as part of the cookie banner panel in the toolbar. The first parameter is a shortened URL of the current site-->
    <string name="reduce_cookie_banner_details_panel_title_off_for_site_1">Slå blokering af cookie-bannere fra for %1$s?</string>
    <!-- Title text for a detail explanation indicating cookie banner reducer didn't work for the current site, this is shown as part of the cookie banner panel in the toolbar. The first parameter is the application name-->
    <string name="reduce_cookie_banner_details_panel_title_unsupported_site_request_2">%1$s kan ikke afvise cookie-anmodninger automatisk på dette websted. Du kan sende en anmodning om understøttelse af dette websted i fremtiden.</string>

    <!-- Long text for a detail explanation indicating what will happen if cookie banner handling is off for a site, this is shown as part of the cookie banner panel in the toolbar. The first parameter is the application name -->
    <string name="reduce_cookie_banner_details_panel_description_off_for_site_1">Slå funktionen fra - og %1$s vil rydde cookies og genindlæse webstedet. Dette kan logge dig ud eller tømme indkøbskurve.</string>
    <!-- Long text for a detail explanation indicating what will happen if cookie banner handling is on for a site, this is shown as part of the cookie banner panel in the toolbar. The first parameter is the application name -->
    <string name="reduce_cookie_banner_details_panel_description_on_for_site_3">Slå funktionen til - og %1$s vil forsøge at afvise cookie-bannere automatisk på dette websted.</string>

    <!--Title for the cookie banner re-engagement CFR, the placeholder is replaced with app name -->
    <string name="cookie_banner_cfr_title">%1$s har lige afvist cookies for dig</string>
    <!--Message for the cookie banner re-engagement CFR -->
    <string name="cookie_banner_cfr_message">Færre distraktioner og færre cookies, der sporer dig på dette websted.</string>

    <!-- Description of the preference to enable "HTTPS-Only" mode. -->
    <string name="preferences_https_only_summary">Forsøger automatisk at oprette forbindelse til websteder ved hjælp af krypteringsprotokollen HTTPS for øget sikkerhed.</string>
    <!-- Summary of https only preference if https only is set to off -->
    <string name="preferences_https_only_off">Fra</string>
    <!-- Summary of https only preference if https only is set to on in all tabs -->
    <string name="preferences_https_only_on_all">Aktiveret i alle faneblade</string>
    <!-- Summary of https only preference if https only is set to on in private tabs only -->
    <string name="preferences_https_only_on_private">Aktiveret i private faneblade</string>
    <!-- Text displayed that links to website containing documentation about "HTTPS-Only" mode -->
    <string name="preferences_http_only_learn_more">Læs mere</string>
    <!-- Option for the https only setting -->
    <string name="preferences_https_only_in_all_tabs">Aktiver i alle faneblade</string>
    <!-- Option for the https only setting -->
    <string name="preferences_https_only_in_private_tabs">Aktiver kun i private faneblade</string>
    <!-- Title shown in the error page for when trying to access a http website while https only mode is enabled. -->
    <string name="errorpage_httpsonly_title">Sikkert websted er ikke tilgængeligt</string>
    <!-- Message shown in the error page for when trying to access a http website while https only mode is enabled. The message has two paragraphs. This is the first. -->
    <string name="errorpage_httpsonly_message_title">Sandsynligvis understøtter webstedet simpelthen ikke HTTPS.</string>
    <!-- Message shown in the error page for when trying to access a http website while https only mode is enabled. The message has two paragraphs. This is the second. -->
    <string name="errorpage_httpsonly_message_summary">Det er også muligt, at en ondsindet aktør er involveret. Hvis du fortsætter til webstedet, bør du ikke afgive nogen følsomme oplysninger. Hvis du fortsætter, vil kun-HTTPS blive slået midlertidigt fra for dette websted.</string>
    <!-- Preference for accessibility -->
    <string name="preferences_accessibility">Tilgængelighed</string>
    <!-- Preference to override the Mozilla account server -->
    <string name="preferences_override_account_server">Selvvalgt Mozilla-kontoserver</string>
    <!-- Preference to override the Sync token server -->
    <string name="preferences_override_sync_tokenserver">Selvvalgt synkroniseringsserver</string>
    <!-- Toast shown after updating the Mozilla account/Sync server override preferences -->
    <string name="toast_override_account_sync_server_done">Mozilla-konto/Sync-server ændret. Afslutter applikationen for at anvende ændringerne…</string>
    <!-- Preference category for account information -->
    <string name="preferences_category_account">Konto</string>
    <!-- Preference for changing where the toolbar is positioned -->
    <string name="preferences_toolbar" moz:removedIn="129" tools:ignore="UnusedResources">Værktøjslinje</string>
    <!-- Preference for changing where the AddressBar is positioned -->
    <string name="preferences_toolbar_2">Adresselinjens placering</string>
    <!-- Preference for changing default theme to dark or light mode -->
    <string name="preferences_theme">Tema</string>
    <!-- Preference for customizing the home screen -->
    <string name="preferences_home_2">Startside</string>
    <!-- Preference for gestures based actions -->
    <string name="preferences_gestures">Bevægelser</string>
    <!-- Preference for settings related to visual options -->
    <string name="preferences_customize">Tilpas</string>
    <!-- Preference description for banner about signing in -->
    <string name="preferences_sign_in_description_2">Log ind for at synkronisere dine faneblade, bogmærker, adgangskoder med mere.</string>
    <!-- Preference shown instead of account display name while account profile information isn't available yet. -->
    <string name="preferences_account_default_name_2">Mozilla-konto</string>
    <!-- Preference text for account title when there was an error syncing FxA -->
    <string name="preferences_account_sync_error">Opret forbindelse igen for at fortsætte synkronisering</string>
    <!-- Preference for language -->
    <string name="preferences_language">Sprog</string>
    <!-- Preference for translation -->
    <string name="preferences_translation" moz:removedIn="127" tools:ignore="UnusedResources">Oversættelse</string>
    <!-- Preference for translations -->
    <string name="preferences_translations">Oversættelser</string>
    <!-- Preference for data choices -->
    <string name="preferences_data_choices">Valg for data</string>
    <!-- Preference for data collection -->
    <string name="preferences_data_collection">Indsamling af data</string>
    <!-- Preference for developers -->
    <string name="preferences_remote_debugging">Fjern-debugging via USB</string>
    <!-- Preference title for switch preference to show search suggestions -->
    <string name="preferences_show_search_suggestions">Vis søgeforslag</string>
    <!-- Preference title for switch preference to show voice search button -->
    <string name="preferences_show_voice_search">Vis stemme-søgning</string>
    <!-- Preference title for switch preference to show search suggestions also in private mode -->
    <string name="preferences_show_search_suggestions_in_private">Vis i private sessioner</string>
    <!-- Preference title for switch preference to show a clipboard suggestion when searching -->
    <string name="preferences_show_clipboard_suggestions">Vis forslag fra udklipsholder</string>
    <!-- Preference title for switch preference to suggest browsing history when searching -->
    <string name="preferences_search_browsing_history">Søg i browserhistorik</string>
    <!-- Preference title for switch preference to suggest bookmarks when searching -->
    <string name="preferences_search_bookmarks">Søg i bogmærker</string>
    <!-- Preference title for switch preference to suggest synced tabs when searching -->
    <string name="preferences_search_synced_tabs">Søg i synkroniserede faneblade</string>
    <!-- Preference for account settings -->
    <string name="preferences_account_settings">Kontoindstillinger</string>
    <!-- Preference for enabling url autocomplete-->
    <string name="preferences_enable_autocomplete_urls">Autofuldfør adresser</string>
    <!-- Preference title for switch preference to show sponsored Firefox Suggest search suggestions -->
    <string name="preferences_show_sponsored_suggestions">Forslag fra sponsorer</string>
    <!-- Summary for preference to show sponsored Firefox Suggest search suggestions.
         The first parameter is the name of the application. -->
    <string name="preferences_show_sponsored_suggestions_summary">Støt %1$s med lejlighedsvise sponsorerede forslag</string>
    <!-- Preference title for switch preference to show Firefox Suggest search suggestions for web content.
         The first parameter is the name of the application. -->
    <string name="preferences_show_nonsponsored_suggestions">Forslag fra  %1$s</string>
    <!-- Summary for preference to show Firefox Suggest search suggestions for web content -->
    <string name="preferences_show_nonsponsored_suggestions_summary">Få forslag fra nettet relateret til din søgning</string>
    <!-- Preference for open links in third party apps -->
    <string name="preferences_open_links_in_apps">Åbn links i apps</string>
    <!-- Preference for open links in third party apps always open in apps option -->
    <string name="preferences_open_links_in_apps_always">Altid</string>
    <!-- Preference for open links in third party apps ask before opening option -->
    <string name="preferences_open_links_in_apps_ask">Spørg inden åbning</string>
    <!-- Preference for open links in third party apps never open in apps option -->
    <string name="preferences_open_links_in_apps_never">Aldrig</string>
    <!-- Preference for open download with an external download manager app -->
    <string name="preferences_external_download_manager">Ekstern håndtering af filhentning</string>
    <!-- Preference for enabling gecko engine logs -->
    <string name="preferences_enable_gecko_logs">Aktiver Gecko-logfiler</string>
    <!-- Message to indicate users that we are quitting the application to apply the changes -->
    <string name="quit_application">Afslutter appen for at anvende ændringerne…</string>

    <!-- Preference for extensions -->
    <string name="preferences_extensions">Udvidelser</string>
    <!-- Preference for installing a local extension -->
    <string name="preferences_install_local_extension">Installer udvidelse fra fil</string>
    <!-- Preference for notifications -->
    <string name="preferences_notifications">Meddelelser</string>

    <!-- Summary for notification preference indicating notifications are allowed -->
    <string name="notifications_allowed_summary">Tilladt</string>
    <!-- Summary for notification preference indicating notifications are not allowed -->
    <string name="notifications_not_allowed_summary">Ikke tilladt</string>

    <!-- Add-on Permissions -->
    <!-- The title of the required permissions section from addon's permissions screen -->
    <string name="addons_permissions_heading_required" tools:ignore="UnusedResources">Påkrævede</string>
    <!-- The title of the optional permissions section from addon's permissions screen -->
    <string name="addons_permissions_heading_optional" tools:ignore="UnusedResources">Valgfrie</string>
    <!-- The title of the origin permission option allowing a user to enable the extension to run on all sites -->
    <string name="addons_permissions_allow_for_all_sites" tools:ignore="UnusedResources">Tillad for alle websteder</string>
    <!-- The subtitle for the allow for all sites preference toggle -->
    <string name="addons_permissions_allow_for_all_sites_subtitle" tools:ignore="UnusedResources">Hvis du har tillid til denne udvidelse, kan du give den tilladelse på alle websteder.</string>

    <!-- The text shown when an extension does not require permissions -->
    <string name="addons_does_not_require_permissions">Denne udvidelse kræver ingen tilladelser.</string>

    <!-- Add-on Preferences -->
    <!-- Preference to customize the configured AMO (addons.mozilla.org) collection -->
    <string name="preferences_customize_extension_collection">Tilpasset udvidelses-samling</string>
    <!-- Button caption to confirm the add-on collection configuration -->
    <string name="customize_addon_collection_ok">OK</string>
    <!-- Button caption to abort the add-on collection configuration -->
    <string name="customize_addon_collection_cancel">Annuller</string>
    <!-- Hint displayed on input field for custom collection name -->
    <string name="customize_addon_collection_hint">Samlingens navn</string>
    <!-- Hint displayed on input field for custom collection user ID-->
    <string name="customize_addon_collection_user_hint">Samlingens ejer (Bruger-id)</string>

    <!-- Toast shown after confirming the custom extension collection configuration -->
    <string name="toast_customize_extension_collection_done">Udvidelses-samling ændret. Afslutter applikationen for at anvende ændringerne…</string>

    <!-- Customize Home -->
    <!-- Header text for jumping back into the recent tab in customize the home screen -->
    <string name="customize_toggle_jump_back_in">Hop tilbage til</string>
    <!-- Title for the customize home screen section with recently saved bookmarks. -->
    <string name="customize_toggle_recent_bookmarks" moz:removedIn="127" tools:ignore="UnusedResources">Seneste bogmærker</string>
    <!-- Title for the customize home screen section with bookmarks. -->
    <string name="customize_toggle_bookmarks">Bogmærker</string>
    <!-- Title for the customize home screen section with recently visited. Recently visited is
    a section where users see a list of tabs that they have visited in the past few days -->
    <string name="customize_toggle_recently_visited">Besøgt for nylig</string>

    <!-- Title for the customize home screen section with Pocket. -->
    <string name="customize_toggle_pocket_2">Tankevækkende historier</string>
    <!-- Summary for the customize home screen section with Pocket. The first parameter is product name Pocket -->
    <string name="customize_toggle_pocket_summary">Artikler leveret af %s</string>
    <!-- Title for the customize home screen section with sponsored Pocket stories. -->
    <string name="customize_toggle_pocket_sponsored">Sponsorerede historier</string>
    <!-- Title for the opening wallpaper settings screen -->
    <string name="customize_wallpapers">Baggrunde</string>
    <!-- Title for the customize home screen section with sponsored shortcuts. -->
    <string name="customize_toggle_contile">Sponsorerede genveje</string>

    <!-- Wallpapers -->
    <!-- Content description for various wallpapers. The first parameter is the name of the wallpaper -->
    <string name="wallpapers_item_name_content_description">Baggrundselement: %1$s</string>
    <!-- Snackbar message for when wallpaper is selected -->
    <string name="wallpaper_updated_snackbar_message">Baggrund opdateret!</string>
    <!-- Snackbar label for action to view selected wallpaper -->
    <string name="wallpaper_updated_snackbar_action">Vis</string>
    <!-- Snackbar message for when wallpaper couldn't be downloaded -->
    <string name="wallpaper_download_error_snackbar_message">Kunne ikke hente baggrund</string>
    <!-- Snackbar label for action to retry downloading the wallpaper -->
    <string name="wallpaper_download_error_snackbar_action">Prøv igen</string>
    <!-- Snackbar message for when wallpaper couldn't be selected because of the disk error -->
    <string name="wallpaper_select_error_snackbar_message">Kunne ikke ændre baggrund</string>
    <!-- Text displayed that links to website containing documentation about the "Limited Edition" wallpapers. -->
    <string name="wallpaper_learn_more">Læs mere</string>

    <!-- Text for classic wallpapers title. The first parameter is the Firefox name. -->
    <string name="wallpaper_classic_title">Klassisk %s</string>
    <!-- Text for artist series wallpapers title. "Artist series" represents a collection of artist collaborated wallpapers. -->
    <string name="wallpaper_artist_series_title">Kunstnerserie</string>
    <!-- Description text for the artist series wallpapers with learn more link. The first parameter is the learn more string defined in wallpaper_learn_more. "Independent voices" is the name of the wallpaper collection -->
    <string name="wallpaper_artist_series_description_with_learn_more">Kollektionen &quot;Uafhængige stemmer&quot;. %s</string>
    <!-- Description text for the artist series wallpapers. "Independent voices" is the name of the wallpaper collection -->
    <string name="wallpaper_artist_series_description">Kollektionen &quot;Uafhængige stemmer&quot;.</string>
    <!-- Wallpaper onboarding dialog header text. -->
    <string name="wallpapers_onboarding_dialog_title_text">Tilføj lidt farve</string>
    <!-- Wallpaper onboarding dialog body text. -->
    <string name="wallpapers_onboarding_dialog_body_text">Vælg en baggrund, der taler til dig.</string>
    <!-- Wallpaper onboarding dialog learn more button text. The button navigates to the wallpaper settings screen. -->
    <string name="wallpapers_onboarding_dialog_explore_more_button_text">Udforsk flere baggrunde</string>

    <!-- Add-ons general availability nimbus message-->
    <!-- Title of the Nimbus message for extension general availability-->
    <string name="addon_ga_message_title_2" tools:ignore="UnusedResources">Nye udvidelser tilgængelige nu</string>
    <!-- Body of the Nimbus message for add-ons general availability. 'Firefox' intentionally hardcoded here-->
    <string name="addon_ga_message_body" tools:ignore="UnusedResources">Se mere end 100 nye udvidelser, der giver dig mulighed for at tilpasse Firefox.</string>

    <!-- Button text of the Nimbus message for extensions general availability. -->
    <string name="addon_ga_message_button_2" tools:ignore="UnusedResources">Udforsk udvidelser</string>

    <!-- Extension process crash dialog to user -->
    <!-- Title of the extension crash dialog shown to the user when enough errors have occurred with extensions and they need to be temporarily disabled -->
    <string name="extension_process_crash_dialog_title">Udvidelser er midlertidigt deaktiveret</string>
    <!-- This is a message shown to the user when too many errors have occurred with the extensions process and they have been disabled.
    The user can decide if they would like to continue trying to start extensions or if they'd rather continue without them.
    The first parameter is the application name. -->
    <string name="extension_process_crash_dialog_message">En eller flere udvidelser holdt op med at virke, hvilket gjorde dit system ustabilt. %1$s prøvede uden held at genstarte udvidelsen/udvidelserne.\n\nUdvidelser bliver ikke genstartet under den nuværende session.\n\nFjernelse eller deaktivering af udvidelser kan løse dette problem.</string>
    <!-- Button text on the extension crash dialog to prompt the user to try restarting the extensions but the dialog will reappear if it is unsuccessful again -->
    <string name="extension_process_crash_dialog_retry_button_text" tools:ignore="UnusedResources">Prøv at genstarte udvidelser</string>

    <!-- Button text on the extension crash dialog to prompt the user to continue with all extensions disabled. -->
    <string name="extension_process_crash_dialog_disable_extensions_button_text">Fortsæt med udvidelser deaktiveret</string>

    <!-- Account Preferences -->
    <!-- Preference for managing your account via accounts.firefox.com -->
    <string name="preferences_manage_account">Håndter konto</string>
    <!-- Summary of the preference for managing your account via accounts.firefox.com. -->
    <string name="preferences_manage_account_summary">Skift din adgangskode, håndter indsamling af data eller slet din konto</string>
    <!-- Preference for triggering sync -->
    <string name="preferences_sync_now">Synkroniser nu</string>
    <!-- Preference category for sync -->
    <string name="preferences_sync_category">Vælg, hvad der skal synkroniseres</string>
    <!-- Preference for syncing history -->
    <string name="preferences_sync_history">Historik</string>
    <!-- Preference for syncing bookmarks -->
    <string name="preferences_sync_bookmarks">Bogmærker</string>
    <!-- Preference for syncing passwords -->
    <string name="preferences_sync_logins_2">Adgangskoder</string>
    <!-- Preference for syncing tabs -->
    <string name="preferences_sync_tabs_2">Åbne faneblade</string>
    <!-- Preference for signing out -->
    <string name="preferences_sign_out">Log ud</string>
    <!-- Preference displays and allows changing current FxA device name -->
    <string name="preferences_sync_device_name">Enhedsnavn</string>
    <!-- Text shown when user enters empty device name -->
    <string name="empty_device_name_error">Enhedsnavnet kan ikke være tomt.</string>
    <!-- Label indicating that sync is in progress -->
    <string name="sync_syncing_in_progress">Synkroniserer…</string>
    <!-- Label summary indicating that sync failed. The first parameter is the date stamp showing last time it succeeded -->
    <string name="sync_failed_summary">Synkronisering mislykkedes. Lykkedes sidst: %s</string>
    <!-- Label summary showing never synced -->
    <string name="sync_failed_never_synced_summary">Synkronisering mislykkedes. Seneste synkronisering: aldrig</string>
    <!-- Label summary the date we last synced. The first parameter is date stamp showing last time synced -->
    <string name="sync_last_synced_summary">Sidst synkroniseret: %s</string>
    <!-- Label summary showing never synced -->
    <string name="sync_never_synced_summary">Sidst synkroniseret: aldrig</string>

    <!-- Text for displaying the default device name.
        The first parameter is the application name, the second is the device manufacturer name
        and the third is the device model. -->
    <string name="default_device_name_2">%1$s på %2$s %3$s</string>

    <!-- Preference for syncing payment methods -->
    <string name="preferences_sync_credit_cards_2">Betalingsmetoder</string>
    <!-- Preference for syncing addresses -->
    <string name="preferences_sync_address">Adresser</string>

    <!-- Send Tab -->
    <!-- Name of the "receive tabs" notification channel. Displayed in the "App notifications" system settings for the app -->
    <string name="fxa_received_tab_channel_name">Modtagne faneblade</string>
    <!-- Description of the "receive tabs" notification channel. Displayed in the "App notifications" system settings for the app -->
    <string name="fxa_received_tab_channel_description">Meddelelser for faneblade modtaget fra andre Firefox-enheder.</string>
    <!--  The body for these is the URL of the tab received  -->
    <string name="fxa_tab_received_notification_name">Modtaget faneblad</string>
    <!-- %s is the device name -->
    <string name="fxa_tab_received_from_notification_name">Faneblad fra %s</string>

    <!-- Close Synced Tabs -->
    <!-- The title for a notification shown when the user closes tabs that are currently
    open on this device from another device that's signed in to the same Mozilla account.
    %1$s is a placeholder for the app name; %2$d is the number of tabs closed.  -->
    <string name="fxa_tabs_closed_notification_title">%1$s-faneblade lukket: %2$d</string>
    <!-- The body for a "closed synced tabs" notification. -->
    <string name="fxa_tabs_closed_text">Vis nyligt lukkede faneblade</string>

    <!-- Advanced Preferences -->
    <!-- Preference for tracking protection exceptions -->
    <string name="preferences_tracking_protection_exceptions">Undtagelser</string>
    <!-- Button in Exceptions Preference to turn on tracking protection for all sites (remove all exceptions) -->
    <string name="preferences_tracking_protection_exceptions_turn_on_for_all">Slå til for alle websteder</string>
    <!-- Text displayed when there are no exceptions -->
    <string name="exceptions_empty_message_description">Undtagelser giver dig mulighed for at deaktivere beskyttelse mod sporing for udvalgte websteder.</string>
    <!-- Text displayed when there are no exceptions, with learn more link that brings users to a tracking protection SUMO page -->
    <string name="exceptions_empty_message_learn_more_link">Læs mere</string>

    <!-- Preference switch for usage and technical data collection -->
    <string name="preference_usage_data">Brug og tekniske data</string>
    <!-- Preference description for usage and technical data collection -->
    <string name="preferences_usage_data_description">Deler information om ydelse, brug, hardware og tilpasninger i din browser med Mozilla for at hjælpe os med at forbedre %1$s</string>
    <!-- Preference switch for marketing data collection -->
    <string name="preferences_marketing_data">Markedsføringsdata</string>
    <!-- Preference description for marketing data collection -->
    <string name="preferences_marketing_data_description2">Deler grundlæggende data for anvendelse med Adjust, vores samarbejdspartner inden for markedsføring.</string>
    <!-- Title for studies preferences -->
    <string name="preference_experiments_2">Undersøgelser</string>
    <!-- Summary for studies preferences -->
    <string name="preference_experiments_summary_2">Tillad at Mozilla installerer og afvikler undersøgelser</string>

    <!-- Turn On Sync Preferences -->
    <!-- Header of the Sync and save your data preference view -->
    <string name="preferences_sync_2">Synkroniser og gem dine data</string>
    <!-- Preference for reconnecting to FxA sync -->
    <string name="preferences_sync_sign_in_to_reconnect">Log ind for at genoprette forbindelse</string>
    <!-- Preference for removing FxA account -->
    <string name="preferences_sync_remove_account">Fjern konto</string>

    <!-- Pairing Feature strings -->
    <!-- Instructions on how to access pairing -->
    <string name="pair_instructions_2"><![CDATA[Skan OR-koden vist på <b>firefox.com/pair</b>]]></string>

    <!-- Toolbar Preferences -->
    <!-- Preference for using top toolbar -->
    <string name="preference_top_toolbar">Top</string>
    <!-- Preference for using bottom toolbar -->
    <string name="preference_bottom_toolbar">Bund</string>

    <!-- Theme Preferences -->
    <!-- Preference for using light theme -->
    <string name="preference_light_theme">Lys</string>
    <!-- Preference for using dark theme -->
    <string name="preference_dark_theme">Mørk</string>
    <!-- Preference for using using dark or light theme automatically set by battery -->
    <string name="preference_auto_battery_theme">Indstil med strømstyring</string>
    <!-- Preference for using following device theme -->
    <string name="preference_follow_device_theme">Samme som enhedens tema</string>

    <!-- Gestures Preferences-->
    <!-- Preferences for using pull to refresh in a webpage -->
    <string name="preference_gestures_website_pull_to_refresh">Træk for at genindlæse</string>
    <!-- Preference for using the dynamic toolbar -->
    <string name="preference_gestures_dynamic_toolbar">Scroll for at skjule værktøjslinje</string>
    <!-- Preference for switching tabs by swiping horizontally on the toolbar -->
    <string name="preference_gestures_swipe_toolbar_switch_tabs" moz:removedIn="129" tools:ignore="UnusedResources">Stryg værktøjslinje sidelæns for at skifte faneblade</string>
    <!-- Preference for showing the opened tabs by swiping up on the toolbar-->
    <string name="preference_gestures_swipe_toolbar_show_tabs">Stryg værktøjslinje op for at åbne faneblade</string>

    <!-- Preference for using the dynamic toolbars -->
    <string name="preference_gestures_dynamic_toolbar_2">Scroll for at skjule adresselinjen og værktøjslinjen</string>
    <!-- Preference for switching tabs by swiping horizontally on the addressbar -->
    <string name="preference_gestures_swipe_toolbar_switch_tabs_2">Stryg adresselinjen sidelæns for at skifte faneblade</string>

    <!-- Library -->
    <!-- Option in Library to open Downloads page -->
    <string name="library_downloads">Filhentninger</string>
    <!-- Option in library to open Bookmarks page -->
    <string name="library_bookmarks">Bogmærker</string>
    <!-- Option in library to open Desktop Bookmarks root page -->
    <string name="library_desktop_bookmarks_root">Bogmærker fra din computer</string>
    <!-- Option in library to open Desktop Bookmarks "menu" page -->
    <string name="library_desktop_bookmarks_menu">Bogmærke-menu</string>
    <!-- Option in library to open Desktop Bookmarks "toolbar" page -->
    <string name="library_desktop_bookmarks_toolbar">Bogmærkelinje</string>
    <!-- Option in library to open Desktop Bookmarks "unfiled" page -->
    <string name="library_desktop_bookmarks_unfiled">Andre bogmærker</string>
    <!-- Option in Library to open History page -->
    <string name="library_history">Historik</string>
    <!-- Option in Library to open a new tab -->
    <string name="library_new_tab">Nyt faneblad</string>

    <!-- Settings Page Title -->
    <string name="settings_title">Indstillinger</string>
    <!-- Content description (not visible, for screen readers etc.): "Close button for library settings" -->
    <string name="content_description_close_button">Luk</string>

    <!-- Title to show in alert when a lot of tabs are to be opened
    %d is a placeholder for the number of tabs that will be opened -->
    <string name="open_all_warning_title">Åbn %d faneblade?</string>
    <!-- Message to warn users that a large number of tabs will be opened
    %s will be replaced by app name. -->
    <string name="open_all_warning_message">Åbning af så mange faneblade kan gøre %s langsommere, mens siderne indlæses. Er du sikker på, at du vil fortsætte?</string>
    <!-- Dialog button text for confirming open all tabs -->
    <string name="open_all_warning_confirm">Åbn faneblade</string>
    <!-- Dialog button text for canceling open all tabs -->
    <string name="open_all_warning_cancel">Annuller</string>

    <!-- Text to show users they have one page in the history group section of the History fragment.
    %d is a placeholder for the number of pages in the group. -->
    <string name="history_search_group_site_1">%d side</string>

    <!-- Text to show users they have multiple pages in the history group section of the History fragment.
    %d is a placeholder for the number of pages in the group. -->
    <string name="history_search_group_sites_1">%d sider</string>

    <!-- Option in library for Recently Closed Tabs -->
    <string name="library_recently_closed_tabs">Nyligt lukkede faneblade</string>
    <!-- Option in library to open Recently Closed Tabs page -->
    <string name="recently_closed_show_full_history">Vis hele historikken</string>
    <!-- Text to show users they have multiple tabs saved in the Recently Closed Tabs section of history.
    %d is a placeholder for the number of tabs selected. -->
    <string name="recently_closed_tabs">%d faneblade</string>
    <!-- Text to show users they have one tab saved in the Recently Closed Tabs section of history.
    %d is a placeholder for the number of tabs selected. -->
    <string name="recently_closed_tab">%d faneblad</string>
    <!-- Recently closed tabs screen message when there are no recently closed tabs -->
    <string name="recently_closed_empty_message">Ingen nyligt lukkede faneblade her</string>

    <!-- Tab Management -->
    <!-- Title of preference for tabs management -->
    <string name="preferences_tabs">Faneblade</string>
    <!-- Title of preference that allows a user to specify the tab view -->
    <string name="preferences_tab_view">Fanebladsvisning</string>
    <!-- Option for a list tab view -->
    <string name="tab_view_list">Liste</string>
    <!-- Option for a grid tab view -->
    <string name="tab_view_grid">Gitter</string>
    <!-- Title of preference that allows a user to auto close tabs after a specified amount of time -->
    <string name="preferences_close_tabs">Luk faneblade</string>
    <!-- Option for auto closing tabs that will never auto close tabs, always allows user to manually close tabs -->
    <string name="close_tabs_manually">Manuelt</string>
    <!-- Option for auto closing tabs that will auto close tabs after one day -->
    <string name="close_tabs_after_one_day">Efter en dag</string>
    <!-- Option for auto closing tabs that will auto close tabs after one week -->
    <string name="close_tabs_after_one_week">Efter en uge</string>
    <!-- Option for auto closing tabs that will auto close tabs after one month -->
    <string name="close_tabs_after_one_month">Efter en måned</string>

    <!-- Title of preference that allows a user to specify the auto-close settings for open tabs -->
    <string name="preference_auto_close_tabs" tools:ignore="UnusedResources">Luk automatisk åbne faneblade</string>

    <!-- Opening screen -->
    <!-- Title of a preference that allows a user to choose what screen to show after opening the app -->
    <string name="preferences_opening_screen">Åbningsskærm</string>
    <!-- Option for always opening the homepage when re-opening the app -->
    <string name="opening_screen_homepage">Startside</string>
    <!-- Option for always opening the user's last-open tab when re-opening the app -->
    <string name="opening_screen_last_tab">Seneste faneblad</string>
    <!-- Option for always opening the homepage when re-opening the app after four hours of inactivity -->
    <string name="opening_screen_after_four_hours_of_inactivity">Startside efter fire timers inaktivitet</string>
    <!-- Summary for tabs preference when auto closing tabs setting is set to manual close-->
    <string name="close_tabs_manually_summary">Luk manuelt</string>
    <!-- Summary for tabs preference when auto closing tabs setting is set to auto close tabs after one day-->
    <string name="close_tabs_after_one_day_summary">Luk efter en dag</string>
    <!-- Summary for tabs preference when auto closing tabs setting is set to auto close tabs after one week-->
    <string name="close_tabs_after_one_week_summary">Luk efter en uge</string>
    <!-- Summary for tabs preference when auto closing tabs setting is set to auto close tabs after one month-->
    <string name="close_tabs_after_one_month_summary">Luk efter en måned</string>

    <!-- Summary for homepage preference indicating always opening the homepage when re-opening the app -->
    <string name="opening_screen_homepage_summary">Åbn på startside</string>
    <!-- Summary for homepage preference indicating always opening the last-open tab when re-opening the app -->
    <string name="opening_screen_last_tab_summary">Åbn på seneste faneblad</string>
    <!-- Summary for homepage preference indicating opening the homepage when re-opening the app after four hours of inactivity -->
    <string name="opening_screen_after_four_hours_of_inactivity_summary">Åbn på startside efter fire timers inaktivitet</string>

    <!-- Inactive tabs -->
    <!-- Category header of a preference that allows a user to enable or disable the inactive tabs feature -->
    <string name="preferences_inactive_tabs">Flyt gamle faneblade til afsnittet Inaktive faneblade</string>
    <!-- Title of inactive tabs preference -->
    <string name="preferences_inactive_tabs_title">Faneblade, du ikke har set i to uger, flyttes til afsnittet Inaktive faneblade.</string>

    <!-- Studies -->
    <!-- Title of the remove studies button -->
    <string name="studies_remove">Fjern</string>
    <!-- Title of the active section on the studies list -->
    <string name="studies_active">Aktive</string>
    <!-- Description for studies, it indicates why Firefox use studies. The first parameter is the name of the application. -->
    <string name="studies_description_2">%1$s kan installere og afvikle undersøgelser fra tid til anden.</string>
    <!-- Learn more link for studies, links to an article for more information about studies. -->
    <string name="studies_learn_more">Læs mere</string>
    <!-- Dialog message shown after removing a study -->
    <string name="studies_restart_app">Appen afsluttes for at anvende ændringerne</string>
    <!-- Dialog button to confirm the removing a study. -->
    <string name="studies_restart_dialog_ok">OK</string>
    <!-- Dialog button text for canceling removing a study. -->
    <string name="studies_restart_dialog_cancel">Annuller</string>

    <!-- Toast shown after turning on/off studies preferences -->
    <string name="studies_toast_quit_application" tools:ignore="UnusedResources">Afslutter appen for at anvende ændringerne…</string>

    <!-- Sessions -->
    <!-- Title for the list of tabs -->
    <string name="tab_header_label">Åbn faneblade</string>
    <!-- Title for the list of tabs in the current private session -->
    <string name="tabs_header_private_tabs_title">Private faneblade</string>
    <!-- Title for the list of tabs in the synced tabs -->
    <string name="tabs_header_synced_tabs_title">Synkroniserede faneblade</string>
    <!-- Content description (not visible, for screen readers etc.): Add tab button. Adds a news tab when pressed -->
    <string name="add_tab">Tilføj faneblad</string>
    <!-- Content description (not visible, for screen readers etc.): Add tab button. Adds a news tab when pressed -->
    <string name="add_private_tab">Tilføj privat faneblad</string>
    <!-- Text for the new tab button to indicate adding a new private tab in the tab -->
    <string name="tab_drawer_fab_content">Privat</string>
    <!-- Text for the new tab button to indicate syncing command on the synced tabs page -->
    <string name="tab_drawer_fab_sync">Synkroniser</string>
    <!-- Text shown in the menu for sharing all tabs -->
    <string name="tab_tray_menu_item_share">Del alle faneblade</string>
    <!-- Text shown in the menu to view recently closed tabs -->
    <string name="tab_tray_menu_recently_closed">Nyligt lukkede faneblade</string>
    <!-- Text shown in the tabs tray inactive tabs section -->
    <string name="tab_tray_inactive_recently_closed" tools:ignore="UnusedResources">Nyligt lukkede</string>
    <!-- Text shown in the menu to view account settings -->
    <string name="tab_tray_menu_account_settings">Kontoindstillinger</string>
    <!-- Text shown in the menu to view tab settings -->
    <string name="tab_tray_menu_tab_settings">Fanebladsindstillinger</string>
    <!-- Text shown in the menu for closing all tabs -->
    <string name="tab_tray_menu_item_close">Luk alle faneblade</string>
    <!-- Text shown in the multiselect menu for bookmarking selected tabs. -->
    <string name="tab_tray_multiselect_menu_item_bookmark">Bogmærk</string>
    <!-- Text shown in the multiselect menu for closing selected tabs. -->
    <string name="tab_tray_multiselect_menu_item_close">Luk</string>
    <!-- Content description for tabs tray multiselect share button -->
    <string name="tab_tray_multiselect_share_content_description">Del valgte faneblde</string>
    <!-- Content description for tabs tray multiselect menu -->
    <string name="tab_tray_multiselect_menu_content_description">Menu for valgte faneblade</string>
    <!-- Content description (not visible, for screen readers etc.): Removes tab from collection button. Removes the selected tab from collection when pressed -->
    <string name="remove_tab_from_collection">Fjern faneblad fra samling</string>
    <!-- Text for button to enter multiselect mode in tabs tray -->
    <string name="tabs_tray_select_tabs">Vælg faneblade</string>
    <!-- Content description (not visible, for screen readers etc.): Close tab button. Closes the current session when pressed -->
    <string name="close_tab">Luk faneblad</string>
    <!-- Content description (not visible, for screen readers etc.): Close tab <title> button. First parameter is tab title  -->
    <string name="close_tab_title">Luk faneblad %s</string>
    <!-- Content description (not visible, for screen readers etc.): Opens the open tabs menu when pressed -->
    <string name="open_tabs_menu">Åbn faneblads-menuen</string>
    <!-- Open tabs menu item to save tabs to collection -->
    <string name="tabs_menu_save_to_collection1">Gem faneblade til samling</string>
    <!-- Text for the menu button to delete a collection -->
    <string name="collection_delete">Slet samling</string>
    <!-- Text for the menu button to rename a collection -->
    <string name="collection_rename">Omdøb samling</string>
    <!-- Text for the button to open tabs of the selected collection -->
    <string name="collection_open_tabs">Åbn faneblade</string>
    <!-- Hint for adding name of a collection -->
    <string name="collection_name_hint">Samlingens navn</string>
    <!-- Text for the menu button to rename a top site -->
    <string name="rename_top_site">Omdøb</string>
    <!-- Text for the menu button to remove a top site -->
    <string name="remove_top_site">Fjern</string>

    <!-- Text for the menu button to delete a top site from history -->
    <string name="delete_from_history">Slet fra historik</string>
    <!-- Postfix for private WebApp titles, placeholder is replaced with app name -->
    <string name="pwa_site_controls_title_private">%1$s (Privat tilstand)</string>

    <!-- History -->
    <!-- Text for the button to search all history -->
    <string name="history_search_1">Indtast søgestrenge</string>
    <!-- Text for the button to clear all history -->
    <string name="history_delete_all">Slet historik</string>
    <!-- Text for the snackbar to confirm that multiple browsing history items has been deleted -->
    <string name="history_delete_multiple_items_snackbar">Historikken er ryddet</string>
    <!-- Text for the snackbar to confirm that a single browsing history item has been deleted. The first parameter is the shortened URL of the deleted history item. -->
    <string name="history_delete_single_item_snackbar">%1$s slettet</string>
    <!-- Context description text for the button to delete a single history item -->
    <string name="history_delete_item">Slet</string>
    <!-- History multi select title in app bar
    The first parameter is the number of bookmarks selected -->
    <string name="history_multi_select_title">%1$d valgt</string>
    <!-- Text for the header that groups the history for today -->
    <string name="history_today">I dag</string>
    <!-- Text for the header that groups the history for yesterday -->
    <string name="history_yesterday">I går</string>
    <!-- Text for the header that groups the history the past 7 days -->
    <string name="history_7_days">De seneste 7 dage</string>
    <!-- Text for the header that groups the history the past 30 days -->
    <string name="history_30_days">De seneste 30 dage</string>
    <!-- Text for the header that groups the history older than the last month -->
    <string name="history_older">Ældre</string>
    <!-- Text shown when no history exists -->
    <string name="history_empty_message">Ingen historik</string>

    <!-- Downloads -->
    <!-- Text for the snackbar to confirm that multiple downloads items have been removed -->
    <string name="download_delete_multiple_items_snackbar_1">Filhentninger fjernet</string>
    <!-- Text for the snackbar to confirm that a single download item has been removed. The first parameter is the name of the download item. -->
    <string name="download_delete_single_item_snackbar">Fjernede %1$s</string>
    <!-- Text shown when no download exists -->
    <string name="download_empty_message_1">Ingen hentede filer</string>
    <!-- History multi select title in app bar
    The first parameter is the number of downloads selected -->
    <string name="download_multi_select_title">%1$d valgt</string>


    <!-- Text for the button to remove a single download item -->
    <string name="download_delete_item_1">Fjern</string>


    <!-- Crashes -->
    <!-- Title text displayed on the tab crash page. This first parameter is the name of the application (For example: Fenix) -->
    <string name="tab_crash_title_2">%1$s kan ikke indlæse siden.</string>
    <!-- Send crash report checkbox text on the tab crash page -->
    <string name="tab_crash_send_report">Send fejlrapport til Mozilla</string>
    <!-- Close tab button text on the tab crash page -->
    <string name="tab_crash_close">Luk faneblad</string>
    <!-- Restore tab button text on the tab crash page -->
    <string name="tab_crash_restore">Gendan faneblad</string>

    <!-- Bookmarks -->
    <!-- Confirmation message for a dialog confirming if the user wants to delete the selected folder -->
    <string name="bookmark_delete_folder_confirmation_dialog">Er du sikker på, at du vil slette denne mappe?</string>
    <!-- Confirmation message for a dialog confirming if the user wants to delete multiple items including folders. Parameter will be replaced by app name. -->
    <string name="bookmark_delete_multiple_folders_confirmation_dialog">%s vil slette de valgte elementer.</string>
    <!-- Text for the cancel button on delete bookmark dialog -->
    <string name="bookmark_delete_negative">Annuller</string>
    <!-- Screen title for adding a bookmarks folder -->
    <string name="bookmark_add_folder">Tilføj mappe</string>
    <!-- Snackbar title shown after a bookmark has been created. -->
    <string name="bookmark_saved_snackbar">Bogmærke gemt!</string>
    <!-- Snackbar edit button shown after a bookmark has been created. -->
    <string name="edit_bookmark_snackbar_action">REDIGER</string>
    <!-- Bookmark overflow menu edit button -->
    <string name="bookmark_menu_edit_button">Rediger</string>
    <!-- Bookmark overflow menu copy button -->
    <string name="bookmark_menu_copy_button">Kopier</string>
    <!-- Bookmark overflow menu share button -->
    <string name="bookmark_menu_share_button">Del</string>
    <!-- Bookmark overflow menu open in new tab button -->
    <string name="bookmark_menu_open_in_new_tab_button">Åbn i nyt faneblad</string>
    <!-- Bookmark overflow menu open in private tab button -->
    <string name="bookmark_menu_open_in_private_tab_button">Åbn i privat faneblad</string>
    <!-- Bookmark overflow menu open all in tabs button -->
    <string name="bookmark_menu_open_all_in_tabs_button">Åbn alle i nye faneblade</string>
    <!-- Bookmark overflow menu open all in private tabs button -->
    <string name="bookmark_menu_open_all_in_private_tabs_button">Åbn alle i private faneblade</string>
    <!-- Bookmark overflow menu delete button -->
    <string name="bookmark_menu_delete_button">Slet</string>
    <!--Bookmark overflow menu save button -->
    <string name="bookmark_menu_save_button">Gem</string>
    <!-- Bookmark multi select title in app bar
     The first parameter is the number of bookmarks selected -->
    <string name="bookmarks_multi_select_title">%1$d valgt</string>
    <!-- Bookmark editing screen title -->
    <string name="edit_bookmark_fragment_title">Rediger bogmærke</string>
    <!-- Bookmark folder editing screen title -->
    <string name="edit_bookmark_folder_fragment_title">Rediger mappe</string>
    <!-- Bookmark sign in button message -->
    <string name="bookmark_sign_in_button">Log ind for at se synkroniserede bogmærker</string>
    <!-- Bookmark URL editing field label -->
    <string name="bookmark_url_label">URL</string>
    <!-- Bookmark FOLDER editing field label -->
    <string name="bookmark_folder_label">MAPPE</string>
    <!-- Bookmark NAME editing field label -->
    <string name="bookmark_name_label">NAVN</string>
    <!-- Bookmark add folder screen title -->
    <string name="bookmark_add_folder_fragment_label">Tilføj mappe</string>
    <!-- Bookmark select folder screen title -->
    <string name="bookmark_select_folder_fragment_label">Vælg mappe</string>
    <!-- Bookmark editing error missing title -->
    <string name="bookmark_empty_title_error">Skal have en titel</string>
    <!-- Bookmark editing error missing or improper URL -->
    <string name="bookmark_invalid_url_error">Ugyldig URL</string>
    <!-- Bookmark screen message for empty bookmarks folder -->
    <string name="bookmarks_empty_message">Ingen bogmærker</string>
    <!-- Bookmark snackbar message on deletion
     The first parameter is the host part of the URL of the bookmark deleted, if any -->
    <string name="bookmark_deletion_snackbar_message">%1$s blev slettet</string>
    <!-- Bookmark snackbar message on deleting multiple bookmarks not including folders-->
    <string name="bookmark_deletion_multiple_snackbar_message_2">Bogmærker slettet</string>
    <!-- Bookmark snackbar message on deleting multiple bookmarks including folders-->
    <string name="bookmark_deletion_multiple_snackbar_message_3">Sletter valgte mapper</string>
    <!-- Bookmark undo button for deletion snackbar action -->
    <string name="bookmark_undo_deletion">FORTRYD</string>

    <!-- Text for the button to search all bookmarks -->
    <string name="bookmark_search">Indtast søgestrenge</string>

    <!-- Site Permissions -->
    <!-- Button label that take the user to the Android App setting -->
    <string name="phone_feature_go_to_settings">Gå til indstillinger</string>
    <!-- Content description (not visible, for screen readers etc.): Quick settings sheet
        to give users access to site specific information / settings. For example:
        Secure settings status and a button to modify site permissions -->
    <string name="quick_settings_sheet">Oversigt over hurtige indstillinger</string>
    <!-- Label that indicates that this option it the recommended one -->
    <string name="phone_feature_recommended">Anbefalet</string>
    <!-- Button label for clearing all the information of site permissions-->
    <string name="clear_permissions">Ryd tilladelser</string>
    <!-- Text for the OK button on Clear permissions dialog -->
    <string name="clear_permissions_positive">OK</string>
    <!-- Text for the cancel button on Clear permissions dialog -->
    <string name="clear_permissions_negative">Annuller</string>
    <!-- Button label for clearing a site permission-->
    <string name="clear_permission">Ryd tilladelse</string>
    <!-- Text for the OK button on Clear permission dialog -->
    <string name="clear_permission_positive">OK</string>
    <!-- Text for the cancel button on Clear permission dialog -->
    <string name="clear_permission_negative">Annuller</string>
    <!-- Button label for clearing all the information on all sites-->
    <string name="clear_permissions_on_all_sites">Ryd tilladelser for alle websteder</string>
    <!-- Preference for altering video and audio autoplay for all websites -->
    <string name="preference_browser_feature_autoplay">Automatisk afspilning</string>
    <!-- Preference for altering the camera access for all websites -->
    <string name="preference_phone_feature_camera">Kamera</string>
    <!-- Preference for altering the microphone access for all websites -->
    <string name="preference_phone_feature_microphone">Mikrofon</string>
    <!-- Preference for altering the location access for all websites -->
    <string name="preference_phone_feature_location">Position</string>
    <!-- Preference for altering the notification access for all websites -->
    <string name="preference_phone_feature_notification">Meddelelser</string>
    <!-- Preference for altering the persistent storage access for all websites -->
    <string name="preference_phone_feature_persistent_storage">Vedvarende lager</string>
    <!-- Preference for altering the storage access setting for all websites -->
    <string name="preference_phone_feature_cross_origin_storage_access">Cookies på tværs af websteder</string>
    <!-- Preference for altering the EME access for all websites -->
    <string name="preference_phone_feature_media_key_system_access">DRM-kontrolleret indhold</string>
    <!-- Label that indicates that a permission must be asked always -->
    <string name="preference_option_phone_feature_ask_to_allow">Spørg om tilladelse</string>
    <!-- Label that indicates that a permission must be blocked -->
    <string name="preference_option_phone_feature_blocked">Blokeret</string>
    <!-- Label that indicates that a permission must be allowed -->
    <string name="preference_option_phone_feature_allowed">Tilladt</string>
    <!--Label that indicates a permission is by the Android OS-->
    <string name="phone_feature_blocked_by_android">Blokeret af Android</string>
    <!-- Preference for showing a list of websites that the default configurations won't apply to them -->
    <string name="preference_exceptions">Undtagelser</string>
    <!-- Summary of tracking protection preference if tracking protection is set to off -->
    <string name="tracking_protection_off">Fra</string>
    <!-- Summary of tracking protection preference if tracking protection is set to standard -->
    <string name="tracking_protection_standard">Standard</string>
    <!-- Summary of tracking protection preference if tracking protection is set to strict -->
    <string name="tracking_protection_strict">Striks</string>
    <!-- Summary of tracking protection preference if tracking protection is set to custom -->
    <string name="tracking_protection_custom">Tilpasset</string>
    <!-- Label for global setting that indicates that all video and audio autoplay is allowed -->
    <string name="preference_option_autoplay_allowed2">Tillad lyd og video</string>
    <!-- Label for site specific setting that indicates that all video and audio autoplay is allowed -->
    <string name="quick_setting_option_autoplay_allowed">Tillad lyd og video</string>
    <!-- Label that indicates that video and audio autoplay is only allowed over Wi-Fi -->
    <string name="preference_option_autoplay_allowed_wifi_only2">Bloker kun lyd og video via mobildata</string>
    <!-- Subtext that explains 'autoplay on Wi-Fi only' option -->
    <string name="preference_option_autoplay_allowed_wifi_subtext">Lyd og video afspilles kun via wi-fi</string>
    <!-- Label for global setting that indicates that video autoplay is allowed, but audio autoplay is blocked -->
    <string name="preference_option_autoplay_block_audio2">Bloker kun lyd</string>
    <!-- Label for site specific setting that indicates that video autoplay is allowed, but audio autoplay is blocked -->
    <string name="quick_setting_option_autoplay_block_audio">Bloker kun lyd</string>
    <!-- Label for global setting that indicates that all video and audio autoplay is blocked -->
    <string name="preference_option_autoplay_blocked3">Bloker lyd og video</string>
    <!-- Label for site specific setting that indicates that all video and audio autoplay is blocked -->
    <string name="quick_setting_option_autoplay_blocked">Bloker lyd og video</string>
    <!-- Summary of delete browsing data on quit preference if it is set to on -->
    <string name="delete_browsing_data_quit_on">Til</string>
    <!-- Summary of delete browsing data on quit preference if it is set to off -->
    <string name="delete_browsing_data_quit_off">Fra</string>

    <!-- Summary of studies preference if it is set to on -->
    <string name="studies_on">Til</string>
    <!-- Summary of studies data on quit preference if it is set to off -->
    <string name="studies_off">Fra</string>

    <!-- Collections -->
    <!-- Collections header on home fragment -->
    <string name="collections_header">Samlinger</string>
    <!-- Content description (not visible, for screen readers etc.): Opens the collection menu when pressed -->
    <string name="collection_menu_button_content_description">Samlings-menu</string>
    <!-- Label to describe what collections are to a new user without any collections -->
    <string name="no_collections_description2">Saml de ting, der betyder noget for dig.\nSaml relaterede søgninger, websteder og faneblade i grupper. Så kan du hurtigt finde dem igen.</string>
    <!-- Title for the "select tabs" step of the collection creator -->
    <string name="create_collection_select_tabs">Vælg faneblade</string>
    <!-- Title for the "select collection" step of the collection creator -->
    <string name="create_collection_select_collection">Vælg samling</string>
    <!-- Title for the "name collection" step of the collection creator -->
    <string name="create_collection_name_collection">Navngiv samling</string>
    <!-- Button to add new collection for the "select collection" step of the collection creator -->
    <string name="create_collection_add_new_collection">Tilføj ny samling</string>
    <!-- Button to select all tabs in the "select tabs" step of the collection creator -->
    <string name="create_collection_select_all">Vælg alle</string>
    <!-- Button to deselect all tabs in the "select tabs" step of the collection creator -->
    <string name="create_collection_deselect_all">Fravælg alle</string>
    <!-- Text to prompt users to select the tabs to save in the "select tabs" step of the collection creator -->
    <string name="create_collection_save_to_collection_empty">Vælg faneblade for at gemme</string>
    <!-- Text to show users how many tabs they have selected in the "select tabs" step of the collection creator.
     %d is a placeholder for the number of tabs selected. -->
    <string name="create_collection_save_to_collection_tabs_selected">%d faneblade valgt</string>
    <!-- Text to show users they have one tab selected in the "select tabs" step of the collection creator.
    %d is a placeholder for the number of tabs selected. -->
    <string name="create_collection_save_to_collection_tab_selected">%d faneblad valgt</string>
    <!-- Text shown in snackbar when multiple tabs have been saved in a collection -->
    <string name="create_collection_tabs_saved">Faneblade gemt!</string>
    <!-- Text shown in snackbar when one or multiple tabs have been saved in a new collection -->
    <string name="create_collection_tabs_saved_new_collection">Samling gemt!</string>
    <!-- Text shown in snackbar when one tab has been saved in a collection -->
    <string name="create_collection_tab_saved">Faneblad gemt!</string>
    <!-- Content description (not visible, for screen readers etc.): button to close the collection creator -->
    <string name="create_collection_close">Luk</string>
    <!-- Button to save currently selected tabs in the "select tabs" step of the collection creator-->
    <string name="create_collection_save">Gem</string>

    <!-- Snackbar action to view the collection the user just created or updated -->
    <string name="create_collection_view">Vis</string>

    <!-- Text for the OK button from collection dialogs -->
    <string name="create_collection_positive">OK</string>
    <!-- Text for the cancel button from collection dialogs -->
    <string name="create_collection_negative">Annuller</string>

    <!-- Default name for a new collection in "name new collection" step of the collection creator. %d is a placeholder for the number of collections-->
    <string name="create_collection_default_name">Samling %d</string>

    <!-- Share -->
    <!-- Share screen header -->
    <string name="share_header_2">Del</string>
    <!-- Content description (not visible, for screen readers etc.):
        "Share" button. Opens the share menu when pressed. -->
    <string name="share_button_content_description">Del</string>
    <!-- Text for the Save to PDF feature in the share menu -->
    <string name="share_save_to_pdf">Gem som PDF</string>
    <!-- Text for error message when generating a PDF file Text. -->
    <string name="unable_to_save_to_pdf_error">Kan ikke generere PDF-fil</string>
    <!-- Text for standard error snackbar dismiss button. -->
    <string name="standard_snackbar_error_dismiss">Afvis</string>
    <!-- Text for error message when printing a page and it fails. -->
    <string name="unable_to_print_page_error">Kunne ikke udskrive denne side</string>
    <!-- Text for the print feature in the share and browser menu -->
    <string name="menu_print">Udskriv</string>
    <!-- Sub-header in the dialog to share a link to another sync device -->
    <string name="share_device_subheader">Send til enhed</string>
    <!-- Sub-header in the dialog to share a link to an app from the full list -->
    <string name="share_link_all_apps_subheader">Alle handlinger</string>
    <!-- Sub-header in the dialog to share a link to an app from the most-recent sorted list -->
    <string name="share_link_recent_apps_subheader">Brugt for nylig</string>
    <!-- Text for the copy link action in the share screen. -->
    <string name="share_copy_link_to_clipboard">Kopier til udklipsholder</string>
    <!-- Toast shown after copying link to clipboard -->
    <string name="toast_copy_link_to_clipboard">Kopieret til udklipsholder</string>
    <!-- An option from the share dialog to sign into sync -->
    <string name="sync_sign_in">Log ind på Sync</string>
     <!-- An option from the three dot menu to sync and save data -->
    <string name="sync_menu_sync_and_save_data">Synkroniser og gem data</string>
    <!-- An option from the share dialog to send link to all other sync devices -->
    <string name="sync_send_to_all">Send til alle enheder</string>
    <!-- An option from the share dialog to reconnect to sync -->
    <string name="sync_reconnect">Genopret forbindelse til Sync</string>
    <!-- Text displayed when sync is offline and cannot be accessed -->
    <string name="sync_offline">Offline</string>
    <!-- An option to connect additional devices -->
    <string name="sync_connect_device">Opret forbindelse til en ny enhed</string>
    <!-- The dialog text shown when additional devices are not available -->
    <string name="sync_connect_device_dialog">Log ind på Firefox på mindst én anden enhed for at sende et faneblad.</string>
    <!-- Confirmation dialog button -->
    <string name="sync_confirmation_button">Forstået</string>
    <!-- Share error message -->
    <string name="share_error_snackbar">Kan ikke dele til denne app</string>
    <!-- Add new device screen title -->
    <string name="sync_add_new_device_title">Send til enhed</string>
    <!-- Text for the warning message on the Add new device screen -->
    <string name="sync_add_new_device_message">Ingen forbundne enheder</string>
    <!-- Text for the button to learn about sending tabs -->
    <string name="sync_add_new_device_learn_button">Læs mere om at sende faneblade…</string>
    <!-- Text for the button to connect another device -->
    <string name="sync_add_new_device_connect_button">Opret forbindelse til en ny enhed…</string>

    <!-- Notifications -->
    <!-- Text shown in the notification that pops up to remind the user that a private browsing session is active. -->
    <string name="notification_pbm_delete_text_2">Luk private faneblade</string>

    <!-- Microsuverys -->
    <!-- Text shown in prompt for printing microsurvey. "sec" It's an abrevation for "second". -->
    <string name="microsurvey_prompt_printing_title" tools:ignore="UnusedResources">Hjælp med at gøre udskrivning i Firefox bedre. Det tager kun et øjeblik</string>
    <!-- Text shown in prompt for printing microsurvey. 'Firefox' intentionally hardcoded here--> --&gt;
    <string name="microsurvey_survey_printing_title" tools:ignore="UnusedResources">Hvor tilfreds er du med udskrivning i Firefox?</string>
    <!-- Text for option one, shown in microsurvey.-->
    <string name="microsurvey_survey_5_point_option_0" tools:ignore="UnusedResources">Hverken/eller</string>
    <!-- Text for option two, shown in microsurvey.-->
    <string name="microsurvey_survey_5_point_option_1" tools:ignore="UnusedResources">Meget utilfreds</string>
    <!-- Text for option three, shown in microsurvey.-->
    <string name="microsurvey_survey_5_point_option_2" tools:ignore="UnusedResources">Utilfreds</string>
    <!-- Text for option four, shown in microsurvey.-->
    <string name="microsurvey_survey_5_point_option_3" tools:ignore="UnusedResources">Tilfreds</string>
    <!-- Text for option five, shown in microsurvey.-->
    <string name="microsurvey_survey_5_point_option_4" tools:ignore="UnusedResources">Meget tilfreds</string>

    <!-- Text shown in the notification that pops up to remind the user that a private browsing session is active for Android 14+ -->
    <string name="notification_erase_title_android_14">Luk private faneblade?</string>

    <string name="notification_erase_text_android_14">Tryk på eller stryg denne meddelelser for at lukke private faneblade.</string>

    <!-- Name of the marketing notification channel. Displayed in the "App notifications" system settings for the app -->
    <string name="notification_marketing_channel_name">Markedsføring</string>

    <!-- Title shown in the notification that pops up to remind the user to set fenix as default browser.
    The app name is in the text, due to limitations with localizing Nimbus experiments -->
    <string name="nimbus_notification_default_browser_title" tools:ignore="UnusedResources">Firefox er hurtig og privat</string>
    <!-- Text shown in the notification that pops up to remind the user to set fenix as default browser.
    The app name is in the text, due to limitations with localizing Nimbus experiments -->
    <string name="nimbus_notification_default_browser_text" tools:ignore="UnusedResources">Gør Firefox til din standard-browser</string>
    <!-- Title shown in the notification that pops up to re-engage the user -->
    <string name="notification_re_engagement_title">Prøv privat browsing</string>
    <!-- Text shown in the notification that pops up to re-engage the user.
    %1$s is a placeholder that will be replaced by the app name. -->
    <string name="notification_re_engagement_text">Brug nettet uden at cookies eller historik gemmes i %1$s</string>

    <!-- Title A shown in the notification that pops up to re-engage the user -->
    <string name="notification_re_engagement_A_title">Brug nettet uden at efterlade spor</string>
    <!-- Text A shown in the notification that pops up to re-engage the user.
    %1$s is a placeholder that will be replaced by the app name. -->
    <string name="notification_re_engagement_A_text">Privat browsing i %1$s gemmer ikke dine oplysninger.</string>
    <!-- Title B shown in the notification that pops up to re-engage the user -->
    <string name="notification_re_engagement_B_title">Start din første søgning</string>
    <!-- Text B shown in the notification that pops up to re-engage the user -->
    <string name="notification_re_engagement_B_text">Find noget i nærheden. Eller opdag noget sjovt.</string>

    <!-- Survey -->
    <!-- Text shown in the fullscreen message that pops up to ask user to take a short survey.
    The app name is in the text, due to limitations with localizing Nimbus experiments -->
    <string name="nimbus_survey_message_text">Hjælp med at gøre Firefox bedre ved at deltage i en kort undersøgelse.</string>
    <!-- Preference for taking the short survey. -->
    <string name="preferences_take_survey">Deltag i undersøgelsen</string>
    <!-- Preference for not taking the short survey. -->
    <string name="preferences_not_take_survey">Nej tak</string>

    <!-- Snackbar -->
    <!-- Text shown in snackbar when user deletes a collection -->
    <string name="snackbar_collection_deleted">Samling slettet</string>
    <!-- Text shown in snackbar when user renames a collection -->
    <string name="snackbar_collection_renamed">Samling omdøbt</string>
    <!-- Text shown in snackbar when user closes a tab -->
    <string name="snackbar_tab_closed">Faneblad lukket</string>
    <!-- Text shown in snackbar when user closes all tabs -->
    <string name="snackbar_tabs_closed">Faneblade lukket</string>
    <!-- Text shown in snackbar when user bookmarks a list of tabs -->
    <string name="snackbar_message_bookmarks_saved">Bogmærker gemt!</string>
    <!-- Text shown in snackbar when user adds a site to shortcuts -->
    <string name="snackbar_added_to_shortcuts">Føjet til genveje!</string>
    <!-- Text shown in snackbar when user closes a private tab -->
    <string name="snackbar_private_tab_closed">Privat faneblad lukket</string>
    <!-- Text shown in snackbar when user closes all private tabs -->
    <string name="snackbar_private_tabs_closed">Private faneblade lukket</string>
    <!-- Text shown in snackbar when user erases their private browsing data -->
    <string name="snackbar_private_data_deleted">Private browsing-data slettet</string>
    <!-- Text shown in snackbar to undo deleting a tab, top site or collection -->
    <string name="snackbar_deleted_undo">FORTRYD</string>
    <!-- Text shown in snackbar when user removes a top site -->
    <string name="snackbar_top_site_removed">Websted fjernet</string>
    <!-- QR code scanner prompt which appears after scanning a code, but before navigating to it
        First parameter is the name of the app, second parameter is the URL or text scanned-->
    <string name="qr_scanner_confirmation_dialog_message">Tillad %1$s at åbne %2$s</string>
    <!-- QR code scanner prompt dialog positive option to allow navigation to scanned link -->
    <string name="qr_scanner_dialog_positive">TILLAD</string>
    <!-- QR code scanner prompt dialog positive option to deny navigation to scanned link -->
    <string name="qr_scanner_dialog_negative">AFVIS</string>
    <!-- QR code scanner prompt dialog error message shown when a hostname does not contain http or https. -->
    <string name="qr_scanner_dialog_invalid">Webadressen er ikke gyldig.</string>
    <!-- QR code scanner prompt dialog positive option when there is an error -->
    <string name="qr_scanner_dialog_invalid_ok">OK</string>
    <!-- Tab collection deletion prompt dialog message. Placeholder will be replaced with the collection name -->
    <string name="tab_collection_dialog_message">Er du sikker på, at du vil slette %1$s?</string>
    <!-- Tab collection deletion prompt dialog option to delete the collection -->
    <string name="tab_collection_dialog_positive">Slet</string>
    <!-- Text displayed in a notification when the user enters full screen mode -->
    <string name="full_screen_notification">Fuldskærmstilstand aktiveret</string>
    <!-- Message for copying the URL via long press on the toolbar -->
    <string name="url_copied">URL kopieret</string>
    <!-- Sample text for accessibility font size -->
    <string name="accessibility_text_size_sample_text_1">Dette er en eksempel-tekst. Den er her for at vise dig, hvordan tekst ser ud, når du ændrer størrelsen med denne indstilling.</string>
    <!-- Summary for Accessibility Text Size Scaling Preference -->
    <string name="preference_accessibility_text_size_summary">Gør tekst på websteder større eller mindre</string>
    <!-- Title for Accessibility Text Size Scaling Preference -->
    <string name="preference_accessibility_font_size_title">Skriftstørrelse</string>

    <!-- Title for Accessibility Text Automatic Size Scaling Preference -->
    <string name="preference_accessibility_auto_size_2">Automatisk skriftstørrelse</string>
    <!-- Summary for Accessibility Text Automatic Size Scaling Preference -->
    <string name="preference_accessibility_auto_size_summary">Skriftstørrelsen vil være den samme som i dine Android-indstillinger. Deaktiver for selv at indstille skriftstørrelse her.</string>

    <!-- Title for the Delete browsing data preference -->
    <string name="preferences_delete_browsing_data">Slet browserdata</string>
    <!-- Title for the tabs item in Delete browsing data -->
    <string name="preferences_delete_browsing_data_tabs_title_2">Åbne faneblade</string>
    <!-- Subtitle for the tabs item in Delete browsing data, parameter will be replaced with the number of open tabs -->
    <string name="preferences_delete_browsing_data_tabs_subtitle">%d faneblade</string>
    <!-- Title for the data and history items in Delete browsing data -->
    <!-- Title for the history item in Delete browsing data -->
    <string name="preferences_delete_browsing_data_browsing_history_title">Browserhistorik</string>
    <!-- Subtitle for the data and history items in delete browsing data, parameter will be replaced with the
        number of history items the user has -->
    <string name="preferences_delete_browsing_data_browsing_data_subtitle">%d adresser</string>
    <!-- Title for the cookies and site data items in Delete browsing data -->
    <string name="preferences_delete_browsing_data_cookies_and_site_data">Cookies og websteds-data</string>
    <!-- Subtitle for the cookies item in Delete browsing data -->
    <string name="preferences_delete_browsing_data_cookies_subtitle">Du vil blive logget ud fra de fleste websteder</string>
    <!-- Title for the cached images and files item in Delete browsing data -->
    <string name="preferences_delete_browsing_data_cached_files">Cachede billeder og filer</string>
    <!-- Subtitle for the cached images and files item in Delete browsing data -->
    <string name="preferences_delete_browsing_data_cached_files_subtitle">Frigør lagerplads</string>
    <!-- Title for the site permissions item in Delete browsing data -->
    <string name="preferences_delete_browsing_data_site_permissions">Websteds-indstillinger</string>
    <!-- Title for the downloads item in Delete browsing data -->
    <string name="preferences_delete_browsing_data_downloads">Filhentninger</string>
    <!-- Text for the button to delete browsing data -->
    <string name="preferences_delete_browsing_data_button">Slet browserdata</string>
    <!-- Title for the Delete browsing data on quit preference -->
    <string name="preferences_delete_browsing_data_on_quit">Slet browserdata, når programmet afsluttes</string>
    <!-- Summary for the Delete browsing data on quit preference. "Quit" translation should match delete_browsing_data_on_quit_action translation. -->
    <string name="preference_summary_delete_browsing_data_on_quit_2">Sletter automatisk browserdata, når du vælger  \&quot;Afslut\&quot; i hovedmenuen</string>
    <!-- Action item in menu for the Delete browsing data on quit feature -->
    <string name="delete_browsing_data_on_quit_action">Afslut</string>

    <!-- Title text of a delete browsing data dialog. -->
    <string name="delete_history_prompt_title">Tidsinterval der skal slettes</string>
    <!-- Body text of a delete browsing data dialog. -->
    <string name="delete_history_prompt_body" moz:RemovedIn="130" tools:ignore="UnusedResources">Fjerner historik (herunder historik synkroniseret fra andre enheder), cookies og andre browserdata.</string>
    <!-- Body text of a delete browsing data dialog. -->
    <string name="delete_history_prompt_body_2">Fjerner historik (herunder historik synkroniseret fra andre enheder)</string>
    <!-- Radio button in the delete browsing data dialog to delete history items for the last hour. -->
    <string name="delete_history_prompt_button_last_hour">Den sidste time</string>
    <!-- Radio button in the delete browsing data dialog to delete history items for today and yesterday. -->
    <string name="delete_history_prompt_button_today_and_yesterday">I dag og i går</string>
    <!-- Radio button in the delete browsing data dialog to delete all history. -->
    <string name="delete_history_prompt_button_everything">Alt</string>

    <!-- Dialog message to the user asking to delete browsing data. Parameter will be replaced by app name. -->
    <string name="delete_browsing_data_prompt_message_3">%s sletter de valgte browserdata.</string>
    <!-- Text for the cancel button for the data deletion dialog -->
    <string name="delete_browsing_data_prompt_cancel">Annuller</string>
    <!-- Text for the allow button for the data deletion dialog -->
    <string name="delete_browsing_data_prompt_allow">Slet</string>

    <!-- Text for the snackbar confirmation that the data was deleted -->
    <string name="preferences_delete_browsing_data_snackbar">Browserdata slettet</string>
    <!-- Text for the snackbar to show the user that the deletion of browsing data is in progress -->
    <string name="deleting_browsing_data_in_progress">Sletter browserdata…</string>

    <!-- Dialog message to the user asking to delete all history items inside the opened group. Parameter will be replaced by a history group name. -->
    <string name="delete_all_history_group_prompt_message">Slet alle websteder i “%s”</string>
    <!-- Text for the cancel button for the history group deletion dialog -->
    <string name="delete_history_group_prompt_cancel">Annuller</string>
    <!-- Text for the allow button for the history group dialog -->
    <string name="delete_history_group_prompt_allow">Slet</string>
    <!-- Text for the snackbar confirmation that the history group was deleted -->
    <string name="delete_history_group_snackbar">Gruppe slettet</string>

    <!-- Onboarding -->
    <!-- text to display in the snackbar once account is signed-in -->
    <string name="onboarding_firefox_account_sync_is_on">Synkronisering er slået til</string>

    <!-- Onboarding theme -->
    <!-- Text shown in snackbar when multiple tabs have been sent to device -->
    <string name="sync_sent_tabs_snackbar">Faneblade sendt!</string>
    <!-- Text shown in snackbar when one tab has been sent to device  -->
    <string name="sync_sent_tab_snackbar">Faneblad sendt!</string>
    <!-- Text shown in snackbar when sharing tabs failed  -->
    <string name="sync_sent_tab_error_snackbar">Kunne ikke sende</string>
    <!-- Text shown in snackbar for the "retry" action that the user has after sharing tabs failed -->
    <string name="sync_sent_tab_error_snackbar_action">PRØV IGEN</string>
    <!-- Title of QR Pairing Fragment -->
    <string name="sync_scan_code">Skan koden</string>
    <!-- Instructions on how to access pairing -->
    <string name="sign_in_instructions"><![CDATA[Åbn Firefox på din computer og besøg <b>https://firefox.com/pair</b>]]></string>
    <!-- Text shown for sign in pairing when ready -->
    <string name="sign_in_ready_for_scan">Klar til at skanne</string>
    <!-- Text shown for settings option for sign with pairing -->
    <string name="sign_in_with_camera">Log in med dit kamera</string>
    <!-- Text shown for settings option for sign with email -->
    <string name="sign_in_with_email">Brug mail i stedet</string>
    <!-- Text shown for settings option for create new account text.'Firefox' intentionally hardcoded here.-->
    <string name="sign_in_create_account_text"><![CDATA[Ingen konto? <u>Opret en</u> for at synkronisere Firefox mellem enheder.]]></string>
    <!-- Text shown in confirmation dialog to sign out of account. The first parameter is the name of the app (e.g. Firefox Preview) -->
    <string name="sign_out_confirmation_message_2">%s vil ikke længere synkronisere med din konto, men sletter ikke dine data på denne enhed.</string>
    <!-- Option to continue signing out of account shown in confirmation dialog to sign out of account -->
    <string name="sign_out_disconnect">Afbryd forbindelse</string>
    <!-- Option to cancel signing out shown in confirmation dialog to sign out of account -->
    <string name="sign_out_cancel">Annuller</string>
    <!-- Error message snackbar shown after the user tried to select a default folder which cannot be altered -->
    <string name="bookmark_cannot_edit_root">Kan ikke redigere standardmapper</string>

    <!-- Enhanced Tracking Protection -->
    <!-- Link displayed in enhanced tracking protection panel to access tracking protection settings -->
    <string name="etp_settings">Indstillinger for beskyttelse</string>
    <!-- Preference title for enhanced tracking protection settings -->
    <string name="preference_enhanced_tracking_protection">Udvidet beskyttelse mod sporing</string>
    <!-- Preference summary for enhanced tracking protection settings on/off switch -->
    <string name="preference_enhanced_tracking_protection_summary">Nu med Komplet Cookiebeskyttelse, vores hidtil stærkeste barriere mod sporing på tværs af websteder.</string>
    <!-- Description of enhanced tracking protection. The parameter is the name of the application (For example: Firefox Fenix) -->
    <string name="preference_enhanced_tracking_protection_explanation_2">%s beskytter dig mod mange af de mest almindelige sporings-teknologier, der følger med i, hvad du laver på nettet.</string>
    <!-- Text displayed that links to website about enhanced tracking protection -->
    <string name="preference_enhanced_tracking_protection_explanation_learn_more">Læs mere</string>
    <!-- Preference for enhanced tracking protection for the standard protection settings -->
    <string name="preference_enhanced_tracking_protection_standard_default_1">Standard</string>
    <!-- Preference description for enhanced tracking protection for the standard protection settings -->
    <string name="preference_enhanced_tracking_protection_standard_description_5">Sider indlæses normalt, men færre sporings-teknologier blokeres.</string>
    <!--  Accessibility text for the Standard protection information icon  -->
    <string name="preference_enhanced_tracking_protection_standard_info_button">Hvad der bliver blokeret af standard-opsætningen af beskyttelse mod sporing</string>
    <!-- Preference for enhanced tracking protection for the strict protection settings -->
    <string name="preference_enhanced_tracking_protection_strict">Striks</string>
    <!-- Preference description for enhanced tracking protection for the strict protection settings -->
    <string name="preference_enhanced_tracking_protection_strict_description_4">Stærkere beskyttelse mod sporing og hurtigere ydelse, men nogle websteder virker måske ikke ordentligt.</string>
    <!--  Accessibility text for the Strict protection information icon  -->
    <string name="preference_enhanced_tracking_protection_strict_info_button">Hvad der bliver blokeret af striks beskyttelse mod sporing</string>
    <!-- Preference for enhanced tracking protection for the custom protection settings -->
    <string name="preference_enhanced_tracking_protection_custom">Tilpasset</string>
    <!-- Preference description for enhanced tracking protection for the strict protection settings -->
    <string name="preference_enhanced_tracking_protection_custom_description_2">Vælg selv, hvilke sporings-teknologier og scripts der skal blokeres.</string>
    <!--  Accessibility text for the Strict protection information icon  -->
    <string name="preference_enhanced_tracking_protection_custom_info_button">Hvad der bliver blokeret af tilpasset beskyttelse mod sporing</string>
    <!-- Header for categories that are being blocked by current Enhanced Tracking Protection settings -->
    <!-- Preference for enhanced tracking protection for the custom protection settings for cookies-->
    <string name="preference_enhanced_tracking_protection_custom_cookies">Cookies</string>
    <!-- Option for enhanced tracking protection for the custom protection settings for cookies-->
    <string name="preference_enhanced_tracking_protection_custom_cookies_1">Sporings-teknologier på tværs af websteder og sociale medier</string>
    <!-- Option for enhanced tracking protection for the custom protection settings for cookies-->
    <string name="preference_enhanced_tracking_protection_custom_cookies_2">Cookies fra ikke-besøgte websteder</string>
    <!-- Option for enhanced tracking protection for the custom protection settings for cookies-->
    <string name="preference_enhanced_tracking_protection_custom_cookies_3">Alle tredjeparts-cookies (kan forhindre websteder i at fungere)</string>
    <!-- Option for enhanced tracking protection for the custom protection settings for cookies-->
    <string name="preference_enhanced_tracking_protection_custom_cookies_4">Alle cookies (vil forhindre websteder i at fungere)</string>
    <!-- Option for enhanced tracking protection for the custom protection settings for cookies-->
    <string name="preference_enhanced_tracking_protection_custom_cookies_5">Isoler cookies på tværs af websteder</string>
    <!-- Preference for Global Privacy Control for the custom privacy settings for Global Privacy Control. '&amp;' is replaced with the ampersand symbol: &-->
    <string name="preference_enhanced_tracking_protection_custom_global_privacy_control">Fortæl websteder, at de ikke skal dele og sælge data</string>
    <!-- Preference for enhanced tracking protection for the custom protection settings for tracking content -->
    <string name="preference_enhanced_tracking_protection_custom_tracking_content">Sporings-indhold</string>
    <!-- Option for enhanced tracking protection for the custom protection settings for tracking content-->
    <string name="preference_enhanced_tracking_protection_custom_tracking_content_1">I alle faneblade</string>
    <!-- Option for enhanced tracking protection for the custom protection settings for tracking content-->
    <string name="preference_enhanced_tracking_protection_custom_tracking_content_2">Kun i private faneblade</string>
    <!-- Preference for enhanced tracking protection for the custom protection settings -->
    <string name="preference_enhanced_tracking_protection_custom_cryptominers">Cryptominers</string>
    <!-- Preference for enhanced tracking protection for the custom protection settings -->
    <string name="preference_enhanced_tracking_protection_custom_fingerprinters">Fingerprinters</string>
    <!-- Button label for navigating to the Enhanced Tracking Protection details -->
    <string name="enhanced_tracking_protection_details">Detaljer</string>
    <!-- Header for categories that are being being blocked by current Enhanced Tracking Protection settings -->
    <string name="enhanced_tracking_protection_blocked">Blokeret</string>
    <!-- Header for categories that are being not being blocked by current Enhanced Tracking Protection settings -->
    <string name="enhanced_tracking_protection_allowed">Tilladt</string>
    <!-- Category of trackers (social media trackers) that can be blocked by Enhanced Tracking Protection -->
    <string name="etp_social_media_trackers_title">Sporing via sociale medier</string>
    <!-- Description of social media trackers that can be blocked by Enhanced Tracking Protection -->
    <string name="etp_social_media_trackers_description">Begrænser sociale netværks muligheder for at spore din aktivitet rundt på nettet.</string>
    <!-- Category of trackers (cross-site tracking cookies) that can be blocked by Enhanced Tracking Protection -->
    <string name="etp_cookies_title">Sporings-cookies på tværs af websteder</string>
    <!-- Category of trackers (cross-site tracking cookies) that can be blocked by Enhanced Tracking Protection -->
    <string name="etp_cookies_title_2">Cookies på tværs af websteder</string>
    <!-- Description of cross-site tracking cookies that can be blocked by Enhanced Tracking Protection -->
    <string name="etp_cookies_description">Blokerer cookies, som reklame-netværk og analyse-virksomheder bruger til at sammenstille din aktivitet på nettet på tværs af websteder.</string>
    <!-- Description of cross-site tracking cookies that can be blocked by Enhanced Tracking Protection -->
    <string name="etp_cookies_description_2">Komplet Cookiebeskyttelse isolerer cookies til det websted, du befinder dig på. Så kan sporings-tjenester, som fx reklamenetværk, ikke følge dig på tværs af websteder.</string>
    <!-- Category of trackers (cryptominers) that can be blocked by Enhanced Tracking Protection -->
    <string name="etp_cryptominers_title">Cryptominers</string>
    <!-- Description of cryptominers that can be blocked by Enhanced Tracking Protection -->
    <string name="etp_cryptominers_description">Forhindrer ondsindede scripts i at få adgang til din enhed for at udvinde digitale valutaer.</string>
    <!-- Category of trackers (fingerprinters) that can be blocked by Enhanced Tracking Protection -->
    <string name="etp_fingerprinters_title">Fingerprinters</string>
    <!-- Description of fingerprinters that can be blocked by Enhanced Tracking Protection -->
    <string name="etp_fingerprinters_description">Stopper indsamling af unikt identificerbare data om din enhed med henblik på at spore dig rundt på nettet.</string>
    <!-- Category of trackers (tracking content) that can be blocked by Enhanced Tracking Protection -->
    <string name="etp_tracking_content_title">Sporings-indhold</string>
    <!-- Description of tracking content that can be blocked by Enhanced Tracking Protection -->
    <string name="etp_tracking_content_description">Stopper indlæsning af eksterne reklamer, videoer og andet indhold, der indeholder sporings-kode. Kan påvirke nogle websteders funktionalitet.</string>
    <!-- Enhanced Tracking Protection message that protection is currently on for this site -->
    <string name="etp_panel_on">Beskyttelse er slået TIL for dette websted</string>
    <!-- Enhanced Tracking Protection message that protection is currently off for this site -->
    <string name="etp_panel_off">Beskyttelse er slået FRA for dette websted</string>
    <!-- Header for exceptions list for which sites enhanced tracking protection is always off -->
    <string name="enhanced_tracking_protection_exceptions">Udvidet beskyttelse mod sporing er slået fra for disse websteder</string>
    <!-- Content description (not visible, for screen readers etc.): Navigate
    back from ETP details (Ex: Tracking content) -->
    <string name="etp_back_button_content_description">Gå tilbage</string>
    <!-- About page link text to open what's new link -->
    <string name="about_whats_new">Nyheder i %s</string>
    <!-- Open source licenses page title
    The first parameter is the app name -->
    <string name="open_source_licenses_title">%s | OSS-biblioteker</string>

    <!-- Category of trackers (redirect trackers) that can be blocked by Enhanced Tracking Protection -->
    <string name="etp_redirect_trackers_title">Sporing via omdirigeringer</string>

    <!-- Description of redirect tracker cookies that can be blocked by Enhanced Tracking Protection -->
    <string name="etp_redirect_trackers_description">Rydder cookies, der sættes af omdirigeringer til websteder, der er kendt for at spore deres brugere.</string>

    <!-- Description of the SmartBlock Enhanced Tracking Protection feature. The * symbol is intentionally hardcoded here,
         as we use it on the UI to indicate which trackers have been partially unblocked.  -->
    <string name="preference_etp_smartblock_description">Blokeringen af nogle af sporings-mekanismerne angivet nedenfor er blevet delvist ophævet, fordi du har interageret med dem *.</string>
    <!-- Text displayed that links to website about enhanced tracking protection SmartBlock -->
    <string name="preference_etp_smartblock_learn_more">Læs mere</string>

    <!-- Content description (not visible, for screen readers etc.):
    Enhanced tracking protection exception preference icon for ETP settings. -->
    <string name="preference_etp_exceptions_icon_description">Ikon for undtagelsesindstillinger for udvidet beskyttelse mod sporing</string>

    <!-- About page link text to open support link -->
    <string name="about_support">Hjælp</string>
    <!-- About page link text to list of past crashes (like about:crashes on desktop) -->
    <string name="about_crashes">Nedbrud</string>
    <!-- About page link text to open privacy notice link -->
    <string name="about_privacy_notice">Privatlivserklæring</string>
    <!-- About page link text to open know your rights link -->
    <string name="about_know_your_rights">Kend dine rettigheder</string>
    <!-- About page link text to open licensing information link -->
    <string name="about_licensing_information">Licensinformation</string>
    <!-- About page link text to open a screen with libraries that are used -->
    <string name="about_other_open_source_libraries">Biblioteker, som vi bruger</string>

    <!-- Toast shown to the user when they are activating the secret dev menu
        The first parameter is number of long clicks left to enable the menu -->
    <string name="about_debug_menu_toast_progress">Debug-menu: %1$d klik tilbage for at aktivere</string>
    <string name="about_debug_menu_toast_done">Debug-menu aktiveret</string>

    <!-- Browser long press popup menu -->
    <!-- Copy the current url -->
    <string name="browser_toolbar_long_press_popup_copy">Kopier</string>
    <!-- Paste & go the text in the clipboard. '&amp;' is replaced with the ampersand symbol: & -->
    <string name="browser_toolbar_long_press_popup_paste_and_go">Indsæt og gå</string>
    <!-- Paste the text in the clipboard -->
    <string name="browser_toolbar_long_press_popup_paste">Indsæt</string>
    <!-- Snackbar message shown after an URL has been copied to clipboard. -->
    <string name="browser_toolbar_url_copied_to_clipboard_snackbar">URL kopieret til udklipsholder</string>

    <!-- Title text for the Add To Homescreen dialog -->
    <string name="add_to_homescreen_title">Føj til startskærm</string>
    <!-- Cancel button text for the Add to Homescreen dialog -->
    <string name="add_to_homescreen_cancel">Annuller</string>
    <!-- Add button text for the Add to Homescreen dialog -->
    <string name="add_to_homescreen_add">Tilføj</string>
    <!-- Continue to website button text for the first-time Add to Homescreen dialog -->
    <string name="add_to_homescreen_continue">Fortsæt til websted</string>
    <!-- Placeholder text for the TextView in the Add to Homescreen dialog -->
    <string name="add_to_homescreen_text_placeholder">Genvejsnavn</string>

    <!-- Describes the add to homescreen functionality -->
    <string name="add_to_homescreen_description_2">Du kan nemt føje dette websted til din enheds startskærm for at have hurtig adgang til det og browse hurtigere med en app-lignende oplevelse.</string>

    <!-- Preference for managing the settings for logins and passwords in Fenix -->
    <string name="preferences_passwords_logins_and_passwords_2">Adgangskoder</string>
    <!-- Preference for managing the saving of logins and passwords in Fenix -->
    <string name="preferences_passwords_save_logins_2">Gem adgangskoder</string>
    <!-- Preference option for asking to save passwords in Fenix -->
    <string name="preferences_passwords_save_logins_ask_to_save">Bed om at gemme</string>
    <!-- Preference option for never saving passwords in Fenix -->
    <string name="preferences_passwords_save_logins_never_save">Gem aldrig</string>
    <!-- Preference for autofilling saved logins in Firefox (in web content), %1$s will be replaced with the app name -->
    <string name="preferences_passwords_autofill2">Autofyld i %1$s</string>
    <!-- Description for the preference for autofilling saved logins in Firefox (in web content), %1$s will be replaced with the app name -->
    <string name="preferences_passwords_autofill_description">Udfyld og gem brugernavne og adgangskoder på websteder, når du bruger %1$s.</string>
    <!-- Preference for autofilling logins from Fenix in other apps (e.g. autofilling the Twitter app) -->
    <string name="preferences_android_autofill">Autofyld i andre apps</string>
    <!-- Description for the preference for autofilling logins from Fenix in other apps (e.g. autofilling the Twitter app) -->
    <string name="preferences_android_autofill_description">Udfyld brugernavne og adgangskoder i andre apps på din enhed.</string>

    <!-- Preference option for adding a password -->
    <string name="preferences_logins_add_login_2">Tilføj adgangskode</string>

    <!-- Preference for syncing saved passwords in Fenix -->
    <string name="preferences_passwords_sync_logins_2">Synkroniser adgangskoder</string>
    <!-- Preference for syncing saved passwords in Fenix, when not signed in-->
    <string name="preferences_passwords_sync_logins_across_devices_2">Synkroniser adgangskoder på tværs af enheder</string>
    <!-- Preference to access list of saved passwords -->
    <string name="preferences_passwords_saved_logins_2">Gemte adgangskoder</string>
    <!-- Description of empty list of saved passwords. Placeholder is replaced with app name.  -->
    <string name="preferences_passwords_saved_logins_description_empty_text_2">Adgangskoderne, du gemmer i eller synkroniserer med %s vil blive vist her. Alle dine gemte adgangskoder bliver krypteret.
</string>
    <!-- Clickable text for opening an external link for more information about Sync. -->
    <string name="preferences_passwords_saved_logins_description_empty_learn_more_link_2">Læs mere om synkronisering</string>
    <!-- Preference to access list of login exceptions that we never save logins for -->
    <string name="preferences_passwords_exceptions">Undtagelser</string>
    <!-- Empty description of list of login exceptions that we never save passwords for. Parameter will be replaced by app name. -->
    <string name="preferences_passwords_exceptions_description_empty_2">%s gemmer ikke adgangskoder til websteder vist her.</string>
    <!-- Description of list of login exceptions that we never save passwords for. Parameter will be replaced by app name. -->
    <string name="preferences_passwords_exceptions_description_2">%s gemmer ikke adgangskoder til disse websteder.</string>
    <!-- Text on button to remove all saved login exceptions -->
    <string name="preferences_passwords_exceptions_remove_all">Slet alle undtagelser</string>
    <!-- Hint for search box in passwords list -->
    <string name="preferences_passwords_saved_logins_search_2">Søg efter adgangskoder</string>
    <!-- The header for the site that a login is for -->
    <string name="preferences_passwords_saved_logins_site">Websted</string>
    <!-- The header for the username for a login -->
    <string name="preferences_passwords_saved_logins_username">Brugernavn</string>
    <!-- The header for the password for a login -->
    <string name="preferences_passwords_saved_logins_password">Adgangskode</string>
    <!-- Shown in snackbar to tell user that the password has been copied -->
    <string name="logins_password_copied">Adgangskode er kopieret til udklipsholder</string>
    <!-- Shown in snackbar to tell user that the username has been copied -->
    <string name="logins_username_copied">Brugernavn er kopieret til udklipsholder</string>
    <!-- Content Description (for screenreaders etc) read for the button to copy a password in logins-->
    <string name="saved_logins_copy_password">Kopier adgangskode</string>
    <!-- Content Description (for screenreaders etc) read for the button to clear a password while editing a login-->
    <string name="saved_logins_clear_password">Ryd adgangskode</string>
    <!-- Content Description (for screenreaders etc) read for the button to copy a username in logins -->
    <string name="saved_login_copy_username">Kopier brugernavn</string>
    <!-- Content Description (for screenreaders etc) read for the button to clear a username while editing a login -->
    <string name="saved_login_clear_username">Ryd brugernavn</string>
    <!-- Content Description (for screenreaders etc) read for the button to clear the hostname field while creating a login -->
    <string name="saved_login_clear_hostname">Ryd værtsnavn</string>
    <!-- Content Description (for screenreaders etc) read for the button to open a site in logins -->
    <string name="saved_login_open_site">Åbn websted i browser</string>
    <!-- Content Description (for screenreaders etc) read for the button to reveal a password in logins -->
    <string name="saved_login_reveal_password">Vis adgangskode</string>
    <!-- Content Description (for screenreaders etc) read for the button to hide a password in logins -->
    <string name="saved_login_hide_password">Skjul adgangskode</string>
    <!-- Message displayed in biometric prompt displayed for authentication before allowing users to view their passwords -->
    <string name="logins_biometric_prompt_message_2">Lås op for at se dine gemte adgangskoder</string>
    <!-- Title of warning dialog if users have no device authentication set up -->
    <string name="logins_warning_dialog_title_2">Gør dine gemte adgangskoder sikre</string>
    <!-- Message of warning dialog if users have no device authentication set up -->
    <string name="logins_warning_dialog_message_2">Indstil en pinkode, en adgangskode eller et låsemønster på din enhed for at forhindre, at andre mennesker får adgang til dine gemte  adgangskoder, hvis de har adgang til din enhed.</string>
    <!-- Negative button to ignore warning dialog if users have no device authentication set up -->
    <string name="logins_warning_dialog_later">Senere</string>
    <!-- Positive button to send users to set up a pin of warning dialog if users have no device authentication set up -->
    <string name="logins_warning_dialog_set_up_now">Indstil nu</string>
    <!-- Title of PIN verification dialog to direct users to re-enter their device credentials to access their logins -->
    <string name="logins_biometric_prompt_message_pin">Lås din enhed op</string>
    <!-- Title for Accessibility Force Enable Zoom Preference -->
    <string name="preference_accessibility_force_enable_zoom">Zoom på alle websteder</string>
    <!-- Summary for Accessibility Force Enable Zoom Preference -->
    <string name="preference_accessibility_force_enable_zoom_summary">Aktiver for at tillade knibning og zoom, selv på websteder, der forhindrer denne gestus.</string>

    <!-- Saved logins sorting strategy menu item -by name- (if selected, it will sort saved logins alphabetically) -->
    <string name="saved_logins_sort_strategy_alphabetically">Navn (A-Å)</string>
    <!-- Saved logins sorting strategy menu item -by last used- (if selected, it will sort saved logins by last used) -->
    <string name="saved_logins_sort_strategy_last_used">Senest brugt</string>

    <!-- Content description (not visible, for screen readers etc.) -->
    <string name="saved_logins_menu_dropdown_chevron_icon_content_description_2">Menuen sorter adgangskoder</string>

    <!-- Autofill -->
    <!-- Preference and title for managing the autofill settings -->
    <string name="preferences_autofill">Autofyld</string>
    <!-- Preference and title for managing the settings for addresses -->
    <string name="preferences_addresses">Adresser</string>
    <!-- Preference and title for managing the settings for payment methods -->
    <string name="preferences_credit_cards_2">Betalingsmetoder</string>
    <!-- Preference for saving and autofilling credit cards -->
    <string name="preferences_credit_cards_save_and_autofill_cards_2">Gem og udfyld betalingsmetoder</string>
    <!-- Preference summary for saving and autofilling payment method data. Parameter will be replaced by app name. -->
    <string name="preferences_credit_cards_save_and_autofill_cards_summary_2">%s krypterer alle betalingsmetoder, du gemmer</string>
    <!-- Preference option for syncing credit cards across devices. This is displayed when the user is not signed into sync -->
    <string name="preferences_credit_cards_sync_cards_across_devices">Synkroniser kort på tværs af enheder</string>
    <!-- Preference option for syncing credit cards across devices. This is displayed when the user is signed into sync -->
    <string name="preferences_credit_cards_sync_cards">Synkroniser kort</string>
    <!-- Preference option for adding a card -->
    <string name="preferences_credit_cards_add_credit_card_2">Tilføj kort</string>
    <!-- Preference option for managing saved cards -->
    <string name="preferences_credit_cards_manage_saved_cards_2">Håndter kort</string>
    <!-- Preference option for adding an address -->
    <string name="preferences_addresses_add_address">Tilføj adresse</string>
    <!-- Preference option for managing saved addresses -->
    <string name="preferences_addresses_manage_addresses">Håndter adresser</string>
    <!-- Preference for saving and filling addresses -->
    <string name="preferences_addresses_save_and_autofill_addresses_2">Gem og udfyld adresser</string>

    <!-- Preference summary for saving and filling address data -->
    <string name="preferences_addresses_save_and_autofill_addresses_summary_2">Inkluderer telefonnumre og mailadresser</string>

    <!-- Title of the "Add card" screen -->
    <string name="credit_cards_add_card">Tilføj kort</string>
    <!-- Title of the "Edit card" screen -->
    <string name="credit_cards_edit_card">Rediger kort</string>
    <!-- The header for the card number of a credit card -->
    <string name="credit_cards_card_number">Kortnummer</string>
    <!-- The header for the expiration date of a credit card -->
    <string name="credit_cards_expiration_date">Udløbsdato</string>
    <!-- The label for the expiration date month of a credit card to be used by a11y services-->
    <string name="credit_cards_expiration_date_month">Udløbsmåned</string>
    <!-- The label for the expiration date year of a credit card to be used by a11y services-->
    <string name="credit_cards_expiration_date_year">Udløbsår</string>
    <!-- The header for the name on the credit card -->
    <string name="credit_cards_name_on_card">Navn på kort</string>
    <!-- The text for the "Delete card" menu item for deleting a credit card -->
    <string name="credit_cards_menu_delete_card">Slet kort</string>
    <!-- The text for the "Delete card" button for deleting a credit card -->
    <string name="credit_cards_delete_card_button">Slet kort</string>
    <!-- The text for the confirmation message of "Delete card" dialog -->
    <string name="credit_cards_delete_dialog_confirmation_2">Slet kort?</string>
    <!-- The text for the positive button on "Delete card" dialog -->
    <string name="credit_cards_delete_dialog_button">Slet</string>
    <!-- The title for the "Save" menu item for saving a credit card -->
    <string name="credit_cards_menu_save">Gem</string>
    <!-- The text for the "Save" button for saving a credit card -->
    <string name="credit_cards_save_button">Gem</string>
    <!-- The text for the "Cancel" button for cancelling adding, updating or deleting a credit card -->
    <string name="credit_cards_cancel_button">Annuller</string>

    <!-- Title of the "Saved cards" screen -->
    <string name="credit_cards_saved_cards">Gemte kort</string>

    <!-- Error message for card number validation -->
    <string name="credit_cards_number_validation_error_message_2">Indtast et gyldigt kortnummer</string>
    <!-- Error message for card name on card validation -->
    <string name="credit_cards_name_on_card_validation_error_message_2">Tilføj navn</string>
    <!-- Message displayed in biometric prompt displayed for authentication before allowing users to view their saved credit cards -->
    <string name="credit_cards_biometric_prompt_message">Lås op for at se dine gemte betalingskort</string>
    <!-- Title of warning dialog if users have no device authentication set up -->
    <string name="credit_cards_warning_dialog_title_2">Gør dine gemte betalingsmetoder sikre</string>
    <!-- Message of warning dialog if users have no device authentication set up -->
    <string name="credit_cards_warning_dialog_message_3">Indstil en pinkode, en adgangskode eller et låsemønster på din enhed for at forhindre, at andre mennesker får adgang til dine gemte betalingsmetoder, hvis de har adgang til din enhed.</string>
    <!-- Positive button to send users to set up a pin of warning dialog if users have no device authentication set up -->
    <string name="credit_cards_warning_dialog_set_up_now">Indstil nu</string>
    <!-- Negative button to ignore warning dialog if users have no device authentication set up -->
    <string name="credit_cards_warning_dialog_later">Senere</string>
    <!-- Title of PIN verification dialog to direct users to re-enter their device credentials to access their credit cards -->
    <string name="credit_cards_biometric_prompt_message_pin">Lås din enhed op</string>

    <!-- Message displayed in biometric prompt for authentication, before allowing users to use their stored payment method information -->
    <string name="credit_cards_biometric_prompt_unlock_message_2">Lås op for at bruge gemte betalingsmetoder</string>
    <!-- Title of the "Add address" screen -->
    <string name="addresses_add_address">Tilføj adresse</string>
    <!-- Title of the "Edit address" screen -->
    <string name="addresses_edit_address">Rediger adresse</string>
    <!-- Title of the "Manage addresses" screen -->
    <string name="addresses_manage_addresses">Håndter adresser</string>
    <!-- The header for the name of an address. Name represents a person's full name, typically made up of a first, middle and last name, e.g. John Joe Doe. -->
    <string name="addresses_name">Navn</string>
    <!-- The header for the street address of an address -->
    <string name="addresses_street_address">Postadresse</string>
    <!-- The header for the city of an address -->
    <string name="addresses_city">By</string>
    <!-- The header for the subregion of an address when "state" should be used -->
    <string name="addresses_state">Stat</string>
    <!-- The header for the subregion of an address when "province" should be used -->
    <string name="addresses_province">Område</string>
    <!-- The header for the zip code of an address -->
    <string name="addresses_zip">Postnummer</string>
    <!-- The header for the country or region of an address -->
    <string name="addresses_country">Land eller region</string>
    <!-- The header for the phone number of an address -->
    <string name="addresses_phone">Telefonnummer</string>
    <!-- The header for the email of an address -->
    <string name="addresses_email">Mailadresse</string>
    <!-- The text for the "Save" button for saving an address -->
    <string name="addresses_save_button">Gem</string>
    <!-- The text for the "Cancel" button for cancelling adding, updating or deleting an address -->
    <string name="addresses_cancel_button">Annuller</string>
    <!-- The text for the "Delete address" button for deleting an address -->
    <string name="addressess_delete_address_button">Slet adresse</string>
    <!-- The title for the "Delete address" confirmation dialog -->
    <string name="addressess_confirm_dialog_message_2">Slet denne adresse?</string>
    <!-- The text for the positive button on "Delete address" dialog -->
    <string name="addressess_confirm_dialog_ok_button">Slet</string>
    <!-- The text for the negative button on "Delete address" dialog -->
    <string name="addressess_confirm_dialog_cancel_button">Annuller</string>
    <!-- The text for the "Save address" menu item for saving an address -->
    <string name="address_menu_save_address">Gem adresse</string>

    <!-- The text for the "Delete address" menu item for deleting an address -->
    <string name="address_menu_delete_address">Slet adresse</string>

    <!-- Title of the Add search engine screen -->
    <string name="search_engine_add_custom_search_engine_title">Tilføj søgetjeneste</string>
    <!-- Content description (not visible, for screen readers etc.): Title for the button that navigates to add new engine screen -->
    <string name="search_engine_add_custom_search_engine_button_content_description">Tilføj ny søgetjeneste</string>
    <!-- Title of the Edit search engine screen -->
    <string name="search_engine_edit_custom_search_engine_title">Rediger søgetjeneste</string>
    <!-- Text for the menu button to edit a search engine -->
    <string name="search_engine_edit">Rediger</string>
    <!-- Text for the menu button to delete a search engine -->
    <string name="search_engine_delete">Slet</string>

    <!-- Label for the TextField in which user enters custom search engine name -->
    <string name="search_add_custom_engine_name_label">Navn</string>
    <!-- Placeholder text shown in the Search Engine Name text field before a user enters text -->
    <string name="search_add_custom_engine_name_hint_2">Søgetjenestens navn</string>
    <!-- Label for the TextField in which user enters custom search engine URL -->
    <string name="search_add_custom_engine_url_label">Søgestrengs-URL</string>
    <!-- Placeholder text shown in the Search String TextField before a user enters text -->
    <string name="search_add_custom_engine_search_string_hint_2">URL til brug for søgning</string>
    <!-- Description text for the Search String TextField. The %s is part of the string -->
    <string name="search_add_custom_engine_search_string_example" formatted="false">Erstat forespørgslen med “%s”. Eksempel:\nhttps://www.google.com/search?q=%s</string>

    <!-- Accessibility description for the form in which details about the custom search engine are entered -->
    <string name="search_add_custom_engine_form_description">Detaljer om tilpasset søgetjeneste</string>

    <!-- Label for the TextField in which user enters custom search engine suggestion URL -->
    <string name="search_add_custom_engine_suggest_url_label">Søgeforslags-API (valgfrit)</string>
    <!-- Placeholder text shown in the Search Suggestion String TextField before a user enters text -->
    <string name="search_add_custom_engine_suggest_string_hint">URL til søgeforslags-API</string>
    <!-- Description text for the Search Suggestion String TextField. The %s is part of the string -->
    <string name="search_add_custom_engine_suggest_string_example_2" formatted="false">Erstat forespørgslen med “%s”. Eksempel:\nhttps://suggestqueries.google.com/complete/search?client=firefox&amp;q=%s</string>
    <!-- The text for the "Save" button for saving a custom search engine -->
    <string name="search_custom_engine_save_button">Gem</string>

    <!-- Text shown when a user leaves the name field empty -->
    <string name="search_add_custom_engine_error_empty_name">Indtast søgetjenestens navn</string>
    <!-- Text shown when a user leaves the search string field empty -->
    <string name="search_add_custom_engine_error_empty_search_string">Indtast søgestreng</string>
    <!-- Text shown when a user leaves out the required template string -->
    <string name="search_add_custom_engine_error_missing_template">Kontroller at søgestrengen stemmer overens med formatet vist efter Eksempel</string>
    <!-- Text shown when we aren't able to validate the custom search query. The first parameter is the url of the custom search engine -->
    <string name="search_add_custom_engine_error_cannot_reach">Fejl ved oprettelse af forbindelse til “%s”</string>
    <!-- Text shown when a user creates a new search engine -->
    <string name="search_add_custom_engine_success_message">%s blev oprettet</string>
    <!-- Text shown when a user successfully edits a custom search engine -->
    <string name="search_edit_custom_engine_success_message">%s blev gemt</string>
    <!-- Text shown when a user successfully deletes a custom search engine -->
    <string name="search_delete_search_engine_success_message">%s blev slettet</string>

    <!-- Heading for the instructions to allow a permission -->
    <string name="phone_feature_blocked_intro">For at tillade:</string>
    <!-- First step for the allowing a permission -->
    <string name="phone_feature_blocked_step_settings">1. Gå til Indstillinger i Android</string>
    <!-- Second step for the allowing a permission -->
    <string name="phone_feature_blocked_step_permissions"><![CDATA[2. Tryk på <b>Tilladelser</b>]]></string>
    <!-- Third step for the allowing a permission (Fore example: Camera) -->
    <string name="phone_feature_blocked_step_feature"><![CDATA[3. Slå <b>%1$s</b> TIL]]></string>

    <!-- Label that indicates a site is using a secure connection -->
    <string name="quick_settings_sheet_secure_connection_2">Forbindelsen er sikker</string>
    <!-- Label that indicates a site is using a insecure connection -->
    <string name="quick_settings_sheet_insecure_connection_2">Forbindelsen er ikke sikker</string>
    <!-- Label to clear site data -->
    <string name="clear_site_data">Ryd cookies og websteds-data</string>
    <!-- Confirmation message for a dialog confirming if the user wants to delete all data for current site -->
    <string name="confirm_clear_site_data"><![CDATA[Er du sikker på, at du vil rydde alle cookies og data for webstedet <b>%s</b>?]]></string>
    <!-- Confirmation message for a dialog confirming if the user wants to delete all the permissions for all sites-->
    <string name="confirm_clear_permissions_on_all_sites">Er du sikker på, at du vil rydde alle tilladelser for alle websteder?</string>
    <!-- Confirmation message for a dialog confirming if the user wants to delete all the permissions for a site-->
    <string name="confirm_clear_permissions_site">Er du sikker på, at du vil rydde alle tilladelser for dette websted?</string>
    <!-- Confirmation message for a dialog confirming if the user wants to set default value a permission for a site-->
    <string name="confirm_clear_permission_site">Er du sikker på, at du vil rydde denne tilladelse for dette websted?</string>
    <!-- label shown when there are not site exceptions to show in the site exception settings -->
    <string name="no_site_exceptions">Ingen undtagelser for websted</string>
    <!-- Bookmark deletion confirmation -->
    <string name="bookmark_deletion_confirmation">Er du sikker på, at du vil slette dette bogmærke?</string>
    <!-- Browser menu button that adds a shortcut to the home fragment -->
    <string name="browser_menu_add_to_shortcuts">Føj til genveje</string>
    <!-- Browser menu button that removes a shortcut from the home fragment -->
    <string name="browser_menu_remove_from_shortcuts">Fjern fra genveje</string>
    <!-- text shown before the issuer name to indicate who its verified by, parameter is the name of
     the certificate authority that verified the ticket-->
    <string name="certificate_info_verified_by">Bekræftet af: %1$s</string>
    <!-- Login overflow menu delete button -->
    <string name="login_menu_delete_button">Slet</string>
    <!-- Login overflow menu edit button -->
    <string name="login_menu_edit_button">Rediger</string>
    <!-- Message in delete confirmation dialog for password -->
    <string name="login_deletion_confirmation_2">Er du sikker på, at du vil slette denne adgangskode?</string>
    <!-- Positive action of a dialog asking to delete  -->
    <string name="dialog_delete_positive">Slet</string>
    <!-- Negative action of a dialog asking to delete login -->
    <string name="dialog_delete_negative">Annuller</string>
    <!--  The saved password options menu description. -->
    <string name="login_options_menu_2">Adgangskode-indstillinger</string>
    <!--  The editable text field for a website address. -->
    <string name="saved_login_hostname_description_3">Det redigerbare tekstfelt for webadressen.</string>
    <!--  The editable text field for a username. -->
    <string name="saved_login_username_description_3">Det redigerbare tekstfelt for brugernavnet.</string>
    <!--  The editable text field for a login's password. -->
    <string name="saved_login_password_description_2">Det redigerbare tekstfelt for adgangskoden.</string>
    <!--  The button description to save changes to an edited password. -->
    <string name="save_changes_to_login_2">Gem ændringer.</string>
    <!--  The page title for editing a saved password. -->
    <string name="edit_2">Rediger adgangskode</string>
    <!--  The page title for adding new password. -->
    <string name="add_login_2">Tilføj adgangskode</string>
    <!--  Error text displayed underneath the password field when it is in an error case. -->
    <string name="saved_login_password_required_2">Indtast en adgangskode</string>
    <!--  The error message in add login view when username field is blank. -->
    <string name="saved_login_username_required_2">Indtast et brugernavn</string>
    <!--  The error message in add login view when hostname field is blank. -->
    <string name="saved_login_hostname_required" tools:ignore="UnusedResources">Værtsnavn påkrævet</string>
    <!--  The error message in add login view when hostname field is blank. -->
    <string name="saved_login_hostname_required_2" tools:ignore="UnusedResources">Indtast en webadresse</string>
    <!-- Voice search button content description  -->
    <string name="voice_search_content_description">Stemme-søgning</string>
    <!-- Voice search prompt description displayed after the user presses the voice search button -->
    <string name="voice_search_explainer">Tal nu</string>
    <!--  The error message in edit login view when a duplicate username exists. -->
    <string name="saved_login_duplicate">Et login med dette brugernavn findes allerede</string>

    <!-- This is the hint text that is shown inline on the hostname field of the create new login page. 'https://www.example.com' intentionally hardcoded here -->
    <string name="add_login_hostname_hint_text">https://www.eksempel.dk</string>
    <!-- This is an error message shown below the hostname field of the add login page when a hostname does not contain http or https. -->
    <string name="add_login_hostname_invalid_text_3">Webadressen skal indeholde \“https://\“ eller \“http://\“</string>
    <!-- This is an error message shown below the hostname field of the add login page when a hostname is invalid. -->
    <string name="add_login_hostname_invalid_text_2">Gyldigt værtsnavn påkrævet</string>

    <!-- Synced Tabs -->
    <!-- Text displayed to ask user to connect another device as no devices found with account -->
    <string name="synced_tabs_connect_another_device">Opret forbindelse til en ny enhed.</string>
    <!-- Text displayed asking user to re-authenticate -->
    <string name="synced_tabs_reauth">Godkend igen.</string>
    <!-- Text displayed when user has disabled tab syncing in Firefox Sync Account -->
    <string name="synced_tabs_enable_tab_syncing">Aktiver synkronisering af faneblade.</string>
    <!-- Text displayed when user has no tabs that have been synced -->
    <string name="synced_tabs_no_tabs">Du har ikke nogen faneblade åbne i Firefox på dine andre enheder.</string>
    <!-- Text displayed in the synced tabs screen when a user is not signed in to Firefox Sync describing Synced Tabs -->
    <string name="synced_tabs_sign_in_message">Se en liste med faneblade fra dine andre enheder.</string>
    <!-- Text displayed on a button in the synced tabs screen to link users to sign in when a user is not signed in to Firefox Sync -->
    <string name="synced_tabs_sign_in_button">Log ind på Sync</string>

    <!-- The text displayed when a synced device has no tabs to show in the list of Synced Tabs. -->
    <string name="synced_tabs_no_open_tabs">Ingen åbne faneblade</string>

    <!-- Content description for expanding a group of synced tabs. -->
    <string name="synced_tabs_expand_group">Udvid gruppe med synkroniserede faneblade</string>
    <!-- Content description for collapsing a group of synced tabs. -->
    <string name="synced_tabs_collapse_group">Sammenfold gruppe med synkroniserede faneblade</string>

    <!-- Top Sites -->
    <!-- Title text displayed in the dialog when shortcuts limit is reached. -->
    <string name="shortcut_max_limit_title">Grænsen for genveje er nået</string>
    <!-- Content description text displayed in the dialog when shortcut limit is reached. -->
    <string name="shortcut_max_limit_content">Fjern en genvej for at erstatte den med en ny. Tryk og hold på websiden, og vælg så Fjern.</string>
    <!-- Confirmation dialog button text when top sites limit is reached. -->
    <string name="top_sites_max_limit_confirmation_button">Ok, forstået</string>

    <!-- Label for the preference to show the shortcuts for the most visited top sites on the homepage -->
    <string name="top_sites_toggle_top_recent_sites_4">Genveje</string>
    <!-- Title text displayed in the rename top site dialog. -->
    <string name="top_sites_rename_dialog_title">Navn</string>
    <!-- Hint for renaming title of a shortcut -->
    <string name="shortcut_name_hint">Genvejsnavn</string>
    <!-- Button caption to confirm the renaming of the top site. -->
    <string name="top_sites_rename_dialog_ok">OK</string>
    <!-- Dialog button text for canceling the rename top site prompt. -->
    <string name="top_sites_rename_dialog_cancel">Annuller</string>

    <!-- Text for the menu button to open the homepage settings. -->
    <string name="top_sites_menu_settings">Indstillinger</string>
    <!-- Text for the menu button to navigate to sponsors and privacy support articles. '&amp;' is replaced with the ampersand symbol: & -->
    <string name="top_sites_menu_sponsor_privacy">Vores sponsorer og dit privatliv</string>
    <!-- Label text displayed for a sponsored top site. -->
    <string name="top_sites_sponsored_label">Sponsoreret</string>

    <!-- Inactive tabs in the tabs tray -->
    <!-- Title text displayed in the tabs tray when a tab has been unused for 14 days. -->
    <string name="inactive_tabs_title">Inaktive faneblade</string>
    <!-- Content description for closing all inactive tabs -->
    <string name="inactive_tabs_delete_all">Luk alle inaktive faneblade</string>

    <!-- Content description for expanding the inactive tabs section. -->
    <string name="inactive_tabs_expand_content_description">Udvid inaktive faneblade</string>
    <!-- Content description for collapsing the inactive tabs section. -->
    <string name="inactive_tabs_collapse_content_description">Sammenfold inaktive faneblade</string>

    <!-- Inactive tabs auto-close message in the tabs tray -->
    <!-- The header text of the auto-close message when the user is asked if they want to turn on the auto-closing of inactive tabs. -->
    <string name="inactive_tabs_auto_close_message_header" tools:ignore="UnusedResources">Luk automatisk efter en måned?</string>
    <!-- A description below the header to notify the user what the inactive tabs auto-close feature is. -->
    <string name="inactive_tabs_auto_close_message_description" tools:ignore="UnusedResources">Firefox kan lukke faneblade, du ikke har set i løbet af den seneste måned.</string>
    <!-- A call to action below the description to allow the user to turn on the auto closing of inactive tabs. -->
    <string name="inactive_tabs_auto_close_message_action" tools:ignore="UnusedResources">SLÅ AUTOMATISK LUKNING TIL</string>

    <!-- Text for the snackbar to confirm auto-close is enabled for inactive tabs -->
    <string name="inactive_tabs_auto_close_message_snackbar">Automatisk lukning aktiveret</string>

    <!-- Awesome bar suggestion's headers -->
    <!-- Search suggestions title for Firefox Suggest. -->
    <string name="firefox_suggest_header">Firefox-forslag</string>

    <!-- Title for search suggestions when Google is the default search suggestion engine. -->
    <string name="google_search_engine_suggestion_header">Google-søgning</string>
    <!-- Title for search suggestions when the default search suggestion engine is anything other than Google. The first parameter is default search engine name. -->
    <string name="other_default_search_engine_suggestion_header">%s-søgning</string>

    <!-- Default browser experiment -->
    <!-- Default browser card title -->
    <string name="default_browser_experiment_card_title">Skift din standardbrowser</string>
    <!-- Default browser card text -->
    <string name="default_browser_experiment_card_text">Indstil links fra websteder, mails og beskeder til automatisk at blive åbnet i Firefox.</string>

    <!-- Content description for close button in collection placeholder. -->
    <string name="remove_home_collection_placeholder_content_description">Fjern</string>

    <!-- Content description radio buttons with a link to more information -->
    <string name="radio_preference_info_content_description">Tryk for at se flere detaljer</string>

    <!-- Content description for the action bar "up" button -->
    <string name="action_bar_up_description" moz:removedIn="124" tools:ignore="UnusedResources">Naviger op</string>

    <!-- Content description for privacy content close button -->
    <string name="privacy_content_close_button_content_description">Luk</string>

    <!-- Pocket recommended stories -->
    <!-- Header text for a section on the home screen. -->
    <string name="pocket_stories_header_1">Tankevækkende historier</string>
    <!-- Header text for a section on the home screen. -->
    <string name="pocket_stories_categories_header">Historier efter emne</string>
    <!-- Text of a button allowing users to access an external url for more Pocket recommendations. -->
    <string name="pocket_stories_placeholder_text">Opdag mere</string>
    <!-- Title of an app feature. Smaller than a heading. The first parameter is product name Pocket -->
    <string name="pocket_stories_feature_title_2">Leveret af %s.</string>
    <!-- Caption for describing a certain feature. The placeholder is for a clickable text (eg: Learn more) which will load an url in a new tab when clicked.  -->
    <string name="pocket_stories_feature_caption">En del af Firefox-familien. %s</string>
    <!-- Clickable text for opening an external link for more information about Pocket. -->
    <string name="pocket_stories_feature_learn_more">Læs mere</string>

    <!-- Text indicating that the Pocket story that also displays this text is a sponsored story by other 3rd party entity. -->
    <string name="pocket_stories_sponsor_indication">Sponsoreret</string>

    <!-- Snackbar message for enrolling in a Nimbus experiment from the secret settings when Studies preference is Off.-->
    <string name="experiments_snackbar">Aktiver telemetri for at sende data.</string>
    <!-- Snackbar button text to navigate to telemetry settings.-->
    <string name="experiments_snackbar_button">Gå til indstillinger</string>

    <!-- Review quality check feature-->
    <!-- Name for the review quality check feature used as title for the panel. -->
    <string name="review_quality_check_feature_name_2">Verificering af anmeldelser</string>
    <!-- Summary for grades A and B for review quality check adjusted grading. -->
    <string name="review_quality_check_grade_a_b_description">Pålidelige anmeldelser</string>
    <!-- Summary for grade C for review quality check adjusted grading. -->
    <string name="review_quality_check_grade_c_description">Blanding af pålidelige og upålidelige anmeldelser</string>
    <!-- Summary for grades D and F for review quality check adjusted grading. -->
    <string name="review_quality_check_grade_d_f_description">Upålidelige anmeldelser</string>
    <!-- Text for title presenting the reliability of a product's reviews. -->
    <string name="review_quality_check_grade_title">Hvor pålidelige er anmeldelserne?</string>
    <!-- Title for when the rating has been updated by the review checker -->
    <string name="review_quality_check_adjusted_rating_title">Justeret bedømmelse</string>
    <!-- Description for a product's adjusted star rating. The text presents that the product's reviews which were evaluated as unreliable were removed from the adjusted rating. -->
    <string name="review_quality_check_adjusted_rating_description_2">Baseret på pålidelige anmeldelser</string>
    <!-- Title for list of highlights from a product's review emphasizing a product's important traits. -->
    <string name="review_quality_check_highlights_title">Højdepunkter fra de seneste anmeldelser</string>
    <!-- Title for section explaining how we analyze the reliability of a product's reviews. -->
    <string name="review_quality_check_explanation_title">Sådan afgør vi kvaliteten af anmeldelser</string>

    <!-- Paragraph explaining how we analyze the reliability of a product's reviews. First parameter is the Fakespot product name. In the phrase "Fakespot by Mozilla", "by" can be localized. Does not need to stay by. -->
    <string name="review_quality_check_explanation_body_reliability">Vi bruger kunstig intelligens fra %s fra Mozilla til at kontrollere pålideligheden af produktanmeldelser. Dette hjælper dig kun med at bedømme kvaliteten af anmeldelserne, ikke selve produkternes kvalitet.</string>
    <!-- Paragraph explaining the grading system we use to classify the reliability of a product's reviews. -->
    <string name="review_quality_check_info_review_grade_header"><![CDATA[Vi giver hver produkts anmeldelser en <b>karakter</b> fra A til F.]]></string>
    <!-- Description explaining grades A and B for review quality check adjusted grading. -->
    <string name="review_quality_check_info_grade_info_AB">Pålidelige anmeldelser. Vi vurderer, at anmeldelserne sandsynligvis stammer fra rigtige kunder, der har givet ærlige og upartiske anmeldelser.</string>
    <!-- Description explaining grade C for review quality check adjusted grading. -->
    <string name="review_quality_check_info_grade_info_C">Vi vurderer, at der findes en blanding af pålidelige og upålidelige anmeldelser.</string>
    <!-- Description explaining grades D and F for review quality check adjusted grading. -->
    <string name="review_quality_check_info_grade_info_DF">Upålidelige anmeldelser. Vi vurderer, at anmeldelserne sandsynligvis er forfalskede eller stammer fra partiske anmeldere.</string>
    <!-- Paragraph explaining how a product's adjusted grading is calculated. -->
    <string name="review_quality_check_explanation_body_adjusted_grading"><![CDATA[Den <b>justerede bedømmelse</b> er udelukkende baseret på anmeldelser, som vi vurderer er pålidelige.]]></string>
    <!-- Paragraph explaining product review highlights. First parameter is the name of the retailer (e.g. Amazon). -->
    <string name="review_quality_check_explanation_body_highlights"><![CDATA[<b>Højdepunkter</b> stammer fra %s-anmeldelser fra de seneste 80 dage, som vi vurderer er pålidelige.]]></string>
    <!-- Text for learn more caption presenting a link with information about review quality. First parameter is for clickable text defined in review_quality_check_info_learn_more_link. -->
    <string name="review_quality_check_info_learn_more">Læs mere om, %s.</string>
    <!-- Clickable text that links to review quality check SuMo page. First parameter is the Fakespot product name. -->
    <string name="review_quality_check_info_learn_more_link_2">hvordan %s afgør kvaliteten af anmeldelser</string>
    <!-- Text for title of settings section. -->
    <string name="review_quality_check_settings_title">Indstillinger</string>
    <!-- Text for label for switch preference to show recommended products from review quality check settings section. -->
    <string name="review_quality_check_settings_recommended_products">Vis reklamer i verificering af anmeldelser</string>
    <!-- Description for switch preference to show recommended products from review quality check settings section. First parameter is for clickable text defined in review_quality_check_settings_recommended_products_learn_more.-->
    <string name="review_quality_check_settings_recommended_products_description_2" tools:ignore="UnusedResources">Du vil til tider få vist reklamer for relevante produkter. Vi reklamerer kun for produkter med pålidelige anmeldelser. %s
</string>
    <!-- Clickable text that links to review quality check recommended products support article. -->
    <string name="review_quality_check_settings_recommended_products_learn_more" tools:ignore="UnusedResources">Læs mere</string>
    <!-- Text for turning sidebar off button from review quality check settings section. -->
    <string name="review_quality_check_settings_turn_off">Slå verificering af anmeldelser fra</string>
    <!-- Text for title of recommended product section. This is displayed above a product image, suggested as an alternative to the product reviewed. -->
    <string name="review_quality_check_ad_title" tools:ignore="UnusedResources">Mere at overveje</string>
    <!-- Caption for recommended product section indicating this is an ad by Fakespot. First parameter is the Fakespot product name. -->
    <string name="review_quality_check_ad_caption" tools:ignore="UnusedResources">Reklame fra %s</string>
    <!-- Caption for review quality check panel. First parameter is for clickable text defined in review_quality_check_powered_by_link. -->
    <string name="review_quality_check_powered_by_2">Verificering af anmeldelser er leveret af %s</string>
    <!-- Clickable text that links to Fakespot.com. First parameter is the Fakespot product name. In the phrase "Fakespot by Mozilla", "by" can be localized. Does not need to stay by. -->
    <string name="review_quality_check_powered_by_link" tools:ignore="UnusedResources">%s fra Mozilla</string>
    <!-- Text for title of warning card informing the user that the current analysis is outdated. -->
    <string name="review_quality_check_outdated_analysis_warning_title" tools:ignore="UnusedResources">Nye oplysninger at kontrollere</string>
    <!-- Text for button from warning card informing the user that the current analysis is outdated. Clicking this should trigger the product's re-analysis. -->
    <string name="review_quality_check_outdated_analysis_warning_action" tools:ignore="UnusedResources">Kontroller nu</string>
    <!-- Title for warning card informing the user that the current product does not have enough reviews for a review analysis. -->
    <string name="review_quality_check_no_reviews_warning_title">Ikke nok anmeldelser lige nu</string>
    <!-- Text for body of warning card informing the user that the current product does not have enough reviews for a review analysis. -->
    <string name="review_quality_check_no_reviews_warning_body">Når dette produkt har flere anmeldelser, kan vi kontrollere kvaliteten af dem.</string>
    <!-- Title for warning card informing the user that the current product is currently not available. -->
    <string name="review_quality_check_product_availability_warning_title">Produktet er ikke tilgængeligt</string>
    <!-- Text for the body of warning card informing the user that the current product is currently not available. -->
    <string name="review_quality_check_product_availability_warning_body">Hvis du lægger mærke til at produktet er på lager igen, må du gerne rapportere det. Så kan vi kontrollere anmeldelserne.</string>
    <!-- Clickable text for warning card informing the user that the current product is currently not available. Clicking this should inform the server that the product is available. -->
    <string name="review_quality_check_product_availability_warning_action_2">Rapporter at produktet er på lager</string>
    <!-- Title for warning card informing the user that the current product's analysis is still processing. The parameter is the percentage progress (0-100%) of the analysis process (e.g. 56%). -->
    <string name="review_quality_check_analysis_in_progress_warning_title_2">Kontrollerer kvaliteten af anmeldelser (%s)</string>
    <!-- Text for body of warning card informing the user that the current product's analysis is still processing. -->
    <string name="review_quality_check_analysis_in_progress_warning_body">Dette kan tage cirka 60 sekunder.</string>
    <!-- Title for info card displayed after the user reports a product is back in stock. -->
    <string name="review_quality_check_analysis_requested_info_title">Tak for hjælpen!</string>
    <!-- Text for body of info card displayed after the user reports a product is back in stock. -->
    <string name="review_quality_check_analysis_requested_info_body">Vi burde have oplysninger om dette produkts anmeldelser klar indenfor 24 timer. Tjek igen senere.</string>
    <!-- Title for info card displayed when the user review checker while on a product that Fakespot does not analyze (e.g. gift cards, music). -->
    <string name="review_quality_check_not_analyzable_info_title">Vi kan ikke kontrollere disse anmeldelser</string>
    <!-- Text for body of info card displayed when the user review checker while on a product that Fakespot does not analyze (e.g. gift cards, music). -->
    <string name="review_quality_check_not_analyzable_info_body">Vi kan desværre ikke kontrollere kvaliteten af anmeldelser af visse typer af produkter. For eksempel gavekort og streaming af video, musik og spil.</string>
    <!-- Title for info card displayed when another user reported the displayed product is back in stock. -->
    <string name="review_quality_check_analysis_requested_other_user_info_title" tools:ignore="UnusedResources">Oplysninger kommer snart</string>
    <!-- Text for body of info card displayed when another user reported the displayed product is back in stock. -->
    <string name="review_quality_check_analysis_requested_other_user_info_body" tools:ignore="UnusedResources">Vi burde have oplysninger om dette produkts anmeldelser klar indenfor 24 timer. Tjek igen senere.</string>
    <!-- Title for info card displayed to the user when analysis finished updating. -->
    <string name="review_quality_check_analysis_updated_confirmation_title" tools:ignore="UnusedResources">Analysen er opdateret</string>
    <!-- Text for the action button from info card displayed to the user when analysis finished updating. -->
    <string name="review_quality_check_analysis_updated_confirmation_action" tools:ignore="UnusedResources">Forstået</string>
    <!-- Title for error card displayed to the user when an error occurred. -->
    <string name="review_quality_check_generic_error_title">Ingen information tilgængelig lige nu</string>
    <!-- Text for body of error card displayed to the user when an error occurred. -->
    <string name="review_quality_check_generic_error_body">Vi arbejder på at løse problemet. Prøv igen om lidt.</string>
    <!-- Title for error card displayed to the user when the device is disconnected from the network. -->
    <string name="review_quality_check_no_connection_title">Ingen netværksforbindelse</string>
    <!-- Text for body of error card displayed to the user when the device is disconnected from the network. -->
    <string name="review_quality_check_no_connection_body">Kontroller din netværksforbindelse og prøv så at genindlæse siden.</string>
    <!-- Title for card displayed to the user for products whose reviews were not analyzed yet. -->
    <string name="review_quality_check_no_analysis_title">Ingen information om disse anmeldelser endnu</string>
    <!-- Text for the body of card displayed to the user for products whose reviews were not analyzed yet. -->
    <string name="review_quality_check_no_analysis_body">For at vide, om dette produkts anmeldelser er pålidelige, skal du kontrollere kvaliteten af anmeldelserne. Det tager kun omkring 60 sekunder.</string>
    <!-- Text for button from body of card displayed to the user for products whose reviews were not analyzed yet. Clicking this should trigger a product analysis. -->
    <string name="review_quality_check_no_analysis_link">Kontroller kvaliteten af anmeldelserne</string>
    <!-- Headline for review quality check contextual onboarding card. -->
    <string name="review_quality_check_contextual_onboarding_title">Prøv vores pålidelige vejledning til produktanmeldelser</string>

    <!-- Description for review quality check contextual onboarding card. The first and last two parameters are for retailer names (e.g. Amazon, Walmart). The second parameter is for the name of the application (e.g. Firefox). -->
    <string name="review_quality_check_contextual_onboarding_description">Se hvor pålidelige produktanmeldelser på %1$s er, inden du køber. Verificering af anmeldelser, en eksperimentel funktion fra %2$s, er indbygget i browseren. Den virker også på %3$s og %4$s.</string>
    <!-- Description for review quality check contextual onboarding card. The first parameters is for retailer name (e.g. Amazon). The second parameter is for the name of the application (e.g. Firefox). -->
    <string name="review_quality_check_contextual_onboarding_description_one_vendor">Se hvor pålidelige produktanmeldelser på %1$s er, inden du køber. Verificering af anmeldelser, en eksperimentel funktion fra %2$s, er indbygget i browseren.</string>
    <!-- Paragraph presenting review quality check feature. First parameter is the Fakespot product name. Second parameter is for clickable text defined in review_quality_check_contextual_onboarding_learn_more_link. In the phrase "Fakespot by Mozilla", "by" can be localized. Does not need to stay by. -->
    <string name="review_quality_check_contextual_onboarding_learn_more">Ved hjælp af %1$s fra Mozilla gør vi det nemmere for dig undgå partiske og uægte anmeldelser. Vores kunstig intelligens-model forbedres altid for at beskytte dig, mens du handler. %2$s</string>
    <!-- Clickable text from the contextual onboarding card that links to review quality check support article. -->
    <string name="review_quality_check_contextual_onboarding_learn_more_link">Læs mere</string>
    <!-- Caption text to be displayed in review quality check contextual onboarding card above the opt-in button. First parameter is Firefox app name, third parameter is the Fakespot product name. Second & fourth are for clickable texts defined in review_quality_check_contextual_onboarding_privacy_policy_3 and review_quality_check_contextual_onboarding_terms_use. -->
    <string name="review_quality_check_contextual_onboarding_caption_3" moz:RemovedIn="124" tools:ignore="UnusedResources">Ved at vælge “Ja, prøv det” accepterer du %1$s\' %2$s og %3$ss %4$s.</string>
    <!-- Caption text to be displayed in review quality check contextual onboarding card above the opt-in button. First parameter is Firefox app name, third parameter is the Fakespot product name. Second & fourth are for clickable texts defined in review_quality_check_contextual_onboarding_privacy_policy_3 and review_quality_check_contextual_onboarding_terms_use. -->
    <string name="review_quality_check_contextual_onboarding_caption_4">Ved at vælge “Ja, prøv det” accepterer du %1$s\' %2$s og %3$ss %4$s.</string>
    <!-- Clickable text from the review quality check contextual onboarding card that links to Fakespot privacy notice. -->
    <string name="review_quality_check_contextual_onboarding_privacy_policy_3">privatlivserklæring</string>
    <!-- Clickable text from the review quality check contextual onboarding card that links to Fakespot terms of use. -->
    <string name="review_quality_check_contextual_onboarding_terms_use">betingelser for brug</string>
    <!-- Text for opt-in button from the review quality check contextual onboarding card. -->
    <string name="review_quality_check_contextual_onboarding_primary_button_text">Ja, prøv det</string>
    <!-- Text for opt-out button from the review quality check contextual onboarding card. -->
    <string name="review_quality_check_contextual_onboarding_secondary_button_text">Ikke nu</string>
    <!-- Text for the first CFR presenting the review quality check feature. -->
    <string name="review_quality_check_first_cfr_message">Find ud af, om du kan stole på anmeldelserne af dette produkt — før du køber det.</string>
    <!-- Text displayed in the first CFR presenting the review quality check feature that opens the review checker when clicked. -->
    <string name="review_quality_check_first_cfr_action" tools:ignore="UnusedResources">Prøv verificering af anmeldelser</string>
    <!-- Text for the second CFR presenting the review quality check feature. -->
    <string name="review_quality_check_second_cfr_message">Er disse anmeldelser pålidelige? Tjek nu for at se en justeret bedømmelse.</string>
    <!-- Text displayed in the second CFR presenting the review quality check feature that opens the review checker when clicked. -->
    <string name="review_quality_check_second_cfr_action" tools:ignore="UnusedResources">Åbn verificering af anmeldelser</string>
    <!-- Flag showing that the review quality check feature is work in progress. -->
    <string name="review_quality_check_beta_flag">Beta</string>
    <!-- Content description (not visible, for screen readers etc.) for opening browser menu button to open review quality check bottom sheet. -->
    <string name="review_quality_check_open_handle_content_description">Åbn verificering af anmeldelser</string>
    <!-- Content description (not visible, for screen readers etc.) for closing browser menu button to open review quality check bottom sheet. -->
    <string name="review_quality_check_close_handle_content_description">Luk verificering af anmeldelser</string>
    <!-- Content description (not visible, for screen readers etc.) for review quality check star rating. First parameter is the number of stars (1-5) representing the rating. -->
    <string name="review_quality_check_star_rating_content_description">%1$s ud af 5 stjerner</string>
    <!-- Text for minimize button from highlights card. When clicked the highlights card should reduce its size. -->
    <string name="review_quality_check_highlights_show_less">Vis mindre</string>
    <!-- Text for maximize button from highlights card. When clicked the highlights card should expand to its full size. -->
    <string name="review_quality_check_highlights_show_more">Vis mere</string>
    <!-- Text for highlights card quality category header. Reviews shown under this header should refer the product's quality. -->
    <string name="review_quality_check_highlights_type_quality">Kvalitet</string>
    <!-- Text for highlights card price category header. Reviews shown under this header should refer the product's price. -->
    <string name="review_quality_check_highlights_type_price">Pris</string>
    <!-- Text for highlights card shipping category header. Reviews shown under this header should refer the product's shipping. -->
    <string name="review_quality_check_highlights_type_shipping">Forsendelse</string>
    <!-- Text for highlights card packaging and appearance category header. Reviews shown under this header should refer the product's packaging and appearance. -->
    <string name="review_quality_check_highlights_type_packaging_appearance">Emballage og udseende</string>
    <!-- Text for highlights card competitiveness category header. Reviews shown under this header should refer the product's competitiveness. -->
    <string name="review_quality_check_highlights_type_competitiveness">Konkurrencedygtighed</string>

    <!-- Text that is surrounded by quotes. The parameter is the actual text that is in quotes. An example of that text could be: Excellent craftsmanship, and that is displayed as “Excellent craftsmanship”. The text comes from a buyer's review that the feature is highlighting"   -->
    <string name="surrounded_with_quotes">&quot;%s&quot;</string>

    <!-- Accessibility services actions labels. These will be appended to accessibility actions like "Double tap to.." but not by or applications but by services like Talkback. -->
    <!-- Action label for elements that can be collapsed if interacting with them. Talkback will append this to say "Double tap to collapse". -->
    <string name="a11y_action_label_collapse">folde sammen</string>
    <!-- Current state for elements that can be collapsed if interacting with them. Talkback will dictate this after a state change. -->
    <string name="a11y_state_label_collapsed">sammenfoldet</string>
    <!-- Action label for elements that can be expanded if interacting with them. Talkback will append this to say "Double tap to expand". -->
    <string name="a11y_action_label_expand">udvide</string>
    <!-- Current state for elements that can be expanded if interacting with them. Talkback will dictate this after a state change. -->
    <string name="a11y_state_label_expanded">udvidet</string>
    <!-- Action label for links to a website containing documentation about a wallpaper collection. Talkback will append this to say "Double tap to open link to learn more about this collection". -->
    <string name="a11y_action_label_wallpaper_collection_learn_more">åbne link for at læse mere om denne samling</string>
    <!-- Action label for links that point to an article. Talkback will append this to say "Double tap to read the article". -->
    <string name="a11y_action_label_read_article">læse artiklen</string>
    <!-- Action label for links to the Firefox Pocket website. Talkback will append this to say "Double tap to open link to learn more". -->
    <string name="a11y_action_label_pocket_learn_more">åbne link for at læse mere</string>
    <!-- Content description for headings announced by accessibility service. The first parameter is the text of the heading. Talkback will announce the first parameter and then speak the word "Heading" indicating to the user that this text is a heading for a section. -->
    <string name="a11y_heading">%s, overskrift</string>

    <!-- Title for dialog displayed when trying to access links present in a text. -->
    <string name="a11y_links_title">Links</string>

    <!-- Additional content description for text bodies that contain urls. -->
    <string name="a11y_links_available">Links tilgængelige</string>

    <!-- Translations feature-->

    <!-- Translation request dialog -->
    <!-- Title for the translation dialog that allows a user to translate the webpage. -->
    <string name="translations_bottom_sheet_title">Oversæt siden?</string>
    <!-- Title for the translation dialog after a translation was completed successfully.
    The first parameter is the name of the language that the page was translated from, for example, "French".
    The second parameter is the name of the language that the page was translated to, for example, "English". -->
    <string name="translations_bottom_sheet_title_translation_completed">Side oversat fra %1$s til %2$s</string>
    <!-- Title for the translation dialog that allows a user to translate the webpage when a user uses the translation feature the first time. The first parameter is the name of the application, for example, "Fenix". -->
    <string name="translations_bottom_sheet_title_first_time">Prøv private oversættelser i %1$s</string>
    <!-- Additional information on the translation dialog that appears when a user uses the translation feature the first time. The first parameter is clickable text with a link, for example, "Learn more". -->
    <string name="translations_bottom_sheet_info_message">For at beskytte dit privatliv forlader oversættelserne aldrig din enhed. Nye sprog og andre forbedringer kommer snart! %1$s</string>
    <!-- Text that links to additional information about the Firefox translations feature. -->
    <string name="translations_bottom_sheet_info_message_learn_more">Læs mere</string>
    <!-- Label for the dropdown to select which language to translate from on the translations dialog. Usually the translate from language selected will be the same as the page language. -->
    <string name="translations_bottom_sheet_translate_from">Oversæt fra</string>
    <!-- Label for the dropdown to select which language to translate to on the translations dialog. Usually the translate to language selected will be the user's preferred language. -->
    <string name="translations_bottom_sheet_translate_to">Oversæt til</string>
    <!-- Label for the dropdown to select which language to translate from on the translations dialog when the page language is not supported. This selection is to allow the user to select another language, in case we automatically detected the page language incorrectly. -->
    <string name="translations_bottom_sheet_translate_from_unsupported_language">Prøv et andet kildesprog</string>
    <!-- Button text on the translations dialog to dismiss the dialog and return to the browser. -->
    <string name="translations_bottom_sheet_negative_button">Ikke nu</string>
    <!-- Button text on the translations dialog to restore the translated website back to the original untranslated version. -->
    <string name="translations_bottom_sheet_negative_button_restore">Vis oprindelig</string>
    <!-- Accessibility announcement (not visible, for screen readers etc.) for the translations dialog after restore button was pressed that indicates the original untranslated page was loaded. -->
    <string name="translations_bottom_sheet_restore_accessibility_announcement">Original uoversat side indlæst</string>
    <!-- Button text on the translations dialog when a translation error appears, used to dismiss the dialog and return to the browser. -->
    <string name="translations_bottom_sheet_negative_button_error">Færdig</string>
    <!-- Button text on the translations dialog to begin a translation of the website. -->
    <string name="translations_bottom_sheet_positive_button">Oversæt</string>
    <!-- Button text on the translations dialog when a translation error appears. -->
    <string name="translations_bottom_sheet_positive_button_error">Prøv igen</string>
    <!-- Inactive button text on the translations dialog that indicates a translation is currently in progress. This button will be accompanied by a loading icon. -->
    <string name="translations_bottom_sheet_translating_in_progress">Oversætter</string>
    <!-- Button content description (not visible, for screen readers etc.) for the translations dialog translate button that indicates a translation is currently in progress. -->
    <string name="translations_bottom_sheet_translating_in_progress_content_description">Oversættelse i gang</string>

    <!-- Default dropdown option when initially selecting a language from the translations dialog language selection dropdown. -->
    <string name="translations_bottom_sheet_default_dropdown_selection">Vælg et sprog</string>
    <!-- The title of the warning card informs the user that a translation could not be completed. -->
    <string name="translation_error_could_not_translate_warning_text">Der opstod et problem med at oversætte. Prøv igen.</string>
    <!-- The title of the warning card informs the user that the list of languages cannot be loaded. -->
    <string name="translation_error_could_not_load_languages_warning_text">Kunne ikke indlæse sprog. Kontroller din internetforbindelse, og prøv igen.</string>
    <!-- The title of the warning card informs the user that a language is not supported. The first parameter is the name of the language that is not supported. -->
    <string name="translation_error_language_not_supported_warning_text">Beklager, men vi understøtter ikke %1$s endnu.</string>


    <!-- Snackbar title shown if the user closes the Translation Request dialogue and a translation is in progress. -->
    <string name="translation_in_progress_snackbar">Oversætter…</string>
    <!-- Title for the data saving mode warning dialog used in the translation request dialog.
    This dialog will be presented when the user attempts to perform
    a translation without the necessary language files downloaded first when Android's data saver mode is enabled and the user is not using WiFi.
    The first parameter is the size in kilobytes or megabytes of the language file. -->
    <string name="translations_download_language_file_dialog_title">Hent sprog i datasparer-tilstand (%1$s)?</string>


    <!-- Translations options dialog -->
    <!-- Title of the translation options dialog that allows a user to set their translation options for the site the user is currently on. -->
    <string name="translation_option_bottom_sheet_title_heading">Oversættelses-indstillinger</string>
    <!-- Toggle switch label that allows a user to set the setting if they would like the browser to always offer or suggest translations when available. -->
    <string name="translation_option_bottom_sheet_always_translate">Tilbyd altid at oversætte</string>
    <!-- Toggle switch label that allows a user to set if they would like a given language to automatically translate or not. The first parameter is the language name, for example, "Spanish". -->
    <string name="translation_option_bottom_sheet_always_translate_in_language">Oversæt altid %1$s</string>
    <!-- Toggle switch label that allows a user to set if they would like to never be offered a translation of the given language. The first parameter is the language name, for example, "Spanish". -->
    <string name="translation_option_bottom_sheet_never_translate_in_language">Oversæt aldrig %1$s</string>
    <!-- Toggle switch label that allows a user to set the setting if they would like the browser to never translate the site the user is currently visiting. -->
    <string name="translation_option_bottom_sheet_never_translate_site">Oversæt aldrig dette websted</string>
    <!-- Toggle switch description that will appear under the "Never translate these sites" settings toggle switch to provide more information on how this setting interacts with other settings. -->
    <string name="translation_option_bottom_sheet_switch_never_translate_site_description">Tilsidesætter alle andre indstillinger</string>
    <!-- Toggle switch description that will appear under the "Never translate" and "Always translate" toggle switch settings to provide more information on how these  settings interacts with other settings. -->
    <string name="translation_option_bottom_sheet_switch_description">Tilsidesætter tilbud om oversættelse</string>
    <!-- Button text for the button that will take the user to the translation settings dialog. -->
    <string name="translation_option_bottom_sheet_translation_settings">Oversættelses-indstillinger</string>
    <!-- Button text for the button that will take the user to a website to learn more about how translations works in the given app. The first parameter is the name of the application, for example, "Fenix". -->
    <string name="translation_option_bottom_sheet_about_translations">Om oversættelser i %1$s</string>

    <!-- Content description (not visible, for screen readers etc.) for closing the translations bottom sheet. -->
    <string name="translation_option_bottom_sheet_close_content_description">Luk oversættelsesoversigten</string>

    <!-- The title of the warning card informs the user that an error has occurred at page settings. -->
    <string name="translation_option_bottom_sheet_error_warning_text">Nogle indstillinger er midlertidigt utilgængelige.</string>

    <!-- Translation settings dialog -->
    <!-- Title of the translation settings dialog that allows a user to set their preferred translation settings. -->
    <string name="translation_settings_toolbar_title">Oversættelser</string>
    <!-- Toggle switch label that indicates that the browser should signal or indicate when a translation is possible for any page. -->
    <string name="translation_settings_offer_to_translate">Tilbyd at oversætte, når det er muligt</string>
    <!-- Toggle switch label that indicates that downloading files required for translating is permitted when using data saver mode in Android. -->
    <string name="translation_settings_always_download">Hent altid sprog i datasparer-tilstand</string>
    <!-- Section header text that begins the section of a list of different options the user may select to adjust their translation preferences. -->
    <string name="translation_settings_translation_preference">Indstillinger for oversættelse</string>
    <!-- Button text for the button that will take the user to the automatic translations settings dialog. On the automatic translations settings dialog, the user can set if translations should occur automatically for a given language. -->
    <string name="translation_settings_automatic_translation">Automatisk oversættelse</string>
    <!-- Button text for the button that will take the user to the never translate these sites dialog. On the never translate these sites dialog, the user can set if translations should never occur on certain websites. -->
    <string name="translation_settings_automatic_never_translate_sites">Oversæt aldrig disse websteder</string>
    <!-- Button text for the button that will take the user to the download languages dialog. On the download languages dialog, the user can manage which languages they would like to download for translations. -->
    <string name="translation_settings_download_language">Hent sprog</string>

    <!-- Automatic translation preference screen -->
    <!-- Title of the automatic translation preference screen that will appear on the toolbar.-->
    <string name="automatic_translation_toolbar_title_preference">Automatisk oversættelse</string>
    <!-- Screen header presenting the automatic translation preference feature. It will appear under the toolbar. -->
    <string name="automatic_translation_header_preference">Vælg et sprog for at håndtere indstillingerne ”oversæt altid“ og ”oversæt aldrig“.</string>

    <!-- The title of the warning card informs the user that the system could not load languages for translation settings. -->
    <string name="automatic_translation_error_warning_text">Kunne ikke indlæse sprog. Prøv igen senere.</string>

    <!-- Automatic translation options preference screen -->
    <!-- Preference option for offering to translate. Radio button title text.-->
    <string name="automatic_translation_option_offer_to_translate_title_preference">Tilbyd at oversætte (standard)</string>
    <!-- Preference option for offering to translate. Radio button summary text. The first parameter is the name of the app defined in app_name (for example: Fenix)-->
    <string name="automatic_translation_option_offer_to_translate_summary_preference">%1$s vil tilbyde at oversætte websteder på dette sprog.</string>
    <!-- Preference option for always translate. Radio button title text. -->
    <string name="automatic_translation_option_always_translate_title_preference">Oversæt altid</string>
    <!-- Preference option for always translate. Radio button summary text. The first parameter is the name of the app defined in app_name (for example: Fenix)-->
    <string name="automatic_translation_option_always_translate_summary_preference">%1$s vil automatisk oversætte dette sprog, når siden indlæses.</string>
    <!-- Preference option for never translate. Radio button title text.-->
    <string name="automatic_translation_option_never_translate_title_preference">Oversæt aldrig</string>

    <!-- Preference option for never translate. Radio button summary text. The first parameter is the name of the app defined in app_name (for example: Fenix)-->
    <string name="automatic_translation_option_never_translate_summary_preference">%1$s vil aldrig tilbyde at oversætte websteder på dette sprog.</string>

    <!-- Never translate site preference screen -->
    <!-- Title of the never translate site preference screen that will appear on the toolbar.-->
    <string name="never_translate_site_toolbar_title_preference">Oversæt aldrig disse websteder</string>
    <!-- Screen header presenting the never translate site preference feature. It will appear under the toolbar. -->
    <string name="never_translate_site_header_preference">For at tilføje et nyt websted: Besøg webstedet og vælg &quot;Oversæt aldrig dette websted&quot; fra oversættelsesmenuen.</string>
    <!-- Content description (not visible, for screen readers etc.): For a never-translated site list item that is selected.
             The first parameter is web site url (for example:"wikipedia.com") -->
    <string name="never_translate_site_item_list_content_description_preference">Fjern %1$s</string>
    <!-- The title of the warning card informs the user that an error has occurred at the never translate sites list. -->
    <string name="never_translate_site_error_warning_text">Kunne ikke indlæse websteder. Prøv igen senere.</string>
    <!-- The Delete site dialogue title will appear when the user clicks on a list item.
             The first parameter is web site url (for example:"wikipedia.com") -->
    <string name="never_translate_site_dialog_title_preference">Slet %1$s?</string>
    <!-- The Delete site dialogue positive button will appear when the user clicks on a list item. The site will be deleted. -->
    <string name="never_translate_site_dialog_confirm_delete_preference">Slet</string>
    <!-- The Delete site dialogue negative button will appear when the user clicks on a list item. The dialog will be dismissed. -->
    <string name="never_translate_site_dialog_cancel_preference">Annuller</string>

    <!-- Download languages preference screen -->
    <!-- Title of the download languages preference screen toolbar.-->
    <string name="download_languages_toolbar_title_preference">Hent sprog</string>
    <!-- Screen header presenting the download language preference feature. It will appear under the toolbar.The first parameter is "Learn More," a clickable text with a link. Talkback will append this to say "Double tap to open link to learn more". -->
    <string name="download_languages_header_preference">Hent komplette sprog for hurtigere oversættelser og for at oversætte offline. %1$s</string>
    <!-- Clickable text from the screen header that links to a website. -->
    <string name="download_languages_header_learn_more_preference">Læs mere</string>
    <!-- The subhead of the download language preference screen will appear above the pivot language. -->
    <string name="download_languages_available_languages_preference">Tilgængelige sprog</string>
    <!-- Text that will appear beside a core or pivot language package name to show that the language is necessary for the translation feature to function. -->
    <string name="download_languages_default_system_language_require_preference">påkrævet</string>

    <!-- A text for download language preference item.
    The first parameter is the language name, for example, "Spanish".
    The second parameter is the language file size, for example, "(3.91 KB)" or, if the language package name is a pivot language, "(required)". -->
    <string name="download_languages_language_item_preference">%1$s (%2$s)</string>
    <!-- The subhead of the download language preference screen will appear above the items that were not downloaded. -->
    <string name="download_language_header_preference">Hent sprog</string>
    <!-- All languages list item. When the user presses this item, they can download all languages. -->
    <string name="download_language_all_languages_item_preference">Alle sprog</string>
    <!-- All languages list item. When the user presses this item, they can delete all languages that were downloaded. -->
    <string name="download_language_all_languages_item_preference_to_delete">Slet alle sprog</string>
    <!-- Content description (not visible, for screen readers etc.): For a language list item that was downloaded, the user can now delete it. -->
    <string name="download_languages_item_content_description_downloaded_state">Slet</string>
    <!-- Content description (not visible, for screen readers etc.): For a language list item, downloading is in progress. -->
    <string name="download_languages_item_content_description_in_progress_state">I gang</string>
    <!-- Content description (not visible, for screen readers etc.): For a language list item that was not downloaded. -->
    <string name="download_languages_item_content_description_not_downloaded_state">Hent</string>
    <!-- Content description (not visible, for screen readers etc.): For a language list item that is selected. -->
    <string name="download_languages_item_content_description_selected_state" moz:removedIn="127" tools:ignore="UnusedResources">Valgt</string>

    <!-- The title of the warning card informs the user that an error has occurred when fetching the list of languages. -->
    <string name="download_languages_fetch_error_warning_text">Kunne ikke indlæse sprog. Prøv igen senere.</string>
    <!-- The title of the warning card informs the user that an error has occurred at downloading a language.
      The first parameter is the language name, for example, "Spanish". -->
    <string name="download_languages_error_warning_text"><![CDATA[Kunne ikke hente <b>%1$s</b>. Prøv igen.]]></string>
    <!-- The title of the warning card informs the user that an error has occurred at deleting a language.
          The first parameter is the language name, for example, "Spanish". -->
    <string name="download_languages_delete_error_warning_text"><![CDATA[Kunne ikke slette <b>%1$s</b>. Prøv igen.]]></string>

    <!-- Title for the dialog used by the translations feature to confirm deleting a language.
    The dialog will be presented when the user requests deletion of a language.
    The first parameter is the name of the language, for example, "Spanish" and the second parameter is the size in kilobytes or megabytes of the language file. -->
    <string name="delete_language_file_dialog_title">Slet %1$s (%2$s)?</string>
    <!-- Additional information for the dialog used by the translations feature to confirm deleting a language. The first parameter is the name of the application, for example, "Fenix". -->
    <string name="delete_language_file_dialog_message">Hvis du sletter dette sprog, vil %1$s delvist hente sprog til din cache, mens du oversætter.</string>
    <!-- Title for the dialog used by the translations feature to confirm deleting all languages file.
    The dialog will be presented when the user requests deletion of all languages file.
    The first parameter is the size in kilobytes or megabytes of the language file. -->
    <string name="delete_language_all_languages_file_dialog_title">Slet alle sprog (%1$s)?</string>

    <!-- Additional information for the dialog used by the translations feature to confirm deleting all languages file. The first parameter is the name of the application, for example, "Fenix". -->
    <string name="delete_language_all_languages_file_dialog_message">Hvis du sletter alle sprog, vil %1$s delvist hente sprog til din cache, mens du oversætter.</string>
    <!-- Button text on the dialog used by the translations feature to confirm deleting a language. -->
    <string name="delete_language_file_dialog_positive_button_text">Slet</string>
    <!-- Button text on the dialog used by the translations feature to cancel deleting a language. -->
    <string name="delete_language_file_dialog_negative_button_text">Annuller</string>

    <!-- Title for the data saving mode warning dialog used by the translations feature.
    This dialog will be presented when the user attempts to download a language or perform
    a translation without the necessary language files downloaded first when Android's data saver mode is enabled and the user is not using WiFi.
    The first parameter is the size in kilobytes or megabytes of the language file.-->
    <string name="download_language_file_dialog_title">Hent i datasparer-tilstand (%1$s)?</string>
    <!-- Additional information for the data saving mode warning dialog used by the translations feature. This text explains the reason a download is required for a translation. -->
    <string name="download_language_file_dialog_message_all_languages">Vi henter sprog delvist til din cache for at holde oversættelser private.</string>
    <!-- Additional information for the data saving mode warning dialog used by the translations feature. This text explains the reason a download is required for a translation without mentioning the cache. -->
    <string name="download_language_file_dialog_message_all_languages_no_cache" moz:removedIn="129" tools:ignore="UnusedResources">Vi henter sprog delvist for at holde oversættelser private.</string>
    <!-- Checkbox label text on the data saving mode warning dialog used by the translations feature. This checkbox allows users to ignore the data usage warnings. -->
    <string name="download_language_file_dialog_checkbox_text">Hent altid i datasparer-tilstand</string>
    <!-- Button text on the data saving mode warning dialog used by the translations feature to allow users to confirm they wish to continue and download the language file. -->
    <string name="download_language_file_dialog_positive_button_text">Hent</string>
    <!-- Button text on the data saving mode warning dialog used by the translations feature to allow users to confirm they wish to continue and download the language file and perform a translation. -->
    <string name="download_language_file_dialog_positive_button_text_all_languages">Hent og oversæt</string>
    <!-- Button text on the data saving mode warning dialog used by the translations feature to allow users to cancel the action and not perform a download of the language file. -->
    <string name="download_language_file_dialog_negative_button_text">Annuller</string>

    <!-- Debug drawer -->
    <!-- The user-facing title of the Debug Drawer feature. -->
    <string name="debug_drawer_title">Debug-værktøjer</string>
    <!-- Content description (not visible, for screen readers etc.): Navigate back within the debug drawer. -->
    <string name="debug_drawer_back_button_content_description">Gå tilbage</string>

    <!-- Content description (not visible, for screen readers etc.): Open debug drawer. -->
    <string name="debug_drawer_fab_content_description">Åbn debug-panel</string>

    <!-- Debug drawer tabs tools -->
    <!-- The title of the Tab Tools feature in the Debug Drawer. -->
    <string name="debug_drawer_tab_tools_title">Fanebladsværktøjer</string>
    <!-- The title of the tab count section in Tab Tools. -->
    <string name="debug_drawer_tab_tools_tab_count_title">Antal faneblade</string>
    <!-- The active tab count category in the tab count section in Tab Tools. -->
    <string name="debug_drawer_tab_tools_tab_count_normal" moz:removedIn="127" tools:ignore="UnusedResources">Aktive</string>
    <!-- The active tab count category in the tab count section in Tab Tools. -->
    <string name="debug_drawer_tab_tools_tab_count_active">Aktive</string>
    <!-- The inactive tab count category in the tab count section in Tab Tools. -->
    <string name="debug_drawer_tab_tools_tab_count_inactive">Inaktive</string>
    <!-- The private tab count category in the tab count section in Tab Tools. -->
    <string name="debug_drawer_tab_tools_tab_count_private">Private</string>
    <!-- The total tab count category in the tab count section in Tab Tools. -->
    <string name="debug_drawer_tab_tools_tab_count_total">I alt</string>
    <!-- The title of the tab creation tool section in Tab Tools. -->
    <string name="debug_drawer_tab_tools_tab_creation_tool_title">Værktøj til oprettelse af faneblade</string>
    <!-- The label of the text field in the tab creation tool. -->
    <string name="debug_drawer_tab_tools_tab_creation_tool_text_field_label">Antal faneblade, der skal oprettes</string>
    <!-- The error message of the text field in the tab creation tool when the text field is empty -->
    <string name="debug_drawer_tab_tools_tab_quantity_empty_error">Tekstfeltet er tomt</string>
    <!-- The error message of the text field in the tab creation tool when the text field has characters other than digits -->
    <string name="debug_drawer_tab_tools_tab_quantity_non_digits_error">Indtast kun positive heltal</string>
    <!-- The error message of the text field in the tab creation tool when the text field is a zero -->
    <string name="debug_drawer_tab_tools_tab_quantity_non_zero_error">Indtast et tal større end nul</string>
    <!-- The error message of the text field in the tab creation tool when the text field is a
        quantity greater than the max tabs. The first parameter is the maximum number of tabs
        that can be generated in one operation.-->
    <string name="debug_drawer_tab_tools_tab_quantity_exceed_max_error">Overskredet det maksimale antal faneblade (%1$s), der kan oprettes i én operation</string>
    <!-- The button text to add tabs to the active tab group in the tab creation tool. -->
    <string name="debug_drawer_tab_tools_tab_creation_tool_button_text_active">Føj til aktive faneblade</string>
    <!-- The button text to add tabs to the inactive tab group in the tab creation tool. -->
    <string name="debug_drawer_tab_tools_tab_creation_tool_button_text_inactive">Føj til inaktive faneblade</string>
    <!-- The button text to add tabs to the private tab group in the tab creation tool. -->
    <string name="debug_drawer_tab_tools_tab_creation_tool_button_text_private">Føj til private faneblade</string>

    <!-- Micro survey -->

    <!-- Microsurvey -->
    <!-- Prompt view -->
    <!-- The microsurvey prompt title. Note: The word "Firefox" should NOT be translated -->
    <string name="micro_survey_prompt_title" tools:ignore="UnusedResources">Hjælp os med at gøre Firefox bedre. Det tager bare et minut.</string>
    <!-- The continue button label -->
    <string name="micro_survey_continue_button_label" tools:ignore="UnusedResources">Fortsæt</string>
    <!-- Survey view -->
    <!-- The survey header -->
    <string name="micro_survey_survey_header" moz:removedIn="129" tools:ignore="UnusedResources">Deltag i denne undersøgelse</string>
    <!-- The survey header -->
    <string name="micro_survey_survey_header_2">Deltag i undersøgelse</string>
    <!-- The privacy notice link -->
    <string name="micro_survey_privacy_notice" moz:removedIn="129" tools:ignore="UnusedResources">Privatlivserklæring</string>
    <!-- The privacy notice link -->
    <string name="micro_survey_privacy_notice_2">Privatlivserklæring</string>
    <!-- The submit button label text -->
    <string name="micro_survey_submit_button_label">Indsend</string>
    <!-- The close button label text -->
<<<<<<< HEAD
    <string name="micro_survey_close_button_label" tools:ignore="UnusedResources">Luk</string>
=======
    <string name="micro_survey_close_button_label" moz:removedIn="128" tools:ignore="UnusedResources">Luk</string>
    <!-- The survey completion header -->
    <string name="micro_survey_survey_header_confirmation" tools:ignore="UnusedResources">Undersøgelse gennemført</string>
>>>>>>> 9f949a8e
    <!-- The survey completion confirmation text -->
    <string name="micro_survey_feedback_confirmation">Tak for tilbagemeldingen!</string>
    <!-- Option for likert scale -->
    <string name="likert_scale_option_1" tools:ignore="UnusedResources">Meget tilfreds</string>
    <!-- Option for likert scale -->
    <string name="likert_scale_option_2" tools:ignore="UnusedResources">Tilfreds</string>
    <!-- Option for likert scale -->
    <string name="likert_scale_option_3" tools:ignore="UnusedResources">Hverken/eller</string>
    <!-- Option for likert scale -->
    <string name="likert_scale_option_4" tools:ignore="UnusedResources">Utilfreds</string>
    <!-- Option for likert scale -->
    <string name="likert_scale_option_5" tools:ignore="UnusedResources">Meget utilfreds</string>

<<<<<<< HEAD
    <!-- Microsurvey accessibility -->
=======
    <!-- Option for likert scale -->
    <string name="likert_scale_option_6" tools:ignore="UnusedResources">Jeg bruger den ikke</string>
    <!-- Text shown in prompt for homepage microsurvey. 'Firefox' intentionally hardcoded here- -->
    <string name="microsurvey_prompt_homepage_title" tools:ignore="UnusedResources">Hvor tilfreds er du med din startside i Firefox?</string>
    <!-- Accessibility -->
>>>>>>> 9f949a8e
    <!-- Content description (not visible, for screen readers etc.) for opening microsurvey bottom sheet. -->
    <string name="microsurvey_open_handle_content_description" tools:ignore="UnusedResources">Åbn undersøgelse</string>
    <!-- Content description (not visible, for screen readers etc.) for closing microsurvey bottom sheet. -->
    <string name="microsurvey_close_handle_content_description" tools:ignore="UnusedResources">Luk undersøgelse</string>
    <!-- Content description for "X" button that is closing microsurvey. -->
    <string name="microsurvey_close_button_content_description" tools:ignore="UnusedResources">Luk</string>

    <!-- Debug drawer logins -->
    <!-- The title of the Logins feature in the Debug Drawer. -->
    <string name="debug_drawer_logins_title">Logins</string>
    <!-- The title of the logins section in the Logins feature, where the parameter will be the site domain  -->
    <string name="debug_drawer_logins_current_domain_label">Pågældende domæne: %s</string>
    <!-- The label for a button to add a new fake login for the current domain in the Logins feature. -->
    <string name="debug_drawer_logins_add_login_button">Tilføj et falsk login til dette domæne</string>
    <!-- Content description for delete button where parameter will be the username of the login -->
    <string name="debug_drawer_logins_delete_login_button_content_description">Slet login med brugernavn %s</string>
</resources><|MERGE_RESOLUTION|>--- conflicted
+++ resolved
@@ -218,11 +218,6 @@
     <string name="browser_menu_add_to_homescreen">Føj til startskærm</string>
     <!-- Browser menu toggle that adds a shortcut to the site on the device home screen. -->
     <string name="browser_menu_add_to_homescreen_2">Føj til startskærm…</string>
-<<<<<<< HEAD
-    <!-- Browser menu toggle that installs a Progressive Web App shortcut to the site on the device home screen. -->
-    <string name="browser_menu_install_on_homescreen" moz:removedIn="126" tools:ignore="UnusedResources">Installer</string>
-=======
->>>>>>> 9f949a8e
     <!-- Content description (not visible, for screen readers etc.) for the Resync tabs button -->
     <string name="resync_button_content_description">Synkroniser igen</string>
     <!-- Browser menu button that opens the find in page menu -->
@@ -2711,13 +2706,9 @@
     <!-- The submit button label text -->
     <string name="micro_survey_submit_button_label">Indsend</string>
     <!-- The close button label text -->
-<<<<<<< HEAD
-    <string name="micro_survey_close_button_label" tools:ignore="UnusedResources">Luk</string>
-=======
     <string name="micro_survey_close_button_label" moz:removedIn="128" tools:ignore="UnusedResources">Luk</string>
     <!-- The survey completion header -->
     <string name="micro_survey_survey_header_confirmation" tools:ignore="UnusedResources">Undersøgelse gennemført</string>
->>>>>>> 9f949a8e
     <!-- The survey completion confirmation text -->
     <string name="micro_survey_feedback_confirmation">Tak for tilbagemeldingen!</string>
     <!-- Option for likert scale -->
@@ -2731,15 +2722,11 @@
     <!-- Option for likert scale -->
     <string name="likert_scale_option_5" tools:ignore="UnusedResources">Meget utilfreds</string>
 
-<<<<<<< HEAD
-    <!-- Microsurvey accessibility -->
-=======
     <!-- Option for likert scale -->
     <string name="likert_scale_option_6" tools:ignore="UnusedResources">Jeg bruger den ikke</string>
     <!-- Text shown in prompt for homepage microsurvey. 'Firefox' intentionally hardcoded here- -->
     <string name="microsurvey_prompt_homepage_title" tools:ignore="UnusedResources">Hvor tilfreds er du med din startside i Firefox?</string>
     <!-- Accessibility -->
->>>>>>> 9f949a8e
     <!-- Content description (not visible, for screen readers etc.) for opening microsurvey bottom sheet. -->
     <string name="microsurvey_open_handle_content_description" tools:ignore="UnusedResources">Åbn undersøgelse</string>
     <!-- Content description (not visible, for screen readers etc.) for closing microsurvey bottom sheet. -->
