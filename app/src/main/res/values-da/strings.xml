<?xml version="1.0" encoding="utf-8"?>
<resources xmlns:tools="http://schemas.android.com/tools" xmlns:moz="http://mozac.org/tools">
    <!-- App name for private browsing mode. The first parameter is the name of the app defined in app_name (for example: Fenix)-->
    <string name="app_name_private_5">Privat %s</string>
    <!-- App name for private browsing mode. The first parameter is the name of the app defined in app_name (for example: Fenix)-->
    <string name="app_name_private_4">%s (Privat)</string>

    <!-- Home Fragment -->
    <!-- Content description (not visible, for screen readers etc.): "Three dot" menu button. -->
    <string name="content_description_menu">Flere indstillinger</string>
    <!-- Content description (not visible, for screen readers etc.): "Private Browsing" menu button. -->
    <string name="content_description_private_browsing_button">Aktiver privat browsing</string>
    <!-- Content description (not visible, for screen readers etc.): "Private Browsing" menu button. -->
    <string name="content_description_disable_private_browsing_button">Deaktiver privat browsing</string>
    <!-- Content description (not visible, for screen readers etc.): "Private Browsing" menu button. -->
    <string name="content_description_private_browsing">Privat browsing</string>
    <!-- Placeholder text shown in the search bar before a user enters text for the default engine -->
    <string name="search_hint">Søg eller indtast adresse</string>
    <!-- Placeholder text shown in the search bar before a user enters text for a general engine -->
    <string name="search_hint_general_engine">Søg på nettet</string>
    <!-- Placeholder text shown in search bar when using history search -->
    <string name="history_search_hint">Søg i historik</string>
    <!-- Placeholder text shown in search bar when using bookmarks search -->
    <string name="bookmark_search_hint">Søg i bogmærker</string>
    <!-- Placeholder text shown in search bar when using tabs search -->
    <string name="tab_search_hint">Søg i faneblade</string>
    <!-- Placeholder text shown in the search bar when using application search engines -->
    <string name="application_search_hint">Indtast søgestrenge</string>
    <!-- No Open Tabs Message Description -->
    <string name="no_open_tabs_description">Dine åbne faneblade vil blive vist her.</string>

    <!-- No Private Tabs Message Description -->
    <string name="no_private_tabs_description">Dine private faneblade vil blive vist her.</string>

    <!-- Tab tray multi select title in app bar. The first parameter is the number of tabs selected -->
    <string name="tab_tray_multi_select_title">%1$d valgt</string>

    <!-- Label of button in create collection dialog for creating a new collection  -->
    <string name="tab_tray_add_new_collection">Tilføj ny samling</string>
    <!-- Label of editable text in create collection dialog for naming a new collection  -->
    <string name="tab_tray_add_new_collection_name">Navn</string>
    <!-- Label of button in save to collection dialog for selecting a current collection  -->
    <string name="tab_tray_select_collection">Vælg samling</string>

    <!-- Content description for close button while in multiselect mode in tab tray -->
    <string name="tab_tray_close_multiselect_content_description">Afslut flervalgs-tilstand</string>
    <!-- Content description for save to collection button while in multiselect mode in tab tray -->
    <string name="tab_tray_collection_button_multiselect_content_description">Gem valgte faneblade til samling</string>
    <!-- Content description on checkmark while tab is selected in multiselect mode in tab tray -->
    <string name="tab_tray_multiselect_selected_content_description" moz:removedIn="136" tools:ignore="UnusedResources">Valgt</string>

    <!-- Home - Bookmarks -->
    <!-- Title for the home screen section with bookmarks. -->
    <string name="home_bookmarks_title">Bogmærker</string>
    <!-- Content description for the button which navigates the user to show all of their bookmarks. -->
    <string name="home_bookmarks_show_all_content_description">Vis alle bogmærker</string>
    <!-- Text for the menu button to remove a recently saved bookmark from the user's home screen -->
    <string name="home_bookmarks_menu_item_remove">Fjern</string>

    <!-- About content. The first parameter is the name of the application. (For example: Fenix) -->
    <string name="about_content">%1$s er lavet af Mozilla.</string>

    <!-- Private Browsing -->
    <!-- Explanation for private browsing displayed to users on home view when they first enable private mode
        The first parameter is the name of the app defined in app_name (for example: Fenix) -->
    <string name="private_browsing_placeholder_description_2">%1$s rydder din søge- og browserhistorik fra private faneblade, når du lukker dem, eller når du afslutter programmet. Det gør det nemmere at holde din færden på nettet for dig selv, hvis andre bruger den samme computer. Websteder og din internetudbyder kan dog stadig finde ud af, hvad du foretager dig.</string>
    <string name="private_browsing_common_myths">Udbredte myter om privat browsing</string>

    <!-- True Private Browsing Mode -->
    <!-- Title for info card on private homescreen in True Private Browsing Mode. -->
    <string name="felt_privacy_desc_card_title">Efterlad ingen spor på denne enhed</string>
    <!-- Explanation for private browsing displayed to users on home view when they first enable
        private mode in our new Total Private Browsing mode.
        The first parameter is the name of the app defined in app_name (for example: Firefox Nightly)
        The second parameter is the clickable link text in felt_privacy_info_card_subtitle_link_text -->
    <string name="felt_privacy_info_card_subtitle_2">%1$s sletter din historik samt dine cookies og websteds-data, når du lukker alle dine private faneblade. %2$s</string>
    <!-- Clickable portion of the explanation for private browsing that links the user to our
        about privacy page.
        This string is used in felt_privacy_info_card_subtitle as the second parameter.-->
    <string name="felt_privacy_info_card_subtitle_link_text">Hvem kan muligvis se min aktivitet?</string>

    <!-- Private mode shortcut "contextual feature recommendation" (CFR) -->
    <!-- Text for the Private mode shortcut CFR message for adding a private mode shortcut to open private tabs from the Home screen -->
    <string name="private_mode_cfr_message_2">Åbn dit næste private faneblad med et enkelt tryk.</string>
    <!-- Text for the positive button to accept adding a Private Browsing shortcut to the Home screen -->
    <string name="private_mode_cfr_pos_button_text">Føj til startskærm</string>
    <!-- Text for the negative button to decline adding a Private Browsing shortcut to the Home screen -->
    <string name="cfr_neg_button_text">Nej tak</string>

    <!-- Open in App "contextual feature recommendation" (CFR) -->
    <!-- Text for the info message. The first parameter is the name of the application.-->
    <string name="open_in_app_cfr_info_message_2">Du kan sætte %1$s til automatisk at åbne links i apps.</string>
    <!-- Text for the positive action button -->
    <string name="open_in_app_cfr_positive_button_text">Gå til indstillinger</string>
    <!-- Text for the negative action button -->
    <string name="open_in_app_cfr_negative_button_text">Afvis</string>


    <!-- Private browsing erase action "contextual feature recommendation" (CFR) -->
    <!-- Text for the message displayed in the contextual feature recommendation popup promoting the erase private browsing feature. -->
    <string name="erase_action_cfr_message">Tryk her for at starte en ny privat session. Slet din historik, cookies — alt.</string>


    <!-- Toolbar "contextual feature recommendation" (CFR) -->
    <!-- Text for the title displayed in the contextual feature recommendation popup promoting the navigation bar. -->
    <string name="navbar_cfr_title">Naviger hurtigere med det nye navigationssystem</string>

    <!-- Text for the message displayed in the contextual feature recommendation popup promoting the navigation bar. -->
    <string name="navbar_cfr_message_2">På websteder bliver denne linje skjult, når du scroller ned (for at give dig mere plads).</string>

    <!-- Text for the message displayed for the popup promoting the long press of navigation in the navigation bar. -->
    <string name="navbar_navigation_buttons_cfr_message">Tryk og hold på pilene for at springe mellem sider i dette faneblads historik.</string>

    <!-- Address bar swipe "contextual feature recommendation" (CFR) -->
    <!-- Text for the title displayed in the contextual feature recommendation popup promoting swipe of address bar. -->
    <string name="address_bar_swipe_cfr_title">Stryg værktøjslinjen for at skifte faneblade</string>
    <!-- Text for the message displayed in the contextual feature recommendation popup promoting swipe of address bar. -->
    <string name="address_bar_swipe_cfr_message">Stryg til højre eller venstre for at skifte. Stryg til venstre på dit sidste faneblad for at åbne et nyt.</string>

    <!-- Text for the info dialog when camera permissions have been denied but user tries to access a camera feature. -->
    <string name="camera_permissions_needed_message">Adgang til kamera er nødvendig. Gå til Indstillinger i Android, tryk på Tilladelser, og tryk så på Tillad.</string>
    <!-- Text for the positive action button to go to Android Settings to grant permissions. -->
    <string name="camera_permissions_needed_positive_button_text">Gå til indstillinger</string>
    <!-- Text for the negative action button to dismiss the dialog. -->
    <string name="camera_permissions_needed_negative_button_text">Afvis</string>

    <!-- Text for the banner message to tell users about our auto close feature. -->
    <string name="tab_tray_close_tabs_banner_message">Luk automatisk åbne faneblade, hvis de ikke har været vist den seneste dag, uge eller måned.</string>
    <!-- Text for the positive action button to go to Settings for auto close tabs. -->
    <string name="tab_tray_close_tabs_banner_positive_button_text">Vis indstillinger</string>
    <!-- Text for the negative action button to dismiss the Close Tabs Banner. -->
    <string name="tab_tray_close_tabs_banner_negative_button_text">Afvis</string>

    <!-- Text for the banner message to tell users about our inactive tabs feature. -->
    <string name="tab_tray_inactive_onboarding_message">Faneblade, du ikke har set i to uger, flyttes hertil.</string>
    <!-- Text for the action link to go to Settings for inactive tabs. -->
    <string name="tab_tray_inactive_onboarding_button_text">Slå fra i indstillinger</string>

    <!-- Text for title for the auto-close dialog of the inactive tabs. -->
    <string name="tab_tray_inactive_auto_close_title">Luk automatisk efter en måned?</string>
    <!-- Text for the body for the auto-close dialog of the inactive tabs.
        The first parameter is the name of the application.-->
    <string name="tab_tray_inactive_auto_close_body_2">%1$s kan lukke faneblade, du ikke har set i løbet af den seneste måned.</string>
    <!-- Content description for close button in the auto-close dialog of the inactive tabs. -->
    <string name="tab_tray_inactive_auto_close_button_content_description">Luk</string>


    <!-- Text for turn on auto close tabs button in the auto-close dialog of the inactive tabs. -->
    <string name="tab_tray_inactive_turn_on_auto_close_button_2">Slå automatisk lukning til</string>


    <!-- Home screen icons - Long press shortcuts -->
    <!-- Shortcut action to open new tab -->
    <string name="home_screen_shortcut_open_new_tab_2">Nyt faneblad</string>
    <!-- Shortcut action to open new private tab -->
    <string name="home_screen_shortcut_open_new_private_tab_2">Nyt privat faneblad</string>

    <!-- Shortcut action to open Passwords screen -->
    <string name="home_screen_shortcut_passwords">Adgangskoder</string>

    <!-- Recent Tabs -->
    <!-- Header text for jumping back into the recent tab in the home screen -->
    <string name="recent_tabs_header">Hop tilbage til</string>
    <!-- Button text for showing all the tabs in the tabs tray -->
    <string name="recent_tabs_show_all">Vis alle</string>

    <!-- Content description for the button which navigates the user to show all recent tabs in the tabs tray. -->
    <string name="recent_tabs_show_all_content_description_2">Knap til visning af alle seneste faneblade</string>

    <!-- Text for button in synced tab card that opens synced tabs tray -->
    <string name="recent_tabs_see_all_synced_tabs_button_text">Vis alle synkroniserede faneblade</string>
    <!-- Accessibility description for device icon used for recent synced tab -->
    <string name="recent_tabs_synced_device_icon_content_description">Synkroniseret enhed</string>
    <!-- Text for the dropdown menu to remove a recent synced tab from the homescreen -->
    <string name="recent_synced_tab_menu_item_remove">Fjern</string>
    <!-- Text for the menu button to remove a grouped highlight from the user's browsing history
         in the Recently visited section -->
    <string name="recent_tab_menu_item_remove">Fjern</string>

    <!-- History Metadata -->
    <!-- Header text for a section on the home screen that displays grouped highlights from the
         user's browsing history, such as topics they have researched or explored on the web -->
    <string name="history_metadata_header_2">Besøgt for nylig</string>

    <!-- Text for the menu button to remove a grouped highlight from the user's browsing history
         in the Recently visited section -->
    <string name="recently_visited_menu_item_remove">Fjern</string>
    <!-- Content description for the button which navigates the user to show all of their history. -->
    <string name="past_explorations_show_all_content_description_2">Vis hele historikken</string>

    <!-- Browser Fragment -->
    <!-- Content description (not visible, for screen readers etc.): Navigate backward (browsing history) -->
    <string name="browser_menu_back">Tilbage</string>
    <!-- Content description (not visible, for screen readers etc.): Navigate forward (browsing history) -->
    <string name="browser_menu_forward">Fremad</string>
    <!-- Content description (not visible, for screen readers etc.): Refresh current website -->
    <string name="browser_menu_refresh">Opdater</string>
    <!-- Content description (not visible, for screen readers etc.): Stop loading current website -->
    <string name="browser_menu_stop">Stop</string>
    <!-- Browser menu button that opens the extensions manager -->
    <string name="browser_menu_extensions">Udvidelser</string>
    <!-- Browser menu banner header text for extensions onboarding.
        The first parameter is the name of the app defined in app_name (for example: Fenix). -->
    <string name="browser_menu_extensions_banner_onboarding_header">Gør %s til din egen</string>
    <!-- Browser menu banner header text for extensions onboarding when all installed extensions have been disabled. -->
    <string name="browser_menu_disabled_extensions_banner_onboarding_header">Du har udvidelser installeret, men ikke aktiveret</string>
    <!-- Browser menu banner body text for extensions onboarding.
        The first parameter is the name of the app defined in app_name (for example: Fenix). -->
    <string name="browser_menu_extensions_banner_onboarding_body">Udvidelser forbedrer din browsing, fra hvordan %s ser ud og fungerer til at beskytte dit privatliv og øge din sikkerhed.</string>
    <!-- Browser menu banner body text for extensions onboarding when all installed extensions have been disabled.
     The first parameter is the name of the button that opens extension manager (for example "Manage extensions"). -->
    <string name="browser_menu_disabled_extensions_banner_onboarding_body">For at bruge udvidelser, aktiver dem i indstillingerne ved at vælge “%s” nedenfor.</string>
    <!-- Browser menu banner link text for learning more about extensions -->
    <string name="browser_menu_extensions_banner_learn_more">Læs mere</string>
    <!-- Browser menu button that opens the extensions manager -->
    <string name="browser_menu_manage_extensions">Håndter udvidelser</string>
    <!-- Content description (not visible, for screen readers etc.): Section heading for recommended extensions.-->
    <string name="browser_menu_recommended_section_content_description">Anbefalede udvidelser</string>
    <!-- Content description (not visible, for screen readers etc.): Label for plus icon used to add extension.
      The first parameter is the name of the extension (for example: ClearURLs). -->
    <string name="browser_menu_extension_plus_icon_content_description_2">Tilføj %1$s</string>
    <!-- Browser menu button that opens AMO in a tab -->
    <string name="browser_menu_discover_more_extensions">Opdag flere udvidelser</string>
    <!-- Browser menu description that is shown when one or more extensions are disabled due to extension errors -->
    <string name="browser_menu_extensions_disabled_description">Midlertidigt deaktiveret</string>
    <!-- The description of the browser menu appears when the user hasn't installed any extensions. -->
    <string name="browser_menu_no_extensions_installed_description">Ingen udvidelser aktiveret</string>
    <!-- Browser menu button that opens account settings -->
    <string name="browser_menu_account_settings">Kontooplysninger</string>
    <!-- Browser menu button that sends a user to help articles -->
    <string name="browser_menu_help">Hjælp</string>
    <!-- Browser menu button that sends a to a the what's new article -->
    <string name="browser_menu_whats_new">Nyheder</string>
    <!-- Browser menu button that opens the settings menu -->
    <string name="browser_menu_settings">Indstillinger</string>
    <!-- Browser menu button that opens a user's library -->
    <string name="browser_menu_library">Arkiv</string>
    <!-- Browser menu toggle that requests a desktop site -->
    <string name="browser_menu_desktop_site">Desktop-version</string>
    <!-- Browser menu button that reopens a private tab as a regular tab -->
    <string name="browser_menu_open_in_regular_tab">Åbn i almindeligt faneblad</string>
    <!-- Browser menu toggle that adds a shortcut to the site on the device home screen. -->
    <string name="browser_menu_add_to_homescreen">Føj til startskærm</string>
    <!-- Browser menu toggle that adds a PWA of the site on the device home screen. -->
    <string name="browser_menu_add_app_to_homescreen">Føj app til startskærm</string>
    <!-- Browser menu toggle that adds a shortcut to the site on the device home screen. -->
    <string name="browser_menu_add_to_homescreen_2">Føj til startskærm…</string>
    <!-- Browser menu toggle that adds a PWA of the site on the device home screen. -->
    <string name="browser_menu_add_app_to_homescreen_2">Føj app til startskærm…</string>
    <!-- Text for notifying users that Xiaomi devices require additional permissions to add to home screen -->
    <string name="browser_menu_add_to_homescreen_xiaomi">Xiaomi-enheder kan have brug for ekstra tilladelser for at tilføje genveje til startskærmen. Kontroller dine indstillinger.</string>
    <!-- Content description (not visible, for screen readers etc.) for the Resync tabs button -->
    <string name="resync_button_content_description">Synkroniser igen</string>
    <!-- Browser menu button that opens the find in page menu -->
    <string name="browser_menu_find_in_page">Find på siden</string>
    <!-- Browser menu button that opens the find in page menu -->
    <string name="browser_menu_find_in_page_2">Find på siden…</string>
    <!-- Browser menu button that opens the translations dialog, which has options to translate the current browser page. -->
    <string name="browser_menu_translations">Oversæt side</string>
    <!-- Browser menu button that saves the current tab to a collection -->
    <string name="browser_menu_save_to_collection">Gem til samling…</string>
    <!-- Browser menu button that saves the current tab to a collection -->
    <string name="browser_menu_save_to_collection_2">Gem til samling</string>
    <!-- Browser menu button that open a share menu to share the current site -->
    <string name="browser_menu_share">Del</string>
    <!-- Browser menu button that open a share menu to share the current site -->
    <string name="browser_menu_share_2">Del…</string>
    <!-- Browser menu button shown in custom tabs that opens the current tab in Fenix
        The first parameter is the name of the app defined in app_name (for example: Fenix) -->
    <string name="browser_menu_open_in_fenix">Åbn i %1$s</string>
    <!-- Browser menu text shown in custom tabs to indicate this is a Fenix tab
        The first parameter is the name of the app defined in app_name (for example: Fenix) -->
    <string name="browser_menu_powered_by">LEVERET AF %1$s</string>
    <!-- Browser menu text shown in custom tabs to indicate this is a Fenix tab
        The first parameter is the name of the app defined in app_name (for example: Fenix) -->
    <string name="browser_menu_powered_by2">Leveret af %1$s</string>
    <!-- Browser menu button to put the current page in reader mode -->
    <string name="browser_menu_read">Læsevisning</string>
    <!-- Browser menu button content description to close reader mode and return the user to the regular browser -->
    <string name="browser_menu_read_close">Luk læsevisning</string>
    <!-- Browser menu button to open the current page in an external app -->
    <string name="browser_menu_open_app_link">Åbn i app</string>

    <!-- Browser menu button to show reader view appearance controls e.g. the used font type and size -->
    <string name="browser_menu_customize_reader_view">Tilpas læsevisning</string>
    <!-- Browser menu button to show reader view appearance controls e.g. the used font type and size -->
    <string name="browser_menu_customize_reader_view_2">Tilpas læsevisning</string>
    <!-- Browser menu label for adding a bookmark -->
    <string name="browser_menu_add">Tilføj</string>
    <!-- Browser menu label for editing a bookmark -->
    <string name="browser_menu_edit">Rediger</string>

    <!-- Button shown on the home page that opens the Customize home settings -->
    <string name="browser_menu_customize_home_1">Tilpas startside</string>

    <!-- Browser menu label to sign in to sync on the device using Mozilla accounts -->
    <string name="browser_menu_sign_in">Log ind</string>
    <!-- Browser menu caption label for the "Sign in" browser menu item described in `browser_menu_sign_in` -->
    <string name="browser_menu_sign_in_caption">Synkroniser adgangskoder, faneblade med mere</string>

    <!-- Browser menu label to sign back in to sync on the device when the user's account needs to be reauthenticated -->
    <string name="browser_menu_sign_back_in_to_sync">Log ind igen for at synkronisere</string>
    <!-- Browser menu caption label for the "Sign back in to sync" browser menu item described in `browser_menu_sign_back_in_to_sync` when there is an error in syncing -->
    <string name="browser_menu_syncing_paused_caption">Synkronisering sat på pause</string>
    <!-- Browser menu label that creates a private tab -->
    <string name="browser_menu_new_private_tab">Nyt privat faneblad</string>
    <!-- Browser menu label that navigates to the Password screen -->
    <string name="browser_menu_passwords">Adgangskoder</string>

    <!-- Browser menu label that navigates to the SUMO page for the Firefox for Android release notes.
         The first parameter is the name of the app defined in app_name (for example: Fenix)-->
    <string name="browser_menu_new_in_firefox">Nyheder i %1$s</string>

    <!-- Browser menu label that toggles the request for the desktop site of the currently visited page -->
    <string name="browser_menu_switch_to_desktop_site">Skift til desktop-version</string>
    <!-- Browser menu label that toggles the request for the mobile site of the currently visited page -->
    <string name="browser_menu_switch_to_mobile_site">Skift til mobil-version</string>
    <!-- Browser menu label that navigates to the page tools sub-menu -->
    <string name="browser_menu_tools">Funktioner</string>
    <!-- Content description (not visible, for screen readers etc.): Back button for all menu redesign sub-menu -->
    <string name="browser_menu_back_button_content_description">Tilbage til hovedmenuen</string>
    <!-- Content description (not visible, for screen readers etc.) for bottom sheet handlebar main menu. -->
    <string name="browser_main_menu_handlebar_content_description">Luk hovedmenuen</string>
    <!-- Content description (not visible, for screen readers etc.) for main menu help button. -->
    <string name="browser_main_menu_content_description_help_button">Hjælp</string>
    <!-- Content description (not visible, for screen readers etc.) for main menu settings button. -->
    <string name="browser_main_menu_content_description_settings_button">Indstillinger</string>
    <!-- Content description (not visible, for screen readers etc.) for bottom sheet handlebar extensions menu. -->
    <string name="browser_extensions_menu_handlebar_content_description">Luk menuen udvidelser</string>
    <!-- Content description (not visible, for screen readers etc.) for bottom sheet handlebar save menu. -->
    <string name="browser_save_menu_handlebar_content_description">Luk menuen gem</string>
    <!-- Content description (not visible, for screen readers etc.) for bottom sheet handlebar tools menu. -->
    <string name="browser_tools_menu_handlebar_content_description">Luk menuen funktioner</string>
    <!-- Content description (not visible, for screen readers etc.) for bottom sheet handlebar custom tab menu. -->
    <string name="browser_custom_tab_menu_handlebar_content_description">Luk menuen tilpasset fanebladsmenu</string>
    <!-- Browser menu description that describes the various tools related menu items inside of the tools sub-menu -->
    <string name="browser_menu_tools_description_with_translate" moz:removedIn="134" tools:ignore="UnusedResources">Læsevisning, Oversæt, Udskriv, Del, Åbn app</string>
    <!-- Browser menu description that describes the various tools related menu items inside of the tools sub-menu -->
    <string name="browser_menu_tools_description" moz:removedIn="134" tools:ignore="UnusedResources">Læsevisning, Udskriv, Del, Åbn app</string>
    <!-- Browser menu description that describes the various tools related menu items inside of the tools sub-menu
         The first parameter is the label of the report site issue (for example: Report Site issue) -->
    <string name="browser_menu_tools_description_with_translate_with_report_site" moz:removedIn="135" tools:ignore="UnusedResources">Læsevisning, Oversæt, %s, Udskriv, Del, Åbn app</string>
    <!-- Browser menu description that describes the various tools related menu items inside of the tools sub-menu when the "Report broken site" feature is available-->
    <string name="browser_menu_tools_description_with_translate_with_report_site_2">Læsevisning, Oversæt, Rapporter problem med websted, Udskriv, Del, Åbn app</string>
    <!-- Browser menu description that describes the various tools related menu items inside of the tools sub-menu -->
    <string name="browser_menu_tools_description_with_translate_without_report_site">Læsevisning, Oversæt, Udskriv, Del, Åbn app</string>
    <!-- Browser menu description that describes the various tools related menu items inside of the tools sub-menu
         The first parameter is the label of the report site issue (for example: Report Site issue) -->
    <string name="browser_menu_tools_description_with_report_site" moz:removedIn="135" tools:ignore="UnusedResources">Læsevisning, %s, Udskriv, Del, Åbn app</string>
    <!-- Browser menu description that describes the various tools related menu items inside of the tools sub-menu when the "Report broken site" feature is available-->
    <string name="browser_menu_tools_description_with_report_site_2">Læsevisning, Rapporter problem med websted, Udskriv, Del, Åbn app</string>
    <!-- Browser menu description that describes the various tools related menu items inside of the tools sub-menu -->
    <string name="browser_menu_tools_description_without_report_site">Læsevisning, Udskriv, Del, Åbn app</string>
    <!-- Browser menu label that navigates to the save sub-menu, which contains various save related menu items such as
         bookmarking a page, saving to collection, shortcut or as a PDF, and adding to home screen -->
    <string name="browser_menu_save">Gem</string>

    <!-- Browser menu description that describes the various save related menu items inside of the save sub-menu -->
    <string name="browser_menu_save_description">Tilføj bogmærke, Genvej, Startskærm, Samling, PDF</string>
    <!-- Browser menu label that bookmarks the currently visited page -->
    <string name="browser_menu_bookmark_this_page">Bogmærk denne side</string>
    <!-- Browser menu label that navigates to the edit bookmark screen for the current bookmarked page -->
    <string name="browser_menu_edit_bookmark">Rediger bogmærke</string>
    <!-- Browser menu label that the saves the currently visited page as a PDF -->
    <string name="browser_menu_save_as_pdf">Gem som PDF…</string>
    <!-- Browser menu label for turning ON reader view of the current visited page -->
    <string name="browser_menu_turn_on_reader_view">Slå læsevisning til</string>
    <!-- Browser menu label for turning OFF reader view of the current visited page -->
    <string name="browser_menu_turn_off_reader_view">Slå læsevisning fra</string>
    <!-- Browser menu button that reopens a private tab as a regular tab -->
    <string name="browser_menu_open_in_normal_tab">Flyt til ikke-privat faneblad</string>
    <!-- Browser menu label for navigating to the translation feature, which provides language translation options the current visited page -->
    <string name="browser_menu_translate_page">Oversæt side…</string>
    <!-- Browser menu label for navigating to the Web Compat Reporter feature, which provides users the ability to send bug reports for broken sites. -->
    <string name="browser_menu_webcompat_reporter">Rapporter problem med websted…</string>
    <!-- Browser menu label that is displayed when the current page has been translated by the translation feature.
         The first parameter is the name of the language that page was translated to (e.g. English). -->
    <string name="browser_menu_translated_to">Oversat til %1$s</string>
    <!-- Browser menu label for the print feature -->
    <string name="browser_menu_print">Udskriv…</string>

    <!-- Browser menu label for the Delete browsing data on quit feature.
        The first parameter is the name of the app defined in app_name (for example: Fenix). -->
    <string name="browser_menu_delete_browsing_data_on_quit">Afslut %1$s</string>

    <!-- Menu "contextual feature recommendation" (CFR) -->
    <!-- Text for the title in the contextual feature recommendation popup promoting the menu feature. -->
    <string name="menu_cfr_title">Nyt: Strømlinet menu</string>

    <!-- Text for the message in the contextual feature recommendation popup promoting the menu feature. -->
    <string name="menu_cfr_body">Find det, du leder efter hurtigere, fra privat browsing til gemme-handlinger.</string>

    <!-- Extensions management fragment -->
    <!-- Text displayed when there are no extensions to be shown -->
    <string name="extensions_management_no_extensions">Ingen udvidelser her</string>

    <!-- Browser Toolbar -->
    <!-- Content description for the Home screen button on the browser toolbar -->
    <string name="browser_toolbar_home">Startskærm</string>

    <!-- Content description (not visible, for screen readers etc.): Erase button: Erase the browsing
         history and go back to the home screen. -->
    <string name="browser_toolbar_erase">Slet browser-historik</string>

    <!-- Content description for the translate page toolbar button that opens the translations dialog when no translation has occurred. -->
    <string name="browser_toolbar_translate">Oversæt side</string>

    <!-- Content description (not visible, for screen readers etc.) for the translate page toolbar button that opens the translations dialog when the page is translated successfully.
         The first parameter is the name of the language that is displayed in the original page. (For example: English)
         The second parameter is the name of the language which the page was translated to. (For example: French) -->
    <string name="browser_toolbar_translated_successfully">Side oversat fra %1$s til %2$s.</string>

    <!-- Locale Settings Fragment -->
    <!-- Content description for tick mark on selected language -->
    <string name="a11y_selected_locale_content_description">Valgt sprog</string>
    <!-- Text for default locale item -->
    <string name="default_locale_text">Samme som enheds sprog</string>
    <!-- Placeholder text shown in the search bar before a user enters text -->
    <string name="locale_search_hint">Søg efter sprog</string>

    <!-- Search Fragment -->
    <!-- Button in the search view that lets a user search by scanning a QR code -->
    <string name="search_scan_button_2">Skan QR-kode</string>
    <!-- Button in the search view when shortcuts are displayed that takes a user to the search engine settings -->
    <string name="search_shortcuts_engine_settings">Indstillinger for søgetjenester</string>
    <!-- Button in the search view that lets a user navigate to the site in their clipboard -->
    <string name="awesomebar_clipboard_title">Udfyld link fra udklipsholderen</string>
    <!-- Button in the search suggestions onboarding that allows search suggestions in private sessions -->
    <string name="search_suggestions_onboarding_allow_button">Tillad</string>
    <!-- Button in the search suggestions onboarding that does not allow search suggestions in private sessions -->
    <string name="search_suggestions_onboarding_do_not_allow_button">Tillad ikke</string>
    <!-- Search suggestion onboarding hint title text -->
    <string name="search_suggestions_onboarding_title">Tillad søgeforslag i private sessioner?</string>
    <!-- Search suggestion onboarding hint description text, first parameter is the name of the app defined in app_name (for example: Fenix)-->
    <string name="search_suggestions_onboarding_text">%s deler alt, du skriver i adressefeltet, med din standard-søgetjeneste.</string>

    <!-- Search engine suggestion title text. The first parameter is the name of the suggested engine-->
    <string name="search_engine_suggestions_title">Søg med %s</string>
    <!-- Search engine suggestion description text -->
    <string name="search_engine_suggestions_description">Søg direkte fra adressefeltet</string>

    <!-- Menu option in the search selector menu to open the search settings -->
    <string name="search_settings_menu_item">Søgeindstillinger</string>

    <!-- Header text for the search selector menu -->
    <string name="search_header_menu_item_2">Søg denne gang i:</string>

    <!-- Content description (not visible, for screen readers etc.): Search engine icon.
    The parameter is the search engine name (for example: DuckDuckGo). -->
    <string name="search_engine_icon_content_description_1">Søgetjeneste: %s</string>

    <!-- Content description (not visible, for screen readers etc.) of the search engine selector from the search toolbar.
    The parameter is the search engine name (for example: DuckDuckGo).
    The colon character (in "%s:") is intended to have the screen reader make a small pause between the search engine name and the description of the button. -->
    <string name="search_engine_selector_content_description">%s: søgetjenestevælger </string>

    <!-- Home onboarding -->
    <!-- Home onboarding dialog welcome screen title text. -->
    <string name="onboarding_home_welcome_title_2">Velkommen til et mere personligt internet</string>
    <!-- Home onboarding dialog welcome screen description text. -->
    <string name="onboarding_home_welcome_description">Flere farver. Bedre beskyttelse af dit privatliv. Samme forpligtelse til mennesker frem for profit.</string>
    <!-- Home onboarding dialog sign into sync screen title text. -->
    <string name="onboarding_home_sync_title_3">Det er nemmere end nogensinde før at skifte mellem skærme</string>
    <!-- Home onboarding dialog sign into sync screen description text. -->
    <string name="onboarding_home_sync_description">Fortsæt hvor du slap med faneblade fra andre enheder - nu på din startside.</string>
    <!-- Text for the button to continue the onboarding on the home onboarding dialog. -->
    <string name="onboarding_home_get_started_button">Kom i gang</string>
    <!-- Text for the button to navigate to the sync sign in screen on the home onboarding dialog. -->
    <string name="onboarding_home_sign_in_button">Log ind</string>
    <!-- Text for the button to skip the onboarding on the home onboarding dialog. -->
    <string name="onboarding_home_skip_button">Spring over</string>
    <!-- Onboarding home screen sync popup dialog message, shown on top of Recent Synced Tabs in the Jump back in section. -->
    <string name="sync_cfr_message">Dine faneblade synkroniseres! Fortsæt, hvor du slap, på din anden enhed.</string>

    <!-- Content description (not visible, for screen readers etc.): Close button for the home onboarding dialog -->
    <string name="onboarding_home_content_description_close_button">Luk</string>

    <!-- Juno first user onboarding flow experiment, strings are marked unused as they are only referenced by Nimbus experiments. -->
    <!-- Description for learning more about our privacy notice. -->
    <string name="juno_onboarding_privacy_notice_text" tools:ignore="BrandUsage">Privatlivserklæring for Firefox</string>
    <!-- Title for set firefox as default browser screen used by Nimbus experiments. -->
    <string name="juno_onboarding_default_browser_title_nimbus_2">Vi elsker at holde dig sikker</string>
    <!-- Title for set firefox as default browser screen used by Nimbus experiments.
        Note: The word "Firefox" should NOT be translated -->
    <string name="juno_onboarding_default_browser_title_nimbus_3" tools:ignore="BrandUsage,UnusedResources">Find ud af, hvorfor millioner elsker Firefox</string>
    <!-- Title for set firefox as default browser screen used by Nimbus experiments. -->
    <string name="juno_onboarding_default_browser_title_nimbus_4" tools:ignore="UnusedResources">Sikker browsing med flere valgmuligheder</string>
    <!-- Description for set firefox as default browser screen used by Nimbus experiments. -->
    <string name="juno_onboarding_default_browser_description_nimbus_3">Vores browser er støttet af en nonprofit-organisation og forhindrer virksomheder i at følge dig rundt på nettet i det skjulte.</string>
    <!-- Description for set firefox as default browser screen used by Nimbus experiments. -->
    <string name="juno_onboarding_default_browser_description_nimbus_4" tools:ignore="UnusedResources">Mere end 100 millioner mennesker beskytter deres privatliv ved at vælge en browser, der er støttet af en nonprofit-organisation.</string>
    <!-- Description for set firefox as default browser screen used by Nimbus experiments. -->
    <string name="juno_onboarding_default_browser_description_nimbus_5" tools:ignore="UnusedResources">Kendte sporings-mekanismer? Blokeret automatisk. Udvidelser? Prøv alle 700. PDF-filer? Vores indbyggede læser gør det nemt at håndtere dem.</string>
    <!-- Text for the button to set firefox as default browser on the device -->
    <string name="juno_onboarding_default_browser_positive_button" tools:ignore="UnusedResources">Angiv som standard-browser</string>
    <!-- Text for the button dismiss the screen and move on with the flow -->
    <string name="juno_onboarding_default_browser_negative_button" tools:ignore="UnusedResources">Ikke nu</string>
    <!-- Title for sign in to sync screen. -->
    <string name="juno_onboarding_sign_in_title_2">Krypter dine data, når du skifter mellem enheder</string>
    <!-- Description for sign in to sync screen. Nimbus experiments do not support string placeholders.
     Note: The word "Firefox" should NOT be translated -->
    <string name="juno_onboarding_sign_in_description_3" tools:ignore="BrandUsage">Firefox krypterer dine adgangskoder, bogmærker med mere, når du er synkroniseret.</string>
    <!-- Text for the button to sign in to sync on the device -->
    <string name="juno_onboarding_sign_in_positive_button" tools:ignore="UnusedResources">Log ind</string>
    <!-- Text for the button dismiss the screen and move on with the flow -->
    <string name="juno_onboarding_sign_in_negative_button" tools:ignore="UnusedResources">Ikke nu</string>
    <!-- Title for enable notification permission screen used by Nimbus experiments. Nimbus experiments do not support string placeholders.
        Note: The word "Firefox" should NOT be translated -->
    <string name="juno_onboarding_enable_notifications_title_nimbus_2" tools:ignore="BrandUsage">Meddelelser gør dig mere sikker, når du bruger Firefox</string>
    <!-- Description for enable notification permission screen used by Nimbus experiments. Nimbus experiments do not support string placeholders.
       Note: The word "Firefox" should NOT be translated -->
    <string name="juno_onboarding_enable_notifications_description_nimbus_2" tools:ignore="BrandUsage">Send sikkert faneblade mellem dine enheder, og opdag andre privatlivsfunktioner i Firefox.</string>
    <!-- Text for the button to request notification permission on the device -->
    <string name="juno_onboarding_enable_notifications_positive_button" tools:ignore="UnusedResources">Slå meddelelser til</string>
    <!-- Text for the button dismiss the screen and move on with the flow -->
    <string name="juno_onboarding_enable_notifications_negative_button" tools:ignore="UnusedResources">Ikke nu</string>

    <!-- Title for add search widget screen used by Nimbus experiments. Nimbus experiments do not support string placeholders.
        Note: The word "Firefox" should NOT be translated -->
    <string name="juno_onboarding_add_search_widget_title" tools:ignore="BrandUsage,UnusedResources">Prøv Firefox\' søge-widget</string>
    <!-- Description for add search widget screen used by Nimbus experiments. Nimbus experiments do not support string placeholders.
        Note: The word "Firefox" should NOT be translated -->
    <string name="juno_onboarding_add_search_widget_description" tools:ignore="BrandUsage,UnusedResources">Med Firefox på din startskærm har du nem adgang til browseren, der er fokuseret på at beskytte dit privatliv og blokerer forsøg på at spore dig på tværs af websteder.</string>
    <!-- Text for the button to add search widget on the device used by Nimbus experiments. Nimbus experiments do not support string placeholders.
        Note: The word "Firefox" should NOT be translated -->
    <string name="juno_onboarding_add_search_widget_positive_button" tools:ignore="BrandUsage,UnusedResources">Tilføj Firefox-widget</string>
    <!-- Text for the button to dismiss the screen and move on with the flow -->
    <string name="juno_onboarding_add_search_widget_negative_button" tools:ignore="UnusedResources">Ikke nu</string>

    <!-- Onboarding header for the add-ons card used by Nimbus experiments. Nimbus experiments do not support string placeholders.
    Note: The word "Firefox" should NOT be translated -->
    <string name="onboarding_add_on_header" tools:ignore="BrandUsage,UnusedResources">Tilpas din Firefox med udvidelser</string>
    <!-- Onboarding sub header for the add-ons card, used by Nimbus experiments. -->
    <string name="onboarding_add_on_sub_header" tools:ignore="UnusedResources">Tilføj tredjepartsudvidelser for at forbedre din sikkerhed, produktivitet og meget mere.</string>
    <!-- Onboarding add-ons card, for checking more add-ons on, used by Nimbus experiments. -->
    <string name="onboarding_add_on_explore_more_extensions_2">Udforsk flere udvidelser</string>
    <!-- Onboarding add-ons card, button for start browsing, used by Nimbus experiments. -->
    <string name="onboarding_add_on_start_browsing_button_2">Afslut rundvisningen</string>
    <!-- Ublock name for the onboarding add-ons card, used by Nimbus experiments. Note: The word "Ublock Origin" is a brand name should NOT be translated -->
    <string name="onboarding_add_on_ublock_name" tools:ignore="UnusedResources">uBlock Origin</string>
    <!-- Ublock description for the onboarding add-ons card, used by Nimbus experiments. -->
    <string name="onboarding_add_on_ublock_description" tools:ignore="UnusedResources">Bloker reklamer effektivt.</string>
    <!-- Privacy Badger name for the onboarding add-ons card, used by Nimbus experiments. Note: The word "Privacy Badger" is a brand name should NOT be translated -->
    <string name="onboarding_add_on_privacy_badger_name" tools:ignore="UnusedResources">Privacy Badger</string>
    <!-- Privacy Badger description for the onboarding add-ons card, used by Nimbus experiments. -->
    <string name="onboarding_add_on_privacy_badger_description" tools:ignore="UnusedResources">Beskyttelse mod sporing. Stop usynlige sporings-mekanismer og reklamer, der udspionerer dig.</string>
    <!-- Search by Image name for the onboarding add-ons card, used by Nimbus experiments. Note: The word "Search by Image" is a brand name should NOT be translated -->
    <string name="onboarding_add_on_search_by_image_name" tools:ignore="UnusedResources">Search by Image</string>
    <!-- Search by Image description for the onboarding add-ons card, used by Nimbus experiments. -->
    <string name="onboarding_add_on_search_by_image_description" tools:ignore="UnusedResources">Ser du et interessant billede og vil vide mere om det.</string>
    <!-- Dark Reader name for the onboarding add-ons card, used by Nimbus experiments. Note: The word "Dark Reader" is a brand name should NOT be translated -->
    <string name="onboarding_add_on_dark_reader_name" tools:ignore="UnusedResources">Dark Reader</string>
    <!-- Privacy Badger description for the onboarding add-ons card, used by Nimbus experiments. -->
    <string name="onboarding_add_on_dark_reader_description" tools:ignore="UnusedResources">Tilpasset mørk tilstand for det mobile internet.</string>
    <!-- Label for the number of reviews for an add-on. The parameter is for the formatted number of reviews e.g. "1,234", "12,345", "123,456". -->
    <string name="onboarding_add_on_reviews_label">Anmeldelser: %1$s</string>
    <!-- Content description for the add-on icon. -->
    <string name="onboarding_add_on_icon_content_description">Tilføjelses-ikon</string>
    <!-- Content description for the an installed add-on icon. -->
    <string name="onboarding_installed_add_on_icon_content_description">Ikon for installeret tilføjelse</string>
    <!-- Content description for the an installing add-on icon. -->
    <string name="onboarding_installing_add_on_icon_content_description">Ikon for installering af tilføjelse</string>
    <!-- Content description for the add add-on button. -->
    <string name="onboarding_add_on_add_button_content_description">Tilføj tilføjelsesknap</string>
    <!-- Content description for the star rating group. -->
    <string name="onboarding_add_on_star_rating_content_description">Bedømt %1$s ud af 5</string>

    <!-- Title for the privacy preferences dialog shown during onboarding. Note: The word "Firefox" should NOT be translated. -->
<<<<<<< HEAD
    <string name="onboarding_preferences_dialog_title" tools:ignore="BrandUsage,UnusedResources">Hjælp os med at gøre Firefox bedre</string>
    <!-- Title for the crash reporting option in the privacy preferences dialog shown during onboarding. -->
    <string name="onboarding_preferences_dialog_crash_reporting_title" tools:ignore="UnusedResources">Send automatisk fejlrapporter</string>
    <!-- Description for the crash reporting option in the privacy preferences dialog shown during onboarding. -->
    <string name="onboarding_preferences_dialog_crash_reporting_description" tools:ignore="UnusedResources">Med fejlrapporter kan vi diagnosticere og løse problemer med browseren. Rapporter kan indeholde personlige eller følsomme data.</string>
    <!-- Learn more link for the crash reporting option in the privacy preferences dialog shown during onboarding. -->
    <string name="onboarding_preferences_dialog_crash_reporting_learn_more" tools:ignore="UnusedResources">Læs mere om fejlrapporter</string>
    <!-- Title for the usage data option in the privacy preferences dialog shown during onboarding. Note: The word "Mozilla" should NOT be translated. -->
    <string name="onboarding_preferences_dialog_usage_data_title" tools:ignore="UnusedResources">Send tekniske data og data om brug til Mozilla</string>
    <!-- Description for the usage data option in the privacy preferences dialog shown during onboarding. Note: The word "Firefox" should NOT be translated. -->
    <string name="onboarding_preferences_dialog_usage_data_description" tools:ignore="BrandUsage,UnusedResources">Data om din enhed, hardwarekonfiguration og hvordan du bruger Firefox hjælper med at forbedre funktioner, ydeevne og stabilitet for brugere overalt.</string>
    <!-- Learn more link for the usage data option in the privacy preferences dialog shown during onboarding. -->
    <string name="onboarding_preferences_dialog_usage_data_learn_more" tools:ignore="UnusedResources">Læs mere om brug-data</string>
    <!-- Positive button label for the privacy preferences dialog shown during onboarding. -->
    <string name="onboarding_preferences_dialog_positive_button" tools:ignore="UnusedResources">Færdig</string>
    <!-- Negative button label for the privacy preferences dialog shown during onboarding. -->
    <string name="onboarding_preferences_dialog_negative_button" tools:ignore="UnusedResources">Annuller</string>
    <!-- Terms of service onboarding title card label. 'Firefox' intentionally hardcoded here-->
    <string name="onboarding_welcome_to_firefox" tools:ignore="UnusedResources,BrandUsage">Velkommen til Firefox</string>
    <!-- Terms of service onboarding page continue button label. -->
    <string name="onboarding_term_of_service_agree_and_continue_button_label" tools:ignore="UnusedResources">Accepter og fortsæt</string>
    <!-- Line one of the terms of service onboarding page. 'Firefox' is intentionally hardcoded. %1$s is replaced by an active link, using onboarding_term_of_service_line_one_link_text as text (“Terms of Service”). -->
    <string name="onboarding_term_of_service_line_one" tools:ignore="UnusedResources,BrandUsage">Ved at fortsætte accepterer du Firefox\' %1$s.</string>
    <!-- Used as text for the link in onboarding_term_of_service_line_one. -->
    <string name="onboarding_term_of_service_line_one_link_text" tools:ignore="UnusedResources,BrandUsage">tjenestevilkår</string>
    <!-- Line two of the terms of service onboarding page. 'Firefox' is intentionally hardcoded. %1$s is replaced by an active link, using onboarding_term_of_service_line_two_link_text as text (Privacy Notice”). -->
    <string name="onboarding_term_of_service_line_two" tools:ignore="UnusedResources,BrandUsage">Firefox passer på dit privatliv. Læs mere i vores %1$s.</string>
    <!-- Used as text for the link in onboarding_term_of_service_line_two. -->
    <string name="onboarding_term_of_service_line_two_link_text" tools:ignore="UnusedResources,BrandUsage">privatlivserklæring</string>
    <!-- Line three of the terms of service onboarding page. 'Firefox' and 'Mozilla' are intentionally hardcoded. %1$S is replaced by an active link, using onboarding_term_of_service_line_three_link_text as text (Manage”). -->
    <string name="onboarding_term_of_service_line_three" tools:ignore="UnusedResources,BrandUsage">For at hjælpe med at forbedre browseren sender Firefox diagnosticeringsdata og data om brug til Mozilla. %1$s</string>
    <!-- Used as text for the link in onboarding_term_of_service_line_three. -->
    <string name="onboarding_term_of_service_line_three_link_text" tools:ignore="UnusedResources,BrandUsage">Håndter</string>
=======
    <string name="onboarding_preferences_dialog_title" tools:ignore="BrandUsage">Hjælp os med at gøre Firefox bedre</string>
    <!-- Title for the crash reporting option in the privacy preferences dialog shown during onboarding. -->
    <string name="onboarding_preferences_dialog_crash_reporting_title">Send automatisk fejlrapporter</string>
    <!-- Description for the crash reporting option in the privacy preferences dialog shown during onboarding. -->
    <string name="onboarding_preferences_dialog_crash_reporting_description">Med fejlrapporter kan vi diagnosticere og løse problemer med browseren. Rapporter kan indeholde personlige eller følsomme data.</string>
    <!-- Learn more link for the crash reporting option in the privacy preferences dialog shown during onboarding. -->
    <string name="onboarding_preferences_dialog_crash_reporting_learn_more" moz:removedIn="136" tools:ignore="UnusedResources">Læs mere om fejlrapporter</string>
    <!-- Title for the usage data option in the privacy preferences dialog shown during onboarding. Note: The word "Mozilla" should NOT be translated. -->
    <string name="onboarding_preferences_dialog_usage_data_title">Send tekniske data og data om brug til Mozilla</string>
    <!-- Description for the usage data option in the privacy preferences dialog shown during onboarding. Note: The word "Firefox" should NOT be translated. -->
    <string name="onboarding_preferences_dialog_usage_data_description" moz:removedIn="136" tools:ignore="BrandUsage,UnusedResources">Data om din enhed, hardwarekonfiguration og hvordan du bruger Firefox hjælper med at forbedre funktioner, ydeevne og stabilitet for brugere overalt.</string>
    <!-- Learn more link for the usage data option in the privacy preferences dialog shown during onboarding. -->
    <string name="onboarding_preferences_dialog_usage_data_learn_more" moz:removedIn="136" tools:ignore="UnusedResources">Læs mere om brug-data</string>
    <!-- Positive button label for the privacy preferences dialog shown during onboarding. -->
    <string name="onboarding_preferences_dialog_positive_button">Færdig</string>
    <!-- Negative button label for the privacy preferences dialog shown during onboarding. -->
    <string name="onboarding_preferences_dialog_negative_button">Annuller</string>
    <!-- Terms of service onboarding title card label. 'Firefox' intentionally hardcoded here-->
    <string name="onboarding_welcome_to_firefox" tools:ignore="BrandUsage">Velkommen til Firefox</string>
    <!-- Terms of service onboarding page continue button label. -->
    <string name="onboarding_term_of_service_agree_and_continue_button_label">Accepter og fortsæt</string>
    <!-- Line one of the terms of service onboarding page. %1$s is replaced by an active link, using onboarding_term_of_service_line_one_link_text as text (“Firefox Terms of Use”). -->
    <string name="onboarding_term_of_service_line_one" moz:removedIn="136" tools:ignore="BrandUsage, UnusedResources">Ved at fortsætte accepterer du Firefox\' %1$s.</string>
    <!-- Used as text for the link in onboarding_term_of_service_line_one. -->
    <string name="onboarding_term_of_service_line_one_link_text" moz:removedIn="136" tools:ignore="UnusedResources">tjenestevilkår</string>
    <!-- Line two of the terms of service onboarding page. 'Firefox' is intentionally hardcoded. %1$s is replaced by an active link, using onboarding_term_of_service_line_two_link_text as text (“Privacy Notice”). -->
    <string name="onboarding_term_of_service_line_two" moz:removedIn="136" tools:ignore="UnusedResources,BrandUsage">Firefox passer på dit privatliv. Læs mere i vores %1$s.</string>
    <!-- Used as text for the link in onboarding_term_of_service_line_two. -->
    <string name="onboarding_term_of_service_line_two_link_text">privatlivserklæring</string>
    <!-- Line three of the terms of service onboarding page. 'Firefox' and 'Mozilla' are intentionally hardcoded. %1$S is replaced by an active link, using onboarding_term_of_service_line_three_link_text as text (“Manage”). -->
    <string name="onboarding_term_of_service_line_three" tools:ignore="BrandUsage">For at hjælpe med at forbedre browseren sender Firefox diagnosticeringsdata og data om brug til Mozilla. %1$s</string>
    <!-- Used as text for the link in onboarding_term_of_service_line_three. -->
    <string name="onboarding_term_of_service_line_three_link_text">Håndter</string>
>>>>>>> 07ff4473
    <!-- Onboarding header for the toolbar selection card, used by Nimbus experiments. -->
    <string name="onboarding_customize_toolbar_title" tools:ignore="UnusedResources">Vælg placeringen af værktøjslinjen</string>
    <!-- Onboarding sub header for toolbar selection card, used by Nimbus experiments. -->
    <string name="onboarding_customize_toolbar_description" tools:ignore="UnusedResources">Hold søgning indenfor rækkevidde.</string>
<<<<<<< HEAD
    <!-- Onboarding toolbar selection card label for 'save and continue' button, used by Nimbus experiments. -->
    <string name="onboarding_customize_toolbar_save_and_continue_button">Gem og fortsæt</string>
    <!-- Onboarding toolbar selection card label for 'skip' button, used by Nimbus experiments. -->
    <string name="onboarding_customize_toolbar_skip_button">Spring over</string>
=======
    <!-- Onboarding label for 'Save and continue' button, used by Nimbus experiments. -->
    <string name="onboarding_save_and_continue_button">Gem og fortsæt</string>
    <!-- Onboarding toolbar selection card label for 'skip' button, used by Nimbus experiments. -->
    <string name="onboarding_customize_toolbar_skip_button" moz:removedIn="135" tools:ignore="UnusedResources">Spring over</string>
>>>>>>> 07ff4473
    <!-- Onboarding toolbar selection card label for 'top' option, used by Nimbus experiments. -->
    <string name="onboarding_customize_toolbar_top_option">Top</string>
    <!-- Onboarding toolbar selection card label for 'bottom' option, used by Nimbus experiments. -->
    <string name="onboarding_customize_toolbar_bottom_option">Bund</string>

<<<<<<< HEAD
=======
    <!-- Onboarding toolbar selection card content description for the main image. -->
    <string name="onboarding_customize_toolbar_main_image_content_description">Stort overskriftsbillede af valg af værktøjslinjevisning, der viser en illustreret værktøjslinje.</string>
    <!-- Onboarding toolbar selection card content description for the toolbar placement image. %1$s is placeholder for either 'top' or 'bottom'. -->
    <string name="onboarding_customize_toolbar_placement_content_description" moz:removedIn="135" tools:ignore="UnusedResources">Billede af værktøjslinjen %1$s</string>
    <!-- Onboarding toolbar selection card content description for the toolbar placement image. -->
    <string name="onboarding_customize_toolbar_placement_bottom_content_description">Billede af den nederste værktøjslinje</string>
    <string name="onboarding_customize_toolbar_placement_top_content_description">Billede af den øverste værktøjslinje</string>

    <!-- Onboarding toolbar selection card label for 'Not now' button, used by Nimbus experiments. -->
    <string name="onboarding_customize_toolbar_not_now_button" moz:removedIn="136" tools:ignore="UnusedResources">Ikke nu</string>

    <!-- Onboarding header for the theme selection card, used by Nimbus experiments. -->
    <string name="onboarding_customize_theme_title" tools:ignore="UnusedResources">Vælg et tema</string>
    <!-- Onboarding sub header for theme selection card, used by Nimbus experiments. -->
    <string name="onboarding_customize_theme_description" tools:ignore="UnusedResources">Se nettet i det bedste lys.</string>
    <!-- Onboarding label for 'Save and start browsing' button, used by Nimbus experiments. -->
    <string name="onboarding_save_and_start_button">Gem og gå i gang</string>
    <!-- Onboarding theme selection card label for 'skip' button, used by Nimbus experiments. -->
    <string name="onboarding_customize_theme_skip_button" moz:removedIn="135" tools:ignore="UnusedResources">Spring over</string>
    <!-- Onboarding theme selection card label for 'dark' option, used by Nimbus experiments. -->
    <string name="onboarding_customize_theme_dark_option">Mørk</string>
    <!-- Onboarding theme selection card label for 'light' option, used by Nimbus experiments. -->
    <string name="onboarding_customize_theme_light_option">Lys</string>
    <!-- Onboarding theme selection card label for 'System auto' option, used by Nimbus experiments. -->
    <string name="onboarding_customize_theme_system_option">Samme som systemet</string>
    <!-- Onboarding theme selection card content description for the main image. -->
    <string name="onboarding_customize_theme_main_image_content_description">Stort overskriftsbillede af valg af temavisning, der viser illustreret kunstner og byggeværktøjer.</string>
    <!-- Onboarding theme selection card content description for the theme selection image. %1$s is placeholder for either 'system', 'light' or 'dark'. -->
    <string name="onboarding_customize_theme_content_description">Billede af temaet %1$s</string>

    <!-- Onboarding theme selection card label for 'Not now' button, used by Nimbus experiments. -->
    <string name="onboarding_customize_theme_not_now_button" moz:removedIn="136" tools:ignore="UnusedResources">Ikke nu</string>

>>>>>>> 07ff4473
    <!-- Search Widget -->
    <!-- Content description for searching with a widget. The first parameter is the name of the application.-->
    <string name="search_widget_content_description_2">Åbn et nyt %1$s-faneblad</string>
    <!-- Text preview for smaller sized widgets -->
    <string name="search_widget_text_short">Søg</string>
    <!-- Text preview for larger sized widgets -->
    <string name="search_widget_text_long">Søg på nettet</string>

    <!-- Content description (not visible, for screen readers etc.): Voice search -->
    <string name="search_widget_voice">Stemme-søgning</string>

    <!-- Preferences -->
    <!-- Title for the settings page-->
    <string name="settings">Indstillinger</string>
    <!-- Preference category for general settings -->
    <string name="preferences_category_general">Generelt</string>
    <!-- Preference category for all links about Fenix -->
    <string name="preferences_category_about">Om</string>
    <!-- Preference category for settings related to changing the default search engine -->
    <string name="preferences_category_select_default_search_engine">Vælg en</string>
    <!-- Preference for settings related to managing search shortcuts for the quick search menu -->
    <string name="preferences_manage_search_shortcuts_2">Håndter alternative søgetjenester</string>
    <!-- Summary for preference for settings related to managing search shortcuts for the quick search menu -->
    <string name="preferences_manage_search_shortcuts_summary">Rediger tjenester, der er synlige i søgemenuen</string>
    <!-- Preference category for settings related to managing search shortcuts for the quick search menu -->
    <string name="preferences_category_engines_in_search_menu">Tjenester, der er synlige i søgemenuen</string>
    <!-- Preference for settings related to changing the default search engine -->
    <string name="preferences_default_search_engine">Standard-søgetjeneste</string>
    <!-- Preference for settings related to Search -->
    <string name="preferences_search">Søgning</string>
    <!-- Preference for settings related to Search engines -->
    <string name="preferences_search_engines">Søgetjenester</string>
    <!-- Preference for settings related to Search engines suggestions-->
    <string name="preferences_search_engines_suggestions">Forslag fra søgetjenester</string>
    <!-- Preference Category for settings related to Search address bar -->
    <string name="preferences_settings_address_bar">Indstillinger for adressefelt</string>
    <!-- Preference Category for settings to Firefox Suggest -->
    <string name="preference_search_address_bar_fx_suggest" tools:ignore="BrandUsage">Adressefelt - Firefox-forslag</string>
    <!-- Preference link to Learn more about Firefox Suggest -->
    <string name="preference_search_learn_about_fx_suggest" tools:ignore="BrandUsage">Læs mere om Firefox-forslag</string>
    <!-- Preference link to rating Fenix on the Play Store -->
    <string name="preferences_rate">Bedøm på Google Play</string>
    <!-- Preference linking to about page for Fenix
        The first parameter is the name of the app defined in app_name (for example: Fenix) -->
    <string name="preferences_about">Om %1$s</string>
    <!-- Preference for settings related to changing the default browser -->
    <string name="preferences_set_as_default_browser">Angiv som standardbrowser</string>
    <!-- Preference category for advanced settings -->
    <string name="preferences_category_advanced">Avanceret</string>
    <!-- Preference category for privacy and security settings -->
    <string name="preferences_category_privacy_security">Privatliv og sikkerhed</string>
    <!-- Preference for advanced site settings -->
    <string name="preferences_site_settings">Webstedsindstillinger</string>
    <!-- Preference for private browsing options -->
    <string name="preferences_private_browsing_options">Privat browsing</string>
    <!-- Preference for opening links in a private tab-->
    <string name="preferences_open_links_in_a_private_tab">Åbn links i et privat faneblad</string>
    <!-- Preference for allowing screenshots to be taken while in a private tab-->
    <string name="preferences_allow_screenshots_in_private_mode">Tillad skærmbilleder i privat browsing</string>
    <!-- Will inform the user of the risk of activating Allow screenshots in private browsing option -->
    <string name="preferences_screenshots_in_private_mode_disclaimer">Hvis du tillader det, vil private faneblade også være synlige, når flere apps er åbne</string>
    <!-- Preference for adding private browsing shortcut -->
    <string name="preferences_add_private_browsing_shortcut">Tilføj genvej til privat browsing</string>
    <!-- Preference for enabling "HTTPS-Only" mode -->
    <string name="preferences_https_only_title">Tilstanden Kun-HTTPS</string>

    <!-- Label for cookie banner section in quick settings panel. -->
    <string name="cookie_banner_blocker">Blokering af cookie-bannere</string>
    <!-- Preference for removing cookie/consent banners from sites automatically in private mode. See reduce_cookie_banner_summary for additional context. -->
    <string name="preferences_cookie_banner_reduction_private_mode">Blokering af cookie-bannere i privat browsing</string>

    <!-- Text for indicating cookie banner handling is off this site, this is shown as part of the protections panel with the tracking protection toggle -->
    <string name="reduce_cookie_banner_off_for_site">Slået fra for dette websted</string>
    <!-- Text for cancel button indicating that cookie banner reduction is not supported for the current site, this is shown as part of the cookie banner details view. -->
    <string name="cookie_banner_handling_details_site_is_not_supported_cancel_button">Annuller</string>
    <!-- Text for request support button indicating that cookie banner reduction is not supported for the current site, this is shown as part of the cookie banner details view. -->
    <string name="cookie_banner_handling_details_site_is_not_supported_request_support_button_2">Send anmodning</string>
    <!-- Text for title indicating that cookie banner reduction is not supported for the current site, this is shown as part of the cookie banner details view. -->
    <string name="cookie_banner_handling_details_site_is_not_supported_title_2">Anmod om understøttelse af dette websted?</string>
    <!-- Label for the snackBar, after the user reports with success a website where cookie banner reducer did not work -->
    <string name="cookie_banner_handling_report_site_snack_bar_text_2">Anmodning sendt</string>
    <!-- Text for indicating cookie banner handling is on this site, this is shown as part of the protections panel with the tracking protection toggle -->
    <string name="reduce_cookie_banner_on_for_site">Slået til for dette websted</string>
    <!-- Text for indicating that a request for unsupported site was sent to Nimbus (it's a Mozilla library for experiments), this is shown as part of the protections panel with the tracking protection toggle -->
    <string name="reduce_cookie_banner_unsupported_site_request_submitted_2">Anmodning om understøttelse sendt</string>
    <!-- Text for indicating cookie banner handling is currently not supported for this site, this is shown as part of the protections panel with the tracking protection toggle -->
    <string name="reduce_cookie_banner_unsupported_site">Webstedet understøttes ikke i øjeblikket</string>
    <!-- Title text for a detail explanation indicating cookie banner handling is on this site, this is shown as part of the cookie banner panel in the toolbar. The first parameter is a shortened URL of the current site-->
    <string name="reduce_cookie_banner_details_panel_title_on_for_site_1">Slå blokering af cookie-bannere til for %1$s?</string>

    <!-- Title text for a detail explanation indicating cookie banner handling is off this site, this is shown as part of the cookie banner panel in the toolbar. The first parameter is a shortened URL of the current site-->
    <string name="reduce_cookie_banner_details_panel_title_off_for_site_1">Slå blokering af cookie-bannere fra for %1$s?</string>
    <!-- Title text for a detail explanation indicating cookie banner reducer didn't work for the current site, this is shown as part of the cookie banner panel in the toolbar. The first parameter is the application name-->
    <string name="reduce_cookie_banner_details_panel_title_unsupported_site_request_2">%1$s kan ikke afvise cookie-anmodninger automatisk på dette websted. Du kan sende en anmodning om understøttelse af dette websted i fremtiden.</string>

    <!-- Long text for a detail explanation indicating what will happen if cookie banner handling is off for a site, this is shown as part of the cookie banner panel in the toolbar. The first parameter is the application name -->
    <string name="reduce_cookie_banner_details_panel_description_off_for_site_1">Slå funktionen fra - og %1$s vil rydde cookies og genindlæse webstedet. Dette kan logge dig ud eller tømme indkøbskurve.</string>
    <!-- Long text for a detail explanation indicating what will happen if cookie banner handling is on for a site, this is shown as part of the cookie banner panel in the toolbar. The first parameter is the application name -->
    <string name="reduce_cookie_banner_details_panel_description_on_for_site_3">Slå funktionen til - og %1$s vil forsøge at afvise cookie-bannere automatisk på dette websted.</string>

    <!--Title for the cookie banner re-engagement CFR, the placeholder is replaced with app name -->
    <string name="cookie_banner_cfr_title">%1$s har lige afvist cookies for dig</string>
    <!--Message for the cookie banner re-engagement CFR -->
    <string name="cookie_banner_cfr_message">Færre distraktioner og færre cookies, der sporer dig på dette websted.</string>

    <!-- Description of the preference to enable "HTTPS-Only" mode. -->
    <string name="preferences_https_only_summary">Forsøger automatisk at oprette forbindelse til websteder ved hjælp af krypteringsprotokollen HTTPS for øget sikkerhed.</string>
    <!-- Summary of https only preference if https only is set to off -->
    <string name="preferences_https_only_off">Fra</string>
    <!-- Summary of https only preference if https only is set to on in all tabs -->
    <string name="preferences_https_only_on_all">Aktiveret i alle faneblade</string>
    <!-- Summary of https only preference if https only is set to on in private tabs only -->
    <string name="preferences_https_only_on_private">Aktiveret i private faneblade</string>
    <!-- Text displayed that links to website containing documentation about "HTTPS-Only" mode -->
    <string name="preferences_http_only_learn_more">Læs mere</string>
    <!-- Option for the https only setting -->
    <string name="preferences_https_only_in_all_tabs">Aktiver i alle faneblade</string>
    <!-- Option for the https only setting -->
    <string name="preferences_https_only_in_private_tabs">Aktiver kun i private faneblade</string>
    <!-- Title shown in the error page for when trying to access a http website while https only mode is enabled. -->
    <string name="errorpage_httpsonly_title">Sikkert websted er ikke tilgængeligt</string>
    <!-- Message shown in the error page for when trying to access a http website while https only mode is enabled. The message has two paragraphs. This is the first. -->
    <string name="errorpage_httpsonly_message_title">Sandsynligvis understøtter webstedet simpelthen ikke HTTPS.</string>
    <!-- Message shown in the error page for when trying to access a http website while https only mode is enabled. The message has two paragraphs. This is the second. -->
    <string name="errorpage_httpsonly_message_summary">Det er også muligt, at en ondsindet aktør er involveret. Hvis du fortsætter til webstedet, bør du ikke afgive nogen følsomme oplysninger. Hvis du fortsætter, vil kun-HTTPS blive slået midlertidigt fra for dette websted.</string>
    <!-- Preference for accessibility -->
    <string name="preferences_accessibility">Tilgængelighed</string>
    <!-- Preference to override the Mozilla account server -->
    <string name="preferences_override_account_server">Selvvalgt Mozilla-kontoserver</string>
    <!-- Preference to override the Sync token server -->
    <string name="preferences_override_sync_tokenserver">Selvvalgt synkroniseringsserver</string>
    <!-- Toast shown after updating the Mozilla account/Sync server override preferences -->
    <string name="toast_override_account_sync_server_done">Mozilla-konto/Sync-server ændret. Afslutter applikationen for at anvende ændringerne…</string>
    <!-- Preference category for account information -->
    <string name="preferences_category_account">Konto</string>
    <!-- Preference for changing where the AddressBar is positioned -->
    <string name="preferences_toolbar_2">Adresselinjens placering</string>
    <!-- Preference for changing default theme to dark or light mode -->
    <string name="preferences_theme">Tema</string>
    <!-- Preference for customizing the home screen -->
    <string name="preferences_home_2">Startside</string>
    <!-- Preference for gestures based actions -->
    <string name="preferences_gestures">Bevægelser</string>
    <!-- Preference for settings related to visual options -->
    <string name="preferences_customize">Tilpas</string>
    <!-- Preference description for banner about signing in -->
    <string name="preferences_sign_in_description_2">Log ind for at synkronisere dine faneblade, bogmærker, adgangskoder med mere.</string>
    <!-- Preference shown instead of account display name while account profile information isn't available yet. -->
    <string name="preferences_account_default_name_2">Mozilla-konto</string>
    <!-- Preference text for account title when there was an error syncing FxA -->
    <string name="preferences_account_sync_error">Opret forbindelse igen for at fortsætte synkronisering</string>
    <!-- Preference for language -->
    <string name="preferences_language">Sprog</string>
    <!-- Preference for translations -->
    <string name="preferences_translations">Oversættelser</string>
    <!-- Preference for data choices -->
    <string name="preferences_data_choices">Valg for data</string>
    <!-- Preference for data collection -->
    <string name="preferences_data_collection">Indsamling af data</string>
    <!-- Preference for developers -->
    <string name="preferences_remote_debugging">Fjern-debugging via USB</string>
    <!-- Preference title for switch preference to show search suggestions -->
    <string name="preferences_show_search_suggestions">Vis søgeforslag</string>
    <!-- Preference title for switch preference to show voice search button -->
    <string name="preferences_show_voice_search">Vis stemme-søgning</string>
    <!-- Preference title for switch preference to show search suggestions also in private mode -->
    <string name="preferences_show_search_suggestions_in_private">Vis i private sessioner</string>
    <!-- Preference title for switch preference to show a clipboard suggestion when searching -->
    <string name="preferences_show_clipboard_suggestions">Vis forslag fra udklipsholder</string>
    <!-- Preference title for switch preference to suggest browsing history when searching -->
    <string name="preferences_search_browsing_history">Søg i browserhistorik</string>
    <!-- Preference title for switch preference to suggest bookmarks when searching -->
    <string name="preferences_search_bookmarks">Søg i bogmærker</string>
    <!-- Preference title for switch preference to suggest synced tabs when searching -->
    <string name="preferences_search_synced_tabs">Søg i synkroniserede faneblade</string>
    <!-- Preference for account settings -->
    <string name="preferences_account_settings">Kontoindstillinger</string>
    <!-- Preference for enabling url autocomplete-->
    <string name="preferences_enable_autocomplete_urls">Autofuldfør adresser</string>
    <!-- Preference title for switch preference to show sponsored Firefox Suggest search suggestions -->
    <string name="preferences_show_sponsored_suggestions">Forslag fra sponsorer</string>
    <!-- Summary for preference to show sponsored Firefox Suggest search suggestions.
         The first parameter is the name of the application. -->
    <string name="preferences_show_sponsored_suggestions_summary">Støt %1$s med lejlighedsvise sponsorerede forslag</string>
    <!-- Preference title for switch preference to show Firefox Suggest search suggestions for web content.
         The first parameter is the name of the application. -->
    <string name="preferences_show_nonsponsored_suggestions">Forslag fra  %1$s</string>
    <!-- Summary for preference to show Firefox Suggest search suggestions for web content -->
    <string name="preferences_show_nonsponsored_suggestions_summary">Få forslag fra nettet relateret til din søgning</string>
    <!-- Preference for open links in third party apps -->
    <string name="preferences_open_links_in_apps">Åbn links i apps</string>
    <!-- Preference for open links in third party apps always open in apps option -->
    <string name="preferences_open_links_in_apps_always">Altid</string>
    <!-- Preference for open links in third party apps ask before opening option -->
    <string name="preferences_open_links_in_apps_ask">Spørg inden åbning</string>
    <!-- Preference for open links in third party apps never open in apps option -->
    <string name="preferences_open_links_in_apps_never">Aldrig</string>
    <!-- Preference for open download with an external download manager app -->
    <string name="preferences_external_download_manager">Ekstern håndtering af filhentning</string>
    <!-- Preference for enabling gecko engine logs -->
    <string name="preferences_enable_gecko_logs">Aktiver Gecko-logfiler</string>
    <!-- Message to indicate users that we are quitting the application to apply the changes -->
    <string name="quit_application">Afslutter appen for at anvende ændringerne…</string>

    <!-- Preference for extensions -->
    <string name="preferences_extensions">Udvidelser</string>
    <!-- Preference for installing a local extension -->
    <string name="preferences_install_local_extension">Installer udvidelse fra fil</string>
    <!-- Preference for notifications -->
    <string name="preferences_notifications">Meddelelser</string>

    <!-- Summary for notification preference indicating notifications are allowed -->
    <string name="notifications_allowed_summary">Tilladt</string>
    <!-- Summary for notification preference indicating notifications are not allowed -->
    <string name="notifications_not_allowed_summary">Ikke tilladt</string>

    <!-- Add-on Permissions -->
    <!-- The title of the required permissions section from addon's permissions screen -->
    <string name="addons_permissions_heading_required" tools:ignore="UnusedResources">Påkrævede</string>
    <!-- The title of the optional permissions section from addon's permissions screen -->
    <string name="addons_permissions_heading_optional" tools:ignore="UnusedResources">Valgfrie</string>
    <!-- The title of the origin permission option allowing a user to enable the extension to run on all sites -->
    <string name="addons_permissions_allow_for_all_sites" tools:ignore="UnusedResources">Tillad for alle websteder</string>
    <!-- The subtitle for the allow for all sites preference toggle -->
    <string name="addons_permissions_allow_for_all_sites_subtitle" tools:ignore="UnusedResources">Hvis du har tillid til denne udvidelse, kan du give den tilladelse på alle websteder.</string>

    <!-- The text shown when an extension does not require permissions -->
    <string name="addons_does_not_require_permissions">Denne udvidelse kræver ingen tilladelser.</string>

    <!-- Add-on Preferences -->
    <!-- Preference to customize the configured AMO (addons.mozilla.org) collection -->
    <string name="preferences_customize_extension_collection">Tilpasset udvidelses-samling</string>
    <!-- Button caption to confirm the add-on collection configuration -->
    <string name="customize_addon_collection_ok">OK</string>
    <!-- Button caption to abort the add-on collection configuration -->
    <string name="customize_addon_collection_cancel">Annuller</string>
    <!-- Hint displayed on input field for custom collection name -->
    <string name="customize_addon_collection_hint">Samlingens navn</string>
    <!-- Hint displayed on input field for custom collection user ID-->
    <string name="customize_addon_collection_user_hint">Samlingens ejer (Bruger-id)</string>

    <!-- Toast shown after confirming the custom extension collection configuration -->
    <string name="toast_customize_extension_collection_done">Udvidelses-samling ændret. Afslutter applikationen for at anvende ændringerne…</string>

    <!-- Customize Home -->
    <!-- Header text for jumping back into the recent tab in customize the home screen -->
    <string name="customize_toggle_jump_back_in">Hop tilbage til</string>
    <!-- Title for the customize home screen section with bookmarks. -->
    <string name="customize_toggle_bookmarks">Bogmærker</string>
    <!-- Title for the customize home screen section with recently visited. Recently visited is
    a section where users see a list of tabs that they have visited in the past few days -->
    <string name="customize_toggle_recently_visited">Besøgt for nylig</string>

    <!-- Title for the customize home screen section with Pocket. -->
    <string name="customize_toggle_pocket_2">Tankevækkende historier</string>
    <!-- Summary for the customize home screen section with Pocket. The first parameter is product name Pocket -->
    <string name="customize_toggle_pocket_summary">Artikler leveret af %s</string>
    <!-- Title for the customize home screen section with sponsored Pocket stories. -->
    <string name="customize_toggle_pocket_sponsored">Sponsorerede historier</string>
    <!-- Title for the opening wallpaper settings screen -->
    <string name="customize_wallpapers">Baggrunde</string>
    <!-- Title for the customize home screen section with sponsored shortcuts. -->
    <string name="customize_toggle_contile">Sponsorerede genveje</string>

    <!-- Wallpapers -->
    <!-- Content description for various wallpapers. The first parameter is the name of the wallpaper -->
    <string name="wallpapers_item_name_content_description">Baggrundselement: %1$s</string>
    <!-- Snackbar message for when wallpaper is selected -->
    <string name="wallpaper_updated_snackbar_message">Baggrund opdateret!</string>
    <!-- Snackbar label for action to view selected wallpaper -->
    <string name="wallpaper_updated_snackbar_action">Vis</string>
    <!-- Snackbar message for when wallpaper couldn't be downloaded -->
    <string name="wallpaper_download_error_snackbar_message">Kunne ikke hente baggrund</string>
    <!-- Snackbar label for action to retry downloading the wallpaper -->
    <string name="wallpaper_download_error_snackbar_action">Prøv igen</string>
    <!-- Snackbar message for when wallpaper couldn't be selected because of the disk error -->
    <string name="wallpaper_select_error_snackbar_message">Kunne ikke ændre baggrund</string>
    <!-- Text displayed that links to website containing documentation about the "Limited Edition" wallpapers. -->
    <string name="wallpaper_learn_more">Læs mere</string>

    <!-- Text for classic wallpapers title. The first parameter is the Firefox name. -->
    <string name="wallpaper_classic_title">Klassisk %s</string>
    <!-- Text for artist series wallpapers title. "Artist series" represents a collection of artist collaborated wallpapers. -->
    <string name="wallpaper_artist_series_title">Kunstnerserie</string>
    <!-- Description text for the artist series wallpapers with learn more link. The first parameter is the learn more string defined in wallpaper_learn_more. "Independent voices" is the name of the wallpaper collection -->
    <string name="wallpaper_artist_series_description_with_learn_more">Kollektionen &quot;Uafhængige stemmer&quot;. %s</string>
    <!-- Description text for the artist series wallpapers. "Independent voices" is the name of the wallpaper collection -->
    <string name="wallpaper_artist_series_description">Kollektionen &quot;Uafhængige stemmer&quot;.</string>
    <!-- Wallpaper onboarding dialog header text. -->
    <string name="wallpapers_onboarding_dialog_title_text">Tilføj lidt farve</string>
    <!-- Wallpaper onboarding dialog body text. -->
    <string name="wallpapers_onboarding_dialog_body_text">Vælg en baggrund, der taler til dig.</string>
    <!-- Wallpaper onboarding dialog learn more button text. The button navigates to the wallpaper settings screen. -->
    <string name="wallpapers_onboarding_dialog_explore_more_button_text">Udforsk flere baggrunde</string>

    <!-- Add-ons general availability nimbus message-->
    <!-- Title of the Nimbus message for extension general availability-->
    <string name="addon_ga_message_title_2" tools:ignore="UnusedResources">Nye udvidelser tilgængelige nu</string>
    <!-- Body of the Nimbus message for add-ons general availability. 'Firefox' intentionally hardcoded here-->
    <string name="addon_ga_message_body" tools:ignore="BrandUsage,UnusedResources">Se mere end 100 nye udvidelser, der giver dig mulighed for at tilpasse Firefox.</string>

    <!-- Button text of the Nimbus message for extensions general availability. -->
    <string name="addon_ga_message_button_2" tools:ignore="UnusedResources">Udforsk udvidelser</string>

    <!-- Extension process crash dialog to user -->
    <!-- Title of the extension crash dialog shown to the user when enough errors have occurred with extensions and they need to be temporarily disabled -->
    <string name="extension_process_crash_dialog_title">Udvidelser er midlertidigt deaktiveret</string>
    <!-- This is a message shown to the user when too many errors have occurred with the extensions process and they have been disabled.
    The user can decide if they would like to continue trying to start extensions or if they'd rather continue without them.
    The first parameter is the application name. -->
    <string name="extension_process_crash_dialog_message">En eller flere udvidelser holdt op med at virke, hvilket gjorde dit system ustabilt. %1$s prøvede uden held at genstarte udvidelsen/udvidelserne.\n\nUdvidelser bliver ikke genstartet under den nuværende session.\n\nFjernelse eller deaktivering af udvidelser kan løse dette problem.</string>
    <!-- Button text on the extension crash dialog to prompt the user to try restarting the extensions but the dialog will reappear if it is unsuccessful again -->
    <string name="extension_process_crash_dialog_retry_button_text" tools:ignore="UnusedResources">Prøv at genstarte udvidelser</string>

    <!-- Button text on the extension crash dialog to prompt the user to continue with all extensions disabled. -->
    <string name="extension_process_crash_dialog_disable_extensions_button_text">Fortsæt med udvidelser deaktiveret</string>

    <!-- Account Preferences -->
    <!-- Preference for managing your account via accounts.firefox.com -->
    <string name="preferences_manage_account">Håndter konto</string>
    <!-- Summary of the preference for managing your account via accounts.firefox.com. -->
    <string name="preferences_manage_account_summary">Skift din adgangskode, håndter indsamling af data eller slet din konto</string>
    <!-- Preference for triggering sync -->
    <string name="preferences_sync_now">Synkroniser nu</string>
    <!-- Preference category for sync -->
    <string name="preferences_sync_category">Vælg, hvad der skal synkroniseres</string>
    <!-- Preference for syncing history -->
    <string name="preferences_sync_history">Historik</string>
    <!-- Preference for syncing bookmarks -->
    <string name="preferences_sync_bookmarks">Bogmærker</string>
    <!-- Preference for syncing passwords -->
    <string name="preferences_sync_logins_2">Adgangskoder</string>
    <!-- Preference for syncing tabs -->
    <string name="preferences_sync_tabs_2">Åbne faneblade</string>
    <!-- Preference for signing out -->
    <string name="preferences_sign_out">Log ud</string>
    <!-- Preference displays and allows changing current FxA device name -->
    <string name="preferences_sync_device_name">Enhedsnavn</string>
    <!-- Text shown when user enters empty device name -->
    <string name="empty_device_name_error">Enhedsnavnet kan ikke være tomt.</string>
    <!-- Label indicating that sync is in progress -->
    <string name="sync_syncing_in_progress">Synkroniserer…</string>
    <!-- Label summary indicating that sync failed. The first parameter is the date stamp showing last time it succeeded -->
    <string name="sync_failed_summary">Synkronisering mislykkedes. Lykkedes sidst: %s</string>
    <!-- Label summary showing never synced -->
    <string name="sync_failed_never_synced_summary">Synkronisering mislykkedes. Seneste synkronisering: aldrig</string>
    <!-- Label summary the date we last synced. The first parameter is date stamp showing last time synced -->
    <string name="sync_last_synced_summary">Sidst synkroniseret: %s</string>
    <!-- Label summary showing never synced -->
    <string name="sync_never_synced_summary">Sidst synkroniseret: aldrig</string>

    <!-- Text for displaying the default device name.
        The first parameter is the application name, the second is the device manufacturer name
        and the third is the device model. -->
    <string name="default_device_name_2">%1$s på %2$s %3$s</string>

    <!-- Preference for syncing payment methods -->
    <string name="preferences_sync_credit_cards_2">Betalingsmetoder</string>
    <!-- Preference for syncing addresses -->
    <string name="preferences_sync_address">Adresser</string>

    <!-- Send Tab -->
    <!-- Name of the "receive tabs" notification channel. Displayed in the "App notifications" system settings for the app -->
    <string name="fxa_received_tab_channel_name">Modtagne faneblade</string>
    <!-- Description of the "receive tabs" notification channel. Displayed in the "App notifications" system settings for the app -->
    <string name="fxa_received_tab_channel_description" tools:ignore="BrandUsage">Meddelelser for faneblade modtaget fra andre Firefox-enheder.</string>
    <!--  The body for these is the URL of the tab received  -->
    <string name="fxa_tab_received_notification_name">Modtaget faneblad</string>
    <!-- %s is the device name -->
    <string name="fxa_tab_received_from_notification_name">Faneblad fra %s</string>

    <!-- Close Synced Tabs -->
    <!-- The title for a notification shown when the user closes tabs that are currently
    open on this device from another device that's signed in to the same Mozilla account.
    %1$s is a placeholder for the app name; %2$d is the number of tabs closed.  -->
    <string name="fxa_tabs_closed_notification_title">%2$d faneblade lukket fra %1$s</string>
    <!-- The body for a "closed synced tabs" notification. -->
    <string name="fxa_tabs_closed_text">Vis nyligt lukkede faneblade</string>

    <!-- Advanced Preferences -->
    <!-- Preference for tracking protection exceptions -->
    <string name="preferences_tracking_protection_exceptions">Undtagelser</string>
    <!-- Button in Exceptions Preference to turn on tracking protection for all sites (remove all exceptions) -->
    <string name="preferences_tracking_protection_exceptions_turn_on_for_all">Slå til for alle websteder</string>
    <!-- Text displayed when there are no exceptions -->
    <string name="exceptions_empty_message_description">Undtagelser giver dig mulighed for at deaktivere beskyttelse mod sporing for udvalgte websteder.</string>
    <!-- Text displayed when there are no exceptions, with learn more link that brings users to a tracking protection SUMO page -->
    <string name="exceptions_empty_message_learn_more_link">Læs mere</string>

    <!-- Preference switch for usage and technical data collection -->
    <string name="preference_usage_data" moz:removedIn="134" tools:ignore="UnusedResources">Tekniske data og data om brug</string>
    <!-- Preference switch for usage and technical data collection -->
    <string name="preference_usage_data_1">Tekniske data og data om brug</string>
    <!-- Preference switch for usage and technical learn more link -->
    <string name="preference_usage_data_learn_more" tools:ignore="UnusedResources">Læs mere</string>
    <!-- Preference description for usage and technical data collection -->
    <string name="preferences_usage_data_description">Deler information om ydelse, brug, hardware og tilpasninger i din browser med Mozilla for at hjælpe os med at forbedre %1$s</string>
    <!-- Preference switch for marketing data collection -->
    <string name="preferences_marketing_data">Markedsføringsdata</string>
    <!-- Preference description for marketing data collection -->
    <string name="preferences_marketing_data_description2" moz:removedIn="134" tools:ignore="UnusedResources">Deler grundlæggende data for anvendelse med Adjust, vores samarbejdspartner inden for markedsføring.</string>
    <!-- Preference description for marketing data collection. Note: The words "Firefox" and "Mozilla" should NOT be translated -->
    <string name="preferences_marketing_data_description_3" tools:ignore="BrandUsage">Del oplysninger med Mozillas markedsføringspartnere om, hvordan du opdagede Firefox. Dette hjælper os med at udvikle Firefox og et bedre internet</string>
    <!-- Learn more link for marketing data preference -->
    <string name="preferences_marketing_data_learn_more">Læs mere om markedsføringsdata</string>
<<<<<<< HEAD
=======

    <!-- Preference switch for daily usage ping data collection -->
    <string name="preferences_daily_usage_ping_title">Ping for dagligt brug</string>
    <string name="preferences_daily_usage_ping_description">Dette hjælper Mozilla med at vurdere antallet af aktive brugere.</string>
    <string name="preferences_daily_usage_ping_learn_more">Læs mere om ping for dagligt brug</string>
>>>>>>> 07ff4473
    <!-- Preference switch title for automatically submitting crash reports -->
    <string name="preferences_automatically_send_crashes_title">Send automatisk fejlrapporter</string>
    <string name="preferences_automatically_submit_crashes_title" moz:removedIn="136" tools:ignore="UnusedResources">Indsend automatisk fejlrapporter</string>

    <!-- Preference switch description for automatically submitting crash reports -->
    <string name="preferences_automatically_send_crashes_description">Dette hjælper os med at diagnosticere og løse problemer med browseren. Rapporter kan indeholde personlige eller følsomme data.</string>
    <string name="preferences_automatically_submit_crashes_description" moz:removedIn="136" tools:ignore="UnusedResources">Deler automatisk data om nedbrud med Mozilla ved opstart efter et nedbrud</string>

    <!-- Title for studies preferences -->
    <string name="preference_experiments_2">Undersøgelser</string>
    <!-- Summary for studies preferences -->
    <string name="preference_experiments_summary_2">Tillad at Mozilla installerer og afvikler undersøgelser</string>

    <!-- Turn On Sync Preferences -->
    <!-- Header of the Sync and save your data preference view -->
    <string name="preferences_sync_2">Synkroniser og gem dine data</string>
    <!-- Preference for reconnecting to FxA sync -->
    <string name="preferences_sync_sign_in_to_reconnect">Log ind for at genoprette forbindelse</string>
    <!-- Preference for removing FxA account -->
    <string name="preferences_sync_remove_account">Fjern konto</string>

    <!-- Pairing Feature strings -->
    <!-- Instructions on how to access pairing -->
    <string name="pair_instructions_2"><![CDATA[Skan OR-koden vist på <b>firefox.com/pair</b>]]></string>

    <!-- Toolbar Preferences -->
    <!-- Preference for using top toolbar -->
    <string name="preference_top_toolbar">Top</string>
    <!-- Preference for using bottom toolbar -->
    <string name="preference_bottom_toolbar">Bund</string>

    <!-- Theme Preferences -->
    <!-- Preference for using light theme -->
    <string name="preference_light_theme">Lys</string>
    <!-- Preference for using dark theme -->
    <string name="preference_dark_theme">Mørk</string>
    <!-- Preference for using using dark or light theme automatically set by battery -->
    <string name="preference_auto_battery_theme">Indstil med strømstyring</string>
    <!-- Preference for using following device theme -->
    <string name="preference_follow_device_theme">Samme som enhedens tema</string>

    <!-- Gestures Preferences-->
    <!-- Preferences for using pull to refresh in a webpage -->
    <string name="preference_gestures_website_pull_to_refresh">Træk for at genindlæse</string>
    <!-- Preference for using the dynamic toolbar -->
    <string name="preference_gestures_dynamic_toolbar">Scroll for at skjule værktøjslinje</string>
    <!-- Preference for showing the opened tabs by swiping up on the toolbar-->
    <string name="preference_gestures_swipe_toolbar_show_tabs">Stryg værktøjslinje op for at åbne faneblade</string>

    <!-- Preference for using the dynamic toolbars -->
    <string name="preference_gestures_dynamic_toolbar_2">Scroll for at skjule adresselinjen og værktøjslinjen</string>
    <!-- Preference for switching tabs by swiping horizontally on the addressbar -->
    <string name="preference_gestures_swipe_toolbar_switch_tabs_2">Stryg adresselinjen sidelæns for at skifte faneblade</string>

    <!-- Library -->
    <!-- Option in Library to open Downloads page -->
    <string name="library_downloads">Filhentninger</string>
    <!-- Option in library to open Bookmarks page -->
    <string name="library_bookmarks">Bogmærker</string>
    <!-- Option in library to open Desktop Bookmarks root page -->
    <string name="library_desktop_bookmarks_root">Bogmærker fra din computer</string>
    <!-- Option in library to open Desktop Bookmarks "menu" page -->
    <string name="library_desktop_bookmarks_menu">Bogmærke-menu</string>
    <!-- Option in library to open Desktop Bookmarks "toolbar" page -->
    <string name="library_desktop_bookmarks_toolbar">Bogmærkelinje</string>
    <!-- Option in library to open Desktop Bookmarks "unfiled" page -->
    <string name="library_desktop_bookmarks_unfiled">Andre bogmærker</string>
    <!-- Option in Library to open History page -->
    <string name="library_history">Historik</string>
    <!-- Option in Library to open a new tab -->
    <string name="library_new_tab">Nyt faneblad</string>

    <!-- Settings Page Title -->
    <string name="settings_title">Indstillinger</string>
    <!-- Content description (not visible, for screen readers etc.): "Close button for library settings" -->
    <string name="content_description_close_button">Luk</string>

    <!-- Title to show in alert when a lot of tabs are to be opened
    %d is a placeholder for the number of tabs that will be opened -->
    <string name="open_all_warning_title">Åbn %d faneblade?</string>
    <!-- Message to warn users that a large number of tabs will be opened
    %s will be replaced by app name. -->
    <string name="open_all_warning_message">Åbning af så mange faneblade kan gøre %s langsommere, mens siderne indlæses. Er du sikker på, at du vil fortsætte?</string>
    <!-- Dialog button text for confirming open all tabs -->
    <string name="open_all_warning_confirm">Åbn faneblade</string>
    <!-- Dialog button text for canceling open all tabs -->
    <string name="open_all_warning_cancel">Annuller</string>

    <!-- Text to show users they have one page in the history group section of the History fragment.
    %d is a placeholder for the number of pages in the group. -->
    <string name="history_search_group_site_1">%d side</string>

    <!-- Text to show users they have multiple pages in the history group section of the History fragment.
    %d is a placeholder for the number of pages in the group. -->
    <string name="history_search_group_sites_1">%d sider</string>

    <!-- Option in library for Recently Closed Tabs -->
    <string name="library_recently_closed_tabs">Nyligt lukkede faneblade</string>
    <!-- Option in library to open Recently Closed Tabs page -->
    <string name="recently_closed_show_full_history">Vis hele historikken</string>
    <!-- Text to show users they have multiple tabs saved in the Recently Closed Tabs section of history.
    %d is a placeholder for the number of tabs selected. -->
    <string name="recently_closed_tabs">%d faneblade</string>
    <!-- Text to show users they have one tab saved in the Recently Closed Tabs section of history.
    %d is a placeholder for the number of tabs selected. -->
    <string name="recently_closed_tab">%d faneblad</string>
    <!-- Recently closed tabs screen message when there are no recently closed tabs -->
    <string name="recently_closed_empty_message">Ingen nyligt lukkede faneblade her</string>

    <!-- Tab Management -->
    <!-- Title of preference for tabs management -->
    <string name="preferences_tabs">Faneblade</string>
    <!-- Title of preference that allows a user to specify the tab view -->
    <string name="preferences_tab_view">Fanebladsvisning</string>
    <!-- Option for a list tab view -->
    <string name="tab_view_list">Liste</string>
    <!-- Option for a grid tab view -->
    <string name="tab_view_grid">Gitter</string>
    <!-- Title of preference that allows a user to auto close tabs after a specified amount of time -->
    <string name="preferences_close_tabs">Luk faneblade</string>
    <!-- Option for auto closing tabs that will never auto close tabs, always allows user to manually close tabs -->
    <string name="close_tabs_manually">Manuelt</string>
    <!-- Option for auto closing tabs that will auto close tabs after one day -->
    <string name="close_tabs_after_one_day">Efter en dag</string>
    <!-- Option for auto closing tabs that will auto close tabs after one week -->
    <string name="close_tabs_after_one_week">Efter en uge</string>
    <!-- Option for auto closing tabs that will auto close tabs after one month -->
    <string name="close_tabs_after_one_month">Efter en måned</string>

    <!-- Title of preference that allows a user to specify the auto-close settings for open tabs -->
    <string name="preference_auto_close_tabs" tools:ignore="UnusedResources">Luk automatisk åbne faneblade</string>

    <!-- Opening screen -->
    <!-- Title of a preference that allows a user to choose what screen to show after opening the app -->
    <string name="preferences_opening_screen">Åbningsskærm</string>
    <!-- Option for always opening the homepage when re-opening the app -->
    <string name="opening_screen_homepage">Startside</string>
    <!-- Option for always opening the user's last-open tab when re-opening the app -->
    <string name="opening_screen_last_tab">Seneste faneblad</string>
    <!-- Option for always opening the homepage when re-opening the app after four hours of inactivity -->
    <string name="opening_screen_after_four_hours_of_inactivity">Startside efter fire timers inaktivitet</string>
    <!-- Summary for tabs preference when auto closing tabs setting is set to manual close-->
    <string name="close_tabs_manually_summary">Luk manuelt</string>
    <!-- Summary for tabs preference when auto closing tabs setting is set to auto close tabs after one day-->
    <string name="close_tabs_after_one_day_summary">Luk efter en dag</string>
    <!-- Summary for tabs preference when auto closing tabs setting is set to auto close tabs after one week-->
    <string name="close_tabs_after_one_week_summary">Luk efter en uge</string>
    <!-- Summary for tabs preference when auto closing tabs setting is set to auto close tabs after one month-->
    <string name="close_tabs_after_one_month_summary">Luk efter en måned</string>

    <!-- Summary for homepage preference indicating always opening the homepage when re-opening the app -->
    <string name="opening_screen_homepage_summary">Åbn på startside</string>
    <!-- Summary for homepage preference indicating always opening the last-open tab when re-opening the app -->
    <string name="opening_screen_last_tab_summary">Åbn på seneste faneblad</string>
    <!-- Summary for homepage preference indicating opening the homepage when re-opening the app after four hours of inactivity -->
    <string name="opening_screen_after_four_hours_of_inactivity_summary">Åbn på startside efter fire timers inaktivitet</string>

    <!-- Inactive tabs -->
    <!-- Category header of a preference that allows a user to enable or disable the inactive tabs feature -->
    <string name="preferences_inactive_tabs">Flyt gamle faneblade til afsnittet Inaktive faneblade</string>
    <!-- Title of inactive tabs preference -->
    <string name="preferences_inactive_tabs_title">Faneblade, du ikke har set i to uger, flyttes til afsnittet Inaktive faneblade.</string>

    <!-- Studies -->
    <!-- Title of the remove studies button -->
    <string name="studies_remove">Fjern</string>
    <!-- Title of the active section on the studies list -->
    <string name="studies_active">Aktive</string>
    <!-- Description for studies, it indicates why Firefox use studies. The first parameter is the name of the application. -->
    <string name="studies_description_2">%1$s kan installere og afvikle undersøgelser fra tid til anden.</string>
    <!-- Learn more link for studies, links to an article for more information about studies. -->
    <string name="studies_learn_more">Læs mere</string>
    <!-- Dialog message shown after removing a study -->
    <string name="studies_restart_app" moz:removedIn="135">Appen afsluttes for at anvende ændringerne</string>
    <!-- Dialog button to confirm the removing a study. -->
    <string name="studies_restart_dialog_ok" moz:removedIn="135">OK</string>
    <!-- Dialog button text for canceling removing a study. -->
    <string name="studies_restart_dialog_cancel" moz:removedIn="135">Annuller</string>

    <!-- Toast shown after turning on/off studies preferences -->
    <string name="studies_toast_quit_application" moz:removedIn="135" tools:ignore="UnusedResources">Afslutter appen for at anvende ændringerne…</string>

    <!-- Sessions -->
    <!-- Title for the list of tabs -->
    <string name="tab_header_label" moz:removedIn="135" tools:ignore="UnusedResources">Åbn faneblade</string>
    <!-- Title for the list of tabs in the current private session -->
    <string name="tabs_header_private_tabs_title" moz:removedIn="136" tools:ignore="UnusedResources">Private faneblade</string>
    <!-- Title for the list of tabs in the current private session used by a11y services
    The %1$s will be replaced by the number of opened private tabs -->
    <string name="tabs_header_private_tabs_counter_title">Private åbne faneblade: %1$s. Tryk for at skifte faneblade.</string>
    <!-- Title for the list of tabs in the synced tabs -->
    <string name="tabs_header_synced_tabs_title" moz:removedIn="136" tools:ignore="UnusedResources">Synkroniserede faneblade</string>
    <!-- Title for the list of tabs in the synced tabs used by a11y services
    The %1$s will be replaced by the number of opened synced tabs -->
    <string name="tabs_header_synced_tabs_counter_title">Synkroniserede åbne faneblade: %1$s. Tryk for at skifte faneblade.</string>
    <!-- Content description (not visible, for screen readers etc.): Add tab button. Adds a news tab when pressed -->
    <string name="add_tab">Tilføj faneblad</string>
    <!-- Content description (not visible, for screen readers etc.): Add tab button. Adds a news tab when pressed -->
    <string name="add_private_tab">Tilføj privat faneblad</string>
    <!-- Text for the new tab button to indicate adding a new private tab in the tab -->
    <string name="tab_drawer_fab_content">Privat</string>
    <!-- Text for the new tab button to indicate syncing command on the synced tabs page -->
    <string name="tab_drawer_fab_sync">Synkroniser</string>
    <!-- Text shown in the menu for sharing all tabs -->
    <string name="tab_tray_menu_item_share">Del alle faneblade</string>
    <!-- Text shown in the menu to view recently closed tabs -->
    <string name="tab_tray_menu_recently_closed">Nyligt lukkede faneblade</string>
    <!-- Text shown in the tabs tray inactive tabs section -->
    <string name="tab_tray_inactive_recently_closed" tools:ignore="UnusedResources">Nyligt lukkede</string>
    <!-- Text shown in the menu to view account settings -->
    <string name="tab_tray_menu_account_settings">Kontoindstillinger</string>
    <!-- Text shown in the menu to view tab settings -->
    <string name="tab_tray_menu_tab_settings">Fanebladsindstillinger</string>
    <!-- Text shown in the menu for closing all tabs -->
    <string name="tab_tray_menu_item_close">Luk alle faneblade</string>
    <!-- Text shown in the multiselect menu for bookmarking selected tabs. -->
    <string name="tab_tray_multiselect_menu_item_bookmark">Bogmærk</string>
    <!-- Text shown in the multiselect menu for closing selected tabs. -->
    <string name="tab_tray_multiselect_menu_item_close">Luk</string>
    <!-- Content description for tabs tray multiselect share button -->
    <string name="tab_tray_multiselect_share_content_description">Del valgte faneblde</string>
    <!-- Content description for tabs tray multiselect menu -->
    <string name="tab_tray_multiselect_menu_content_description">Menu for valgte faneblade</string>
    <!-- Content description (not visible, for screen readers etc.): Removes tab from collection button. Removes the selected tab from collection when pressed -->
    <string name="remove_tab_from_collection">Fjern faneblad fra samling</string>
    <!-- Text for button to enter multiselect mode in tabs tray -->
    <string name="tabs_tray_select_tabs">Vælg faneblade</string>
    <!-- Content description (not visible, for screen readers etc.): Close tab button. Closes the current session when pressed -->
    <string name="close_tab">Luk faneblad</string>
    <!-- Content description (not visible, for screen readers etc.): Close tab <title> button. First parameter is tab title  -->
    <string name="close_tab_title">Luk faneblad %s</string>
    <!-- Content description (not visible, for screen readers etc.): Opens the open tabs menu when pressed -->
    <string name="open_tabs_menu">Åbn faneblads-menuen</string>
    <!-- Open tabs menu item to save tabs to collection -->
    <string name="tabs_menu_save_to_collection1">Gem faneblade til samling</string>
    <!-- Text for the menu button to delete a collection -->
    <string name="collection_delete">Slet samling</string>
    <!-- Text for the menu button to rename a collection -->
    <string name="collection_rename">Omdøb samling</string>
    <!-- Text for the button to open tabs of the selected collection -->
    <string name="collection_open_tabs">Åbn faneblade</string>
    <!-- Hint for adding name of a collection -->
    <string name="collection_name_hint">Samlingens navn</string>
    <!-- Text for the menu button to remove a top site -->
    <string name="remove_top_site">Fjern</string>

    <!-- Text for the menu button to delete a top site from history -->
    <string name="delete_from_history">Slet fra historik</string>
    <!-- Postfix for private WebApp titles, placeholder is replaced with app name -->
    <string name="pwa_site_controls_title_private">%1$s (Privat tilstand)</string>

    <!-- History -->
    <!-- Text for the button to search all history -->
    <string name="history_search_1">Indtast søgestrenge</string>
    <!-- Text for the button to clear all history -->
    <string name="history_delete_all">Slet historik</string>
    <!-- Text for the snackbar to confirm that multiple browsing history items has been deleted -->
    <string name="history_delete_multiple_items_snackbar">Historikken er ryddet</string>
    <!-- Text for the snackbar to confirm that a single browsing history item has been deleted. The first parameter is the shortened URL of the deleted history item. -->
    <string name="history_delete_single_item_snackbar">%1$s slettet</string>
    <!-- Context description text for the button to delete a single history item -->
    <string name="history_delete_item">Slet</string>
    <!-- History multi select title in app bar
    The first parameter is the number of bookmarks selected -->
    <string name="history_multi_select_title">%1$d valgt</string>
    <!-- Text for the header that groups the history for today -->
    <string name="history_today">I dag</string>
    <!-- Text for the header that groups the history for yesterday -->
    <string name="history_yesterday">I går</string>
    <!-- Text for the header that groups the history the past 7 days -->
    <string name="history_7_days">De seneste 7 dage</string>
    <!-- Text for the header that groups the history the past 30 days -->
    <string name="history_30_days">De seneste 30 dage</string>
    <!-- Text for the header that groups the history older than the last month -->
    <string name="history_older">Ældre</string>
    <!-- Text shown when no history exists -->
    <string name="history_empty_message">Ingen historik</string>

    <!-- Downloads -->
    <!-- Text for the snackbar to confirm that multiple downloads items have been removed -->
    <string name="download_delete_multiple_items_snackbar_1">Filhentninger fjernet</string>
    <!-- Text for the snackbar to confirm that a single download item has been removed. The first parameter is the name of the download item. -->
    <string name="download_delete_single_item_snackbar">Fjernede %1$s</string>
    <!-- Text shown when no download exists -->
    <string name="download_empty_message_1">Ingen hentede filer</string>
    <!-- History multi select title in app bar
    The first parameter is the number of downloads selected -->
    <string name="download_multi_select_title">%1$d valgt</string>


    <!-- Text for the button to remove a single download item -->
    <string name="download_delete_item_1">Fjern</string>


    <!-- WebCompat Reporter -->

    <!-- WebCompat Reporter -->
    <!-- The title of the Web Compat Reporter feature. This is displayed in the top app bar. -->
    <string name="webcompat_reporter_screen_title">Rapporter problem med websted</string>
    <!-- The description of the Web Compat Reporter feature. This first parameter is the name of the application (For example: Fenix) -->
    <string name="webcompat_reporter_description">Hjælp med at gøre %1$s bedre for alle. Ansatte hos Mozilla bruger de oplysninger, du sender os, til at løse problemer med webstedet.</string>
    <!-- The text field label of the URL text field. This is displayed above the user-inputted URL. -->
    <string name="webcompat_reporter_label_url">URL</string>
    <!-- The error message of the URL text field when an invalid URL has been entered. -->
    <string name="webcompat_reporter_url_error_invalid">Indtast en gyldig URL</string>
    <!-- The label/title of an optional field in the Web Compat Reporter feature for explaining a high-level reason why the site is broken. -->
    <string name="webcompat_reporter_label_whats_broken" moz:removedIn="136" tools:ignore="UnusedResources">Hvad virker ikke? (valgfrit)</string>
    <!-- The placeholder text for the dropdown where a user selects a high-level reason why the site is broken. -->
    <string name="webcompat_reporter_choose_reason">Vælg årsag</string>
    <!-- The label/title of an optional field in the Web Compat Reporter feature for adding additional information. -->
    <string name="webcompat_reporter_label_description">Beskriv problemet (valgfrit)</string>
    <!-- The button text for navigating away from the feature to provide more information on the broken site's bug report. -->
    <string name="webcompat_reporter_send_more_info">Send flere oplysninger</string>
    <!-- The button text for the cancel button to leave the Web Compat Reporter feature. -->
    <string name="webcompat_reporter_cancel">Annuller</string>
    <!-- The button text for the send button to submit the provided form data. -->
    <string name="webcompat_reporter_send">Send</string>


    <!-- Text for a snackbar to confirm the successful submission of a WebCompat report. -->
    <string name="webcompat_reporter_success_snackbar_text">Din rapport blev sendt</string>
    <!-- Button text for closing or dismissing the snackbar shown after successfully submitting a WebCompat report. -->
    <string name="webcompat_reporter_dismiss_success_snackbar_text">Luk</string>

    <!-- These reason strings are dropdown options on a WebCompat reporter form, indicating what is broken on the site. -->
    <!-- Broken site reason text for site slow or not working -->
    <string name="webcompat_reporter_reason_slow">Webstedet er langsomt eller virker ikke</string>
    <!-- Broken site reason text for images or videos -->
    <string name="webcompat_reporter_reason_media">Billeder eller videoer</string>
    <!-- Broken site reason text for buttons, links, and other content -->
    <string name="webcompat_reporter_reason_content">Knapper, links og andet indhold</string>
    <!-- Broken site reason text for sign in or sign out -->
    <string name="webcompat_reporter_reason_account">Log ind eller ud</string>
    <!-- Broken site reason text for ad blocker -->
    <string name="webcompat_reporter_reason_ad_blocker">Annonceblokering</string>
    <!-- Broken site reason text for something else -->
    <string name="webcompat_reporter_reason_other">Andet</string>

    <!-- Crashes -->
    <!-- Title text displayed on the tab crash page. This first parameter is the name of the application (For example: Fenix) -->
    <string name="tab_crash_title_2">%1$s kan ikke indlæse siden.</string>
    <!-- Send crash report checkbox text on the tab crash page -->
    <string name="tab_crash_send_report">Send fejlrapport til Mozilla</string>
    <!-- Close tab button text on the tab crash page -->
    <string name="tab_crash_close">Luk faneblad</string>
    <!-- Restore tab button text on the tab crash page -->
    <string name="tab_crash_restore">Gendan faneblad</string>

    <!-- Unsubmitted crash dialog title, The first parameter is the name of the app (e.g. Firefox)  -->
    <string name="unsubmitted_crash_dialog_title">%s blev nødt til at genstarte</string>
    <!-- Unsubmitted crash dialog checkbox label for automatically sending reports in the future -->
    <string name="unsubmitted_crash_dialog_checkbox_label">Send automatisk fejlrapporter</string>
    <!-- Unsubmitted crash dialog negative button to dismiss the dialog -->
    <string name="unsubmitted_crash_dialog_negative_button">Luk</string>
    <!-- Unsubmitted crash dialog positive button to submit crash report -->
    <string name="unsubmitted_crash_dialog_positive_button">Send fejlrapport</string>

    <!-- Bookmarks -->
    <!-- Confirmation message for a dialog confirming if the user wants to delete the selected folder -->
    <string name="bookmark_delete_folder_confirmation_dialog">Er du sikker på, at du vil slette denne mappe?</string>
    <!-- Confirmation message for a dialog confirming if the user wants to delete multiple items. -->
    <string name="bookmark_delete_folders_confirmation_dialog">Er du sikker på, at du vil slette disse elementer?</string>
    <!-- Confirmation message for a dialog confirming if the user wants to delete multiple items including folders. Parameter will be replaced by app name. -->
    <string name="bookmark_delete_multiple_folders_confirmation_dialog">%s vil slette de valgte elementer.</string>
    <!-- Text for the cancel button on delete bookmark dialog -->
    <string name="bookmark_delete_negative">Annuller</string>
    <!-- Screen title for adding a bookmarks folder -->
    <string name="bookmark_add_folder">Tilføj mappe</string>
    <!-- Snackbar title that confirms a bookmark was saved into a folder. Parameter will be replaced by the name of the folder the bookmark was saved into. -->
    <string name="bookmark_saved_in_folder_snackbar">Gemt i “%s”</string>
    <!-- Snackbar edit button shown after a bookmark has been created. -->
    <string name="edit_bookmark_snackbar_action">REDIGER</string>
    <!-- Bookmark menu move button -->
    <string name="bookmark_menu_move_button">Flyt</string>
    <!-- Bookmark overflow menu edit button -->
    <string name="bookmark_menu_edit_button">Rediger</string>
    <!-- Bookmark overflow menu copy button -->
    <string name="bookmark_menu_copy_button">Kopier</string>
    <!-- Bookmark overflow menu share button -->
    <string name="bookmark_menu_share_button">Del</string>
    <!-- Bookmark overflow menu open in new tab button -->
    <string name="bookmark_menu_open_in_new_tab_button">Åbn i nyt faneblad</string>
    <!-- Bookmark overflow menu open in private tab button -->
    <string name="bookmark_menu_open_in_private_tab_button">Åbn i privat faneblad</string>
    <!-- Bookmark overflow menu open all in tabs button -->
    <string name="bookmark_menu_open_all_in_tabs_button">Åbn alle i nye faneblade</string>
    <!-- Bookmark overflow menu open all in private tabs button -->
    <string name="bookmark_menu_open_all_in_private_tabs_button">Åbn alle i private faneblade</string>
    <!-- Bookmark overflow menu delete button -->
    <string name="bookmark_menu_delete_button">Slet</string>
    <!--Bookmark overflow menu save button -->
    <string name="bookmark_menu_save_button">Gem</string>
    <!-- Bookmark multi select title in app bar
     The first parameter is the number of bookmarks selected -->
    <string name="bookmarks_multi_select_title">%1$d valgt</string>
    <!-- Bookmark editing screen title -->
    <string name="edit_bookmark_fragment_title">Rediger bogmærke</string>
    <!-- Bookmark folder editing screen title -->
    <string name="edit_bookmark_folder_fragment_title">Rediger mappe</string>
    <!-- Bookmark sign in button message -->
    <string name="bookmark_sign_in_button">Log ind for at se synkroniserede bogmærker</string>
    <!-- Bookmark URL editing field label -->
    <string name="bookmark_url_label">URL</string>
    <!-- Bookmark FOLDER editing field label -->
    <string name="bookmark_folder_label">MAPPE</string>
    <!-- Text indicating which folder a bookmark or folder will be saved in -->
    <string name="bookmark_save_in_label">Gem i</string>
    <!-- Bookmark NAME editing field label -->
    <string name="bookmark_name_label">NAVN</string>
    <!-- Label for a text input field for a bookmark or folder name -->
    <string name="bookmark_name_label_normal_case">Navn</string>
    <!-- Bookmark add folder screen title -->
    <string name="bookmark_add_folder_fragment_label">Tilføj mappe</string>
    <!-- Bookmark select folder screen title -->
    <string name="bookmark_select_folder_fragment_label">Vælg mappe</string>
    <!-- Bookmark editing error missing title -->
    <string name="bookmark_empty_title_error">Skal have en titel</string>
    <!-- Bookmark editing error missing or improper URL -->
    <string name="bookmark_invalid_url_error">Ugyldig URL</string>
    <!-- Bookmark screen message for empty bookmarks folder -->
    <string name="bookmarks_empty_message">Ingen bogmærker</string>
    <!-- Bookmark snackbar message on deletion
     The first parameter is the host part of the URL of the bookmark deleted, if any -->
    <string name="bookmark_deletion_snackbar_message">%1$s blev slettet</string>
    <!-- Bookmark snackbar message on deleting multiple bookmarks not including folders-->
    <string name="bookmark_deletion_multiple_snackbar_message_2">Bogmærker slettet</string>
    <!-- Bookmark snackbar message on deleting multiple bookmarks including folders-->
    <string name="bookmark_deletion_multiple_snackbar_message_3">Sletter valgte mapper</string>
    <!-- Bookmark undo button for deletion snackbar action -->
    <string name="bookmark_undo_deletion">FORTRYD</string>

    <!-- Bookmark snackbar message for deleting a single item. Parameter is the title of the item being deleted -->
    <string name="bookmark_delete_single_item">%s blev slettet</string>
    <!-- Bookmark snackbar message for deleting multiple items. Parameter is the number of items being deleted -->
    <string name="bookmark_delete_multiple_items">Slettede elementer: %s</string>
    <!-- Text for the button to search all bookmarks -->
    <string name="bookmark_search">Indtast søgestrenge</string>

    <!-- Content description for the bookmark navigation bar back button -->
    <string name="bookmark_navigate_back_button_content_description">Gå tilbage</string>
    <!-- Content description for the bookmark list new folder navigation bar button -->
    <string name="bookmark_add_new_folder_button_content_description">Tilføj en ny mappe</string>
    <!-- Content description for the bookmark screen delete bookmark navigation bar button -->
    <string name="bookmark_delete_bookmark_content_description">Slet bogmærke</string>
    <!-- Content description for the bookmark screen delete bookmark folder navigation bar button -->
    <string name="bookmark_delete_folder_content_description">Slet mappe</string>
    <!-- Content description for bookmark search floating action button -->
    <string name="bookmark_search_button_content_description">Søg i bogmærker</string>
    <!-- Content description for the overflow menu for a bookmark item. Paramter will a folder name or bookmark title. -->
    <string name="bookmark_item_menu_button_content_description">Elementmenu for %s</string>

    <!-- Title for the bookmark list empty state-->
    <string name="bookmark_empty_list_title">Ingen bogmærker endnu</string>
    <!-- Description for the bookmark list empty state when you're not signed into sync. -->
    <string name="bookmark_empty_list_guest_description">Gem websteder, mens du browser. Log ind for at hente bogmærker fra andre synkroniserede enheder.</string>
    <!-- Text for the button to navigate to sync authentication -->
    <string name="bookmark_empty_list_guest_cta">Log ind for at synkronisere</string>
    <!-- Description for the bookmark list empty state when you're signed into sync. -->
    <string name="bookmark_empty_list_authenticated_description">Gem websteder, mens du browser. Vi henter også bogmærker fra andre synkroniserede enheder.</string>
    <!-- Description for the bookmark list empty state when you're in an empty folder. -->
    <string name="bookmark_empty_list_folder_description">Tilføj bogmærker, mens du browser, så du kan finde dine foretrukne websteder senere.</string>

    <!-- Description for the add new folder button when selecting a folder. -->
    <string name="bookmark_select_folder_new_folder_button_title">Ny mappe</string>

    <!-- Site Permissions -->
    <!-- Button label that take the user to the Android App setting -->
    <string name="phone_feature_go_to_settings">Gå til indstillinger</string>
    <!-- Content description (not visible, for screen readers etc.): Quick settings sheet
        to give users access to site specific information / settings. For example:
        Secure settings status and a button to modify site permissions -->
    <string name="quick_settings_sheet">Oversigt over hurtige indstillinger</string>
    <!-- Label that indicates that this option it the recommended one -->
    <string name="phone_feature_recommended">Anbefalet</string>
    <!-- Button label for clearing all the information of site permissions-->
    <string name="clear_permissions">Ryd tilladelser</string>
    <!-- Text for the OK button on Clear permissions dialog -->
    <string name="clear_permissions_positive">OK</string>
    <!-- Text for the cancel button on Clear permissions dialog -->
    <string name="clear_permissions_negative">Annuller</string>
    <!-- Button label for clearing a site permission-->
    <string name="clear_permission">Ryd tilladelse</string>
    <!-- Text for the OK button on Clear permission dialog -->
    <string name="clear_permission_positive">OK</string>
    <!-- Text for the cancel button on Clear permission dialog -->
    <string name="clear_permission_negative">Annuller</string>
    <!-- Button label for clearing all the information on all sites-->
    <string name="clear_permissions_on_all_sites">Ryd tilladelser for alle websteder</string>
    <!-- Preference for altering video and audio autoplay for all websites -->
    <string name="preference_browser_feature_autoplay">Automatisk afspilning</string>
    <!-- Preference for altering the camera access for all websites -->
    <string name="preference_phone_feature_camera">Kamera</string>
    <!-- Preference for altering the microphone access for all websites -->
    <string name="preference_phone_feature_microphone">Mikrofon</string>
    <!-- Preference for altering the location access for all websites -->
    <string name="preference_phone_feature_location">Position</string>
    <!-- Preference for altering the notification access for all websites -->
    <string name="preference_phone_feature_notification">Meddelelser</string>
    <!-- Preference for altering the persistent storage access for all websites -->
    <string name="preference_phone_feature_persistent_storage">Vedvarende lager</string>
    <!-- Preference for altering the storage access setting for all websites -->
    <string name="preference_phone_feature_cross_origin_storage_access">Cookies på tværs af websteder</string>
    <!-- Preference for altering the EME access for all websites -->
    <string name="preference_phone_feature_media_key_system_access">DRM-kontrolleret indhold</string>
    <!-- Label that indicates that a permission must be asked always -->
    <string name="preference_option_phone_feature_ask_to_allow">Spørg om tilladelse</string>
    <!-- Label that indicates that a permission must be blocked -->
    <string name="preference_option_phone_feature_blocked">Blokeret</string>
    <!-- Label that indicates that a permission must be allowed -->
    <string name="preference_option_phone_feature_allowed">Tilladt</string>
    <!--Label that indicates a permission is by the Android OS-->
    <string name="phone_feature_blocked_by_android">Blokeret af Android</string>
    <!-- Preference for showing a list of websites that the default configurations won't apply to them -->
    <string name="preference_exceptions">Undtagelser</string>
    <!-- Summary of tracking protection preference if tracking protection is set to off -->
    <string name="tracking_protection_off">Fra</string>
    <!-- Summary of tracking protection preference if tracking protection is set to standard -->
    <string name="tracking_protection_standard">Standard</string>
    <!-- Summary of tracking protection preference if tracking protection is set to strict -->
    <string name="tracking_protection_strict">Striks</string>
    <!-- Summary of tracking protection preference if tracking protection is set to custom -->
    <string name="tracking_protection_custom">Tilpasset</string>
    <!-- Label for global setting that indicates that all video and audio autoplay is allowed -->
    <string name="preference_option_autoplay_allowed2">Tillad lyd og video</string>
    <!-- Label for site specific setting that indicates that all video and audio autoplay is allowed -->
    <string name="quick_setting_option_autoplay_allowed">Tillad lyd og video</string>
    <!-- Label that indicates that video and audio autoplay is only allowed over Wi-Fi -->
    <string name="preference_option_autoplay_allowed_wifi_only2">Bloker kun lyd og video via mobildata</string>
    <!-- Subtext that explains 'autoplay on Wi-Fi only' option -->
    <string name="preference_option_autoplay_allowed_wifi_subtext">Lyd og video afspilles kun via wi-fi</string>
    <!-- Label for global setting that indicates that video autoplay is allowed, but audio autoplay is blocked -->
    <string name="preference_option_autoplay_block_audio2">Bloker kun lyd</string>
    <!-- Label for site specific setting that indicates that video autoplay is allowed, but audio autoplay is blocked -->
    <string name="quick_setting_option_autoplay_block_audio">Bloker kun lyd</string>
    <!-- Label for global setting that indicates that all video and audio autoplay is blocked -->
    <string name="preference_option_autoplay_blocked3">Bloker lyd og video</string>
    <!-- Label for site specific setting that indicates that all video and audio autoplay is blocked -->
    <string name="quick_setting_option_autoplay_blocked">Bloker lyd og video</string>
    <!-- Summary of delete browsing data on quit preference if it is set to on -->
    <string name="delete_browsing_data_quit_on">Til</string>
    <!-- Summary of delete browsing data on quit preference if it is set to off -->
    <string name="delete_browsing_data_quit_off">Fra</string>

    <!-- Summary of studies preference if it is set to on -->
    <string name="studies_on">Til</string>
    <!-- Summary of studies data on quit preference if it is set to off -->
    <string name="studies_off">Fra</string>

    <!-- Category header of a preference that allows a user to alter settings related to web permissions. -->
    <string name="preferences_category_permissions">Tilladelser</string>
    <!-- Category header of a preference that allows a user to alter settings related to web content. -->
    <string name="preferences_category_content">Indhold</string>
    <!-- Preference for altering the default browsing mode. When enabled, the desktop site will always be requested. -->
    <string name="preference_feature_desktop_mode_default">Bed altid om desktop-version</string>

    <!-- Collections -->
    <!-- Collections header on home fragment -->
    <string name="collections_header">Samlinger</string>
    <!-- Content description (not visible, for screen readers etc.): Opens the collection menu when pressed -->
    <string name="collection_menu_button_content_description">Samlings-menu</string>
    <!-- Label to describe what collections are to a new user without any collections -->
    <string name="no_collections_description2">Saml de ting, der betyder noget for dig.\nSaml relaterede søgninger, websteder og faneblade i grupper. Så kan du hurtigt finde dem igen.</string>
    <!-- Title for the "select tabs" step of the collection creator -->
    <string name="create_collection_select_tabs">Vælg faneblade</string>
    <!-- Title for the "select collection" step of the collection creator -->
    <string name="create_collection_select_collection">Vælg samling</string>
    <!-- Title for the "name collection" step of the collection creator -->
    <string name="create_collection_name_collection">Navngiv samling</string>
    <!-- Button to add new collection for the "select collection" step of the collection creator -->
    <string name="create_collection_add_new_collection">Tilføj ny samling</string>
    <!-- Button to select all tabs in the "select tabs" step of the collection creator -->
    <string name="create_collection_select_all">Vælg alle</string>
    <!-- Button to deselect all tabs in the "select tabs" step of the collection creator -->
    <string name="create_collection_deselect_all">Fravælg alle</string>
    <!-- Text to prompt users to select the tabs to save in the "select tabs" step of the collection creator -->
    <string name="create_collection_save_to_collection_empty">Vælg faneblade for at gemme</string>
    <!-- Text to show users how many tabs they have selected in the "select tabs" step of the collection creator.
     %d is a placeholder for the number of tabs selected. -->
    <string name="create_collection_save_to_collection_tabs_selected">%d faneblade valgt</string>
    <!-- Text to show users they have one tab selected in the "select tabs" step of the collection creator.
    %d is a placeholder for the number of tabs selected. -->
    <string name="create_collection_save_to_collection_tab_selected">%d faneblad valgt</string>
    <!-- Text shown in snackbar when multiple tabs have been saved in a collection -->
    <string name="create_collection_tabs_saved">Faneblade gemt!</string>
    <!-- Text shown in snackbar when one or multiple tabs have been saved in a new collection -->
    <string name="create_collection_tabs_saved_new_collection">Samling gemt!</string>
    <!-- Text shown in snackbar when one tab has been saved in a collection -->
    <string name="create_collection_tab_saved">Faneblad gemt!</string>
    <!-- Content description (not visible, for screen readers etc.): button to close the collection creator -->
    <string name="create_collection_close">Luk</string>
    <!-- Button to save currently selected tabs in the "select tabs" step of the collection creator-->
    <string name="create_collection_save">Gem</string>

    <!-- Snackbar action to view the collection the user just created or updated -->
    <string name="create_collection_view">Vis</string>

    <!-- Text for the OK button from collection dialogs -->
    <string name="create_collection_positive">OK</string>
    <!-- Text for the cancel button from collection dialogs -->
    <string name="create_collection_negative">Annuller</string>

    <!-- Default name for a new collection in "name new collection" step of the collection creator. %d is a placeholder for the number of collections-->
    <string name="create_collection_default_name">Samling %d</string>

    <!-- Share -->
    <!-- Share screen header -->
    <string name="share_header_2">Del</string>
    <!-- Content description (not visible, for screen readers etc.):
        "Share" button. Opens the share menu when pressed. -->
    <string name="share_button_content_description">Del</string>
    <!-- Text for the Save to PDF feature in the share menu -->
    <string name="share_save_to_pdf">Gem som PDF</string>
    <!-- Text for error message when generating a PDF file Text. -->
    <string name="unable_to_save_to_pdf_error">Kan ikke generere PDF-fil</string>
    <!-- Text for standard error snackbar dismiss button. -->
    <string name="standard_snackbar_error_dismiss">Afvis</string>
    <!-- Text for error message when printing a page and it fails. -->
    <string name="unable_to_print_page_error">Kunne ikke udskrive denne side</string>
    <!-- Text for the print feature in the share and browser menu -->
    <string name="menu_print">Udskriv</string>
    <!-- Sub-header in the dialog to share a link to another sync device -->
    <string name="share_device_subheader">Send til enhed</string>
    <!-- Sub-header in the dialog to share a link to an app from the full list -->
    <string name="share_link_all_apps_subheader">Alle handlinger</string>
    <!-- Sub-header in the dialog to share a link to an app from the most-recent sorted list -->
    <string name="share_link_recent_apps_subheader">Brugt for nylig</string>
    <!-- Text for the copy link action in the share screen. -->
    <string name="share_copy_link_to_clipboard">Kopier til udklipsholder</string>
    <!-- Toast shown after copying link to clipboard -->
    <string name="toast_copy_link_to_clipboard">Kopieret til udklipsholder</string>
    <!-- An option from the share dialog to sign into sync -->
    <string name="sync_sign_in">Log ind på Sync</string>
     <!-- An option from the three dot menu to sync and save data -->
    <string name="sync_menu_sync_and_save_data">Synkroniser og gem data</string>
    <!-- An option from the share dialog to send link to all other sync devices -->
    <string name="sync_send_to_all">Send til alle enheder</string>
    <!-- An option from the share dialog to reconnect to sync -->
    <string name="sync_reconnect">Genopret forbindelse til Sync</string>
    <!-- Text displayed when sync is offline and cannot be accessed -->
    <string name="sync_offline">Offline</string>
    <!-- An option to connect additional devices -->
    <string name="sync_connect_device">Opret forbindelse til en ny enhed</string>
    <!-- The dialog text shown when additional devices are not available -->
    <string name="sync_connect_device_dialog" tools:ignore="BrandUsage">Log ind på Firefox på mindst én anden enhed for at sende et faneblad.</string>
    <!-- Confirmation dialog button -->
    <string name="sync_confirmation_button">Forstået</string>
    <!-- Share error message -->
    <string name="share_error_snackbar">Kan ikke dele til denne app</string>
    <!-- Add new device screen title -->
    <string name="sync_add_new_device_title">Send til enhed</string>
    <!-- Text for the warning message on the Add new device screen -->
    <string name="sync_add_new_device_message">Ingen forbundne enheder</string>
    <!-- Text for the button to learn about sending tabs -->
    <string name="sync_add_new_device_learn_button">Læs mere om at sende faneblade…</string>
    <!-- Text for the button to connect another device -->
    <string name="sync_add_new_device_connect_button">Opret forbindelse til en ny enhed…</string>

    <!-- Notifications -->
    <!-- Text shown in the notification that pops up to remind the user that a private browsing session is active. -->
    <string name="notification_pbm_delete_text_2">Luk private faneblade</string>

    <!-- Text shown in the notification that pops up to remind the user that a private browsing session is active for Android 14+ -->
    <string name="notification_erase_title_android_14">Luk private faneblade?</string>

    <string name="notification_erase_text_android_14">Tryk på eller stryg denne meddelelser for at lukke private faneblade.</string>

    <!-- Name of the marketing notification channel. Displayed in the "App notifications" system settings for the app -->
    <string name="notification_marketing_channel_name">Markedsføring</string>

    <!-- Title shown in the notification that pops up to remind the user to set fenix as default browser.
    The app name is in the text, due to limitations with localizing Nimbus experiments -->
    <string name="nimbus_notification_default_browser_title" tools:ignore="BrandUsage,UnusedResources">Firefox er hurtig og privat</string>
    <!-- Text shown in the notification that pops up to remind the user to set fenix as default browser.
    The app name is in the text, due to limitations with localizing Nimbus experiments -->
    <string name="nimbus_notification_default_browser_text" tools:ignore="BrandUsage,UnusedResources">Gør Firefox til din standard-browser</string>
    <!-- Title shown in the notification that pops up to re-engage the user -->
    <string name="notification_re_engagement_title">Prøv privat browsing</string>
    <!-- Text shown in the notification that pops up to re-engage the user.
    %1$s is a placeholder that will be replaced by the app name. -->
    <string name="notification_re_engagement_text">Brug nettet uden at cookies eller historik gemmes i %1$s</string>

    <!-- Title A shown in the notification that pops up to re-engage the user -->
    <string name="notification_re_engagement_A_title">Brug nettet uden at efterlade spor</string>
    <!-- Text A shown in the notification that pops up to re-engage the user.
    %1$s is a placeholder that will be replaced by the app name. -->
    <string name="notification_re_engagement_A_text">Privat browsing i %1$s gemmer ikke dine oplysninger.</string>
    <!-- Title B shown in the notification that pops up to re-engage the user -->
    <string name="notification_re_engagement_B_title">Start din første søgning</string>
    <!-- Text B shown in the notification that pops up to re-engage the user -->
    <string name="notification_re_engagement_B_text">Find noget i nærheden. Eller opdag noget sjovt.</string>

    <!-- Survey -->
    <!-- Text shown in the fullscreen message that pops up to ask user to take a short survey.
    The app name is in the text, due to limitations with localizing Nimbus experiments -->
    <string name="nimbus_survey_message_text" tools:ignore="BrandUsage">Hjælp med at gøre Firefox bedre ved at deltage i en kort undersøgelse.</string>
    <!-- Preference for taking the short survey. -->
    <string name="preferences_take_survey">Deltag i undersøgelsen</string>
    <!-- Preference for not taking the short survey. -->
    <string name="preferences_not_take_survey">Nej tak</string>

    <!-- Snackbar -->
    <!-- Text shown in snackbar when user deletes a collection -->
    <string name="snackbar_collection_deleted">Samling slettet</string>
    <!-- Text shown in snackbar when user renames a collection -->
    <string name="snackbar_collection_renamed">Samling omdøbt</string>
    <!-- Text shown in snackbar when user closes a tab -->
    <string name="snackbar_tab_closed">Faneblad lukket</string>
    <!-- Text shown in snackbar when user closes all tabs -->
    <string name="snackbar_tabs_closed">Faneblade lukket</string>
    <!-- Text shown in snackbar when user closes multiple inactive tabs. %1$s will be replaced with the number of tabs closed. -->
    <string name="snackbar_num_tabs_closed">Faneblade lukket: %1$s</string>
    <!-- Text shown in snackbar when user bookmarks a list of tabs. Parameter will be replaced by the name of the folder the bookmark was saved into.-->
    <string name="snackbar_message_bookmarks_saved_in">Bogmærker gemt i “%s”!</string>
    <!-- Text shown in snackbar when user adds a site to shortcuts -->
    <string name="snackbar_added_to_shortcuts">Føjet til genveje!</string>
    <!-- Text shown in snackbar when user closes a private tab -->
    <string name="snackbar_private_tab_closed">Privat faneblad lukket</string>
    <!-- Text shown in snackbar when user closes all private tabs -->
    <string name="snackbar_private_tabs_closed">Private faneblade lukket</string>
    <!-- Text shown in snackbar when user erases their private browsing data -->
    <string name="snackbar_private_data_deleted">Private browsing-data slettet</string>
    <!-- Text shown in snackbar to undo deleting a tab, top site or collection -->
    <string name="snackbar_deleted_undo">FORTRYD</string>
    <!-- Text shown in snackbar when user removes a top site -->
    <string name="snackbar_top_site_removed">Websted fjernet</string>
    <!-- QR code scanner prompt which appears after scanning a code, but before navigating to it
        First parameter is the name of the app, second parameter is the URL or text scanned-->
    <string name="qr_scanner_confirmation_dialog_message">Tillad %1$s at åbne %2$s</string>
    <!-- QR code scanner prompt dialog positive option to allow navigation to scanned link -->
    <string name="qr_scanner_dialog_positive">TILLAD</string>
    <!-- QR code scanner prompt dialog positive option to deny navigation to scanned link -->
    <string name="qr_scanner_dialog_negative">AFVIS</string>
    <!-- QR code scanner prompt dialog error message shown when a hostname does not contain http or https. -->
    <string name="qr_scanner_dialog_invalid">Webadressen er ikke gyldig.</string>
    <!-- QR code scanner prompt dialog positive option when there is an error -->
    <string name="qr_scanner_dialog_invalid_ok">OK</string>
    <!-- Tab collection deletion prompt dialog message. Placeholder will be replaced with the collection name -->
    <string name="tab_collection_dialog_message">Er du sikker på, at du vil slette %1$s?</string>
    <!-- Tab collection deletion prompt dialog option to delete the collection -->
    <string name="tab_collection_dialog_positive">Slet</string>
    <!-- Message for copying the URL via long press on the toolbar -->
    <string name="url_copied">URL kopieret</string>
    <!-- Sample text for accessibility font size -->
    <string name="accessibility_text_size_sample_text_1">Dette er en eksempel-tekst. Den er her for at vise dig, hvordan tekst ser ud, når du ændrer størrelsen med denne indstilling.</string>
    <!-- Summary for Accessibility Text Size Scaling Preference -->
    <string name="preference_accessibility_text_size_summary">Gør tekst på websteder større eller mindre</string>
    <!-- Title for Accessibility Text Size Scaling Preference -->
    <string name="preference_accessibility_font_size_title">Skriftstørrelse</string>

    <!-- Title for Accessibility Text Automatic Size Scaling Preference -->
    <string name="preference_accessibility_auto_size_2">Automatisk skriftstørrelse</string>
    <!-- Summary for Accessibility Text Automatic Size Scaling Preference -->
    <string name="preference_accessibility_auto_size_summary">Skriftstørrelsen vil være den samme som i dine Android-indstillinger. Deaktiver for selv at indstille skriftstørrelse her.</string>

    <!-- Title for the Delete browsing data preference -->
    <string name="preferences_delete_browsing_data">Slet browserdata</string>
    <!-- Title for the tabs item in Delete browsing data -->
    <string name="preferences_delete_browsing_data_tabs_title_2">Åbne faneblade</string>
    <!-- Subtitle for the tabs item in Delete browsing data, parameter will be replaced with the number of open tabs -->
    <string name="preferences_delete_browsing_data_tabs_subtitle">%d faneblade</string>
    <!-- Title for the data and history items in Delete browsing data -->
    <!-- Title for the history item in Delete browsing data -->
    <string name="preferences_delete_browsing_data_browsing_history_title">Browserhistorik</string>
    <!-- Subtitle for the data and history items in delete browsing data, parameter will be replaced with the
        number of history items the user has -->
    <string name="preferences_delete_browsing_data_browsing_data_subtitle">%d adresser</string>
    <!-- Title for the cookies and site data items in Delete browsing data -->
    <string name="preferences_delete_browsing_data_cookies_and_site_data">Cookies og websteds-data</string>
    <!-- Subtitle for the cookies item in Delete browsing data -->
    <string name="preferences_delete_browsing_data_cookies_subtitle">Du vil blive logget ud fra de fleste websteder</string>
    <!-- Title for the cached images and files item in Delete browsing data -->
    <string name="preferences_delete_browsing_data_cached_files">Cachede billeder og filer</string>
    <!-- Subtitle for the cached images and files item in Delete browsing data -->
    <string name="preferences_delete_browsing_data_cached_files_subtitle">Frigør lagerplads</string>
    <!-- Title for the site permissions item in Delete browsing data -->
    <string name="preferences_delete_browsing_data_site_permissions">Websteds-indstillinger</string>
    <!-- Title for the downloads item in Delete browsing data -->
    <string name="preferences_delete_browsing_data_downloads">Filhentninger</string>
    <!-- Text for the button to delete browsing data -->
    <string name="preferences_delete_browsing_data_button">Slet browserdata</string>
    <!-- Title for the Delete browsing data on quit preference -->
    <string name="preferences_delete_browsing_data_on_quit">Slet browserdata, når programmet afsluttes</string>
    <!-- Summary for the Delete browsing data on quit preference. "Quit" translation should match delete_browsing_data_on_quit_action translation. -->
    <string name="preference_summary_delete_browsing_data_on_quit_2">Sletter automatisk browserdata, når du vælger  \&quot;Afslut\&quot; i hovedmenuen</string>
    <!-- Action item in menu for the Delete browsing data on quit feature -->
    <string name="delete_browsing_data_on_quit_action">Afslut</string>

    <!-- Title text of a delete browsing data dialog. -->
    <string name="delete_history_prompt_title">Tidsinterval der skal slettes</string>
    <!-- Body text of a delete browsing data dialog. -->
    <string name="delete_history_prompt_body_2">Fjerner historik (herunder historik synkroniseret fra andre enheder)</string>
    <!-- Radio button in the delete browsing data dialog to delete history items for the last hour. -->
    <string name="delete_history_prompt_button_last_hour">Den sidste time</string>
    <!-- Radio button in the delete browsing data dialog to delete history items for today and yesterday. -->
    <string name="delete_history_prompt_button_today_and_yesterday">I dag og i går</string>
    <!-- Radio button in the delete browsing data dialog to delete all history. -->
    <string name="delete_history_prompt_button_everything">Alt</string>

    <!-- Dialog message to the user asking to delete browsing data. Parameter will be replaced by app name. -->
    <string name="delete_browsing_data_prompt_message_3">%s sletter de valgte browserdata.</string>
    <!-- Text for the cancel button for the data deletion dialog -->
    <string name="delete_browsing_data_prompt_cancel">Annuller</string>
    <!-- Text for the allow button for the data deletion dialog -->
    <string name="delete_browsing_data_prompt_allow">Slet</string>

    <!-- Text for the snackbar confirmation that the data was deleted -->
    <string name="preferences_delete_browsing_data_snackbar">Browserdata slettet</string>
    <!-- Text for the snackbar to show the user that the deletion of browsing data is in progress -->
    <string name="deleting_browsing_data_in_progress">Sletter browserdata…</string>

    <!-- Dialog message to the user asking to delete all history items inside the opened group. Parameter will be replaced by a history group name. -->
    <string name="delete_all_history_group_prompt_message">Slet alle websteder i “%s”</string>
    <!-- Text for the cancel button for the history group deletion dialog -->
    <string name="delete_history_group_prompt_cancel">Annuller</string>
    <!-- Text for the allow button for the history group dialog -->
    <string name="delete_history_group_prompt_allow">Slet</string>
    <!-- Text for the snackbar confirmation that the history group was deleted -->
    <string name="delete_history_group_snackbar">Gruppe slettet</string>

    <!-- Onboarding -->
    <!-- text to display in the snackbar once account is signed-in -->
    <string name="onboarding_firefox_account_sync_is_on">Synkronisering er slået til</string>

    <!-- Onboarding theme -->
    <!-- Text shown in snackbar when multiple tabs have been sent to device -->
    <string name="sync_sent_tabs_snackbar">Faneblade sendt!</string>
    <!-- Text shown in snackbar when one tab has been sent to device  -->
    <string name="sync_sent_tab_snackbar">Faneblad sendt!</string>
    <!-- Text shown in snackbar when sharing tabs failed  -->
    <string name="sync_sent_tab_error_snackbar">Kunne ikke sende</string>
    <!-- Text shown in snackbar for the "retry" action that the user has after sharing tabs failed -->
    <string name="sync_sent_tab_error_snackbar_action">PRØV IGEN</string>
    <!-- Title of QR Pairing Fragment -->
    <string name="sync_scan_code">Skan koden</string>
    <!-- Instructions on how to access pairing -->
    <string name="sign_in_instructions" tools:ignore="BrandUsage"><![CDATA[Åbn Firefox på din computer og besøg <b>https://firefox.com/pair</b>]]></string>
    <!-- Text shown for sign in pairing when ready -->
    <string name="sign_in_ready_for_scan">Klar til at skanne</string>
    <!-- Text shown for settings option for sign with pairing -->
    <string name="sign_in_with_camera">Log in med dit kamera</string>
    <!-- Text shown for settings option for sign with email -->
    <string name="sign_in_with_email">Brug mail i stedet</string>
    <!-- Text shown for settings option for create new account text.'Firefox' intentionally hardcoded here.-->
    <string name="sign_in_create_account_text" tools:ignore="BrandUsage"><![CDATA[Ingen konto? <u>Opret en</u> for at synkronisere Firefox mellem enheder.]]></string>
    <!-- Text shown in confirmation dialog to sign out of account. The first parameter is the name of the app (e.g. Firefox Preview) -->
    <string name="sign_out_confirmation_message_2">%s vil ikke længere synkronisere med din konto, men sletter ikke dine data på denne enhed.</string>
    <!-- Option to continue signing out of account shown in confirmation dialog to sign out of account -->
    <string name="sign_out_disconnect">Afbryd forbindelse</string>
    <!-- Option to cancel signing out shown in confirmation dialog to sign out of account -->
    <string name="sign_out_cancel">Annuller</string>
    <!-- Error message snackbar shown after the user tried to select a default folder which cannot be altered -->
    <string name="bookmark_cannot_edit_root">Kan ikke redigere standardmapper</string>

    <!-- Enhanced Tracking Protection -->
    <!-- Link displayed in enhanced tracking protection panel to access tracking protection settings -->
    <string name="etp_settings">Indstillinger for beskyttelse</string>
    <!-- Preference title for enhanced tracking protection settings -->
    <string name="preference_enhanced_tracking_protection">Udvidet beskyttelse mod sporing</string>
    <!-- Preference summary for enhanced tracking protection settings on/off switch -->
    <string name="preference_enhanced_tracking_protection_summary">Nu med Komplet Cookiebeskyttelse, vores hidtil stærkeste barriere mod sporing på tværs af websteder.</string>
    <!-- Description of enhanced tracking protection. The parameter is the name of the application (For example: Firefox Fenix) -->
    <string name="preference_enhanced_tracking_protection_explanation_2">%s beskytter dig mod mange af de mest almindelige sporings-teknologier, der følger med i, hvad du laver på nettet.</string>
    <!-- Text displayed that links to website about enhanced tracking protection -->
    <string name="preference_enhanced_tracking_protection_explanation_learn_more">Læs mere</string>
    <!-- Preference for enhanced tracking protection for the standard protection settings -->
    <string name="preference_enhanced_tracking_protection_standard_default_1">Standard</string>
    <!-- Preference description for enhanced tracking protection for the standard protection settings -->
    <string name="preference_enhanced_tracking_protection_standard_description_5">Sider indlæses normalt, men færre sporings-teknologier blokeres.</string>
    <!--  Accessibility text for the Standard protection information icon  -->
    <string name="preference_enhanced_tracking_protection_standard_info_button">Hvad der bliver blokeret af standard-opsætningen af beskyttelse mod sporing</string>
    <!-- Preference for enhanced tracking protection for the strict protection settings -->
    <string name="preference_enhanced_tracking_protection_strict">Striks</string>
    <!-- Preference description for enhanced tracking protection for the strict protection settings -->
    <string name="preference_enhanced_tracking_protection_strict_description_4">Stærkere beskyttelse mod sporing og hurtigere ydelse, men nogle websteder virker måske ikke ordentligt.</string>
    <!--  Accessibility text for the Strict protection information icon  -->
    <string name="preference_enhanced_tracking_protection_strict_info_button">Hvad der bliver blokeret af striks beskyttelse mod sporing</string>
    <!-- Preference for enhanced tracking protection for the custom protection settings -->
    <string name="preference_enhanced_tracking_protection_custom">Tilpasset</string>
    <!-- Preference description for enhanced tracking protection for the strict protection settings -->
    <string name="preference_enhanced_tracking_protection_custom_description_2">Vælg selv, hvilke sporings-teknologier og scripts der skal blokeres.</string>
    <!--  Accessibility text for the Strict protection information icon  -->
    <string name="preference_enhanced_tracking_protection_custom_info_button">Hvad der bliver blokeret af tilpasset beskyttelse mod sporing</string>
    <!-- Header for categories that are being blocked by current Enhanced Tracking Protection settings -->
    <!-- Preference for enhanced tracking protection for the custom protection settings for cookies-->
    <string name="preference_enhanced_tracking_protection_custom_cookies">Cookies</string>
    <!-- Option for enhanced tracking protection for the custom protection settings for cookies-->
    <string name="preference_enhanced_tracking_protection_custom_cookies_1">Sporings-teknologier på tværs af websteder og sociale medier</string>
    <!-- Option for enhanced tracking protection for the custom protection settings for cookies-->
    <string name="preference_enhanced_tracking_protection_custom_cookies_2">Cookies fra ikke-besøgte websteder</string>
    <!-- Option for enhanced tracking protection for the custom protection settings for cookies-->
    <string name="preference_enhanced_tracking_protection_custom_cookies_3">Alle tredjeparts-cookies (kan forhindre websteder i at fungere)</string>
    <!-- Option for enhanced tracking protection for the custom protection settings for cookies-->
    <string name="preference_enhanced_tracking_protection_custom_cookies_4">Alle cookies (vil forhindre websteder i at fungere)</string>
    <!-- Option for enhanced tracking protection for the custom protection settings for cookies-->
    <string name="preference_enhanced_tracking_protection_custom_cookies_5">Isoler cookies på tværs af websteder</string>
    <!-- Preference for Global Privacy Control for the custom privacy settings for Global Privacy Control. '&amp;' is replaced with the ampersand symbol: &-->
    <string name="preference_enhanced_tracking_protection_custom_global_privacy_control">Fortæl websteder, at de ikke skal dele og sælge data</string>
    <!-- Preference for enhanced tracking protection for the custom protection settings for tracking content -->
    <string name="preference_enhanced_tracking_protection_custom_tracking_content">Sporings-indhold</string>
    <!-- Option for enhanced tracking protection for the custom protection settings for tracking content-->
    <string name="preference_enhanced_tracking_protection_custom_tracking_content_1">I alle faneblade</string>
    <!-- Option for enhanced tracking protection for the custom protection settings for tracking content-->
    <string name="preference_enhanced_tracking_protection_custom_tracking_content_2">Kun i private faneblade</string>
    <!-- Preference for enhanced tracking protection for the custom protection settings -->
    <string name="preference_enhanced_tracking_protection_custom_cryptominers">Cryptominers</string>
    <!-- Preference for enhanced tracking protection for the custom protection settings -->
    <string name="preference_enhanced_tracking_protection_custom_known_fingerprinters">Kendte fingerprinters</string>
    <!-- Button label for navigating to the Enhanced Tracking Protection details -->
    <string name="enhanced_tracking_protection_details">Detaljer</string>
    <!-- Header for categories that are being being blocked by current Enhanced Tracking Protection settings -->
    <string name="enhanced_tracking_protection_blocked">Blokeret</string>
    <!-- Header for categories that are being not being blocked by current Enhanced Tracking Protection settings -->
    <string name="enhanced_tracking_protection_allowed">Tilladt</string>
    <!-- Category of trackers (social media trackers) that can be blocked by Enhanced Tracking Protection -->
    <string name="etp_social_media_trackers_title">Sporing via sociale medier</string>
    <!-- Description of social media trackers that can be blocked by Enhanced Tracking Protection -->
    <string name="etp_social_media_trackers_description">Begrænser sociale netværks muligheder for at spore din aktivitet rundt på nettet.</string>
    <!-- Category of trackers (cross-site tracking cookies) that can be blocked by Enhanced Tracking Protection -->
    <string name="etp_cookies_title">Sporings-cookies på tværs af websteder</string>
    <!-- Category of trackers (cross-site tracking cookies) that can be blocked by Enhanced Tracking Protection -->
    <string name="etp_cookies_title_2">Cookies på tværs af websteder</string>
    <!-- Description of cross-site tracking cookies that can be blocked by Enhanced Tracking Protection -->
    <string name="etp_cookies_description">Blokerer cookies, som reklame-netværk og analyse-virksomheder bruger til at sammenstille din aktivitet på nettet på tværs af websteder.</string>
    <!-- Description of cross-site tracking cookies that can be blocked by Enhanced Tracking Protection -->
    <string name="etp_cookies_description_2">Komplet Cookiebeskyttelse isolerer cookies til det websted, du befinder dig på. Så kan sporings-tjenester, som fx reklamenetværk, ikke følge dig på tværs af websteder.</string>
    <!-- Category of trackers (cryptominers) that can be blocked by Enhanced Tracking Protection -->
    <string name="etp_cryptominers_title">Cryptominers</string>
    <!-- Description of cryptominers that can be blocked by Enhanced Tracking Protection -->
    <string name="etp_cryptominers_description">Forhindrer ondsindede scripts i at få adgang til din enhed for at udvinde digitale valutaer.</string>
    <!-- Description of fingerprinters that can be blocked by Enhanced Tracking Protection -->
    <string name="etp_known_fingerprinters_description">Stopper indsamling af unikt identificerbare data om din enhed, der kan bruges til at spore dig rundt på nettet.</string>
    <!-- Category of trackers (tracking content) that can be blocked by Enhanced Tracking Protection -->
    <string name="etp_tracking_content_title">Sporings-indhold</string>
    <!-- Description of tracking content that can be blocked by Enhanced Tracking Protection -->
    <string name="etp_tracking_content_description">Stopper indlæsning af eksterne reklamer, videoer og andet indhold, der indeholder sporings-kode. Kan påvirke nogle websteders funktionalitet.</string>
    <!-- Enhanced Tracking Protection message that protection is currently on for this site -->
    <string name="etp_panel_on">Beskyttelse er slået TIL for dette websted</string>
    <!-- Enhanced Tracking Protection message that protection is currently off for this site -->
    <string name="etp_panel_off">Beskyttelse er slået FRA for dette websted</string>
    <!-- Header for exceptions list for which sites enhanced tracking protection is always off -->
    <string name="enhanced_tracking_protection_exceptions">Udvidet beskyttelse mod sporing er slået fra for disse websteder</string>
    <!-- Content description (not visible, for screen readers etc.): Navigate
    back from ETP details (Ex: Tracking content) -->
    <string name="etp_back_button_content_description">Gå tilbage</string>
    <!-- About page link text to open what's new link -->
    <string name="about_whats_new">Nyheder i %s</string>
    <!-- Open source licenses page title
    The first parameter is the app name -->
    <string name="open_source_licenses_title">%s | OSS-biblioteker</string>

    <!-- Category of trackers (redirect trackers) that can be blocked by Enhanced Tracking Protection -->
    <string name="etp_redirect_trackers_title">Sporing via omdirigeringer</string>

    <!-- Description of redirect tracker cookies that can be blocked by Enhanced Tracking Protection -->
    <string name="etp_redirect_trackers_description">Rydder cookies, der sættes af omdirigeringer til websteder, der er kendt for at spore deres brugere.</string>

    <!-- Preference for fingerprinting protection for the custom protection settings -->
    <string name="etp_suspected_fingerprinters_title">Formodede fingerprinters</string>
    <!-- Description of fingerprinters that can be blocked by fingerprinting protection -->
    <string name="etp_suspected_fingerprinters_description">Aktiverer beskyttelse mod fingerprinting for at stoppe formodede fingerprinters.</string>
    <!-- Category of trackers (fingerprinters) that can be blocked by Enhanced Tracking Protection -->
    <string name="etp_known_fingerprinters_title">Kendte fingerprinters</string>
    <!-- Description of the SmartBlock Enhanced Tracking Protection feature. The * symbol is intentionally hardcoded here,
         as we use it on the UI to indicate which trackers have been partially unblocked.  -->
    <string name="preference_etp_smartblock_description">Blokeringen af nogle af sporings-mekanismerne angivet nedenfor er blevet delvist ophævet, fordi du har interageret med dem *.</string>
    <!-- Text displayed that links to website about enhanced tracking protection SmartBlock -->
    <string name="preference_etp_smartblock_learn_more">Læs mere</string>

    <!-- Content description (not visible, for screen readers etc.):
    Enhanced tracking protection exception preference icon for ETP settings. -->
    <string name="preference_etp_exceptions_icon_description">Ikon for undtagelsesindstillinger for udvidet beskyttelse mod sporing</string>

    <!-- About page link text to open support link -->
    <string name="about_support">Hjælp</string>
    <!-- About page link text to list of past crashes (like about:crashes on desktop) -->
    <string name="about_crashes">Nedbrud</string>
    <!-- About page link text to open privacy notice link -->
    <string name="about_privacy_notice">Privatlivserklæring</string>
    <!-- About page link text to open know your rights link -->
    <string name="about_know_your_rights">Kend dine rettigheder</string>
    <!-- About page link text to open licensing information link -->
    <string name="about_licensing_information">Licensinformation</string>
    <!-- About page link text to open a screen with libraries that are used -->
    <string name="about_other_open_source_libraries">Biblioteker, som vi bruger</string>

    <!-- Toast shown to the user when they are activating the secret dev menu
        The first parameter is number of long clicks left to enable the menu -->
    <string name="about_debug_menu_toast_progress">Debug-menu: %1$d klik tilbage for at aktivere</string>
    <string name="about_debug_menu_toast_done">Debug-menu aktiveret</string>

    <!-- Browser long press popup menu -->
    <!-- Copy the current url -->
    <string name="browser_toolbar_long_press_popup_copy">Kopier</string>
    <!-- Paste & go the text in the clipboard. '&amp;' is replaced with the ampersand symbol: & -->
    <string name="browser_toolbar_long_press_popup_paste_and_go">Indsæt og gå</string>
    <!-- Paste the text in the clipboard -->
    <string name="browser_toolbar_long_press_popup_paste">Indsæt</string>
    <!-- Snackbar message shown after an URL has been copied to clipboard. -->
    <string name="browser_toolbar_url_copied_to_clipboard_snackbar">URL kopieret til udklipsholder</string>

    <!-- Title text for the Add To Homescreen dialog -->
    <string name="add_to_homescreen_title">Føj til startskærm</string>
    <!-- Cancel button text for the Add to Homescreen dialog -->
    <string name="add_to_homescreen_cancel">Annuller</string>
    <!-- Add button text for the Add to Homescreen dialog -->
    <string name="add_to_homescreen_add">Tilføj</string>
    <!-- Continue to website button text for the first-time Add to Homescreen dialog -->
    <string name="add_to_homescreen_continue">Fortsæt til websted</string>
    <!-- Placeholder text for the TextView in the Add to Homescreen dialog -->
    <string name="add_to_homescreen_text_placeholder">Genvejsnavn</string>

    <!-- Describes the add to homescreen functionality -->
    <string name="add_to_homescreen_description_2">Du kan nemt føje dette websted til din enheds startskærm for at have hurtig adgang til det og browse hurtigere med en app-lignende oplevelse.</string>

    <!-- Preference for managing the settings for logins and passwords in Fenix -->
    <string name="preferences_passwords_logins_and_passwords_2">Adgangskoder</string>
    <!-- Preference for managing the saving of logins and passwords in Fenix -->
    <string name="preferences_passwords_save_logins_2">Gem adgangskoder</string>
    <!-- Preference option for asking to save passwords in Fenix -->
    <string name="preferences_passwords_save_logins_ask_to_save">Bed om at gemme</string>
    <!-- Preference option for never saving passwords in Fenix -->
    <string name="preferences_passwords_save_logins_never_save">Gem aldrig</string>
    <!-- Preference for autofilling saved logins in Firefox (in web content), %1$s will be replaced with the app name -->
    <string name="preferences_passwords_autofill2">Autofyld i %1$s</string>
    <!-- Description for the preference for autofilling saved logins in Firefox (in web content), %1$s will be replaced with the app name -->
    <string name="preferences_passwords_autofill_description">Udfyld og gem brugernavne og adgangskoder på websteder, når du bruger %1$s.</string>
    <!-- Preference for autofilling logins from Fenix in other apps (e.g. autofilling the Twitter app) -->
    <string name="preferences_android_autofill">Autofyld i andre apps</string>
    <!-- Description for the preference for autofilling logins from Fenix in other apps (e.g. autofilling the Twitter app) -->
    <string name="preferences_android_autofill_description">Udfyld brugernavne og adgangskoder i andre apps på din enhed.</string>

    <!-- Preference option for adding a password -->
    <string name="preferences_logins_add_login_2">Tilføj adgangskode</string>

    <!-- Preference for syncing saved passwords in Fenix -->
    <string name="preferences_passwords_sync_logins_2">Synkroniser adgangskoder</string>
    <!-- Preference for syncing saved passwords in Fenix, when not signed in-->
    <string name="preferences_passwords_sync_logins_across_devices_2">Synkroniser adgangskoder på tværs af enheder</string>
    <!-- Preference to access list of saved passwords -->
    <string name="preferences_passwords_saved_logins_2">Gemte adgangskoder</string>
    <!-- Description of empty list of saved passwords. Placeholder is replaced with app name.  -->
    <string name="preferences_passwords_saved_logins_description_empty_text_2">Adgangskoderne, du gemmer i eller synkroniserer med %s vil blive vist her. Alle dine gemte adgangskoder bliver krypteret.
</string>
    <!-- Clickable text for opening an external link for more information about Sync. -->
    <string name="preferences_passwords_saved_logins_description_empty_learn_more_link_2">Læs mere om synkronisering</string>
    <!-- Preference to access list of login exceptions that we never save logins for -->
    <string name="preferences_passwords_exceptions">Undtagelser</string>
    <!-- Empty description of list of login exceptions that we never save passwords for. Parameter will be replaced by app name. -->
    <string name="preferences_passwords_exceptions_description_empty_2">%s gemmer ikke adgangskoder til websteder vist her.</string>
    <!-- Description of list of login exceptions that we never save passwords for. Parameter will be replaced by app name. -->
    <string name="preferences_passwords_exceptions_description_2">%s gemmer ikke adgangskoder til disse websteder.</string>
    <!-- Text on button to remove all saved login exceptions -->
    <string name="preferences_passwords_exceptions_remove_all">Slet alle undtagelser</string>
    <!-- Hint for search box in passwords list -->
    <string name="preferences_passwords_saved_logins_search_2">Søg efter adgangskoder</string>
    <!-- The header for the site that a login is for -->
    <string name="preferences_passwords_saved_logins_site">Websted</string>
    <!-- The header for the username for a login -->
    <string name="preferences_passwords_saved_logins_username">Brugernavn</string>
    <!-- The header for the password for a login -->
    <string name="preferences_passwords_saved_logins_password">Adgangskode</string>
    <!-- Shown in snackbar to tell user that the password has been copied -->
    <string name="logins_password_copied">Adgangskode er kopieret til udklipsholder</string>
    <!-- Shown in snackbar to tell user that the username has been copied -->
    <string name="logins_username_copied">Brugernavn er kopieret til udklipsholder</string>
    <!-- Content Description (for screenreaders etc) read for the button to copy a password in logins-->
    <string name="saved_logins_copy_password">Kopier adgangskode</string>
    <!-- Content Description (for screenreaders etc) read for the button to clear a password while editing a login-->
    <string name="saved_logins_clear_password">Ryd adgangskode</string>
    <!-- Content Description (for screenreaders etc) read for the button to copy a username in logins -->
    <string name="saved_login_copy_username">Kopier brugernavn</string>
    <!-- Content Description (for screenreaders etc) read for the button to clear a username while editing a login -->
    <string name="saved_login_clear_username">Ryd brugernavn</string>
    <!-- Content Description (for screenreaders etc) read for the button to clear the hostname field while creating a login -->
    <string name="saved_login_clear_hostname">Ryd værtsnavn</string>
    <!-- Content Description (for screenreaders etc) read for the button to open a site in logins -->
    <string name="saved_login_open_site">Åbn websted i browser</string>
    <!-- Content Description (for screenreaders etc) read for the button to reveal a password in logins -->
    <string name="saved_login_reveal_password">Vis adgangskode</string>
    <!-- Content Description (for screenreaders etc) read for the button to hide a password in logins -->
    <string name="saved_login_hide_password">Skjul adgangskode</string>
    <!-- Message displayed in biometric prompt displayed for authentication before allowing users to view their passwords -->
    <string name="logins_biometric_prompt_message_2">Lås op for at se dine gemte adgangskoder</string>
    <!-- Title of warning dialog if users have no device authentication set up -->
    <string name="logins_warning_dialog_title_2">Gør dine gemte adgangskoder sikre</string>
    <!-- Message of warning dialog if users have no device authentication set up -->
    <string name="logins_warning_dialog_message_2">Indstil en pinkode, en adgangskode eller et låsemønster på din enhed for at forhindre, at andre mennesker får adgang til dine gemte  adgangskoder, hvis de har adgang til din enhed.</string>
    <!-- Negative button to ignore warning dialog if users have no device authentication set up -->
    <string name="logins_warning_dialog_later">Senere</string>
    <!-- Positive button to send users to set up a pin of warning dialog if users have no device authentication set up -->
    <string name="logins_warning_dialog_set_up_now">Indstil nu</string>
    <!-- Title of PIN verification dialog to direct users to re-enter their device credentials to access their logins -->
    <string name="logins_biometric_prompt_message_pin">Lås din enhed op</string>
    <!-- Title for Accessibility Force Enable Zoom Preference -->
    <string name="preference_accessibility_force_enable_zoom">Zoom på alle websteder</string>
    <!-- Summary for Accessibility Force Enable Zoom Preference -->
    <string name="preference_accessibility_force_enable_zoom_summary">Aktiver for at tillade knibning og zoom, selv på websteder, der forhindrer denne gestus.</string>

    <!-- Saved logins sorting strategy menu item -by name- (if selected, it will sort saved logins alphabetically) -->
    <string name="saved_logins_sort_strategy_alphabetically">Navn (A-Å)</string>
    <!-- Saved logins sorting strategy menu item -by last used- (if selected, it will sort saved logins by last used) -->
    <string name="saved_logins_sort_strategy_last_used">Senest brugt</string>

    <!-- Content description (not visible, for screen readers etc.) -->
    <string name="saved_logins_menu_dropdown_chevron_icon_content_description_2">Menuen sorter adgangskoder</string>

    <!-- Autofill -->
    <!-- Preference and title for managing the autofill settings -->
    <string name="preferences_autofill">Autofyld</string>
    <!-- Preference and title for managing the settings for addresses -->
    <string name="preferences_addresses">Adresser</string>
    <!-- Preference and title for managing the settings for payment methods -->
    <string name="preferences_credit_cards_2">Betalingsmetoder</string>
    <!-- Preference for saving and autofilling credit cards -->
    <string name="preferences_credit_cards_save_and_autofill_cards_2">Gem og udfyld betalingsmetoder</string>
    <!-- Preference summary for saving and autofilling payment method data. Parameter will be replaced by app name. -->
    <string name="preferences_credit_cards_save_and_autofill_cards_summary_2">%s krypterer alle betalingsmetoder, du gemmer</string>
    <!-- Preference option for syncing credit cards across devices. This is displayed when the user is not signed into sync -->
    <string name="preferences_credit_cards_sync_cards_across_devices">Synkroniser kort på tværs af enheder</string>
    <!-- Preference option for syncing credit cards across devices. This is displayed when the user is signed into sync -->
    <string name="preferences_credit_cards_sync_cards">Synkroniser kort</string>
    <!-- Preference option for adding a card -->
    <string name="preferences_credit_cards_add_credit_card_2">Tilføj kort</string>
    <!-- Preference option for managing saved cards -->
    <string name="preferences_credit_cards_manage_saved_cards_2">Håndter kort</string>
    <!-- Preference option for adding an address -->
    <string name="preferences_addresses_add_address">Tilføj adresse</string>
    <!-- Preference option for managing saved addresses -->
    <string name="preferences_addresses_manage_addresses">Håndter adresser</string>
    <!-- Preference for saving and filling addresses -->
    <string name="preferences_addresses_save_and_autofill_addresses_2">Gem og udfyld adresser</string>

    <!-- Preference summary for saving and filling address data -->
    <string name="preferences_addresses_save_and_autofill_addresses_summary_2">Inkluderer telefonnumre og mailadresser</string>

    <!-- Title of the "Add card" screen -->
    <string name="credit_cards_add_card">Tilføj kort</string>
    <!-- Title of the "Edit card" screen -->
    <string name="credit_cards_edit_card">Rediger kort</string>
    <!-- The header for the card number of a credit card -->
    <string name="credit_cards_card_number">Kortnummer</string>
    <!-- The header for the expiration date of a credit card -->
    <string name="credit_cards_expiration_date">Udløbsdato</string>
    <!-- The label for the expiration date month of a credit card to be used by a11y services-->
    <string name="credit_cards_expiration_date_month">Udløbsmåned</string>
    <!-- The label for the expiration date year of a credit card to be used by a11y services-->
    <string name="credit_cards_expiration_date_year">Udløbsår</string>
    <!-- The header for the name on the credit card -->
    <string name="credit_cards_name_on_card">Navn på kort</string>
    <!-- The text for the "Delete card" menu item for deleting a credit card -->
    <string name="credit_cards_menu_delete_card">Slet kort</string>
    <!-- The text for the "Delete card" button for deleting a credit card -->
    <string name="credit_cards_delete_card_button">Slet kort</string>
    <!-- The text for the confirmation message of "Delete card" dialog -->
    <string name="credit_cards_delete_dialog_confirmation_2">Slet kort?</string>
    <!-- The text for the positive button on "Delete card" dialog -->
    <string name="credit_cards_delete_dialog_button">Slet</string>
    <!-- The title for the "Save" menu item for saving a credit card -->
    <string name="credit_cards_menu_save">Gem</string>
    <!-- The text for the "Save" button for saving a credit card -->
    <string name="credit_cards_save_button">Gem</string>
    <!-- The text for the "Cancel" button for cancelling adding, updating or deleting a credit card -->
    <string name="credit_cards_cancel_button">Annuller</string>

    <!-- Title of the "Saved cards" screen -->
    <string name="credit_cards_saved_cards">Gemte kort</string>

    <!-- Error message for card number validation -->
    <string name="credit_cards_number_validation_error_message_2">Indtast et gyldigt kortnummer</string>
    <!-- Error message for card name on card validation -->
    <string name="credit_cards_name_on_card_validation_error_message_2">Tilføj navn</string>
    <!-- Message displayed in biometric prompt displayed for authentication before allowing users to view their saved credit cards -->
    <string name="credit_cards_biometric_prompt_message">Lås op for at se dine gemte betalingskort</string>
    <!-- Title of warning dialog if users have no device authentication set up -->
    <string name="credit_cards_warning_dialog_title_2">Gør dine gemte betalingsmetoder sikre</string>
    <!-- Message of warning dialog if users have no device authentication set up -->
    <string name="credit_cards_warning_dialog_message_3">Indstil en pinkode, en adgangskode eller et låsemønster på din enhed for at forhindre, at andre mennesker får adgang til dine gemte betalingsmetoder, hvis de har adgang til din enhed.</string>
    <!-- Positive button to send users to set up a pin of warning dialog if users have no device authentication set up -->
    <string name="credit_cards_warning_dialog_set_up_now">Indstil nu</string>
    <!-- Negative button to ignore warning dialog if users have no device authentication set up -->
    <string name="credit_cards_warning_dialog_later">Senere</string>
    <!-- Title of PIN verification dialog to direct users to re-enter their device credentials to access their credit cards -->
    <string name="credit_cards_biometric_prompt_message_pin">Lås din enhed op</string>

    <!-- Message displayed in biometric prompt for authentication, before allowing users to use their stored payment method information -->
    <string name="credit_cards_biometric_prompt_unlock_message_2">Lås op for at bruge gemte betalingsmetoder</string>
    <!-- Title of the "Add address" screen -->
    <string name="addresses_add_address">Tilføj adresse</string>
    <!-- Title of the "Edit address" screen -->
    <string name="addresses_edit_address">Rediger adresse</string>
    <!-- Title of the "Manage addresses" screen -->
    <string name="addresses_manage_addresses">Håndter adresser</string>
    <!-- The header for the name of an address. Name represents a person's full name, typically made up of a first, middle and last name, e.g. John Joe Doe. -->
    <string name="addresses_name">Navn</string>
    <!-- The header for the street address of an address -->
    <string name="addresses_street_address">Postadresse</string>
    <!-- The header for the city of an address -->
    <string name="addresses_city">By</string>
    <!-- The header for the subregion of an address when "state" should be used -->
    <string name="addresses_state">Stat</string>
    <!-- The header for the subregion of an address when "province" should be used -->
    <string name="addresses_province">Område</string>
    <!-- The header for the zip code of an address -->
    <string name="addresses_zip">Postnummer</string>
    <!-- The header for the country or region of an address -->
    <string name="addresses_country">Land eller region</string>
    <!-- The header for the phone number of an address -->
    <string name="addresses_phone">Telefonnummer</string>
    <!-- The header for the email of an address -->
    <string name="addresses_email">Mailadresse</string>
    <!-- The text for the "Save" button for saving an address -->
    <string name="addresses_save_button">Gem</string>
    <!-- The text for the "Cancel" button for cancelling adding, updating or deleting an address -->
    <string name="addresses_cancel_button">Annuller</string>
    <!-- The text for the "Delete address" button for deleting an address -->
    <string name="addressess_delete_address_button">Slet adresse</string>
    <!-- The title for the "Delete address" confirmation dialog -->
    <string name="addressess_confirm_dialog_message_2">Slet denne adresse?</string>
    <!-- The text for the positive button on "Delete address" dialog -->
    <string name="addressess_confirm_dialog_ok_button">Slet</string>
    <!-- The text for the negative button on "Delete address" dialog -->
    <string name="addressess_confirm_dialog_cancel_button">Annuller</string>
    <!-- The text for the "Save address" menu item for saving an address -->
    <string name="address_menu_save_address">Gem adresse</string>

    <!-- The text for the "Delete address" menu item for deleting an address -->
    <string name="address_menu_delete_address">Slet adresse</string>

    <!-- Title of the Add search engine screen -->
    <string name="search_engine_add_custom_search_engine_title">Tilføj søgetjeneste</string>
    <!-- Content description (not visible, for screen readers etc.): Title for the button that navigates to add new engine screen -->
    <string name="search_engine_add_custom_search_engine_button_content_description">Tilføj ny søgetjeneste</string>
    <!-- Title of the Edit search engine screen -->
    <string name="search_engine_edit_custom_search_engine_title">Rediger søgetjeneste</string>
    <!-- Text for the menu button to edit a search engine -->
    <string name="search_engine_edit">Rediger</string>
    <!-- Text for the menu button to delete a search engine -->
    <string name="search_engine_delete">Slet</string>

    <!-- Label for the TextField in which user enters custom search engine name -->
    <string name="search_add_custom_engine_name_label">Navn</string>
    <!-- Placeholder text shown in the Search Engine Name text field before a user enters text -->
    <string name="search_add_custom_engine_name_hint_2">Søgetjenestens navn</string>
    <!-- Label for the TextField in which user enters custom search engine URL -->
    <string name="search_add_custom_engine_url_label">Søgestrengs-URL</string>
    <!-- Placeholder text shown in the Search String TextField before a user enters text -->
    <string name="search_add_custom_engine_search_string_hint_2">URL til brug for søgning</string>
    <!-- Description text for the Search String TextField. The %s is part of the string -->
    <string name="search_add_custom_engine_search_string_example" formatted="false">Erstat forespørgslen med “%s”. Eksempel:\nhttps://www.google.com/search?q=%s</string>

    <!-- Accessibility description for the form in which details about the custom search engine are entered -->
    <string name="search_add_custom_engine_form_description">Detaljer om tilpasset søgetjeneste</string>

    <!-- Label for the TextField in which user enters custom search engine suggestion URL -->
    <string name="search_add_custom_engine_suggest_url_label">Søgeforslags-API (valgfrit)</string>
    <!-- Placeholder text shown in the Search Suggestion String TextField before a user enters text -->
    <string name="search_add_custom_engine_suggest_string_hint">URL til søgeforslags-API</string>
    <!-- Description text for the Search Suggestion String TextField. The %s is part of the string -->
    <string name="search_add_custom_engine_suggest_string_example_2" formatted="false">Erstat forespørgslen med “%s”. Eksempel:\nhttps://suggestqueries.google.com/complete/search?client=firefox&amp;q=%s</string>
    <!-- The text for the "Save" button for saving a custom search engine -->
    <string name="search_custom_engine_save_button">Gem</string>

    <!-- Text shown when a user leaves the name field empty -->
    <string name="search_add_custom_engine_error_empty_name">Indtast søgetjenestens navn</string>
    <!-- Text shown when a user leaves the search string field empty -->
    <string name="search_add_custom_engine_error_empty_search_string">Indtast søgestreng</string>
    <!-- Text shown when a user leaves out the required template string -->
    <string name="search_add_custom_engine_error_missing_template">Kontroller at søgestrengen stemmer overens med formatet vist efter Eksempel</string>
    <!-- Text shown when we aren't able to validate the custom search query. The first parameter is the url of the custom search engine -->
    <string name="search_add_custom_engine_error_cannot_reach">Fejl ved oprettelse af forbindelse til “%s”</string>
    <!-- Text shown when a user creates a new search engine -->
    <string name="search_add_custom_engine_success_message">%s blev oprettet</string>
    <!-- Text shown when a user successfully edits a custom search engine -->
    <string name="search_edit_custom_engine_success_message">%s blev gemt</string>
    <!-- Text shown when a user successfully deletes a custom search engine -->
    <string name="search_delete_search_engine_success_message">%s blev slettet</string>

    <!-- Heading for the instructions to allow a permission -->
    <string name="phone_feature_blocked_intro">For at tillade:</string>
    <!-- First step for the allowing a permission -->
    <string name="phone_feature_blocked_step_settings">1. Gå til Indstillinger i Android</string>
    <!-- Second step for the allowing a permission -->
    <string name="phone_feature_blocked_step_permissions"><![CDATA[2. Tryk på <b>Tilladelser</b>]]></string>
    <!-- Third step for the allowing a permission (Fore example: Camera) -->
    <string name="phone_feature_blocked_step_feature"><![CDATA[3. Slå <b>%1$s</b> TIL]]></string>

    <!-- Label that indicates a site is using a secure connection -->
    <string name="quick_settings_sheet_secure_connection_2">Forbindelsen er sikker</string>
    <!-- Label that indicates a site is using a insecure connection -->
    <string name="quick_settings_sheet_insecure_connection_2">Forbindelsen er ikke sikker</string>
    <!-- Label to clear site data -->
    <string name="clear_site_data">Ryd cookies og websteds-data</string>
    <!-- Confirmation message for a dialog confirming if the user wants to delete all data for current site -->
    <string name="confirm_clear_site_data"><![CDATA[Er du sikker på, at du vil rydde alle cookies og data for webstedet <b>%s</b>?]]></string>
    <!-- Confirmation message for a dialog confirming if the user wants to delete all the permissions for all sites-->
    <string name="confirm_clear_permissions_on_all_sites">Er du sikker på, at du vil rydde alle tilladelser for alle websteder?</string>
    <!-- Confirmation message for a dialog confirming if the user wants to delete all the permissions for a site-->
    <string name="confirm_clear_permissions_site">Er du sikker på, at du vil rydde alle tilladelser for dette websted?</string>
    <!-- Confirmation message for a dialog confirming if the user wants to set default value a permission for a site-->
    <string name="confirm_clear_permission_site">Er du sikker på, at du vil rydde denne tilladelse for dette websted?</string>
    <!-- label shown when there are not site exceptions to show in the site exception settings -->
    <string name="no_site_exceptions">Ingen undtagelser for websted</string>
    <!-- Bookmark deletion confirmation -->
    <string name="bookmark_deletion_confirmation">Er du sikker på, at du vil slette dette bogmærke?</string>
    <!-- Browser menu button that adds a shortcut to the home fragment -->
    <string name="browser_menu_add_to_shortcuts">Føj til genveje</string>
    <!-- Browser menu button that removes a shortcut from the home fragment -->
    <string name="browser_menu_remove_from_shortcuts">Fjern fra genveje</string>
    <!-- text shown before the issuer name to indicate who its verified by, parameter is the name of
     the certificate authority that verified the ticket-->
    <string name="certificate_info_verified_by">Bekræftet af: %1$s</string>
    <!-- Login overflow menu delete button -->
    <string name="login_menu_delete_button">Slet</string>
    <!-- Login overflow menu edit button -->
    <string name="login_menu_edit_button">Rediger</string>
    <!-- Message in delete confirmation dialog for password -->
    <string name="login_deletion_confirmation_2">Er du sikker på, at du vil slette denne adgangskode?</string>
    <!-- Positive action of a dialog asking to delete  -->
    <string name="dialog_delete_positive">Slet</string>
    <!-- Negative action of a dialog asking to delete login -->
    <string name="dialog_delete_negative">Annuller</string>
    <!--  The saved password options menu description. -->
    <string name="login_options_menu_2">Adgangskode-indstillinger</string>
    <!--  The editable text field for a website address. -->
    <string name="saved_login_hostname_description_3">Det redigerbare tekstfelt for webadressen.</string>
    <!--  The editable text field for a username. -->
    <string name="saved_login_username_description_3">Det redigerbare tekstfelt for brugernavnet.</string>
    <!--  The editable text field for a login's password. -->
    <string name="saved_login_password_description_2">Det redigerbare tekstfelt for adgangskoden.</string>
    <!--  The button description to save changes to an edited password. -->
    <string name="save_changes_to_login_2">Gem ændringer.</string>
    <!--  The page title for editing a saved password. -->
    <string name="edit_2">Rediger adgangskode</string>
    <!--  The page title for adding new password. -->
    <string name="add_login_2">Tilføj adgangskode</string>
    <!--  Error text displayed underneath the password field when it is in an error case. -->
    <string name="saved_login_password_required_2">Indtast en adgangskode</string>
    <!--  The error message in add login view when username field is blank. -->
    <string name="saved_login_username_required_2">Indtast et brugernavn</string>
    <!--  The error message in add login view when hostname field is blank. -->
    <string name="saved_login_hostname_required" tools:ignore="UnusedResources">Værtsnavn påkrævet</string>
    <!--  The error message in add login view when hostname field is blank. -->
    <string name="saved_login_hostname_required_2" tools:ignore="UnusedResources">Indtast en webadresse</string>
    <!-- Voice search button content description  -->
    <string name="voice_search_content_description">Stemme-søgning</string>
    <!-- Voice search prompt description displayed after the user presses the voice search button -->
    <string name="voice_search_explainer">Tal nu</string>
    <!--  The error message in edit login view when a duplicate username exists. -->
    <string name="saved_login_duplicate">Et login med dette brugernavn findes allerede</string>

    <!-- This is the hint text that is shown inline on the hostname field of the create new login page. 'https://www.example.com' intentionally hardcoded here -->
    <string name="add_login_hostname_hint_text">https://www.eksempel.dk</string>
    <!-- This is an error message shown below the hostname field of the add login page when a hostname does not contain http or https. -->
    <string name="add_login_hostname_invalid_text_3">Webadressen skal indeholde \“https://\“ eller \“http://\“</string>
    <!-- This is an error message shown below the hostname field of the add login page when a hostname is invalid. -->
    <string name="add_login_hostname_invalid_text_2">Gyldigt værtsnavn påkrævet</string>

    <!-- Synced Tabs -->
    <!-- Text displayed to ask user to connect another device as no devices found with account -->
    <string name="synced_tabs_connect_another_device">Opret forbindelse til en ny enhed.</string>
    <!-- Text displayed asking user to re-authenticate -->
    <string name="synced_tabs_reauth">Godkend igen.</string>
    <!-- Text displayed when user has disabled tab syncing in Firefox Sync Account -->
    <string name="synced_tabs_enable_tab_syncing">Aktiver synkronisering af faneblade.</string>
    <!-- Text displayed when user has no tabs that have been synced -->
    <string name="synced_tabs_no_tabs" tools:ignore="BrandUsage">Du har ikke nogen faneblade åbne i Firefox på dine andre enheder.</string>
    <!-- Text displayed in the synced tabs screen when a user is not signed in to Firefox Sync describing Synced Tabs -->
    <string name="synced_tabs_sign_in_message">Se en liste med faneblade fra dine andre enheder.</string>
    <!-- Text displayed on a button in the synced tabs screen to link users to sign in when a user is not signed in to Firefox Sync -->
    <string name="synced_tabs_sign_in_button">Log ind på Sync</string>

    <!-- The text displayed when a synced device has no tabs to show in the list of Synced Tabs. -->
    <string name="synced_tabs_no_open_tabs">Ingen åbne faneblade</string>

    <!-- Content description for expanding a group of synced tabs. -->
    <string name="synced_tabs_expand_group">Udvid gruppe med synkroniserede faneblade</string>
    <!-- Content description for collapsing a group of synced tabs. -->
    <string name="synced_tabs_collapse_group">Sammenfold gruppe med synkroniserede faneblade</string>

    <!-- Top Sites -->
    <!-- Title text displayed in the dialog when shortcuts limit is reached. -->
    <string name="shortcut_max_limit_title">Grænsen for genveje er nået</string>
    <!-- Content description text displayed in the dialog when shortcut limit is reached. -->
    <string name="shortcut_max_limit_content">Fjern en genvej for at erstatte den med en ny. Tryk og hold på websiden, og vælg så Fjern.</string>
    <!-- Confirmation dialog button text when top sites limit is reached. -->
    <string name="top_sites_max_limit_confirmation_button">Ok, forstået</string>

    <!-- Label for the preference to show the shortcuts for the most visited top sites on the homepage -->
    <string name="top_sites_toggle_top_recent_sites_4">Genveje</string>
    <!-- Title text displayed in the rename top site dialog. -->
    <string name="top_sites_rename_dialog_title">Navn</string>
    <!-- Hint for renaming title of a shortcut -->
    <string name="shortcut_name_hint">Genvejsnavn</string>
    <!-- Hint for editing URL of a shortcut. -->
    <string name="shortcut_url_hint">Genvejs-URL</string>
    <!-- Dialog button text for canceling the rename top site prompt. -->
    <string name="top_sites_rename_dialog_cancel">Annuller</string>

    <!-- Text for the menu button to open the homepage settings. -->
    <string name="top_sites_menu_settings">Indstillinger</string>
    <!-- Text for the menu button to navigate to sponsors and privacy support articles. '&amp;' is replaced with the ampersand symbol: & -->
    <string name="top_sites_menu_sponsor_privacy">Vores sponsorer og dit privatliv</string>
    <!-- Label text displayed for a sponsored top site. -->
    <string name="top_sites_sponsored_label">Sponsoreret</string>

    <!-- Text for the menu item to edit a top site. -->
    <string name="top_sites_edit_top_site">Rediger</string>
    <!-- Text for the dialog title to edit a top site. -->
    <string name="top_sites_edit_dialog_title">Rediger genvej</string>
    <!-- Button caption to confirm the edit of the top site. -->
    <string name="top_sites_edit_dialog_save">Gem</string>
    <!-- Error message when the user entered an invalid URL -->
    <string name="top_sites_edit_dialog_url_error">Indtast en gyldig URL</string>
    <!-- Label for the URL edit field in the edit top site dialog. -->
    <string name="top_sites_edit_dialog_url_title">URL</string>

    <!-- Inactive tabs in the tabs tray -->
    <!-- Title text displayed in the tabs tray when a tab has been unused for 14 days. -->
    <string name="inactive_tabs_title">Inaktive faneblade</string>
    <!-- Content description for closing all inactive tabs -->
    <string name="inactive_tabs_delete_all">Luk alle inaktive faneblade</string>

    <!-- Content description for expanding the inactive tabs section. -->
    <string name="inactive_tabs_expand_content_description">Udvid inaktive faneblade</string>
    <!-- Content description for collapsing the inactive tabs section. -->
    <string name="inactive_tabs_collapse_content_description">Sammenfold inaktive faneblade</string>

    <!-- Inactive tabs auto-close message in the tabs tray -->
    <!-- The header text of the auto-close message when the user is asked if they want to turn on the auto-closing of inactive tabs. -->
    <string name="inactive_tabs_auto_close_message_header" tools:ignore="UnusedResources">Luk automatisk efter en måned?</string>
    <!-- A description below the header to notify the user what the inactive tabs auto-close feature is. -->
    <string name="inactive_tabs_auto_close_message_description" tools:ignore="BrandUsage,UnusedResources">Firefox kan lukke faneblade, du ikke har set i løbet af den seneste måned.</string>
    <!-- A call to action below the description to allow the user to turn on the auto closing of inactive tabs. -->
    <string name="inactive_tabs_auto_close_message_action" tools:ignore="UnusedResources">SLÅ AUTOMATISK LUKNING TIL</string>

    <!-- Text for the snackbar to confirm auto-close is enabled for inactive tabs -->
    <string name="inactive_tabs_auto_close_message_snackbar">Automatisk lukning aktiveret</string>

    <!-- Awesome bar suggestion's headers -->
    <!-- Search suggestions title for Firefox Suggest. -->
    <string name="firefox_suggest_header" tools:ignore="BrandUsage">Firefox-forslag</string>

    <!-- Title for search suggestions when Google is the default search suggestion engine. -->
    <string name="google_search_engine_suggestion_header">Google-søgning</string>
    <!-- Title for search suggestions when the default search suggestion engine is anything other than Google. The first parameter is default search engine name. -->
    <string name="other_default_search_engine_suggestion_header">%s-søgning</string>

    <!-- Default browser experiment -->
    <!-- Default browser card title -->
    <string name="default_browser_experiment_card_title">Skift din standardbrowser</string>
    <!-- Default browser card text -->
    <string name="default_browser_experiment_card_text" tools:ignore="BrandUsage">Indstil links fra websteder, mails og beskeder til automatisk at blive åbnet i Firefox.</string>

    <!-- Content description for close button in collection placeholder. -->
    <string name="remove_home_collection_placeholder_content_description">Fjern</string>

    <!-- Content description radio buttons with a link to more information -->
    <string name="radio_preference_info_content_description">Tryk for at se flere detaljer</string>

    <!-- Content description for the action bar "up" button -->
    <string name="action_bar_up_description">Naviger op</string>

    <!-- Content description for privacy content close button -->
    <string name="privacy_content_close_button_content_description">Luk</string>

    <!-- Pocket recommended stories -->
    <!-- Header text for a section on the home screen. -->
    <string name="pocket_stories_header_1">Tankevækkende historier</string>
    <!-- Header text for a section on the home screen. -->
    <string name="pocket_stories_categories_header">Historier efter emne</string>
    <!-- Text of a button allowing users to access an external url for more Pocket recommendations. -->
    <string name="pocket_stories_placeholder_text">Opdag mere</string>
    <!-- Title of an app feature. Smaller than a heading. The first parameter is product name Pocket -->
    <string name="pocket_stories_feature_title_2">Leveret af %s.</string>
    <!-- Caption for describing a certain feature. The placeholder is for a clickable text (eg: Learn more) which will load an url in a new tab when clicked.  -->
    <string name="pocket_stories_feature_caption" tools:ignore="BrandUsage">En del af Firefox-familien. %s</string>
    <!-- Clickable text for opening an external link for more information about Pocket. -->
    <string name="pocket_stories_feature_learn_more">Læs mere</string>

    <!-- Text indicating that the Pocket story that also displays this text is a sponsored story by other 3rd party entity. -->
    <string name="pocket_stories_sponsor_indication">Sponsoreret</string>

    <!-- Snackbar message for enrolling in a Nimbus experiment from the secret settings when Studies preference is Off.-->
    <string name="experiments_snackbar">Aktiver telemetri for at sende data.</string>
    <!-- Snackbar button text to navigate to telemetry settings.-->
    <string name="experiments_snackbar_button">Gå til indstillinger</string>

    <!-- Review quality check feature-->
    <!-- Name for the review quality check feature used as title for the panel. -->
    <string name="review_quality_check_feature_name_2" moz:removedIn="136" tools:ignore="UnusedResources">Verificering af anmeldelser</string>
    <!-- Summary for grades A and B for review quality check adjusted grading. -->
    <string name="review_quality_check_grade_a_b_description" moz:removedIn="136" tools:ignore="UnusedResources">Pålidelige anmeldelser</string>
    <!-- Summary for grade C for review quality check adjusted grading. -->
    <string name="review_quality_check_grade_c_description" moz:removedIn="136" tools:ignore="UnusedResources">Blanding af pålidelige og upålidelige anmeldelser</string>
    <!-- Summary for grades D and F for review quality check adjusted grading. -->
    <string name="review_quality_check_grade_d_f_description" moz:removedIn="136" tools:ignore="UnusedResources">Upålidelige anmeldelser</string>
    <!-- Text for title presenting the reliability of a product's reviews. -->
    <string name="review_quality_check_grade_title" moz:removedIn="136" tools:ignore="UnusedResources">Hvor pålidelige er anmeldelserne?</string>
    <!-- Title for when the rating has been updated by the review checker -->
    <string name="review_quality_check_adjusted_rating_title" moz:removedIn="136" tools:ignore="UnusedResources">Justeret bedømmelse</string>
    <!-- Description for a product's adjusted star rating. The text presents that the product's reviews which were evaluated as unreliable were removed from the adjusted rating. -->
    <string name="review_quality_check_adjusted_rating_description_2" moz:removedIn="136" tools:ignore="UnusedResources">Baseret på pålidelige anmeldelser</string>
    <!-- Title for list of highlights from a product's review emphasizing a product's important traits. -->
    <string name="review_quality_check_highlights_title" moz:removedIn="136" tools:ignore="UnusedResources">Højdepunkter fra de seneste anmeldelser</string>
    <!-- Title for section explaining how we analyze the reliability of a product's reviews. -->
    <string name="review_quality_check_explanation_title" moz:removedIn="136" tools:ignore="UnusedResources">Sådan afgør vi kvaliteten af anmeldelser</string>

    <!-- Paragraph explaining how we analyze the reliability of a product's reviews. First parameter is the Fakespot product name. In the phrase "Fakespot by Mozilla", "by" can be localized. Does not need to stay by. -->
    <string name="review_quality_check_explanation_body_reliability" moz:removedIn="136" tools:ignore="UnusedResources">Vi bruger kunstig intelligens fra %s fra Mozilla til at kontrollere pålideligheden af produktanmeldelser. Dette hjælper dig kun med at bedømme kvaliteten af anmeldelserne, ikke selve produkternes kvalitet.</string>
    <!-- Paragraph explaining the grading system we use to classify the reliability of a product's reviews. -->
    <string name="review_quality_check_info_review_grade_header" moz:removedIn="136" tools:ignore="UnusedResources"><![CDATA[Vi giver hver produkts anmeldelser en <b>karakter</b> fra A til F.]]></string>
    <!-- Description explaining grades A and B for review quality check adjusted grading. -->
    <string name="review_quality_check_info_grade_info_AB" moz:removedIn="136" tools:ignore="UnusedResources">Pålidelige anmeldelser. Vi vurderer, at anmeldelserne sandsynligvis stammer fra rigtige kunder, der har givet ærlige og upartiske anmeldelser.</string>
    <!-- Description explaining grade C for review quality check adjusted grading. -->
    <string name="review_quality_check_info_grade_info_C" moz:removedIn="136" tools:ignore="UnusedResources">Vi vurderer, at der findes en blanding af pålidelige og upålidelige anmeldelser.</string>
    <!-- Description explaining grades D and F for review quality check adjusted grading. -->
    <string name="review_quality_check_info_grade_info_DF" moz:removedIn="136" tools:ignore="UnusedResources">Upålidelige anmeldelser. Vi vurderer, at anmeldelserne sandsynligvis er forfalskede eller stammer fra partiske anmeldere.</string>
    <!-- Paragraph explaining how a product's adjusted grading is calculated. -->
    <string name="review_quality_check_explanation_body_adjusted_grading" moz:removedIn="136" tools:ignore="UnusedResources"><![CDATA[Den <b>justerede bedømmelse</b> er udelukkende baseret på anmeldelser, som vi vurderer er pålidelige.]]></string>
    <!-- Paragraph explaining product review highlights. First parameter is the name of the retailer (e.g. Amazon). -->
    <string name="review_quality_check_explanation_body_highlights" moz:removedIn="136" tools:ignore="UnusedResources"><![CDATA[<b>Højdepunkter</b> stammer fra %s-anmeldelser fra de seneste 80 dage, som vi vurderer er pålidelige.]]></string>
    <!-- Text for learn more caption presenting a link with information about review quality. First parameter is for clickable text defined in review_quality_check_info_learn_more_link. -->
    <string name="review_quality_check_info_learn_more" moz:removedIn="136" tools:ignore="UnusedResources">Læs mere om, %s.</string>
    <!-- Clickable text that links to review quality check SuMo page. First parameter is the Fakespot product name. -->
    <string name="review_quality_check_info_learn_more_link_2" moz:removedIn="136" tools:ignore="UnusedResources">hvordan %s afgør kvaliteten af anmeldelser</string>
    <!-- Text for title of settings section. -->
    <string name="review_quality_check_settings_title" moz:removedIn="136" tools:ignore="UnusedResources">Indstillinger</string>
    <!-- Text for label for switch preference to show recommended products from review quality check settings section. -->
    <string name="review_quality_check_settings_recommended_products" moz:removedIn="136" tools:ignore="UnusedResources">Vis reklamer i verificering af anmeldelser</string>
    <!-- Description for switch preference to show recommended products from review quality check settings section. First parameter is for clickable text defined in review_quality_check_settings_recommended_products_learn_more.-->
    <string name="review_quality_check_settings_recommended_products_description_2" moz:removedIn="136" tools:ignore="UnusedResources">Du vil til tider få vist reklamer for relevante produkter. Vi reklamerer kun for produkter med pålidelige anmeldelser. %s
</string>
    <!-- Clickable text that links to review quality check recommended products support article. -->
    <string name="review_quality_check_settings_recommended_products_learn_more" moz:removedIn="136" tools:ignore="UnusedResources">Læs mere</string>
    <!-- Text for turning sidebar off button from review quality check settings section. -->
    <string name="review_quality_check_settings_turn_off" moz:removedIn="136" tools:ignore="UnusedResources">Slå verificering af anmeldelser fra</string>
    <!-- Text for title of recommended product section. This is displayed above a product image, suggested as an alternative to the product reviewed. -->
    <string name="review_quality_check_ad_title" moz:removedIn="136" tools:ignore="UnusedResources">Mere at overveje</string>
    <!-- Caption for recommended product section indicating this is an ad by Fakespot. First parameter is the Fakespot product name. -->
    <string name="review_quality_check_ad_caption" moz:removedIn="136" tools:ignore="UnusedResources">Reklame fra %s</string>
    <!-- Caption for review quality check panel. First parameter is for clickable text defined in review_quality_check_powered_by_link. -->
    <string name="review_quality_check_powered_by_2" moz:removedIn="136" tools:ignore="UnusedResources">Verificering af anmeldelser er leveret af %s</string>
    <!-- Clickable text that links to Fakespot.com. First parameter is the Fakespot product name. In the phrase "Fakespot by Mozilla", "by" can be localized. Does not need to stay by. -->
    <string name="review_quality_check_powered_by_link" moz:removedIn="136" tools:ignore="UnusedResources">%s fra Mozilla</string>
    <!-- Text for title of warning card informing the user that the current analysis is outdated. -->
    <string name="review_quality_check_outdated_analysis_warning_title" moz:removedIn="136" tools:ignore="UnusedResources">Nye oplysninger at kontrollere</string>
    <!-- Text for button from warning card informing the user that the current analysis is outdated. Clicking this should trigger the product's re-analysis. -->
    <string name="review_quality_check_outdated_analysis_warning_action" moz:removedIn="136" tools:ignore="UnusedResources">Kontroller nu</string>
    <!-- Title for warning card informing the user that the current product does not have enough reviews for a review analysis. -->
    <string name="review_quality_check_no_reviews_warning_title" moz:removedIn="136" tools:ignore="UnusedResources">Ikke nok anmeldelser lige nu</string>
    <!-- Text for body of warning card informing the user that the current product does not have enough reviews for a review analysis. -->
    <string name="review_quality_check_no_reviews_warning_body" moz:removedIn="136" tools:ignore="UnusedResources">Når dette produkt har flere anmeldelser, kan vi kontrollere kvaliteten af dem.</string>
    <!-- Title for warning card informing the user that the current product is currently not available. -->
    <string name="review_quality_check_product_availability_warning_title" moz:removedIn="136" tools:ignore="UnusedResources">Produktet er ikke tilgængeligt</string>
    <!-- Text for the body of warning card informing the user that the current product is currently not available. -->
    <string name="review_quality_check_product_availability_warning_body" moz:removedIn="136" tools:ignore="UnusedResources">Hvis du lægger mærke til at produktet er på lager igen, må du gerne rapportere det. Så kan vi kontrollere anmeldelserne.</string>
    <!-- Clickable text for warning card informing the user that the current product is currently not available. Clicking this should inform the server that the product is available. -->
    <string name="review_quality_check_product_availability_warning_action_2" moz:removedIn="136" tools:ignore="UnusedResources">Rapporter at produktet er på lager</string>
    <!-- Title for warning card informing the user that the current product's analysis is still processing. The parameter is the percentage progress (0-100%) of the analysis process (e.g. 56%). -->
    <string name="review_quality_check_analysis_in_progress_warning_title_2" moz:removedIn="136" tools:ignore="UnusedResources">Kontrollerer kvaliteten af anmeldelser (%s)</string>
    <!-- Text for body of warning card informing the user that the current product's analysis is still processing. -->
    <string name="review_quality_check_analysis_in_progress_warning_body" moz:removedIn="136" tools:ignore="UnusedResources">Dette kan tage cirka 60 sekunder.</string>
    <!-- Title for info card displayed after the user reports a product is back in stock. -->
    <string name="review_quality_check_analysis_requested_info_title" moz:removedIn="136" tools:ignore="UnusedResources">Tak for hjælpen!</string>
    <!-- Text for body of info card displayed after the user reports a product is back in stock. -->
    <string name="review_quality_check_analysis_requested_info_body" moz:removedIn="136" tools:ignore="UnusedResources">Vi burde have oplysninger om dette produkts anmeldelser klar indenfor 24 timer. Tjek igen senere.</string>
    <!-- Title for info card displayed when the user review checker while on a product that Fakespot does not analyze (e.g. gift cards, music). -->
    <string name="review_quality_check_not_analyzable_info_title" moz:removedIn="136" tools:ignore="UnusedResources">Vi kan ikke kontrollere disse anmeldelser</string>
    <!-- Text for body of info card displayed when the user review checker while on a product that Fakespot does not analyze (e.g. gift cards, music). -->
    <string name="review_quality_check_not_analyzable_info_body" moz:removedIn="136" tools:ignore="UnusedResources">Vi kan desværre ikke kontrollere kvaliteten af anmeldelser af visse typer af produkter. For eksempel gavekort og streaming af video, musik og spil.</string>
    <!-- Title for info card displayed when another user reported the displayed product is back in stock. -->
    <string name="review_quality_check_analysis_requested_other_user_info_title" moz:removedIn="136" tools:ignore="UnusedResources">Oplysninger kommer snart</string>
    <!-- Text for body of info card displayed when another user reported the displayed product is back in stock. -->
    <string name="review_quality_check_analysis_requested_other_user_info_body" moz:removedIn="136" tools:ignore="UnusedResources">Vi burde have oplysninger om dette produkts anmeldelser klar indenfor 24 timer. Tjek igen senere.</string>
    <!-- Title for info card displayed to the user when analysis finished updating. -->
    <string name="review_quality_check_analysis_updated_confirmation_title" moz:removedIn="136" tools:ignore="UnusedResources">Analysen er opdateret</string>
    <!-- Text for the action button from info card displayed to the user when analysis finished updating. -->
    <string name="review_quality_check_analysis_updated_confirmation_action" moz:removedIn="136" tools:ignore="UnusedResources">Forstået</string>
    <!-- Title for error card displayed to the user when an error occurred. -->
    <string name="review_quality_check_generic_error_title" moz:removedIn="136" tools:ignore="UnusedResources">Ingen information tilgængelig lige nu</string>
    <!-- Text for body of error card displayed to the user when an error occurred. -->
    <string name="review_quality_check_generic_error_body" moz:removedIn="136" tools:ignore="UnusedResources">Vi arbejder på at løse problemet. Prøv igen om lidt.</string>
    <!-- Title for error card displayed to the user when the device is disconnected from the network. -->
    <string name="review_quality_check_no_connection_title" moz:removedIn="136" tools:ignore="UnusedResources">Ingen netværksforbindelse</string>
    <!-- Text for body of error card displayed to the user when the device is disconnected from the network. -->
    <string name="review_quality_check_no_connection_body" moz:removedIn="136" tools:ignore="UnusedResources">Kontroller din netværksforbindelse og prøv så at genindlæse siden.</string>
    <!-- Title for card displayed to the user for products whose reviews were not analyzed yet. -->
    <string name="review_quality_check_no_analysis_title" moz:removedIn="136" tools:ignore="UnusedResources">Ingen information om disse anmeldelser endnu</string>
    <!-- Text for the body of card displayed to the user for products whose reviews were not analyzed yet. -->
    <string name="review_quality_check_no_analysis_body" moz:removedIn="136" tools:ignore="UnusedResources">For at vide, om dette produkts anmeldelser er pålidelige, skal du kontrollere kvaliteten af anmeldelserne. Det tager kun omkring 60 sekunder.</string>
    <!-- Text for button from body of card displayed to the user for products whose reviews were not analyzed yet. Clicking this should trigger a product analysis. -->
    <string name="review_quality_check_no_analysis_link" moz:removedIn="136" tools:ignore="UnusedResources">Kontroller kvaliteten af anmeldelserne</string>
    <!-- Headline for review quality check contextual onboarding card. -->
    <string name="review_quality_check_contextual_onboarding_title" moz:removedIn="136" tools:ignore="UnusedResources">Prøv vores pålidelige vejledning til produktanmeldelser</string>

    <!-- Description for review quality check contextual onboarding card. The first and last two parameters are for retailer names (e.g. Amazon, Walmart). The second parameter is for the name of the application (e.g. Firefox). -->
    <string name="review_quality_check_contextual_onboarding_description" moz:removedIn="136" tools:ignore="UnusedResources">Se hvor pålidelige produktanmeldelser på %1$s er, inden du køber. Verificering af anmeldelser, en eksperimentel funktion fra %2$s, er indbygget i browseren. Den virker også på %3$s og %4$s.</string>
    <!-- Description for review quality check contextual onboarding card. The first parameters is for retailer name (e.g. Amazon). The second parameter is for the name of the application (e.g. Firefox). -->
    <string name="review_quality_check_contextual_onboarding_description_one_vendor" moz:removedIn="136" tools:ignore="UnusedResources">Se hvor pålidelige produktanmeldelser på %1$s er, inden du køber. Verificering af anmeldelser, en eksperimentel funktion fra %2$s, er indbygget i browseren.</string>
    <!-- Paragraph presenting review quality check feature. First parameter is the Fakespot product name. Second parameter is for clickable text defined in review_quality_check_contextual_onboarding_learn_more_link. In the phrase "Fakespot by Mozilla", "by" can be localized. Does not need to stay by. -->
    <string name="review_quality_check_contextual_onboarding_learn_more" moz:removedIn="136" tools:ignore="UnusedResources">Ved hjælp af %1$s fra Mozilla gør vi det nemmere for dig undgå partiske og uægte anmeldelser. Vores kunstig intelligens-model forbedres altid for at beskytte dig, mens du handler. %2$s</string>
    <!-- Clickable text from the contextual onboarding card that links to review quality check support article. -->
    <string name="review_quality_check_contextual_onboarding_learn_more_link" moz:removedIn="136" tools:ignore="UnusedResources">Læs mere</string>
    <!-- Caption text to be displayed in review quality check contextual onboarding card above the opt-in button. First parameter is Firefox app name, third parameter is the Fakespot product name. Second & fourth are for clickable texts defined in review_quality_check_contextual_onboarding_privacy_policy_3 and review_quality_check_contextual_onboarding_terms_use. -->
    <string name="review_quality_check_contextual_onboarding_caption_4" moz:removedIn="136" tools:ignore="UnusedResources">Ved at vælge “Ja, prøv det” accepterer du %1$s\' %2$s og %3$ss %4$s.</string>
    <!-- Clickable text from the review quality check contextual onboarding card that links to Fakespot privacy notice. -->
    <string name="review_quality_check_contextual_onboarding_privacy_policy_3" moz:removedIn="136" tools:ignore="UnusedResources">privatlivserklæring</string>
    <!-- Clickable text from the review quality check contextual onboarding card that links to Fakespot terms of use. -->
    <string name="review_quality_check_contextual_onboarding_terms_use" moz:removedIn="136" tools:ignore="UnusedResources">betingelser for brug</string>
    <!-- Text for opt-in button from the review quality check contextual onboarding card. -->
    <string name="review_quality_check_contextual_onboarding_primary_button_text" moz:removedIn="136" tools:ignore="UnusedResources">Ja, prøv det</string>
    <!-- Text for opt-out button from the review quality check contextual onboarding card. -->
<<<<<<< HEAD
    <string name="review_quality_check_contextual_onboarding_secondary_button_text">Ikke nu</string>
=======
    <string name="review_quality_check_contextual_onboarding_secondary_button_text" moz:removedIn="136" tools:ignore="UnusedResources">Ikke nu</string>
>>>>>>> 07ff4473
    <!-- Content description (not visible, for screen readers etc.) for opening browser menu button to open review quality check bottom sheet. -->
    <string name="review_quality_check_open_handle_content_description" moz:removedIn="136" tools:ignore="UnusedResources">Åbn verificering af anmeldelser</string>
    <!-- Content description (not visible, for screen readers etc.) for closing browser menu button to open review quality check bottom sheet. -->
    <string name="review_quality_check_close_handle_content_description" moz:removedIn="136" tools:ignore="UnusedResources">Luk verificering af anmeldelser</string>
    <!-- Content description (not visible, for screen readers etc.) for review quality check star rating. First parameter is the number of stars (1-5) representing the rating. -->
    <string name="review_quality_check_star_rating_content_description" moz:removedIn="136" tools:ignore="UnusedResources">%1$s ud af 5 stjerner</string>
    <!-- Text for minimize button from highlights card. When clicked the highlights card should reduce its size. -->
    <string name="review_quality_check_highlights_show_less" moz:removedIn="136" tools:ignore="UnusedResources">Vis mindre</string>
    <!-- Text for maximize button from highlights card. When clicked the highlights card should expand to its full size. -->
    <string name="review_quality_check_highlights_show_more" moz:removedIn="136" tools:ignore="UnusedResources">Vis mere</string>
    <!-- Text for highlights card quality category header. Reviews shown under this header should refer the product's quality. -->
    <string name="review_quality_check_highlights_type_quality" moz:removedIn="136" tools:ignore="UnusedResources">Kvalitet</string>
    <!-- Text for highlights card price category header. Reviews shown under this header should refer the product's price. -->
    <string name="review_quality_check_highlights_type_price" moz:removedIn="136" tools:ignore="UnusedResources">Pris</string>
    <!-- Text for highlights card shipping category header. Reviews shown under this header should refer the product's shipping. -->
    <string name="review_quality_check_highlights_type_shipping" moz:removedIn="136" tools:ignore="UnusedResources">Forsendelse</string>
    <!-- Text for highlights card packaging and appearance category header. Reviews shown under this header should refer the product's packaging and appearance. -->
    <string name="review_quality_check_highlights_type_packaging_appearance" moz:removedIn="136" tools:ignore="UnusedResources">Emballage og udseende</string>
    <!-- Text for highlights card competitiveness category header. Reviews shown under this header should refer the product's competitiveness. -->
    <string name="review_quality_check_highlights_type_competitiveness" moz:removedIn="136" tools:ignore="UnusedResources">Konkurrencedygtighed</string>

    <!-- Text that is surrounded by quotes. The parameter is the actual text that is in quotes. An example of that text could be: Excellent craftsmanship, and that is displayed as “Excellent craftsmanship”. The text comes from a buyer's review that the feature is highlighting"   -->
    <string name="surrounded_with_quotes" moz:removedIn="136" tools:ignore="UnusedResources">&quot;%s&quot;</string>

    <!-- Accessibility services actions labels. These will be appended to accessibility actions like "Double tap to.." but not by or applications but by services like Talkback. -->
    <!-- Action label for elements that can be collapsed if interacting with them. Talkback will append this to say "Double tap to collapse". -->
    <string name="a11y_action_label_collapse">sammenfolde</string>
    <!-- Current state for elements that can be collapsed if interacting with them. Talkback will dictate this after a state change. -->
    <string name="a11y_state_label_collapsed">sammenfoldet</string>
    <!-- Action label for elements that can be expanded if interacting with them. Talkback will append this to say "Double tap to expand". -->
    <string name="a11y_action_label_expand">udvide</string>
    <!-- Current state for elements that can be expanded if interacting with them. Talkback will dictate this after a state change. -->
    <string name="a11y_state_label_expanded">udvidet</string>
    <!-- Action label for links to a website containing documentation about a wallpaper collection. Talkback will append this to say "Double tap to open link to learn more about this collection". -->
    <string name="a11y_action_label_wallpaper_collection_learn_more">åbne link for at læse mere om denne samling</string>
    <!-- Action label for links that point to an article. Talkback will append this to say "Double tap to read the article". -->
    <string name="a11y_action_label_read_article">læse artiklen</string>
    <!-- Action label for links to the Firefox Pocket website. Talkback will append this to say "Double tap to open link to learn more". -->
    <string name="a11y_action_label_pocket_learn_more">åbne link for at læse mere</string>
    <!-- Content description for headings announced by accessibility service. The first parameter is the text of the heading. Talkback will announce the first parameter and then speak the word "Heading" indicating to the user that this text is a heading for a section. -->
    <string name="a11y_heading">%s, overskrift</string>

    <!-- Title for dialog displayed when trying to access links present in a text. -->
    <string name="a11y_links_title">Links</string>

    <!-- Additional content description for text bodies that contain urls. -->
    <string name="a11y_links_available">Links tilgængelige</string>

    <!-- Translations feature-->

    <!-- Translation request dialog -->
    <!-- Title for the translation dialog that allows a user to translate the webpage. -->
    <string name="translations_bottom_sheet_title">Oversæt siden?</string>
    <!-- Title for the translation dialog after a translation was completed successfully.
    The first parameter is the name of the language that the page was translated from, for example, "French".
    The second parameter is the name of the language that the page was translated to, for example, "English". -->
    <string name="translations_bottom_sheet_title_translation_completed">Side oversat fra %1$s til %2$s</string>
    <!-- Title for the translation dialog that allows a user to translate the webpage when a user uses the translation feature the first time. The first parameter is the name of the application, for example, "Fenix". -->
    <string name="translations_bottom_sheet_title_first_time">Prøv private oversættelser i %1$s</string>
    <!-- Additional information on the translation dialog that appears when a user uses the translation feature the first time. The first parameter is clickable text with a link, for example, "Learn more". -->
    <string name="translations_bottom_sheet_info_message">For at beskytte dit privatliv forlader oversættelserne aldrig din enhed. Nye sprog og andre forbedringer kommer snart! %1$s</string>
    <!-- Text that links to additional information about the Firefox translations feature. -->
    <string name="translations_bottom_sheet_info_message_learn_more">Læs mere</string>
    <!-- Label for the dropdown to select which language to translate from on the translations dialog. Usually the translate from language selected will be the same as the page language. -->
    <string name="translations_bottom_sheet_translate_from">Oversæt fra</string>
    <!-- Label for the dropdown to select which language to translate to on the translations dialog. Usually the translate to language selected will be the user's preferred language. -->
    <string name="translations_bottom_sheet_translate_to">Oversæt til</string>
    <!-- Label for the dropdown to select which language to translate from on the translations dialog when the page language is not supported. This selection is to allow the user to select another language, in case we automatically detected the page language incorrectly. -->
    <string name="translations_bottom_sheet_translate_from_unsupported_language">Prøv et andet kildesprog</string>
    <!-- Button text on the translations dialog to dismiss the dialog and return to the browser. -->
    <string name="translations_bottom_sheet_negative_button">Ikke nu</string>
    <!-- Button text on the translations dialog to restore the translated website back to the original untranslated version. -->
    <string name="translations_bottom_sheet_negative_button_restore">Vis oprindelig</string>
    <!-- Accessibility announcement (not visible, for screen readers etc.) for the translations dialog after restore button was pressed that indicates the original untranslated page was loaded. -->
    <string name="translations_bottom_sheet_restore_accessibility_announcement">Original uoversat side indlæst</string>
    <!-- Button text on the translations dialog when a translation error appears, used to dismiss the dialog and return to the browser. -->
    <string name="translations_bottom_sheet_negative_button_error">Færdig</string>
    <!-- Button text on the translations dialog to begin a translation of the website. -->
    <string name="translations_bottom_sheet_positive_button">Oversæt</string>
    <!-- Button text on the translations dialog when a translation error appears. -->
    <string name="translations_bottom_sheet_positive_button_error">Prøv igen</string>
    <!-- Inactive button text on the translations dialog that indicates a translation is currently in progress. This button will be accompanied by a loading icon. -->
    <string name="translations_bottom_sheet_translating_in_progress">Oversætter</string>
    <!-- Button content description (not visible, for screen readers etc.) for the translations dialog translate button that indicates a translation is currently in progress. -->
    <string name="translations_bottom_sheet_translating_in_progress_content_description">Oversættelse i gang</string>

    <!-- Default dropdown option when initially selecting a language from the translations dialog language selection dropdown. -->
    <string name="translations_bottom_sheet_default_dropdown_selection">Vælg et sprog</string>
    <!-- The title of the warning card informs the user that a translation could not be completed. -->
    <string name="translation_error_could_not_translate_warning_text">Der opstod et problem med at oversætte. Prøv igen.</string>
    <!-- The title of the warning card informs the user that the list of languages cannot be loaded. -->
    <string name="translation_error_could_not_load_languages_warning_text">Kunne ikke indlæse sprog. Kontroller din internetforbindelse, og prøv igen.</string>
    <!-- The title of the warning card informs the user that a language is not supported. The first parameter is the name of the language that is not supported. -->
    <string name="translation_error_language_not_supported_warning_text">Beklager, men vi understøtter ikke %1$s endnu.</string>


    <!-- Snackbar title shown if the user closes the Translation Request dialogue and a translation is in progress. -->
    <string name="translation_in_progress_snackbar">Oversætter…</string>
    <!-- Title for the data saving mode warning dialog used in the translation request dialog.
    This dialog will be presented when the user attempts to perform
    a translation without the necessary language files downloaded first when Android's data saver mode is enabled and the user is not using WiFi.
    The first parameter is the size in kilobytes or megabytes of the language file. -->
    <string name="translations_download_language_file_dialog_title">Hent sprog i datasparer-tilstand (%1$s)?</string>


    <!-- Translations options dialog -->
    <!-- Title of the translation options dialog that allows a user to set their translation options for the site the user is currently on. -->
    <string name="translation_option_bottom_sheet_title_heading">Oversættelses-indstillinger</string>
    <!-- Toggle switch label that allows a user to set the setting if they would like the browser to always offer or suggest translations when available. -->
    <string name="translation_option_bottom_sheet_always_translate">Tilbyd altid at oversætte</string>
    <!-- Toggle switch label that allows a user to set if they would like a given language to automatically translate or not. The first parameter is the language name, for example, "Spanish". -->
    <string name="translation_option_bottom_sheet_always_translate_in_language">Oversæt altid %1$s</string>
    <!-- Toggle switch label that allows a user to set if they would like to never be offered a translation of the given language. The first parameter is the language name, for example, "Spanish". -->
    <string name="translation_option_bottom_sheet_never_translate_in_language">Oversæt aldrig %1$s</string>
    <!-- Toggle switch label that allows a user to set the setting if they would like the browser to never translate the site the user is currently visiting. -->
    <string name="translation_option_bottom_sheet_never_translate_site">Oversæt aldrig dette websted</string>
    <!-- Toggle switch description that will appear under the "Never translate these sites" settings toggle switch to provide more information on how this setting interacts with other settings. -->
    <string name="translation_option_bottom_sheet_switch_never_translate_site_description">Tilsidesætter alle andre indstillinger</string>
    <!-- Toggle switch description that will appear under the "Never translate" and "Always translate" toggle switch settings to provide more information on how these  settings interacts with other settings. -->
    <string name="translation_option_bottom_sheet_switch_description">Tilsidesætter tilbud om oversættelse</string>
    <!-- Button text for the button that will take the user to the translation settings dialog. -->
    <string name="translation_option_bottom_sheet_translation_settings">Oversættelses-indstillinger</string>
    <!-- Button text for the button that will take the user to a website to learn more about how translations works in the given app. The first parameter is the name of the application, for example, "Fenix". -->
    <string name="translation_option_bottom_sheet_about_translations">Om oversættelser i %1$s</string>

    <!-- Content description (not visible, for screen readers etc.) for closing the translations bottom sheet. -->
    <string name="translation_option_bottom_sheet_close_content_description">Luk oversættelsesoversigten</string>

    <!-- The title of the warning card informs the user that an error has occurred at page settings. -->
    <string name="translation_option_bottom_sheet_error_warning_text">Nogle indstillinger er midlertidigt utilgængelige.</string>

    <!-- Translation settings dialog -->
    <!-- Title of the translation settings dialog that allows a user to set their preferred translation settings. -->
    <string name="translation_settings_toolbar_title">Oversættelser</string>
    <!-- Toggle switch label that indicates that the browser should signal or indicate when a translation is possible for any page. -->
    <string name="translation_settings_offer_to_translate">Tilbyd at oversætte, når det er muligt</string>
    <!-- Toggle switch label that indicates that downloading files required for translating is permitted when using data saver mode in Android. -->
    <string name="translation_settings_always_download">Hent altid sprog i datasparer-tilstand</string>
    <!-- Section header text that begins the section of a list of different options the user may select to adjust their translation preferences. -->
    <string name="translation_settings_translation_preference">Indstillinger for oversættelse</string>
    <!-- Button text for the button that will take the user to the automatic translations settings dialog. On the automatic translations settings dialog, the user can set if translations should occur automatically for a given language. -->
    <string name="translation_settings_automatic_translation">Automatisk oversættelse</string>
    <!-- Button text for the button that will take the user to the never translate these sites dialog. On the never translate these sites dialog, the user can set if translations should never occur on certain websites. -->
    <string name="translation_settings_automatic_never_translate_sites">Oversæt aldrig disse websteder</string>
    <!-- Button text for the button that will take the user to the download languages dialog. On the download languages dialog, the user can manage which languages they would like to download for translations. -->
    <string name="translation_settings_download_language">Hent sprog</string>

    <!-- Automatic translation preference screen -->
    <!-- Title of the automatic translation preference screen that will appear on the toolbar.-->
    <string name="automatic_translation_toolbar_title_preference">Automatisk oversættelse</string>
    <!-- Screen header presenting the automatic translation preference feature. It will appear under the toolbar. -->
    <string name="automatic_translation_header_preference">Vælg et sprog for at håndtere indstillingerne ”oversæt altid“ og ”oversæt aldrig“.</string>

    <!-- The title of the warning card informs the user that the system could not load languages for translation settings. -->
    <string name="automatic_translation_error_warning_text">Kunne ikke indlæse sprog. Prøv igen senere.</string>

    <!-- Automatic translation options preference screen -->
    <!-- Preference option for offering to translate. Radio button title text.-->
    <string name="automatic_translation_option_offer_to_translate_title_preference">Tilbyd at oversætte (standard)</string>
    <!-- Preference option for offering to translate. Radio button summary text. The first parameter is the name of the app defined in app_name (for example: Fenix)-->
    <string name="automatic_translation_option_offer_to_translate_summary_preference">%1$s vil tilbyde at oversætte websteder på dette sprog.</string>
    <!-- Preference option for always translate. Radio button title text. -->
    <string name="automatic_translation_option_always_translate_title_preference">Oversæt altid</string>
    <!-- Preference option for always translate. Radio button summary text. The first parameter is the name of the app defined in app_name (for example: Fenix)-->
    <string name="automatic_translation_option_always_translate_summary_preference">%1$s vil automatisk oversætte dette sprog, når siden indlæses.</string>
    <!-- Preference option for never translate. Radio button title text.-->
    <string name="automatic_translation_option_never_translate_title_preference">Oversæt aldrig</string>

    <!-- Preference option for never translate. Radio button summary text. The first parameter is the name of the app defined in app_name (for example: Fenix)-->
    <string name="automatic_translation_option_never_translate_summary_preference">%1$s vil aldrig tilbyde at oversætte websteder på dette sprog.</string>

    <!-- Never translate site preference screen -->
    <!-- Title of the never translate site preference screen that will appear on the toolbar.-->
    <string name="never_translate_site_toolbar_title_preference">Oversæt aldrig disse websteder</string>
    <!-- Screen header presenting the never translate site preference feature. It will appear under the toolbar. -->
    <string name="never_translate_site_header_preference">For at tilføje et nyt websted: Besøg webstedet og vælg &quot;Oversæt aldrig dette websted&quot; fra oversættelsesmenuen.</string>
    <!-- Content description (not visible, for screen readers etc.): For a never-translated site list item that is selected.
             The first parameter is web site url (for example:"wikipedia.com") -->
    <string name="never_translate_site_item_list_content_description_preference">Fjern %1$s</string>
    <!-- The title of the warning card informs the user that an error has occurred at the never translate sites list. -->
    <string name="never_translate_site_error_warning_text">Kunne ikke indlæse websteder. Prøv igen senere.</string>
    <!-- The Delete site dialogue title will appear when the user clicks on a list item.
             The first parameter is web site url (for example:"wikipedia.com") -->
    <string name="never_translate_site_dialog_title_preference">Slet %1$s?</string>
    <!-- The Delete site dialogue positive button will appear when the user clicks on a list item. The site will be deleted. -->
    <string name="never_translate_site_dialog_confirm_delete_preference">Slet</string>
    <!-- The Delete site dialogue negative button will appear when the user clicks on a list item. The dialog will be dismissed. -->
    <string name="never_translate_site_dialog_cancel_preference">Annuller</string>

    <!-- Download languages preference screen -->
    <!-- Title of the toolbar for the translation feature screen where users may download different languages for translation. -->
    <string name="download_languages_translations_toolbar_title_preference">Hent sprog</string>
    <!-- Screen header presenting the download language preference feature. It will appear under the toolbar.The first parameter is "Learn More," a clickable text with a link. Talkback will append this to say "Double tap to open link to learn more". -->
    <string name="download_languages_header_preference">Hent komplette sprog for hurtigere oversættelser og for at oversætte offline. %1$s</string>
    <!-- Clickable text from the screen header that links to a website. -->
    <string name="download_languages_header_learn_more_preference">Læs mere</string>
    <!-- The subhead of the download language preference screen will appear above the pivot language. -->
    <string name="download_languages_available_languages_preference">Tilgængelige sprog</string>
    <!-- Text that will appear beside a core or pivot language package name to show that the language is necessary for the translation feature to function. -->
    <string name="download_languages_default_system_language_require_preference">påkrævet</string>

    <!-- A text for download language preference item.
    The first parameter is the language name, for example, "Spanish".
    The second parameter is the language file size, for example, "(3.91 KB)" or, if the language package name is a pivot language, "(required)". -->
    <string name="download_languages_language_item_preference">%1$s (%2$s)</string>
    <!-- The subhead of the download language preference screen will appear above the items that were not downloaded. -->
    <string name="download_language_header_preference">Hent sprog</string>
    <!-- All languages list item. When the user presses this item, they can download all languages. -->
    <string name="download_language_all_languages_item_preference">Alle sprog</string>
    <!-- All languages list item. When the user presses this item, they can delete all languages that were downloaded. -->
    <string name="download_language_all_languages_item_preference_to_delete">Slet alle sprog</string>
    <!-- Content description (not visible, for screen readers etc.): For a language list item that was downloaded, the user can now delete it. -->
    <string name="download_languages_item_content_description_downloaded_state">Slet</string>
    <!-- Content description (not visible, for screen readers etc.): For a language list item, deleting is in progress. -->
    <string name="download_languages_item_content_description_delete_in_progress_state">I gang</string>
    <!-- Content description (not visible, for screen readers etc.): For a language list item, downloading is in progress.
    The first parameter is the language name, for example, "Spanish".
    The second parameter is the language file size, for example, "(3.91 KB)". -->
    <string name="download_languages_item_content_description_download_in_progress_state">Stop med at hente %1$s (%2$s)</string>
    <!-- Content description (not visible, for screen readers etc.): For a language list item that was not downloaded. -->
    <string name="download_languages_item_content_description_not_downloaded_state">Hent</string>

    <!-- The title of the warning card informs the user that an error has occurred when fetching the list of languages. -->
    <string name="download_languages_fetch_error_warning_text">Kunne ikke indlæse sprog. Prøv igen senere.</string>
    <!-- The title of the warning card informs the user that an error has occurred at downloading a language.
      The first parameter is the language name, for example, "Spanish". -->
    <string name="download_languages_error_warning_text"><![CDATA[Kunne ikke hente <b>%1$s</b>. Prøv igen.]]></string>
    <!-- The title of the warning card informs the user that an error has occurred at deleting a language.
          The first parameter is the language name, for example, "Spanish". -->
    <string name="download_languages_delete_error_warning_text"><![CDATA[Kunne ikke slette <b>%1$s</b>. Prøv igen.]]></string>

    <!-- Title for the dialog used by the translations feature to confirm deleting a language.
    The dialog will be presented when the user requests deletion of a language.
    The first parameter is the name of the language, for example, "Spanish" and the second parameter is the size in kilobytes or megabytes of the language file. -->
    <string name="delete_language_file_dialog_title">Slet %1$s (%2$s)?</string>
    <!-- Additional information for the dialog used by the translations feature to confirm deleting a language. The first parameter is the name of the application, for example, "Fenix". -->
    <string name="delete_language_file_dialog_message">Hvis du sletter dette sprog, vil %1$s delvist hente sprog til din cache, mens du oversætter.</string>
    <!-- Title for the dialog used by the translations feature to confirm deleting all languages file.
    The dialog will be presented when the user requests deletion of all languages file.
    The first parameter is the size in kilobytes or megabytes of the language file. -->
    <string name="delete_language_all_languages_file_dialog_title">Slet alle sprog (%1$s)?</string>

    <!-- Additional information for the dialog used by the translations feature to confirm deleting all languages file. The first parameter is the name of the application, for example, "Fenix". -->
    <string name="delete_language_all_languages_file_dialog_message">Hvis du sletter alle sprog, vil %1$s delvist hente sprog til din cache, mens du oversætter.</string>
    <!-- Button text on the dialog used by the translations feature to confirm deleting a language. -->
    <string name="delete_language_file_dialog_positive_button_text">Slet</string>
    <!-- Button text on the dialog used by the translations feature to cancel deleting a language. -->
    <string name="delete_language_file_dialog_negative_button_text">Annuller</string>

    <!-- Title for the data saving mode warning dialog used by the translations feature.
    This dialog will be presented when the user attempts to download a language or perform
    a translation without the necessary language files downloaded first when Android's data saver mode is enabled and the user is not using WiFi.
    The first parameter is the size in kilobytes or megabytes of the language file.-->
    <string name="download_language_file_dialog_title">Hent i datasparer-tilstand (%1$s)?</string>
    <!-- Additional information for the data saving mode warning dialog used by the translations feature. This text explains the reason a download is required for a translation. -->
    <string name="download_language_file_dialog_message_all_languages">Vi henter sprog delvist til din cache for at holde oversættelser private.</string>
    <!-- Checkbox label text on the data saving mode warning dialog used by the translations feature. This checkbox allows users to ignore the data usage warnings. -->
    <string name="download_language_file_dialog_checkbox_text">Hent altid i datasparer-tilstand</string>
    <!-- Button text on the data saving mode warning dialog used by the translations feature to allow users to confirm they wish to continue and download the language file. -->
    <string name="download_language_file_dialog_positive_button_text">Hent</string>
    <!-- Button text on the data saving mode warning dialog used by the translations feature to allow users to confirm they wish to continue and download the language file and perform a translation. -->
    <string name="download_language_file_dialog_positive_button_text_all_languages">Hent og oversæt</string>
    <!-- Button text on the data saving mode warning dialog used by the translations feature to allow users to cancel the action and not perform a download of the language file. -->
    <string name="download_language_file_dialog_negative_button_text">Annuller</string>

    <!-- Unified Trust Panel -->
    <!-- Title text for the protection panel banner when the site is not secure. -->
    <string name="protection_panel_banner_not_secure_title">Vær forsigtig på dette websted</string>
    <!-- Description text for the protection panel banner when the site is not secure. -->
    <string name="protection_panel_banner_not_secure_description">Din forbindelse er ikke sikker.</string>
    <!-- Title text for the protection panel banner when tracking protection is disabled. -->
    <string name="protection_panel_banner_not_protected_title">Du har slået beskyttelse fra</string>
    <!-- Description text for the protection panel banner when tracking protection is disabled.
        The first parameter is the name of the app defined in app_name (for example: Fenix) -->
    <string name="protection_panel_banner_not_protected_description">%s er ikke aktiveret. Vi foreslå, at du slår beskyttelse til igen.</string>
    <!-- Title text for the protection panel banner when tracking protection is enabled.
        The first parameter is the name of the app defined in app_name (for example: Fenix) -->
    <string name="protection_panel_banner_protected_title">%s beskytter dig</string>
    <!-- Description text for the protection panel banner when tracking protection is enabled. -->
    <string name="protection_panel_banner_protected_description">Du er beskyttet. Vi giver dig besked, hvis vi opdager noget.</string>
    <!-- Label text for the Enhanced Tracking Protection toggle. -->
    <string name="protection_panel_etp_toggle_label">Udvidet beskyttelse mod sporing</string>
    <!-- Description text for the Enhanced Tracking Protection toggle when tracking protection is enabled. -->
    <string name="protection_panel_etp_toggle_enabled_description">Hvis noget på webstedet ikke ser ud til at virke som det skal, så prøv at slå beskyttelse fra.</string>
    <!-- Description text for the Enhanced Tracking Protection toggle when tracking protection is disabled. -->
    <string name="protection_panel_etp_toggle_disabled_description">Beskyttelse er SLÅET FRA. Vi anbefaler, at du slår det til igen.</string>

    <!-- Debug drawer -->
    <!-- The user-facing title of the Debug Drawer feature. -->
    <string name="debug_drawer_title">Debug-værktøjer</string>
    <!-- Content description (not visible, for screen readers etc.): Navigate back within the debug drawer. -->
    <string name="debug_drawer_back_button_content_description">Gå tilbage</string>

    <!-- Content description (not visible, for screen readers etc.): Open debug drawer. -->
    <string name="debug_drawer_fab_content_description">Åbn debug-panel</string>

    <!-- Debug drawer tabs tools -->
    <!-- The title of the Tab Tools feature in the Debug Drawer. -->
    <string name="debug_drawer_tab_tools_title">Fanebladsværktøjer</string>
    <!-- The title of the tab count section in Tab Tools. -->
    <string name="debug_drawer_tab_tools_tab_count_title">Antal faneblade</string>
    <!-- The active tab count category in the tab count section in Tab Tools. -->
    <string name="debug_drawer_tab_tools_tab_count_active">Aktive</string>
    <!-- The inactive tab count category in the tab count section in Tab Tools. -->
    <string name="debug_drawer_tab_tools_tab_count_inactive">Inaktive</string>
    <!-- The private tab count category in the tab count section in Tab Tools. -->
    <string name="debug_drawer_tab_tools_tab_count_private">Private</string>
    <!-- The total tab count category in the tab count section in Tab Tools. -->
    <string name="debug_drawer_tab_tools_tab_count_total">I alt</string>
    <!-- The title of the tab creation tool section in Tab Tools. -->
    <string name="debug_drawer_tab_tools_tab_creation_tool_title">Værktøj til oprettelse af faneblade</string>
    <!-- The label of the text field in the tab creation tool. -->
    <string name="debug_drawer_tab_tools_tab_creation_tool_text_field_label">Antal faneblade, der skal oprettes</string>
    <!-- The error message of the text field in the tab creation tool when the text field is empty -->
    <string name="debug_drawer_tab_tools_tab_quantity_empty_error">Tekstfeltet er tomt</string>
    <!-- The error message of the text field in the tab creation tool when the text field has characters other than digits -->
    <string name="debug_drawer_tab_tools_tab_quantity_non_digits_error">Indtast kun positive heltal</string>
    <!-- The error message of the text field in the tab creation tool when the text field is a zero -->
    <string name="debug_drawer_tab_tools_tab_quantity_non_zero_error">Indtast et tal større end nul</string>
    <!-- The error message of the text field in the tab creation tool when the text field is a
        quantity greater than the max tabs. The first parameter is the maximum number of tabs
        that can be generated in one operation.-->
    <string name="debug_drawer_tab_tools_tab_quantity_exceed_max_error">Overskredet det maksimale antal faneblade (%1$s), der kan oprettes i én operation</string>
    <!-- The button text to add tabs to the active tab group in the tab creation tool. -->
    <string name="debug_drawer_tab_tools_tab_creation_tool_button_text_active">Føj til aktive faneblade</string>
    <!-- The button text to add tabs to the inactive tab group in the tab creation tool. -->
    <string name="debug_drawer_tab_tools_tab_creation_tool_button_text_inactive">Føj til inaktive faneblade</string>
    <!-- The button text to add tabs to the private tab group in the tab creation tool. -->
    <string name="debug_drawer_tab_tools_tab_creation_tool_button_text_private">Føj til private faneblade</string>

    <!-- Micro survey -->

    <!-- Microsurvey -->
    <!-- Prompt view -->
    <!-- The microsurvey prompt title. Note: The word "Firefox" should NOT be translated -->
    <string name="micro_survey_prompt_title" tools:ignore="BrandUsage,UnusedResources">Hjælp os med at gøre Firefox bedre. Det tager bare et minut.</string>
    <!-- The continue button label -->
    <string name="micro_survey_continue_button_label" tools:ignore="UnusedResources">Fortsæt</string>
    <!-- Survey view -->
    <!-- The survey header -->
    <string name="micro_survey_survey_header_2">Deltag i undersøgelse</string>
    <!-- The privacy notice link -->
    <string name="micro_survey_privacy_notice_2">Privatlivserklæring</string>
    <!-- The submit button label text -->
    <string name="micro_survey_submit_button_label">Indsend</string>
    <!-- The survey completion header -->
    <string name="micro_survey_survey_header_confirmation" tools:ignore="UnusedResources">Undersøgelse gennemført</string>
    <!-- The survey completion confirmation text -->
    <string name="micro_survey_feedback_confirmation">Tak for tilbagemeldingen!</string>
    <!-- Option for likert scale -->
    <string name="likert_scale_option_1" tools:ignore="UnusedResources">Meget tilfreds</string>
    <!-- Option for likert scale -->
    <string name="likert_scale_option_2" tools:ignore="UnusedResources">Tilfreds</string>
    <!-- Option for likert scale -->
    <string name="likert_scale_option_3" tools:ignore="UnusedResources">Hverken/eller</string>
    <!-- Option for likert scale -->
    <string name="likert_scale_option_4" tools:ignore="UnusedResources">Utilfreds</string>
    <!-- Option for likert scale -->
    <string name="likert_scale_option_5" tools:ignore="UnusedResources">Meget utilfreds</string>

    <!-- Option for likert scale -->
    <string name="likert_scale_option_6" tools:ignore="UnusedResources">Jeg bruger den ikke</string>
    <!-- Option for likert scale. Note: The word "Firefox" should NOT be translated. -->
    <string name="likert_scale_option_7" tools:ignore="BrandUsage,UnusedResources">Jeg bruger ikke søgefunktionen i Firefox</string>
    <!-- Option for likert scale -->
    <string name="likert_scale_option_8" tools:ignore="UnusedResources">Jeg bruger ikke synkroniseringsfunktionen</string>
    <!-- Text shown in prompt for printing microsurvey. "sec" It's an abbreviation for "second". Note: The word "Firefox" should NOT be translated. -->
    <string name="microsurvey_prompt_printing_title" tools:ignore="BrandUsage,UnusedResources">Hjælp med at gøre udskrivning i Firefox bedre. Det tager kun et øjeblik</string>
    <!-- Text shown in prompt for search microsurvey. Note: The word "Firefox" should NOT be translated. -->
    <string name="microsurvey_prompt_search_title" tools:ignore="BrandUsage,UnusedResources">Hjælp os med at gøre søgefunktionen i Firefox bedre. Det tager bare et minut</string>
    <!-- Text shown in prompt for sync microsurvey. Note: The word "Firefox" should NOT be translated. -->
    <string name="microsurvey_prompt_sync_title" tools:ignore="BrandUsage,UnusedResources">Hjælp os med at gøre synkroniseringsfunktionen i Firefox bedre. Det tager bare et minut</string>
    <!-- Text shown in the survey title for printing microsurvey. Note: The word "Firefox" should NOT be translated. -->
    <string name="microsurvey_survey_printing_title" tools:ignore="BrandUsage,UnusedResources">Hvor tilfreds er du med udskrivning i Firefox?</string>
    <!-- Text shown in the survey title for homepage microsurvey. Note: The word "Firefox" should NOT be translated. -->
    <string name="microsurvey_homepage_title" tools:ignore="BrandUsage,UnusedResources">Hvor tilfreds er du med din startside i Firefox?</string>
    <!-- Text shown in the survey title for search experience microsurvey. Note: The word "Firefox" should NOT be translated. -->
    <string name="microsurvey_search_title" tools:ignore="BrandUsage,UnusedResources">Hvor tilfreds er du med søgefunktionen i Firefox?</string>
    <!-- Text shown in the survey title for sync experience microsurvey. Note: The word "Firefox" should NOT be translated. -->
    <string name="microsurvey_sync_title" tools:ignore="BrandUsage,UnusedResources">Hvor tilfreds er du med synkroniseringsfunktionen i Firefox?</string>
    <!-- Accessibility -->
    <!-- Content description for the survey application icon. Note: The word "Firefox" should NOT be translated.  -->
    <string name="microsurvey_app_icon_content_description" tools:ignore="BrandUsage">Firefox-logo</string>
    <!-- Content description for the survey feature icon. -->
    <string name="microsurvey_feature_icon_content_description">Ikon for undersøgelsesfunktion</string>
    <!-- Content description (not visible, for screen readers etc.) for closing microsurvey bottom sheet. -->
    <string name="microsurvey_close_handle_content_description">Luk undersøgelse</string>
    <!-- Content description for "X" button that is closing microsurvey. -->
    <string name="microsurvey_close_button_content_description">Luk</string>

    <!-- Debug drawer logins -->
    <!-- The title of the Logins feature in the Debug Drawer. -->
    <string name="debug_drawer_logins_title">Logins</string>
    <!-- The title of the logins section in the Logins feature, where the parameter will be the site domain  -->
    <string name="debug_drawer_logins_current_domain_label">Pågældende domæne: %s</string>
    <!-- The label for a button to add a new fake login for the current domain in the Logins feature. -->
    <string name="debug_drawer_logins_add_login_button">Tilføj et falsk login til dette domæne</string>
    <!-- Content description for delete button where parameter will be the username of the login -->
    <string name="debug_drawer_logins_delete_login_button_content_description">Slet login med brugernavn %s</string>

    <!-- Debug drawer addresses -->
    <!-- The title of the Addresses feature in the Debug Drawer. -->
    <string name="debug_drawer_addresses_title">Adresser</string>

    <!-- The title of the section header for the list of debug locales that can be enabled and disabled. -->
    <string name="debug_drawer_addresses_debug_locales_header">Debugging-sprog der kan aktiveres</string>

    <!-- Debug drawer "contextual feature recommendation" (CFR) tools -->
    <!-- The title of the CFR Tools feature in the Debug Drawer -->
    <string name="debug_drawer_cfr_tools_title">CFR-værktøjer</string>
    <!-- The title of the reset CFR section in CFR Tools -->
    <string name="debug_drawer_cfr_tools_reset_cfr_title">Nulstil CFR\'er</string>

    <!-- Glean debug tools -->
    <!-- The title of the glean debugging feature -->
    <string name="glean_debug_tools_title">Glean debug-værktøjer</string>

    <!-- Messages explaining how to exit fullscreen mode -->
    <!-- Message shown to explain how to exit fullscreen mode when gesture navigation is enabled. -->
    <!-- Localisation note: this text should be as short as possible, max 68 chars -->
    <string name="exit_fullscreen_with_gesture_short">Træk fra toppen og stryg derefter mod venstre for at afslutte</string>
    <!-- Message shown to explain how to exit fullscreen mode when using back button navigation. -->
    <!-- Localisation note: this text should be as short as possible, max 68 chars -->
    <string name="exit_fullscreen_with_back_button_short">Træk fra toppen og tryk på tilbage-knappen for at afslutte</string>

    <!-- Beta Label Component !-->
    <!-- Text shown as a label or tag to indicate a feature or area is still undergoing active development. Note that here "Beta" should not be translated, as it is used as an icon styled element. -->
    <string name="beta_feature">BETA</string>

    <!-- Root certificate expiration warnings -->
    <!-- These strings for homepage cards and push notifications to be pushed to users running outdated versions of Firefox. We want to encourage these users to update to the latest version so their extensions and other features don't stop working when Firefox's old root certificate expires on 2025-03-14. For more information, see this SUMO article: https://support.mozilla.org/kb/root-certificate-expiration !-->
    <!-- Homepage card button to open Google Play Store. "Update" is a verb. -->
    <string name="certificate_warning_homepage_card_update_now_button" tools:ignore="UnusedResources">Opdater nu</string>
    <!-- Homepage card title about old Firefox version. "Update" is a verb. Note: The word "Firefox" should NOT be translated. -->
    <string name="certificate_warning_homepage_card_hca1_title" tools:ignore="BrandUsage,UnusedResources">Opdater din Firefox-browser</string>
    <!-- Homepage card message about old Firefox version -->
    <string name="certificate_warning_homepage_card_hca1_message" tools:ignore="UnusedResources">Et rodcertifikat udløber, hvilket vil få nogle funktioner til at stoppe med at virke den 14. marts.</string>
    <!-- Homepage card title about old Firefox version. "Update" is a verb. -->
    <string name="certificate_warning_homepage_card_hcr1_title" tools:ignore="UnusedResources">Opdater inden den 14. marts</string>
    <!-- Homepage card message about old Firefox version. Note: The word "Firefox" should NOT be translated. -->
    <string name="certificate_warning_homepage_card_hcr1_message" tools:ignore="BrandUsage,UnusedResources">Et rodcertifikat udløber, hvilket vil få din version af Firefox til at stoppe med at fungere korrekt.</string>
    <!-- Homepage card title about old Firefox version -->
    <string name="certificate_warning_homepage_card_hcw2_title" tools:ignore="UnusedResources">Mindre end 7 dage tilbage til at opdatere</string>
    <!-- Homepage card message about old Firefox version. Note: The word "Firefox" should NOT be translated. -->
    <string name="certificate_warning_homepage_card_hcw2_message" tools:ignore="BrandUsage,UnusedResources">Den 14. marts vil tilføjelser og andre Firefox-funktioner stoppe med at virke, fordi et rodcertifikat udløber.</string>
    <!-- Homepage card title about old Firefox version. Note: The word "Firefox" should NOT be translated. -->
    <string name="certificate_warning_homepage_card_hcw3_title" tools:ignore="BrandUsage,UnusedResources">Sidste chance for at beholde din Firefox</string>
    <!-- Homepage card message about old Firefox version. Note: The word "Firefox" should NOT be translated. -->
    <string name="certificate_warning_homepage_card_hcw3_message" tools:ignore="BrandUsage,UnusedResources">Din version af Firefox vil stoppe med at virke korrekt den 14. marts, fordi et rodcertifikat udløber.</string>
    <!-- Push notification title about old Firefox version. "Update" is a noun. -->
    <string name="certificate_warning_push_notification_update_recommended_title" tools:ignore="UnusedResources">Opdatering anbefales</string>
    <!-- Push notification message about old Firefox version -->
    <string name="certificate_warning_push_notification_pnr1_message" tools:ignore="UnusedResources">Tilføjelser og nogle funktioner stopper med at virke den 14. marts.</string>
    <!-- Push notification title about old Firefox version. Note: The word "Firefox" should NOT be translated. -->
    <string name="certificate_warning_push_notification_pnw2_title" tools:ignore="BrandUsage,UnusedResources">Du bruger en ældre version af Firefox</string>
    <!-- Push notification message about old Firefox version. "Update" is a verb. -->
    <string name="certificate_warning_push_notification_pnw2_message" tools:ignore="UnusedResources">Opdater inden den 14. marts for at fortsætte med at bruge tilføjelser og andre funktioner.</string>
    <!-- Push notification message about old Firefox version -->
    <string name="certificate_warning_push_notification_pnw3_message" tools:ignore="UnusedResources">Nogle funktioner holder op med at virke i morgen.</string>
</resources><|MERGE_RESOLUTION|>--- conflicted
+++ resolved
@@ -566,41 +566,6 @@
     <string name="onboarding_add_on_star_rating_content_description">Bedømt %1$s ud af 5</string>
 
     <!-- Title for the privacy preferences dialog shown during onboarding. Note: The word "Firefox" should NOT be translated. -->
-<<<<<<< HEAD
-    <string name="onboarding_preferences_dialog_title" tools:ignore="BrandUsage,UnusedResources">Hjælp os med at gøre Firefox bedre</string>
-    <!-- Title for the crash reporting option in the privacy preferences dialog shown during onboarding. -->
-    <string name="onboarding_preferences_dialog_crash_reporting_title" tools:ignore="UnusedResources">Send automatisk fejlrapporter</string>
-    <!-- Description for the crash reporting option in the privacy preferences dialog shown during onboarding. -->
-    <string name="onboarding_preferences_dialog_crash_reporting_description" tools:ignore="UnusedResources">Med fejlrapporter kan vi diagnosticere og løse problemer med browseren. Rapporter kan indeholde personlige eller følsomme data.</string>
-    <!-- Learn more link for the crash reporting option in the privacy preferences dialog shown during onboarding. -->
-    <string name="onboarding_preferences_dialog_crash_reporting_learn_more" tools:ignore="UnusedResources">Læs mere om fejlrapporter</string>
-    <!-- Title for the usage data option in the privacy preferences dialog shown during onboarding. Note: The word "Mozilla" should NOT be translated. -->
-    <string name="onboarding_preferences_dialog_usage_data_title" tools:ignore="UnusedResources">Send tekniske data og data om brug til Mozilla</string>
-    <!-- Description for the usage data option in the privacy preferences dialog shown during onboarding. Note: The word "Firefox" should NOT be translated. -->
-    <string name="onboarding_preferences_dialog_usage_data_description" tools:ignore="BrandUsage,UnusedResources">Data om din enhed, hardwarekonfiguration og hvordan du bruger Firefox hjælper med at forbedre funktioner, ydeevne og stabilitet for brugere overalt.</string>
-    <!-- Learn more link for the usage data option in the privacy preferences dialog shown during onboarding. -->
-    <string name="onboarding_preferences_dialog_usage_data_learn_more" tools:ignore="UnusedResources">Læs mere om brug-data</string>
-    <!-- Positive button label for the privacy preferences dialog shown during onboarding. -->
-    <string name="onboarding_preferences_dialog_positive_button" tools:ignore="UnusedResources">Færdig</string>
-    <!-- Negative button label for the privacy preferences dialog shown during onboarding. -->
-    <string name="onboarding_preferences_dialog_negative_button" tools:ignore="UnusedResources">Annuller</string>
-    <!-- Terms of service onboarding title card label. 'Firefox' intentionally hardcoded here-->
-    <string name="onboarding_welcome_to_firefox" tools:ignore="UnusedResources,BrandUsage">Velkommen til Firefox</string>
-    <!-- Terms of service onboarding page continue button label. -->
-    <string name="onboarding_term_of_service_agree_and_continue_button_label" tools:ignore="UnusedResources">Accepter og fortsæt</string>
-    <!-- Line one of the terms of service onboarding page. 'Firefox' is intentionally hardcoded. %1$s is replaced by an active link, using onboarding_term_of_service_line_one_link_text as text (“Terms of Service”). -->
-    <string name="onboarding_term_of_service_line_one" tools:ignore="UnusedResources,BrandUsage">Ved at fortsætte accepterer du Firefox\' %1$s.</string>
-    <!-- Used as text for the link in onboarding_term_of_service_line_one. -->
-    <string name="onboarding_term_of_service_line_one_link_text" tools:ignore="UnusedResources,BrandUsage">tjenestevilkår</string>
-    <!-- Line two of the terms of service onboarding page. 'Firefox' is intentionally hardcoded. %1$s is replaced by an active link, using onboarding_term_of_service_line_two_link_text as text (Privacy Notice”). -->
-    <string name="onboarding_term_of_service_line_two" tools:ignore="UnusedResources,BrandUsage">Firefox passer på dit privatliv. Læs mere i vores %1$s.</string>
-    <!-- Used as text for the link in onboarding_term_of_service_line_two. -->
-    <string name="onboarding_term_of_service_line_two_link_text" tools:ignore="UnusedResources,BrandUsage">privatlivserklæring</string>
-    <!-- Line three of the terms of service onboarding page. 'Firefox' and 'Mozilla' are intentionally hardcoded. %1$S is replaced by an active link, using onboarding_term_of_service_line_three_link_text as text (Manage”). -->
-    <string name="onboarding_term_of_service_line_three" tools:ignore="UnusedResources,BrandUsage">For at hjælpe med at forbedre browseren sender Firefox diagnosticeringsdata og data om brug til Mozilla. %1$s</string>
-    <!-- Used as text for the link in onboarding_term_of_service_line_three. -->
-    <string name="onboarding_term_of_service_line_three_link_text" tools:ignore="UnusedResources,BrandUsage">Håndter</string>
-=======
     <string name="onboarding_preferences_dialog_title" tools:ignore="BrandUsage">Hjælp os med at gøre Firefox bedre</string>
     <!-- Title for the crash reporting option in the privacy preferences dialog shown during onboarding. -->
     <string name="onboarding_preferences_dialog_crash_reporting_title">Send automatisk fejlrapporter</string>
@@ -634,29 +599,19 @@
     <string name="onboarding_term_of_service_line_three" tools:ignore="BrandUsage">For at hjælpe med at forbedre browseren sender Firefox diagnosticeringsdata og data om brug til Mozilla. %1$s</string>
     <!-- Used as text for the link in onboarding_term_of_service_line_three. -->
     <string name="onboarding_term_of_service_line_three_link_text">Håndter</string>
->>>>>>> 07ff4473
     <!-- Onboarding header for the toolbar selection card, used by Nimbus experiments. -->
     <string name="onboarding_customize_toolbar_title" tools:ignore="UnusedResources">Vælg placeringen af værktøjslinjen</string>
     <!-- Onboarding sub header for toolbar selection card, used by Nimbus experiments. -->
     <string name="onboarding_customize_toolbar_description" tools:ignore="UnusedResources">Hold søgning indenfor rækkevidde.</string>
-<<<<<<< HEAD
-    <!-- Onboarding toolbar selection card label for 'save and continue' button, used by Nimbus experiments. -->
-    <string name="onboarding_customize_toolbar_save_and_continue_button">Gem og fortsæt</string>
-    <!-- Onboarding toolbar selection card label for 'skip' button, used by Nimbus experiments. -->
-    <string name="onboarding_customize_toolbar_skip_button">Spring over</string>
-=======
     <!-- Onboarding label for 'Save and continue' button, used by Nimbus experiments. -->
     <string name="onboarding_save_and_continue_button">Gem og fortsæt</string>
     <!-- Onboarding toolbar selection card label for 'skip' button, used by Nimbus experiments. -->
     <string name="onboarding_customize_toolbar_skip_button" moz:removedIn="135" tools:ignore="UnusedResources">Spring over</string>
->>>>>>> 07ff4473
     <!-- Onboarding toolbar selection card label for 'top' option, used by Nimbus experiments. -->
     <string name="onboarding_customize_toolbar_top_option">Top</string>
     <!-- Onboarding toolbar selection card label for 'bottom' option, used by Nimbus experiments. -->
     <string name="onboarding_customize_toolbar_bottom_option">Bund</string>
 
-<<<<<<< HEAD
-=======
     <!-- Onboarding toolbar selection card content description for the main image. -->
     <string name="onboarding_customize_toolbar_main_image_content_description">Stort overskriftsbillede af valg af værktøjslinjevisning, der viser en illustreret værktøjslinje.</string>
     <!-- Onboarding toolbar selection card content description for the toolbar placement image. %1$s is placeholder for either 'top' or 'bottom'. -->
@@ -690,7 +645,6 @@
     <!-- Onboarding theme selection card label for 'Not now' button, used by Nimbus experiments. -->
     <string name="onboarding_customize_theme_not_now_button" moz:removedIn="136" tools:ignore="UnusedResources">Ikke nu</string>
 
->>>>>>> 07ff4473
     <!-- Search Widget -->
     <!-- Content description for searching with a widget. The first parameter is the name of the application.-->
     <string name="search_widget_content_description_2">Åbn et nyt %1$s-faneblad</string>
@@ -1096,14 +1050,11 @@
     <string name="preferences_marketing_data_description_3" tools:ignore="BrandUsage">Del oplysninger med Mozillas markedsføringspartnere om, hvordan du opdagede Firefox. Dette hjælper os med at udvikle Firefox og et bedre internet</string>
     <!-- Learn more link for marketing data preference -->
     <string name="preferences_marketing_data_learn_more">Læs mere om markedsføringsdata</string>
-<<<<<<< HEAD
-=======
 
     <!-- Preference switch for daily usage ping data collection -->
     <string name="preferences_daily_usage_ping_title">Ping for dagligt brug</string>
     <string name="preferences_daily_usage_ping_description">Dette hjælper Mozilla med at vurdere antallet af aktive brugere.</string>
     <string name="preferences_daily_usage_ping_learn_more">Læs mere om ping for dagligt brug</string>
->>>>>>> 07ff4473
     <!-- Preference switch title for automatically submitting crash reports -->
     <string name="preferences_automatically_send_crashes_title">Send automatisk fejlrapporter</string>
     <string name="preferences_automatically_submit_crashes_title" moz:removedIn="136" tools:ignore="UnusedResources">Indsend automatisk fejlrapporter</string>
@@ -2716,11 +2667,7 @@
     <!-- Text for opt-in button from the review quality check contextual onboarding card. -->
     <string name="review_quality_check_contextual_onboarding_primary_button_text" moz:removedIn="136" tools:ignore="UnusedResources">Ja, prøv det</string>
     <!-- Text for opt-out button from the review quality check contextual onboarding card. -->
-<<<<<<< HEAD
-    <string name="review_quality_check_contextual_onboarding_secondary_button_text">Ikke nu</string>
-=======
     <string name="review_quality_check_contextual_onboarding_secondary_button_text" moz:removedIn="136" tools:ignore="UnusedResources">Ikke nu</string>
->>>>>>> 07ff4473
     <!-- Content description (not visible, for screen readers etc.) for opening browser menu button to open review quality check bottom sheet. -->
     <string name="review_quality_check_open_handle_content_description" moz:removedIn="136" tools:ignore="UnusedResources">Åbn verificering af anmeldelser</string>
     <!-- Content description (not visible, for screen readers etc.) for closing browser menu button to open review quality check bottom sheet. -->
