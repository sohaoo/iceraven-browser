<?xml version="1.0" encoding="utf-8"?>
<resources xmlns:tools="http://schemas.android.com/tools" xmlns:moz="http://mozac.org/tools">


    <!-- App name for private browsing mode. The first parameter is the name of the app defined in app_name (for example: Fenix)-->
    <string name="app_name_private_5">%s anonimo</string>
    <!-- App name for private browsing mode. The first parameter is the name of the app defined in app_name (for example: Fenix)-->
    <string name="app_name_private_4">%s (nav. anonima)</string>

    <!-- Home Fragment -->
    <!-- Content description (not visible, for screen readers etc.): "Three dot" menu button. -->
    <string name="content_description_menu">Altre opzioni</string>
    <!-- Content description (not visible, for screen readers etc.): "Private Browsing" menu button. -->
    <string name="content_description_private_browsing_button">Attiva navigazione anonima</string>
    <!-- Content description (not visible, for screen readers etc.): "Private Browsing" menu button. -->
    <string name="content_description_disable_private_browsing_button">Disattiva navigazione anonima</string>
    <!-- Placeholder text shown in the search bar before a user enters text for the default engine -->
    <string name="search_hint">Cerca o scrivi un indirizzo</string>

    <!-- Placeholder text shown in the search bar before a user enters text for a general engine -->
    <string name="search_hint_general_engine">Cerca sul Web</string>
    <!-- Placeholder text shown in search bar when using history search -->
    <string name="history_search_hint">Cerca nella cronologia</string>
    <!-- Placeholder text shown in search bar when using bookmarks search -->
    <string name="bookmark_search_hint">Cerca nei segnalibri</string>
    <!-- Placeholder text shown in search bar when using tabs search -->
    <string name="tab_search_hint">Cerca nelle schede</string>
    <!-- Placeholder text shown in the search bar when using application search engines -->
    <string name="application_search_hint">Immetti i termini di ricerca</string>
    <!-- No Open Tabs Message Description -->
    <string name="no_open_tabs_description">Le schede aperte verranno mostrate qui.</string>

    <!-- No Private Tabs Message Description -->
    <string name="no_private_tabs_description">Le schede anonime verranno mostrate qui.</string>

    <!-- Tab tray multi select title in app bar. The first parameter is the number of tabs selected -->
    <string name="tab_tray_multi_select_title">%1$d selezionate</string>
    <!-- Label of button in create collection dialog for creating a new collection  -->
    <string name="tab_tray_add_new_collection">Aggiungi nuova raccolta</string>
    <!-- Label of editable text in create collection dialog for naming a new collection  -->
    <string name="tab_tray_add_new_collection_name">Nome</string>
    <!-- Label of button in save to collection dialog for selecting a current collection  -->
    <string name="tab_tray_select_collection">Seleziona raccolta</string>
    <!-- Content description for close button while in multiselect mode in tab tray -->
    <string name="tab_tray_close_multiselect_content_description">Esci dalla modalità di selezione multipla</string>
    <!-- Content description for save to collection button while in multiselect mode in tab tray -->
    <string name="tab_tray_collection_button_multiselect_content_description">Salva le schede selezionate in una raccolta</string>
    <!-- Content description on checkmark while tab is selected in multiselect mode in tab tray -->
    <string name="tab_tray_multiselect_selected_content_description">Selezionata</string>

    <!-- Home - Bookmarks -->
    <!-- Title for the home screen section with bookmarks. -->
    <string name="home_bookmarks_title">Segnalibri</string>
    <!-- Content description for the button which navigates the user to show all of their bookmarks. -->
    <string name="home_bookmarks_show_all_content_description">Visualizza tutti i segnalibri</string>
    <!-- Text for the menu button to remove a recently saved bookmark from the user's home screen -->
    <string name="home_bookmarks_menu_item_remove">Rimuovi</string>

    <!-- About content. The first parameter is the name of the application. (For example: Fenix) -->
    <string name="about_content">%1$s è sviluppato da Mozilla.</string>

    <!-- Private Browsing -->
    <!-- Explanation for private browsing displayed to users on home view when they first enable private mode
        The first parameter is the name of the app defined in app_name (for example: Fenix) -->
    <string name="private_browsing_placeholder_description_2">%1$s cancella la cronologia di ricerca e di navigazione dalle schede anonime quando le chiudi o esci dall’app. Questo non ti rende anonimo nei confronti dei siti web o del tuo fornitore di servizi internet, ma è utile per impedire a chi usa il tuo stesso dispositivo di vedere la tua attività online.</string>
    <string name="private_browsing_common_myths">Miti da sfatare sulla navigazione anonima</string>

    <!-- True Private Browsing Mode -->
    <!-- Title for info card on private homescreen in True Private Browsing Mode. -->
    <string name="felt_privacy_desc_card_title">Non lasciare tracce su questo dispositivo</string>

    <!-- Explanation for private browsing displayed to users on home view when they first enable
        private mode in our new Total Private Browsing mode.
        The first parameter is the name of the app defined in app_name (for example: Firefox Nightly)
        The second parameter is the clickable link text in felt_privacy_info_card_subtitle_link_text -->
    <string name="felt_privacy_info_card_subtitle_2">%1$s elimina i cookie, la cronologia e i dati dei siti web quando chiudi tutte le schede anonime. %2$s</string>
    <!-- Clickable portion of the explanation for private browsing that links the user to our
        about privacy page.
        This string is used in felt_privacy_info_card_subtitle as the second parameter.-->
    <string name="felt_privacy_info_card_subtitle_link_text">Chi potrebbe vedere la mia attività?</string>

    <!-- Private mode shortcut "contextual feature recommendation" (CFR) -->
    <!-- Text for the Private mode shortcut CFR message for adding a private mode shortcut to open private tabs from the Home screen -->
    <string name="private_mode_cfr_message_2">Apri la prossima scheda anonima con un solo tocco.</string>
    <!-- Text for the positive button to accept adding a Private Browsing shortcut to the Home screen -->
    <string name="private_mode_cfr_pos_button_text">Agg. a schermata principale</string>
    <!-- Text for the negative button to decline adding a Private Browsing shortcut to the Home screen -->
    <string name="cfr_neg_button_text">No grazie</string>

    <!-- Open in App "contextual feature recommendation" (CFR) -->
    <!-- Text for the info message. The first parameter is the name of the application.-->
    <string name="open_in_app_cfr_info_message_2">È possibile impostare %1$s come browser predefinito per aprire i link nelle app.</string>
    <!-- Text for the positive action button -->
    <string name="open_in_app_cfr_positive_button_text">Vai alle impostazioni</string>
    <!-- Text for the negative action button -->
    <string name="open_in_app_cfr_negative_button_text">Ignora</string>

    <!-- Total cookie protection "contextual feature recommendation" (CFR) -->
    <!-- Text for the message displayed in the contextual feature recommendation popup promoting the total cookie protection feature. -->
    <string name="tcp_cfr_message">La funzione per la protezione della privacy più potente che abbiamo mai realizzato: isola gli elementi che ti tracciano attraverso siti diversi.</string>
    <!-- Text displayed that links to website containing documentation about the "Total cookie protection" feature. -->
    <string name="tcp_cfr_learn_more">Ulteriori informazioni sulla Protezione totale per i cookie</string>


    <!-- Private browsing erase action "contextual feature recommendation" (CFR) -->
    <!-- Text for the message displayed in the contextual feature recommendation popup promoting the erase private browsing feature. -->
    <string name="erase_action_cfr_message">Tocca qui per avviare una nuova sessione anonima. Elimina cronologia, cookie… tutto.</string>


    <!-- Toolbar "contextual feature recommendation" (CFR) -->
    <!-- Text for the title displayed in the contextual feature recommendation popup promoting the navigation bar. -->
    <string name="navbar_cfr_title">Naviga più velocemente con il nuovo sistema di navigazione</string>
    <!-- Text for the message displayed in the contextual feature recommendation popup promoting the navigation bar. -->
    <string name="navbar_cfr_message" moz:removedIn="130" tools:ignore="UnusedResources">Questa barra viene nascosta quando scorri verso il basso, lasciandoti più spazio per la navigazione.</string>

    <!-- Text for the message displayed in the contextual feature recommendation popup promoting the navigation bar. -->
    <string name="navbar_cfr_message_2">In un sito web, questa barra viene nascosta quando scorri verso il basso, lasciandoti più spazio per la navigazione.</string>

    <!-- Text for the message displayed for the popup promoting the long press of navigation in the navigation bar. -->
    <string name="navbar_navigation_buttons_cfr_message">Tocca e tieni premute le frecce per passare da una pagina all’altra nella cronologia di questa scheda.</string>
<<<<<<< HEAD
=======

    <!-- Tablet navigation bar "contextual feature recommendation" (CFR) -->
    <!-- Text for the title displayed in the contextual feature recommendation popup promoting the tablet navigation bar. -->
    <string name="tablet_nav_bar_cfr_title">Novità: frecce avanti e indietro attivabili con un solo tocco</string>
    <!-- Text for the message displayed in the contextual feature recommendation popup promoting the tablet navigation bar. -->
    <string name="tablet_nav_bar_cfr_message">Goditi una navigazione più veloce e sempre a portata di mano.</string>
>>>>>>> c4245b98

    <!-- Text for the info dialog when camera permissions have been denied but user tries to access a camera feature. -->
    <string name="camera_permissions_needed_message">È richiesto l’accesso alla fotocamera. Puoi acconsentire all’accesso dalla scheda dei permessi nelle impostazioni di Android.</string>
    <!-- Text for the positive action button to go to Android Settings to grant permissions. -->
    <string name="camera_permissions_needed_positive_button_text">Vai alle impostazioni</string>
    <!-- Text for the negative action button to dismiss the dialog. -->
    <string name="camera_permissions_needed_negative_button_text">Chiudi</string>

    <!-- Text for the banner message to tell users about our auto close feature. -->
    <string name="tab_tray_close_tabs_banner_message">Imposta la chiusura automatica delle schede aperte che non sono state visualizzate nell’ultimo giorno, settimana o mese.</string>
    <!-- Text for the positive action button to go to Settings for auto close tabs. -->
    <string name="tab_tray_close_tabs_banner_positive_button_text">Visualizza opzioni</string>
    <!-- Text for the negative action button to dismiss the Close Tabs Banner. -->
    <string name="tab_tray_close_tabs_banner_negative_button_text">Chiudi</string>

    <!-- Text for the banner message to tell users about our inactive tabs feature. -->
    <string name="tab_tray_inactive_onboarding_message">Le schede che non visualizzi da due settimane vengono spostate qui.</string>
    <!-- Text for the action link to go to Settings for inactive tabs. -->
    <string name="tab_tray_inactive_onboarding_button_text">Disattiva nelle impostazioni</string>

    <!-- Text for title for the auto-close dialog of the inactive tabs. -->
    <string name="tab_tray_inactive_auto_close_title">Chiudi automaticamente dopo un mese?</string>
    <!-- Text for the body for the auto-close dialog of the inactive tabs.
        The first parameter is the name of the application.-->
    <string name="tab_tray_inactive_auto_close_body_2">%1$s può chiudere le schede che non hai visualizzato nell’ultimo mese.</string>
    <!-- Content description for close button in the auto-close dialog of the inactive tabs. -->
    <string name="tab_tray_inactive_auto_close_button_content_description">Chiudi</string>

    <!-- Text for turn on auto close tabs button in the auto-close dialog of the inactive tabs. -->
    <string name="tab_tray_inactive_turn_on_auto_close_button_2">Attiva chiusura automatica</string>


    <!-- Home screen icons - Long press shortcuts -->
    <!-- Shortcut action to open new tab -->
    <string name="home_screen_shortcut_open_new_tab_2">Nuova scheda</string>
    <!-- Shortcut action to open new private tab -->
    <string name="home_screen_shortcut_open_new_private_tab_2">Nuova scheda anonima</string>

    <!-- Shortcut action to open Passwords screen -->
    <string name="home_screen_shortcut_passwords">Password</string>

    <!-- Recent Tabs -->
    <!-- Header text for jumping back into the recent tab in the home screen -->
    <string name="recent_tabs_header">Torna a questa scheda</string>
    <!-- Button text for showing all the tabs in the tabs tray -->
    <string name="recent_tabs_show_all">Visualizza tutte</string>

    <!-- Content description for the button which navigates the user to show all recent tabs in the tabs tray. -->
    <string name="recent_tabs_show_all_content_description_2">Pulsante per mostrare tutte le schede recenti</string>

    <!-- Text for button in synced tab card that opens synced tabs tray -->
    <string name="recent_tabs_see_all_synced_tabs_button_text">Mostra tutte le schede sincronizzate</string>
    <!-- Accessibility description for device icon used for recent synced tab -->
    <string name="recent_tabs_synced_device_icon_content_description">Dispositivo sincronizzato</string>
    <!-- Text for the dropdown menu to remove a recent synced tab from the homescreen -->
    <string name="recent_synced_tab_menu_item_remove">Rimuovi</string>
    <!-- Text for the menu button to remove a grouped highlight from the user's browsing history
         in the Recently visited section -->
    <string name="recent_tab_menu_item_remove">Rimuovi</string>

    <!-- History Metadata -->
    <!-- Header text for a section on the home screen that displays grouped highlights from the
         user's browsing history, such as topics they have researched or explored on the web -->
    <string name="history_metadata_header_2">Visitati di recente</string>
    <!-- Text for the menu button to remove a grouped highlight from the user's browsing history
         in the Recently visited section -->
    <string name="recently_visited_menu_item_remove">Rimuovi</string>

    <!-- Content description for the button which navigates the user to show all of their history. -->
    <string name="past_explorations_show_all_content_description_2">Visualizza tutti gli argomenti già esplorati</string>

    <!-- Browser Fragment -->
    <!-- Content description (not visible, for screen readers etc.): Navigate backward (browsing history) -->
    <string name="browser_menu_back">Indietro</string>
    <!-- Content description (not visible, for screen readers etc.): Navigate forward (browsing history) -->
    <string name="browser_menu_forward">Avanti</string>
    <!-- Content description (not visible, for screen readers etc.): Refresh current website -->
    <string name="browser_menu_refresh">Aggiorna</string>
    <!-- Content description (not visible, for screen readers etc.): Stop loading current website -->
    <string name="browser_menu_stop">Interrompi</string>
    <!-- Browser menu button that opens the extensions manager -->
    <string name="browser_menu_extensions">Estensioni</string>
    <!-- Browser menu banner header text for extensions onboarding.
        The first parameter is the name of the app defined in app_name (for example: Fenix). -->
    <string name="browser_menu_extensions_banner_onboarding_header">Personalizza %s</string>
    <!-- Browser menu banner body text for extensions onboarding.
        The first parameter is the name of the app defined in app_name (for example: Fenix). -->
    <string name="browser_menu_extensions_banner_onboarding_body">Le estensioni migliorano la tua navigazione, permettendoti di cambiare l’aspetto e il comportamento di %s, ma anche di potenziare privacy e sicurezza.</string>
    <!-- Browser menu banner link text for learning more about extensions -->
    <string name="browser_menu_extensions_banner_learn_more">Ulteriori informazioni</string>
    <!-- Browser menu button that opens the extensions manager -->
    <string name="browser_menu_manage_extensions">Gestisci estensioni</string>
    <!-- Browser menu button that opens AMO in a tab -->
    <string name="browser_menu_discover_more_extensions">Scopri altre estensioni</string>
    <!-- Browser menu button that opens account settings -->
    <string name="browser_menu_account_settings">Informazioni sull’account</string>
    <!-- Browser menu button that sends a user to help articles -->
    <string name="browser_menu_help">Aiuto</string>
    <!-- Browser menu button that sends a to a the what's new article -->
    <string name="browser_menu_whats_new">Novità</string>
    <!-- Browser menu button that opens the settings menu -->
    <string name="browser_menu_settings">Impostazioni</string>
    <!-- Browser menu button that opens a user's library -->
    <string name="browser_menu_library">Libreria</string>
    <!-- Browser menu toggle that requests a desktop site -->
    <string name="browser_menu_desktop_site">Sito desktop</string>
    <!-- Browser menu button that reopens a private tab as a regular tab -->
    <string name="browser_menu_open_in_regular_tab">Apri in scheda normale</string>
    <!-- Browser menu toggle that adds a shortcut to the site on the device home screen. -->
    <string name="browser_menu_add_to_homescreen">Agg. a schermata principale</string>
    <!-- Browser menu toggle that adds a shortcut to the site on the device home screen. -->
    <string name="browser_menu_add_to_homescreen_2">Agg. a schermata principale…</string>
    <!-- Content description (not visible, for screen readers etc.) for the Resync tabs button -->
    <string name="resync_button_content_description">Risincronizza</string>
    <!-- Browser menu button that opens the find in page menu -->
    <string name="browser_menu_find_in_page">Trova nella pagina</string>
    <!-- Browser menu button that opens the find in page menu -->
    <string name="browser_menu_find_in_page_2">Trova nella pagina…</string>
    <!-- Browser menu button that opens the translations dialog, which has options to translate the current browser page. -->
    <string name="browser_menu_translations">Traduci pagina</string>
    <!-- Browser menu button that saves the current tab to a collection -->
    <string name="browser_menu_save_to_collection">Salva in una raccolta…</string>
    <!-- Browser menu button that saves the current tab to a collection -->
    <string name="browser_menu_save_to_collection_2">Salva in una raccolta</string>
    <!-- Browser menu button that open a share menu to share the current site -->
    <string name="browser_menu_share">Condividi</string>

    <!-- Browser menu button that open a share menu to share the current site -->
    <string name="browser_menu_share_2">Condividi…</string>
    <!-- Browser menu button shown in custom tabs that opens the current tab in Fenix
        The first parameter is the name of the app defined in app_name (for example: Fenix) -->
    <string name="browser_menu_open_in_fenix">Apri in %1$s</string>
    <!-- Browser menu text shown in custom tabs to indicate this is a Fenix tab
        The first parameter is the name of the app defined in app_name (for example: Fenix) -->
    <string name="browser_menu_powered_by">CON TECNOLOGIA %1$s</string>

    <!-- Browser menu text shown in custom tabs to indicate this is a Fenix tab
        The first parameter is the name of the app defined in app_name (for example: Fenix) -->
    <string name="browser_menu_powered_by2">Con tecnologia %1$s</string>

    <!-- Browser menu button to put the current page in reader mode -->
    <string name="browser_menu_read">Modalità lettura</string>
    <!-- Browser menu button content description to close reader mode and return the user to the regular browser -->
    <string name="browser_menu_read_close">Chiudi Modalità lettura</string>
    <!-- Browser menu button to open the current page in an external app -->
    <string name="browser_menu_open_app_link">Apri in app</string>

    <!-- Browser menu button to show reader view appearance controls e.g. the used font type and size -->
    <string name="browser_menu_customize_reader_view">Personalizza modalità lettura</string>
    <!-- Browser menu button to show reader view appearance controls e.g. the used font type and size -->
    <string name="browser_menu_customize_reader_view_2">Personalizza modalità lettura</string>
    <!-- Browser menu label for adding a bookmark -->
    <string name="browser_menu_add">Aggiungi</string>
    <!-- Browser menu label for editing a bookmark -->
    <string name="browser_menu_edit">Modifica</string>

    <!-- Button shown on the home page that opens the Customize home settings -->
    <string name="browser_menu_customize_home_1">Personalizza pagina iniziale</string>

    <!-- Browser menu label to sign in to sync on the device using Mozilla accounts -->
    <string name="browser_menu_sign_in">Accedi</string>
    <!-- Browser menu caption label for the "Sign in" browser menu item described in `browser_menu_sign_in` -->
    <string name="browser_menu_sign_in_caption">Sincronizza password, schede e altro ancora</string>

    <!-- Browser menu label to sign back in to sync on the device when the user's account needs to be reauthenticated -->
    <string name="browser_menu_sign_back_in_to_sync">Accedi di nuovo per sincronizzare</string>
    <!-- Browser menu caption label for the "Sign back in to sync" browser menu item described in `browser_menu_sign_back_in_to_sync` when there is an error in syncing -->
    <string name="browser_menu_syncing_paused_caption">Sincronizzazione sospesa</string>
    <!-- Browser menu label that creates a private tab -->
    <string name="browser_menu_new_private_tab">Nuova scheda anonima</string>
    <!-- Browser menu label that navigates to the Password screen -->
    <string name="browser_menu_passwords">Password</string>

    <!-- Browser menu label that navigates to the SUMO page for the Firefox for Android release notes.
         The first parameter is the name of the app defined in app_name (for example: Fenix)-->
    <string name="browser_menu_new_in_firefox">Novità in %1$s</string>

    <!-- Browser menu label that toggles the request for the desktop site of the currently visited page -->
    <string name="browser_menu_switch_to_desktop_site">Passa al sito per desktop</string>
    <!-- Browser menu label that toggles the request for the mobile site of the currently visited page -->
    <string name="browser_menu_switch_to_mobile_site">Passa al sito per mobile</string>
    <!-- Browser menu label that navigates to the page tools sub-menu -->
    <string name="browser_menu_tools">Strumenti</string>
    <!-- Browser menu description that describes the various tools related menu items inside of the tools sub-menu -->
    <string name="browser_menu_tools_description_with_translate">Modalità lettura, traduzione, stampa, condivisione, apertura app</string>
    <!-- Browser menu description that describes the various tools related menu items inside of the tools sub-menu -->
    <string name="browser_menu_tools_description">Modalità lettura, stampa, condivisione, apertura app</string>
    <!-- Browser menu label that navigates to the save sub-menu, which contains various save related menu items such as
         bookmarking a page, saving to collection, shortcut or as a PDF, and adding to home screen -->
    <string name="browser_menu_save">Salva</string>

    <!-- Browser menu description that describes the various save related menu items inside of the save sub-menu -->
    <string name="browser_menu_save_description">Gestione segnalibri, scorciatoie, pagina iniziale, raccolte, PDF</string>
    <!-- Browser menu label that bookmarks the currently visited page -->
    <string name="browser_menu_bookmark_this_page">Aggiungi pagina ai segnalibri</string>
    <!-- Browser menu label that navigates to the edit bookmark screen for the current bookmarked page -->
    <string name="browser_menu_edit_bookmark">Modifica segnalibro</string>
    <!-- Browser menu label that the saves the currently visited page as a PDF -->
    <string name="browser_menu_save_as_pdf">Salva come PDF…</string>
    <!-- Browser menu label for turning ON reader view of the current visited page -->
    <string name="browser_menu_turn_on_reader_view">Attiva Modalità lettura</string>
    <!-- Browser menu label for turning OFF reader view of the current visited page -->
    <string name="browser_menu_turn_off_reader_view">Disattiva Modalità lettura</string>
    <!-- Browser menu label for navigating to the translation feature, which provides language translation options the current visited page -->
    <string name="browser_menu_translate_page">Traduci pagina…</string>
    <!-- Browser menu label that is displayed when the current page has been translated by the translation feature.
         The first parameter is the name of the language that page was translated to (e.g. English). -->
    <string name="browser_menu_translated_to">Tradotta in %1$s</string>
    <!-- Browser menu label for the print feature -->
    <string name="browser_menu_print">Stampa…</string>

    <!-- Browser menu label for the Delete browsing data on quit feature.
        The first parameter is the name of the app defined in app_name (for example: Fenix). -->
    <string name="browser_menu_delete_browsing_data_on_quit">Chiudi %1$s</string>

    <!-- Extensions management fragment -->
    <!-- Text displayed when there are no extensions to be shown -->
    <string name="extensions_management_no_extensions">Nessuna estensione disponibile</string>

    <!-- Browser Toolbar -->
    <!-- Content description for the Home screen button on the browser toolbar -->
    <string name="browser_toolbar_home">Schermata principale</string>

    <!-- Content description (not visible, for screen readers etc.): Erase button: Erase the browsing
         history and go back to the home screen. -->
    <string name="browser_toolbar_erase">Elimina cronologia di navigazione</string>
    <!-- Content description for the translate page toolbar button that opens the translations dialog when no translation has occurred. -->
    <string name="browser_toolbar_translate">Traduci pagina</string>

    <!-- Content description (not visible, for screen readers etc.) for the translate page toolbar button that opens the translations dialog when the page is translated successfully.
         The first parameter is the name of the language that is displayed in the original page. (For example: English)
         The second parameter is the name of the language which the page was translated to. (For example: French) -->
    <string name="browser_toolbar_translated_successfully">Pagina tradotta da %1$s a %2$s.</string>

    <!-- Locale Settings Fragment -->
    <!-- Content description for tick mark on selected language -->
    <string name="a11y_selected_locale_content_description">Lingua selezionata</string>
    <!-- Text for default locale item -->
    <string name="default_locale_text">Usa la lingua del dispositivo</string>
    <!-- Placeholder text shown in the search bar before a user enters text -->
    <string name="locale_search_hint">Cerca lingua</string>

    <!-- Search Fragment -->
    <!-- Button in the search view that lets a user search by scanning a QR code -->
    <string name="search_scan_button">Leggi</string>
    <!-- Button in the search view when shortcuts are displayed that takes a user to the search engine settings -->
    <string name="search_shortcuts_engine_settings">Impostazioni motori di ricerca</string>
    <!-- Button in the search view that lets a user navigate to the site in their clipboard -->
    <string name="awesomebar_clipboard_title">Incolla il link dagli appunti</string>

    <!-- Button in the search suggestions onboarding that allows search suggestions in private sessions -->
    <string name="search_suggestions_onboarding_allow_button">Consenti</string>
    <!-- Button in the search suggestions onboarding that does not allow search suggestions in private sessions -->
    <string name="search_suggestions_onboarding_do_not_allow_button">Non consentire</string>
    <!-- Search suggestion onboarding hint title text -->
    <string name="search_suggestions_onboarding_title">Consentire suggerimenti di ricerca in sessioni anonime?</string>
    <!-- Search suggestion onboarding hint description text, first parameter is the name of the app defined in app_name (for example: Fenix)-->
    <string name="search_suggestions_onboarding_text">Qualsiasi testo digitato nella barra degli indirizzi di %s verrà condiviso con il motore di ricerca predefinito.</string>

    <!-- Search engine suggestion title text. The first parameter is the name of the suggested engine-->
    <string name="search_engine_suggestions_title">Cerca in %s</string>
    <!-- Search engine suggestion description text -->
    <string name="search_engine_suggestions_description">Cerca direttamente dalla barra degli indirizzi</string>

    <!-- Menu option in the search selector menu to open the search settings -->
    <string name="search_settings_menu_item">Impostazioni ricerca</string>

    <!-- Header text for the search selector menu -->
    <string name="search_header_menu_item_2">Questa volta cerca in:</string>

    <!-- Content description (not visible, for screen readers etc.): Search engine icon. The first parameter is the search engine name (for example: DuckDuckGo). -->
    <string name="search_engine_icon_content_description" tools:ignore="UnusedResources">Motore di ricerca %s</string>

    <!-- Home onboarding -->
    <!-- Onboarding home screen popup dialog, shown on top of the Jump back in section. -->
    <string name="onboarding_home_screen_jump_back_contextual_hint_2">Scopri la tua pagina iniziale personalizzata. Le schede recenti, i segnalibri e i risultati di ricerca verranno visualizzati qui.</string>
    <!-- Home onboarding dialog welcome screen title text. -->
    <string name="onboarding_home_welcome_title_2">Benvenuto in un Internet più personale</string>
    <!-- Home onboarding dialog welcome screen description text. -->
    <string name="onboarding_home_welcome_description">Più colori. Ancora più protezione per la privacy. Stesso impegno nell’anteporre le persone ai profitti.</string>
    <!-- Home onboarding dialog sign into sync screen title text. -->
    <string name="onboarding_home_sync_title_3">Passare da uno schermo all’altro è più facile che mai</string>
    <!-- Home onboarding dialog sign into sync screen description text. -->
    <string name="onboarding_home_sync_description">Riprendi da dove eri rimasto con le schede di altri dispositivi, ora disponibili direttamente dalla pagina iniziale.</string>
    <!-- Text for the button to continue the onboarding on the home onboarding dialog. -->
    <string name="onboarding_home_get_started_button">Inizia</string>
    <!-- Text for the button to navigate to the sync sign in screen on the home onboarding dialog. -->
    <string name="onboarding_home_sign_in_button">Accedi</string>
    <!-- Text for the button to skip the onboarding on the home onboarding dialog. -->
    <string name="onboarding_home_skip_button">Salta</string>

    <!-- Onboarding home screen sync popup dialog message, shown on top of Recent Synced Tabs in the Jump back in section. -->
    <string name="sync_cfr_message">La sincronizzazione delle tue schede è in corso. Riprendi da dove eri rimasto sull’altro dispositivo.</string>

    <!-- Content description (not visible, for screen readers etc.): Close button for the home onboarding dialog -->
    <string name="onboarding_home_content_description_close_button">Chiudi</string>

    <!-- Notification pre-permission dialog -->
    <!-- Enable notification pre permission dialog title
        The first parameter is the name of the app defined in app_name (for example: Fenix) -->
    <string name="onboarding_home_enable_notifications_title" moz:removedIn="124" tools:ignore="UnusedResources">Le notifiche ti aiutano a ottenere di più da %s</string>
    <!-- Enable notification pre permission dialog description with rationale
        The first parameter is the name of the app defined in app_name (for example: Fenix) -->
    <string name="onboarding_home_enable_notifications_description" moz:removedIn="124" tools:ignore="UnusedResources">Sincronizza le schede tra dispositivi, gestisci download, ottieni suggerimenti per sfruttare al meglio la protezione della privacy di %s e molto altro ancora.</string>
    <!-- Text for the button to request notification permission on the device -->
    <string name="onboarding_home_enable_notifications_positive_button" moz:removedIn="124" tools:ignore="UnusedResources">Continua</string>
    <!-- Text for the button to not request notification permission on the device and dismiss the dialog -->
    <string name="onboarding_home_enable_notifications_negative_button" moz:removedIn="124" tools:ignore="UnusedResources">Non adesso</string>

    <!-- Juno first user onboarding flow experiment, strings are marked unused as they are only referenced by Nimbus experiments. -->
    <!-- Description for learning more about our privacy notice. -->
    <string name="juno_onboarding_privacy_notice_text">Informativa sulla privacy di Firefox</string>
    <!-- Title for set firefox as default browser screen used by Nimbus experiments. -->
    <string name="juno_onboarding_default_browser_title_nimbus_2">Ci piace mantenerti al sicuro</string>
    <!-- Title for set firefox as default browser screen used by Nimbus experiments.
        Note: The word "Firefox" should NOT be translated -->
    <string name="juno_onboarding_default_browser_title_nimbus_3" tools:ignore="UnusedResources">Scopri perché milioni di persone amano Firefox</string>
    <!-- Title for set firefox as default browser screen used by Nimbus experiments. -->
    <string name="juno_onboarding_default_browser_title_nimbus_4" tools:ignore="UnusedResources">Navigazione sicura con più scelta</string>
    <!-- Description for set firefox as default browser screen used by Nimbus experiments. -->
    <string name="juno_onboarding_default_browser_description_nimbus_3">Il nostro browser, supportato da un’organizzazione senza fini di lucro, blocca automaticamente le società che, di nascosto, cercano di seguire le tue attività sul Web.</string>
    <!-- Description for set firefox as default browser screen used by Nimbus experiments. -->
    <string name="juno_onboarding_default_browser_description_nimbus_4" tools:ignore="UnusedResources">Più di 100 milioni di persone proteggono la propria privacy scegliendo un browser supportato da un’organizzazione senza fini di lucro.</string>
    <!-- Description for set firefox as default browser screen used by Nimbus experiments. -->
    <string name="juno_onboarding_default_browser_description_nimbus_5" tools:ignore="UnusedResources">Elementi traccianti conosciuti? Bloccati automaticamente. Estensioni? Provale tutte, ce ne sono più di 700. PDF? Facili da gestire grazie al lettore integrato.</string>
    <!-- Description for set firefox as default browser screen used by Nimbus experiments. -->
    <string name="juno_onboarding_default_browser_description_nimbus_2" moz:RemovedIn="124" tools:ignore="UnusedResources">Il nostro browser, supportato da un’organizzazione senza fini di lucro, blocca automaticamente le società che, di nascosto, cercano di seguire le tue attività sul Web.\n\nScopri ulteriori informazioni nella nostra informativa sulla privacy.</string>
    <!-- Text for the link to the privacy notice webpage for set as firefox default browser screen.
    This is part of the string with the key "juno_onboarding_default_browser_description". -->
    <string name="juno_onboarding_default_browser_description_link_text" moz:RemovedIn="124" tools:ignore="UnusedResources">informativa sulla privacy</string>
    <!-- Text for the button to set firefox as default browser on the device -->
    <string name="juno_onboarding_default_browser_positive_button" tools:ignore="UnusedResources">Imposta come browser predefinito</string>
    <!-- Text for the button dismiss the screen and move on with the flow -->
    <string name="juno_onboarding_default_browser_negative_button" tools:ignore="UnusedResources">Non adesso</string>
    <!-- Title for sign in to sync screen. -->
    <string name="juno_onboarding_sign_in_title_2">Proteggiti con la crittografia quando passi da un dispositivo all’altro</string>
    <!-- Description for sign in to sync screen. Nimbus experiments do not support string placeholders.
     Note: The word "Firefox" should NOT be translated -->
    <string name="juno_onboarding_sign_in_description_2" moz:RemovedIn="130" tools:ignore="UnusedResources">Una volta eseguito l’accesso e la sincronizzazione, sei più sicuro. Firefox critta password, segnalibri e altro ancora.</string>
    <!-- Description for sign in to sync screen. Nimbus experiments do not support string placeholders.
     Note: The word "Firefox" should NOT be translated -->
    <string name="juno_onboarding_sign_in_description_3">Firefox critta password, segnalibri e altro ancora quando sincronizzi i tuoi dati.</string>
    <!-- Text for the button to sign in to sync on the device -->
    <string name="juno_onboarding_sign_in_positive_button" tools:ignore="UnusedResources">Accedi</string>
    <!-- Text for the button dismiss the screen and move on with the flow -->
    <string name="juno_onboarding_sign_in_negative_button" tools:ignore="UnusedResources">Non adesso</string>
    <!-- Title for enable notification permission screen used by Nimbus experiments. Nimbus experiments do not support string placeholders.
        Note: The word "Firefox" should NOT be translated -->
    <string name="juno_onboarding_enable_notifications_title_nimbus_2">Le notifiche ti aiutano a rimanere al sicuro con Firefox</string>
    <!-- Description for enable notification permission screen used by Nimbus experiments. Nimbus experiments do not support string placeholders.
       Note: The word "Firefox" should NOT be translated -->
    <string name="juno_onboarding_enable_notifications_description_nimbus_2">Invia schede in modo sicuro tra i tuoi dispositivi e scopri le altre funzionalità per la privacy di Firefox.</string>
    <!-- Text for the button to request notification permission on the device -->
    <string name="juno_onboarding_enable_notifications_positive_button" tools:ignore="UnusedResources">Attiva le notifiche</string>
    <!-- Text for the button dismiss the screen and move on with the flow -->
    <string name="juno_onboarding_enable_notifications_negative_button" tools:ignore="UnusedResources">Non adesso</string>

    <!-- Title for add search widget screen used by Nimbus experiments. Nimbus experiments do not support string placeholders.
        Note: The word "Firefox" should NOT be translated -->
    <string name="juno_onboarding_add_search_widget_title" tools:ignore="UnusedResources">Prova il widget di ricerca di Firefox</string>
    <!-- Description for add search widget screen used by Nimbus experiments. Nimbus experiments do not support string placeholders.
        Note: The word "Firefox" should NOT be translated -->
    <string name="juno_onboarding_add_search_widget_description" tools:ignore="UnusedResources">Con Firefox nella schermata iniziale, potrai accedere facilmente a un browser dedicato alla privacy che blocca i traccianti intersito.</string>
    <!-- Text for the button to add search widget on the device used by Nimbus experiments. Nimbus experiments do not support string placeholders.
        Note: The word "Firefox" should NOT be translated -->
    <string name="juno_onboarding_add_search_widget_positive_button" tools:ignore="UnusedResources">Aggiungi widget di Firefox</string>
    <!-- Text for the button to dismiss the screen and move on with the flow -->
    <string name="juno_onboarding_add_search_widget_negative_button" tools:ignore="UnusedResources">Non ora</string>

    <!-- Search Widget -->
    <!-- Content description for searching with a widget. The first parameter is the name of the application.-->
    <string name="search_widget_content_description_2">Apri una nuova scheda in %1$s</string>
    <!-- Text preview for smaller sized widgets -->
    <string name="search_widget_text_short">Cerca</string>

    <!-- Text preview for larger sized widgets -->
    <string name="search_widget_text_long">Cerca sul Web</string>

    <!-- Content description (not visible, for screen readers etc.): Voice search -->
    <string name="search_widget_voice">Ricerca vocale</string>

    <!-- Preferences -->
    <!-- Title for the settings page-->
    <string name="settings">Impostazioni</string>

    <!-- Preference category for general settings -->
    <string name="preferences_category_general">Generale</string>
    <!-- Preference category for all links about Fenix -->
    <string name="preferences_category_about">Informazioni</string>
    <!-- Preference category for settings related to changing the default search engine -->
    <string name="preferences_category_select_default_search_engine">Selezionane uno</string>
    <!-- Preference for settings related to managing search shortcuts for the quick search menu -->
    <string name="preferences_manage_search_shortcuts_2">Gestisci motori di ricerca alternativi</string>
    <!-- Summary for preference for settings related to managing search shortcuts for the quick search menu -->
    <string name="preferences_manage_search_shortcuts_summary">Modifica motori visibili nel menu di ricerca</string>
    <!-- Preference category for settings related to managing search shortcuts for the quick search menu -->
    <string name="preferences_category_engines_in_search_menu">Motori visibili nel menu di ricerca</string>
    <!-- Preference for settings related to changing the default search engine -->
    <string name="preferences_default_search_engine">Motore di ricerca predefinito</string>
    <!-- Preference for settings related to Search -->
    <string name="preferences_search">Ricerca</string>
    <!-- Preference for settings related to Search engines -->
    <string name="preferences_search_engines">Motori di ricerca</string>
    <!-- Preference for settings related to Search engines suggestions-->
    <string name="preferences_search_engines_suggestions">Suggerimenti dai motori di ricerca</string>
    <!-- Preference Category for settings related to Search address bar -->
    <string name="preferences_settings_address_bar">Preferenze della barra degli indirizzi</string>
    <!-- Preference Category for settings to Firefox Suggest -->
    <string name="preference_search_address_bar_fx_suggest">Barra degli indirizzi - Firefox Suggest</string>
    <!-- Preference link to Learn more about Firefox Suggest -->
    <string name="preference_search_learn_about_fx_suggest">Ulteriori informazioni su Firefox Suggest</string>
    <!-- Preference link to rating Fenix on the Play Store -->
    <string name="preferences_rate">Vota su Google Play</string>
    <!-- Preference linking to about page for Fenix
        The first parameter is the name of the app defined in app_name (for example: Fenix) -->
    <string name="preferences_about">Informazioni su %1$s</string>
    <!-- Preference for settings related to changing the default browser -->
    <string name="preferences_set_as_default_browser">Imposta come browser predefinito</string>
    <!-- Preference category for advanced settings -->
    <string name="preferences_category_advanced">Avanzate</string>
    <!-- Preference category for privacy and security settings -->
    <string name="preferences_category_privacy_security">Privacy e sicurezza</string>
    <!-- Preference for advanced site permissions -->
    <string name="preferences_site_permissions">Permessi dei siti</string>
    <!-- Preference for private browsing options -->
    <string name="preferences_private_browsing_options">Navigazione anonima</string>
    <!-- Preference for opening links in a private tab-->
    <string name="preferences_open_links_in_a_private_tab">Apri i link in una scheda anonima</string>
    <!-- Preference for allowing screenshots to be taken while in a private tab-->
    <string name="preferences_allow_screenshots_in_private_mode">Consenti screenshot in navigazione anonima</string>
    <!-- Will inform the user of the risk of activating Allow screenshots in private browsing option -->
    <string name="preferences_screenshots_in_private_mode_disclaimer">Se consentito, le schede anonime saranno visibili anche quando sono aperte più app</string>
    <!-- Preference for adding private browsing shortcut -->
    <string name="preferences_add_private_browsing_shortcut">Aggiungi scorciatoia navigazione anonima</string>
    <!-- Preference for enabling "HTTPS-Only" mode -->
    <string name="preferences_https_only_title">Modalità solo HTTPS</string>

    <!-- Label for cookie banner section in quick settings panel. -->
    <string name="cookie_banner_blocker">Blocco banner per i cookie</string>
    <!-- Preference for removing cookie/consent banners from sites automatically in private mode. See reduce_cookie_banner_summary for additional context. -->
    <string name="preferences_cookie_banner_reduction_private_mode">Blocco banner per i cookie in navigazione anonima</string>

    <!-- Text for indicating cookie banner handling is off this site, this is shown as part of the protections panel with the tracking protection toggle -->
    <string name="reduce_cookie_banner_off_for_site">Disattivata per questo sito</string>
    <!-- Text for cancel button indicating that cookie banner reduction is not supported for the current site, this is shown as part of the cookie banner details view. -->
    <string name="cookie_banner_handling_details_site_is_not_supported_cancel_button">Annulla</string>
    <!-- Text for request support button indicating that cookie banner reduction is not supported for the current site, this is shown as part of the cookie banner details view. -->
    <string name="cookie_banner_handling_details_site_is_not_supported_request_support_button_2">Invia richiesta</string>
    <!-- Text for title indicating that cookie banner reduction is not supported for the current site, this is shown as part of the cookie banner details view. -->
    <string name="cookie_banner_handling_details_site_is_not_supported_title_2">Richiedere il supporto per questo sito?</string>
    <!-- Label for the snackBar, after the user reports with success a website where cookie banner reducer did not work -->
    <string name="cookie_banner_handling_report_site_snack_bar_text_2">Richiesta inviata</string>
    <!-- Text for indicating cookie banner handling is on this site, this is shown as part of the protections panel with the tracking protection toggle -->
    <string name="reduce_cookie_banner_on_for_site">Attiva per questo sito</string>
    <!-- Text for indicating that a request for unsupported site was sent to Nimbus (it's a Mozilla library for experiments), this is shown as part of the protections panel with the tracking protection toggle -->
    <string name="reduce_cookie_banner_unsupported_site_request_submitted_2">Richiesta di supporto inviata</string>
    <!-- Text for indicating cookie banner handling is currently not supported for this site, this is shown as part of the protections panel with the tracking protection toggle -->
    <string name="reduce_cookie_banner_unsupported_site">Sito attualmente non supportato</string>
    <!-- Title text for a detail explanation indicating cookie banner handling is on this site, this is shown as part of the cookie banner panel in the toolbar. The first parameter is a shortened URL of the current site-->
    <string name="reduce_cookie_banner_details_panel_title_on_for_site_1">Attivare il blocco banner per i cookie in %1$s?</string>
    <!-- Title text for a detail explanation indicating cookie banner handling is off this site, this is shown as part of the cookie banner panel in the toolbar. The first parameter is a shortened URL of the current site-->
    <string name="reduce_cookie_banner_details_panel_title_off_for_site_1">Disattivare il blocco banner per i cookie in %1$s?</string>
    <!-- Title text for a detail explanation indicating cookie banner reducer didn't work for the current site, this is shown as part of the cookie banner panel in the toolbar. The first parameter is the application name-->
    <string name="reduce_cookie_banner_details_panel_title_unsupported_site_request_2">%1$s non può rifiutare automaticamente le richieste di cookie su questo sito. Puoi inviare una richiesta per supportare questo sito in futuro.</string>

    <!-- Long text for a detail explanation indicating what will happen if cookie banner handling is off for a site, this is shown as part of the cookie banner panel in the toolbar. The first parameter is the application name -->
    <string name="reduce_cookie_banner_details_panel_description_off_for_site_1">Dopo la disattivazione %1$s rimuove i cookie e ricarica la pagina. Questo potrebbe disconnetterti dal sito o svuotare eventuali carrelli in sospeso.</string>
    <!-- Long text for a detail explanation indicating what will happen if cookie banner handling is on for a site, this is shown as part of the cookie banner panel in the toolbar. The first parameter is the application name -->
    <string name="reduce_cookie_banner_details_panel_description_on_for_site_3">Attivalo e %1$s cercherà di rifiutare automaticamente i banner per i cookie su questo sito.</string>

    <!--Title for the cookie banner re-engagement CFR, the placeholder is replaced with app name -->
    <string name="cookie_banner_cfr_title">%1$s ha appena rifiutato dei cookie per te</string>
    <!--Message for the cookie banner re-engagement CFR -->
    <string name="cookie_banner_cfr_message">Meno distrazioni, meno cookie in grado di tracciarti su questo sito.</string>

    <!-- Description of the preference to enable "HTTPS-Only" mode. -->
    <string name="preferences_https_only_summary">Tenta automaticamente la connessione ai siti utilizzando il protocollo di crittografia HTTPS per una maggiore sicurezza.</string>
    <!-- Summary of https only preference if https only is set to off -->
    <string name="preferences_https_only_off">Disattivata</string>
    <!-- Summary of https only preference if https only is set to on in all tabs -->
    <string name="preferences_https_only_on_all">Attiva in tutte le schede</string>
    <!-- Summary of https only preference if https only is set to on in private tabs only -->
    <string name="preferences_https_only_on_private">Attiva nelle schede anonime</string>
    <!-- Text displayed that links to website containing documentation about "HTTPS-Only" mode -->
    <string name="preferences_http_only_learn_more">Ulteriori informazioni</string>
    <!-- Option for the https only setting -->
    <string name="preferences_https_only_in_all_tabs">Attiva in tutte le schede</string>
    <!-- Option for the https only setting -->
    <string name="preferences_https_only_in_private_tabs">Attiva solo in schede anonime</string>
    <!-- Title shown in the error page for when trying to access a http website while https only mode is enabled. -->
    <string name="errorpage_httpsonly_title">Versione sicura del sito non disponibile</string>
    <!-- Message shown in the error page for when trying to access a http website while https only mode is enabled. The message has two paragraphs. This is the first. -->
    <string name="errorpage_httpsonly_message_title">Molto probabilmente il sito non supporta HTTPS.</string>
    <!-- Message shown in the error page for when trying to access a http website while https only mode is enabled. The message has two paragraphs. This is the second. -->
    <string name="errorpage_httpsonly_message_summary">Esiste tuttavia la possibilità che si tratti di un tentativo di attacco. Se decidi di accedere comunque al sito web, dovresti evitare di inserire informazioni sensibili. Proseguendo, la modalità solo HTTPS verrà temporaneamente disattivata per questo sito.</string>
    <!-- Preference for accessibility -->
    <string name="preferences_accessibility">Accessibilità</string>
    <!-- Preference to override the Mozilla account server -->
    <string name="preferences_override_account_server">Server personalizzato per account Mozilla</string>
    <!-- Preference to override the Sync token server -->
    <string name="preferences_override_sync_tokenserver">Server personalizzato per Sync</string>
    <!-- Toast shown after updating the Mozilla account/Sync server override preferences -->
    <string name="toast_override_account_sync_server_done">Server per account Mozilla e sincronizzazione modificato. L’app verrà chiusa per applicare le modifiche…</string>
    <!-- Preference category for account information -->
    <string name="preferences_category_account">Account</string>
    <!-- Preference for changing where the toolbar is positioned -->
    <string name="preferences_toolbar" moz:removedIn="129" tools:ignore="UnusedResources">Barra degli strumenti</string>
    <!-- Preference for changing where the AddressBar is positioned -->
    <string name="preferences_toolbar_2">Posizione della barra degli indirizzi</string>
    <!-- Preference for changing default theme to dark or light mode -->
    <string name="preferences_theme">Tema</string>
    <!-- Preference for customizing the home screen -->
    <string name="preferences_home_2">Pagina iniziale</string>
    <!-- Preference for gestures based actions -->
    <string name="preferences_gestures">Gesti</string>
    <!-- Preference for settings related to visual options -->
    <string name="preferences_customize">Personalizza</string>
    <!-- Preference description for banner about signing in -->
    <string name="preferences_sign_in_description_2">Accedi per sincronizzare schede, segnalibri, password e altro ancora.</string>
    <!-- Preference shown instead of account display name while account profile information isn't available yet. -->
    <string name="preferences_account_default_name_2">Account Mozilla</string>
    <!-- Preference text for account title when there was an error syncing FxA -->
    <string name="preferences_account_sync_error">Riconnetti per riprendere la sincronizzazione</string>
    <!-- Preference for language -->
    <string name="preferences_language">Lingua</string>
    <!-- Preference for translations -->
    <string name="preferences_translations">Traduzioni</string>
    <!-- Preference for data choices -->
    <string name="preferences_data_choices">Condivisione dati</string>
    <!-- Preference for data collection -->
    <string name="preferences_data_collection">Raccolta dati</string>
    <!-- Preference for developers -->
    <string name="preferences_remote_debugging">Debug remoto tramite USB</string>

    <!-- Preference title for switch preference to show search suggestions -->
    <string name="preferences_show_search_suggestions">Mostra suggerimenti di ricerca</string>
    <!-- Preference title for switch preference to show voice search button -->
    <string name="preferences_show_voice_search">Mostra ricerca vocale</string>
    <!-- Preference title for switch preference to show search suggestions also in private mode -->
    <string name="preferences_show_search_suggestions_in_private">Mostra in sessioni anonime</string>
    <!-- Preference title for switch preference to show a clipboard suggestion when searching -->
    <string name="preferences_show_clipboard_suggestions">Mostra suggerimenti dagli appunti</string>
    <!-- Preference title for switch preference to suggest browsing history when searching -->
    <string name="preferences_search_browsing_history">Cerca nella cronologia</string>
    <!-- Preference title for switch preference to suggest bookmarks when searching -->
    <string name="preferences_search_bookmarks">Cerca nei segnalibri</string>
    <!-- Preference title for switch preference to suggest synced tabs when searching -->
    <string name="preferences_search_synced_tabs">Cerca nelle schede sincronizzate</string>
    <!-- Preference for account settings -->
    <string name="preferences_account_settings">Impostazioni account</string>

    <!-- Preference for enabling url autocomplete-->
    <string name="preferences_enable_autocomplete_urls">Completamento automatico degli URL</string>
    <!-- Preference title for switch preference to show sponsored Firefox Suggest search suggestions -->
    <string name="preferences_show_sponsored_suggestions">Suggerimenti dagli sponsor</string>
    <!-- Summary for preference to show sponsored Firefox Suggest search suggestions.
         The first parameter is the name of the application. -->
    <string name="preferences_show_sponsored_suggestions_summary">Supporta %1$s con occasionali suggerimenti sponsorizzati</string>
    <!-- Preference title for switch preference to show Firefox Suggest search suggestions for web content.
         The first parameter is the name of the application. -->
    <string name="preferences_show_nonsponsored_suggestions">Suggerimenti da %1$s</string>
    <!-- Summary for preference to show Firefox Suggest search suggestions for web content -->
    <string name="preferences_show_nonsponsored_suggestions_summary">Ottieni suggerimenti dal Web relativi alla tua ricerca</string>
    <!-- Preference for open links in third party apps -->
    <string name="preferences_open_links_in_apps">Apri i link nelle app</string>

    <!-- Preference for open links in third party apps always open in apps option -->
    <string name="preferences_open_links_in_apps_always">Sempre</string>
    <!-- Preference for open links in third party apps ask before opening option -->
    <string name="preferences_open_links_in_apps_ask">Chiedi prima di aprire</string>
    <!-- Preference for open links in third party apps never open in apps option -->
    <string name="preferences_open_links_in_apps_never">Mai</string>
    <!-- Preference for open download with an external download manager app -->
    <string name="preferences_external_download_manager">Gestore download esterno</string>
    <!-- Preference for enabling gecko engine logs -->
    <string name="preferences_enable_gecko_logs">Attiva registri Gecko</string>
    <!-- Message to indicate users that we are quitting the application to apply the changes -->
    <string name="quit_application">Chiusura in corso per applicare le modifiche…</string>

    <!-- Preference for extensions -->
    <string name="preferences_extensions">Estensioni</string>
    <!-- Preference for installing a local extension -->
    <string name="preferences_install_local_extension">Installa estensione da file</string>
    <!-- Preference for notifications -->
    <string name="preferences_notifications">Notifiche</string>

    <!-- Summary for notification preference indicating notifications are allowed -->
    <string name="notifications_allowed_summary">Consentite</string>
    <!-- Summary for notification preference indicating notifications are not allowed -->
    <string name="notifications_not_allowed_summary">Non consentite</string>

    <!-- Add-on Permissions -->
    <!-- The title of the required permissions section from addon's permissions screen -->
    <string name="addons_permissions_heading_required" tools:ignore="UnusedResources">Obbligatorio</string>
    <!-- The title of the optional permissions section from addon's permissions screen -->
    <string name="addons_permissions_heading_optional" tools:ignore="UnusedResources">Facoltativo</string>
    <!-- The title of the origin permission option allowing a user to enable the extension to run on all sites -->
    <string name="addons_permissions_allow_for_all_sites" tools:ignore="UnusedResources">Consenti per tutti i siti</string>
    <!-- The subtitle for the allow for all sites preference toggle -->
    <string name="addons_permissions_allow_for_all_sites_subtitle" tools:ignore="UnusedResources">Se ritieni attendibile questa estensione, puoi autorizzarla su tutti i siti web.</string>

    <!-- The text shown when an extension does not require permissions -->
    <string name="addons_does_not_require_permissions">Questa estensione non richiede alcun permesso.</string>

    <!-- Add-on Preferences -->
    <!-- Preference to customize the configured AMO (addons.mozilla.org) collection -->
    <string name="preferences_customize_extension_collection">Raccolta di estensioni personalizzata</string>
    <!-- Button caption to confirm the add-on collection configuration -->
    <string name="customize_addon_collection_ok">OK</string>
    <!-- Button caption to abort the add-on collection configuration -->
    <string name="customize_addon_collection_cancel">Annulla</string>
    <!-- Hint displayed on input field for custom collection name -->
    <string name="customize_addon_collection_hint">Nome della raccolta</string>
    <!-- Hint displayed on input field for custom collection user ID-->
    <string name="customize_addon_collection_user_hint">Proprietario della raccolta (ID utente)</string>

    <!-- Toast shown after confirming the custom extension collection configuration -->
    <string name="toast_customize_extension_collection_done">Raccolta di estensioni modificata. L’app verrà chiusa per applicare le modifiche…</string>

    <!-- Customize Home -->
    <!-- Header text for jumping back into the recent tab in customize the home screen -->
    <string name="customize_toggle_jump_back_in">Riprendi da qui</string>
    <!-- Title for the customize home screen section with bookmarks. -->
    <string name="customize_toggle_bookmarks">Segnalibri</string>
    <!-- Title for the customize home screen section with recently visited. Recently visited is
    a section where users see a list of tabs that they have visited in the past few days -->
    <string name="customize_toggle_recently_visited">Visitati di recente</string>

    <!-- Title for the customize home screen section with Pocket. -->
    <string name="customize_toggle_pocket_2">Storie che fanno riflettere</string>
    <!-- Summary for the customize home screen section with Pocket. The first parameter is product name Pocket -->
    <string name="customize_toggle_pocket_summary">Articoli selezionati da %s</string>
    <!-- Title for the customize home screen section with sponsored Pocket stories. -->
    <string name="customize_toggle_pocket_sponsored">Storie sponsorizzate</string>
    <!-- Title for the opening wallpaper settings screen -->
    <string name="customize_wallpapers">Sfondi</string>
    <!-- Title for the customize home screen section with sponsored shortcuts. -->
    <string name="customize_toggle_contile">Scorciatoie sponsorizzate</string>

    <!-- Wallpapers -->
    <!-- Content description for various wallpapers. The first parameter is the name of the wallpaper -->
    <string name="wallpapers_item_name_content_description">Elemento sfondo: %1$s</string>
    <!-- Snackbar message for when wallpaper is selected -->
    <string name="wallpaper_updated_snackbar_message">Sfondo aggiornato.</string>
    <!-- Snackbar label for action to view selected wallpaper -->
    <string name="wallpaper_updated_snackbar_action">Visualizza</string>

    <!-- Snackbar message for when wallpaper couldn't be downloaded -->
    <string name="wallpaper_download_error_snackbar_message">Impossibile scaricare lo sfondo</string>
    <!-- Snackbar label for action to retry downloading the wallpaper -->
    <string name="wallpaper_download_error_snackbar_action">Riprova</string>
    <!-- Snackbar message for when wallpaper couldn't be selected because of the disk error -->
    <string name="wallpaper_select_error_snackbar_message">Impossibile cambiare lo sfondo</string>
    <!-- Text displayed that links to website containing documentation about the "Limited Edition" wallpapers. -->
    <string name="wallpaper_learn_more">Ulteriori informazioni</string>

    <!-- Text for classic wallpapers title. The first parameter is the Firefox name. -->
    <string name="wallpaper_classic_title">%s classico</string>
    <!-- Text for artist series wallpapers title. "Artist series" represents a collection of artist collaborated wallpapers. -->
    <string name="wallpaper_artist_series_title">Serie d’artista</string>
    <!-- Description text for the artist series wallpapers with learn more link. The first parameter is the learn more string defined in wallpaper_learn_more. "Independent voices" is the name of the wallpaper collection -->
    <string name="wallpaper_artist_series_description_with_learn_more">La raccolta Voci indipendenti. %s</string>
    <!-- Description text for the artist series wallpapers. "Independent voices" is the name of the wallpaper collection -->
    <string name="wallpaper_artist_series_description">La raccolta Voci indipendenti.</string>
    <!-- Wallpaper onboarding dialog header text. -->
    <string name="wallpapers_onboarding_dialog_title_text">Prova un tocco di colore</string>
    <!-- Wallpaper onboarding dialog body text. -->
    <string name="wallpapers_onboarding_dialog_body_text">Scegli lo sfondo perfetto per te.</string>
    <!-- Wallpaper onboarding dialog learn more button text. The button navigates to the wallpaper settings screen. -->
    <string name="wallpapers_onboarding_dialog_explore_more_button_text">Scopri altri sfondi</string>

    <!-- Add-ons general availability nimbus message-->
    <!-- Title of the Nimbus message for extension general availability-->
    <string name="addon_ga_message_title_2" tools:ignore="UnusedResources">Sono disponibili nuove estensioni</string>
    <!-- Body of the Nimbus message for add-ons general availability. 'Firefox' intentionally hardcoded here-->
    <string name="addon_ga_message_body" tools:ignore="UnusedResources">Scopri oltre 100 nuove estensioni per personalizzare Firefox.</string>

    <!-- Button text of the Nimbus message for extensions general availability. -->
    <string name="addon_ga_message_button_2" tools:ignore="UnusedResources">Esplora le estensioni</string>

    <!-- Extension process crash dialog to user -->
    <!-- Title of the extension crash dialog shown to the user when enough errors have occurred with extensions and they need to be temporarily disabled -->
    <string name="extension_process_crash_dialog_title">Le estensioni sono temporaneamente disattivate</string>
    <!-- This is a message shown to the user when too many errors have occurred with the extensions process and they have been disabled.
    The user can decide if they would like to continue trying to start extensions or if they'd rather continue without them.
    The first parameter is the application name. -->
    <string name="extension_process_crash_dialog_message">Una o più estensioni hanno smesso di funzionare, rendendo il sistema instabile. %1$s ha tentato di riavviare le estensioni senza successo.\n\nLe estensioni non verranno riavviate durante la sessione corrente.\n\nLa rimozione o la disattivazione delle estensioni potrebbe risolvere il problema.</string>
    <!-- Button text on the extension crash dialog to prompt the user to try restarting the extensions but the dialog will reappear if it is unsuccessful again -->
    <string name="extension_process_crash_dialog_retry_button_text" tools:ignore="UnusedResources">Prova a riavviare le estensioni</string>

    <!-- Button text on the extension crash dialog to prompt the user to continue with all extensions disabled. -->
    <string name="extension_process_crash_dialog_disable_extensions_button_text">Continua con le estensioni disattivate</string>

    <!-- Account Preferences -->
    <!-- Preference for managing your account via accounts.firefox.com -->
    <string name="preferences_manage_account">Gestisci account</string>
    <!-- Summary of the preference for managing your account via accounts.firefox.com. -->
    <string name="preferences_manage_account_summary">Cambia la tua password, gestisci la raccolta dati o elimina il tuo account</string>
    <!-- Preference for triggering sync -->
    <string name="preferences_sync_now">Sincronizza adesso</string>
    <!-- Preference category for sync -->
    <string name="preferences_sync_category">Scegli cosa sincronizzare</string>
    <!-- Preference for syncing history -->
    <string name="preferences_sync_history">Cronologia</string>

    <!-- Preference for syncing bookmarks -->
    <string name="preferences_sync_bookmarks">Segnalibri</string>
    <!-- Preference for syncing passwords -->
    <string name="preferences_sync_logins_2">Password</string>
    <!-- Preference for syncing tabs -->
    <string name="preferences_sync_tabs_2">Schede aperte</string>
    <!-- Preference for signing out -->
    <string name="preferences_sign_out">Disconnetti</string>
    <!-- Preference displays and allows changing current FxA device name -->
    <string name="preferences_sync_device_name">Nome dispositivo</string>
    <!-- Text shown when user enters empty device name -->
    <string name="empty_device_name_error">Inserire un nome per il dispositivo.</string>
    <!-- Label indicating that sync is in progress -->
    <string name="sync_syncing_in_progress">Sincronizzazione in corso…</string>
    <!-- Label summary indicating that sync failed. The first parameter is the date stamp showing last time it succeeded -->
    <string name="sync_failed_summary">Sincronizzazione non riuscita. Ultima sincronizzazione: %s</string>
    <!-- Label summary showing never synced -->
    <string name="sync_failed_never_synced_summary">Sincronizzazione non riuscita. Ultima sincronizzazione: mai</string>
    <!-- Label summary the date we last synced. The first parameter is date stamp showing last time synced -->
    <string name="sync_last_synced_summary">Ultima sincronizzazione: %s</string>
    <!-- Label summary showing never synced -->
    <string name="sync_never_synced_summary">Ultima sincronizzazione: mai</string>

    <!-- Text for displaying the default device name.
        The first parameter is the application name, the second is the device manufacturer name
        and the third is the device model. -->
    <string name="default_device_name_2">%1$s su %2$s %3$s</string>

    <!-- Preference for syncing payment methods -->
    <string name="preferences_sync_credit_cards_2">Metodi di pagamento</string>
    <!-- Preference for syncing addresses -->
    <string name="preferences_sync_address">Indirizzi</string>

    <!-- Send Tab -->
    <!-- Name of the "receive tabs" notification channel. Displayed in the "App notifications" system settings for the app -->
    <string name="fxa_received_tab_channel_name">Schede ricevute</string>
    <!-- Description of the "receive tabs" notification channel. Displayed in the "App notifications" system settings for the app -->
    <string name="fxa_received_tab_channel_description">Notifiche per schede ricevute da altri dispositivi Firefox.</string>

    <!--  The body for these is the URL of the tab received  -->
    <string name="fxa_tab_received_notification_name">Scheda ricevuta</string>
    <!-- %s is the device name -->
    <string name="fxa_tab_received_from_notification_name">Scheda da %s</string>

    <!-- Close Synced Tabs -->
    <!-- The title for a notification shown when the user closes tabs that are currently
    open on this device from another device that's signed in to the same Mozilla account.
    %1$s is a placeholder for the app name; %2$d is the number of tabs closed.  -->
    <string name="fxa_tabs_closed_notification_title">Schede di %1$s chiuse: %2$d</string>
    <!-- The body for a "closed synced tabs" notification. -->
    <string name="fxa_tabs_closed_text">Visualizza schede chiuse di recente</string>

    <!-- Advanced Preferences -->
    <!-- Preference for tracking protection exceptions -->
    <string name="preferences_tracking_protection_exceptions">Eccezioni</string>

    <!-- Button in Exceptions Preference to turn on tracking protection for all sites (remove all exceptions) -->
    <string name="preferences_tracking_protection_exceptions_turn_on_for_all">Attiva per tutti i siti</string>

    <!-- Text displayed when there are no exceptions -->
    <string name="exceptions_empty_message_description">Con Eccezioni puoi disattivare la protezione antitracciamento per i siti selezionati.</string>
    <!-- Text displayed when there are no exceptions, with learn more link that brings users to a tracking protection SUMO page -->
    <string name="exceptions_empty_message_learn_more_link">Ulteriori informazioni</string>

    <!-- Preference switch for usage and technical data collection -->
    <string name="preference_usage_data">Dati tecnici e statistiche di utilizzo</string>
    <!-- Preference description for usage and technical data collection -->
    <string name="preferences_usage_data_description">Condividi con Mozilla informazioni relative a prestazioni, utilizzo, hardware e personalizzazioni del browser per contribuire al miglioramento di %1$s</string>
    <!-- Preference switch for marketing data collection -->
    <string name="preferences_marketing_data">Dati di marketing</string>
    <!-- Preference description for marketing data collection -->
    <string name="preferences_marketing_data_description2">Condivide i dati di utilizzo di base con Adjust, il nostro fornitore di mobile marketing</string>
    <!-- Title for studies preferences -->
    <string name="preference_experiments_2">Studi</string>
    <!-- Summary for studies preferences -->
    <string name="preference_experiments_summary_2">Consenti a Mozilla di installare e condurre studi</string>

    <!-- Turn On Sync Preferences -->
    <!-- Header of the Sync and save your data preference view -->
    <string name="preferences_sync_2">Sincronizza e salva i tuoi dati</string>
    <!-- Preference for reconnecting to FxA sync -->
    <string name="preferences_sync_sign_in_to_reconnect">Accedi per riconnetterti</string>
    <!-- Preference for removing FxA account -->
    <string name="preferences_sync_remove_account">Rimuovi account</string>

    <!-- Pairing Feature strings -->
    <!-- Instructions on how to access pairing -->
    <string name="pair_instructions_2"><![CDATA[Scansiona il codice QR visualizzato su <b>firefox.com/pair</b>]]></string>

    <!-- Toolbar Preferences -->
    <!-- Preference for using top toolbar -->
    <string name="preference_top_toolbar">In alto</string>
    <!-- Preference for using bottom toolbar -->
    <string name="preference_bottom_toolbar">In basso</string>

    <!-- Theme Preferences -->
    <!-- Preference for using light theme -->
    <string name="preference_light_theme">Chiaro</string>
    <!-- Preference for using dark theme -->
    <string name="preference_dark_theme">Scuro</string>

    <!-- Preference for using using dark or light theme automatically set by battery -->
    <string name="preference_auto_battery_theme">Impostato da Risparmio energetico</string>
    <!-- Preference for using following device theme -->
    <string name="preference_follow_device_theme">Usa il tema del dispositivo</string>

    <!-- Gestures Preferences-->
    <!-- Preferences for using pull to refresh in a webpage -->
    <string name="preference_gestures_website_pull_to_refresh">Trascina per aggiornare</string>
    <!-- Preference for using the dynamic toolbar -->
    <string name="preference_gestures_dynamic_toolbar">Scorri per nascondere la barra degli strumenti</string>
    <!-- Preference for switching tabs by swiping horizontally on the toolbar -->
    <string name="preference_gestures_swipe_toolbar_switch_tabs" moz:removedIn="129" tools:ignore="UnusedResources">Scorri la barra degli strumenti lateralmente per cambiare scheda</string>
    <!-- Preference for showing the opened tabs by swiping up on the toolbar-->
    <string name="preference_gestures_swipe_toolbar_show_tabs">Scorri la barra degli strumenti verso l’alto per aprire le schede</string>

    <!-- Preference for using the dynamic toolbars -->
    <string name="preference_gestures_dynamic_toolbar_2">Scorri per nascondere la barra degli indirizzi e la barra degli strumenti</string>
    <!-- Preference for switching tabs by swiping horizontally on the addressbar -->
    <string name="preference_gestures_swipe_toolbar_switch_tabs_2">Scorri la barra degli indirizzi lateralmente per cambiare scheda</string>

    <!-- Library -->
    <!-- Option in Library to open Downloads page -->
    <string name="library_downloads">Download</string>
    <!-- Option in library to open Bookmarks page -->
    <string name="library_bookmarks">Segnalibri</string>
    <!-- Option in library to open Desktop Bookmarks root page -->
    <string name="library_desktop_bookmarks_root">Segnalibri PC desktop</string>
    <!-- Option in library to open Desktop Bookmarks "menu" page -->
    <string name="library_desktop_bookmarks_menu">Menu segnalibri</string>
    <!-- Option in library to open Desktop Bookmarks "toolbar" page -->
    <string name="library_desktop_bookmarks_toolbar">Barra dei segnalibri</string>
    <!-- Option in library to open Desktop Bookmarks "unfiled" page -->
    <string name="library_desktop_bookmarks_unfiled">Altri segnalibri</string>
    <!-- Option in Library to open History page -->
    <string name="library_history">Cronologia</string>
    <!-- Option in Library to open a new tab -->
    <string name="library_new_tab">Nuova scheda</string>
    <!-- Settings Page Title -->
    <string name="settings_title">Impostazioni</string>
    <!-- Content description (not visible, for screen readers etc.): "Close button for library settings" -->
    <string name="content_description_close_button">Chiudi</string>

    <!-- Title to show in alert when a lot of tabs are to be opened
    %d is a placeholder for the number of tabs that will be opened -->
    <string name="open_all_warning_title">Aprire %d schede?</string>
    <!-- Message to warn users that a large number of tabs will be opened
    %s will be replaced by app name. -->
    <string name="open_all_warning_message">L’apertura di così tante schede potrebbe rallentare %s durante il caricamento delle pagine. Procedere comunque?</string>
    <!-- Dialog button text for confirming open all tabs -->
    <string name="open_all_warning_confirm">Apri schede</string>
    <!-- Dialog button text for canceling open all tabs -->
    <string name="open_all_warning_cancel">Annulla</string>

    <!-- Text to show users they have one page in the history group section of the History fragment.
    %d is a placeholder for the number of pages in the group. -->
    <string name="history_search_group_site_1">%d pagina</string>

    <!-- Text to show users they have multiple pages in the history group section of the History fragment.
    %d is a placeholder for the number of pages in the group. -->
    <string name="history_search_group_sites_1">%d pagine</string>

    <!-- Option in library for Recently Closed Tabs -->
    <string name="library_recently_closed_tabs">Schede chiuse di recente</string>
    <!-- Option in library to open Recently Closed Tabs page -->
    <string name="recently_closed_show_full_history">Visualizza cronologia completa</string>
    <!-- Text to show users they have multiple tabs saved in the Recently Closed Tabs section of history.
    %d is a placeholder for the number of tabs selected. -->
    <string name="recently_closed_tabs">%d schede</string>
    <!-- Text to show users they have one tab saved in the Recently Closed Tabs section of history.
    %d is a placeholder for the number of tabs selected. -->
    <string name="recently_closed_tab">%d scheda</string>

    <!-- Recently closed tabs screen message when there are no recently closed tabs -->
    <string name="recently_closed_empty_message">Nessuna scheda chiusa di recente</string>

    <!-- Tab Management -->
    <!-- Title of preference for tabs management -->
    <string name="preferences_tabs">Schede</string>
    <!-- Title of preference that allows a user to specify the tab view -->
    <string name="preferences_tab_view">Visualizzazione schede</string>
    <!-- Option for a list tab view -->
    <string name="tab_view_list">Elenco</string>
    <!-- Option for a grid tab view -->
    <string name="tab_view_grid">Griglia</string>
    <!-- Title of preference that allows a user to auto close tabs after a specified amount of time -->
    <string name="preferences_close_tabs">Chiudi schede</string>
    <!-- Option for auto closing tabs that will never auto close tabs, always allows user to manually close tabs -->
    <string name="close_tabs_manually">Manualmente</string>
    <!-- Option for auto closing tabs that will auto close tabs after one day -->
    <string name="close_tabs_after_one_day">Dopo un giorno</string>
    <!-- Option for auto closing tabs that will auto close tabs after one week -->
    <string name="close_tabs_after_one_week">Dopo una settimana</string>
    <!-- Option for auto closing tabs that will auto close tabs after one month -->
    <string name="close_tabs_after_one_month">Dopo un mese</string>

    <!-- Title of preference that allows a user to specify the auto-close settings for open tabs -->
    <string name="preference_auto_close_tabs" tools:ignore="UnusedResources">Chiudi automaticamente le schede aperte</string>

    <!-- Opening screen -->
    <!-- Title of a preference that allows a user to choose what screen to show after opening the app -->
    <string name="preferences_opening_screen">Schermata di apertura</string>
    <!-- Option for always opening the homepage when re-opening the app -->
    <string name="opening_screen_homepage">Pagina iniziale</string>
    <!-- Option for always opening the user's last-open tab when re-opening the app -->
    <string name="opening_screen_last_tab">Ultima scheda</string>
    <!-- Option for always opening the homepage when re-opening the app after four hours of inactivity -->
    <string name="opening_screen_after_four_hours_of_inactivity">Pagina iniziale dopo quattro ore di inattività</string>
    <!-- Summary for tabs preference when auto closing tabs setting is set to manual close-->
    <string name="close_tabs_manually_summary">Chiudi manualmente</string>
    <!-- Summary for tabs preference when auto closing tabs setting is set to auto close tabs after one day-->
    <string name="close_tabs_after_one_day_summary">Chiudi dopo un giorno</string>
    <!-- Summary for tabs preference when auto closing tabs setting is set to auto close tabs after one week-->
    <string name="close_tabs_after_one_week_summary">Chiudi dopo una settimana</string>
    <!-- Summary for tabs preference when auto closing tabs setting is set to auto close tabs after one month-->
    <string name="close_tabs_after_one_month_summary">Chiudi dopo un mese</string>

    <!-- Summary for homepage preference indicating always opening the homepage when re-opening the app -->
    <string name="opening_screen_homepage_summary">Apri pagina iniziale</string>
    <!-- Summary for homepage preference indicating always opening the last-open tab when re-opening the app -->
    <string name="opening_screen_last_tab_summary">Apri scheda più recente</string>
    <!-- Summary for homepage preference indicating opening the homepage when re-opening the app after four hours of inactivity -->
    <string name="opening_screen_after_four_hours_of_inactivity_summary">Apri pagina iniziale dopo quattro ore</string>

    <!-- Inactive tabs -->
    <!-- Category header of a preference that allows a user to enable or disable the inactive tabs feature -->
    <string name="preferences_inactive_tabs">Sposta le vecchie schede nella sezione Inattive</string>
    <!-- Title of inactive tabs preference -->
    <string name="preferences_inactive_tabs_title">La schede che non visualizzi da due settimane vengono spostate nella sezione Inattive.</string>

    <!-- Studies -->
    <!-- Title of the remove studies button -->
    <string name="studies_remove">Rimuovi</string>

    <!-- Title of the active section on the studies list -->
    <string name="studies_active">Attivi</string>
    <!-- Description for studies, it indicates why Firefox use studies. The first parameter is the name of the application. -->
    <string name="studies_description_2">%1$s può installare e condurre degli studi di tanto in tanto.</string>
    <!-- Learn more link for studies, links to an article for more information about studies. -->
    <string name="studies_learn_more">Ulteriori informazioni</string>

    <!-- Dialog message shown after removing a study -->
    <string name="studies_restart_app">Per applicare le modifiche l’applicazione verrà chiusa</string>
    <!-- Dialog button to confirm the removing a study. -->
    <string name="studies_restart_dialog_ok">OK</string>
    <!-- Dialog button text for canceling removing a study. -->
    <string name="studies_restart_dialog_cancel">Annulla</string>

    <!-- Toast shown after turning on/off studies preferences -->
    <string name="studies_toast_quit_application" tools:ignore="UnusedResources">Chiusura in corso per applicare le modifiche…</string>

    <!-- Sessions -->
    <!-- Title for the list of tabs -->
    <string name="tab_header_label">Schede aperte</string>
    <!-- Title for the list of tabs in the current private session -->
    <string name="tabs_header_private_tabs_title">Schede anonime</string>
    <!-- Title for the list of tabs in the synced tabs -->
    <string name="tabs_header_synced_tabs_title">Schede sincronizzate</string>
    <!-- Content description (not visible, for screen readers etc.): Add tab button. Adds a news tab when pressed -->
    <string name="add_tab">Aggiungi scheda</string>
    <!-- Content description (not visible, for screen readers etc.): Add tab button. Adds a news tab when pressed -->
    <string name="add_private_tab">Aggiungi scheda anonima</string>
    <!-- Text for the new tab button to indicate adding a new private tab in the tab -->
    <string name="tab_drawer_fab_content">Anonima</string>
    <!-- Text for the new tab button to indicate syncing command on the synced tabs page -->
    <string name="tab_drawer_fab_sync">Sincronizza</string>
    <!-- Text shown in the menu for sharing all tabs -->
    <string name="tab_tray_menu_item_share">Condividi tutte le schede</string>
    <!-- Text shown in the menu to view recently closed tabs -->
    <string name="tab_tray_menu_recently_closed">Schede chiuse di recente</string>
    <!-- Text shown in the tabs tray inactive tabs section -->
    <string name="tab_tray_inactive_recently_closed" tools:ignore="UnusedResources">Chiuse di recente</string>
    <!-- Text shown in the menu to view account settings -->
    <string name="tab_tray_menu_account_settings">Impostazioni account</string>
    <!-- Text shown in the menu to view tab settings -->
    <string name="tab_tray_menu_tab_settings">Impostazioni schede</string>
    <!-- Text shown in the menu for closing all tabs -->
    <string name="tab_tray_menu_item_close">Chiudi tutte le schede</string>
    <!-- Text shown in the multiselect menu for bookmarking selected tabs. -->
    <string name="tab_tray_multiselect_menu_item_bookmark">Segnalibro</string>
    <!-- Text shown in the multiselect menu for closing selected tabs. -->
    <string name="tab_tray_multiselect_menu_item_close">Chiudi</string>
    <!-- Content description for tabs tray multiselect share button -->
    <string name="tab_tray_multiselect_share_content_description">Condividi le schede selezionate</string>
    <!-- Content description for tabs tray multiselect menu -->
    <string name="tab_tray_multiselect_menu_content_description">Menu schede selezionate</string>
    <!-- Content description (not visible, for screen readers etc.): Removes tab from collection button. Removes the selected tab from collection when pressed -->
    <string name="remove_tab_from_collection">Rimuovi scheda dalla raccolta</string>
    <!-- Text for button to enter multiselect mode in tabs tray -->
    <string name="tabs_tray_select_tabs">Seleziona schede</string>
    <!-- Content description (not visible, for screen readers etc.): Close tab button. Closes the current session when pressed -->
    <string name="close_tab">Chiudi scheda</string>
    <!-- Content description (not visible, for screen readers etc.): Close tab <title> button. First parameter is tab title  -->
    <string name="close_tab_title">Chiudi scheda %s</string>
    <!-- Content description (not visible, for screen readers etc.): Opens the open tabs menu when pressed -->
    <string name="open_tabs_menu">Menu schede aperte</string>
    <!-- Open tabs menu item to save tabs to collection -->
    <string name="tabs_menu_save_to_collection1">Salva schede in una raccolta</string>
    <!-- Text for the menu button to delete a collection -->
    <string name="collection_delete">Elimina raccolta</string>
    <!-- Text for the menu button to rename a collection -->
    <string name="collection_rename">Rinomina raccolta</string>
    <!-- Text for the button to open tabs of the selected collection -->
    <string name="collection_open_tabs">Apri schede</string>


    <!-- Hint for adding name of a collection -->
    <string name="collection_name_hint">Nome della raccolta</string>
    <!-- Text for the menu button to rename a top site -->
    <string name="rename_top_site" moz:removedIn="130" tools:ignore="UnusedResources">Rinomina</string>
    <!-- Text for the menu button to remove a top site -->
    <string name="remove_top_site">Rimuovi</string>

    <!-- Text for the menu button to delete a top site from history -->
    <string name="delete_from_history">Elimina dalla cronologia</string>
    <!-- Postfix for private WebApp titles, placeholder is replaced with app name -->
    <string name="pwa_site_controls_title_private">%1$s (modalità Navigazione anonima)</string>

    <!-- History -->
    <!-- Text for the button to search all history -->
    <string name="history_search_1">Immetti i termini di ricerca</string>
    <!-- Text for the button to clear all history -->
    <string name="history_delete_all">Cancella cronologia</string>
    <!-- Text for the snackbar to confirm that multiple browsing history items has been deleted -->
    <string name="history_delete_multiple_items_snackbar">Cronologia eliminata</string>
    <!-- Text for the snackbar to confirm that a single browsing history item has been deleted. The first parameter is the shortened URL of the deleted history item. -->
    <string name="history_delete_single_item_snackbar">%1$s eliminato</string>
    <!-- Context description text for the button to delete a single history item -->
    <string name="history_delete_item">Elimina</string>
    <!-- History multi select title in app bar
    The first parameter is the number of bookmarks selected -->
    <string name="history_multi_select_title">%1$d selezionati</string>
    <!-- Text for the header that groups the history for today -->
    <string name="history_today">Oggi</string>
    <!-- Text for the header that groups the history for yesterday -->
    <string name="history_yesterday">Ieri</string>
    <!-- Text for the header that groups the history the past 7 days -->
    <string name="history_7_days">Ultimi 7 giorni</string>
    <!-- Text for the header that groups the history the past 30 days -->
    <string name="history_30_days">Ultimi 30 giorni</string>
    <!-- Text for the header that groups the history older than the last month -->
    <string name="history_older">Più vecchi</string>

    <!-- Text shown when no history exists -->
    <string name="history_empty_message">Nessuna cronologia disponibile.</string>

    <!-- Downloads -->
    <!-- Text for the snackbar to confirm that multiple downloads items have been removed -->
    <string name="download_delete_multiple_items_snackbar_1">Download eliminati</string>
    <!-- Text for the snackbar to confirm that a single download item has been removed. The first parameter is the name of the download item. -->
    <string name="download_delete_single_item_snackbar">È stato eliminato %1$s</string>
    <!-- Text shown when no download exists -->
    <string name="download_empty_message_1">Nessun file scaricato</string>
    <!-- History multi select title in app bar
    The first parameter is the number of downloads selected -->
    <string name="download_multi_select_title">%1$d selezionati</string>


    <!-- Text for the button to remove a single download item -->
    <string name="download_delete_item_1">Elimina</string>


    <!-- Crashes -->
    <!-- Title text displayed on the tab crash page. This first parameter is the name of the application (For example: Fenix) -->
    <string name="tab_crash_title_2">Siamo spiacenti, non è possibile caricare la pagina in %1$s.</string>

    <!-- Send crash report checkbox text on the tab crash page -->
    <string name="tab_crash_send_report">Invia la segnalazione di arresto anomalo a Mozilla</string>
    <!-- Close tab button text on the tab crash page -->
    <string name="tab_crash_close">Chiudi scheda</string>
    <!-- Restore tab button text on the tab crash page -->
    <string name="tab_crash_restore">Ripristina scheda</string>

    <!-- Bookmarks -->
    <!-- Confirmation message for a dialog confirming if the user wants to delete the selected folder -->
    <string name="bookmark_delete_folder_confirmation_dialog">Eliminare questa cartella?</string>
    <!-- Confirmation message for a dialog confirming if the user wants to delete multiple items including folders. Parameter will be replaced by app name. -->
    <string name="bookmark_delete_multiple_folders_confirmation_dialog">%s eliminerà gli elementi selezionati.</string>
    <!-- Text for the cancel button on delete bookmark dialog -->
    <string name="bookmark_delete_negative">Annulla</string>
    <!-- Screen title for adding a bookmarks folder -->
    <string name="bookmark_add_folder">Aggiungi cartella</string>
    <!-- Snackbar title shown after a bookmark has been created. -->
    <string name="bookmark_saved_snackbar">Segnalibro salvato</string>
    <!-- Snackbar edit button shown after a bookmark has been created. -->
    <string name="edit_bookmark_snackbar_action">MODIFICA</string>

    <!-- Bookmark overflow menu edit button -->
    <string name="bookmark_menu_edit_button">Modifica</string>
    <!-- Bookmark overflow menu copy button -->
    <string name="bookmark_menu_copy_button">Copia</string>
    <!-- Bookmark overflow menu share button -->
    <string name="bookmark_menu_share_button">Condividi</string>
    <!-- Bookmark overflow menu open in new tab button -->
    <string name="bookmark_menu_open_in_new_tab_button">Apri in una nuova scheda</string>
    <!-- Bookmark overflow menu open in private tab button -->
    <string name="bookmark_menu_open_in_private_tab_button">Apri in scheda anonima</string>
    <!-- Bookmark overflow menu open all in tabs button -->
    <string name="bookmark_menu_open_all_in_tabs_button">Apri tutti in nuove schede</string>
    <!-- Bookmark overflow menu open all in private tabs button -->
    <string name="bookmark_menu_open_all_in_private_tabs_button">Apri tutti in schede anonime</string>
    <!-- Bookmark overflow menu delete button -->
    <string name="bookmark_menu_delete_button">Elimina</string>
    <!--Bookmark overflow menu save button -->
    <string name="bookmark_menu_save_button">Salva</string>
    <!-- Bookmark multi select title in app bar
     The first parameter is the number of bookmarks selected -->
    <string name="bookmarks_multi_select_title">%1$d selezionati</string>
    <!-- Bookmark editing screen title -->
    <string name="edit_bookmark_fragment_title">Modifica segnalibro</string>
    <!-- Bookmark folder editing screen title -->
    <string name="edit_bookmark_folder_fragment_title">Modifica cartella</string>
    <!-- Bookmark sign in button message -->
    <string name="bookmark_sign_in_button">Accedi per visualizzare i segnalibri sincronizzati</string>
    <!-- Bookmark URL editing field label -->
    <string name="bookmark_url_label">INDIRIZZO</string>
    <!-- Bookmark FOLDER editing field label -->
    <string name="bookmark_folder_label">CARTELLA</string>
    <!-- Bookmark NAME editing field label -->
    <string name="bookmark_name_label">NOME</string>
    <!-- Bookmark add folder screen title -->
    <string name="bookmark_add_folder_fragment_label">Aggiungi cartella</string>
    <!-- Bookmark select folder screen title -->
    <string name="bookmark_select_folder_fragment_label">Seleziona cartella</string>
    <!-- Bookmark editing error missing title -->
    <string name="bookmark_empty_title_error">Il titolo è obbligatorio</string>
    <!-- Bookmark editing error missing or improper URL -->
    <string name="bookmark_invalid_url_error">Indirizzo non valido</string>
    <!-- Bookmark screen message for empty bookmarks folder -->
    <string name="bookmarks_empty_message">Nessun segnalibro qui</string>
    <!-- Bookmark snackbar message on deletion
     The first parameter is the host part of the URL of the bookmark deleted, if any -->
    <string name="bookmark_deletion_snackbar_message">Eliminato %1$s</string>
    <!-- Bookmark snackbar message on deleting multiple bookmarks not including folders-->
    <string name="bookmark_deletion_multiple_snackbar_message_2">Segnalibri eliminati</string>
    <!-- Bookmark snackbar message on deleting multiple bookmarks including folders-->
    <string name="bookmark_deletion_multiple_snackbar_message_3">Eliminazione cartelle selezionate</string>
    <!-- Bookmark undo button for deletion snackbar action -->
    <string name="bookmark_undo_deletion">ANNULLA</string>

    <!-- Text for the button to search all bookmarks -->
    <string name="bookmark_search">Immetti i termini di ricerca</string>

    <!-- Content description for the bookmark navigation bar back button -->
    <string name="bookmark_navigate_back_button_content_description">Torna indietro</string>
    <!-- Content description for the bookmark list new folder navigation bar button -->
    <string name="bookmark_add_new_folder_button_content_description">Aggiungi una nuova cartella</string>
    <!-- Content description for the bookmark navigation bar close button -->
    <string name="bookmark_close_button_content_description">Chiudi segnalibri</string>
    <!-- Content description for bookmark search floating action button -->
    <string name="bookmark_search_button_content_description">Cerca nei segnalibri</string>
    <!-- Content description for the overflow menu for a bookmark item. Paramter will a folder name or bookmark title. -->
    <string name="bookmark_item_menu_button_content_description">Menu per %s</string>

    <!-- Site Permissions -->
    <!-- Button label that take the user to the Android App setting -->
    <string name="phone_feature_go_to_settings">Vai alle impostazioni</string>

    <!-- Content description (not visible, for screen readers etc.): Quick settings sheet
        to give users access to site specific information / settings. For example:
        Secure settings status and a button to modify site permissions -->
    <string name="quick_settings_sheet">Scheda delle impostazioni rapide</string>
    <!-- Label that indicates that this option it the recommended one -->
    <string name="phone_feature_recommended">Consigliato</string>
    <!-- Button label for clearing all the information of site permissions-->
    <string name="clear_permissions">Cancella permessi</string>
    <!-- Text for the OK button on Clear permissions dialog -->
    <string name="clear_permissions_positive">OK</string>
    <!-- Text for the cancel button on Clear permissions dialog -->
    <string name="clear_permissions_negative">Annulla</string>
    <!-- Button label for clearing a site permission-->
    <string name="clear_permission">Cancella permesso</string>
    <!-- Text for the OK button on Clear permission dialog -->
    <string name="clear_permission_positive">OK</string>
    <!-- Text for the cancel button on Clear permission dialog -->
    <string name="clear_permission_negative">Annulla</string>
    <!-- Button label for clearing all the information on all sites-->
    <string name="clear_permissions_on_all_sites">Cancella permessi per tutti i siti</string>
    <!-- Preference for altering video and audio autoplay for all websites -->
    <string name="preference_browser_feature_autoplay">Riproduzione automatica</string>
    <!-- Preference for altering the camera access for all websites -->
    <string name="preference_phone_feature_camera">Fotocamera</string>
    <!-- Preference for altering the microphone access for all websites -->
    <string name="preference_phone_feature_microphone">Microfono</string>
    <!-- Preference for altering the location access for all websites -->
    <string name="preference_phone_feature_location">Posizione</string>
    <!-- Preference for altering the notification access for all websites -->
    <string name="preference_phone_feature_notification">Notifica</string>
    <!-- Preference for altering the persistent storage access for all websites -->
    <string name="preference_phone_feature_persistent_storage">Archiviazione permanente</string>
    <!-- Preference for altering the storage access setting for all websites -->
    <string name="preference_phone_feature_cross_origin_storage_access">Cookie intersito</string>
    <!-- Preference for altering the EME access for all websites -->
    <string name="preference_phone_feature_media_key_system_access">Contenuti protetti da DRM</string>
    <!-- Label that indicates that a permission must be asked always -->
    <string name="preference_option_phone_feature_ask_to_allow">Chiedi il consenso</string>
    <!-- Label that indicates that a permission must be blocked -->
    <string name="preference_option_phone_feature_blocked">Bloccato</string>
    <!-- Label that indicates that a permission must be allowed -->
    <string name="preference_option_phone_feature_allowed">Consentito</string>
    <!--Label that indicates a permission is by the Android OS-->
    <string name="phone_feature_blocked_by_android">Bloccato da Android</string>
    <!-- Preference for showing a list of websites that the default configurations won't apply to them -->
    <string name="preference_exceptions">Eccezioni</string>
    <!-- Summary of tracking protection preference if tracking protection is set to off -->
    <string name="tracking_protection_off">Disattivata</string>

    <!-- Summary of tracking protection preference if tracking protection is set to standard -->
    <string name="tracking_protection_standard">Normale</string>
    <!-- Summary of tracking protection preference if tracking protection is set to strict -->
    <string name="tracking_protection_strict">Restrittiva</string>
    <!-- Summary of tracking protection preference if tracking protection is set to custom -->
    <string name="tracking_protection_custom">Personalizzata</string>
    <!-- Label for global setting that indicates that all video and audio autoplay is allowed -->
    <string name="preference_option_autoplay_allowed2">Consenti audio e video</string>
    <!-- Label for site specific setting that indicates that all video and audio autoplay is allowed -->
    <string name="quick_setting_option_autoplay_allowed">Consenti audio e video</string>
    <!-- Label that indicates that video and audio autoplay is only allowed over Wi-Fi -->
    <string name="preference_option_autoplay_allowed_wifi_only2">Blocca audio e video solo con connessione dati</string>
    <!-- Subtext that explains 'autoplay on Wi-Fi only' option -->
    <string name="preference_option_autoplay_allowed_wifi_subtext">Audio e video saranno riprodotti con una connessione Wi-Fi</string>
    <!-- Label for global setting that indicates that video autoplay is allowed, but audio autoplay is blocked -->
    <string name="preference_option_autoplay_block_audio2">Blocca solo l’audio</string>
    <!-- Label for site specific setting that indicates that video autoplay is allowed, but audio autoplay is blocked -->
    <string name="quick_setting_option_autoplay_block_audio">Blocca solo l’audio</string>
    <!-- Label for global setting that indicates that all video and audio autoplay is blocked -->
    <string name="preference_option_autoplay_blocked3">Blocca audio e video</string>
    <!-- Label for site specific setting that indicates that all video and audio autoplay is blocked -->
    <string name="quick_setting_option_autoplay_blocked">Blocca audio e video</string>
    <!-- Summary of delete browsing data on quit preference if it is set to on -->
    <string name="delete_browsing_data_quit_on">Attivato</string>
    <!-- Summary of delete browsing data on quit preference if it is set to off -->
    <string name="delete_browsing_data_quit_off">Disattivato</string>

    <!-- Summary of studies preference if it is set to on -->
    <string name="studies_on">Attivo</string>
    <!-- Summary of studies data on quit preference if it is set to off -->
    <string name="studies_off">Disattivato</string>

    <!-- Collections -->
    <!-- Collections header on home fragment -->
    <string name="collections_header">Raccolte</string>
    <!-- Content description (not visible, for screen readers etc.): Opens the collection menu when pressed -->
    <string name="collection_menu_button_content_description">Menu raccolta</string>

    <!-- Label to describe what collections are to a new user without any collections -->
    <string name="no_collections_description2">Raccogli gli argomenti che ti interessano.\nRaggruppa ricerche, siti e schede simili per accedervi rapidamente in seguito.</string>
    <!-- Title for the "select tabs" step of the collection creator -->
    <string name="create_collection_select_tabs">Seleziona schede</string>

    <!-- Title for the "select collection" step of the collection creator -->
    <string name="create_collection_select_collection">Seleziona raccolta</string>

    <!-- Title for the "name collection" step of the collection creator -->
    <string name="create_collection_name_collection">Nome raccolta</string>

    <!-- Button to add new collection for the "select collection" step of the collection creator -->
    <string name="create_collection_add_new_collection">Aggiungi nuova raccolta</string>

    <!-- Button to select all tabs in the "select tabs" step of the collection creator -->
    <string name="create_collection_select_all">Seleziona tutto</string>
    <!-- Button to deselect all tabs in the "select tabs" step of the collection creator -->
    <string name="create_collection_deselect_all">Deseleziona tutto</string>
    <!-- Text to prompt users to select the tabs to save in the "select tabs" step of the collection creator -->
    <string name="create_collection_save_to_collection_empty">Seleziona le schede da salvare</string>

    <!-- Text to show users how many tabs they have selected in the "select tabs" step of the collection creator.
     %d is a placeholder for the number of tabs selected. -->
    <string name="create_collection_save_to_collection_tabs_selected">%d schede selezionate</string>

    <!-- Text to show users they have one tab selected in the "select tabs" step of the collection creator.
    %d is a placeholder for the number of tabs selected. -->
    <string name="create_collection_save_to_collection_tab_selected">%d scheda selezionata</string>

    <!-- Text shown in snackbar when multiple tabs have been saved in a collection -->
    <string name="create_collection_tabs_saved">Schede salvate.</string>

    <!-- Text shown in snackbar when one or multiple tabs have been saved in a new collection -->
    <string name="create_collection_tabs_saved_new_collection">Raccolta salvata.</string>
    <!-- Text shown in snackbar when one tab has been saved in a collection -->
    <string name="create_collection_tab_saved">Scheda salvata.</string>

    <!-- Content description (not visible, for screen readers etc.): button to close the collection creator -->
    <string name="create_collection_close">Chiudi</string>

    <!-- Button to save currently selected tabs in the "select tabs" step of the collection creator-->
    <string name="create_collection_save">Salva</string>

    <!-- Snackbar action to view the collection the user just created or updated -->
    <string name="create_collection_view">Visualizza</string>

    <!-- Text for the OK button from collection dialogs -->
    <string name="create_collection_positive">OK</string>
    <!-- Text for the cancel button from collection dialogs -->
    <string name="create_collection_negative">Annulla</string>

    <!-- Default name for a new collection in "name new collection" step of the collection creator. %d is a placeholder for the number of collections-->
    <string name="create_collection_default_name">Raccolta %d</string>

    <!-- Share -->
    <!-- Share screen header -->
    <string name="share_header_2">Condividi</string>
    <!-- Content description (not visible, for screen readers etc.):
        "Share" button. Opens the share menu when pressed. -->
    <string name="share_button_content_description">Condividi</string>
    <!-- Text for the Save to PDF feature in the share menu -->
    <string name="share_save_to_pdf">Salva come PDF</string>
    <!-- Text for error message when generating a PDF file Text. -->
    <string name="unable_to_save_to_pdf_error">Impossibile generare il PDF</string>
    <!-- Text for standard error snackbar dismiss button. -->
    <string name="standard_snackbar_error_dismiss">Chiudi</string>
    <!-- Text for error message when printing a page and it fails. -->
    <string name="unable_to_print_page_error">Impossibile stampare questa pagina</string>
    <!-- Text for the print feature in the share and browser menu -->
    <string name="menu_print">Stampa</string>
    <!-- Sub-header in the dialog to share a link to another sync device -->
    <string name="share_device_subheader">Invia a dispositivo</string>
    <!-- Sub-header in the dialog to share a link to an app from the full list -->
    <string name="share_link_all_apps_subheader">Tutte le azioni</string>
    <!-- Sub-header in the dialog to share a link to an app from the most-recent sorted list -->
    <string name="share_link_recent_apps_subheader">Utilizzate di recente</string>
    <!-- Text for the copy link action in the share screen. -->
    <string name="share_copy_link_to_clipboard">Copia negli appunti</string>
    <!-- Toast shown after copying link to clipboard -->
    <string name="toast_copy_link_to_clipboard">Copiato negli appunti</string>
    <!-- An option from the share dialog to sign into sync -->
    <string name="sync_sign_in">Accedi per sincronizzare</string>
     <!-- An option from the three dot menu to sync and save data -->
    <string name="sync_menu_sync_and_save_data">Sincronizza e salva i dati</string>
    <!-- An option from the share dialog to send link to all other sync devices -->
    <string name="sync_send_to_all">Invia a tutti i dispositivi</string>
    <!-- An option from the share dialog to reconnect to sync -->
    <string name="sync_reconnect">Riconnetti a Sync</string>
    <!-- Text displayed when sync is offline and cannot be accessed -->
    <string name="sync_offline">Non in linea</string>
    <!-- An option to connect additional devices -->
    <string name="sync_connect_device">Connetti un altro dispositivo</string>
    <!-- The dialog text shown when additional devices are not available -->
    <string name="sync_connect_device_dialog">Per inviare una scheda, accedi all’account Firefox su almeno un altro dispositivo.</string>
    <!-- Confirmation dialog button -->
    <string name="sync_confirmation_button">OK</string>

    <!-- Share error message -->
    <string name="share_error_snackbar">Impossibile condividere con questa app</string>

    <!-- Add new device screen title -->
    <string name="sync_add_new_device_title">Invia a dispositivo</string>
    <!-- Text for the warning message on the Add new device screen -->
    <string name="sync_add_new_device_message">Nessun dispositivo connesso</string>
    <!-- Text for the button to learn about sending tabs -->
    <string name="sync_add_new_device_learn_button">Ulteriori informazioni sull’invio di schede…</string>

    <!-- Text for the button to connect another device -->
    <string name="sync_add_new_device_connect_button">Connetti un altro dispositivo…</string>

    <!-- Notifications -->
    <!-- Text shown in the notification that pops up to remind the user that a private browsing session is active. -->
    <string name="notification_pbm_delete_text_2">Chiudi le schede anonime</string>

    <!-- Text for option one, shown in microsurvey.-->
    <string name="microsurvey_survey_5_point_option_0" tools:ignore="UnusedResources" moz:removedIn="130">Né soddisfatto/a né insoddisfatto/a</string>
    <!-- Text for option two, shown in microsurvey.-->
    <string name="microsurvey_survey_5_point_option_1" tools:ignore="UnusedResources" moz:removedIn="130">Molto insoddisfatto/a</string>
    <!-- Text for option three, shown in microsurvey.-->
    <string name="microsurvey_survey_5_point_option_2" tools:ignore="UnusedResources" moz:removedIn="130">Insoddisfatto/a</string>
    <!-- Text for option four, shown in microsurvey.-->
    <string name="microsurvey_survey_5_point_option_3" tools:ignore="UnusedResources" moz:removedIn="130">Soddisfatto/a</string>
    <!-- Text for option five, shown in microsurvey.-->
    <string name="microsurvey_survey_5_point_option_4" tools:ignore="UnusedResources" moz:removedIn="130">Molto soddisfatto/a</string>


    <!-- Text shown in the notification that pops up to remind the user that a private browsing session is active for Android 14+ -->
    <string name="notification_erase_title_android_14">Chiudere le schede anonime?</string>
    <string name="notification_erase_text_android_14">Tocca o fai scorrere questa notifica per chiudere le schede anonime.</string>

    <!-- Name of the marketing notification channel. Displayed in the "App notifications" system settings for the app -->
    <string name="notification_marketing_channel_name">Marketing</string>

    <!-- Title shown in the notification that pops up to remind the user to set fenix as default browser.
    The app name is in the text, due to limitations with localizing Nimbus experiments -->
    <string name="nimbus_notification_default_browser_title" tools:ignore="UnusedResources">Firefox è veloce e riservato</string>
    <!-- Text shown in the notification that pops up to remind the user to set fenix as default browser.
    The app name is in the text, due to limitations with localizing Nimbus experiments -->
    <string name="nimbus_notification_default_browser_text" tools:ignore="UnusedResources">Imposta Firefox come browser predefinito</string>
    <!-- Title shown in the notification that pops up to re-engage the user -->
    <string name="notification_re_engagement_title">Prova la navigazione anonima</string>
    <!-- Text shown in the notification that pops up to re-engage the user.
    %1$s is a placeholder that will be replaced by the app name. -->
    <string name="notification_re_engagement_text">Naviga senza salvare cookie o cronologia in %1$s</string>

    <!-- Title A shown in the notification that pops up to re-engage the user -->
    <string name="notification_re_engagement_A_title">Naviga senza lasciar tracce</string>
    <!-- Text A shown in the notification that pops up to re-engage the user.
    %1$s is a placeholder that will be replaced by the app name. -->
    <string name="notification_re_engagement_A_text">La navigazione anonima in %1$s non memorizza le tue informazioni.</string>
    <!-- Title B shown in the notification that pops up to re-engage the user -->
    <string name="notification_re_engagement_B_title">Inizia la tua prima ricerca</string>
    <!-- Text B shown in the notification that pops up to re-engage the user -->
    <string name="notification_re_engagement_B_text">Trova qualcosa nelle vicinanze, oppure scopri qualcosa di divertente.</string>

    <!-- Survey -->
    <!-- Text shown in the fullscreen message that pops up to ask user to take a short survey.
    The app name is in the text, due to limitations with localizing Nimbus experiments -->
    <string name="nimbus_survey_message_text">Aiutaci a migliorare Firefox partecipando a un breve sondaggio.</string>
    <!-- Preference for taking the short survey. -->
    <string name="preferences_take_survey">Partecipa al sondaggio</string>
    <!-- Preference for not taking the short survey. -->
    <string name="preferences_not_take_survey">No grazie</string>

    <!-- Snackbar -->
    <!-- Text shown in snackbar when user deletes a collection -->
    <string name="snackbar_collection_deleted">Raccolta eliminata</string>

    <!-- Text shown in snackbar when user renames a collection -->
    <string name="snackbar_collection_renamed">Raccolta rinominata</string>

    <!-- Text shown in snackbar when user closes a tab -->
    <string name="snackbar_tab_closed">Scheda chiusa</string>
    <!-- Text shown in snackbar when user closes all tabs -->
    <string name="snackbar_tabs_closed">Schede chiuse</string>
    <!-- Text shown in snackbar when user closes multiple inactive tabs. %1$s will be replaced with the number of tabs closed. -->
    <string name="snackbar_num_tabs_closed">Schede chiuse: %1$s</string>
    <!-- Text shown in snackbar when user bookmarks a list of tabs -->
    <string name="snackbar_message_bookmarks_saved">Segnalibri salvati.</string>
    <!-- Text shown in snackbar when user adds a site to shortcuts -->
    <string name="snackbar_added_to_shortcuts">Aggiunto alle scorciatoie.</string>
    <!-- Text shown in snackbar when user closes a private tab -->
    <string name="snackbar_private_tab_closed">Scheda anonima chiusa</string>
    <!-- Text shown in snackbar when user closes all private tabs -->
    <string name="snackbar_private_tabs_closed">Schede anonime chiuse</string>
    <!-- Text shown in snackbar when user erases their private browsing data -->
    <string name="snackbar_private_data_deleted">Eliminati dati della navigazione anonima</string>
    <!-- Text shown in snackbar to undo deleting a tab, top site or collection -->
    <string name="snackbar_deleted_undo">ANNULLA</string>

    <!-- Text shown in snackbar when user removes a top site -->
    <string name="snackbar_top_site_removed">Sito rimosso</string>
    <!-- QR code scanner prompt which appears after scanning a code, but before navigating to it
        First parameter is the name of the app, second parameter is the URL or text scanned-->
    <string name="qr_scanner_confirmation_dialog_message">Consenti a %1$s di aprire %2$s</string>
    <!-- QR code scanner prompt dialog positive option to allow navigation to scanned link -->
    <string name="qr_scanner_dialog_positive">CONSENTI</string>
    <!-- QR code scanner prompt dialog positive option to deny navigation to scanned link -->
    <string name="qr_scanner_dialog_negative">NEGA</string>
    <!-- QR code scanner prompt dialog error message shown when a hostname does not contain http or https. -->
    <string name="qr_scanner_dialog_invalid">Indirizzo web non valido.</string>
    <!-- QR code scanner prompt dialog positive option when there is an error -->
    <string name="qr_scanner_dialog_invalid_ok">OK</string>
    <!-- Tab collection deletion prompt dialog message. Placeholder will be replaced with the collection name -->
    <string name="tab_collection_dialog_message">Eliminare %1$s?</string>
    <!-- Tab collection deletion prompt dialog option to delete the collection -->
    <string name="tab_collection_dialog_positive">Elimina</string>
    <!-- Text displayed in a notification when the user enters full screen mode -->
    <string name="full_screen_notification" moz:removedIn="130" tools:ignore="UnusedResources">Passato a schermo intero</string>

    <!-- Message for copying the URL via long press on the toolbar -->
    <string name="url_copied">Indirizzo copiato</string>


    <!-- Sample text for accessibility font size -->
    <string name="accessibility_text_size_sample_text_1">Questo è un testo di esempio. Mostra un’anteprima di come apparirà il testo quando aumenti o riduci le dimensioni dei caratteri con questa impostazione.</string>
    <!-- Summary for Accessibility Text Size Scaling Preference -->
    <string name="preference_accessibility_text_size_summary">Aumenta o riduci la dimensione del testo dei siti web</string>
    <!-- Title for Accessibility Text Size Scaling Preference -->
    <string name="preference_accessibility_font_size_title">Dimensione caratteri</string>

    <!-- Title for Accessibility Text Automatic Size Scaling Preference -->
    <string name="preference_accessibility_auto_size_2">Ridimensiona automaticamente i caratteri</string>
    <!-- Summary for Accessibility Text Automatic Size Scaling Preference -->
    <string name="preference_accessibility_auto_size_summary">La dimensione dei caratteri corrisponderà alle impostazioni di Android. Disattivare per gestire la dimensione dei caratteri separatamente.</string>

    <!-- Title for the Delete browsing data preference -->
    <string name="preferences_delete_browsing_data">Elimina dati di navigazione</string>
    <!-- Title for the tabs item in Delete browsing data -->
    <string name="preferences_delete_browsing_data_tabs_title_2">Schede aperte</string>
    <!-- Subtitle for the tabs item in Delete browsing data, parameter will be replaced with the number of open tabs -->
    <string name="preferences_delete_browsing_data_tabs_subtitle">%d schede</string>
    <!-- Title for the data and history items in Delete browsing data -->
    <!-- Title for the history item in Delete browsing data -->
    <string name="preferences_delete_browsing_data_browsing_history_title">Cronologia di navigazione</string>
    <!-- Subtitle for the data and history items in delete browsing data, parameter will be replaced with the
        number of history items the user has -->
    <string name="preferences_delete_browsing_data_browsing_data_subtitle">%d indirizzi</string>
    <!-- Title for the cookies and site data items in Delete browsing data -->
    <string name="preferences_delete_browsing_data_cookies_and_site_data">Cookie e dati dei siti web</string>
    <!-- Subtitle for the cookies item in Delete browsing data -->
    <string name="preferences_delete_browsing_data_cookies_subtitle">Verrai disconnesso dalla maggior parte dei siti</string>
    <!-- Title for the cached images and files item in Delete browsing data -->
    <string name="preferences_delete_browsing_data_cached_files">Immagini e file salvati nella cache</string>
    <!-- Subtitle for the cached images and files item in Delete browsing data -->
    <string name="preferences_delete_browsing_data_cached_files_subtitle">Libera spazio di archiviazione</string>
    <!-- Title for the site permissions item in Delete browsing data -->
    <string name="preferences_delete_browsing_data_site_permissions">Permessi dei siti</string>
    <!-- Title for the downloads item in Delete browsing data -->
    <string name="preferences_delete_browsing_data_downloads">Download</string>
    <!-- Text for the button to delete browsing data -->
    <string name="preferences_delete_browsing_data_button">Elimina dati di navigazione</string>

    <!-- Title for the Delete browsing data on quit preference -->
    <string name="preferences_delete_browsing_data_on_quit">Elimina i dati di navigazione all’uscita</string>
    <!-- Summary for the Delete browsing data on quit preference. "Quit" translation should match delete_browsing_data_on_quit_action translation. -->
    <string name="preference_summary_delete_browsing_data_on_quit_2">Elimina automaticamente i dati di navigazione quando viene selezionato “Esci” nel menu principale</string>
    <!-- Action item in menu for the Delete browsing data on quit feature -->
    <string name="delete_browsing_data_on_quit_action">Esci</string>

    <!-- Title text of a delete browsing data dialog. -->
    <string name="delete_history_prompt_title">Intervallo di tempo da cancellare</string>
    <!-- Body text of a delete browsing data dialog. -->
    <string name="delete_history_prompt_body" moz:RemovedIn="130" tools:ignore="UnusedResources">Rimuovi la cronologia (inclusa la cronologia sincronizzata da altri dispositivi), i cookie e altri dati di navigazione.</string>
    <!-- Body text of a delete browsing data dialog. -->
    <string name="delete_history_prompt_body_2">Rimuove la cronologia (inclusa la cronologia sincronizzata da altri dispositivi)</string>
    <!-- Radio button in the delete browsing data dialog to delete history items for the last hour. -->
    <string name="delete_history_prompt_button_last_hour">Ultima ora</string>
    <!-- Radio button in the delete browsing data dialog to delete history items for today and yesterday. -->
    <string name="delete_history_prompt_button_today_and_yesterday">Ieri e oggi</string>
    <!-- Radio button in the delete browsing data dialog to delete all history. -->
    <string name="delete_history_prompt_button_everything">Tutto</string>

    <!-- Dialog message to the user asking to delete browsing data. Parameter will be replaced by app name. -->
    <string name="delete_browsing_data_prompt_message_3">%s eliminerà i dati di navigazione selezionati.</string>
    <!-- Text for the cancel button for the data deletion dialog -->
    <string name="delete_browsing_data_prompt_cancel">Annulla</string>
    <!-- Text for the allow button for the data deletion dialog -->
    <string name="delete_browsing_data_prompt_allow">Elimina</string>
    <!-- Text for the snackbar confirmation that the data was deleted -->
    <string name="preferences_delete_browsing_data_snackbar">Dati di navigazione eliminati</string>

    <!-- Text for the snackbar to show the user that the deletion of browsing data is in progress -->
    <string name="deleting_browsing_data_in_progress">Eliminazione dati di navigazione in corso…</string>

    <!-- Dialog message to the user asking to delete all history items inside the opened group. Parameter will be replaced by a history group name. -->
    <string name="delete_all_history_group_prompt_message">Elimina tutti i siti in “%s”</string>
    <!-- Text for the cancel button for the history group deletion dialog -->
    <string name="delete_history_group_prompt_cancel">Annulla</string>
    <!-- Text for the allow button for the history group dialog -->
    <string name="delete_history_group_prompt_allow">Elimina</string>
    <!-- Text for the snackbar confirmation that the history group was deleted -->
    <string name="delete_history_group_snackbar">Gruppo eliminato</string>

    <!-- Onboarding -->
    <!-- text to display in the snackbar once account is signed-in -->
    <string name="onboarding_firefox_account_sync_is_on">La sincronizzazione è attiva</string>

    <!-- Onboarding theme -->
    <!-- Text shown in snackbar when multiple tabs have been sent to device -->
    <string name="sync_sent_tabs_snackbar">Schede inviate.</string>
    <!-- Text shown in snackbar when one tab has been sent to device  -->
    <string name="sync_sent_tab_snackbar">Scheda inviata.</string>
    <!-- Text shown in snackbar when sharing tabs failed  -->
    <string name="sync_sent_tab_error_snackbar">Invio non riuscito</string>
    <!-- Text shown in snackbar for the "retry" action that the user has after sharing tabs failed -->
    <string name="sync_sent_tab_error_snackbar_action">RIPROVA</string>
    <!-- Title of QR Pairing Fragment -->
    <string name="sync_scan_code">Scansiona il codice</string>
    <!-- Instructions on how to access pairing -->
    <string name="sign_in_instructions"><![CDATA[Apri Firefox sul computer e vai su <b>https://firefox.com/pair</b>]]></string>
    <!-- Text shown for sign in pairing when ready -->
    <string name="sign_in_ready_for_scan">Pronto per la scansione</string>
    <!-- Text shown for settings option for sign with pairing -->
    <string name="sign_in_with_camera">Accedi con la fotocamera</string>
    <!-- Text shown for settings option for sign with email -->
    <string name="sign_in_with_email">Accedi con l’email</string>
    <!-- Text shown for settings option for create new account text.'Firefox' intentionally hardcoded here.-->
    <string name="sign_in_create_account_text"><![CDATA[Non hai l’account? <u>Creane uno</u> per sincronizzare Firefox tra vari dispositivi.]]></string>
    <!-- Text shown in confirmation dialog to sign out of account. The first parameter is the name of the app (e.g. Firefox Preview) -->
    <string name="sign_out_confirmation_message_2">I dati di navigazione non verranno più sincronizzati con l’account %s, ma non saranno rimossi dal dispositivo in uso.</string>
    <!-- Option to continue signing out of account shown in confirmation dialog to sign out of account -->
    <string name="sign_out_disconnect">Disconnetti</string>
    <!-- Option to cancel signing out shown in confirmation dialog to sign out of account -->
    <string name="sign_out_cancel">Annulla</string>
    <!-- Error message snackbar shown after the user tried to select a default folder which cannot be altered -->
    <string name="bookmark_cannot_edit_root">Impossibile modificare le cartelle predefinite</string>

    <!-- Enhanced Tracking Protection -->
    <!-- Link displayed in enhanced tracking protection panel to access tracking protection settings -->
    <string name="etp_settings">Impostazioni protezione</string>
    <!-- Preference title for enhanced tracking protection settings -->
    <string name="preference_enhanced_tracking_protection">Protezione antitracciamento avanzata</string>
    <!-- Preference summary for enhanced tracking protection settings on/off switch -->
    <string name="preference_enhanced_tracking_protection_summary">Adesso con Protezione totale per i cookie, la barriera più potente che abbiamo finora realizzato contro gli elementi traccianti intersito.</string>
    <!-- Description of enhanced tracking protection. The parameter is the name of the application (For example: Firefox Fenix) -->
    <string name="preference_enhanced_tracking_protection_explanation_2">%s ti protegge dagli elementi traccianti più comuni che cercano di seguire le tue attività online.</string>
    <!-- Text displayed that links to website about enhanced tracking protection -->
    <string name="preference_enhanced_tracking_protection_explanation_learn_more">Ulteriori informazioni</string>
    <!-- Preference for enhanced tracking protection for the standard protection settings -->
    <string name="preference_enhanced_tracking_protection_standard_default_1">Normale (predefinita)</string>
    <!-- Preference description for enhanced tracking protection for the standard protection settings -->
    <string name="preference_enhanced_tracking_protection_standard_description_5">Le pagine verranno caricate normalmente, ma verranno bloccati meno elementi traccianti.</string>
    <!--  Accessibility text for the Standard protection information icon  -->
    <string name="preference_enhanced_tracking_protection_standard_info_button">Elementi bloccati nella protezione antitracciamento normale</string>
    <!-- Preference for enhanced tracking protection for the strict protection settings -->
    <string name="preference_enhanced_tracking_protection_strict">Restrittiva</string>
    <!-- Preference description for enhanced tracking protection for the strict protection settings -->
    <string name="preference_enhanced_tracking_protection_strict_description_4">Maggiore protezione dal tracciamento e prestazioni più veloci, alcuni siti potrebbero non funzionare correttamente.</string>
    <!--  Accessibility text for the Strict protection information icon  -->
    <string name="preference_enhanced_tracking_protection_strict_info_button">Elementi bloccati nella protezione antitracciamento restrittiva</string>
    <!-- Preference for enhanced tracking protection for the custom protection settings -->
    <string name="preference_enhanced_tracking_protection_custom">Personalizzata</string>
    <!-- Preference description for enhanced tracking protection for the strict protection settings -->
    <string name="preference_enhanced_tracking_protection_custom_description_2">Scegli quali elementi traccianti e script bloccare.</string>
    <!--  Accessibility text for the Strict protection information icon  -->
    <string name="preference_enhanced_tracking_protection_custom_info_button">Elementi bloccati nella protezione antitracciamento personalizzata</string>
    <!-- Header for categories that are being blocked by current Enhanced Tracking Protection settings -->
    <!-- Preference for enhanced tracking protection for the custom protection settings for cookies-->
    <string name="preference_enhanced_tracking_protection_custom_cookies">Cookie</string>
    <!-- Option for enhanced tracking protection for the custom protection settings for cookies-->
    <string name="preference_enhanced_tracking_protection_custom_cookies_1">Traccianti intersito e dei social media</string>
    <!-- Option for enhanced tracking protection for the custom protection settings for cookies-->
    <string name="preference_enhanced_tracking_protection_custom_cookies_2">Cookie da siti web non visitati</string>
    <!-- Option for enhanced tracking protection for the custom protection settings for cookies-->
    <string name="preference_enhanced_tracking_protection_custom_cookies_3">Tutti i cookie di terze parti (alcuni siti potrebbero non funzionare correttamente)</string>
    <!-- Option for enhanced tracking protection for the custom protection settings for cookies-->
    <string name="preference_enhanced_tracking_protection_custom_cookies_4">Tutti i cookie (alcuni siti non funzioneranno correttamente)</string>
    <!-- Option for enhanced tracking protection for the custom protection settings for cookies-->
    <string name="preference_enhanced_tracking_protection_custom_cookies_5">Isola i cookie intersito</string>
    <!-- Preference for Global Privacy Control for the custom privacy settings for Global Privacy Control. '&amp;' is replaced with the ampersand symbol: &-->
    <string name="preference_enhanced_tracking_protection_custom_global_privacy_control">Segnala ai siti web di non vendere o condividere i miei dati</string>
    <!-- Preference for enhanced tracking protection for the custom protection settings for tracking content -->
    <string name="preference_enhanced_tracking_protection_custom_tracking_content">Contenuti traccianti</string>
    <!-- Option for enhanced tracking protection for the custom protection settings for tracking content-->
    <string name="preference_enhanced_tracking_protection_custom_tracking_content_1">In tutte le schede</string>
    <!-- Option for enhanced tracking protection for the custom protection settings for tracking content-->
    <string name="preference_enhanced_tracking_protection_custom_tracking_content_2">Solo in schede anonime</string>
    <!-- Preference for enhanced tracking protection for the custom protection settings -->
    <string name="preference_enhanced_tracking_protection_custom_cryptominers">Cryptominer</string>
    <!-- Preference for enhanced tracking protection for the custom protection settings -->
    <string name="preference_enhanced_tracking_protection_custom_fingerprinters" moz:RemovedIn="130" tools:ignore="UnusedResources">Fingerprinter</string>
    <!-- Preference for enhanced tracking protection for the custom protection settings -->
    <string name="preference_enhanced_tracking_protection_custom_known_fingerprinters">Fingerprinter conosciuti</string>
    <!-- Button label for navigating to the Enhanced Tracking Protection details -->
    <string name="enhanced_tracking_protection_details">Dettagli</string>
    <!-- Header for categories that are being being blocked by current Enhanced Tracking Protection settings -->
    <string name="enhanced_tracking_protection_blocked">Bloccati</string>
    <!-- Header for categories that are being not being blocked by current Enhanced Tracking Protection settings -->
    <string name="enhanced_tracking_protection_allowed">Consentiti</string>
    <!-- Category of trackers (social media trackers) that can be blocked by Enhanced Tracking Protection -->
    <string name="etp_social_media_trackers_title">Traccianti dei social media</string>
    <!-- Description of social media trackers that can be blocked by Enhanced Tracking Protection -->
    <string name="etp_social_media_trackers_description">Limita la capacità dei social network di tracciare le tue attività sul Web.</string>
    <!-- Category of trackers (cross-site tracking cookies) that can be blocked by Enhanced Tracking Protection -->
    <string name="etp_cookies_title">Cookie traccianti intersito</string>
    <!-- Category of trackers (cross-site tracking cookies) that can be blocked by Enhanced Tracking Protection -->
    <string name="etp_cookies_title_2">Cookie intersito</string>
    <!-- Description of cross-site tracking cookies that can be blocked by Enhanced Tracking Protection -->
    <string name="etp_cookies_description">Blocca i cookie che le reti pubblicitarie e le società di analisi dati utilizzano per raccogliere i dati di navigazione quando passi da un sito all’altro.</string>
    <!-- Description of cross-site tracking cookies that can be blocked by Enhanced Tracking Protection -->
    <string name="etp_cookies_description_2">La Protezione totale per i cookie isola i cookie del sito in cui ti trovi. In questo modo chi cerca di tracciarti, ad esempio le reti pubblicitarie, non può utilizzarli per seguirti da un sito all’altro.</string>
    <!-- Category of trackers (cryptominers) that can be blocked by Enhanced Tracking Protection -->
    <string name="etp_cryptominers_title">Cryptominer</string>
    <!-- Description of cryptominers that can be blocked by Enhanced Tracking Protection -->
    <string name="etp_cryptominers_description">Impedisce agli script dannosi di accedere al dispositivo per produrre moneta digitale.</string>
    <!-- Category of trackers (fingerprinters) that can be blocked by Enhanced Tracking Protection -->
    <string name="etp_fingerprinters_title" moz:RemovedIn="130" tools:ignore="UnusedResources">Fingerprinter</string>
<<<<<<< HEAD
    <!-- Description of fingerprinters that can be blocked by Enhanced Tracking Protection -->
    <string name="etp_fingerprinters_description" moz:RemovedIn="130" tools:ignore="UnusedResources">Impedisce la raccolta di dati identificativi univoci sul dispositivo che possono essere utilizzati a scopo di tracciamento.</string>
    <!-- Description of fingerprinters that can be blocked by Enhanced Tracking Protection -->
=======
    <!-- Description of fingerprinters that can be blocked by Enhanced Tracking Protection -->
    <string name="etp_fingerprinters_description" moz:RemovedIn="130" tools:ignore="UnusedResources">Impedisce la raccolta di dati identificativi univoci sul dispositivo che possono essere utilizzati a scopo di tracciamento.</string>
    <!-- Description of fingerprinters that can be blocked by Enhanced Tracking Protection -->
>>>>>>> c4245b98
    <string name="etp_known_fingerprinters_description">Impedisce la raccolta di dati identificativi univoci sul dispositivo che possono essere utilizzati a scopo di tracciamento.</string>
    <!-- Category of trackers (tracking content) that can be blocked by Enhanced Tracking Protection -->
    <string name="etp_tracking_content_title">Contenuti traccianti</string>
    <!-- Description of tracking content that can be blocked by Enhanced Tracking Protection -->
    <string name="etp_tracking_content_description">Interrompe il caricamento di annunci esterni, video e altri contenuti che contengono codice di tracciamento. Può influire su alcune funzionalità del sito web.</string>
    <!-- Enhanced Tracking Protection message that protection is currently on for this site -->
    <string name="etp_panel_on">Le protezioni sono attive per questo sito</string>
    <!-- Enhanced Tracking Protection message that protection is currently off for this site -->
    <string name="etp_panel_off">Le protezioni sono disattivate per questo sito</string>
    <!-- Header for exceptions list for which sites enhanced tracking protection is always off -->
    <string name="enhanced_tracking_protection_exceptions">La protezione antitracciamento avanzata è disattivata per questi siti</string>
    <!-- Content description (not visible, for screen readers etc.): Navigate
    back from ETP details (Ex: Tracking content) -->
    <string name="etp_back_button_content_description">Torna indietro</string>
    <!-- About page link text to open what's new link -->
    <string name="about_whats_new">Novità in %s</string>
    <!-- Open source licenses page title
    The first parameter is the app name -->
    <string name="open_source_licenses_title">%s | Librerie OSS</string>

    <!-- Category of trackers (redirect trackers) that can be blocked by Enhanced Tracking Protection -->
    <string name="etp_redirect_trackers_title">Traccianti di reindirizzamento</string>

    <!-- Description of redirect tracker cookies that can be blocked by Enhanced Tracking Protection -->
    <string name="etp_redirect_trackers_description">Elimina i cookie impostati per reindirizzare a siti web noti per il tracciamento.</string>

    <!-- Preference for fingerprinting protection for the custom protection settings -->
    <string name="etp_suspected_fingerprinters_title">Sospetti fingerprinter</string>
    <!-- Description of fingerprinters that can be blocked by fingerprinting protection -->
    <string name="etp_suspected_fingerprinters_description">Attiva la protezione contro il fingerprinting per bloccare sospetti fingerprinter.</string>
    <!-- Category of trackers (fingerprinters) that can be blocked by Enhanced Tracking Protection -->
    <string name="etp_known_fingerprinters_title">Fingerprinter conosciuti</string>
    <!-- Description of the SmartBlock Enhanced Tracking Protection feature. The * symbol is intentionally hardcoded here,
         as we use it on the UI to indicate which trackers have been partially unblocked.  -->
    <string name="preference_etp_smartblock_description">Alcuni elementi traccianti, indicati in seguito, sono stati parzialmente sbloccati in quanto hai interagito con loro *.</string>
    <!-- Text displayed that links to website about enhanced tracking protection SmartBlock -->
    <string name="preference_etp_smartblock_learn_more">Ulteriori informazioni</string>

    <!-- Content description (not visible, for screen readers etc.):
    Enhanced tracking protection exception preference icon for ETP settings. -->
    <string name="preference_etp_exceptions_icon_description">Icona delle preferenze per le eccezioni della protezione antitracciamento avanzata</string>

    <!-- About page link text to open support link -->
    <string name="about_support">Supporto</string>
    <!-- About page link text to list of past crashes (like about:crashes on desktop) -->
    <string name="about_crashes">Arresti anomali</string>
    <!-- About page link text to open privacy notice link -->
    <string name="about_privacy_notice">Informativa sulla privacy</string>
    <!-- About page link text to open know your rights link -->
    <string name="about_know_your_rights">I tuoi diritti</string>
    <!-- About page link text to open licensing information link -->
    <string name="about_licensing_information">Informazioni sulla licenza</string>
    <!-- About page link text to open a screen with libraries that are used -->
    <string name="about_other_open_source_libraries">Librerie utilizzate</string>

    <!-- Toast shown to the user when they are activating the secret dev menu
        The first parameter is number of long clicks left to enable the menu -->
    <string name="about_debug_menu_toast_progress">Menu di debug: %1$d clic rimasto/i per attivare</string>
    <string name="about_debug_menu_toast_done">Menu di debug attivato</string>

    <!-- Browser long press popup menu -->
    <!-- Copy the current url -->
    <string name="browser_toolbar_long_press_popup_copy">Copia</string>
    <!-- Paste & go the text in the clipboard. '&amp;' is replaced with the ampersand symbol: & -->
    <string name="browser_toolbar_long_press_popup_paste_and_go">Incolla e vai</string>
    <!-- Paste the text in the clipboard -->
    <string name="browser_toolbar_long_press_popup_paste">Incolla</string>

    <!-- Snackbar message shown after an URL has been copied to clipboard. -->
    <string name="browser_toolbar_url_copied_to_clipboard_snackbar">URL copiato negli appunti</string>

    <!-- Title text for the Add To Homescreen dialog -->
    <string name="add_to_homescreen_title">Agg. a schermata principale</string>
    <!-- Cancel button text for the Add to Homescreen dialog -->
    <string name="add_to_homescreen_cancel">Annulla</string>
    <!-- Add button text for the Add to Homescreen dialog -->
    <string name="add_to_homescreen_add">Aggiungi</string>
    <!-- Continue to website button text for the first-time Add to Homescreen dialog -->
    <string name="add_to_homescreen_continue">Vai al sito web</string>
    <!-- Placeholder text for the TextView in the Add to Homescreen dialog -->
    <string name="add_to_homescreen_text_placeholder">Nome scorciatoia</string>

    <!-- Describes the add to homescreen functionality -->
    <string name="add_to_homescreen_description_2">È possibile aggiungere questo sito web alla schermata principale del dispositivo per accedervi più rapidamente, come se si trattasse di un’app.</string>

    <!-- Preference for managing the settings for logins and passwords in Fenix -->
    <string name="preferences_passwords_logins_and_passwords_2">Password</string>
    <!-- Preference for managing the saving of logins and passwords in Fenix -->
    <string name="preferences_passwords_save_logins_2">Salva password</string>
    <!-- Preference option for asking to save passwords in Fenix -->
    <string name="preferences_passwords_save_logins_ask_to_save">Chiedi prima di salvare</string>
    <!-- Preference option for never saving passwords in Fenix -->
    <string name="preferences_passwords_save_logins_never_save">Non salvare mai</string>

    <!-- Preference for autofilling saved logins in Firefox (in web content), %1$s will be replaced with the app name -->
    <string name="preferences_passwords_autofill2">Compila automaticamente in %1$s</string>
    <!-- Description for the preference for autofilling saved logins in Firefox (in web content), %1$s will be replaced with the app name -->
    <string name="preferences_passwords_autofill_description">Compila e salva nomi utente e password nei siti web quando utilizzi %1$s.</string>
    <!-- Preference for autofilling logins from Fenix in other apps (e.g. autofilling the Twitter app) -->
    <string name="preferences_android_autofill">Compila automaticamente in altre app</string>
    <!-- Description for the preference for autofilling logins from Fenix in other apps (e.g. autofilling the Twitter app) -->
    <string name="preferences_android_autofill_description">Compila nomi utente e password nelle altre app del tuo dispositivo.</string>

    <!-- Preference option for adding a password -->
    <string name="preferences_logins_add_login_2">Aggiungi password</string>

    <!-- Preference for syncing saved passwords in Fenix -->
    <string name="preferences_passwords_sync_logins_2">Sincronizza password</string>
    <!-- Preference for syncing saved passwords in Fenix, when not signed in-->
    <string name="preferences_passwords_sync_logins_across_devices_2">Sincronizza le password tra i tuoi dispositivi</string>
    <!-- Preference to access list of saved passwords -->
    <string name="preferences_passwords_saved_logins_2">Password salvate</string>
    <!-- Description of empty list of saved passwords. Placeholder is replaced with app name.  -->
    <string name="preferences_passwords_saved_logins_description_empty_text_2">Le password salvate o sincronizzate con %s verranno visualizzate qui. Tutte le password salvate sono crittate.</string>
    <!-- Clickable text for opening an external link for more information about Sync. -->
    <string name="preferences_passwords_saved_logins_description_empty_learn_more_link_2">Ulteriori informazioni sulla sincronizzazione</string>
    <!-- Preference to access list of login exceptions that we never save logins for -->
    <string name="preferences_passwords_exceptions">Eccezioni</string>
    <!-- Empty description of list of login exceptions that we never save passwords for. Parameter will be replaced by app name. -->
    <string name="preferences_passwords_exceptions_description_empty_2">%s non salverà le password per i siti elencati qui.</string>
    <!-- Description of list of login exceptions that we never save passwords for. Parameter will be replaced by app name. -->
    <string name="preferences_passwords_exceptions_description_2">%s non salverà le password per questi siti.</string>
    <!-- Text on button to remove all saved login exceptions -->
    <string name="preferences_passwords_exceptions_remove_all">Elimina tutte le eccezioni</string>
    <!-- Hint for search box in passwords list -->
    <string name="preferences_passwords_saved_logins_search_2">Cerca nelle password</string>
    <!-- The header for the site that a login is for -->
    <string name="preferences_passwords_saved_logins_site">Sito</string>
    <!-- The header for the username for a login -->
    <string name="preferences_passwords_saved_logins_username">Nome utente</string>
    <!-- The header for the password for a login -->
    <string name="preferences_passwords_saved_logins_password">Password</string>
    <!-- Shown in snackbar to tell user that the password has been copied -->
    <string name="logins_password_copied">Password copiata negli appunti</string>
    <!-- Shown in snackbar to tell user that the username has been copied -->
    <string name="logins_username_copied">Nome utente copiato negli appunti</string>
    <!-- Content Description (for screenreaders etc) read for the button to copy a password in logins-->
    <string name="saved_logins_copy_password">Copia password</string>
    <!-- Content Description (for screenreaders etc) read for the button to clear a password while editing a login-->
    <string name="saved_logins_clear_password">Cancella password</string>
    <!-- Content Description (for screenreaders etc) read for the button to copy a username in logins -->
    <string name="saved_login_copy_username">Copia nome utente</string>
    <!-- Content Description (for screenreaders etc) read for the button to clear a username while editing a login -->
    <string name="saved_login_clear_username">Cancella nome utente</string>
    <!-- Content Description (for screenreaders etc) read for the button to clear the hostname field while creating a login -->
    <string name="saved_login_clear_hostname">Cancella nome server</string>
    <!-- Content Description (for screenreaders etc) read for the button to open a site in logins -->
    <string name="saved_login_open_site">Apri sito nel browser</string>
    <!-- Content Description (for screenreaders etc) read for the button to reveal a password in logins -->
    <string name="saved_login_reveal_password">Mostra password</string>
    <!-- Content Description (for screenreaders etc) read for the button to hide a password in logins -->
    <string name="saved_login_hide_password">Nascondi password</string>
    <!-- Message displayed in biometric prompt displayed for authentication before allowing users to view their passwords -->
    <string name="logins_biometric_prompt_message_2">Sblocca per visualizzare le password salvate</string>
    <!-- Title of warning dialog if users have no device authentication set up -->
    <string name="logins_warning_dialog_title_2">Proteggi le password salvate</string>
    <!-- Message of warning dialog if users have no device authentication set up -->
    <string name="logins_warning_dialog_message_2">Imposta una sequenza di blocco, PIN o password per impedire a chi si impossessa del dispositivo di visualizzare le password salvate.</string>
    <!-- Negative button to ignore warning dialog if users have no device authentication set up -->
    <string name="logins_warning_dialog_later">Più tardi</string>
    <!-- Positive button to send users to set up a pin of warning dialog if users have no device authentication set up -->
    <string name="logins_warning_dialog_set_up_now">Imposta adesso</string>
    <!-- Title of PIN verification dialog to direct users to re-enter their device credentials to access their logins -->
    <string name="logins_biometric_prompt_message_pin">Sblocca il dispositivo</string>
    <!-- Title for Accessibility Force Enable Zoom Preference -->
    <string name="preference_accessibility_force_enable_zoom">Zoom su tutti i siti web</string>

    <!-- Summary for Accessibility Force Enable Zoom Preference -->
    <string name="preference_accessibility_force_enable_zoom_summary">Attiva per consentire la funzione “Pizzica per lo zoom“, anche sui siti web che impediscono questo gesto.</string>

    <!-- Saved logins sorting strategy menu item -by name- (if selected, it will sort saved logins alphabetically) -->
    <string name="saved_logins_sort_strategy_alphabetically">Nome (A-Z)</string>
    <!-- Saved logins sorting strategy menu item -by last used- (if selected, it will sort saved logins by last used) -->
    <string name="saved_logins_sort_strategy_last_used">Ultimo utilizzo</string>

    <!-- Content description (not visible, for screen readers etc.) -->
    <string name="saved_logins_menu_dropdown_chevron_icon_content_description_2">Menu per ordinare le password</string>

    <!-- Autofill -->
    <!-- Preference and title for managing the autofill settings -->
    <string name="preferences_autofill">Compilazione automatica</string>
    <!-- Preference and title for managing the settings for addresses -->
    <string name="preferences_addresses">Indirizzi</string>
    <!-- Preference and title for managing the settings for payment methods -->
    <string name="preferences_credit_cards_2">Metodi di pagamento</string>
    <!-- Preference for saving and autofilling credit cards -->
    <string name="preferences_credit_cards_save_and_autofill_cards_2">Salva e compila i metodi di pagamento</string>
    <!-- Preference summary for saving and autofilling payment method data. Parameter will be replaced by app name. -->
    <string name="preferences_credit_cards_save_and_autofill_cards_summary_2">%s critta tutti i metodi di pagamento salvati</string>
    <!-- Preference option for syncing credit cards across devices. This is displayed when the user is not signed into sync -->
    <string name="preferences_credit_cards_sync_cards_across_devices">Sincronizza le carte tra più dispositivi</string>
    <!-- Preference option for syncing credit cards across devices. This is displayed when the user is signed into sync -->
    <string name="preferences_credit_cards_sync_cards">Sincronizza carte di credito</string>

    <!-- Preference option for adding a card -->
    <string name="preferences_credit_cards_add_credit_card_2">Aggiungi carta</string>
    <!-- Preference option for managing saved cards -->
    <string name="preferences_credit_cards_manage_saved_cards_2">Gestisci carte</string>
    <!-- Preference option for adding an address -->
    <string name="preferences_addresses_add_address">Aggiungi indirizzo</string>
    <!-- Preference option for managing saved addresses -->
    <string name="preferences_addresses_manage_addresses">Gestione indirizzi</string>
    <!-- Preference for saving and filling addresses -->
    <string name="preferences_addresses_save_and_autofill_addresses_2">Salva e compila indirizzi</string>

    <!-- Preference summary for saving and filling address data -->
    <string name="preferences_addresses_save_and_autofill_addresses_summary_2">Include numeri di telefono e indirizzi email</string>

    <!-- Title of the "Add card" screen -->
    <string name="credit_cards_add_card">Aggiungi carta</string>
    <!-- Title of the "Edit card" screen -->
    <string name="credit_cards_edit_card">Modifica carta</string>
    <!-- The header for the card number of a credit card -->
    <string name="credit_cards_card_number">Numero carta</string>
    <!-- The header for the expiration date of a credit card -->
    <string name="credit_cards_expiration_date">Data di scadenza</string>
    <!-- The label for the expiration date month of a credit card to be used by a11y services-->
    <string name="credit_cards_expiration_date_month">Mese della data di scadenza</string>
    <!-- The label for the expiration date year of a credit card to be used by a11y services-->
    <string name="credit_cards_expiration_date_year">Anno della data di scadenza</string>
    <!-- The header for the name on the credit card -->
    <string name="credit_cards_name_on_card">Nome sulla carta</string>

    <!-- The text for the "Delete card" menu item for deleting a credit card -->
    <string name="credit_cards_menu_delete_card">Elimina carta</string>
    <!-- The text for the "Delete card" button for deleting a credit card -->
    <string name="credit_cards_delete_card_button">Elimina carta</string>
    <!-- The text for the confirmation message of "Delete card" dialog -->
    <string name="credit_cards_delete_dialog_confirmation_2">Eliminare la carta?</string>
    <!-- The text for the positive button on "Delete card" dialog -->
    <string name="credit_cards_delete_dialog_button">Elimina</string>
    <!-- The title for the "Save" menu item for saving a credit card -->
    <string name="credit_cards_menu_save">Salva</string>
    <!-- The text for the "Save" button for saving a credit card -->
    <string name="credit_cards_save_button">Salva</string>
    <!-- The text for the "Cancel" button for cancelling adding, updating or deleting a credit card -->
    <string name="credit_cards_cancel_button">Annulla</string>

    <!-- Title of the "Saved cards" screen -->
    <string name="credit_cards_saved_cards">Carte salvate</string>

    <!-- Error message for card number validation -->
    <string name="credit_cards_number_validation_error_message_2">Inserisci un numero di carta valido</string>
    <!-- Error message for card name on card validation -->
    <string name="credit_cards_name_on_card_validation_error_message_2">Aggiungi un nome</string>
    <!-- Message displayed in biometric prompt displayed for authentication before allowing users to view their saved credit cards -->
    <string name="credit_cards_biometric_prompt_message">Sblocca per visualizzare le carte di credito salvate</string>
    <!-- Title of warning dialog if users have no device authentication set up -->
    <string name="credit_cards_warning_dialog_title_2">Proteggi i metodi di pagamento salvati</string>
    <!-- Message of warning dialog if users have no device authentication set up -->
    <string name="credit_cards_warning_dialog_message_3">Imposta una sequenza di blocco, PIN o password per impedire a chi si impossessa del dispositivo di visualizzare i metodi di pagamento salvati.</string>
    <!-- Positive button to send users to set up a pin of warning dialog if users have no device authentication set up -->
    <string name="credit_cards_warning_dialog_set_up_now">Imposta adesso</string>
    <!-- Negative button to ignore warning dialog if users have no device authentication set up -->
    <string name="credit_cards_warning_dialog_later">Più tardi</string>
    <!-- Title of PIN verification dialog to direct users to re-enter their device credentials to access their credit cards -->
    <string name="credit_cards_biometric_prompt_message_pin">Sblocca il dispositivo</string>

    <!-- Message displayed in biometric prompt for authentication, before allowing users to use their stored payment method information -->
    <string name="credit_cards_biometric_prompt_unlock_message_2">Sblocca per utilizzare i metodi di pagamento salvati</string>
    <!-- Title of the "Add address" screen -->
    <string name="addresses_add_address">Aggiungi indirizzo</string>
    <!-- Title of the "Edit address" screen -->
    <string name="addresses_edit_address">Modifica indirizzo</string>
    <!-- Title of the "Manage addresses" screen -->
    <string name="addresses_manage_addresses">Gestione indirizzi</string>
    <!-- The header for the name of an address. Name represents a person's full name, typically made up of a first, middle and last name, e.g. John Joe Doe. -->
    <string name="addresses_name">Nome</string>
    <!-- The header for the street address of an address -->
    <string name="addresses_street_address">Indirizzo</string>
    <!-- The header for the city of an address -->
    <string name="addresses_city">Città</string>
    <!-- The header for the subregion of an address when "state" should be used -->
    <string name="addresses_state">Stato</string>
    <!-- The header for the subregion of an address when "province" should be used -->
    <string name="addresses_province">Provincia</string>
    <!-- The header for the zip code of an address -->
    <string name="addresses_zip">Codice postale</string>
    <!-- The header for the country or region of an address -->
    <string name="addresses_country">Paese o regione</string>
    <!-- The header for the phone number of an address -->
    <string name="addresses_phone">Telefono</string>
    <!-- The header for the email of an address -->
    <string name="addresses_email">Email</string>
    <!-- The text for the "Save" button for saving an address -->
    <string name="addresses_save_button">Salva</string>

    <!-- The text for the "Cancel" button for cancelling adding, updating or deleting an address -->
    <string name="addresses_cancel_button">Annulla</string>
    <!-- The text for the "Delete address" button for deleting an address -->
    <string name="addressess_delete_address_button">Elimina indirizzo</string>

    <!-- The title for the "Delete address" confirmation dialog -->
    <string name="addressess_confirm_dialog_message_2">Eliminare questo indirizzo?</string>
    <!-- The text for the positive button on "Delete address" dialog -->
    <string name="addressess_confirm_dialog_ok_button">Elimina</string>
    <!-- The text for the negative button on "Delete address" dialog -->
    <string name="addressess_confirm_dialog_cancel_button">Annulla</string>
    <!-- The text for the "Save address" menu item for saving an address -->
    <string name="address_menu_save_address">Salva indirizzo</string>
    <!-- The text for the "Delete address" menu item for deleting an address -->
    <string name="address_menu_delete_address">Elimina indirizzo</string>

    <!-- Title of the Add search engine screen -->
    <string name="search_engine_add_custom_search_engine_title">Aggiungi motore di ricerca</string>
    <!-- Content description (not visible, for screen readers etc.): Title for the button that navigates to add new engine screen -->
    <string name="search_engine_add_custom_search_engine_button_content_description">Aggiungi nuovo motore di ricerca</string>
    <!-- Title of the Edit search engine screen -->
    <string name="search_engine_edit_custom_search_engine_title">Modifica motore di ricerca</string>
    <!-- Text for the menu button to edit a search engine -->
    <string name="search_engine_edit">Modifica</string>
    <!-- Text for the menu button to delete a search engine -->
    <string name="search_engine_delete">Elimina</string>

    <!-- Label for the TextField in which user enters custom search engine name -->
    <string name="search_add_custom_engine_name_label">Nome</string>
    <!-- Placeholder text shown in the Search Engine Name text field before a user enters text -->
    <string name="search_add_custom_engine_name_hint_2">Nome del motore di ricerca</string>
    <!-- Label for the TextField in which user enters custom search engine URL -->
    <string name="search_add_custom_engine_url_label">URL della stringa di ricerca</string>
    <!-- Placeholder text shown in the Search String TextField before a user enters text -->
    <string name="search_add_custom_engine_search_string_hint_2">URL da utilizzare per la ricerca</string>
    <!-- Description text for the Search String TextField. The %s is part of the string -->
    <string name="search_add_custom_engine_search_string_example" formatted="false">Sostituire la chiave di ricerca con “%s”. Esempio:\nhttps://www.google.com/search?q=%s</string>

    <!-- Accessibility description for the form in which details about the custom search engine are entered -->
    <string name="search_add_custom_engine_form_description">Informazioni sul motore di ricerca personalizzato</string>

    <!-- Label for the TextField in which user enters custom search engine suggestion URL -->
    <string name="search_add_custom_engine_suggest_url_label">API per suggerimenti di ricerca (facoltativa)</string>
    <!-- Placeholder text shown in the Search Suggestion String TextField before a user enters text -->
    <string name="search_add_custom_engine_suggest_string_hint">URL dell’API per suggerimenti di ricerca</string>
    <!-- Description text for the Search Suggestion String TextField. The %s is part of the string -->
    <string name="search_add_custom_engine_suggest_string_example_2" formatted="false">Sostituire la chiave di ricerca con “%s”. Esempio:\nhttps://suggestqueries.google.com/complete/search?client=firefox&amp;q=%s</string>
    <!-- The text for the "Save" button for saving a custom search engine -->
    <string name="search_custom_engine_save_button">Salva</string>

    <!-- Text shown when a user leaves the name field empty -->
    <string name="search_add_custom_engine_error_empty_name">Inserire il nome del motore di ricerca</string>
    <!-- Text shown when a user leaves the search string field empty -->
    <string name="search_add_custom_engine_error_empty_search_string">Inserire una stringa di ricerca</string>
    <!-- Text shown when a user leaves out the required template string -->
    <string name="search_add_custom_engine_error_missing_template">Verificare che la stringa di ricerca corrisponda al formato di esempio</string>
    <!-- Text shown when we aren't able to validate the custom search query. The first parameter is the url of the custom search engine -->
    <string name="search_add_custom_engine_error_cannot_reach">Errore di connessione a “%s”</string>
    <!-- Text shown when a user creates a new search engine -->
    <string name="search_add_custom_engine_success_message">%s creato</string>
    <!-- Text shown when a user successfully edits a custom search engine -->
    <string name="search_edit_custom_engine_success_message">%s salvato</string>
    <!-- Text shown when a user successfully deletes a custom search engine -->
    <string name="search_delete_search_engine_success_message">%s eliminato</string>

    <!-- Heading for the instructions to allow a permission -->
    <string name="phone_feature_blocked_intro">Per consentirlo:</string>
    <!-- First step for the allowing a permission -->
    <string name="phone_feature_blocked_step_settings">1. Apri le impostazioni di Android</string>
    <!-- Second step for the allowing a permission -->
    <string name="phone_feature_blocked_step_permissions"><![CDATA[2. Tocca <b>Autorizzazioni</b>]]></string>
    <!-- Third step for the allowing a permission (Fore example: Camera) -->
    <string name="phone_feature_blocked_step_feature"><![CDATA[3. Imposta <b>%1$s</b> su Consenti]]></string>

    <!-- Label that indicates a site is using a secure connection -->
    <string name="quick_settings_sheet_secure_connection_2">La connessione è sicura</string>
    <!-- Label that indicates a site is using a insecure connection -->
    <string name="quick_settings_sheet_insecure_connection_2">La connessione non è sicura</string>
    <!-- Label to clear site data -->
    <string name="clear_site_data">Elimina cookie e dati dei siti web</string>
    <!-- Confirmation message for a dialog confirming if the user wants to delete all data for current site -->
    <string name="confirm_clear_site_data"><![CDATA[Eliminare i cookie e tutti i dati per <b>%s</b>?]]></string>
    <!-- Confirmation message for a dialog confirming if the user wants to delete all the permissions for all sites-->
    <string name="confirm_clear_permissions_on_all_sites">Eliminare i permessi per tutti i siti?</string>
    <!-- Confirmation message for a dialog confirming if the user wants to delete all the permissions for a site-->
    <string name="confirm_clear_permissions_site">Eliminare tutti i permessi per questo sito?</string>
    <!-- Confirmation message for a dialog confirming if the user wants to set default value a permission for a site-->
    <string name="confirm_clear_permission_site">Eliminare questo permesso per questo sito?</string>
    <!-- label shown when there are not site exceptions to show in the site exception settings -->
    <string name="no_site_exceptions">Nessuna eccezione per siti</string>
    <!-- Bookmark deletion confirmation -->
    <string name="bookmark_deletion_confirmation">Eliminare questo segnalibro?</string>
    <!-- Browser menu button that adds a shortcut to the home fragment -->
    <string name="browser_menu_add_to_shortcuts">Aggiungi alle scorciatoie</string>
    <!-- Browser menu button that removes a shortcut from the home fragment -->
    <string name="browser_menu_remove_from_shortcuts">Rimuovi dalle scorciatoie</string>
    <!-- text shown before the issuer name to indicate who its verified by, parameter is the name of
     the certificate authority that verified the ticket-->
    <string name="certificate_info_verified_by">Verificato da: %1$s</string>
    <!-- Login overflow menu delete button -->
    <string name="login_menu_delete_button">Elimina</string>
    <!-- Login overflow menu edit button -->
    <string name="login_menu_edit_button">Modifica</string>
    <!-- Message in delete confirmation dialog for password -->
    <string name="login_deletion_confirmation_2">Eliminare questa password?</string>
    <!-- Positive action of a dialog asking to delete  -->
    <string name="dialog_delete_positive">Rimuovi</string>
    <!-- Negative action of a dialog asking to delete login -->
    <string name="dialog_delete_negative">Annulla</string>
    <!--  The saved password options menu description. -->
    <string name="login_options_menu_2">Opzioni password</string>
    <!--  The editable text field for a website address. -->
    <string name="saved_login_hostname_description_3">Il campo di testo modificabile per l’indirizzo del sito web.</string>
    <!--  The editable text field for a username. -->
    <string name="saved_login_username_description_3">Il campo di testo modificabile per il nome utente.</string>
    <!--  The editable text field for a login's password. -->
    <string name="saved_login_password_description_2">Il campo di testo modificabile per la password.</string>
    <!--  The button description to save changes to an edited password. -->
    <string name="save_changes_to_login_2">Salva modifiche.</string>
    <!--  The page title for editing a saved password. -->
    <string name="edit_2">Modifica password</string>
    <!--  The page title for adding new password. -->
    <string name="add_login_2">Aggiungi password</string>
    <!--  Error text displayed underneath the password field when it is in an error case. -->
    <string name="saved_login_password_required_2">Inserisci una password</string>
    <!--  The error message in add login view when username field is blank. -->
    <string name="saved_login_username_required_2">Inserisci un nome utente</string>
    <!--  The error message in add login view when hostname field is blank. -->
    <string name="saved_login_hostname_required" tools:ignore="UnusedResources">Nome server obbligatorio</string>
    <!--  The error message in add login view when hostname field is blank. -->
    <string name="saved_login_hostname_required_2" tools:ignore="UnusedResources">Inserisci un indirizzo web</string>
    <!-- Voice search button content description  -->
    <string name="voice_search_content_description">Ricerca vocale</string>
    <!-- Voice search prompt description displayed after the user presses the voice search button -->
    <string name="voice_search_explainer">Parla ora</string>

    <!--  The error message in edit login view when a duplicate username exists. -->
    <string name="saved_login_duplicate">Esistono già credenziali con questo nome utente</string>

    <!-- This is the hint text that is shown inline on the hostname field of the create new login page. 'https://www.example.com' intentionally hardcoded here -->
    <string name="add_login_hostname_hint_text">https://www.example.com</string>
    <!-- This is an error message shown below the hostname field of the add login page when a hostname does not contain http or https. -->
    <string name="add_login_hostname_invalid_text_3">L’indirizzo web deve contenere “https://” o “http://”</string>
    <!-- This is an error message shown below the hostname field of the add login page when a hostname is invalid. -->
    <string name="add_login_hostname_invalid_text_2">È necessario inserire un nome server valido</string>

    <!-- Synced Tabs -->
    <!-- Text displayed to ask user to connect another device as no devices found with account -->
    <string name="synced_tabs_connect_another_device">Connetti un altro dispositivo.</string>
    <!-- Text displayed asking user to re-authenticate -->
    <string name="synced_tabs_reauth">Esegui nuovamente l’accesso.</string>
    <!-- Text displayed when user has disabled tab syncing in Firefox Sync Account -->
    <string name="synced_tabs_enable_tab_syncing">Attiva la sincronizzazione delle schede.</string>

    <!-- Text displayed when user has no tabs that have been synced -->
    <string name="synced_tabs_no_tabs">Non risulta alcuna scheda aperta in Firefox negli altri dispositivi.</string>
    <!-- Text displayed in the synced tabs screen when a user is not signed in to Firefox Sync describing Synced Tabs -->
    <string name="synced_tabs_sign_in_message">Visualizza un elenco delle schede aperte in altri dispositivi.</string>
    <!-- Text displayed on a button in the synced tabs screen to link users to sign in when a user is not signed in to Firefox Sync -->
    <string name="synced_tabs_sign_in_button">Accedi per sincronizzare</string>

    <!-- The text displayed when a synced device has no tabs to show in the list of Synced Tabs. -->
    <string name="synced_tabs_no_open_tabs">Nessuna scheda aperta</string>

    <!-- Content description for expanding a group of synced tabs. -->
    <string name="synced_tabs_expand_group">Espandi il gruppo di schede sincronizzate</string>
    <!-- Content description for collapsing a group of synced tabs. -->
    <string name="synced_tabs_collapse_group">Comprimi il gruppo di schede sincronizzate</string>

    <!-- Top Sites -->
    <!-- Title text displayed in the dialog when shortcuts limit is reached. -->
    <string name="shortcut_max_limit_title">Raggiunto limite per le scorciatoie</string>
    <!-- Content description text displayed in the dialog when shortcut limit is reached. -->
    <string name="shortcut_max_limit_content">Per aggiungere una nuova scorciatoia è necessario rimuoverne una esistente. Toccare il sito da eliminare tenendo premuto e selezionare rimuovi.</string>
    <!-- Confirmation dialog button text when top sites limit is reached. -->
    <string name="top_sites_max_limit_confirmation_button">OK</string>

    <!-- Label for the preference to show the shortcuts for the most visited top sites on the homepage -->
    <string name="top_sites_toggle_top_recent_sites_4">Scorciatoie</string>
    <!-- Title text displayed in the rename top site dialog. -->
    <string name="top_sites_rename_dialog_title">Nome</string>
    <!-- Hint for renaming title of a shortcut -->
    <string name="shortcut_name_hint">Nome scorciatoia</string>
    <!-- Hint for editing URL of a shortcut. -->
    <string name="shortcut_url_hint">URL scorciatoia</string>
    <!-- Button caption to confirm the renaming of the top site. -->
    <string name="top_sites_rename_dialog_ok" moz:removedIn="130" tools:ignore="UnusedResources">OK</string>
    <!-- Dialog button text for canceling the rename top site prompt. -->
    <string name="top_sites_rename_dialog_cancel">Annulla</string>

    <!-- Text for the menu button to open the homepage settings. -->
    <string name="top_sites_menu_settings">Impostazioni</string>
    <!-- Text for the menu button to navigate to sponsors and privacy support articles. '&amp;' is replaced with the ampersand symbol: & -->
    <string name="top_sites_menu_sponsor_privacy">I nostri sponsor e la tua privacy</string>
    <!-- Label text displayed for a sponsored top site. -->
    <string name="top_sites_sponsored_label">Sponsorizzato</string>

    <!-- Text for the menu item to edit a top site. -->
    <string name="top_sites_edit_top_site">Modifica</string>
    <!-- Text for the dialog title to edit a top site. -->
    <string name="top_sites_edit_dialog_title">Modifica scorciatoia</string>
    <!-- Button caption to confirm the edit of the top site. -->
    <string name="top_sites_edit_dialog_save">Salva</string>
    <!-- Error message when the user entered an invalid URL -->
    <string name="top_sites_edit_dialog_url_error">Inserisci un URL valido</string>
    <!-- Label for the URL edit field in the edit top site dialog. -->
    <string name="top_sites_edit_dialog_url_title">URL</string>

    <!-- Inactive tabs in the tabs tray -->
    <!-- Title text displayed in the tabs tray when a tab has been unused for 14 days. -->
    <string name="inactive_tabs_title">Schede inattive</string>
    <!-- Content description for closing all inactive tabs -->
    <string name="inactive_tabs_delete_all">Chiudi tutte le schede inattive</string>

    <!-- Content description for expanding the inactive tabs section. -->
    <string name="inactive_tabs_expand_content_description">Espandi le schede inattive</string>
    <!-- Content description for collapsing the inactive tabs section. -->
    <string name="inactive_tabs_collapse_content_description">Comprimi le schede inattive</string>

    <!-- Inactive tabs auto-close message in the tabs tray -->
    <!-- The header text of the auto-close message when the user is asked if they want to turn on the auto-closing of inactive tabs. -->
    <string name="inactive_tabs_auto_close_message_header" tools:ignore="UnusedResources">Chiudi automaticamente dopo un mese?</string>
    <!-- A description below the header to notify the user what the inactive tabs auto-close feature is. -->
    <string name="inactive_tabs_auto_close_message_description" tools:ignore="UnusedResources">Firefox può chiudere le schede che non hai visualizzato nell’ultimo mese.</string>

    <!-- A call to action below the description to allow the user to turn on the auto closing of inactive tabs. -->
    <string name="inactive_tabs_auto_close_message_action" tools:ignore="UnusedResources">ATTIVA CHIUSURA AUTOMATICA</string>

    <!-- Text for the snackbar to confirm auto-close is enabled for inactive tabs -->
    <string name="inactive_tabs_auto_close_message_snackbar">Chiusura automatica attiva</string>

    <!-- Awesome bar suggestion's headers -->
    <!-- Search suggestions title for Firefox Suggest. -->
    <string name="firefox_suggest_header">Firefox Suggest</string>

    <!-- Title for search suggestions when Google is the default search suggestion engine. -->
    <string name="google_search_engine_suggestion_header">Ricerca Google</string>
    <!-- Title for search suggestions when the default search suggestion engine is anything other than Google. The first parameter is default search engine name. -->
    <string name="other_default_search_engine_suggestion_header">Ricerca %s</string>

    <!-- Default browser experiment -->
    <!-- Default browser card title -->
    <string name="default_browser_experiment_card_title">Cambia il browser predefinito</string>
    <!-- Default browser card text -->
    <string name="default_browser_experiment_card_text">Apri link da siti web, email e messaggi in Firefox per impostazione predefinita.</string>

    <!-- Content description for close button in collection placeholder. -->
    <string name="remove_home_collection_placeholder_content_description">Elimina</string>

    <!-- Content description radio buttons with a link to more information -->
    <string name="radio_preference_info_content_description">Fare clic per ulteriori dettagli</string>

    <!-- Content description for the action bar "up" button -->
    <string name="action_bar_up_description" moz:removedIn="124" tools:ignore="UnusedResources">Vai su</string>

    <!-- Content description for privacy content close button -->
    <string name="privacy_content_close_button_content_description">Chiudi</string>

    <!-- Pocket recommended stories -->
    <!-- Header text for a section on the home screen. -->
    <string name="pocket_stories_header_1">Storie che fanno riflettere</string>
    <!-- Header text for a section on the home screen. -->
    <string name="pocket_stories_categories_header">Storie per argomento</string>
    <!-- Text of a button allowing users to access an external url for more Pocket recommendations. -->
    <string name="pocket_stories_placeholder_text">Scopri altre storie</string>
    <!-- Title of an app feature. Smaller than a heading. The first parameter is product name Pocket -->
    <string name="pocket_stories_feature_title_2">Con tecnologia %s.</string>
    <!-- Caption for describing a certain feature. The placeholder is for a clickable text (eg: Learn more) which will load an url in a new tab when clicked.  -->
    <string name="pocket_stories_feature_caption">Parte della famiglia Firefox. %s</string>
    <!-- Clickable text for opening an external link for more information about Pocket. -->
    <string name="pocket_stories_feature_learn_more">Ulteriori informazioni</string>

    <!-- Text indicating that the Pocket story that also displays this text is a sponsored story by other 3rd party entity. -->
    <string name="pocket_stories_sponsor_indication">Sponsorizzata</string>

    <!-- Snackbar message for enrolling in a Nimbus experiment from the secret settings when Studies preference is Off.-->
    <string name="experiments_snackbar">Attiva la telemetria per inviare dati.</string>
    <!-- Snackbar button text to navigate to telemetry settings.-->
    <string name="experiments_snackbar_button">Vai alle impostazioni</string>

    <!-- Review quality check feature-->
    <!-- Name for the review quality check feature used as title for the panel. -->
    <string name="review_quality_check_feature_name_2">Verifica recensioni</string>
    <!-- Summary for grades A and B for review quality check adjusted grading. -->
    <string name="review_quality_check_grade_a_b_description">Recensioni affidabili</string>
    <!-- Summary for grade C for review quality check adjusted grading. -->
    <string name="review_quality_check_grade_c_description">Un misto di recensioni affidabili e inaffidabili</string>
    <!-- Summary for grades D and F for review quality check adjusted grading. -->
    <string name="review_quality_check_grade_d_f_description">Recensioni inaffidabili</string>
    <!-- Text for title presenting the reliability of a product's reviews. -->
    <string name="review_quality_check_grade_title">Quanto sono affidabili queste recensioni?</string>
    <!-- Title for when the rating has been updated by the review checker -->
    <string name="review_quality_check_adjusted_rating_title">Valutazione rettificata</string>
    <!-- Description for a product's adjusted star rating. The text presents that the product's reviews which were evaluated as unreliable were removed from the adjusted rating. -->
    <string name="review_quality_check_adjusted_rating_description_2">Basato su recensioni affidabili</string>
    <!-- Title for list of highlights from a product's review emphasizing a product's important traits. -->
    <string name="review_quality_check_highlights_title">In evidenza dalle recensioni recenti</string>
    <!-- Title for section explaining how we analyze the reliability of a product's reviews. -->
    <string name="review_quality_check_explanation_title">Come determiniamo la qualità delle recensioni</string>
    <!-- Paragraph explaining how we analyze the reliability of a product's reviews. First parameter is the Fakespot product name. In the phrase "Fakespot by Mozilla", "by" can be localized. Does not need to stay by. -->
    <string name="review_quality_check_explanation_body_reliability">Utilizziamo la tecnologia IA di %s by Mozilla per analizzare l’affidabilità delle recensioni sui prodotti. Questa analisi ti aiuterà a valutare solo la qualità delle recensioni, non quella del prodotto.</string>
    <!-- Paragraph explaining the grading system we use to classify the reliability of a product's reviews. -->
    <string name="review_quality_check_info_review_grade_header"><![CDATA[Assegniamo alle recensioni di ogni prodotto un <b>voto in lettere</b> dalla A alla F.]]></string>
    <!-- Description explaining grades A and B for review quality check adjusted grading. -->
    <string name="review_quality_check_info_grade_info_AB">Recensioni affidabili. Riteniamo che le recensioni provengano con buona probabilità da clienti reali che hanno lasciato recensioni oneste e imparziali.</string>
    <!-- Description explaining grade C for review quality check adjusted grading. -->
    <string name="review_quality_check_info_grade_info_C">Crediamo che ci sia un misto di recensioni affidabili e inaffidabili.</string>
    <!-- Description explaining grades D and F for review quality check adjusted grading. -->
    <string name="review_quality_check_info_grade_info_DF">Recensioni inaffidabili. Riteniamo che le recensioni siano false o provenienti da revisori di parte.</string>
    <!-- Paragraph explaining how a product's adjusted grading is calculated. -->
    <string name="review_quality_check_explanation_body_adjusted_grading"><![CDATA[La <b>valutazione rettificata</b> si basa esclusivamente su recensioni che riteniamo affidabili.]]></string>
    <!-- Paragraph explaining product review highlights. First parameter is the name of the retailer (e.g. Amazon). -->
    <string name="review_quality_check_explanation_body_highlights"><![CDATA[Gli elementi <b>in evidenza</b> provengono dalle recensioni su %s degli ultimi 80 giorni che riteniamo affidabili.]]></string>
    <!-- Text for learn more caption presenting a link with information about review quality. First parameter is for clickable text defined in review_quality_check_info_learn_more_link. -->
    <string name="review_quality_check_info_learn_more">Scopri ulteriori informazioni su %s.</string>
    <!-- Clickable text that links to review quality check SuMo page. First parameter is the Fakespot product name. -->
    <string name="review_quality_check_info_learn_more_link_2">come %s determina la qualità delle recensioni</string>
    <!-- Text for title of settings section. -->
    <string name="review_quality_check_settings_title">Impostazioni</string>
    <!-- Text for label for switch preference to show recommended products from review quality check settings section. -->
    <string name="review_quality_check_settings_recommended_products">Mostra annunci in Verifica recensioni</string>
    <!-- Description for switch preference to show recommended products from review quality check settings section. First parameter is for clickable text defined in review_quality_check_settings_recommended_products_learn_more.-->
    <string name="review_quality_check_settings_recommended_products_description_2" tools:ignore="UnusedResources">Verranno visualizzati annunci occasionali per prodotti pertinenti. Promuoviamo solo prodotti con recensioni affidabili. %s</string>
    <!-- Clickable text that links to review quality check recommended products support article. -->
    <string name="review_quality_check_settings_recommended_products_learn_more" tools:ignore="UnusedResources">Ulteriori informazioni</string>
    <!-- Text for turning sidebar off button from review quality check settings section. -->
    <string name="review_quality_check_settings_turn_off">Disattiva Verifica recensioni</string>
    <!-- Text for title of recommended product section. This is displayed above a product image, suggested as an alternative to the product reviewed. -->
    <string name="review_quality_check_ad_title" tools:ignore="UnusedResources">Altri prodotti da valutare</string>
    <!-- Caption for recommended product section indicating this is an ad by Fakespot. First parameter is the Fakespot product name. -->
    <string name="review_quality_check_ad_caption" tools:ignore="UnusedResources">Annuncio di %s</string>

    <!-- Caption for review quality check panel. First parameter is for clickable text defined in review_quality_check_powered_by_link. -->
    <string name="review_quality_check_powered_by_2">Verifica recensioni con tecnologia %s</string>
    <!-- Clickable text that links to Fakespot.com. First parameter is the Fakespot product name. In the phrase "Fakespot by Mozilla", "by" can be localized. Does not need to stay by. -->
    <string name="review_quality_check_powered_by_link" tools:ignore="UnusedResources">%s by Mozilla</string>
    <!-- Text for title of warning card informing the user that the current analysis is outdated. -->
    <string name="review_quality_check_outdated_analysis_warning_title" tools:ignore="UnusedResources">Nuove informazioni da controllare</string>
    <!-- Text for button from warning card informing the user that the current analysis is outdated. Clicking this should trigger the product's re-analysis. -->
    <string name="review_quality_check_outdated_analysis_warning_action" tools:ignore="UnusedResources">Controlla adesso</string>
    <!-- Title for warning card informing the user that the current product does not have enough reviews for a review analysis. -->
    <string name="review_quality_check_no_reviews_warning_title">Non ci sono ancora abbastanza recensioni</string>
    <!-- Text for body of warning card informing the user that the current product does not have enough reviews for a review analysis. -->
    <string name="review_quality_check_no_reviews_warning_body">Non appena questo prodotto avrà più recensioni, saremo in grado di verificarne la qualità.</string>
    <!-- Title for warning card informing the user that the current product is currently not available. -->
    <string name="review_quality_check_product_availability_warning_title">Il prodotto non è disponibile</string>
    <!-- Text for the body of warning card informing the user that the current product is currently not available. -->
    <string name="review_quality_check_product_availability_warning_body">Se noti che questo prodotto è di nuovo disponibile, segnalacelo e lavoreremo per verificarne le recensioni.</string>

    <!-- Clickable text for warning card informing the user that the current product is currently not available. Clicking this should inform the server that the product is available. -->
    <string name="review_quality_check_product_availability_warning_action_2">Segnala che il prodotto è disponibile</string>
    <!-- Title for warning card informing the user that the current product's analysis is still processing. The parameter is the percentage progress (0-100%) of the analysis process (e.g. 56%). -->
    <string name="review_quality_check_analysis_in_progress_warning_title_2">Verifica qualità recensioni (%s)</string>
    <!-- Text for body of warning card informing the user that the current product's analysis is still processing. -->
    <string name="review_quality_check_analysis_in_progress_warning_body">Questa operazione potrebbe richiedere circa 60 secondi.</string>
    <!-- Title for info card displayed after the user reports a product is back in stock. -->
    <string name="review_quality_check_analysis_requested_info_title">Grazie per la segnalazione!</string>
    <!-- Text for body of info card displayed after the user reports a product is back in stock. -->
    <string name="review_quality_check_analysis_requested_info_body">Dovremmo avere informazioni su questo prodotto entro 24 ore. Ricontrolla più tardi.</string>
    <!-- Title for info card displayed when the user review checker while on a product that Fakespot does not analyze (e.g. gift cards, music). -->
    <string name="review_quality_check_not_analyzable_info_title">Impossibile verificare queste recensioni</string>

    <!-- Text for body of info card displayed when the user review checker while on a product that Fakespot does not analyze (e.g. gift cards, music). -->
    <string name="review_quality_check_not_analyzable_info_body">Purtroppo non è possibile verificare la qualità delle recensioni per alcuni tipi di prodotto come carte regalo, video in streaming e giochi.</string>
    <!-- Title for info card displayed when another user reported the displayed product is back in stock. -->
    <string name="review_quality_check_analysis_requested_other_user_info_title" tools:ignore="UnusedResources">Informazioni disponibili a breve</string>
    <!-- Text for body of info card displayed when another user reported the displayed product is back in stock. -->
    <string name="review_quality_check_analysis_requested_other_user_info_body" tools:ignore="UnusedResources">Dovremmo avere informazioni su questo prodotto entro 24 ore. Ricontrolla più tardi.</string>
    <!-- Title for info card displayed to the user when analysis finished updating. -->
    <string name="review_quality_check_analysis_updated_confirmation_title" tools:ignore="UnusedResources">L’analisi è aggiornata</string>
    <!-- Text for the action button from info card displayed to the user when analysis finished updating. -->
    <string name="review_quality_check_analysis_updated_confirmation_action" tools:ignore="UnusedResources">OK</string>
    <!-- Title for error card displayed to the user when an error occurred. -->
    <string name="review_quality_check_generic_error_title">Nessuna informazione disponibile al momento</string>
    <!-- Text for body of error card displayed to the user when an error occurred. -->
    <string name="review_quality_check_generic_error_body">Stiamo lavorando per risolvere il problema. Ricontrolla a breve.</string>
    <!-- Title for error card displayed to the user when the device is disconnected from the network. -->
    <string name="review_quality_check_no_connection_title">Nessuna connessione di rete</string>
    <!-- Text for body of error card displayed to the user when the device is disconnected from the network. -->
    <string name="review_quality_check_no_connection_body">Controlla la connessione di rete e prova a ricaricare la pagina.</string>
    <!-- Title for card displayed to the user for products whose reviews were not analyzed yet. -->
    <string name="review_quality_check_no_analysis_title">Non ci sono ancora informazioni su queste recensioni</string>

    <!-- Text for the body of card displayed to the user for products whose reviews were not analyzed yet. -->
    <string name="review_quality_check_no_analysis_body">Per sapere se le recensioni di questo prodotto sono affidabili, verificane la qualità. Ci vogliono solo circa 60 secondi.</string>
    <!-- Text for button from body of card displayed to the user for products whose reviews were not analyzed yet. Clicking this should trigger a product analysis. -->
    <string name="review_quality_check_no_analysis_link">Verifica qualità recensioni</string>
    <!-- Headline for review quality check contextual onboarding card. -->
    <string name="review_quality_check_contextual_onboarding_title">Prova la nostra guida alle recensioni di prodotti</string>
    <!-- Description for review quality check contextual onboarding card. The first and last two parameters are for retailer names (e.g. Amazon, Walmart). The second parameter is for the name of the application (e.g. Firefox). -->
    <string name="review_quality_check_contextual_onboarding_description">Scopri quanto sono affidabili le recensioni dei prodotti su %1$s prima di acquistarli. Verifica recensioni, una funzione sperimentale di %2$s, è integrata direttamente nel browser. Funziona anche su %3$s e %4$s.</string>
    <!-- Description for review quality check contextual onboarding card. The first parameters is for retailer name (e.g. Amazon). The second parameter is for the name of the application (e.g. Firefox). -->
    <string name="review_quality_check_contextual_onboarding_description_one_vendor">Scopri quanto sono affidabili le recensioni dei prodotti su %1$s prima di acquistarli. Verifica recensioni, una funzione sperimentale di %2$s, è integrata direttamente nel browser.</string>
    <!-- Paragraph presenting review quality check feature. First parameter is the Fakespot product name. Second parameter is for clickable text defined in review_quality_check_contextual_onboarding_learn_more_link. In the phrase "Fakespot by Mozilla", "by" can be localized. Does not need to stay by. -->
    <string name="review_quality_check_contextual_onboarding_learn_more">Utilizzando la tecnologia di %1$s by Mozilla, ti aiutiamo a evitare recensioni di parte e non autentiche. Il nostro modello di intelligenza artificiale migliora costantemente per proteggerti mentre fai acquisti. %2$s</string>
    <!-- Clickable text from the contextual onboarding card that links to review quality check support article. -->
    <string name="review_quality_check_contextual_onboarding_learn_more_link">Ulteriori informazioni</string>
    <!-- Caption text to be displayed in review quality check contextual onboarding card above the opt-in button. First parameter is Firefox app name, third parameter is the Fakespot product name. Second & fourth are for clickable texts defined in review_quality_check_contextual_onboarding_privacy_policy_3 and review_quality_check_contextual_onboarding_terms_use. -->
    <string name="review_quality_check_contextual_onboarding_caption_3" moz:RemovedIn="124" tools:ignore="UnusedResources">Selezionando “Sì, provala” accetti l’%2$s di %1$s e le %4$s di %3$s.</string>
    <!-- Caption text to be displayed in review quality check contextual onboarding card above the opt-in button. First parameter is Firefox app name, third parameter is the Fakespot product name. Second & fourth are for clickable texts defined in review_quality_check_contextual_onboarding_privacy_policy_3 and review_quality_check_contextual_onboarding_terms_use. -->
    <string name="review_quality_check_contextual_onboarding_caption_4">Selezionando “Sì, provala” accetti l’%2$s di %1$s e le %4$s di %3$s.</string>
    <!-- Clickable text from the review quality check contextual onboarding card that links to Fakespot privacy notice. -->
    <string name="review_quality_check_contextual_onboarding_privacy_policy_3">informativa sulla privacy</string>
    <!-- Clickable text from the review quality check contextual onboarding card that links to Fakespot terms of use. -->
    <string name="review_quality_check_contextual_onboarding_terms_use">condizioni di utilizzo del servizio</string>
    <!-- Text for opt-in button from the review quality check contextual onboarding card. -->
    <string name="review_quality_check_contextual_onboarding_primary_button_text">Sì, provala</string>
    <!-- Text for opt-out button from the review quality check contextual onboarding card. -->
    <string name="review_quality_check_contextual_onboarding_secondary_button_text">Non ora</string>
    <!-- Text for the first CFR presenting the review quality check feature. -->
    <string name="review_quality_check_first_cfr_message">Prima di acquistare, scopri se puoi fidarti delle recensioni di questo prodotto.</string>
    <!-- Text displayed in the first CFR presenting the review quality check feature that opens the review checker when clicked. -->
    <string name="review_quality_check_first_cfr_action" tools:ignore="UnusedResources">Prova Verifica recensioni</string>
    <!-- Text for the second CFR presenting the review quality check feature. -->
    <string name="review_quality_check_second_cfr_message">Queste recensioni sono affidabili? Controlla ora per vedere la valutazione rettificata.</string>
    <!-- Text displayed in the second CFR presenting the review quality check feature that opens the review checker when clicked. -->
    <string name="review_quality_check_second_cfr_action" tools:ignore="UnusedResources">Apri Verifica recensioni</string>
    <!-- Flag showing that the review quality check feature is work in progress. -->
    <string name="review_quality_check_beta_flag" moz:removedIn="130" tools:ignore="UnusedResources">Beta</string>
    <!-- Content description (not visible, for screen readers etc.) for opening browser menu button to open review quality check bottom sheet. -->
    <string name="review_quality_check_open_handle_content_description">Apri Verifica recensioni</string>
    <!-- Content description (not visible, for screen readers etc.) for closing browser menu button to open review quality check bottom sheet. -->
    <string name="review_quality_check_close_handle_content_description">Chiudi Verifica recensioni</string>
    <!-- Content description (not visible, for screen readers etc.) for review quality check star rating. First parameter is the number of stars (1-5) representing the rating. -->
    <string name="review_quality_check_star_rating_content_description">%1$s su 5 stelle</string>
    <!-- Text for minimize button from highlights card. When clicked the highlights card should reduce its size. -->
    <string name="review_quality_check_highlights_show_less">Nascondi dettagli</string>
    <!-- Text for maximize button from highlights card. When clicked the highlights card should expand to its full size. -->
    <string name="review_quality_check_highlights_show_more">Mostra dettagli</string>
    <!-- Text for highlights card quality category header. Reviews shown under this header should refer the product's quality. -->
    <string name="review_quality_check_highlights_type_quality">Qualità</string>
    <!-- Text for highlights card price category header. Reviews shown under this header should refer the product's price. -->
    <string name="review_quality_check_highlights_type_price">Prezzo</string>
    <!-- Text for highlights card shipping category header. Reviews shown under this header should refer the product's shipping. -->
    <string name="review_quality_check_highlights_type_shipping">Spedizione</string>
    <!-- Text for highlights card packaging and appearance category header. Reviews shown under this header should refer the product's packaging and appearance. -->
    <string name="review_quality_check_highlights_type_packaging_appearance">Imballaggio e aspetto</string>
    <!-- Text for highlights card competitiveness category header. Reviews shown under this header should refer the product's competitiveness. -->
    <string name="review_quality_check_highlights_type_competitiveness">Competitività</string>

    <!-- Text that is surrounded by quotes. The parameter is the actual text that is in quotes. An example of that text could be: Excellent craftsmanship, and that is displayed as “Excellent craftsmanship”. The text comes from a buyer's review that the feature is highlighting"   -->
    <string name="surrounded_with_quotes">“%s”</string>

    <!-- Accessibility services actions labels. These will be appended to accessibility actions like "Double tap to.." but not by or applications but by services like Talkback. -->
    <!-- Action label for elements that can be collapsed if interacting with them. Talkback will append this to say "Double tap to collapse". -->
    <string name="a11y_action_label_collapse">comprimi</string>
    <!-- Current state for elements that can be collapsed if interacting with them. Talkback will dictate this after a state change. -->
    <string name="a11y_state_label_collapsed">compresso</string>
    <!-- Action label for elements that can be expanded if interacting with them. Talkback will append this to say "Double tap to expand". -->
    <string name="a11y_action_label_expand">espandi</string>
    <!-- Current state for elements that can be expanded if interacting with them. Talkback will dictate this after a state change. -->
    <string name="a11y_state_label_expanded">espanso</string>
    <!-- Action label for links to a website containing documentation about a wallpaper collection. Talkback will append this to say "Double tap to open link to learn more about this collection". -->
    <string name="a11y_action_label_wallpaper_collection_learn_more">apri il link per ulteriori informazioni su questa raccolta</string>
    <!-- Action label for links that point to an article. Talkback will append this to say "Double tap to read the article". -->
    <string name="a11y_action_label_read_article">leggere l’articolo</string>
    <!-- Action label for links to the Firefox Pocket website. Talkback will append this to say "Double tap to open link to learn more". -->
    <string name="a11y_action_label_pocket_learn_more">aprire il link con ulteriori informazioni</string>
    <!-- Content description for headings announced by accessibility service. The first parameter is the text of the heading. Talkback will announce the first parameter and then speak the word "Heading" indicating to the user that this text is a heading for a section. -->
    <string name="a11y_heading">%s, intestazione</string>

    <!-- Title for dialog displayed when trying to access links present in a text. -->
    <string name="a11y_links_title">Link</string>
    <!-- Additional content description for text bodies that contain urls. -->
    <string name="a11y_links_available">Link disponibili</string>

    <!-- Translations feature-->

    <!-- Translation request dialog -->
    <!-- Title for the translation dialog that allows a user to translate the webpage. -->
    <string name="translations_bottom_sheet_title">Tradurre questa pagina?</string>
    <!-- Title for the translation dialog after a translation was completed successfully.
    The first parameter is the name of the language that the page was translated from, for example, "French".
    The second parameter is the name of the language that the page was translated to, for example, "English". -->
    <string name="translations_bottom_sheet_title_translation_completed">Pagina tradotta da %1$s a %2$s</string>
    <!-- Title for the translation dialog that allows a user to translate the webpage when a user uses the translation feature the first time. The first parameter is the name of the application, for example, "Fenix". -->
    <string name="translations_bottom_sheet_title_first_time">Prova le traduzioni riservate di %1$s</string>
    <!-- Additional information on the translation dialog that appears when a user uses the translation feature the first time. The first parameter is clickable text with a link, for example, "Learn more". -->
    <string name="translations_bottom_sheet_info_message">Per garantire la tua privacy, i testi da tradurre non lasciano mai il tuo dispositivo. Nuove lingue e altri miglioramenti presto disponibili. %1$s</string>
    <!-- Text that links to additional information about the Firefox translations feature. -->
    <string name="translations_bottom_sheet_info_message_learn_more">Ulteriori informazioni</string>
    <!-- Label for the dropdown to select which language to translate from on the translations dialog. Usually the translate from language selected will be the same as the page language. -->
    <string name="translations_bottom_sheet_translate_from">Traduci da</string>
    <!-- Label for the dropdown to select which language to translate to on the translations dialog. Usually the translate to language selected will be the user's preferred language. -->
    <string name="translations_bottom_sheet_translate_to">Traduci in</string>
    <!-- Label for the dropdown to select which language to translate from on the translations dialog when the page language is not supported. This selection is to allow the user to select another language, in case we automatically detected the page language incorrectly. -->
    <string name="translations_bottom_sheet_translate_from_unsupported_language">Prova un’altra lingua di origine</string>
    <!-- Button text on the translations dialog to dismiss the dialog and return to the browser. -->
    <string name="translations_bottom_sheet_negative_button">Non ora</string>
    <!-- Button text on the translations dialog to restore the translated website back to the original untranslated version. -->
    <string name="translations_bottom_sheet_negative_button_restore">Mostra originale</string>
    <!-- Accessibility announcement (not visible, for screen readers etc.) for the translations dialog after restore button was pressed that indicates the original untranslated page was loaded. -->
    <string name="translations_bottom_sheet_restore_accessibility_announcement">Caricata pagina originale non tradotta</string>
    <!-- Button text on the translations dialog when a translation error appears, used to dismiss the dialog and return to the browser. -->
    <string name="translations_bottom_sheet_negative_button_error">Fatto</string>
    <!-- Button text on the translations dialog to begin a translation of the website. -->
    <string name="translations_bottom_sheet_positive_button">Traduci</string>
    <!-- Button text on the translations dialog when a translation error appears. -->
    <string name="translations_bottom_sheet_positive_button_error">Riprova</string>
    <!-- Inactive button text on the translations dialog that indicates a translation is currently in progress. This button will be accompanied by a loading icon. -->
    <string name="translations_bottom_sheet_translating_in_progress">Traduzione</string>
    <!-- Button content description (not visible, for screen readers etc.) for the translations dialog translate button that indicates a translation is currently in progress. -->
    <string name="translations_bottom_sheet_translating_in_progress_content_description">Traduzione in corso</string>

    <!-- Default dropdown option when initially selecting a language from the translations dialog language selection dropdown. -->
    <string name="translations_bottom_sheet_default_dropdown_selection">Scegli una lingua</string>
    <!-- The title of the warning card informs the user that a translation could not be completed. -->
    <string name="translation_error_could_not_translate_warning_text">Si è verificato un problema durante la traduzione. Riprova.</string>
    <!-- The title of the warning card informs the user that the list of languages cannot be loaded. -->
    <string name="translation_error_could_not_load_languages_warning_text">Impossibile caricare le lingue. Controlla la connessione a Internet e riprova.</string>
    <!-- The title of the warning card informs the user that a language is not supported. The first parameter is the name of the language that is not supported. -->
    <string name="translation_error_language_not_supported_warning_text">Siamo spiacenti, %1$s non è ancora supportato.</string>

    <!-- Snackbar title shown if the user closes the Translation Request dialogue and a translation is in progress. -->
    <string name="translation_in_progress_snackbar">Traduzione…</string>

    <!-- Title for the data saving mode warning dialog used in the translation request dialog.
    This dialog will be presented when the user attempts to perform
    a translation without the necessary language files downloaded first when Android's data saver mode is enabled and the user is not using WiFi.
    The first parameter is the size in kilobytes or megabytes of the language file. -->
    <string name="translations_download_language_file_dialog_title">Scaricare la lingua in modalità Risparmio dati (%1$s)?</string>


    <!-- Translations options dialog -->
    <!-- Title of the translation options dialog that allows a user to set their translation options for the site the user is currently on. -->
    <string name="translation_option_bottom_sheet_title_heading">Opzioni di traduzione</string>
    <!-- Toggle switch label that allows a user to set the setting if they would like the browser to always offer or suggest translations when available. -->
    <string name="translation_option_bottom_sheet_always_translate">Proponi sempre la traduzione</string>
    <!-- Toggle switch label that allows a user to set if they would like a given language to automatically translate or not. The first parameter is the language name, for example, "Spanish". -->
    <string name="translation_option_bottom_sheet_always_translate_in_language">Traduci sempre %1$s</string>
    <!-- Toggle switch label that allows a user to set if they would like to never be offered a translation of the given language. The first parameter is the language name, for example, "Spanish". -->
    <string name="translation_option_bottom_sheet_never_translate_in_language">Non tradurre mai %1$s</string>
    <!-- Toggle switch label that allows a user to set the setting if they would like the browser to never translate the site the user is currently visiting. -->
    <string name="translation_option_bottom_sheet_never_translate_site">Non tradurre mai questo sito</string>
    <!-- Toggle switch description that will appear under the "Never translate these sites" settings toggle switch to provide more information on how this setting interacts with other settings. -->
    <string name="translation_option_bottom_sheet_switch_never_translate_site_description">Sostituisce tutte le altre impostazioni</string>
    <!-- Toggle switch description that will appear under the "Never translate" and "Always translate" toggle switch settings to provide more information on how these  settings interacts with other settings. -->
    <string name="translation_option_bottom_sheet_switch_description">Sostituisce la scelta relativa alla proposta di traduzione</string>
    <!-- Button text for the button that will take the user to the translation settings dialog. -->
    <string name="translation_option_bottom_sheet_translation_settings">Impostazioni traduzione</string>
    <!-- Button text for the button that will take the user to a website to learn more about how translations works in the given app. The first parameter is the name of the application, for example, "Fenix". -->
    <string name="translation_option_bottom_sheet_about_translations">Informazioni sulle traduzioni in %1$s</string>

    <!-- Content description (not visible, for screen readers etc.) for closing the translations bottom sheet. -->
    <string name="translation_option_bottom_sheet_close_content_description">Chiudi il pannello per le traduzioni</string>

    <!-- The title of the warning card informs the user that an error has occurred at page settings. -->
    <string name="translation_option_bottom_sheet_error_warning_text">Alcune impostazioni sono temporaneamente non disponibili.</string>

    <!-- Translation settings dialog -->
    <!-- Title of the translation settings dialog that allows a user to set their preferred translation settings. -->
    <string name="translation_settings_toolbar_title">Traduzioni</string>
    <!-- Toggle switch label that indicates that the browser should signal or indicate when a translation is possible for any page. -->
    <string name="translation_settings_offer_to_translate">Proponi la traduzione quando possibile</string>
    <!-- Toggle switch label that indicates that downloading files required for translating is permitted when using data saver mode in Android. -->
    <string name="translation_settings_always_download">Scarica sempre le lingue in modalità Risparmio dati</string>
    <!-- Section header text that begins the section of a list of different options the user may select to adjust their translation preferences. -->
    <string name="translation_settings_translation_preference">Opzioni traduzione</string>
    <!-- Button text for the button that will take the user to the automatic translations settings dialog. On the automatic translations settings dialog, the user can set if translations should occur automatically for a given language. -->
    <string name="translation_settings_automatic_translation">Traduzione automatica</string>
    <!-- Button text for the button that will take the user to the never translate these sites dialog. On the never translate these sites dialog, the user can set if translations should never occur on certain websites. -->
    <string name="translation_settings_automatic_never_translate_sites">Non tradurre mai questi siti</string>
    <!-- Button text for the button that will take the user to the download languages dialog. On the download languages dialog, the user can manage which languages they would like to download for translations. -->
    <string name="translation_settings_download_language">Scarica lingue</string>

    <!-- Automatic translation preference screen -->
    <!-- Title of the automatic translation preference screen that will appear on the toolbar.-->
    <string name="automatic_translation_toolbar_title_preference">Traduzione automatica</string>
    <!-- Screen header presenting the automatic translation preference feature. It will appear under the toolbar. -->
    <string name="automatic_translation_header_preference">Seleziona una lingua per gestire le preferenze “Traduci sempre” e “Non tradurre mai“.</string>

    <!-- The title of the warning card informs the user that the system could not load languages for translation settings. -->
    <string name="automatic_translation_error_warning_text">Impossibile caricare le lingue. Ricontrolla più tardi.</string>

    <!-- Automatic translation options preference screen -->
    <!-- Preference option for offering to translate. Radio button title text.-->
    <string name="automatic_translation_option_offer_to_translate_title_preference">Proponi la traduzione (predefinita)</string>

    <!-- Preference option for offering to translate. Radio button summary text. The first parameter is the name of the app defined in app_name (for example: Fenix)-->
    <string name="automatic_translation_option_offer_to_translate_summary_preference">%1$s proporrà la traduzione per i siti in questa lingua.</string>
    <!-- Preference option for always translate. Radio button title text. -->
    <string name="automatic_translation_option_always_translate_title_preference">Traduci sempre</string>
    <!-- Preference option for always translate. Radio button summary text. The first parameter is the name of the app defined in app_name (for example: Fenix)-->
    <string name="automatic_translation_option_always_translate_summary_preference">%1$s tradurrà automaticamente questa lingua al caricamento della pagina.</string>
    <!-- Preference option for never translate. Radio button title text.-->
    <string name="automatic_translation_option_never_translate_title_preference">Non tradurre mai</string>
    <!-- Preference option for never translate. Radio button summary text. The first parameter is the name of the app defined in app_name (for example: Fenix)-->
    <string name="automatic_translation_option_never_translate_summary_preference">%1$s non proporrà mai la traduzione per i siti in questa lingua.</string>

    <!-- Never translate site preference screen -->
    <!-- Title of the never translate site preference screen that will appear on the toolbar.-->
    <string name="never_translate_site_toolbar_title_preference">Non tradurre mai questi siti</string>
    <!-- Screen header presenting the never translate site preference feature. It will appear under the toolbar. -->
    <string name="never_translate_site_header_preference">Per aggiungere un nuovo sito: visitalo e seleziona “Non tradurre mai questo sito” dal menu di traduzione.</string>
    <!-- Content description (not visible, for screen readers etc.): For a never-translated site list item that is selected.
             The first parameter is web site url (for example:"wikipedia.com") -->
    <string name="never_translate_site_item_list_content_description_preference">Rimuovi %1$s</string>
    <!-- The title of the warning card informs the user that an error has occurred at the never translate sites list. -->
    <string name="never_translate_site_error_warning_text">Impossibile caricare i siti. Ricontrolla più tardi.</string>
    <!-- The Delete site dialogue title will appear when the user clicks on a list item.
             The first parameter is web site url (for example:"wikipedia.com") -->
    <string name="never_translate_site_dialog_title_preference">Rimuovere %1$s?</string>
    <!-- The Delete site dialogue positive button will appear when the user clicks on a list item. The site will be deleted. -->
    <string name="never_translate_site_dialog_confirm_delete_preference">Rimuovi</string>
    <!-- The Delete site dialogue negative button will appear when the user clicks on a list item. The dialog will be dismissed. -->
    <string name="never_translate_site_dialog_cancel_preference">Annulla</string>

    <!-- Download languages preference screen -->
    <!-- Title of the download languages preference screen toolbar.-->
    <string name="download_languages_toolbar_title_preference" moz:removedIn="130" tools:ignore="UnusedResources">Scarica lingue</string>
    <!-- Title of the toolbar for the translation feature screen where users may download different languages for translation. -->
    <string name="download_languages_translations_toolbar_title_preference">Scarica lingue</string>
    <!-- Screen header presenting the download language preference feature. It will appear under the toolbar.The first parameter is "Learn More," a clickable text with a link. Talkback will append this to say "Double tap to open link to learn more". -->
    <string name="download_languages_header_preference">Scarica le lingue complete per tradurre più velocemente e senza bisogno di una connessione a Internet. %1$s</string>
    <!-- Clickable text from the screen header that links to a website. -->
    <string name="download_languages_header_learn_more_preference">Ulteriori informazioni</string>
    <!-- The subhead of the download language preference screen will appear above the pivot language. -->
    <string name="download_languages_available_languages_preference">Lingue disponibili</string>
    <!-- Text that will appear beside a core or pivot language package name to show that the language is necessary for the translation feature to function. -->
    <string name="download_languages_default_system_language_require_preference">obbligatoria</string>
    <!-- A text for download language preference item.
    The first parameter is the language name, for example, "Spanish".
    The second parameter is the language file size, for example, "(3.91 KB)" or, if the language package name is a pivot language, "(required)". -->
    <string name="download_languages_language_item_preference">%1$s (%2$s)</string>
    <!-- The subhead of the download language preference screen will appear above the items that were not downloaded. -->
    <string name="download_language_header_preference">Scarica lingue</string>
    <!-- All languages list item. When the user presses this item, they can download all languages. -->
    <string name="download_language_all_languages_item_preference">Tutte le lingue</string>
    <!-- All languages list item. When the user presses this item, they can delete all languages that were downloaded. -->
    <string name="download_language_all_languages_item_preference_to_delete">Elimina tutte le lingue</string>
    <!-- Content description (not visible, for screen readers etc.): For a language list item that was downloaded, the user can now delete it. -->
    <string name="download_languages_item_content_description_downloaded_state">Rimuovi</string>
    <!-- Content description (not visible, for screen readers etc.): For a language list item, downloading is in progress. -->
    <string name="download_languages_item_content_description_in_progress_state" moz:removedIn="129" tools:ignore="UnusedResources">In corso</string>
    <!-- Content description (not visible, for screen readers etc.): For a language list item, deleting is in progress. -->
    <string name="download_languages_item_content_description_delete_in_progress_state">In corso</string>
    <!-- Content description (not visible, for screen readers etc.): For a language list item, downloading is in progress.
    The first parameter is the language name, for example, "Spanish".
    The second parameter is the language file size, for example, "(3.91 KB)". -->
    <string name="download_languages_item_content_description_download_in_progress_state">Interrompi download di %1$s (%2$s)</string>
    <!-- Content description (not visible, for screen readers etc.): For a language list item that was not downloaded. -->
    <string name="download_languages_item_content_description_not_downloaded_state">Scarica</string>

    <!-- The title of the warning card informs the user that an error has occurred when fetching the list of languages. -->
    <string name="download_languages_fetch_error_warning_text">Impossibile caricare le lingue. Ricontrolla più tardi.</string>
    <!-- The title of the warning card informs the user that an error has occurred at downloading a language.
      The first parameter is the language name, for example, "Spanish". -->
    <string name="download_languages_error_warning_text"><![CDATA[Impossibile scaricare <b>%1$s</b>. Riprova.]]></string>
    <!-- The title of the warning card informs the user that an error has occurred at deleting a language.
          The first parameter is the language name, for example, "Spanish". -->
    <string name="download_languages_delete_error_warning_text"><![CDATA[Impossibile eliminare <b>%1$s</b>. Riprova.]]></string>

    <!-- Title for the dialog used by the translations feature to confirm deleting a language.
    The dialog will be presented when the user requests deletion of a language.
    The first parameter is the name of the language, for example, "Spanish" and the second parameter is the size in kilobytes or megabytes of the language file. -->
    <string name="delete_language_file_dialog_title">Eliminare %1$s (%2$s)?</string>
    <!-- Additional information for the dialog used by the translations feature to confirm deleting a language. The first parameter is the name of the application, for example, "Fenix". -->
    <string name="delete_language_file_dialog_message">Se elimini questa lingua, %1$s scaricherà parzialmente le lingue nella cache durante la traduzione.</string>
    <!-- Title for the dialog used by the translations feature to confirm deleting all languages file.
    The dialog will be presented when the user requests deletion of all languages file.
    The first parameter is the size in kilobytes or megabytes of the language file. -->
    <string name="delete_language_all_languages_file_dialog_title">Eliminare tutte le lingue (%1$s)?</string>
    <!-- Additional information for the dialog used by the translations feature to confirm deleting all languages file. The first parameter is the name of the application, for example, "Fenix". -->
    <string name="delete_language_all_languages_file_dialog_message">Se elimini tutte le lingue, %1$s scaricherà parzialmente le lingue nella cache durante la traduzione.</string>
    <!-- Button text on the dialog used by the translations feature to confirm deleting a language. -->
    <string name="delete_language_file_dialog_positive_button_text">Elimina</string>
    <!-- Button text on the dialog used by the translations feature to cancel deleting a language. -->
    <string name="delete_language_file_dialog_negative_button_text">Annulla</string>

    <!-- Title for the dialog used by the translations feature to confirm canceling a download in progress for a language file.
    The first parameter is the name of the language, for example, "Spanish". -->
<<<<<<< HEAD
    <string name="cancel_download_language_file_dialog_title">Annullare il download di %1$s?</string>
    <!-- Button text on the dialog used by the translations feature confirms canceling a download in progress for a language file. -->
    <string name="cancel_download_language_file_dialog_positive_button_text">Sì</string>
    <!-- Button text on the dialog used by the translations feature to dismiss the dialog. -->
    <string name="cancel_download_language_file_negative_button_text">No</string>
=======
    <string name="cancel_download_language_file_dialog_title" moz:removedIn="130" tools:ignore="UnusedResources">Annullare il download di %1$s?</string>
    <!-- Button text on the dialog used by the translations feature confirms canceling a download in progress for a language file. -->
    <string name="cancel_download_language_file_dialog_positive_button_text" moz:removedIn="130" tools:ignore="UnusedResources">Sì</string>
    <!-- Button text on the dialog used by the translations feature to dismiss the dialog. -->
    <string name="cancel_download_language_file_negative_button_text" moz:removedIn="130" tools:ignore="UnusedResources">No</string>
>>>>>>> c4245b98

    <!-- Title for the data saving mode warning dialog used by the translations feature.
    This dialog will be presented when the user attempts to download a language or perform
    a translation without the necessary language files downloaded first when Android's data saver mode is enabled and the user is not using WiFi.
    The first parameter is the size in kilobytes or megabytes of the language file.-->
    <string name="download_language_file_dialog_title">Scaricare in modalità Risparmio dati (%1$s)?</string>
    <!-- Additional information for the data saving mode warning dialog used by the translations feature. This text explains the reason a download is required for a translation. -->
    <string name="download_language_file_dialog_message_all_languages">Scarichiamo lingue parziali nella tua cache per mantenere le traduzioni riservate.</string>
    <!-- Additional information for the data saving mode warning dialog used by the translations feature. This text explains the reason a download is required for a translation without mentioning the cache. -->
    <string name="download_language_file_dialog_message_all_languages_no_cache" moz:removedIn="129" tools:ignore="UnusedResources">Scarichiamo lingue parziali per mantenere le traduzioni riservate.</string>
    <!-- Checkbox label text on the data saving mode warning dialog used by the translations feature. This checkbox allows users to ignore the data usage warnings. -->
    <string name="download_language_file_dialog_checkbox_text">Scarica sempre in modalità Risparmio dati</string>
    <!-- Button text on the data saving mode warning dialog used by the translations feature to allow users to confirm they wish to continue and download the language file. -->
    <string name="download_language_file_dialog_positive_button_text">Scarica</string>
    <!-- Button text on the data saving mode warning dialog used by the translations feature to allow users to confirm they wish to continue and download the language file and perform a translation. -->
    <string name="download_language_file_dialog_positive_button_text_all_languages">Scarica e traduci</string>
    <!-- Button text on the data saving mode warning dialog used by the translations feature to allow users to cancel the action and not perform a download of the language file. -->
    <string name="download_language_file_dialog_negative_button_text">Annulla</string>

    <!-- Debug drawer -->
    <!-- The user-facing title of the Debug Drawer feature. -->
    <string name="debug_drawer_title">Strumenti di debug</string>
    <!-- Content description (not visible, for screen readers etc.): Navigate back within the debug drawer. -->
    <string name="debug_drawer_back_button_content_description">Torna indietro</string>

    <!-- Content description (not visible, for screen readers etc.): Open debug drawer. -->
    <string name="debug_drawer_fab_content_description">Apri riquadro di navigazione a scomparsa per il debug</string>

    <!-- Debug drawer tabs tools -->
    <!-- The title of the Tab Tools feature in the Debug Drawer. -->
    <string name="debug_drawer_tab_tools_title">Strumenti per le schede</string>
    <!-- The title of the tab count section in Tab Tools. -->
    <string name="debug_drawer_tab_tools_tab_count_title">Conteggio schede</string>
    <!-- The active tab count category in the tab count section in Tab Tools. -->
    <string name="debug_drawer_tab_tools_tab_count_active">Attive</string>
    <!-- The inactive tab count category in the tab count section in Tab Tools. -->
    <string name="debug_drawer_tab_tools_tab_count_inactive">Inattive</string>
    <!-- The private tab count category in the tab count section in Tab Tools. -->
    <string name="debug_drawer_tab_tools_tab_count_private">Anonime</string>
    <!-- The total tab count category in the tab count section in Tab Tools. -->
    <string name="debug_drawer_tab_tools_tab_count_total">Totale</string>
    <!-- The title of the tab creation tool section in Tab Tools. -->
    <string name="debug_drawer_tab_tools_tab_creation_tool_title">Strumento per la creazione di schede</string>
    <!-- The label of the text field in the tab creation tool. -->
    <string name="debug_drawer_tab_tools_tab_creation_tool_text_field_label">Numero di schede da creare</string>
    <!-- The error message of the text field in the tab creation tool when the text field is empty -->
    <string name="debug_drawer_tab_tools_tab_quantity_empty_error">Il campo di testo è vuoto</string>
    <!-- The error message of the text field in the tab creation tool when the text field has characters other than digits -->
    <string name="debug_drawer_tab_tools_tab_quantity_non_digits_error">Inserire solo numeri interi positivi</string>
    <!-- The error message of the text field in the tab creation tool when the text field is a zero -->
    <string name="debug_drawer_tab_tools_tab_quantity_non_zero_error">Inserire un numero maggiore di zero</string>
    <!-- The error message of the text field in the tab creation tool when the text field is a
        quantity greater than the max tabs. The first parameter is the maximum number of tabs
        that can be generated in one operation.-->
    <string name="debug_drawer_tab_tools_tab_quantity_exceed_max_error">Superato il numero massimo di schede (%1$s) che è possibile generare in una singola operazione</string>
    <!-- The button text to add tabs to the active tab group in the tab creation tool. -->
    <string name="debug_drawer_tab_tools_tab_creation_tool_button_text_active">Aggiungi a schede attive</string>
    <!-- The button text to add tabs to the inactive tab group in the tab creation tool. -->
    <string name="debug_drawer_tab_tools_tab_creation_tool_button_text_inactive">Aggiungi a schede inattive</string>
    <!-- The button text to add tabs to the private tab group in the tab creation tool. -->
    <string name="debug_drawer_tab_tools_tab_creation_tool_button_text_private">Aggiungi a schede anonime</string>

    <!-- Micro survey -->

    <!-- Microsurvey -->
    <!-- Prompt view -->
    <!-- The microsurvey prompt title. Note: The word "Firefox" should NOT be translated -->
    <string name="micro_survey_prompt_title" tools:ignore="UnusedResources">Aiutaci a migliorare Firefox. Ci vuole solo un minuto.</string>
    <!-- The continue button label -->
    <string name="micro_survey_continue_button_label" tools:ignore="UnusedResources">Continua</string>
    <!-- Survey view -->
    <!-- The survey header -->
    <string name="micro_survey_survey_header" moz:removedIn="129" tools:ignore="UnusedResources">Completa questo sondaggio</string>
    <!-- The survey header -->
    <string name="micro_survey_survey_header_2">Completa il sondaggio</string>
    <!-- The privacy notice link -->
    <string name="micro_survey_privacy_notice" moz:removedIn="129" tools:ignore="UnusedResources">Informativa sulla privacy</string>
    <!-- The privacy notice link -->
    <string name="micro_survey_privacy_notice_2">Informativa sulla privacy</string>
    <!-- The submit button label text -->
    <string name="micro_survey_submit_button_label">Invia</string>
    <!-- The survey completion header -->
    <string name="micro_survey_survey_header_confirmation" tools:ignore="UnusedResources">Sondaggio completato</string>
    <!-- The survey completion confirmation text -->
    <string name="micro_survey_feedback_confirmation">Grazie per aver condiviso la tua opinione.</string>
    <!-- Option for likert scale -->
    <string name="likert_scale_option_1" tools:ignore="UnusedResources">Molto soddisfatto/a</string>
    <!-- Option for likert scale -->
    <string name="likert_scale_option_2" tools:ignore="UnusedResources">Soddisfatto/a</string>
    <!-- Option for likert scale -->
    <string name="likert_scale_option_3" tools:ignore="UnusedResources">Né soddisfatto/a né insoddisfatto/a</string>
    <!-- Option for likert scale -->
    <string name="likert_scale_option_4" tools:ignore="UnusedResources">Insoddisfatto/a</string>
    <!-- Option for likert scale -->
    <string name="likert_scale_option_5" tools:ignore="UnusedResources">Molto insoddisfatto/a</string>

    <!-- Option for likert scale -->
    <string name="likert_scale_option_6" tools:ignore="UnusedResources">Non uso questa funzione</string>
    <!-- Text shown in prompt for homepage microsurvey. Note: The word "Firefox" should NOT be translated. -->
    <string name="microsurvey_prompt_homepage_title" tools:ignore="UnusedResources" moz:removedIn="130">Quanto sei soddisfatto della tua pagina iniziale di Firefox?</string>
    <!-- Text shown in prompt for printing microsurvey. "sec" It's an abbreviation for "second". Note: The word "Firefox" should NOT be translated. -->
    <string name="microsurvey_prompt_printing_title" tools:ignore="UnusedResources">Aiutaci a migliorare le funzioni per stampare in Firefox. Ci vuole solo un secondo</string>


    <!-- Text shown in prompt for printing microsurvey. Note: The word "Firefox" should NOT be translated. -->
    <string name="microsurvey_survey_printing_title" tools:ignore="UnusedResources">Quanto sei soddisfatto/a della stampa in Firefox?</string>
    <!-- Text shown in prompt for homepage microsurvey. Note: The word "Firefox" should NOT be translated. -->
    <string name="microsurvey_homepage_title" tools:ignore="UnusedResources">Quanto sei soddisfatto della pagina iniziale di Firefox?</string>
    <!-- Accessibility -->
    <!-- Content description for the survey application icon. Note: The word "Firefox" should NOT be translated.  -->
    <string name="microsurvey_app_icon_content_description">Logo Firefox</string>
    <!-- Content description for the survey feature icon. -->
    <string name="microsurvey_feature_icon_content_description">Icona per la funzione sondaggi</string>
    <!-- Content description (not visible, for screen readers etc.) for opening microsurvey bottom sheet. -->
    <string name="microsurvey_open_handle_content_description" tools:ignore="UnusedResources" moz:removedIn="130">Apri sondaggio</string>
    <!-- Content description (not visible, for screen readers etc.) for closing microsurvey bottom sheet. -->
    <string name="microsurvey_close_handle_content_description">Chiudi sondaggio</string>
    <!-- Content description for "X" button that is closing microsurvey. -->
    <string name="microsurvey_close_button_content_description">Chiudi</string>

    <!-- Debug drawer logins -->
    <!-- The title of the Logins feature in the Debug Drawer. -->
    <string name="debug_drawer_logins_title">Credenziali</string>
    <!-- The title of the logins section in the Logins feature, where the parameter will be the site domain  -->
    <string name="debug_drawer_logins_current_domain_label">Dominio corrente: %s</string>
    <!-- The label for a button to add a new fake login for the current domain in the Logins feature. -->
    <string name="debug_drawer_logins_add_login_button">Aggiungi credenziali fittizie per questo dominio</string>
    <!-- Content description for delete button where parameter will be the username of the login -->
    <string name="debug_drawer_logins_delete_login_button_content_description">Elimina credenziali con nome utente %s</string>

    <!-- Debug drawer "contextual feature recommendation" (CFR) tools -->
    <!-- The title of the CFR Tools feature in the Debug Drawer -->
    <string name="debug_drawer_cfr_tools_title">Strumenti CFR</string>
    <!-- The title of the reset CFR section in CFR Tools -->
    <string name="debug_drawer_cfr_tools_reset_cfr_title">Ripristina CFR</string>

    <!-- Messages explaining how to exit fullscreen mode -->
    <!-- Message shown to explain how to exit fullscreen mode when gesture navigation is enabled -->
    <string name="exit_fullscreen_with_gesture">Per uscire dalla modalità schermo intero, trascina dall’alto e usa il gesto indietro</string>
    <!-- Message shown to explain how to exit fullscreen mode when using back button navigation -->
    <string name="exit_fullscreen_with_back_button">Per uscire dalla modalità schermo intero, trascina dall’alto e premi indietro</string>

    <!-- Beta Label Component !-->
    <!-- Text shown as a label or tag to indicate a feature or area is still undergoing active development. Note that here "Beta" should not be translated, as it is used as an icon styled element. -->
    <string name="beta_feature">BETA</string>
</resources><|MERGE_RESOLUTION|>--- conflicted
+++ resolved
@@ -118,15 +118,12 @@
 
     <!-- Text for the message displayed for the popup promoting the long press of navigation in the navigation bar. -->
     <string name="navbar_navigation_buttons_cfr_message">Tocca e tieni premute le frecce per passare da una pagina all’altra nella cronologia di questa scheda.</string>
-<<<<<<< HEAD
-=======
 
     <!-- Tablet navigation bar "contextual feature recommendation" (CFR) -->
     <!-- Text for the title displayed in the contextual feature recommendation popup promoting the tablet navigation bar. -->
     <string name="tablet_nav_bar_cfr_title">Novità: frecce avanti e indietro attivabili con un solo tocco</string>
     <!-- Text for the message displayed in the contextual feature recommendation popup promoting the tablet navigation bar. -->
     <string name="tablet_nav_bar_cfr_message">Goditi una navigazione più veloce e sempre a portata di mano.</string>
->>>>>>> c4245b98
 
     <!-- Text for the info dialog when camera permissions have been denied but user tries to access a camera feature. -->
     <string name="camera_permissions_needed_message">È richiesto l’accesso alla fotocamera. Puoi acconsentire all’accesso dalla scheda dei permessi nelle impostazioni di Android.</string>
@@ -1785,15 +1782,9 @@
     <string name="etp_cryptominers_description">Impedisce agli script dannosi di accedere al dispositivo per produrre moneta digitale.</string>
     <!-- Category of trackers (fingerprinters) that can be blocked by Enhanced Tracking Protection -->
     <string name="etp_fingerprinters_title" moz:RemovedIn="130" tools:ignore="UnusedResources">Fingerprinter</string>
-<<<<<<< HEAD
     <!-- Description of fingerprinters that can be blocked by Enhanced Tracking Protection -->
     <string name="etp_fingerprinters_description" moz:RemovedIn="130" tools:ignore="UnusedResources">Impedisce la raccolta di dati identificativi univoci sul dispositivo che possono essere utilizzati a scopo di tracciamento.</string>
     <!-- Description of fingerprinters that can be blocked by Enhanced Tracking Protection -->
-=======
-    <!-- Description of fingerprinters that can be blocked by Enhanced Tracking Protection -->
-    <string name="etp_fingerprinters_description" moz:RemovedIn="130" tools:ignore="UnusedResources">Impedisce la raccolta di dati identificativi univoci sul dispositivo che possono essere utilizzati a scopo di tracciamento.</string>
-    <!-- Description of fingerprinters that can be blocked by Enhanced Tracking Protection -->
->>>>>>> c4245b98
     <string name="etp_known_fingerprinters_description">Impedisce la raccolta di dati identificativi univoci sul dispositivo che possono essere utilizzati a scopo di tracciamento.</string>
     <!-- Category of trackers (tracking content) that can be blocked by Enhanced Tracking Protection -->
     <string name="etp_tracking_content_title">Contenuti traccianti</string>
@@ -2752,19 +2743,11 @@
 
     <!-- Title for the dialog used by the translations feature to confirm canceling a download in progress for a language file.
     The first parameter is the name of the language, for example, "Spanish". -->
-<<<<<<< HEAD
-    <string name="cancel_download_language_file_dialog_title">Annullare il download di %1$s?</string>
-    <!-- Button text on the dialog used by the translations feature confirms canceling a download in progress for a language file. -->
-    <string name="cancel_download_language_file_dialog_positive_button_text">Sì</string>
-    <!-- Button text on the dialog used by the translations feature to dismiss the dialog. -->
-    <string name="cancel_download_language_file_negative_button_text">No</string>
-=======
     <string name="cancel_download_language_file_dialog_title" moz:removedIn="130" tools:ignore="UnusedResources">Annullare il download di %1$s?</string>
     <!-- Button text on the dialog used by the translations feature confirms canceling a download in progress for a language file. -->
     <string name="cancel_download_language_file_dialog_positive_button_text" moz:removedIn="130" tools:ignore="UnusedResources">Sì</string>
     <!-- Button text on the dialog used by the translations feature to dismiss the dialog. -->
     <string name="cancel_download_language_file_negative_button_text" moz:removedIn="130" tools:ignore="UnusedResources">No</string>
->>>>>>> c4245b98
 
     <!-- Title for the data saving mode warning dialog used by the translations feature.
     This dialog will be presented when the user attempts to download a language or perform
