<?xml version="1.0" encoding="utf-8"?>
<resources xmlns:tools="http://schemas.android.com/tools" xmlns:moz="http://mozac.org/tools">


    <!-- App name for private browsing mode. The first parameter is the name of the app defined in app_name (for example: Fenix)-->
    <string name="app_name_private_5">%s anonimo</string>
    <!-- App name for private browsing mode. The first parameter is the name of the app defined in app_name (for example: Fenix)-->
    <string name="app_name_private_4">%s (nav. anonima)</string>

    <!-- Home Fragment -->
    <!-- Content description (not visible, for screen readers etc.): "Three dot" menu button. -->
    <string name="content_description_menu">Altre opzioni</string>
    <!-- Content description (not visible, for screen readers etc.): "Private Browsing" menu button. -->
    <string name="content_description_private_browsing_button">Attiva navigazione anonima</string>
    <!-- Content description (not visible, for screen readers etc.): "Private Browsing" menu button. -->
    <string name="content_description_disable_private_browsing_button">Disattiva navigazione anonima</string>
    <!-- Content description (not visible, for screen readers etc.): "Private Browsing" menu button. -->
    <string name="content_description_private_browsing">Navigazione anonima</string>
    <!-- Placeholder text shown in the search bar before a user enters text for the default engine -->
    <string name="search_hint">Cerca o scrivi un indirizzo</string>

    <!-- Placeholder text shown in the search bar before a user enters text for a general engine -->
    <string name="search_hint_general_engine">Cerca sul Web</string>
    <!-- Placeholder text shown in search bar when using history search -->
    <string name="history_search_hint">Cerca nella cronologia</string>
    <!-- Placeholder text shown in search bar when using bookmarks search -->
    <string name="bookmark_search_hint">Cerca nei segnalibri</string>
    <!-- Placeholder text shown in search bar when using tabs search -->
    <string name="tab_search_hint">Cerca nelle schede</string>
    <!-- Placeholder text shown in the search bar when using application search engines -->
    <string name="application_search_hint">Immetti i termini di ricerca</string>
    <!-- No Open Tabs Message Description -->
    <string name="no_open_tabs_description">Le schede aperte verranno mostrate qui.</string>

    <!-- No Private Tabs Message Description -->
    <string name="no_private_tabs_description">Le schede anonime verranno mostrate qui.</string>

    <!-- Tab tray multi select title in app bar. The first parameter is the number of tabs selected -->
    <string name="tab_tray_multi_select_title">%1$d selezionate</string>
    <!-- Label of button in create collection dialog for creating a new collection  -->
    <string name="tab_tray_add_new_collection">Aggiungi nuova raccolta</string>
    <!-- Label of editable text in create collection dialog for naming a new collection  -->
    <string name="tab_tray_add_new_collection_name">Nome</string>
    <!-- Label of button in save to collection dialog for selecting a current collection  -->
    <string name="tab_tray_select_collection">Seleziona raccolta</string>
    <!-- Content description for close button while in multiselect mode in tab tray -->
    <string name="tab_tray_close_multiselect_content_description">Esci dalla modalità di selezione multipla</string>
    <!-- Content description for save to collection button while in multiselect mode in tab tray -->
    <string name="tab_tray_collection_button_multiselect_content_description">Salva le schede selezionate in una raccolta</string>
    <!-- Content description on checkmark while tab is selected in multiselect mode in tab tray -->
    <string name="tab_tray_multiselect_selected_content_description">Selezionata</string>

    <!-- Home - Bookmarks -->
    <!-- Title for the home screen section with bookmarks. -->
    <string name="home_bookmarks_title">Segnalibri</string>
    <!-- Content description for the button which navigates the user to show all of their bookmarks. -->
    <string name="home_bookmarks_show_all_content_description">Visualizza tutti i segnalibri</string>
    <!-- Text for the menu button to remove a recently saved bookmark from the user's home screen -->
    <string name="home_bookmarks_menu_item_remove">Rimuovi</string>

    <!-- About content. The first parameter is the name of the application. (For example: Fenix) -->
    <string name="about_content">%1$s è sviluppato da Mozilla.</string>

    <!-- Private Browsing -->
    <!-- Explanation for private browsing displayed to users on home view when they first enable private mode
        The first parameter is the name of the app defined in app_name (for example: Fenix) -->
    <string name="private_browsing_placeholder_description_2">%1$s cancella la cronologia di ricerca e di navigazione dalle schede anonime quando le chiudi o esci dall’app. Questo non ti rende anonimo nei confronti dei siti web o del tuo fornitore di servizi internet, ma è utile per impedire a chi usa il tuo stesso dispositivo di vedere la tua attività online.</string>
    <string name="private_browsing_common_myths">Miti da sfatare sulla navigazione anonima</string>

    <!-- True Private Browsing Mode -->
    <!-- Title for info card on private homescreen in True Private Browsing Mode. -->
    <string name="felt_privacy_desc_card_title">Non lasciare tracce su questo dispositivo</string>

    <!-- Explanation for private browsing displayed to users on home view when they first enable
        private mode in our new Total Private Browsing mode.
        The first parameter is the name of the app defined in app_name (for example: Firefox Nightly)
        The second parameter is the clickable link text in felt_privacy_info_card_subtitle_link_text -->
    <string name="felt_privacy_info_card_subtitle_2">%1$s elimina i cookie, la cronologia e i dati dei siti web quando chiudi tutte le schede anonime. %2$s</string>
    <!-- Clickable portion of the explanation for private browsing that links the user to our
        about privacy page.
        This string is used in felt_privacy_info_card_subtitle as the second parameter.-->
    <string name="felt_privacy_info_card_subtitle_link_text">Chi potrebbe vedere la mia attività?</string>

    <!-- Private mode shortcut "contextual feature recommendation" (CFR) -->
    <!-- Text for the Private mode shortcut CFR message for adding a private mode shortcut to open private tabs from the Home screen -->
    <string name="private_mode_cfr_message_2">Apri la prossima scheda anonima con un solo tocco.</string>
    <!-- Text for the positive button to accept adding a Private Browsing shortcut to the Home screen -->
    <string name="private_mode_cfr_pos_button_text">Agg. a schermata principale</string>
    <!-- Text for the negative button to decline adding a Private Browsing shortcut to the Home screen -->
    <string name="cfr_neg_button_text">No grazie</string>

    <!-- Open in App "contextual feature recommendation" (CFR) -->
    <!-- Text for the info message. The first parameter is the name of the application.-->
    <string name="open_in_app_cfr_info_message_2">È possibile impostare %1$s come browser predefinito per aprire i link nelle app.</string>
    <!-- Text for the positive action button -->
    <string name="open_in_app_cfr_positive_button_text">Vai alle impostazioni</string>
    <!-- Text for the negative action button -->
    <string name="open_in_app_cfr_negative_button_text">Ignora</string>


    <!-- Private browsing erase action "contextual feature recommendation" (CFR) -->
    <!-- Text for the message displayed in the contextual feature recommendation popup promoting the erase private browsing feature. -->
    <string name="erase_action_cfr_message">Tocca qui per avviare una nuova sessione anonima. Elimina cronologia, cookie… tutto.</string>


    <!-- Toolbar "contextual feature recommendation" (CFR) -->
    <!-- Text for the title displayed in the contextual feature recommendation popup promoting the navigation bar. -->
    <string name="navbar_cfr_title">Naviga più velocemente con il nuovo sistema di navigazione</string>

    <!-- Text for the message displayed in the contextual feature recommendation popup promoting the navigation bar. -->
    <string name="navbar_cfr_message_2">In un sito web, questa barra viene nascosta quando scorri verso il basso, lasciandoti più spazio per la navigazione.</string>

    <!-- Text for the message displayed for the popup promoting the long press of navigation in the navigation bar. -->
    <string name="navbar_navigation_buttons_cfr_message">Tocca e tieni premute le frecce per passare da una pagina all’altra nella cronologia di questa scheda.</string>

    <!-- Address bar swipe "contextual feature recommendation" (CFR) -->
    <!-- Text for the title displayed in the contextual feature recommendation popup promoting swipe of address bar. -->
    <string name="address_bar_swipe_cfr_title">Scorri la barra degli strumenti per cambiare scheda</string>
    <!-- Text for the message displayed in the contextual feature recommendation popup promoting swipe of address bar. -->
    <string name="address_bar_swipe_cfr_message">Scorri verso sinistra o destra per cambiare. Scorri verso sinistra sull’ultima scheda per aprirne una nuova.</string>

    <!-- Text for the info dialog when camera permissions have been denied but user tries to access a camera feature. -->
    <string name="camera_permissions_needed_message">È richiesto l’accesso alla fotocamera. Puoi acconsentire all’accesso dalla scheda dei permessi nelle impostazioni di Android.</string>
    <!-- Text for the positive action button to go to Android Settings to grant permissions. -->
    <string name="camera_permissions_needed_positive_button_text">Vai alle impostazioni</string>
    <!-- Text for the negative action button to dismiss the dialog. -->
    <string name="camera_permissions_needed_negative_button_text">Chiudi</string>

    <!-- Text for the banner message to tell users about our auto close feature. -->
    <string name="tab_tray_close_tabs_banner_message">Imposta la chiusura automatica delle schede aperte che non sono state visualizzate nell’ultimo giorno, settimana o mese.</string>
    <!-- Text for the positive action button to go to Settings for auto close tabs. -->
    <string name="tab_tray_close_tabs_banner_positive_button_text">Visualizza opzioni</string>
    <!-- Text for the negative action button to dismiss the Close Tabs Banner. -->
    <string name="tab_tray_close_tabs_banner_negative_button_text">Chiudi</string>

    <!-- Text for the banner message to tell users about our inactive tabs feature. -->
    <string name="tab_tray_inactive_onboarding_message">Le schede che non visualizzi da due settimane vengono spostate qui.</string>
    <!-- Text for the action link to go to Settings for inactive tabs. -->
    <string name="tab_tray_inactive_onboarding_button_text">Disattiva nelle impostazioni</string>

    <!-- Text for title for the auto-close dialog of the inactive tabs. -->
    <string name="tab_tray_inactive_auto_close_title">Chiudi automaticamente dopo un mese?</string>
    <!-- Text for the body for the auto-close dialog of the inactive tabs.
        The first parameter is the name of the application.-->
    <string name="tab_tray_inactive_auto_close_body_2">%1$s può chiudere le schede che non hai visualizzato nell’ultimo mese.</string>
    <!-- Content description for close button in the auto-close dialog of the inactive tabs. -->
    <string name="tab_tray_inactive_auto_close_button_content_description">Chiudi</string>

    <!-- Text for turn on auto close tabs button in the auto-close dialog of the inactive tabs. -->
    <string name="tab_tray_inactive_turn_on_auto_close_button_2">Attiva chiusura automatica</string>


    <!-- Home screen icons - Long press shortcuts -->
    <!-- Shortcut action to open new tab -->
    <string name="home_screen_shortcut_open_new_tab_2">Nuova scheda</string>
    <!-- Shortcut action to open new private tab -->
    <string name="home_screen_shortcut_open_new_private_tab_2">Nuova scheda anonima</string>

    <!-- Shortcut action to open Passwords screen -->
    <string name="home_screen_shortcut_passwords">Password</string>

    <!-- Recent Tabs -->
    <!-- Header text for jumping back into the recent tab in the home screen -->
    <string name="recent_tabs_header">Torna a questa scheda</string>
    <!-- Button text for showing all the tabs in the tabs tray -->
    <string name="recent_tabs_show_all">Visualizza tutte</string>

    <!-- Content description for the button which navigates the user to show all recent tabs in the tabs tray. -->
    <string name="recent_tabs_show_all_content_description_2">Pulsante per mostrare tutte le schede recenti</string>

    <!-- Text for button in synced tab card that opens synced tabs tray -->
    <string name="recent_tabs_see_all_synced_tabs_button_text">Mostra tutte le schede sincronizzate</string>
    <!-- Accessibility description for device icon used for recent synced tab -->
    <string name="recent_tabs_synced_device_icon_content_description">Dispositivo sincronizzato</string>
    <!-- Text for the dropdown menu to remove a recent synced tab from the homescreen -->
    <string name="recent_synced_tab_menu_item_remove">Rimuovi</string>
    <!-- Text for the menu button to remove a grouped highlight from the user's browsing history
         in the Recently visited section -->
    <string name="recent_tab_menu_item_remove">Rimuovi</string>

    <!-- History Metadata -->
    <!-- Header text for a section on the home screen that displays grouped highlights from the
         user's browsing history, such as topics they have researched or explored on the web -->
    <string name="history_metadata_header_2">Visitati di recente</string>
    <!-- Text for the menu button to remove a grouped highlight from the user's browsing history
         in the Recently visited section -->
    <string name="recently_visited_menu_item_remove">Rimuovi</string>

    <!-- Content description for the button which navigates the user to show all of their history. -->
    <string name="past_explorations_show_all_content_description_2">Visualizza tutti gli argomenti già esplorati</string>

    <!-- Browser Fragment -->
    <!-- Content description (not visible, for screen readers etc.): Navigate backward (browsing history) -->
    <string name="browser_menu_back">Indietro</string>
    <!-- Content description (not visible, for screen readers etc.): Navigate forward (browsing history) -->
    <string name="browser_menu_forward">Avanti</string>
    <!-- Content description (not visible, for screen readers etc.): Refresh current website -->
    <string name="browser_menu_refresh">Aggiorna</string>
    <!-- Content description (not visible, for screen readers etc.): Stop loading current website -->
    <string name="browser_menu_stop">Interrompi</string>
    <!-- Browser menu button that opens the extensions manager -->
    <string name="browser_menu_extensions">Estensioni</string>
    <!-- Browser menu banner header text for extensions onboarding.
        The first parameter is the name of the app defined in app_name (for example: Fenix). -->
    <string name="browser_menu_extensions_banner_onboarding_header">Personalizza %s</string>
    <!-- Browser menu banner header text for extensions onboarding when all installed extensions have been disabled. -->
    <string name="browser_menu_disabled_extensions_banner_onboarding_header">Hai delle estensioni installate, ma non attive</string>
    <!-- Browser menu banner body text for extensions onboarding.
        The first parameter is the name of the app defined in app_name (for example: Fenix). -->
    <string name="browser_menu_extensions_banner_onboarding_body">Le estensioni migliorano la tua navigazione, permettendoti di cambiare l’aspetto e il comportamento di %s, ma anche di potenziare privacy e sicurezza.</string>
    <!-- Browser menu banner body text for extensions onboarding when all installed extensions have been disabled.
     The first parameter is the name of the button that opens extension manager (for example "Manage extensions"). -->
    <string name="browser_menu_disabled_extensions_banner_onboarding_body">Per utilizzare le estensioni, attivale nelle impostazioni o seleziona “%s” qui sotto.</string>
    <!-- Browser menu banner link text for learning more about extensions -->
    <string name="browser_menu_extensions_banner_learn_more">Ulteriori informazioni</string>
    <!-- Browser menu button that opens the extensions manager -->
    <string name="browser_menu_manage_extensions">Gestisci estensioni</string>
    <!-- Content description (not visible, for screen readers etc.): Section heading for recommended extensions.-->
    <string name="browser_menu_recommended_section_content_description">Estensioni consigliate</string>
    <!-- Content description (not visible, for screen readers etc.): Label for plus icon used to add extension.
      The first parameter is the name of the extension (for example: ClearURLs). -->
    <string name="browser_menu_extension_plus_icon_content_description_2">Aggiungi %1$s</string>
    <!-- Browser menu button that opens AMO in a tab -->
    <string name="browser_menu_discover_more_extensions">Scopri altre estensioni</string>
    <!-- Browser menu description that is shown when one or more extensions are disabled due to extension errors -->
    <string name="browser_menu_extensions_disabled_description">Disattivato temporaneamente</string>
    <!-- The description of the browser menu appears when the user hasn't installed any extensions. -->
    <string name="browser_menu_no_extensions_installed_description">Nessuna estensione attiva</string>
    <!-- Browser menu button that opens account settings -->
    <string name="browser_menu_account_settings">Informazioni sull’account</string>
    <!-- Browser menu button that sends a user to help articles -->
    <string name="browser_menu_help">Aiuto</string>
    <!-- Browser menu button that sends a to a the what's new article -->
    <string name="browser_menu_whats_new">Novità</string>
    <!-- Browser menu button that opens the settings menu -->
    <string name="browser_menu_settings">Impostazioni</string>
    <!-- Browser menu button that opens a user's library -->
    <string name="browser_menu_library">Libreria</string>
    <!-- Browser menu toggle that requests a desktop site -->
    <string name="browser_menu_desktop_site">Sito desktop</string>
    <!-- Browser menu button that reopens a private tab as a regular tab -->
    <string name="browser_menu_open_in_regular_tab">Apri in scheda normale</string>
    <!-- Browser menu toggle that adds a shortcut to the site on the device home screen. -->
    <string name="browser_menu_add_to_homescreen">Agg. a schermata principale</string>
    <!-- Browser menu toggle that adds a PWA of the site on the device home screen. -->
    <string name="browser_menu_add_app_to_homescreen">Aggiungi app alla schermata principale</string>
    <!-- Browser menu toggle that adds a shortcut to the site on the device home screen. -->
    <string name="browser_menu_add_to_homescreen_2">Agg. a schermata principale…</string>
    <!-- Browser menu toggle that adds a PWA of the site on the device home screen. -->
    <string name="browser_menu_add_app_to_homescreen_2">Aggiungi app alla schermata principale…</string>
    <!-- Text for notifying users that Xiaomi devices require additional permissions to add to home screen -->
    <string name="browser_menu_add_to_homescreen_xiaomi">I dispositivi Xiaomi potrebbero richiedere permessi aggiuntivi per aggiungere scorciatoie alla schermata principale. Controllare le impostazioni.</string>
    <!-- Content description (not visible, for screen readers etc.) for the Resync tabs button -->
    <string name="resync_button_content_description">Risincronizza</string>
    <!-- Browser menu button that opens the find in page menu -->
    <string name="browser_menu_find_in_page">Trova nella pagina</string>
    <!-- Browser menu button that opens the find in page menu -->
    <string name="browser_menu_find_in_page_2">Trova nella pagina…</string>
    <!-- Browser menu button that opens the translations dialog, which has options to translate the current browser page. -->
    <string name="browser_menu_translations">Traduci pagina</string>
    <!-- Browser menu button that saves the current tab to a collection -->
    <string name="browser_menu_save_to_collection">Salva in una raccolta…</string>
    <!-- Browser menu button that saves the current tab to a collection -->
    <string name="browser_menu_save_to_collection_2">Salva in una raccolta</string>
    <!-- Browser menu button that open a share menu to share the current site -->
    <string name="browser_menu_share">Condividi</string>

    <!-- Browser menu button that open a share menu to share the current site -->
    <string name="browser_menu_share_2">Condividi…</string>
    <!-- Browser menu button shown in custom tabs that opens the current tab in Fenix
        The first parameter is the name of the app defined in app_name (for example: Fenix) -->
    <string name="browser_menu_open_in_fenix">Apri in %1$s</string>
    <!-- Browser menu text shown in custom tabs to indicate this is a Fenix tab
        The first parameter is the name of the app defined in app_name (for example: Fenix) -->
    <string name="browser_menu_powered_by">CON TECNOLOGIA %1$s</string>

    <!-- Browser menu text shown in custom tabs to indicate this is a Fenix tab
        The first parameter is the name of the app defined in app_name (for example: Fenix) -->
    <string name="browser_menu_powered_by2">Con tecnologia %1$s</string>

    <!-- Browser menu button to put the current page in reader mode -->
    <string name="browser_menu_read">Modalità lettura</string>
    <!-- Browser menu button content description to close reader mode and return the user to the regular browser -->
    <string name="browser_menu_read_close">Chiudi Modalità lettura</string>
    <!-- Browser menu button to open the current page in an external app -->
    <string name="browser_menu_open_app_link">Apri in app</string>

    <!-- Browser menu button to show reader view appearance controls e.g. the used font type and size -->
    <string name="browser_menu_customize_reader_view">Personalizza modalità lettura</string>
    <!-- Browser menu button to show reader view appearance controls e.g. the used font type and size -->
    <string name="browser_menu_customize_reader_view_2">Personalizza modalità lettura</string>
    <!-- Browser menu label for adding a bookmark -->
    <string name="browser_menu_add">Aggiungi</string>
    <!-- Browser menu label for editing a bookmark -->
    <string name="browser_menu_edit">Modifica</string>

    <!-- Button shown on the home page that opens the Customize home settings -->
    <string name="browser_menu_customize_home_1">Personalizza pagina iniziale</string>

    <!-- Browser menu label to sign in to sync on the device using Mozilla accounts -->
    <string name="browser_menu_sign_in">Accedi</string>
    <!-- Browser menu caption label for the "Sign in" browser menu item described in `browser_menu_sign_in` -->
    <string name="browser_menu_sign_in_caption">Sincronizza password, schede e altro ancora</string>

    <!-- Browser menu label to sign back in to sync on the device when the user's account needs to be reauthenticated -->
    <string name="browser_menu_sign_back_in_to_sync">Accedi di nuovo per sincronizzare</string>
    <!-- Browser menu caption label for the "Sign back in to sync" browser menu item described in `browser_menu_sign_back_in_to_sync` when there is an error in syncing -->
    <string name="browser_menu_syncing_paused_caption">Sincronizzazione sospesa</string>
    <!-- Browser menu label that creates a private tab -->
    <string name="browser_menu_new_private_tab">Nuova scheda anonima</string>
    <!-- Browser menu label that navigates to the Password screen -->
    <string name="browser_menu_passwords">Password</string>

    <!-- Browser menu label that navigates to the SUMO page for the Firefox for Android release notes.
         The first parameter is the name of the app defined in app_name (for example: Fenix)-->
    <string name="browser_menu_new_in_firefox">Novità in %1$s</string>

    <!-- Browser menu label that toggles the request for the desktop site of the currently visited page -->
    <string name="browser_menu_switch_to_desktop_site">Passa al sito per desktop</string>
    <!-- Browser menu label that toggles the request for the mobile site of the currently visited page -->
    <string name="browser_menu_switch_to_mobile_site">Passa al sito per mobile</string>
    <!-- Browser menu label that navigates to the page tools sub-menu -->
    <string name="browser_menu_tools">Strumenti</string>
    <!-- Content description (not visible, for screen readers etc.): Back button for all menu redesign sub-menu -->
    <string name="browser_menu_back_button_content_description">Ritorna al menu principale</string>
    <!-- Content description (not visible, for screen readers etc.) for bottom sheet handlebar main menu. -->
    <string name="browser_main_menu_handlebar_content_description">Chiudi il menu principale</string>
    <!-- Content description (not visible, for screen readers etc.) for main menu help button. -->
    <string name="browser_main_menu_content_description_help_button">Aiuto</string>
    <!-- Content description (not visible, for screen readers etc.) for main menu settings button. -->
    <string name="browser_main_menu_content_description_settings_button">Impostazioni</string>
    <!-- Content description (not visible, for screen readers etc.) for bottom sheet handlebar extensions menu. -->
    <string name="browser_extensions_menu_handlebar_content_description">Chiudi il menu delle estensioni</string>
    <!-- Content description (not visible, for screen readers etc.) for bottom sheet handlebar save menu. -->
    <string name="browser_save_menu_handlebar_content_description">Chiudi il menu per il salvataggio</string>
    <!-- Content description (not visible, for screen readers etc.) for bottom sheet handlebar tools menu. -->
    <string name="browser_tools_menu_handlebar_content_description">Chiudi il menu degli strumenti</string>
    <!-- Content description (not visible, for screen readers etc.) for bottom sheet handlebar custom tab menu. -->
    <string name="browser_custom_tab_menu_handlebar_content_description">Chiudi il menu per la personalizzazione schede</string>
    <!-- Browser menu description that describes the various tools related menu items inside of the tools sub-menu -->
    <string name="browser_menu_tools_description_with_translate" moz:removedIn="134" tools:ignore="UnusedResources">Modalità lettura, traduzione, stampa, condivisione, apertura app</string>
    <!-- Browser menu description that describes the various tools related menu items inside of the tools sub-menu -->
    <string name="browser_menu_tools_description" moz:removedIn="134" tools:ignore="UnusedResources">Modalità lettura, stampa, condivisione, apertura app</string>
    <!-- Browser menu description that describes the various tools related menu items inside of the tools sub-menu
         The first parameter is the label of the report site issue (for example: Report Site issue) -->
    <string name="browser_menu_tools_description_with_translate_with_report_site" moz:removedIn="135" tools:ignore="UnusedResources">Modalità lettura, traduzione, %s, stampa, condivisione, apertura app</string>
    <!-- Browser menu description that describes the various tools related menu items inside of the tools sub-menu when the "Report broken site" feature is available-->
    <string name="browser_menu_tools_description_with_translate_with_report_site_2">Modalità lettura, traduzione, segnala problemi con il sito, stampa, condivisione, apertura app</string>
    <!-- Browser menu description that describes the various tools related menu items inside of the tools sub-menu -->
    <string name="browser_menu_tools_description_with_translate_without_report_site">Modalità lettura, traduzione, stampa, condivisione, apertura app</string>
    <!-- Browser menu description that describes the various tools related menu items inside of the tools sub-menu
         The first parameter is the label of the report site issue (for example: Report Site issue) -->
    <string name="browser_menu_tools_description_with_report_site" moz:removedIn="135" tools:ignore="UnusedResources">Modalità lettura, %s, stampa, condivisione, apertura app</string>
    <!-- Browser menu description that describes the various tools related menu items inside of the tools sub-menu when the "Report broken site" feature is available-->
    <string name="browser_menu_tools_description_with_report_site_2">Modalità lettura, segnala problemi con il sito, stampa, condivisione, apertura app</string>
    <!-- Browser menu description that describes the various tools related menu items inside of the tools sub-menu -->
    <string name="browser_menu_tools_description_without_report_site">Modalità lettura, stampa, condivisione, apertura app</string>
    <!-- Browser menu label that navigates to the save sub-menu, which contains various save related menu items such as
         bookmarking a page, saving to collection, shortcut or as a PDF, and adding to home screen -->
    <string name="browser_menu_save">Salva</string>

    <!-- Browser menu description that describes the various save related menu items inside of the save sub-menu -->
    <string name="browser_menu_save_description">Gestione segnalibri, scorciatoie, pagina iniziale, raccolte, PDF</string>
    <!-- Browser menu label that bookmarks the currently visited page -->
    <string name="browser_menu_bookmark_this_page">Aggiungi pagina ai segnalibri</string>
    <!-- Browser menu label that navigates to the edit bookmark screen for the current bookmarked page -->
    <string name="browser_menu_edit_bookmark">Modifica segnalibro</string>
    <!-- Browser menu label that the saves the currently visited page as a PDF -->
    <string name="browser_menu_save_as_pdf">Salva come PDF…</string>
    <!-- Browser menu label for turning ON reader view of the current visited page -->
    <string name="browser_menu_turn_on_reader_view">Attiva Modalità lettura</string>
    <!-- Browser menu label for turning OFF reader view of the current visited page -->
    <string name="browser_menu_turn_off_reader_view">Disattiva Modalità lettura</string>
    <!-- Browser menu button that reopens a private tab as a regular tab -->
    <string name="browser_menu_open_in_normal_tab">Sposta in una scheda non anonima</string>dsa
    <!-- Browser menu label for navigating to the translation feature, which provides language translation options the current visited page -->
    <string name="browser_menu_translate_page">Traduci pagina…</string>
    <!-- Browser menu label for navigating to the Web Compat Reporter feature, which provides users the ability to send bug reports for broken sites. -->
    <string name="browser_menu_webcompat_reporter">Segnala problemi con il sito…</string>
    <!-- Browser menu label that is displayed when the current page has been translated by the translation feature.
         The first parameter is the name of the language that page was translated to (e.g. English). -->
    <string name="browser_menu_translated_to">Tradotta in %1$s</string>
    <!-- Browser menu label for the print feature -->
    <string name="browser_menu_print">Stampa…</string>

    <!-- Browser menu label for the Delete browsing data on quit feature.
        The first parameter is the name of the app defined in app_name (for example: Fenix). -->
    <string name="browser_menu_delete_browsing_data_on_quit">Chiudi %1$s</string>

    <!-- Menu "contextual feature recommendation" (CFR) -->
    <!-- Text for the title in the contextual feature recommendation popup promoting the menu feature. -->
    <string name="menu_cfr_title">Novità: menu semplificato</string>
    <!-- Text for the message in the contextual feature recommendation popup promoting the menu feature. -->
    <string name="menu_cfr_body">Trova ciò che ti serve più velocemente, dalla navigazione anonima alle azioni per salvare contenuti.</string>

    <!-- Extensions management fragment -->
    <!-- Text displayed when there are no extensions to be shown -->
    <string name="extensions_management_no_extensions">Nessuna estensione disponibile</string>

    <!-- Browser Toolbar -->
    <!-- Content description for the Home screen button on the browser toolbar -->
    <string name="browser_toolbar_home">Schermata principale</string>

    <!-- Content description (not visible, for screen readers etc.): Erase button: Erase the browsing
         history and go back to the home screen. -->
    <string name="browser_toolbar_erase">Elimina cronologia di navigazione</string>
    <!-- Content description for the translate page toolbar button that opens the translations dialog when no translation has occurred. -->
    <string name="browser_toolbar_translate">Traduci pagina</string>

    <!-- Content description (not visible, for screen readers etc.) for the translate page toolbar button that opens the translations dialog when the page is translated successfully.
         The first parameter is the name of the language that is displayed in the original page. (For example: English)
         The second parameter is the name of the language which the page was translated to. (For example: French) -->
    <string name="browser_toolbar_translated_successfully">Pagina tradotta da %1$s a %2$s.</string>

    <!-- Locale Settings Fragment -->
    <!-- Content description for tick mark on selected language -->
    <string name="a11y_selected_locale_content_description">Lingua selezionata</string>
    <!-- Text for default locale item -->
    <string name="default_locale_text">Usa la lingua del dispositivo</string>
    <!-- Placeholder text shown in the search bar before a user enters text -->
    <string name="locale_search_hint">Cerca lingua</string>

    <!-- Search Fragment -->
    <!-- Button in the search view that lets a user search by scanning a QR code -->
    <string name="search_scan_button" moz:removedIn="133" tools:ignore="UnusedResources">Leggi</string>
    <!-- Button in the search view that lets a user search by scanning a QR code -->
    <string name="search_scan_button_2">Scansiona il codice QR</string>
    <!-- Button in the search view when shortcuts are displayed that takes a user to the search engine settings -->
    <string name="search_shortcuts_engine_settings">Impostazioni motori di ricerca</string>
    <!-- Button in the search view that lets a user navigate to the site in their clipboard -->
    <string name="awesomebar_clipboard_title">Incolla il link dagli appunti</string>

    <!-- Button in the search suggestions onboarding that allows search suggestions in private sessions -->
    <string name="search_suggestions_onboarding_allow_button">Consenti</string>
    <!-- Button in the search suggestions onboarding that does not allow search suggestions in private sessions -->
    <string name="search_suggestions_onboarding_do_not_allow_button">Non consentire</string>
    <!-- Search suggestion onboarding hint title text -->
    <string name="search_suggestions_onboarding_title">Consentire suggerimenti di ricerca in sessioni anonime?</string>
    <!-- Search suggestion onboarding hint description text, first parameter is the name of the app defined in app_name (for example: Fenix)-->
    <string name="search_suggestions_onboarding_text">Qualsiasi testo digitato nella barra degli indirizzi di %s verrà condiviso con il motore di ricerca predefinito.</string>

    <!-- Search engine suggestion title text. The first parameter is the name of the suggested engine-->
    <string name="search_engine_suggestions_title">Cerca in %s</string>
    <!-- Search engine suggestion description text -->
    <string name="search_engine_suggestions_description">Cerca direttamente dalla barra degli indirizzi</string>

    <!-- Menu option in the search selector menu to open the search settings -->
    <string name="search_settings_menu_item">Impostazioni ricerca</string>

    <!-- Header text for the search selector menu -->
    <string name="search_header_menu_item_2">Questa volta cerca in:</string>

    <!-- Content description (not visible, for screen readers etc.): Search engine icon. The first parameter is the search engine name (for example: DuckDuckGo). -->
    <string name="search_engine_icon_content_description" tools:ignore="UnusedResources" moz:removedIn="133">Motore di ricerca %s</string>

    <!-- Content description (not visible, for screen readers etc.): Search engine icon.
    The parameter is the search engine name (for example: DuckDuckGo). -->
    <string name="search_engine_icon_content_description_1">Motore di ricerca: %s</string>

    <!-- Home onboarding -->
    <!-- Home onboarding dialog welcome screen title text. -->
    <string name="onboarding_home_welcome_title_2">Benvenuto in un Internet più personale</string>
    <!-- Home onboarding dialog welcome screen description text. -->
    <string name="onboarding_home_welcome_description">Più colori. Ancora più protezione per la privacy. Stesso impegno nell’anteporre le persone ai profitti.</string>
    <!-- Home onboarding dialog sign into sync screen title text. -->
    <string name="onboarding_home_sync_title_3">Passare da uno schermo all’altro è più facile che mai</string>
    <!-- Home onboarding dialog sign into sync screen description text. -->
    <string name="onboarding_home_sync_description">Riprendi da dove eri rimasto con le schede di altri dispositivi, ora disponibili direttamente dalla pagina iniziale.</string>
    <!-- Text for the button to continue the onboarding on the home onboarding dialog. -->
    <string name="onboarding_home_get_started_button">Inizia</string>
    <!-- Text for the button to navigate to the sync sign in screen on the home onboarding dialog. -->
    <string name="onboarding_home_sign_in_button">Accedi</string>
    <!-- Text for the button to skip the onboarding on the home onboarding dialog. -->
    <string name="onboarding_home_skip_button">Salta</string>

    <!-- Onboarding home screen sync popup dialog message, shown on top of Recent Synced Tabs in the Jump back in section. -->
    <string name="sync_cfr_message">La sincronizzazione delle tue schede è in corso. Riprendi da dove eri rimasto sull’altro dispositivo.</string>

    <!-- Content description (not visible, for screen readers etc.): Close button for the home onboarding dialog -->
    <string name="onboarding_home_content_description_close_button">Chiudi</string>

    <!-- Juno first user onboarding flow experiment, strings are marked unused as they are only referenced by Nimbus experiments. -->
    <!-- Description for learning more about our privacy notice. -->
    <string name="juno_onboarding_privacy_notice_text" tools:ignore="BrandUsage">Informativa sulla privacy di Firefox</string>
    <!-- Title for set firefox as default browser screen used by Nimbus experiments. -->
    <string name="juno_onboarding_default_browser_title_nimbus_2">Ci piace mantenerti al sicuro</string>
    <!-- Title for set firefox as default browser screen used by Nimbus experiments.
        Note: The word "Firefox" should NOT be translated -->
    <string name="juno_onboarding_default_browser_title_nimbus_3" tools:ignore="BrandUsage,UnusedResources">Scopri perché milioni di persone amano Firefox</string>
    <!-- Title for set firefox as default browser screen used by Nimbus experiments. -->
    <string name="juno_onboarding_default_browser_title_nimbus_4" tools:ignore="UnusedResources">Navigazione sicura con più scelta</string>
    <!-- Description for set firefox as default browser screen used by Nimbus experiments. -->
    <string name="juno_onboarding_default_browser_description_nimbus_3">Il nostro browser, supportato da un’organizzazione senza fini di lucro, blocca automaticamente le società che, di nascosto, cercano di seguire le tue attività sul Web.</string>
    <!-- Description for set firefox as default browser screen used by Nimbus experiments. -->
    <string name="juno_onboarding_default_browser_description_nimbus_4" tools:ignore="UnusedResources">Più di 100 milioni di persone proteggono la propria privacy scegliendo un browser supportato da un’organizzazione senza fini di lucro.</string>
    <!-- Description for set firefox as default browser screen used by Nimbus experiments. -->
    <string name="juno_onboarding_default_browser_description_nimbus_5" tools:ignore="UnusedResources">Elementi traccianti conosciuti? Bloccati automaticamente. Estensioni? Provale tutte, ce ne sono più di 700. PDF? Facili da gestire grazie al lettore integrato.</string>
    <!-- Text for the button to set firefox as default browser on the device -->
    <string name="juno_onboarding_default_browser_positive_button" tools:ignore="UnusedResources">Imposta come browser predefinito</string>
    <!-- Text for the button dismiss the screen and move on with the flow -->
    <string name="juno_onboarding_default_browser_negative_button" tools:ignore="UnusedResources">Non adesso</string>
    <!-- Title for sign in to sync screen. -->
    <string name="juno_onboarding_sign_in_title_2">Proteggiti con la crittografia quando passi da un dispositivo all’altro</string>
    <!-- Description for sign in to sync screen. Nimbus experiments do not support string placeholders.
     Note: The word "Firefox" should NOT be translated -->
    <string name="juno_onboarding_sign_in_description_3" tools:ignore="BrandUsage">Firefox critta password, segnalibri e altro ancora quando sincronizzi i tuoi dati.</string>
    <!-- Text for the button to sign in to sync on the device -->
    <string name="juno_onboarding_sign_in_positive_button" tools:ignore="UnusedResources">Accedi</string>
    <!-- Text for the button dismiss the screen and move on with the flow -->
    <string name="juno_onboarding_sign_in_negative_button" tools:ignore="UnusedResources">Non adesso</string>
    <!-- Title for enable notification permission screen used by Nimbus experiments. Nimbus experiments do not support string placeholders.
        Note: The word "Firefox" should NOT be translated -->
    <string name="juno_onboarding_enable_notifications_title_nimbus_2" tools:ignore="BrandUsage">Le notifiche ti aiutano a rimanere al sicuro con Firefox</string>
    <!-- Description for enable notification permission screen used by Nimbus experiments. Nimbus experiments do not support string placeholders.
       Note: The word "Firefox" should NOT be translated -->
    <string name="juno_onboarding_enable_notifications_description_nimbus_2" tools:ignore="BrandUsage">Invia schede in modo sicuro tra i tuoi dispositivi e scopri le altre funzionalità per la privacy di Firefox.</string>
    <!-- Text for the button to request notification permission on the device -->
    <string name="juno_onboarding_enable_notifications_positive_button" tools:ignore="UnusedResources">Attiva le notifiche</string>
    <!-- Text for the button dismiss the screen and move on with the flow -->
    <string name="juno_onboarding_enable_notifications_negative_button" tools:ignore="UnusedResources">Non adesso</string>

    <!-- Title for add search widget screen used by Nimbus experiments. Nimbus experiments do not support string placeholders.
        Note: The word "Firefox" should NOT be translated -->
    <string name="juno_onboarding_add_search_widget_title" tools:ignore="BrandUsage,UnusedResources">Prova il widget di ricerca di Firefox</string>
    <!-- Description for add search widget screen used by Nimbus experiments. Nimbus experiments do not support string placeholders.
        Note: The word "Firefox" should NOT be translated -->
    <string name="juno_onboarding_add_search_widget_description" tools:ignore="BrandUsage,UnusedResources">Con Firefox nella schermata iniziale, potrai accedere facilmente a un browser dedicato alla privacy che blocca i traccianti intersito.</string>
    <!-- Text for the button to add search widget on the device used by Nimbus experiments. Nimbus experiments do not support string placeholders.
        Note: The word "Firefox" should NOT be translated -->
    <string name="juno_onboarding_add_search_widget_positive_button" tools:ignore="BrandUsage,UnusedResources">Aggiungi widget di Firefox</string>
    <!-- Text for the button to dismiss the screen and move on with the flow -->
    <string name="juno_onboarding_add_search_widget_negative_button" tools:ignore="UnusedResources">Non ora</string>

    <!-- Onboarding header for the add-ons card used by Nimbus experiments. Nimbus experiments do not support string placeholders.
    Note: The word "Firefox" should NOT be translated -->
    <string name="onboarding_add_on_header" tools:ignore="BrandUsage,UnusedResources">Personalizza Firefox con le estensioni</string>
    <!-- Onboarding sub header for the add-ons card, used by Nimbus experiments. -->
    <string name="onboarding_add_on_sub_header" tools:ignore="UnusedResources">Aggiungi estensioni di terze parti per migliorare sicurezza, produttività e altro ancora.</string>
    <!-- Onboarding add-ons card, for checking more add-ons on, used by Nimbus experiments. -->
    <string name="onboarding_add_on_explore_more_extensions" tools:ignore="UnusedResources" moz:removedIn="133">Scopri altre estensioni.</string>
    <!-- Onboarding add-ons card, button for start browsing, used by Nimbus experiments. -->
    <string name="onboarding_add_on_start_browsing_button" tools:ignore="UnusedResources" moz:removedIn="133">Inizia a navigare.</string>
    <!-- Onboarding add-ons card, for checking more add-ons on, used by Nimbus experiments. -->
    <string name="onboarding_add_on_explore_more_extensions_2">Scopri altre estensioni</string>
    <!-- Onboarding add-ons card, button for start browsing, used by Nimbus experiments. -->
    <string name="onboarding_add_on_start_browsing_button_2">Inizia a navigare</string>
    <!-- Ublock name for the onboarding add-ons card, used by Nimbus experiments. Note: The word "Ublock Origin" is a brand name should NOT be translated -->
    <string name="onboarding_add_on_ublock_name" tools:ignore="UnusedResources">uBlock Origin</string>
    <!-- Ublock description for the onboarding add-ons card, used by Nimbus experiments. -->
    <string name="onboarding_add_on_ublock_description" tools:ignore="UnusedResources">Blocca le pubblicità in modo efficace ed efficiente.</string>
    <!-- Privacy Badger name for the onboarding add-ons card, used by Nimbus experiments. Note: The word "Privacy Badger" is a brand name should NOT be translated -->
    <string name="onboarding_add_on_privacy_badger_name" tools:ignore="UnusedResources">Privacy Badger</string>
    <!-- Privacy Badger description for the onboarding add-ons card, used by Nimbus experiments. -->
    <string name="onboarding_add_on_privacy_badger_description" tools:ignore="UnusedResources">Il massimo contro il tracciamento. Blocca gli elementi traccianti invisibili e le pubblicità che ti spiano.</string>
    <!-- Search by Image name for the onboarding add-ons card, used by Nimbus experiments. Note: The word "Search by Image" is a brand name should NOT be translated -->
    <string name="onboarding_add_on_search_by_image_name" tools:ignore="UnusedResources">Search by Image</string>

    <!-- Search by Image description for the onboarding add-ons card, used by Nimbus experiments. -->
    <string name="onboarding_add_on_search_by_image_description" tools:ignore="UnusedResources">Hai trovato una foto interessante? Scopri di più su quell’immagine.</string>
    <!-- Dark Reader name for the onboarding add-ons card, used by Nimbus experiments. Note: The word "Dark Reader" is a brand name should NOT be translated -->
    <string name="onboarding_add_on_dark_reader_name" tools:ignore="UnusedResources">Dark Reader</string>
    <!-- Privacy Badger description for the onboarding add-ons card, used by Nimbus experiments. -->
    <string name="onboarding_add_on_dark_reader_description" tools:ignore="UnusedResources">Modalità scura personalizzata per navigare il Web da mobile.</string>

    <!-- Label for the number of reviews for an add-on. The parameter is for the formatted number of reviews e.g. "1,234", "12,345", "123,456". -->
    <string name="onboarding_add_on_reviews_label">Recensioni: %1$s</string>
    <!-- Content description for the add-on icon. -->
    <string name="onboarding_add_on_icon_content_description">Icona componente aggiuntivo</string>
    <!-- Content description for the an installed add-on icon. -->
    <string name="onboarding_installed_add_on_icon_content_description">Icona del componente aggiuntivo installato</string>
    <!-- Content description for the an installing add-on icon. -->
    <string name="onboarding_installing_add_on_icon_content_description">Icona del componente aggiuntivo in fase di installazione</string>
    <!-- Content description for the add add-on button. -->
    <string name="onboarding_add_on_add_button_content_description">Pulsante Aggiungi componente aggiuntivo</string>
    <!-- Content description for the star rating group. -->
    <string name="onboarding_add_on_star_rating_content_description">Valutata %1$s su 5</string>

    <!-- Title for the privacy preferences dialog shown during onboarding. Note: The word "Firefox" should NOT be translated. -->
    <string name="onboarding_preferences_dialog_title" tools:ignore="BrandUsage,UnusedResources">Aiutaci a migliorare Firefox</string>
    <!-- Title for the crash reporting option in the privacy preferences dialog shown during onboarding. -->
    <string name="onboarding_preferences_dialog_crash_reporting_title" tools:ignore="UnusedResources">Invia automaticamente segnalazioni di arresto anomalo</string>
    <!-- Description for the crash reporting option in the privacy preferences dialog shown during onboarding. -->
    <string name="onboarding_preferences_dialog_crash_reporting_description" tools:ignore="UnusedResources">Le segnalazioni di arresto anomalo ci consentono di diagnosticare e risolvere problemi con il browser. Le segnalazioni possono includere dati personali o sensibili.</string>
    <!-- Learn more link for the crash reporting option in the privacy preferences dialog shown during onboarding. -->
    <string name="onboarding_preferences_dialog_crash_reporting_learn_more" tools:ignore="UnusedResources">Ulteriori informazioni sulle segnalazioni di arresto anomalo</string>
    <!-- Title for the usage data option in the privacy preferences dialog shown during onboarding. Note: The word "Mozilla" should NOT be translated. -->
    <string name="onboarding_preferences_dialog_usage_data_title" tools:ignore="UnusedResources">Invia a Mozilla dati tecnici e di interazione</string>
    <!-- Description for the usage data option in the privacy preferences dialog shown during onboarding. Note: The word "Firefox" should NOT be translated. -->
    <string name="onboarding_preferences_dialog_usage_data_description" tools:ignore="BrandUsage,UnusedResources">I dati sul dispositivo, sulla configurazione hardware e sul modo in cui utilizzi Firefox aiutano a migliorarne le funzionalità, le prestazioni e la stabilità per gli utenti di tutto il mondo.</string>
    <!-- Learn more link for the usage data option in the privacy preferences dialog shown during onboarding. -->
    <string name="onboarding_preferences_dialog_usage_data_learn_more" tools:ignore="UnusedResources">Ulteriori informazioni sui dati di utilizzo</string>
    <!-- Positive button label for the privacy preferences dialog shown during onboarding. -->
    <string name="onboarding_preferences_dialog_positive_button" tools:ignore="UnusedResources">Fatto</string>
    <!-- Negative button label for the privacy preferences dialog shown during onboarding. -->
    <string name="onboarding_preferences_dialog_negative_button" tools:ignore="UnusedResources">Annulla</string>

    <!-- Terms of service onboarding title card label. 'Firefox' intentionally hardcoded here-->
    <string name="onboarding_welcome_to_firefox" tools:ignore="UnusedResources,BrandUsage">Benvenuto in Firefox</string>
    <!-- Terms of service onboarding page continue button label. -->
    <string name="onboarding_term_of_service_agree_and_continue_button_label" tools:ignore="UnusedResources">Accetta e prosegui</string>
    <!-- Line one of the terms of service onboarding page. 'Firefox' is intentionally hardcoded. %1$s is replaced by an active link, using onboarding_term_of_service_line_one_link_text as text (“Terms of Service”). -->
    <string name="onboarding_term_of_service_line_one" tools:ignore="UnusedResources,BrandUsage">Proseguendo accetti le %1$s di Firefox.</string>
    <!-- Used as text for the link in onboarding_term_of_service_line_one. -->
    <string name="onboarding_term_of_service_line_one_link_text" tools:ignore="UnusedResources,BrandUsage">condizioni di utilizzo del servizio</string>
    <!-- Line two of the terms of service onboarding page. 'Firefox' is intentionally hardcoded. %1$s is replaced by an active link, using onboarding_term_of_service_line_two_link_text as text (Privacy Notice”). -->
    <string name="onboarding_term_of_service_line_two" tools:ignore="UnusedResources,BrandUsage">Firefox ha a cuore la tua privacy. Ulteriori informazioni nella nostra %1$s.</string>
    <!-- Used as text for the link in onboarding_term_of_service_line_two. -->
    <string name="onboarding_term_of_service_line_two_link_text" tools:ignore="UnusedResources,BrandUsage">informativa sulla privacy</string>
    <!-- Line three of the terms of service onboarding page. 'Firefox' and 'Mozilla' are intentionally hardcoded. %1$S is replaced by an active link, using onboarding_term_of_service_line_three_link_text as text (Manage”). -->
    <string name="onboarding_term_of_service_line_three" tools:ignore="UnusedResources,BrandUsage">Per migliorare il browser, Firefox invia a Mozilla dati diagnostici e di interazione. %1$s</string>
    <!-- Used as text for the link in onboarding_term_of_service_line_three. -->
    <string name="onboarding_term_of_service_line_three_link_text" tools:ignore="UnusedResources,BrandUsage">Gestisci</string>
    <!-- Onboarding header for the toolbar selection card, used by Nimbus experiments. -->
    <string name="onboarding_customize_toolbar_title" tools:ignore="UnusedResources">Scegli la posizione della barra degli strumenti</string>
    <!-- Onboarding sub header for toolbar selection card, used by Nimbus experiments. -->
    <string name="onboarding_customize_toolbar_description" tools:ignore="UnusedResources">Mantieni le ricerche a portata di mano.</string>
    <!-- Onboarding label for 'Save and continue' button, used by Nimbus experiments. -->
    <string name="onboarding_save_and_continue_button">Salva e continua</string>
    <!-- Onboarding toolbar selection card label for 'skip' button, used by Nimbus experiments. -->
    <string name="onboarding_customize_toolbar_skip_button">Salta</string>
    <!-- Onboarding toolbar selection card label for 'top' option, used by Nimbus experiments. -->
    <string name="onboarding_customize_toolbar_top_option">In alto</string>
    <!-- Onboarding toolbar selection card label for 'bottom' option, used by Nimbus experiments. -->
    <string name="onboarding_customize_toolbar_bottom_option">In basso</string>

    <!-- Onboarding toolbar selection card content description for the main image. -->
    <string name="onboarding_customize_toolbar_main_image_content_description">Immagine di intestazione utilizzata nella schermata di selezione della barra degli strumenti che mostra l’illustrazione di una barra degli strumenti.</string>
    <!-- Onboarding toolbar selection card content description for the toolbar placement image. %1$s is placeholder for either 'top' or 'bottom'. -->
    <string name="onboarding_customize_toolbar_placement_content_description" moz:removedIn="135" tools:ignore="UnusedResources">Immagine della barra degli strumenti con posizione “%1$s”</string>

    <!-- Onboarding toolbar selection card content description for the toolbar placement image. -->
    <string name="onboarding_customize_toolbar_placement_bottom_content_description">Immagine della barra degli strumenti posizionata in basso</string>
    <string name="onboarding_customize_toolbar_placement_top_content_description">Immagine della barra degli strumenti posizionata in alto</string>

    <!-- Onboarding header for the theme selection card, used by Nimbus experiments. -->
    <string name="onboarding_customize_theme_title" tools:ignore="UnusedResources">Scegli un tema</string>
    <!-- Onboarding sub header for theme selection card, used by Nimbus experiments. -->
    <string name="onboarding_customize_theme_description" tools:ignore="UnusedResources">Guarda il Web sotto la luce migliore.</string>
    <!-- Onboarding label for 'Save and start browsing' button, used by Nimbus experiments. -->
    <string name="onboarding_save_and_start_button">Salva e inizia a navigare</string>
    <!-- Onboarding theme selection card label for 'skip' button, used by Nimbus experiments. -->
    <string name="onboarding_customize_theme_skip_button">Salta</string>
    <!-- Onboarding theme selection card label for 'dark' option, used by Nimbus experiments. -->
    <string name="onboarding_customize_theme_dark_option">Scuro</string>
    <!-- Onboarding theme selection card label for 'light' option, used by Nimbus experiments. -->
    <string name="onboarding_customize_theme_light_option">Chiaro</string>
    <!-- Onboarding theme selection card label for 'System auto' option, used by Nimbus experiments. -->
    <string name="onboarding_customize_theme_system_option">Automatico (sistema)</string>
    <!-- Onboarding theme selection card content description for the main image. -->
    <string name="onboarding_customize_theme_main_image_content_description">Immagine di intestazione utilizzata nella schermata di selezione del tema che mostra strumenti illustrati per artisti e costruttori.</string>
    <!-- Onboarding theme selection card content description for the theme selection image. %1$s is placeholder for either 'system', 'light' or 'dark'. -->
    <string name="onboarding_customize_theme_content_description">Immagine del tema “%1$s”</string>

    <!-- Search Widget -->
    <!-- Content description for searching with a widget. The first parameter is the name of the application.-->
    <string name="search_widget_content_description_2">Apri una nuova scheda in %1$s</string>
    <!-- Text preview for smaller sized widgets -->
    <string name="search_widget_text_short">Cerca</string>

    <!-- Text preview for larger sized widgets -->
    <string name="search_widget_text_long">Cerca sul Web</string>

    <!-- Content description (not visible, for screen readers etc.): Voice search -->
    <string name="search_widget_voice">Ricerca vocale</string>

    <!-- Preferences -->
    <!-- Title for the settings page-->
    <string name="settings">Impostazioni</string>

    <!-- Preference category for general settings -->
    <string name="preferences_category_general">Generale</string>
    <!-- Preference category for all links about Fenix -->
    <string name="preferences_category_about">Informazioni</string>
    <!-- Preference category for settings related to changing the default search engine -->
    <string name="preferences_category_select_default_search_engine">Selezionane uno</string>
    <!-- Preference for settings related to managing search shortcuts for the quick search menu -->
    <string name="preferences_manage_search_shortcuts_2">Gestisci motori di ricerca alternativi</string>
    <!-- Summary for preference for settings related to managing search shortcuts for the quick search menu -->
    <string name="preferences_manage_search_shortcuts_summary">Modifica motori visibili nel menu di ricerca</string>
    <!-- Preference category for settings related to managing search shortcuts for the quick search menu -->
    <string name="preferences_category_engines_in_search_menu">Motori visibili nel menu di ricerca</string>
    <!-- Preference for settings related to changing the default search engine -->
    <string name="preferences_default_search_engine">Motore di ricerca predefinito</string>
    <!-- Preference for settings related to Search -->
    <string name="preferences_search">Ricerca</string>
    <!-- Preference for settings related to Search engines -->
    <string name="preferences_search_engines">Motori di ricerca</string>
    <!-- Preference for settings related to Search engines suggestions-->
    <string name="preferences_search_engines_suggestions">Suggerimenti dai motori di ricerca</string>
    <!-- Preference Category for settings related to Search address bar -->
    <string name="preferences_settings_address_bar">Preferenze della barra degli indirizzi</string>
    <!-- Preference Category for settings to Firefox Suggest -->
    <string name="preference_search_address_bar_fx_suggest" tools:ignore="BrandUsage">Barra degli indirizzi - Firefox Suggest</string>
    <!-- Preference link to Learn more about Firefox Suggest -->
    <string name="preference_search_learn_about_fx_suggest" tools:ignore="BrandUsage">Ulteriori informazioni su Firefox Suggest</string>
    <!-- Preference link to rating Fenix on the Play Store -->
    <string name="preferences_rate">Vota su Google Play</string>
    <!-- Preference linking to about page for Fenix
        The first parameter is the name of the app defined in app_name (for example: Fenix) -->
    <string name="preferences_about">Informazioni su %1$s</string>
    <!-- Preference for settings related to changing the default browser -->
    <string name="preferences_set_as_default_browser">Imposta come browser predefinito</string>
    <!-- Preference category for advanced settings -->
    <string name="preferences_category_advanced">Avanzate</string>
    <!-- Preference category for privacy and security settings -->
    <string name="preferences_category_privacy_security">Privacy e sicurezza</string>
    <!-- Preference for advanced site permissions -->
    <string name="preferences_site_permissions" moz:removedIn="133" tools:ignore="UnusedResources">Permessi dei siti</string>
    <!-- Preference for advanced site settings -->
    <string name="preferences_site_settings">Impostazioni dei siti web</string>
    <!-- Preference for private browsing options -->
    <string name="preferences_private_browsing_options">Navigazione anonima</string>
    <!-- Preference for opening links in a private tab-->
    <string name="preferences_open_links_in_a_private_tab">Apri i link in una scheda anonima</string>
    <!-- Preference for allowing screenshots to be taken while in a private tab-->
    <string name="preferences_allow_screenshots_in_private_mode">Consenti screenshot in navigazione anonima</string>
    <!-- Will inform the user of the risk of activating Allow screenshots in private browsing option -->
    <string name="preferences_screenshots_in_private_mode_disclaimer">Se consentito, le schede anonime saranno visibili anche quando sono aperte più app</string>
    <!-- Preference for adding private browsing shortcut -->
    <string name="preferences_add_private_browsing_shortcut">Aggiungi scorciatoia navigazione anonima</string>
    <!-- Preference for enabling "HTTPS-Only" mode -->
    <string name="preferences_https_only_title">Modalità solo HTTPS</string>

    <!-- Label for cookie banner section in quick settings panel. -->
    <string name="cookie_banner_blocker">Blocco banner per i cookie</string>
    <!-- Preference for removing cookie/consent banners from sites automatically in private mode. See reduce_cookie_banner_summary for additional context. -->
    <string name="preferences_cookie_banner_reduction_private_mode">Blocco banner per i cookie in navigazione anonima</string>

    <!-- Text for indicating cookie banner handling is off this site, this is shown as part of the protections panel with the tracking protection toggle -->
    <string name="reduce_cookie_banner_off_for_site">Disattivata per questo sito</string>
    <!-- Text for cancel button indicating that cookie banner reduction is not supported for the current site, this is shown as part of the cookie banner details view. -->
    <string name="cookie_banner_handling_details_site_is_not_supported_cancel_button">Annulla</string>
    <!-- Text for request support button indicating that cookie banner reduction is not supported for the current site, this is shown as part of the cookie banner details view. -->
    <string name="cookie_banner_handling_details_site_is_not_supported_request_support_button_2">Invia richiesta</string>
    <!-- Text for title indicating that cookie banner reduction is not supported for the current site, this is shown as part of the cookie banner details view. -->
    <string name="cookie_banner_handling_details_site_is_not_supported_title_2">Richiedere il supporto per questo sito?</string>
    <!-- Label for the snackBar, after the user reports with success a website where cookie banner reducer did not work -->
    <string name="cookie_banner_handling_report_site_snack_bar_text_2">Richiesta inviata</string>
    <!-- Text for indicating cookie banner handling is on this site, this is shown as part of the protections panel with the tracking protection toggle -->
    <string name="reduce_cookie_banner_on_for_site">Attiva per questo sito</string>
    <!-- Text for indicating that a request for unsupported site was sent to Nimbus (it's a Mozilla library for experiments), this is shown as part of the protections panel with the tracking protection toggle -->
    <string name="reduce_cookie_banner_unsupported_site_request_submitted_2">Richiesta di supporto inviata</string>
    <!-- Text for indicating cookie banner handling is currently not supported for this site, this is shown as part of the protections panel with the tracking protection toggle -->
    <string name="reduce_cookie_banner_unsupported_site">Sito attualmente non supportato</string>
    <!-- Title text for a detail explanation indicating cookie banner handling is on this site, this is shown as part of the cookie banner panel in the toolbar. The first parameter is a shortened URL of the current site-->
    <string name="reduce_cookie_banner_details_panel_title_on_for_site_1">Attivare il blocco banner per i cookie in %1$s?</string>
    <!-- Title text for a detail explanation indicating cookie banner handling is off this site, this is shown as part of the cookie banner panel in the toolbar. The first parameter is a shortened URL of the current site-->
    <string name="reduce_cookie_banner_details_panel_title_off_for_site_1">Disattivare il blocco banner per i cookie in %1$s?</string>
    <!-- Title text for a detail explanation indicating cookie banner reducer didn't work for the current site, this is shown as part of the cookie banner panel in the toolbar. The first parameter is the application name-->
    <string name="reduce_cookie_banner_details_panel_title_unsupported_site_request_2">%1$s non può rifiutare automaticamente le richieste di cookie su questo sito. Puoi inviare una richiesta per supportare questo sito in futuro.</string>

    <!-- Long text for a detail explanation indicating what will happen if cookie banner handling is off for a site, this is shown as part of the cookie banner panel in the toolbar. The first parameter is the application name -->
    <string name="reduce_cookie_banner_details_panel_description_off_for_site_1">Dopo la disattivazione %1$s rimuove i cookie e ricarica la pagina. Questo potrebbe disconnetterti dal sito o svuotare eventuali carrelli in sospeso.</string>
    <!-- Long text for a detail explanation indicating what will happen if cookie banner handling is on for a site, this is shown as part of the cookie banner panel in the toolbar. The first parameter is the application name -->
    <string name="reduce_cookie_banner_details_panel_description_on_for_site_3">Attivalo e %1$s cercherà di rifiutare automaticamente i banner per i cookie su questo sito.</string>

    <!--Title for the cookie banner re-engagement CFR, the placeholder is replaced with app name -->
    <string name="cookie_banner_cfr_title">%1$s ha appena rifiutato dei cookie per te</string>
    <!--Message for the cookie banner re-engagement CFR -->
    <string name="cookie_banner_cfr_message">Meno distrazioni, meno cookie in grado di tracciarti su questo sito.</string>

    <!-- Description of the preference to enable "HTTPS-Only" mode. -->
    <string name="preferences_https_only_summary">Tenta automaticamente la connessione ai siti utilizzando il protocollo di crittografia HTTPS per una maggiore sicurezza.</string>
    <!-- Summary of https only preference if https only is set to off -->
    <string name="preferences_https_only_off">Disattivata</string>
    <!-- Summary of https only preference if https only is set to on in all tabs -->
    <string name="preferences_https_only_on_all">Attiva in tutte le schede</string>
    <!-- Summary of https only preference if https only is set to on in private tabs only -->
    <string name="preferences_https_only_on_private">Attiva nelle schede anonime</string>
    <!-- Text displayed that links to website containing documentation about "HTTPS-Only" mode -->
    <string name="preferences_http_only_learn_more">Ulteriori informazioni</string>
    <!-- Option for the https only setting -->
    <string name="preferences_https_only_in_all_tabs">Attiva in tutte le schede</string>
    <!-- Option for the https only setting -->
    <string name="preferences_https_only_in_private_tabs">Attiva solo in schede anonime</string>
    <!-- Title shown in the error page for when trying to access a http website while https only mode is enabled. -->
    <string name="errorpage_httpsonly_title">Versione sicura del sito non disponibile</string>
    <!-- Message shown in the error page for when trying to access a http website while https only mode is enabled. The message has two paragraphs. This is the first. -->
    <string name="errorpage_httpsonly_message_title">Molto probabilmente il sito non supporta HTTPS.</string>
    <!-- Message shown in the error page for when trying to access a http website while https only mode is enabled. The message has two paragraphs. This is the second. -->
    <string name="errorpage_httpsonly_message_summary">Esiste tuttavia la possibilità che si tratti di un tentativo di attacco. Se decidi di accedere comunque al sito web, dovresti evitare di inserire informazioni sensibili. Proseguendo, la modalità solo HTTPS verrà temporaneamente disattivata per questo sito.</string>
    <!-- Preference for accessibility -->
    <string name="preferences_accessibility">Accessibilità</string>
    <!-- Preference to override the Mozilla account server -->
    <string name="preferences_override_account_server">Server personalizzato per account Mozilla</string>
    <!-- Preference to override the Sync token server -->
    <string name="preferences_override_sync_tokenserver">Server personalizzato per Sync</string>
    <!-- Toast shown after updating the Mozilla account/Sync server override preferences -->
    <string name="toast_override_account_sync_server_done">Server per account Mozilla e sincronizzazione modificato. L’app verrà chiusa per applicare le modifiche…</string>
    <!-- Preference category for account information -->
    <string name="preferences_category_account">Account</string>
    <!-- Preference for changing where the AddressBar is positioned -->
    <string name="preferences_toolbar_2">Posizione della barra degli indirizzi</string>
    <!-- Preference for changing default theme to dark or light mode -->
    <string name="preferences_theme">Tema</string>
    <!-- Preference for customizing the home screen -->
    <string name="preferences_home_2">Pagina iniziale</string>
    <!-- Preference for gestures based actions -->
    <string name="preferences_gestures">Gesti</string>
    <!-- Preference for settings related to visual options -->
    <string name="preferences_customize">Personalizza</string>
    <!-- Preference description for banner about signing in -->
    <string name="preferences_sign_in_description_2">Accedi per sincronizzare schede, segnalibri, password e altro ancora.</string>
    <!-- Preference shown instead of account display name while account profile information isn't available yet. -->
    <string name="preferences_account_default_name_2">Account Mozilla</string>
    <!-- Preference text for account title when there was an error syncing FxA -->
    <string name="preferences_account_sync_error">Riconnetti per riprendere la sincronizzazione</string>
    <!-- Preference for language -->
    <string name="preferences_language">Lingua</string>
    <!-- Preference for translations -->
    <string name="preferences_translations">Traduzioni</string>
    <!-- Preference for data choices -->
    <string name="preferences_data_choices">Condivisione dati</string>
    <!-- Preference for data collection -->
    <string name="preferences_data_collection">Raccolta dati</string>
    <!-- Preference for developers -->
    <string name="preferences_remote_debugging">Debug remoto tramite USB</string>

    <!-- Preference title for switch preference to show search suggestions -->
    <string name="preferences_show_search_suggestions">Mostra suggerimenti di ricerca</string>
    <!-- Preference title for switch preference to show voice search button -->
    <string name="preferences_show_voice_search">Mostra ricerca vocale</string>
    <!-- Preference title for switch preference to show search suggestions also in private mode -->
    <string name="preferences_show_search_suggestions_in_private">Mostra in sessioni anonime</string>
    <!-- Preference title for switch preference to show a clipboard suggestion when searching -->
    <string name="preferences_show_clipboard_suggestions">Mostra suggerimenti dagli appunti</string>
    <!-- Preference title for switch preference to suggest browsing history when searching -->
    <string name="preferences_search_browsing_history">Cerca nella cronologia</string>
    <!-- Preference title for switch preference to suggest bookmarks when searching -->
    <string name="preferences_search_bookmarks">Cerca nei segnalibri</string>
    <!-- Preference title for switch preference to suggest synced tabs when searching -->
    <string name="preferences_search_synced_tabs">Cerca nelle schede sincronizzate</string>
    <!-- Preference for account settings -->
    <string name="preferences_account_settings">Impostazioni account</string>

    <!-- Preference for enabling url autocomplete-->
    <string name="preferences_enable_autocomplete_urls">Completamento automatico degli URL</string>
    <!-- Preference title for switch preference to show sponsored Firefox Suggest search suggestions -->
    <string name="preferences_show_sponsored_suggestions">Suggerimenti dagli sponsor</string>
    <!-- Summary for preference to show sponsored Firefox Suggest search suggestions.
         The first parameter is the name of the application. -->
    <string name="preferences_show_sponsored_suggestions_summary">Supporta %1$s con occasionali suggerimenti sponsorizzati</string>
    <!-- Preference title for switch preference to show Firefox Suggest search suggestions for web content.
         The first parameter is the name of the application. -->
    <string name="preferences_show_nonsponsored_suggestions">Suggerimenti da %1$s</string>
    <!-- Summary for preference to show Firefox Suggest search suggestions for web content -->
    <string name="preferences_show_nonsponsored_suggestions_summary">Ottieni suggerimenti dal Web relativi alla tua ricerca</string>
    <!-- Preference for open links in third party apps -->
    <string name="preferences_open_links_in_apps">Apri i link nelle app</string>

    <!-- Preference for open links in third party apps always open in apps option -->
    <string name="preferences_open_links_in_apps_always">Sempre</string>
    <!-- Preference for open links in third party apps ask before opening option -->
    <string name="preferences_open_links_in_apps_ask">Chiedi prima di aprire</string>
    <!-- Preference for open links in third party apps never open in apps option -->
    <string name="preferences_open_links_in_apps_never">Mai</string>
    <!-- Preference for open download with an external download manager app -->
    <string name="preferences_external_download_manager">Gestore download esterno</string>
    <!-- Preference for enabling gecko engine logs -->
    <string name="preferences_enable_gecko_logs">Attiva registri Gecko</string>
    <!-- Message to indicate users that we are quitting the application to apply the changes -->
    <string name="quit_application">Chiusura in corso per applicare le modifiche…</string>

    <!-- Preference for extensions -->
    <string name="preferences_extensions">Estensioni</string>
    <!-- Preference for installing a local extension -->
    <string name="preferences_install_local_extension">Installa estensione da file</string>
    <!-- Preference for notifications -->
    <string name="preferences_notifications">Notifiche</string>

    <!-- Summary for notification preference indicating notifications are allowed -->
    <string name="notifications_allowed_summary">Consentite</string>
    <!-- Summary for notification preference indicating notifications are not allowed -->
    <string name="notifications_not_allowed_summary">Non consentite</string>

    <!-- Add-on Permissions -->
    <!-- The title of the required permissions section from addon's permissions screen -->
    <string name="addons_permissions_heading_required" tools:ignore="UnusedResources">Obbligatorio</string>
    <!-- The title of the optional permissions section from addon's permissions screen -->
    <string name="addons_permissions_heading_optional" tools:ignore="UnusedResources">Facoltativo</string>
    <!-- The title of the origin permission option allowing a user to enable the extension to run on all sites -->
    <string name="addons_permissions_allow_for_all_sites" tools:ignore="UnusedResources">Consenti per tutti i siti</string>
    <!-- The subtitle for the allow for all sites preference toggle -->
    <string name="addons_permissions_allow_for_all_sites_subtitle" tools:ignore="UnusedResources">Se ritieni attendibile questa estensione, puoi autorizzarla su tutti i siti web.</string>

    <!-- The text shown when an extension does not require permissions -->
    <string name="addons_does_not_require_permissions">Questa estensione non richiede alcun permesso.</string>

    <!-- Add-on Preferences -->
    <!-- Preference to customize the configured AMO (addons.mozilla.org) collection -->
    <string name="preferences_customize_extension_collection">Raccolta di estensioni personalizzata</string>
    <!-- Button caption to confirm the add-on collection configuration -->
    <string name="customize_addon_collection_ok">OK</string>
    <!-- Button caption to abort the add-on collection configuration -->
    <string name="customize_addon_collection_cancel">Annulla</string>
    <!-- Hint displayed on input field for custom collection name -->
    <string name="customize_addon_collection_hint">Nome della raccolta</string>
    <!-- Hint displayed on input field for custom collection user ID-->
    <string name="customize_addon_collection_user_hint">Proprietario della raccolta (ID utente)</string>

    <!-- Toast shown after confirming the custom extension collection configuration -->
    <string name="toast_customize_extension_collection_done">Raccolta di estensioni modificata. L’app verrà chiusa per applicare le modifiche…</string>

    <!-- Customize Home -->
    <!-- Header text for jumping back into the recent tab in customize the home screen -->
    <string name="customize_toggle_jump_back_in">Riprendi da qui</string>
    <!-- Title for the customize home screen section with bookmarks. -->
    <string name="customize_toggle_bookmarks">Segnalibri</string>
    <!-- Title for the customize home screen section with recently visited. Recently visited is
    a section where users see a list of tabs that they have visited in the past few days -->
    <string name="customize_toggle_recently_visited">Visitati di recente</string>

    <!-- Title for the customize home screen section with Pocket. -->
    <string name="customize_toggle_pocket_2">Storie che fanno riflettere</string>
    <!-- Summary for the customize home screen section with Pocket. The first parameter is product name Pocket -->
    <string name="customize_toggle_pocket_summary">Articoli selezionati da %s</string>
    <!-- Title for the customize home screen section with sponsored Pocket stories. -->
    <string name="customize_toggle_pocket_sponsored">Storie sponsorizzate</string>
    <!-- Title for the opening wallpaper settings screen -->
    <string name="customize_wallpapers">Sfondi</string>
    <!-- Title for the customize home screen section with sponsored shortcuts. -->
    <string name="customize_toggle_contile">Scorciatoie sponsorizzate</string>

    <!-- Wallpapers -->
    <!-- Content description for various wallpapers. The first parameter is the name of the wallpaper -->
    <string name="wallpapers_item_name_content_description">Elemento sfondo: %1$s</string>
    <!-- Snackbar message for when wallpaper is selected -->
    <string name="wallpaper_updated_snackbar_message">Sfondo aggiornato.</string>
    <!-- Snackbar label for action to view selected wallpaper -->
    <string name="wallpaper_updated_snackbar_action">Visualizza</string>

    <!-- Snackbar message for when wallpaper couldn't be downloaded -->
    <string name="wallpaper_download_error_snackbar_message">Impossibile scaricare lo sfondo</string>
    <!-- Snackbar label for action to retry downloading the wallpaper -->
    <string name="wallpaper_download_error_snackbar_action">Riprova</string>
    <!-- Snackbar message for when wallpaper couldn't be selected because of the disk error -->
    <string name="wallpaper_select_error_snackbar_message">Impossibile cambiare lo sfondo</string>
    <!-- Text displayed that links to website containing documentation about the "Limited Edition" wallpapers. -->
    <string name="wallpaper_learn_more">Ulteriori informazioni</string>

    <!-- Text for classic wallpapers title. The first parameter is the Firefox name. -->
    <string name="wallpaper_classic_title">%s classico</string>
    <!-- Text for artist series wallpapers title. "Artist series" represents a collection of artist collaborated wallpapers. -->
    <string name="wallpaper_artist_series_title">Serie d’artista</string>
    <!-- Description text for the artist series wallpapers with learn more link. The first parameter is the learn more string defined in wallpaper_learn_more. "Independent voices" is the name of the wallpaper collection -->
    <string name="wallpaper_artist_series_description_with_learn_more">La raccolta Voci indipendenti. %s</string>
    <!-- Description text for the artist series wallpapers. "Independent voices" is the name of the wallpaper collection -->
    <string name="wallpaper_artist_series_description">La raccolta Voci indipendenti.</string>
    <!-- Wallpaper onboarding dialog header text. -->
    <string name="wallpapers_onboarding_dialog_title_text">Prova un tocco di colore</string>
    <!-- Wallpaper onboarding dialog body text. -->
    <string name="wallpapers_onboarding_dialog_body_text">Scegli lo sfondo perfetto per te.</string>
    <!-- Wallpaper onboarding dialog learn more button text. The button navigates to the wallpaper settings screen. -->
    <string name="wallpapers_onboarding_dialog_explore_more_button_text">Scopri altri sfondi</string>

    <!-- Add-ons general availability nimbus message-->
    <!-- Title of the Nimbus message for extension general availability-->
    <string name="addon_ga_message_title_2" tools:ignore="UnusedResources">Sono disponibili nuove estensioni</string>
    <!-- Body of the Nimbus message for add-ons general availability. 'Firefox' intentionally hardcoded here-->
    <string name="addon_ga_message_body" tools:ignore="BrandUsage,UnusedResources">Scopri oltre 100 nuove estensioni per personalizzare Firefox.</string>

    <!-- Button text of the Nimbus message for extensions general availability. -->
    <string name="addon_ga_message_button_2" tools:ignore="UnusedResources">Esplora le estensioni</string>

    <!-- Extension process crash dialog to user -->
    <!-- Title of the extension crash dialog shown to the user when enough errors have occurred with extensions and they need to be temporarily disabled -->
    <string name="extension_process_crash_dialog_title">Le estensioni sono temporaneamente disattivate</string>
    <!-- This is a message shown to the user when too many errors have occurred with the extensions process and they have been disabled.
    The user can decide if they would like to continue trying to start extensions or if they'd rather continue without them.
    The first parameter is the application name. -->
    <string name="extension_process_crash_dialog_message">Una o più estensioni hanno smesso di funzionare, rendendo il sistema instabile. %1$s ha tentato di riavviare le estensioni senza successo.\n\nLe estensioni non verranno riavviate durante la sessione corrente.\n\nLa rimozione o la disattivazione delle estensioni potrebbe risolvere il problema.</string>
    <!-- Button text on the extension crash dialog to prompt the user to try restarting the extensions but the dialog will reappear if it is unsuccessful again -->
    <string name="extension_process_crash_dialog_retry_button_text" tools:ignore="UnusedResources">Prova a riavviare le estensioni</string>

    <!-- Button text on the extension crash dialog to prompt the user to continue with all extensions disabled. -->
    <string name="extension_process_crash_dialog_disable_extensions_button_text">Continua con le estensioni disattivate</string>

    <!-- Account Preferences -->
    <!-- Preference for managing your account via accounts.firefox.com -->
    <string name="preferences_manage_account">Gestisci account</string>
    <!-- Summary of the preference for managing your account via accounts.firefox.com. -->
    <string name="preferences_manage_account_summary">Cambia la tua password, gestisci la raccolta dati o elimina il tuo account</string>
    <!-- Preference for triggering sync -->
    <string name="preferences_sync_now">Sincronizza adesso</string>
    <!-- Preference category for sync -->
    <string name="preferences_sync_category">Scegli cosa sincronizzare</string>
    <!-- Preference for syncing history -->
    <string name="preferences_sync_history">Cronologia</string>

    <!-- Preference for syncing bookmarks -->
    <string name="preferences_sync_bookmarks">Segnalibri</string>
    <!-- Preference for syncing passwords -->
    <string name="preferences_sync_logins_2">Password</string>
    <!-- Preference for syncing tabs -->
    <string name="preferences_sync_tabs_2">Schede aperte</string>
    <!-- Preference for signing out -->
    <string name="preferences_sign_out">Disconnetti</string>
    <!-- Preference displays and allows changing current FxA device name -->
    <string name="preferences_sync_device_name">Nome dispositivo</string>
    <!-- Text shown when user enters empty device name -->
    <string name="empty_device_name_error">Inserire un nome per il dispositivo.</string>
    <!-- Label indicating that sync is in progress -->
    <string name="sync_syncing_in_progress">Sincronizzazione in corso…</string>
    <!-- Label summary indicating that sync failed. The first parameter is the date stamp showing last time it succeeded -->
    <string name="sync_failed_summary">Sincronizzazione non riuscita. Ultima sincronizzazione: %s</string>
    <!-- Label summary showing never synced -->
    <string name="sync_failed_never_synced_summary">Sincronizzazione non riuscita. Ultima sincronizzazione: mai</string>
    <!-- Label summary the date we last synced. The first parameter is date stamp showing last time synced -->
    <string name="sync_last_synced_summary">Ultima sincronizzazione: %s</string>
    <!-- Label summary showing never synced -->
    <string name="sync_never_synced_summary">Ultima sincronizzazione: mai</string>

    <!-- Text for displaying the default device name.
        The first parameter is the application name, the second is the device manufacturer name
        and the third is the device model. -->
    <string name="default_device_name_2">%1$s su %2$s %3$s</string>

    <!-- Preference for syncing payment methods -->
    <string name="preferences_sync_credit_cards_2">Metodi di pagamento</string>
    <!-- Preference for syncing addresses -->
    <string name="preferences_sync_address">Indirizzi</string>

    <!-- Send Tab -->
    <!-- Name of the "receive tabs" notification channel. Displayed in the "App notifications" system settings for the app -->
    <string name="fxa_received_tab_channel_name">Schede ricevute</string>
    <!-- Description of the "receive tabs" notification channel. Displayed in the "App notifications" system settings for the app -->
    <string name="fxa_received_tab_channel_description" tools:ignore="BrandUsage">Notifiche per schede ricevute da altri dispositivi Firefox.</string>

    <!--  The body for these is the URL of the tab received  -->
    <string name="fxa_tab_received_notification_name">Scheda ricevuta</string>
    <!-- %s is the device name -->
    <string name="fxa_tab_received_from_notification_name">Scheda da %s</string>

    <!-- Close Synced Tabs -->
    <!-- The title for a notification shown when the user closes tabs that are currently
    open on this device from another device that's signed in to the same Mozilla account.
    %1$s is a placeholder for the app name; %2$d is the number of tabs closed.  -->
    <string name="fxa_tabs_closed_notification_title">Schede di %1$s chiuse: %2$d</string>
    <!-- The body for a "closed synced tabs" notification. -->
    <string name="fxa_tabs_closed_text">Visualizza schede chiuse di recente</string>

    <!-- Advanced Preferences -->
    <!-- Preference for tracking protection exceptions -->
    <string name="preferences_tracking_protection_exceptions">Eccezioni</string>

    <!-- Button in Exceptions Preference to turn on tracking protection for all sites (remove all exceptions) -->
    <string name="preferences_tracking_protection_exceptions_turn_on_for_all">Attiva per tutti i siti</string>

    <!-- Text displayed when there are no exceptions -->
    <string name="exceptions_empty_message_description">Con Eccezioni puoi disattivare la protezione antitracciamento per i siti selezionati.</string>
    <!-- Text displayed when there are no exceptions, with learn more link that brings users to a tracking protection SUMO page -->
    <string name="exceptions_empty_message_learn_more_link">Ulteriori informazioni</string>

    <!-- Preference switch for usage and technical data collection -->
    <string name="preference_usage_data" moz:removedIn="134" tools:ignore="UnusedResources">Dati tecnici e statistiche di utilizzo</string>
    <!-- Preference switch for usage and technical data collection -->
    <string name="preference_usage_data_1">Dati tecnici e di interazione</string>
    <!-- Preference switch for usage and technical learn more link -->
    <string name="preference_usage_data_learn_more" tools:ignore="UnusedResources">Ulteriori informazioni</string>
    <!-- Preference description for usage and technical data collection -->
    <string name="preferences_usage_data_description">Condividi con Mozilla informazioni relative a prestazioni, utilizzo, hardware e personalizzazioni del browser per contribuire al miglioramento di %1$s</string>
    <!-- Preference switch for marketing data collection -->
    <string name="preferences_marketing_data">Dati di marketing</string>
    <!-- Preference description for marketing data collection -->
    <string name="preferences_marketing_data_description2" moz:removedIn="134" tools:ignore="UnusedResources">Condivide i dati di utilizzo di base con Adjust, il nostro fornitore di mobile marketing</string>
    <!-- Preference description for marketing data collection. Note: The words "Firefox" and "Mozilla" should NOT be translated -->
    <string name="preferences_marketing_data_description_3" tools:ignore="BrandUsage">Condividi informazioni su come hai scoperto Firefox con i partner di marketing di Mozilla. Questo ci aiuta a far crescere Firefox e a costruire un Internet migliore</string>
    <!-- Learn more link for marketing data preference -->
    <string name="preferences_marketing_data_learn_more">Ulteriori informazioni sui dati di marketing</string>

    <!-- Preference switch title for automatically submitting crash reports -->
    <string name="preferences_automatically_send_crashes_title">Invia automaticamente segnalazioni di arresto anomalo</string>
    <string name="preferences_automatically_submit_crashes_title" moz:removedIn="136" tools:ignore="UnusedResources">Invia automaticamente segnalazioni di arresto anomalo</string>

    <!-- Preference switch description for automatically submitting crash reports -->
    <string name="preferences_automatically_send_crashes_description">Questo ci aiuta a diagnosticare e risolvere problemi con il browser. Le segnalazioni possono includere dati personali o sensibili.</string>
    <string name="preferences_automatically_submit_crashes_description" moz:removedIn="136" tools:ignore="UnusedResources">Condivide automaticamente con Mozilla i dati sugli arresti anomali all’avvio successivo</string>

    <!-- Title for studies preferences -->
    <string name="preference_experiments_2">Studi</string>
    <!-- Summary for studies preferences -->
    <string name="preference_experiments_summary_2">Consenti a Mozilla di installare e condurre studi</string>

    <!-- Turn On Sync Preferences -->
    <!-- Header of the Sync and save your data preference view -->
    <string name="preferences_sync_2">Sincronizza e salva i tuoi dati</string>
    <!-- Preference for reconnecting to FxA sync -->
    <string name="preferences_sync_sign_in_to_reconnect">Accedi per riconnetterti</string>
    <!-- Preference for removing FxA account -->
    <string name="preferences_sync_remove_account">Rimuovi account</string>

    <!-- Pairing Feature strings -->
    <!-- Instructions on how to access pairing -->
    <string name="pair_instructions_2"><![CDATA[Scansiona il codice QR visualizzato su <b>firefox.com/pair</b>]]></string>

    <!-- Toolbar Preferences -->
    <!-- Preference for using top toolbar -->
    <string name="preference_top_toolbar">In alto</string>
    <!-- Preference for using bottom toolbar -->
    <string name="preference_bottom_toolbar">In basso</string>

    <!-- Theme Preferences -->
    <!-- Preference for using light theme -->
    <string name="preference_light_theme">Chiaro</string>
    <!-- Preference for using dark theme -->
    <string name="preference_dark_theme">Scuro</string>

    <!-- Preference for using using dark or light theme automatically set by battery -->
    <string name="preference_auto_battery_theme">Impostato da Risparmio energetico</string>
    <!-- Preference for using following device theme -->
    <string name="preference_follow_device_theme">Usa il tema del dispositivo</string>

    <!-- Gestures Preferences-->
    <!-- Preferences for using pull to refresh in a webpage -->
    <string name="preference_gestures_website_pull_to_refresh">Trascina per aggiornare</string>
    <!-- Preference for using the dynamic toolbar -->
    <string name="preference_gestures_dynamic_toolbar">Scorri per nascondere la barra degli strumenti</string>
    <!-- Preference for showing the opened tabs by swiping up on the toolbar-->
    <string name="preference_gestures_swipe_toolbar_show_tabs">Scorri la barra degli strumenti verso l’alto per aprire le schede</string>

    <!-- Preference for using the dynamic toolbars -->
    <string name="preference_gestures_dynamic_toolbar_2">Scorri per nascondere la barra degli indirizzi e la barra degli strumenti</string>
    <!-- Preference for switching tabs by swiping horizontally on the addressbar -->
    <string name="preference_gestures_swipe_toolbar_switch_tabs_2">Scorri la barra degli indirizzi lateralmente per cambiare scheda</string>

    <!-- Library -->
    <!-- Option in Library to open Downloads page -->
    <string name="library_downloads">Download</string>
    <!-- Option in library to open Bookmarks page -->
    <string name="library_bookmarks">Segnalibri</string>
    <!-- Option in library to open Desktop Bookmarks root page -->
    <string name="library_desktop_bookmarks_root">Segnalibri PC desktop</string>
    <!-- Option in library to open Desktop Bookmarks "menu" page -->
    <string name="library_desktop_bookmarks_menu">Menu segnalibri</string>
    <!-- Option in library to open Desktop Bookmarks "toolbar" page -->
    <string name="library_desktop_bookmarks_toolbar">Barra dei segnalibri</string>
    <!-- Option in library to open Desktop Bookmarks "unfiled" page -->
    <string name="library_desktop_bookmarks_unfiled">Altri segnalibri</string>
    <!-- Option in Library to open History page -->
    <string name="library_history">Cronologia</string>
    <!-- Option in Library to open a new tab -->
    <string name="library_new_tab">Nuova scheda</string>
    <!-- Settings Page Title -->
    <string name="settings_title">Impostazioni</string>
    <!-- Content description (not visible, for screen readers etc.): "Close button for library settings" -->
    <string name="content_description_close_button">Chiudi</string>

    <!-- Title to show in alert when a lot of tabs are to be opened
    %d is a placeholder for the number of tabs that will be opened -->
    <string name="open_all_warning_title">Aprire %d schede?</string>
    <!-- Message to warn users that a large number of tabs will be opened
    %s will be replaced by app name. -->
    <string name="open_all_warning_message">L’apertura di così tante schede potrebbe rallentare %s durante il caricamento delle pagine. Procedere comunque?</string>
    <!-- Dialog button text for confirming open all tabs -->
    <string name="open_all_warning_confirm">Apri schede</string>
    <!-- Dialog button text for canceling open all tabs -->
    <string name="open_all_warning_cancel">Annulla</string>

    <!-- Text to show users they have one page in the history group section of the History fragment.
    %d is a placeholder for the number of pages in the group. -->
    <string name="history_search_group_site_1">%d pagina</string>

    <!-- Text to show users they have multiple pages in the history group section of the History fragment.
    %d is a placeholder for the number of pages in the group. -->
    <string name="history_search_group_sites_1">%d pagine</string>

    <!-- Option in library for Recently Closed Tabs -->
    <string name="library_recently_closed_tabs">Schede chiuse di recente</string>
    <!-- Option in library to open Recently Closed Tabs page -->
    <string name="recently_closed_show_full_history">Visualizza cronologia completa</string>
    <!-- Text to show users they have multiple tabs saved in the Recently Closed Tabs section of history.
    %d is a placeholder for the number of tabs selected. -->
    <string name="recently_closed_tabs">%d schede</string>
    <!-- Text to show users they have one tab saved in the Recently Closed Tabs section of history.
    %d is a placeholder for the number of tabs selected. -->
    <string name="recently_closed_tab">%d scheda</string>

    <!-- Recently closed tabs screen message when there are no recently closed tabs -->
    <string name="recently_closed_empty_message">Nessuna scheda chiusa di recente</string>

    <!-- Tab Management -->
    <!-- Title of preference for tabs management -->
    <string name="preferences_tabs">Schede</string>
    <!-- Title of preference that allows a user to specify the tab view -->
    <string name="preferences_tab_view">Visualizzazione schede</string>
    <!-- Option for a list tab view -->
    <string name="tab_view_list">Elenco</string>
    <!-- Option for a grid tab view -->
    <string name="tab_view_grid">Griglia</string>
    <!-- Title of preference that allows a user to auto close tabs after a specified amount of time -->
    <string name="preferences_close_tabs">Chiudi schede</string>
    <!-- Option for auto closing tabs that will never auto close tabs, always allows user to manually close tabs -->
    <string name="close_tabs_manually">Manualmente</string>
    <!-- Option for auto closing tabs that will auto close tabs after one day -->
    <string name="close_tabs_after_one_day">Dopo un giorno</string>
    <!-- Option for auto closing tabs that will auto close tabs after one week -->
    <string name="close_tabs_after_one_week">Dopo una settimana</string>
    <!-- Option for auto closing tabs that will auto close tabs after one month -->
    <string name="close_tabs_after_one_month">Dopo un mese</string>

    <!-- Title of preference that allows a user to specify the auto-close settings for open tabs -->
    <string name="preference_auto_close_tabs" tools:ignore="UnusedResources">Chiudi automaticamente le schede aperte</string>

    <!-- Opening screen -->
    <!-- Title of a preference that allows a user to choose what screen to show after opening the app -->
    <string name="preferences_opening_screen">Schermata di apertura</string>
    <!-- Option for always opening the homepage when re-opening the app -->
    <string name="opening_screen_homepage">Pagina iniziale</string>
    <!-- Option for always opening the user's last-open tab when re-opening the app -->
    <string name="opening_screen_last_tab">Ultima scheda</string>
    <!-- Option for always opening the homepage when re-opening the app after four hours of inactivity -->
    <string name="opening_screen_after_four_hours_of_inactivity">Pagina iniziale dopo quattro ore di inattività</string>
    <!-- Summary for tabs preference when auto closing tabs setting is set to manual close-->
    <string name="close_tabs_manually_summary">Chiudi manualmente</string>
    <!-- Summary for tabs preference when auto closing tabs setting is set to auto close tabs after one day-->
    <string name="close_tabs_after_one_day_summary">Chiudi dopo un giorno</string>
    <!-- Summary for tabs preference when auto closing tabs setting is set to auto close tabs after one week-->
    <string name="close_tabs_after_one_week_summary">Chiudi dopo una settimana</string>
    <!-- Summary for tabs preference when auto closing tabs setting is set to auto close tabs after one month-->
    <string name="close_tabs_after_one_month_summary">Chiudi dopo un mese</string>

    <!-- Summary for homepage preference indicating always opening the homepage when re-opening the app -->
    <string name="opening_screen_homepage_summary">Apri pagina iniziale</string>
    <!-- Summary for homepage preference indicating always opening the last-open tab when re-opening the app -->
    <string name="opening_screen_last_tab_summary">Apri scheda più recente</string>
    <!-- Summary for homepage preference indicating opening the homepage when re-opening the app after four hours of inactivity -->
    <string name="opening_screen_after_four_hours_of_inactivity_summary">Apri pagina iniziale dopo quattro ore</string>

    <!-- Inactive tabs -->
    <!-- Category header of a preference that allows a user to enable or disable the inactive tabs feature -->
    <string name="preferences_inactive_tabs">Sposta le vecchie schede nella sezione Inattive</string>
    <!-- Title of inactive tabs preference -->
    <string name="preferences_inactive_tabs_title">La schede che non visualizzi da due settimane vengono spostate nella sezione Inattive.</string>

    <!-- Studies -->
    <!-- Title of the remove studies button -->
    <string name="studies_remove">Rimuovi</string>

    <!-- Title of the active section on the studies list -->
    <string name="studies_active">Attivi</string>
    <!-- Description for studies, it indicates why Firefox use studies. The first parameter is the name of the application. -->
    <string name="studies_description_2">%1$s può installare e condurre degli studi di tanto in tanto.</string>
    <!-- Learn more link for studies, links to an article for more information about studies. -->
    <string name="studies_learn_more">Ulteriori informazioni</string>

    <!-- Dialog message shown after removing a study -->
    <string name="studies_restart_app" moz:removedIn="135">Per applicare le modifiche l’applicazione verrà chiusa</string>
    <!-- Dialog button to confirm the removing a study. -->
    <string name="studies_restart_dialog_ok" moz:removedIn="135">OK</string>
    <!-- Dialog button text for canceling removing a study. -->
    <string name="studies_restart_dialog_cancel" moz:removedIn="135">Annulla</string>

    <!-- Toast shown after turning on/off studies preferences -->
    <string name="studies_toast_quit_application" moz:removedIn="135" tools:ignore="UnusedResources">Chiusura in corso per applicare le modifiche…</string>

    <!-- Sessions -->
    <!-- Title for the list of tabs -->
    <string name="tab_header_label">Schede aperte</string>
    <!-- Title for the list of tabs in the current private session -->
    <string name="tabs_header_private_tabs_title">Schede anonime</string>
    <!-- Title for the list of tabs in the synced tabs -->
    <string name="tabs_header_synced_tabs_title">Schede sincronizzate</string>
    <!-- Content description (not visible, for screen readers etc.): Add tab button. Adds a news tab when pressed -->
    <string name="add_tab">Aggiungi scheda</string>
    <!-- Content description (not visible, for screen readers etc.): Add tab button. Adds a news tab when pressed -->
    <string name="add_private_tab">Aggiungi scheda anonima</string>
    <!-- Text for the new tab button to indicate adding a new private tab in the tab -->
    <string name="tab_drawer_fab_content">Anonima</string>
    <!-- Text for the new tab button to indicate syncing command on the synced tabs page -->
    <string name="tab_drawer_fab_sync">Sincronizza</string>
    <!-- Text shown in the menu for sharing all tabs -->
    <string name="tab_tray_menu_item_share">Condividi tutte le schede</string>
    <!-- Text shown in the menu to view recently closed tabs -->
    <string name="tab_tray_menu_recently_closed">Schede chiuse di recente</string>
    <!-- Text shown in the tabs tray inactive tabs section -->
    <string name="tab_tray_inactive_recently_closed" tools:ignore="UnusedResources">Chiuse di recente</string>
    <!-- Text shown in the menu to view account settings -->
    <string name="tab_tray_menu_account_settings">Impostazioni account</string>
    <!-- Text shown in the menu to view tab settings -->
    <string name="tab_tray_menu_tab_settings">Impostazioni schede</string>
    <!-- Text shown in the menu for closing all tabs -->
    <string name="tab_tray_menu_item_close">Chiudi tutte le schede</string>
    <!-- Text shown in the multiselect menu for bookmarking selected tabs. -->
    <string name="tab_tray_multiselect_menu_item_bookmark">Segnalibro</string>
    <!-- Text shown in the multiselect menu for closing selected tabs. -->
    <string name="tab_tray_multiselect_menu_item_close">Chiudi</string>
    <!-- Content description for tabs tray multiselect share button -->
    <string name="tab_tray_multiselect_share_content_description">Condividi le schede selezionate</string>
    <!-- Content description for tabs tray multiselect menu -->
    <string name="tab_tray_multiselect_menu_content_description">Menu schede selezionate</string>
    <!-- Content description (not visible, for screen readers etc.): Removes tab from collection button. Removes the selected tab from collection when pressed -->
    <string name="remove_tab_from_collection">Rimuovi scheda dalla raccolta</string>
    <!-- Text for button to enter multiselect mode in tabs tray -->
    <string name="tabs_tray_select_tabs">Seleziona schede</string>
    <!-- Content description (not visible, for screen readers etc.): Close tab button. Closes the current session when pressed -->
    <string name="close_tab">Chiudi scheda</string>
    <!-- Content description (not visible, for screen readers etc.): Close tab <title> button. First parameter is tab title  -->
    <string name="close_tab_title">Chiudi scheda %s</string>
    <!-- Content description (not visible, for screen readers etc.): Opens the open tabs menu when pressed -->
    <string name="open_tabs_menu">Menu schede aperte</string>
    <!-- Open tabs menu item to save tabs to collection -->
    <string name="tabs_menu_save_to_collection1">Salva schede in una raccolta</string>
    <!-- Text for the menu button to delete a collection -->
    <string name="collection_delete">Elimina raccolta</string>
    <!-- Text for the menu button to rename a collection -->
    <string name="collection_rename">Rinomina raccolta</string>
    <!-- Text for the button to open tabs of the selected collection -->
    <string name="collection_open_tabs">Apri schede</string>


    <!-- Hint for adding name of a collection -->
    <string name="collection_name_hint">Nome della raccolta</string>
    <!-- Text for the menu button to remove a top site -->
    <string name="remove_top_site">Rimuovi</string>

    <!-- Text for the menu button to delete a top site from history -->
    <string name="delete_from_history">Elimina dalla cronologia</string>
    <!-- Postfix for private WebApp titles, placeholder is replaced with app name -->
    <string name="pwa_site_controls_title_private">%1$s (modalità Navigazione anonima)</string>

    <!-- History -->
    <!-- Text for the button to search all history -->
    <string name="history_search_1">Immetti i termini di ricerca</string>
    <!-- Text for the button to clear all history -->
    <string name="history_delete_all">Cancella cronologia</string>
    <!-- Text for the snackbar to confirm that multiple browsing history items has been deleted -->
    <string name="history_delete_multiple_items_snackbar">Cronologia eliminata</string>
    <!-- Text for the snackbar to confirm that a single browsing history item has been deleted. The first parameter is the shortened URL of the deleted history item. -->
    <string name="history_delete_single_item_snackbar">%1$s eliminato</string>
    <!-- Context description text for the button to delete a single history item -->
    <string name="history_delete_item">Elimina</string>
    <!-- History multi select title in app bar
    The first parameter is the number of bookmarks selected -->
    <string name="history_multi_select_title">%1$d selezionati</string>
    <!-- Text for the header that groups the history for today -->
    <string name="history_today">Oggi</string>
    <!-- Text for the header that groups the history for yesterday -->
    <string name="history_yesterday">Ieri</string>
    <!-- Text for the header that groups the history the past 7 days -->
    <string name="history_7_days">Ultimi 7 giorni</string>
    <!-- Text for the header that groups the history the past 30 days -->
    <string name="history_30_days">Ultimi 30 giorni</string>
    <!-- Text for the header that groups the history older than the last month -->
    <string name="history_older">Più vecchi</string>

    <!-- Text shown when no history exists -->
    <string name="history_empty_message">Nessuna cronologia disponibile.</string>

    <!-- Downloads -->
    <!-- Text for the snackbar to confirm that multiple downloads items have been removed -->
    <string name="download_delete_multiple_items_snackbar_1">Download eliminati</string>
    <!-- Text for the snackbar to confirm that a single download item has been removed. The first parameter is the name of the download item. -->
    <string name="download_delete_single_item_snackbar">È stato eliminato %1$s</string>
    <!-- Text shown when no download exists -->
    <string name="download_empty_message_1">Nessun file scaricato</string>
    <!-- History multi select title in app bar
    The first parameter is the number of downloads selected -->
    <string name="download_multi_select_title">%1$d selezionati</string>


    <!-- Text for the button to remove a single download item -->
    <string name="download_delete_item_1">Elimina</string>


    <!-- WebCompat Reporter -->

<<<<<<< HEAD
=======
    <!-- WebCompat Reporter -->
    <!-- The title of the Web Compat Reporter feature. This is displayed in the top app bar. -->
    <string name="webcompat_reporter_screen_title">Segnala problemi con il sito</string>
    <!-- The description of the Web Compat Reporter feature. This first parameter is the name of the application (For example: Fenix) -->
    <string name="webcompat_reporter_description">Aiutaci a migliorare %1$s per tutti. Gli sviluppatori Mozilla utilizzano le informazioni inviate per risolvere problemi con i siti web.</string>
    <!-- The text field label of the URL text field. This is displayed above the user-inputted URL. -->
    <string name="webcompat_reporter_label_url">URL</string>
    <!-- The error message of the URL text field when an invalid URL has been entered. -->
    <string name="webcompat_reporter_url_error_invalid">Inserire un URL valido</string>
    <!-- The label/title of an optional field in the Web Compat Reporter feature for explaining a high-level reason why the site is broken. -->
    <string name="webcompat_reporter_label_whats_broken">Che cosa non funziona? (facoltativo)</string>
    <!-- The placeholder text for the dropdown where a user can select a high-level reason why the site is broken. -->
    <string name="webcompat_reporter_choose_reason">Scegli un motivo</string>
    <!-- The label/title of an optional field in the Web Compat Reporter feature for adding additional information. -->
    <string name="webcompat_reporter_label_description">Descrivi il problema (facoltativo)</string>
    <!-- The button text for navigating away from the feature to provide more information on the broken site's bug report. -->
    <string name="webcompat_reporter_send_more_info">Aggiungi ulteriori informazioni</string>
    <!-- The button text for the cancel button to leave the Web Compat Reporter feature. -->
    <string name="webcompat_reporter_cancel">Annulla</string>
    <!-- The button text for the send button to submit the provided form data. -->
    <string name="webcompat_reporter_send">Invia</string>


>>>>>>> 3a395140
    <!-- These reason strings are dropdown options on a WebCompat reporter form, indicating what is broken on the site. -->
    <!-- Broken site reason text for site slow or not working -->
    <string name="webcompat_reporter_reason_slow">Il sito è lento o non funziona</string>
    <!-- Broken site reason text for images or videos -->
    <string name="webcompat_reporter_reason_media">Immagini o video</string>
    <!-- Broken site reason text for buttons, links, and other content -->
    <string name="webcompat_reporter_reason_content">Pulsanti, link e altri contenuti</string>
    <!-- Broken site reason text for sign in or sign out -->
    <string name="webcompat_reporter_reason_account">Accesso e disconnessione</string>
    <!-- Broken site reason text for ad blocker -->
    <string name="webcompat_reporter_reason_ad_blocker">Blocco pubblicità</string>
    <!-- Broken site reason text for something else -->
    <string name="webcompat_reporter_reason_other">Altro</string>

    <!-- Crashes -->
    <!-- Title text displayed on the tab crash page. This first parameter is the name of the application (For example: Fenix) -->
    <string name="tab_crash_title_2">Siamo spiacenti, non è possibile caricare la pagina in %1$s.</string>

    <!-- Send crash report checkbox text on the tab crash page -->
    <string name="tab_crash_send_report">Invia la segnalazione di arresto anomalo a Mozilla</string>
    <!-- Close tab button text on the tab crash page -->
    <string name="tab_crash_close">Chiudi scheda</string>
    <!-- Restore tab button text on the tab crash page -->
    <string name="tab_crash_restore">Ripristina scheda</string>

    <!-- Unsubmitted crash dialog title, The first parameter is the name of the app (e.g. Firefox)  -->
    <string name="unsubmitted_crash_dialog_title">%s è stato riavviato</string>
    <!-- Unsubmitted crash dialog checkbox label for automatically sending reports in the future -->
    <string name="unsubmitted_crash_dialog_checkbox_label">Invia automaticamente segnalazioni di arresto anomalo</string>
    <!-- Unsubmitted crash dialog negative button to dismiss the dialog -->
    <string name="unsubmitted_crash_dialog_negative_button">Chiudi</string>
    <!-- Unsubmitted crash dialog positive button to submit crash report -->
    <string name="unsubmitted_crash_dialog_positive_button">Invia segnalazione</string>

    <!-- Bookmarks -->
    <!-- Confirmation message for a dialog confirming if the user wants to delete the selected folder -->
    <string name="bookmark_delete_folder_confirmation_dialog">Eliminare questa cartella?</string>
    <!-- Confirmation message for a dialog confirming if the user wants to delete multiple items. -->
    <string name="bookmark_delete_folders_confirmation_dialog">Eliminare gli elementi selezionati?</string>
    <!-- Confirmation message for a dialog confirming if the user wants to delete multiple items including folders. Parameter will be replaced by app name. -->
    <string name="bookmark_delete_multiple_folders_confirmation_dialog">%s eliminerà gli elementi selezionati.</string>
    <!-- Text for the cancel button on delete bookmark dialog -->
    <string name="bookmark_delete_negative">Annulla</string>
    <!-- Screen title for adding a bookmarks folder -->
    <string name="bookmark_add_folder">Aggiungi cartella</string>
    <!-- Snackbar title that confirms a bookmark was saved into a folder. Parameter will be replaced by the name of the folder the bookmark was saved into. -->
    <string name="bookmark_saved_in_folder_snackbar">Salvato in “%s”</string>
    <!-- Snackbar edit button shown after a bookmark has been created. -->
    <string name="edit_bookmark_snackbar_action">MODIFICA</string>

    <!-- Bookmark menu move button -->
    <string name="bookmark_menu_move_button">Sposta</string>
    <!-- Bookmark overflow menu edit button -->
    <string name="bookmark_menu_edit_button">Modifica</string>
    <!-- Bookmark overflow menu copy button -->
    <string name="bookmark_menu_copy_button">Copia</string>
    <!-- Bookmark overflow menu share button -->
    <string name="bookmark_menu_share_button">Condividi</string>
    <!-- Bookmark overflow menu open in new tab button -->
    <string name="bookmark_menu_open_in_new_tab_button">Apri in una nuova scheda</string>
    <!-- Bookmark overflow menu open in private tab button -->
    <string name="bookmark_menu_open_in_private_tab_button">Apri in scheda anonima</string>
    <!-- Bookmark overflow menu open all in tabs button -->
    <string name="bookmark_menu_open_all_in_tabs_button">Apri tutti in nuove schede</string>
    <!-- Bookmark overflow menu open all in private tabs button -->
    <string name="bookmark_menu_open_all_in_private_tabs_button">Apri tutti in schede anonime</string>
    <!-- Bookmark overflow menu delete button -->
    <string name="bookmark_menu_delete_button">Elimina</string>
    <!--Bookmark overflow menu save button -->
    <string name="bookmark_menu_save_button">Salva</string>
    <!-- Bookmark multi select title in app bar
     The first parameter is the number of bookmarks selected -->
    <string name="bookmarks_multi_select_title">%1$d selezionati</string>
    <!-- Bookmark editing screen title -->
    <string name="edit_bookmark_fragment_title">Modifica segnalibro</string>
    <!-- Bookmark folder editing screen title -->
    <string name="edit_bookmark_folder_fragment_title">Modifica cartella</string>
    <!-- Bookmark sign in button message -->
    <string name="bookmark_sign_in_button">Accedi per visualizzare i segnalibri sincronizzati</string>
    <!-- Bookmark URL editing field label -->
    <string name="bookmark_url_label">INDIRIZZO</string>
    <!-- Bookmark FOLDER editing field label -->
    <string name="bookmark_folder_label">CARTELLA</string>
    <!-- Text indicating which folder a bookmark or folder will be saved in -->
    <string name="bookmark_save_in_label">Salva in</string>
    <!-- Bookmark NAME editing field label -->
    <string name="bookmark_name_label">NOME</string>
    <!-- Label for a text input field for a bookmark or folder name -->
    <string name="bookmark_name_label_normal_case">Nome</string>
    <!-- Bookmark add folder screen title -->
    <string name="bookmark_add_folder_fragment_label">Aggiungi cartella</string>
    <!-- Bookmark select folder screen title -->
    <string name="bookmark_select_folder_fragment_label">Seleziona cartella</string>
    <!-- Bookmark editing error missing title -->
    <string name="bookmark_empty_title_error">Il titolo è obbligatorio</string>
    <!-- Bookmark editing error missing or improper URL -->
    <string name="bookmark_invalid_url_error">Indirizzo non valido</string>
    <!-- Bookmark screen message for empty bookmarks folder -->
    <string name="bookmarks_empty_message">Nessun segnalibro qui</string>
    <!-- Bookmark snackbar message on deletion
     The first parameter is the host part of the URL of the bookmark deleted, if any -->
    <string name="bookmark_deletion_snackbar_message">Eliminato %1$s</string>
    <!-- Bookmark snackbar message on deleting multiple bookmarks not including folders-->
    <string name="bookmark_deletion_multiple_snackbar_message_2">Segnalibri eliminati</string>
    <!-- Bookmark snackbar message on deleting multiple bookmarks including folders-->
    <string name="bookmark_deletion_multiple_snackbar_message_3">Eliminazione cartelle selezionate</string>
    <!-- Bookmark undo button for deletion snackbar action -->
    <string name="bookmark_undo_deletion">ANNULLA</string>

    <!-- Bookmark snackbar message for deleting a single item. Parameter is the title of the item being deleted -->
    <string name="bookmark_delete_single_item">%s eliminato</string>
    <!-- Bookmark snackbar message for deleting multiple items. Parameter is the number of items being deleted -->
    <string name="bookmark_delete_multiple_items">%s elementi eliminati</string>
    <!-- Text for the button to search all bookmarks -->
    <string name="bookmark_search">Immetti i termini di ricerca</string>

    <!-- Content description for the bookmark navigation bar back button -->
    <string name="bookmark_navigate_back_button_content_description">Torna indietro</string>
    <!-- Content description for the bookmark list new folder navigation bar button -->
    <string name="bookmark_add_new_folder_button_content_description">Aggiungi una nuova cartella</string>
    <!-- Content description for the bookmark screen delete bookmark navigation bar button -->
    <string name="bookmark_delete_bookmark_content_description">Elimina segnalibro</string>
    <!-- Content description for the bookmark screen delete bookmark folder navigation bar button -->
    <string name="bookmark_delete_folder_content_description">Elimina cartella</string>
    <!-- Content description for bookmark search floating action button -->
    <string name="bookmark_search_button_content_description">Cerca nei segnalibri</string>
    <!-- Content description for the overflow menu for a bookmark item. Paramter will a folder name or bookmark title. -->
    <string name="bookmark_item_menu_button_content_description">Menu per %s</string>

    <!-- Title for the bookmark list empty state-->
    <string name="bookmark_empty_list_title">Ancora nessun segnalibro</string>
    <!-- Description for the bookmark list empty state when you're not signed into sync. -->
    <string name="bookmark_empty_list_guest_description">Salva i siti durante la navigazione. Accedi per recuperare i segnalibri dagli altri dispositivi sincronizzati.</string>
    <!-- Text for the button to navigate to sync authentication -->
    <string name="bookmark_empty_list_guest_cta">Accedi per sincronizzare</string>
    <!-- Description for the bookmark list empty state when you're signed into sync. -->
    <string name="bookmark_empty_list_authenticated_description">Salva i siti durante la navigazione. Recupereremo anche segnalibri dagli altri dispositivi sincronizzati.</string>
    <!-- Description for the bookmark list empty state when you're in an empty folder. -->
    <string name="bookmark_empty_list_folder_description">Crea segnalibri mentre navighi per ritrovare i tuoi siti preferiti più tardi.</string>

    <!-- Description for the add new folder button when selecting a folder. -->
    <string name="bookmark_select_folder_new_folder_button_title">Nuova cartella</string>

    <!-- Site Permissions -->
    <!-- Button label that take the user to the Android App setting -->
    <string name="phone_feature_go_to_settings">Vai alle impostazioni</string>

    <!-- Content description (not visible, for screen readers etc.): Quick settings sheet
        to give users access to site specific information / settings. For example:
        Secure settings status and a button to modify site permissions -->
    <string name="quick_settings_sheet">Scheda delle impostazioni rapide</string>
    <!-- Label that indicates that this option it the recommended one -->
    <string name="phone_feature_recommended">Consigliato</string>
    <!-- Button label for clearing all the information of site permissions-->
    <string name="clear_permissions">Cancella permessi</string>
    <!-- Text for the OK button on Clear permissions dialog -->
    <string name="clear_permissions_positive">OK</string>
    <!-- Text for the cancel button on Clear permissions dialog -->
    <string name="clear_permissions_negative">Annulla</string>
    <!-- Button label for clearing a site permission-->
    <string name="clear_permission">Cancella permesso</string>
    <!-- Text for the OK button on Clear permission dialog -->
    <string name="clear_permission_positive">OK</string>
    <!-- Text for the cancel button on Clear permission dialog -->
    <string name="clear_permission_negative">Annulla</string>
    <!-- Button label for clearing all the information on all sites-->
    <string name="clear_permissions_on_all_sites">Cancella permessi per tutti i siti</string>
    <!-- Preference for altering video and audio autoplay for all websites -->
    <string name="preference_browser_feature_autoplay">Riproduzione automatica</string>
    <!-- Preference for altering the camera access for all websites -->
    <string name="preference_phone_feature_camera">Fotocamera</string>
    <!-- Preference for altering the microphone access for all websites -->
    <string name="preference_phone_feature_microphone">Microfono</string>
    <!-- Preference for altering the location access for all websites -->
    <string name="preference_phone_feature_location">Posizione</string>
    <!-- Preference for altering the notification access for all websites -->
    <string name="preference_phone_feature_notification">Notifica</string>
    <!-- Preference for altering the persistent storage access for all websites -->
    <string name="preference_phone_feature_persistent_storage">Archiviazione permanente</string>
    <!-- Preference for altering the storage access setting for all websites -->
    <string name="preference_phone_feature_cross_origin_storage_access">Cookie intersito</string>
    <!-- Preference for altering the EME access for all websites -->
    <string name="preference_phone_feature_media_key_system_access">Contenuti protetti da DRM</string>
    <!-- Label that indicates that a permission must be asked always -->
    <string name="preference_option_phone_feature_ask_to_allow">Chiedi il consenso</string>
    <!-- Label that indicates that a permission must be blocked -->
    <string name="preference_option_phone_feature_blocked">Bloccato</string>
    <!-- Label that indicates that a permission must be allowed -->
    <string name="preference_option_phone_feature_allowed">Consentito</string>
    <!--Label that indicates a permission is by the Android OS-->
    <string name="phone_feature_blocked_by_android">Bloccato da Android</string>
    <!-- Preference for showing a list of websites that the default configurations won't apply to them -->
    <string name="preference_exceptions">Eccezioni</string>
    <!-- Summary of tracking protection preference if tracking protection is set to off -->
    <string name="tracking_protection_off">Disattivata</string>

    <!-- Summary of tracking protection preference if tracking protection is set to standard -->
    <string name="tracking_protection_standard">Normale</string>
    <!-- Summary of tracking protection preference if tracking protection is set to strict -->
    <string name="tracking_protection_strict">Restrittiva</string>
    <!-- Summary of tracking protection preference if tracking protection is set to custom -->
    <string name="tracking_protection_custom">Personalizzata</string>
    <!-- Label for global setting that indicates that all video and audio autoplay is allowed -->
    <string name="preference_option_autoplay_allowed2">Consenti audio e video</string>
    <!-- Label for site specific setting that indicates that all video and audio autoplay is allowed -->
    <string name="quick_setting_option_autoplay_allowed">Consenti audio e video</string>
    <!-- Label that indicates that video and audio autoplay is only allowed over Wi-Fi -->
    <string name="preference_option_autoplay_allowed_wifi_only2">Blocca audio e video solo con connessione dati</string>
    <!-- Subtext that explains 'autoplay on Wi-Fi only' option -->
    <string name="preference_option_autoplay_allowed_wifi_subtext">Audio e video saranno riprodotti con una connessione Wi-Fi</string>
    <!-- Label for global setting that indicates that video autoplay is allowed, but audio autoplay is blocked -->
    <string name="preference_option_autoplay_block_audio2">Blocca solo l’audio</string>
    <!-- Label for site specific setting that indicates that video autoplay is allowed, but audio autoplay is blocked -->
    <string name="quick_setting_option_autoplay_block_audio">Blocca solo l’audio</string>
    <!-- Label for global setting that indicates that all video and audio autoplay is blocked -->
    <string name="preference_option_autoplay_blocked3">Blocca audio e video</string>
    <!-- Label for site specific setting that indicates that all video and audio autoplay is blocked -->
    <string name="quick_setting_option_autoplay_blocked">Blocca audio e video</string>
    <!-- Summary of delete browsing data on quit preference if it is set to on -->
    <string name="delete_browsing_data_quit_on">Attivato</string>
    <!-- Summary of delete browsing data on quit preference if it is set to off -->
    <string name="delete_browsing_data_quit_off">Disattivato</string>

    <!-- Summary of studies preference if it is set to on -->
    <string name="studies_on">Attivo</string>
    <!-- Summary of studies data on quit preference if it is set to off -->
    <string name="studies_off">Disattivato</string>

    <!-- Category header of a preference that allows a user to alter settings related to web permissions. -->
    <string name="preferences_category_permissions">Permessi</string>
    <!-- Category header of a preference that allows a user to alter settings related to web content. -->
    <string name="preferences_category_content">Contenuti</string>
    <!-- Preference for altering the default browsing mode. When enabled, the desktop site will always be requested. -->
    <string name="preference_feature_desktop_mode_default">Richiedi sempre sito desktop</string>

    <!-- Collections -->
    <!-- Collections header on home fragment -->
    <string name="collections_header">Raccolte</string>
    <!-- Content description (not visible, for screen readers etc.): Opens the collection menu when pressed -->
    <string name="collection_menu_button_content_description">Menu raccolta</string>

    <!-- Label to describe what collections are to a new user without any collections -->
    <string name="no_collections_description2">Raccogli gli argomenti che ti interessano.\nRaggruppa ricerche, siti e schede simili per accedervi rapidamente in seguito.</string>
    <!-- Title for the "select tabs" step of the collection creator -->
    <string name="create_collection_select_tabs">Seleziona schede</string>

    <!-- Title for the "select collection" step of the collection creator -->
    <string name="create_collection_select_collection">Seleziona raccolta</string>

    <!-- Title for the "name collection" step of the collection creator -->
    <string name="create_collection_name_collection">Nome raccolta</string>

    <!-- Button to add new collection for the "select collection" step of the collection creator -->
    <string name="create_collection_add_new_collection">Aggiungi nuova raccolta</string>

    <!-- Button to select all tabs in the "select tabs" step of the collection creator -->
    <string name="create_collection_select_all">Seleziona tutto</string>
    <!-- Button to deselect all tabs in the "select tabs" step of the collection creator -->
    <string name="create_collection_deselect_all">Deseleziona tutto</string>
    <!-- Text to prompt users to select the tabs to save in the "select tabs" step of the collection creator -->
    <string name="create_collection_save_to_collection_empty">Seleziona le schede da salvare</string>

    <!-- Text to show users how many tabs they have selected in the "select tabs" step of the collection creator.
     %d is a placeholder for the number of tabs selected. -->
    <string name="create_collection_save_to_collection_tabs_selected">%d schede selezionate</string>

    <!-- Text to show users they have one tab selected in the "select tabs" step of the collection creator.
    %d is a placeholder for the number of tabs selected. -->
    <string name="create_collection_save_to_collection_tab_selected">%d scheda selezionata</string>

    <!-- Text shown in snackbar when multiple tabs have been saved in a collection -->
    <string name="create_collection_tabs_saved">Schede salvate.</string>

    <!-- Text shown in snackbar when one or multiple tabs have been saved in a new collection -->
    <string name="create_collection_tabs_saved_new_collection">Raccolta salvata.</string>
    <!-- Text shown in snackbar when one tab has been saved in a collection -->
    <string name="create_collection_tab_saved">Scheda salvata.</string>

    <!-- Content description (not visible, for screen readers etc.): button to close the collection creator -->
    <string name="create_collection_close">Chiudi</string>

    <!-- Button to save currently selected tabs in the "select tabs" step of the collection creator-->
    <string name="create_collection_save">Salva</string>

    <!-- Snackbar action to view the collection the user just created or updated -->
    <string name="create_collection_view">Visualizza</string>

    <!-- Text for the OK button from collection dialogs -->
    <string name="create_collection_positive">OK</string>
    <!-- Text for the cancel button from collection dialogs -->
    <string name="create_collection_negative">Annulla</string>

    <!-- Default name for a new collection in "name new collection" step of the collection creator. %d is a placeholder for the number of collections-->
    <string name="create_collection_default_name">Raccolta %d</string>

    <!-- Share -->
    <!-- Share screen header -->
    <string name="share_header_2">Condividi</string>
    <!-- Content description (not visible, for screen readers etc.):
        "Share" button. Opens the share menu when pressed. -->
    <string name="share_button_content_description">Condividi</string>
    <!-- Text for the Save to PDF feature in the share menu -->
    <string name="share_save_to_pdf">Salva come PDF</string>
    <!-- Text for error message when generating a PDF file Text. -->
    <string name="unable_to_save_to_pdf_error">Impossibile generare il PDF</string>
    <!-- Text for standard error snackbar dismiss button. -->
    <string name="standard_snackbar_error_dismiss">Chiudi</string>
    <!-- Text for error message when printing a page and it fails. -->
    <string name="unable_to_print_page_error">Impossibile stampare questa pagina</string>
    <!-- Text for the print feature in the share and browser menu -->
    <string name="menu_print">Stampa</string>
    <!-- Sub-header in the dialog to share a link to another sync device -->
    <string name="share_device_subheader">Invia a dispositivo</string>
    <!-- Sub-header in the dialog to share a link to an app from the full list -->
    <string name="share_link_all_apps_subheader">Tutte le azioni</string>
    <!-- Sub-header in the dialog to share a link to an app from the most-recent sorted list -->
    <string name="share_link_recent_apps_subheader">Utilizzate di recente</string>
    <!-- Text for the copy link action in the share screen. -->
    <string name="share_copy_link_to_clipboard">Copia negli appunti</string>
    <!-- Toast shown after copying link to clipboard -->
    <string name="toast_copy_link_to_clipboard">Copiato negli appunti</string>
    <!-- An option from the share dialog to sign into sync -->
    <string name="sync_sign_in">Accedi per sincronizzare</string>
     <!-- An option from the three dot menu to sync and save data -->
    <string name="sync_menu_sync_and_save_data">Sincronizza e salva i dati</string>
    <!-- An option from the share dialog to send link to all other sync devices -->
    <string name="sync_send_to_all">Invia a tutti i dispositivi</string>
    <!-- An option from the share dialog to reconnect to sync -->
    <string name="sync_reconnect">Riconnetti a Sync</string>
    <!-- Text displayed when sync is offline and cannot be accessed -->
    <string name="sync_offline">Non in linea</string>
    <!-- An option to connect additional devices -->
    <string name="sync_connect_device">Connetti un altro dispositivo</string>
    <!-- The dialog text shown when additional devices are not available -->
    <string name="sync_connect_device_dialog" tools:ignore="BrandUsage">Per inviare una scheda, accedi all’account Firefox su almeno un altro dispositivo.</string>
    <!-- Confirmation dialog button -->
    <string name="sync_confirmation_button">OK</string>

    <!-- Share error message -->
    <string name="share_error_snackbar">Impossibile condividere con questa app</string>

    <!-- Add new device screen title -->
    <string name="sync_add_new_device_title">Invia a dispositivo</string>
    <!-- Text for the warning message on the Add new device screen -->
    <string name="sync_add_new_device_message">Nessun dispositivo connesso</string>
    <!-- Text for the button to learn about sending tabs -->
    <string name="sync_add_new_device_learn_button">Ulteriori informazioni sull’invio di schede…</string>

    <!-- Text for the button to connect another device -->
    <string name="sync_add_new_device_connect_button">Connetti un altro dispositivo…</string>

    <!-- Notifications -->
    <!-- Text shown in the notification that pops up to remind the user that a private browsing session is active. -->
    <string name="notification_pbm_delete_text_2">Chiudi le schede anonime</string>


    <!-- Text shown in the notification that pops up to remind the user that a private browsing session is active for Android 14+ -->
    <string name="notification_erase_title_android_14">Chiudere le schede anonime?</string>
    <string name="notification_erase_text_android_14">Tocca o fai scorrere questa notifica per chiudere le schede anonime.</string>

    <!-- Name of the marketing notification channel. Displayed in the "App notifications" system settings for the app -->
    <string name="notification_marketing_channel_name">Marketing</string>

    <!-- Title shown in the notification that pops up to remind the user to set fenix as default browser.
    The app name is in the text, due to limitations with localizing Nimbus experiments -->
    <string name="nimbus_notification_default_browser_title" tools:ignore="BrandUsage,UnusedResources">Firefox è veloce e riservato</string>
    <!-- Text shown in the notification that pops up to remind the user to set fenix as default browser.
    The app name is in the text, due to limitations with localizing Nimbus experiments -->
    <string name="nimbus_notification_default_browser_text" tools:ignore="BrandUsage,UnusedResources">Imposta Firefox come browser predefinito</string>
    <!-- Title shown in the notification that pops up to re-engage the user -->
    <string name="notification_re_engagement_title">Prova la navigazione anonima</string>
    <!-- Text shown in the notification that pops up to re-engage the user.
    %1$s is a placeholder that will be replaced by the app name. -->
    <string name="notification_re_engagement_text">Naviga senza salvare cookie o cronologia in %1$s</string>

    <!-- Title A shown in the notification that pops up to re-engage the user -->
    <string name="notification_re_engagement_A_title">Naviga senza lasciar tracce</string>
    <!-- Text A shown in the notification that pops up to re-engage the user.
    %1$s is a placeholder that will be replaced by the app name. -->
    <string name="notification_re_engagement_A_text">La navigazione anonima in %1$s non memorizza le tue informazioni.</string>
    <!-- Title B shown in the notification that pops up to re-engage the user -->
    <string name="notification_re_engagement_B_title">Inizia la tua prima ricerca</string>
    <!-- Text B shown in the notification that pops up to re-engage the user -->
    <string name="notification_re_engagement_B_text">Trova qualcosa nelle vicinanze, oppure scopri qualcosa di divertente.</string>

    <!-- Survey -->
    <!-- Text shown in the fullscreen message that pops up to ask user to take a short survey.
    The app name is in the text, due to limitations with localizing Nimbus experiments -->
    <string name="nimbus_survey_message_text" tools:ignore="BrandUsage">Aiutaci a migliorare Firefox partecipando a un breve sondaggio.</string>
    <!-- Preference for taking the short survey. -->
    <string name="preferences_take_survey">Partecipa al sondaggio</string>
    <!-- Preference for not taking the short survey. -->
    <string name="preferences_not_take_survey">No grazie</string>

    <!-- Snackbar -->
    <!-- Text shown in snackbar when user deletes a collection -->
    <string name="snackbar_collection_deleted">Raccolta eliminata</string>

    <!-- Text shown in snackbar when user renames a collection -->
    <string name="snackbar_collection_renamed">Raccolta rinominata</string>

    <!-- Text shown in snackbar when user closes a tab -->
    <string name="snackbar_tab_closed">Scheda chiusa</string>
    <!-- Text shown in snackbar when user closes all tabs -->
    <string name="snackbar_tabs_closed">Schede chiuse</string>
    <!-- Text shown in snackbar when user closes multiple inactive tabs. %1$s will be replaced with the number of tabs closed. -->
    <string name="snackbar_num_tabs_closed">Schede chiuse: %1$s</string>
    <!-- Text shown in snackbar when user bookmarks a list of tabs. Parameter will be replaced by the name of the folder the bookmark was saved into.-->
    <string name="snackbar_message_bookmarks_saved_in">Segnalibri salvati in “%s”.</string>
    <!-- Text shown in snackbar when user adds a site to shortcuts -->
    <string name="snackbar_added_to_shortcuts">Aggiunto alle scorciatoie.</string>
    <!-- Text shown in snackbar when user closes a private tab -->
    <string name="snackbar_private_tab_closed">Scheda anonima chiusa</string>
    <!-- Text shown in snackbar when user closes all private tabs -->
    <string name="snackbar_private_tabs_closed">Schede anonime chiuse</string>
    <!-- Text shown in snackbar when user erases their private browsing data -->
    <string name="snackbar_private_data_deleted">Eliminati dati della navigazione anonima</string>
    <!-- Text shown in snackbar to undo deleting a tab, top site or collection -->
    <string name="snackbar_deleted_undo">ANNULLA</string>

    <!-- Text shown in snackbar when user removes a top site -->
    <string name="snackbar_top_site_removed">Sito rimosso</string>
    <!-- QR code scanner prompt which appears after scanning a code, but before navigating to it
        First parameter is the name of the app, second parameter is the URL or text scanned-->
    <string name="qr_scanner_confirmation_dialog_message">Consenti a %1$s di aprire %2$s</string>
    <!-- QR code scanner prompt dialog positive option to allow navigation to scanned link -->
    <string name="qr_scanner_dialog_positive">CONSENTI</string>
    <!-- QR code scanner prompt dialog positive option to deny navigation to scanned link -->
    <string name="qr_scanner_dialog_negative">NEGA</string>
    <!-- QR code scanner prompt dialog error message shown when a hostname does not contain http or https. -->
    <string name="qr_scanner_dialog_invalid">Indirizzo web non valido.</string>
    <!-- QR code scanner prompt dialog positive option when there is an error -->
    <string name="qr_scanner_dialog_invalid_ok">OK</string>
    <!-- Tab collection deletion prompt dialog message. Placeholder will be replaced with the collection name -->
    <string name="tab_collection_dialog_message">Eliminare %1$s?</string>
    <!-- Tab collection deletion prompt dialog option to delete the collection -->
    <string name="tab_collection_dialog_positive">Elimina</string>

    <!-- Message for copying the URL via long press on the toolbar -->
    <string name="url_copied">Indirizzo copiato</string>


    <!-- Sample text for accessibility font size -->
    <string name="accessibility_text_size_sample_text_1">Questo è un testo di esempio. Mostra un’anteprima di come apparirà il testo quando aumenti o riduci le dimensioni dei caratteri con questa impostazione.</string>
    <!-- Summary for Accessibility Text Size Scaling Preference -->
    <string name="preference_accessibility_text_size_summary">Aumenta o riduci la dimensione del testo dei siti web</string>
    <!-- Title for Accessibility Text Size Scaling Preference -->
    <string name="preference_accessibility_font_size_title">Dimensione caratteri</string>

    <!-- Title for Accessibility Text Automatic Size Scaling Preference -->
    <string name="preference_accessibility_auto_size_2">Ridimensiona automaticamente i caratteri</string>
    <!-- Summary for Accessibility Text Automatic Size Scaling Preference -->
    <string name="preference_accessibility_auto_size_summary">La dimensione dei caratteri corrisponderà alle impostazioni di Android. Disattivare per gestire la dimensione dei caratteri separatamente.</string>

    <!-- Title for the Delete browsing data preference -->
    <string name="preferences_delete_browsing_data">Elimina dati di navigazione</string>
    <!-- Title for the tabs item in Delete browsing data -->
    <string name="preferences_delete_browsing_data_tabs_title_2">Schede aperte</string>
    <!-- Subtitle for the tabs item in Delete browsing data, parameter will be replaced with the number of open tabs -->
    <string name="preferences_delete_browsing_data_tabs_subtitle">%d schede</string>
    <!-- Title for the data and history items in Delete browsing data -->
    <!-- Title for the history item in Delete browsing data -->
    <string name="preferences_delete_browsing_data_browsing_history_title">Cronologia di navigazione</string>
    <!-- Subtitle for the data and history items in delete browsing data, parameter will be replaced with the
        number of history items the user has -->
    <string name="preferences_delete_browsing_data_browsing_data_subtitle">%d indirizzi</string>
    <!-- Title for the cookies and site data items in Delete browsing data -->
    <string name="preferences_delete_browsing_data_cookies_and_site_data">Cookie e dati dei siti web</string>
    <!-- Subtitle for the cookies item in Delete browsing data -->
    <string name="preferences_delete_browsing_data_cookies_subtitle">Verrai disconnesso dalla maggior parte dei siti</string>
    <!-- Title for the cached images and files item in Delete browsing data -->
    <string name="preferences_delete_browsing_data_cached_files">Immagini e file salvati nella cache</string>
    <!-- Subtitle for the cached images and files item in Delete browsing data -->
    <string name="preferences_delete_browsing_data_cached_files_subtitle">Libera spazio di archiviazione</string>
    <!-- Title for the site permissions item in Delete browsing data -->
    <string name="preferences_delete_browsing_data_site_permissions">Permessi dei siti</string>
    <!-- Title for the downloads item in Delete browsing data -->
    <string name="preferences_delete_browsing_data_downloads">Download</string>
    <!-- Text for the button to delete browsing data -->
    <string name="preferences_delete_browsing_data_button">Elimina dati di navigazione</string>

    <!-- Title for the Delete browsing data on quit preference -->
    <string name="preferences_delete_browsing_data_on_quit">Elimina i dati di navigazione all’uscita</string>
    <!-- Summary for the Delete browsing data on quit preference. "Quit" translation should match delete_browsing_data_on_quit_action translation. -->
    <string name="preference_summary_delete_browsing_data_on_quit_2">Elimina automaticamente i dati di navigazione quando viene selezionato “Esci” nel menu principale</string>
    <!-- Action item in menu for the Delete browsing data on quit feature -->
    <string name="delete_browsing_data_on_quit_action">Esci</string>

    <!-- Title text of a delete browsing data dialog. -->
    <string name="delete_history_prompt_title">Intervallo di tempo da cancellare</string>
    <!-- Body text of a delete browsing data dialog. -->
    <string name="delete_history_prompt_body_2">Rimuove la cronologia (inclusa la cronologia sincronizzata da altri dispositivi)</string>
    <!-- Radio button in the delete browsing data dialog to delete history items for the last hour. -->
    <string name="delete_history_prompt_button_last_hour">Ultima ora</string>
    <!-- Radio button in the delete browsing data dialog to delete history items for today and yesterday. -->
    <string name="delete_history_prompt_button_today_and_yesterday">Ieri e oggi</string>
    <!-- Radio button in the delete browsing data dialog to delete all history. -->
    <string name="delete_history_prompt_button_everything">Tutto</string>

    <!-- Dialog message to the user asking to delete browsing data. Parameter will be replaced by app name. -->
    <string name="delete_browsing_data_prompt_message_3">%s eliminerà i dati di navigazione selezionati.</string>
    <!-- Text for the cancel button for the data deletion dialog -->
    <string name="delete_browsing_data_prompt_cancel">Annulla</string>
    <!-- Text for the allow button for the data deletion dialog -->
    <string name="delete_browsing_data_prompt_allow">Elimina</string>
    <!-- Text for the snackbar confirmation that the data was deleted -->
    <string name="preferences_delete_browsing_data_snackbar">Dati di navigazione eliminati</string>

    <!-- Text for the snackbar to show the user that the deletion of browsing data is in progress -->
    <string name="deleting_browsing_data_in_progress">Eliminazione dati di navigazione in corso…</string>

    <!-- Dialog message to the user asking to delete all history items inside the opened group. Parameter will be replaced by a history group name. -->
    <string name="delete_all_history_group_prompt_message">Elimina tutti i siti in “%s”</string>
    <!-- Text for the cancel button for the history group deletion dialog -->
    <string name="delete_history_group_prompt_cancel">Annulla</string>
    <!-- Text for the allow button for the history group dialog -->
    <string name="delete_history_group_prompt_allow">Elimina</string>
    <!-- Text for the snackbar confirmation that the history group was deleted -->
    <string name="delete_history_group_snackbar">Gruppo eliminato</string>

    <!-- Onboarding -->
    <!-- text to display in the snackbar once account is signed-in -->
    <string name="onboarding_firefox_account_sync_is_on">La sincronizzazione è attiva</string>

    <!-- Onboarding theme -->
    <!-- Text shown in snackbar when multiple tabs have been sent to device -->
    <string name="sync_sent_tabs_snackbar">Schede inviate.</string>
    <!-- Text shown in snackbar when one tab has been sent to device  -->
    <string name="sync_sent_tab_snackbar">Scheda inviata.</string>
    <!-- Text shown in snackbar when sharing tabs failed  -->
    <string name="sync_sent_tab_error_snackbar">Invio non riuscito</string>
    <!-- Text shown in snackbar for the "retry" action that the user has after sharing tabs failed -->
    <string name="sync_sent_tab_error_snackbar_action">RIPROVA</string>
    <!-- Title of QR Pairing Fragment -->
    <string name="sync_scan_code">Scansiona il codice</string>
    <!-- Instructions on how to access pairing -->
    <string name="sign_in_instructions" tools:ignore="BrandUsage"><![CDATA[Apri Firefox sul computer e vai su <b>https://firefox.com/pair</b>]]></string>
    <!-- Text shown for sign in pairing when ready -->
    <string name="sign_in_ready_for_scan">Pronto per la scansione</string>
    <!-- Text shown for settings option for sign with pairing -->
    <string name="sign_in_with_camera">Accedi con la fotocamera</string>
    <!-- Text shown for settings option for sign with email -->
    <string name="sign_in_with_email">Accedi con l’email</string>
    <!-- Text shown for settings option for create new account text.'Firefox' intentionally hardcoded here.-->
    <string name="sign_in_create_account_text" tools:ignore="BrandUsage"><![CDATA[Non hai l’account? <u>Creane uno</u> per sincronizzare Firefox tra vari dispositivi.]]></string>
    <!-- Text shown in confirmation dialog to sign out of account. The first parameter is the name of the app (e.g. Firefox Preview) -->
    <string name="sign_out_confirmation_message_2">I dati di navigazione non verranno più sincronizzati con l’account %s, ma non saranno rimossi dal dispositivo in uso.</string>
    <!-- Option to continue signing out of account shown in confirmation dialog to sign out of account -->
    <string name="sign_out_disconnect">Disconnetti</string>
    <!-- Option to cancel signing out shown in confirmation dialog to sign out of account -->
    <string name="sign_out_cancel">Annulla</string>
    <!-- Error message snackbar shown after the user tried to select a default folder which cannot be altered -->
    <string name="bookmark_cannot_edit_root">Impossibile modificare le cartelle predefinite</string>

    <!-- Enhanced Tracking Protection -->
    <!-- Link displayed in enhanced tracking protection panel to access tracking protection settings -->
    <string name="etp_settings">Impostazioni protezione</string>
    <!-- Preference title for enhanced tracking protection settings -->
    <string name="preference_enhanced_tracking_protection">Protezione antitracciamento avanzata</string>
    <!-- Preference summary for enhanced tracking protection settings on/off switch -->
    <string name="preference_enhanced_tracking_protection_summary">Adesso con Protezione totale per i cookie, la barriera più potente che abbiamo finora realizzato contro gli elementi traccianti intersito.</string>
    <!-- Description of enhanced tracking protection. The parameter is the name of the application (For example: Firefox Fenix) -->
    <string name="preference_enhanced_tracking_protection_explanation_2">%s ti protegge dagli elementi traccianti più comuni che cercano di seguire le tue attività online.</string>
    <!-- Text displayed that links to website about enhanced tracking protection -->
    <string name="preference_enhanced_tracking_protection_explanation_learn_more">Ulteriori informazioni</string>
    <!-- Preference for enhanced tracking protection for the standard protection settings -->
    <string name="preference_enhanced_tracking_protection_standard_default_1">Normale (predefinita)</string>
    <!-- Preference description for enhanced tracking protection for the standard protection settings -->
    <string name="preference_enhanced_tracking_protection_standard_description_5">Le pagine verranno caricate normalmente, ma verranno bloccati meno elementi traccianti.</string>
    <!--  Accessibility text for the Standard protection information icon  -->
    <string name="preference_enhanced_tracking_protection_standard_info_button">Elementi bloccati nella protezione antitracciamento normale</string>
    <!-- Preference for enhanced tracking protection for the strict protection settings -->
    <string name="preference_enhanced_tracking_protection_strict">Restrittiva</string>
    <!-- Preference description for enhanced tracking protection for the strict protection settings -->
    <string name="preference_enhanced_tracking_protection_strict_description_4">Maggiore protezione dal tracciamento e prestazioni più veloci, alcuni siti potrebbero non funzionare correttamente.</string>
    <!--  Accessibility text for the Strict protection information icon  -->
    <string name="preference_enhanced_tracking_protection_strict_info_button">Elementi bloccati nella protezione antitracciamento restrittiva</string>
    <!-- Preference for enhanced tracking protection for the custom protection settings -->
    <string name="preference_enhanced_tracking_protection_custom">Personalizzata</string>
    <!-- Preference description for enhanced tracking protection for the strict protection settings -->
    <string name="preference_enhanced_tracking_protection_custom_description_2">Scegli quali elementi traccianti e script bloccare.</string>
    <!--  Accessibility text for the Strict protection information icon  -->
    <string name="preference_enhanced_tracking_protection_custom_info_button">Elementi bloccati nella protezione antitracciamento personalizzata</string>
    <!-- Header for categories that are being blocked by current Enhanced Tracking Protection settings -->
    <!-- Preference for enhanced tracking protection for the custom protection settings for cookies-->
    <string name="preference_enhanced_tracking_protection_custom_cookies">Cookie</string>
    <!-- Option for enhanced tracking protection for the custom protection settings for cookies-->
    <string name="preference_enhanced_tracking_protection_custom_cookies_1">Traccianti intersito e dei social media</string>
    <!-- Option for enhanced tracking protection for the custom protection settings for cookies-->
    <string name="preference_enhanced_tracking_protection_custom_cookies_2">Cookie da siti web non visitati</string>
    <!-- Option for enhanced tracking protection for the custom protection settings for cookies-->
    <string name="preference_enhanced_tracking_protection_custom_cookies_3">Tutti i cookie di terze parti (alcuni siti potrebbero non funzionare correttamente)</string>
    <!-- Option for enhanced tracking protection for the custom protection settings for cookies-->
    <string name="preference_enhanced_tracking_protection_custom_cookies_4">Tutti i cookie (alcuni siti non funzioneranno correttamente)</string>
    <!-- Option for enhanced tracking protection for the custom protection settings for cookies-->
    <string name="preference_enhanced_tracking_protection_custom_cookies_5">Isola i cookie intersito</string>
    <!-- Preference for Global Privacy Control for the custom privacy settings for Global Privacy Control. '&amp;' is replaced with the ampersand symbol: &-->
    <string name="preference_enhanced_tracking_protection_custom_global_privacy_control">Segnala ai siti web di non vendere o condividere i miei dati</string>
    <!-- Preference for enhanced tracking protection for the custom protection settings for tracking content -->
    <string name="preference_enhanced_tracking_protection_custom_tracking_content">Contenuti traccianti</string>
    <!-- Option for enhanced tracking protection for the custom protection settings for tracking content-->
    <string name="preference_enhanced_tracking_protection_custom_tracking_content_1">In tutte le schede</string>
    <!-- Option for enhanced tracking protection for the custom protection settings for tracking content-->
    <string name="preference_enhanced_tracking_protection_custom_tracking_content_2">Solo in schede anonime</string>
    <!-- Preference for enhanced tracking protection for the custom protection settings -->
    <string name="preference_enhanced_tracking_protection_custom_cryptominers">Cryptominer</string>
    <!-- Preference for enhanced tracking protection for the custom protection settings -->
    <string name="preference_enhanced_tracking_protection_custom_known_fingerprinters">Fingerprinter conosciuti</string>
    <!-- Button label for navigating to the Enhanced Tracking Protection details -->
    <string name="enhanced_tracking_protection_details">Dettagli</string>
    <!-- Header for categories that are being being blocked by current Enhanced Tracking Protection settings -->
    <string name="enhanced_tracking_protection_blocked">Bloccati</string>
    <!-- Header for categories that are being not being blocked by current Enhanced Tracking Protection settings -->
    <string name="enhanced_tracking_protection_allowed">Consentiti</string>
    <!-- Category of trackers (social media trackers) that can be blocked by Enhanced Tracking Protection -->
    <string name="etp_social_media_trackers_title">Traccianti dei social media</string>
    <!-- Description of social media trackers that can be blocked by Enhanced Tracking Protection -->
    <string name="etp_social_media_trackers_description">Limita la capacità dei social network di tracciare le tue attività sul Web.</string>
    <!-- Category of trackers (cross-site tracking cookies) that can be blocked by Enhanced Tracking Protection -->
    <string name="etp_cookies_title">Cookie traccianti intersito</string>
    <!-- Category of trackers (cross-site tracking cookies) that can be blocked by Enhanced Tracking Protection -->
    <string name="etp_cookies_title_2">Cookie intersito</string>
    <!-- Description of cross-site tracking cookies that can be blocked by Enhanced Tracking Protection -->
    <string name="etp_cookies_description">Blocca i cookie che le reti pubblicitarie e le società di analisi dati utilizzano per raccogliere i dati di navigazione quando passi da un sito all’altro.</string>
    <!-- Description of cross-site tracking cookies that can be blocked by Enhanced Tracking Protection -->
    <string name="etp_cookies_description_2">La Protezione totale per i cookie isola i cookie del sito in cui ti trovi. In questo modo chi cerca di tracciarti, ad esempio le reti pubblicitarie, non può utilizzarli per seguirti da un sito all’altro.</string>
    <!-- Category of trackers (cryptominers) that can be blocked by Enhanced Tracking Protection -->
    <string name="etp_cryptominers_title">Cryptominer</string>
    <!-- Description of cryptominers that can be blocked by Enhanced Tracking Protection -->
    <string name="etp_cryptominers_description">Impedisce agli script dannosi di accedere al dispositivo per produrre moneta digitale.</string>
    <!-- Description of fingerprinters that can be blocked by Enhanced Tracking Protection -->
    <string name="etp_known_fingerprinters_description">Impedisce la raccolta di dati identificativi univoci sul dispositivo che possono essere utilizzati a scopo di tracciamento.</string>
    <!-- Category of trackers (tracking content) that can be blocked by Enhanced Tracking Protection -->
    <string name="etp_tracking_content_title">Contenuti traccianti</string>
    <!-- Description of tracking content that can be blocked by Enhanced Tracking Protection -->
    <string name="etp_tracking_content_description">Interrompe il caricamento di annunci esterni, video e altri contenuti che contengono codice di tracciamento. Può influire su alcune funzionalità del sito web.</string>
    <!-- Enhanced Tracking Protection message that protection is currently on for this site -->
    <string name="etp_panel_on">Le protezioni sono attive per questo sito</string>
    <!-- Enhanced Tracking Protection message that protection is currently off for this site -->
    <string name="etp_panel_off">Le protezioni sono disattivate per questo sito</string>
    <!-- Header for exceptions list for which sites enhanced tracking protection is always off -->
    <string name="enhanced_tracking_protection_exceptions">La protezione antitracciamento avanzata è disattivata per questi siti</string>
    <!-- Content description (not visible, for screen readers etc.): Navigate
    back from ETP details (Ex: Tracking content) -->
    <string name="etp_back_button_content_description">Torna indietro</string>
    <!-- About page link text to open what's new link -->
    <string name="about_whats_new">Novità in %s</string>
    <!-- Open source licenses page title
    The first parameter is the app name -->
    <string name="open_source_licenses_title">%s | Librerie OSS</string>

    <!-- Category of trackers (redirect trackers) that can be blocked by Enhanced Tracking Protection -->
    <string name="etp_redirect_trackers_title">Traccianti di reindirizzamento</string>

    <!-- Description of redirect tracker cookies that can be blocked by Enhanced Tracking Protection -->
    <string name="etp_redirect_trackers_description">Elimina i cookie impostati per reindirizzare a siti web noti per il tracciamento.</string>

    <!-- Preference for fingerprinting protection for the custom protection settings -->
    <string name="etp_suspected_fingerprinters_title">Sospetti fingerprinter</string>
    <!-- Description of fingerprinters that can be blocked by fingerprinting protection -->
    <string name="etp_suspected_fingerprinters_description">Attiva la protezione contro il fingerprinting per bloccare sospetti fingerprinter.</string>
    <!-- Category of trackers (fingerprinters) that can be blocked by Enhanced Tracking Protection -->
    <string name="etp_known_fingerprinters_title">Fingerprinter conosciuti</string>
    <!-- Description of the SmartBlock Enhanced Tracking Protection feature. The * symbol is intentionally hardcoded here,
         as we use it on the UI to indicate which trackers have been partially unblocked.  -->
    <string name="preference_etp_smartblock_description">Alcuni elementi traccianti, indicati in seguito, sono stati parzialmente sbloccati in quanto hai interagito con loro *.</string>
    <!-- Text displayed that links to website about enhanced tracking protection SmartBlock -->
    <string name="preference_etp_smartblock_learn_more">Ulteriori informazioni</string>

    <!-- Content description (not visible, for screen readers etc.):
    Enhanced tracking protection exception preference icon for ETP settings. -->
    <string name="preference_etp_exceptions_icon_description">Icona delle preferenze per le eccezioni della protezione antitracciamento avanzata</string>

    <!-- About page link text to open support link -->
    <string name="about_support">Supporto</string>
    <!-- About page link text to list of past crashes (like about:crashes on desktop) -->
    <string name="about_crashes">Arresti anomali</string>
    <!-- About page link text to open privacy notice link -->
    <string name="about_privacy_notice">Informativa sulla privacy</string>
    <!-- About page link text to open know your rights link -->
    <string name="about_know_your_rights">I tuoi diritti</string>
    <!-- About page link text to open licensing information link -->
    <string name="about_licensing_information">Informazioni sulla licenza</string>
    <!-- About page link text to open a screen with libraries that are used -->
    <string name="about_other_open_source_libraries">Librerie utilizzate</string>

    <!-- Toast shown to the user when they are activating the secret dev menu
        The first parameter is number of long clicks left to enable the menu -->
    <string name="about_debug_menu_toast_progress">Menu di debug: %1$d clic rimasto/i per attivare</string>
    <string name="about_debug_menu_toast_done">Menu di debug attivato</string>

    <!-- Browser long press popup menu -->
    <!-- Copy the current url -->
    <string name="browser_toolbar_long_press_popup_copy">Copia</string>
    <!-- Paste & go the text in the clipboard. '&amp;' is replaced with the ampersand symbol: & -->
    <string name="browser_toolbar_long_press_popup_paste_and_go">Incolla e vai</string>
    <!-- Paste the text in the clipboard -->
    <string name="browser_toolbar_long_press_popup_paste">Incolla</string>

    <!-- Snackbar message shown after an URL has been copied to clipboard. -->
    <string name="browser_toolbar_url_copied_to_clipboard_snackbar">URL copiato negli appunti</string>

    <!-- Title text for the Add To Homescreen dialog -->
    <string name="add_to_homescreen_title">Agg. a schermata principale</string>
    <!-- Cancel button text for the Add to Homescreen dialog -->
    <string name="add_to_homescreen_cancel">Annulla</string>
    <!-- Add button text for the Add to Homescreen dialog -->
    <string name="add_to_homescreen_add">Aggiungi</string>
    <!-- Continue to website button text for the first-time Add to Homescreen dialog -->
    <string name="add_to_homescreen_continue">Vai al sito web</string>
    <!-- Placeholder text for the TextView in the Add to Homescreen dialog -->
    <string name="add_to_homescreen_text_placeholder">Nome scorciatoia</string>

    <!-- Describes the add to homescreen functionality -->
    <string name="add_to_homescreen_description_2">È possibile aggiungere questo sito web alla schermata principale del dispositivo per accedervi più rapidamente, come se si trattasse di un’app.</string>

    <!-- Preference for managing the settings for logins and passwords in Fenix -->
    <string name="preferences_passwords_logins_and_passwords_2">Password</string>
    <!-- Preference for managing the saving of logins and passwords in Fenix -->
    <string name="preferences_passwords_save_logins_2">Salva password</string>
    <!-- Preference option for asking to save passwords in Fenix -->
    <string name="preferences_passwords_save_logins_ask_to_save">Chiedi prima di salvare</string>
    <!-- Preference option for never saving passwords in Fenix -->
    <string name="preferences_passwords_save_logins_never_save">Non salvare mai</string>

    <!-- Preference for autofilling saved logins in Firefox (in web content), %1$s will be replaced with the app name -->
    <string name="preferences_passwords_autofill2">Compila automaticamente in %1$s</string>
    <!-- Description for the preference for autofilling saved logins in Firefox (in web content), %1$s will be replaced with the app name -->
    <string name="preferences_passwords_autofill_description">Compila e salva nomi utente e password nei siti web quando utilizzi %1$s.</string>
    <!-- Preference for autofilling logins from Fenix in other apps (e.g. autofilling the Twitter app) -->
    <string name="preferences_android_autofill">Compila automaticamente in altre app</string>
    <!-- Description for the preference for autofilling logins from Fenix in other apps (e.g. autofilling the Twitter app) -->
    <string name="preferences_android_autofill_description">Compila nomi utente e password nelle altre app del tuo dispositivo.</string>

    <!-- Preference option for adding a password -->
    <string name="preferences_logins_add_login_2">Aggiungi password</string>

    <!-- Preference for syncing saved passwords in Fenix -->
    <string name="preferences_passwords_sync_logins_2">Sincronizza password</string>
    <!-- Preference for syncing saved passwords in Fenix, when not signed in-->
    <string name="preferences_passwords_sync_logins_across_devices_2">Sincronizza le password tra i tuoi dispositivi</string>
    <!-- Preference to access list of saved passwords -->
    <string name="preferences_passwords_saved_logins_2">Password salvate</string>
    <!-- Description of empty list of saved passwords. Placeholder is replaced with app name.  -->
    <string name="preferences_passwords_saved_logins_description_empty_text_2">Le password salvate o sincronizzate con %s verranno visualizzate qui. Tutte le password salvate sono crittate.</string>
    <!-- Clickable text for opening an external link for more information about Sync. -->
    <string name="preferences_passwords_saved_logins_description_empty_learn_more_link_2">Ulteriori informazioni sulla sincronizzazione</string>
    <!-- Preference to access list of login exceptions that we never save logins for -->
    <string name="preferences_passwords_exceptions">Eccezioni</string>
    <!-- Empty description of list of login exceptions that we never save passwords for. Parameter will be replaced by app name. -->
    <string name="preferences_passwords_exceptions_description_empty_2">%s non salverà le password per i siti elencati qui.</string>
    <!-- Description of list of login exceptions that we never save passwords for. Parameter will be replaced by app name. -->
    <string name="preferences_passwords_exceptions_description_2">%s non salverà le password per questi siti.</string>
    <!-- Text on button to remove all saved login exceptions -->
    <string name="preferences_passwords_exceptions_remove_all">Elimina tutte le eccezioni</string>
    <!-- Hint for search box in passwords list -->
    <string name="preferences_passwords_saved_logins_search_2">Cerca nelle password</string>
    <!-- The header for the site that a login is for -->
    <string name="preferences_passwords_saved_logins_site">Sito</string>
    <!-- The header for the username for a login -->
    <string name="preferences_passwords_saved_logins_username">Nome utente</string>
    <!-- The header for the password for a login -->
    <string name="preferences_passwords_saved_logins_password">Password</string>
    <!-- Shown in snackbar to tell user that the password has been copied -->
    <string name="logins_password_copied">Password copiata negli appunti</string>
    <!-- Shown in snackbar to tell user that the username has been copied -->
    <string name="logins_username_copied">Nome utente copiato negli appunti</string>
    <!-- Content Description (for screenreaders etc) read for the button to copy a password in logins-->
    <string name="saved_logins_copy_password">Copia password</string>
    <!-- Content Description (for screenreaders etc) read for the button to clear a password while editing a login-->
    <string name="saved_logins_clear_password">Cancella password</string>
    <!-- Content Description (for screenreaders etc) read for the button to copy a username in logins -->
    <string name="saved_login_copy_username">Copia nome utente</string>
    <!-- Content Description (for screenreaders etc) read for the button to clear a username while editing a login -->
    <string name="saved_login_clear_username">Cancella nome utente</string>
    <!-- Content Description (for screenreaders etc) read for the button to clear the hostname field while creating a login -->
    <string name="saved_login_clear_hostname">Cancella nome server</string>
    <!-- Content Description (for screenreaders etc) read for the button to open a site in logins -->
    <string name="saved_login_open_site">Apri sito nel browser</string>
    <!-- Content Description (for screenreaders etc) read for the button to reveal a password in logins -->
    <string name="saved_login_reveal_password">Mostra password</string>
    <!-- Content Description (for screenreaders etc) read for the button to hide a password in logins -->
    <string name="saved_login_hide_password">Nascondi password</string>
    <!-- Message displayed in biometric prompt displayed for authentication before allowing users to view their passwords -->
    <string name="logins_biometric_prompt_message_2">Sblocca per visualizzare le password salvate</string>
    <!-- Title of warning dialog if users have no device authentication set up -->
    <string name="logins_warning_dialog_title_2">Proteggi le password salvate</string>
    <!-- Message of warning dialog if users have no device authentication set up -->
    <string name="logins_warning_dialog_message_2">Imposta una sequenza di blocco, PIN o password per impedire a chi si impossessa del dispositivo di visualizzare le password salvate.</string>
    <!-- Negative button to ignore warning dialog if users have no device authentication set up -->
    <string name="logins_warning_dialog_later">Più tardi</string>
    <!-- Positive button to send users to set up a pin of warning dialog if users have no device authentication set up -->
    <string name="logins_warning_dialog_set_up_now">Imposta adesso</string>
    <!-- Title of PIN verification dialog to direct users to re-enter their device credentials to access their logins -->
    <string name="logins_biometric_prompt_message_pin">Sblocca il dispositivo</string>
    <!-- Title for Accessibility Force Enable Zoom Preference -->
    <string name="preference_accessibility_force_enable_zoom">Zoom su tutti i siti web</string>

    <!-- Summary for Accessibility Force Enable Zoom Preference -->
    <string name="preference_accessibility_force_enable_zoom_summary">Attiva per consentire la funzione “Pizzica per lo zoom“, anche sui siti web che impediscono questo gesto.</string>

    <!-- Saved logins sorting strategy menu item -by name- (if selected, it will sort saved logins alphabetically) -->
    <string name="saved_logins_sort_strategy_alphabetically">Nome (A-Z)</string>
    <!-- Saved logins sorting strategy menu item -by last used- (if selected, it will sort saved logins by last used) -->
    <string name="saved_logins_sort_strategy_last_used">Ultimo utilizzo</string>

    <!-- Content description (not visible, for screen readers etc.) -->
    <string name="saved_logins_menu_dropdown_chevron_icon_content_description_2">Menu per ordinare le password</string>

    <!-- Autofill -->
    <!-- Preference and title for managing the autofill settings -->
    <string name="preferences_autofill">Compilazione automatica</string>
    <!-- Preference and title for managing the settings for addresses -->
    <string name="preferences_addresses">Indirizzi</string>
    <!-- Preference and title for managing the settings for payment methods -->
    <string name="preferences_credit_cards_2">Metodi di pagamento</string>
    <!-- Preference for saving and autofilling credit cards -->
    <string name="preferences_credit_cards_save_and_autofill_cards_2">Salva e compila i metodi di pagamento</string>
    <!-- Preference summary for saving and autofilling payment method data. Parameter will be replaced by app name. -->
    <string name="preferences_credit_cards_save_and_autofill_cards_summary_2">%s critta tutti i metodi di pagamento salvati</string>
    <!-- Preference option for syncing credit cards across devices. This is displayed when the user is not signed into sync -->
    <string name="preferences_credit_cards_sync_cards_across_devices">Sincronizza le carte tra più dispositivi</string>
    <!-- Preference option for syncing credit cards across devices. This is displayed when the user is signed into sync -->
    <string name="preferences_credit_cards_sync_cards">Sincronizza carte di credito</string>

    <!-- Preference option for adding a card -->
    <string name="preferences_credit_cards_add_credit_card_2">Aggiungi carta</string>
    <!-- Preference option for managing saved cards -->
    <string name="preferences_credit_cards_manage_saved_cards_2">Gestisci carte</string>
    <!-- Preference option for adding an address -->
    <string name="preferences_addresses_add_address">Aggiungi indirizzo</string>
    <!-- Preference option for managing saved addresses -->
    <string name="preferences_addresses_manage_addresses">Gestione indirizzi</string>
    <!-- Preference for saving and filling addresses -->
    <string name="preferences_addresses_save_and_autofill_addresses_2">Salva e compila indirizzi</string>

    <!-- Preference summary for saving and filling address data -->
    <string name="preferences_addresses_save_and_autofill_addresses_summary_2">Include numeri di telefono e indirizzi email</string>

    <!-- Title of the "Add card" screen -->
    <string name="credit_cards_add_card">Aggiungi carta</string>
    <!-- Title of the "Edit card" screen -->
    <string name="credit_cards_edit_card">Modifica carta</string>
    <!-- The header for the card number of a credit card -->
    <string name="credit_cards_card_number">Numero carta</string>
    <!-- The header for the expiration date of a credit card -->
    <string name="credit_cards_expiration_date">Data di scadenza</string>
    <!-- The label for the expiration date month of a credit card to be used by a11y services-->
    <string name="credit_cards_expiration_date_month">Mese della data di scadenza</string>
    <!-- The label for the expiration date year of a credit card to be used by a11y services-->
    <string name="credit_cards_expiration_date_year">Anno della data di scadenza</string>
    <!-- The header for the name on the credit card -->
    <string name="credit_cards_name_on_card">Nome sulla carta</string>

    <!-- The text for the "Delete card" menu item for deleting a credit card -->
    <string name="credit_cards_menu_delete_card">Elimina carta</string>
    <!-- The text for the "Delete card" button for deleting a credit card -->
    <string name="credit_cards_delete_card_button">Elimina carta</string>
    <!-- The text for the confirmation message of "Delete card" dialog -->
    <string name="credit_cards_delete_dialog_confirmation_2">Eliminare la carta?</string>
    <!-- The text for the positive button on "Delete card" dialog -->
    <string name="credit_cards_delete_dialog_button">Elimina</string>
    <!-- The title for the "Save" menu item for saving a credit card -->
    <string name="credit_cards_menu_save">Salva</string>
    <!-- The text for the "Save" button for saving a credit card -->
    <string name="credit_cards_save_button">Salva</string>
    <!-- The text for the "Cancel" button for cancelling adding, updating or deleting a credit card -->
    <string name="credit_cards_cancel_button">Annulla</string>

    <!-- Title of the "Saved cards" screen -->
    <string name="credit_cards_saved_cards">Carte salvate</string>

    <!-- Error message for card number validation -->
    <string name="credit_cards_number_validation_error_message_2">Inserisci un numero di carta valido</string>
    <!-- Error message for card name on card validation -->
    <string name="credit_cards_name_on_card_validation_error_message_2">Aggiungi un nome</string>
    <!-- Message displayed in biometric prompt displayed for authentication before allowing users to view their saved credit cards -->
    <string name="credit_cards_biometric_prompt_message">Sblocca per visualizzare le carte di credito salvate</string>
    <!-- Title of warning dialog if users have no device authentication set up -->
    <string name="credit_cards_warning_dialog_title_2">Proteggi i metodi di pagamento salvati</string>
    <!-- Message of warning dialog if users have no device authentication set up -->
    <string name="credit_cards_warning_dialog_message_3">Imposta una sequenza di blocco, PIN o password per impedire a chi si impossessa del dispositivo di visualizzare i metodi di pagamento salvati.</string>
    <!-- Positive button to send users to set up a pin of warning dialog if users have no device authentication set up -->
    <string name="credit_cards_warning_dialog_set_up_now">Imposta adesso</string>
    <!-- Negative button to ignore warning dialog if users have no device authentication set up -->
    <string name="credit_cards_warning_dialog_later">Più tardi</string>
    <!-- Title of PIN verification dialog to direct users to re-enter their device credentials to access their credit cards -->
    <string name="credit_cards_biometric_prompt_message_pin">Sblocca il dispositivo</string>

    <!-- Message displayed in biometric prompt for authentication, before allowing users to use their stored payment method information -->
    <string name="credit_cards_biometric_prompt_unlock_message_2">Sblocca per utilizzare i metodi di pagamento salvati</string>
    <!-- Title of the "Add address" screen -->
    <string name="addresses_add_address">Aggiungi indirizzo</string>
    <!-- Title of the "Edit address" screen -->
    <string name="addresses_edit_address">Modifica indirizzo</string>
    <!-- Title of the "Manage addresses" screen -->
    <string name="addresses_manage_addresses">Gestione indirizzi</string>
    <!-- The header for the name of an address. Name represents a person's full name, typically made up of a first, middle and last name, e.g. John Joe Doe. -->
    <string name="addresses_name">Nome</string>
    <!-- The header for the street address of an address -->
    <string name="addresses_street_address">Indirizzo</string>
    <!-- The header for the city of an address -->
    <string name="addresses_city">Città</string>
    <!-- The header for the subregion of an address when "state" should be used -->
    <string name="addresses_state">Stato</string>
    <!-- The header for the subregion of an address when "province" should be used -->
    <string name="addresses_province">Provincia</string>
    <!-- The header for the zip code of an address -->
    <string name="addresses_zip">Codice postale</string>
    <!-- The header for the country or region of an address -->
    <string name="addresses_country">Paese o regione</string>
    <!-- The header for the phone number of an address -->
    <string name="addresses_phone">Telefono</string>
    <!-- The header for the email of an address -->
    <string name="addresses_email">Email</string>
    <!-- The text for the "Save" button for saving an address -->
    <string name="addresses_save_button">Salva</string>

    <!-- The text for the "Cancel" button for cancelling adding, updating or deleting an address -->
    <string name="addresses_cancel_button">Annulla</string>
    <!-- The text for the "Delete address" button for deleting an address -->
    <string name="addressess_delete_address_button">Elimina indirizzo</string>

    <!-- The title for the "Delete address" confirmation dialog -->
    <string name="addressess_confirm_dialog_message_2">Eliminare questo indirizzo?</string>
    <!-- The text for the positive button on "Delete address" dialog -->
    <string name="addressess_confirm_dialog_ok_button">Elimina</string>
    <!-- The text for the negative button on "Delete address" dialog -->
    <string name="addressess_confirm_dialog_cancel_button">Annulla</string>
    <!-- The text for the "Save address" menu item for saving an address -->
    <string name="address_menu_save_address">Salva indirizzo</string>
    <!-- The text for the "Delete address" menu item for deleting an address -->
    <string name="address_menu_delete_address">Elimina indirizzo</string>

    <!-- Title of the Add search engine screen -->
    <string name="search_engine_add_custom_search_engine_title">Aggiungi motore di ricerca</string>
    <!-- Content description (not visible, for screen readers etc.): Title for the button that navigates to add new engine screen -->
    <string name="search_engine_add_custom_search_engine_button_content_description">Aggiungi nuovo motore di ricerca</string>
    <!-- Title of the Edit search engine screen -->
    <string name="search_engine_edit_custom_search_engine_title">Modifica motore di ricerca</string>
    <!-- Text for the menu button to edit a search engine -->
    <string name="search_engine_edit">Modifica</string>
    <!-- Text for the menu button to delete a search engine -->
    <string name="search_engine_delete">Elimina</string>

    <!-- Label for the TextField in which user enters custom search engine name -->
    <string name="search_add_custom_engine_name_label">Nome</string>
    <!-- Placeholder text shown in the Search Engine Name text field before a user enters text -->
    <string name="search_add_custom_engine_name_hint_2">Nome del motore di ricerca</string>
    <!-- Label for the TextField in which user enters custom search engine URL -->
    <string name="search_add_custom_engine_url_label">URL della stringa di ricerca</string>
    <!-- Placeholder text shown in the Search String TextField before a user enters text -->
    <string name="search_add_custom_engine_search_string_hint_2">URL da utilizzare per la ricerca</string>
    <!-- Description text for the Search String TextField. The %s is part of the string -->
    <string name="search_add_custom_engine_search_string_example" formatted="false">Sostituire la chiave di ricerca con “%s”. Esempio:\nhttps://www.google.com/search?q=%s</string>

    <!-- Accessibility description for the form in which details about the custom search engine are entered -->
    <string name="search_add_custom_engine_form_description">Informazioni sul motore di ricerca personalizzato</string>

    <!-- Label for the TextField in which user enters custom search engine suggestion URL -->
    <string name="search_add_custom_engine_suggest_url_label">API per suggerimenti di ricerca (facoltativa)</string>
    <!-- Placeholder text shown in the Search Suggestion String TextField before a user enters text -->
    <string name="search_add_custom_engine_suggest_string_hint">URL dell’API per suggerimenti di ricerca</string>
    <!-- Description text for the Search Suggestion String TextField. The %s is part of the string -->
    <string name="search_add_custom_engine_suggest_string_example_2" formatted="false">Sostituire la chiave di ricerca con “%s”. Esempio:\nhttps://suggestqueries.google.com/complete/search?client=firefox&amp;q=%s</string>
    <!-- The text for the "Save" button for saving a custom search engine -->
    <string name="search_custom_engine_save_button">Salva</string>

    <!-- Text shown when a user leaves the name field empty -->
    <string name="search_add_custom_engine_error_empty_name">Inserire il nome del motore di ricerca</string>
    <!-- Text shown when a user leaves the search string field empty -->
    <string name="search_add_custom_engine_error_empty_search_string">Inserire una stringa di ricerca</string>
    <!-- Text shown when a user leaves out the required template string -->
    <string name="search_add_custom_engine_error_missing_template">Verificare che la stringa di ricerca corrisponda al formato di esempio</string>
    <!-- Text shown when we aren't able to validate the custom search query. The first parameter is the url of the custom search engine -->
    <string name="search_add_custom_engine_error_cannot_reach">Errore di connessione a “%s”</string>
    <!-- Text shown when a user creates a new search engine -->
    <string name="search_add_custom_engine_success_message">%s creato</string>
    <!-- Text shown when a user successfully edits a custom search engine -->
    <string name="search_edit_custom_engine_success_message">%s salvato</string>
    <!-- Text shown when a user successfully deletes a custom search engine -->
    <string name="search_delete_search_engine_success_message">%s eliminato</string>

    <!-- Heading for the instructions to allow a permission -->
    <string name="phone_feature_blocked_intro">Per consentirlo:</string>
    <!-- First step for the allowing a permission -->
    <string name="phone_feature_blocked_step_settings">1. Apri le impostazioni di Android</string>
    <!-- Second step for the allowing a permission -->
    <string name="phone_feature_blocked_step_permissions"><![CDATA[2. Tocca <b>Autorizzazioni</b>]]></string>
    <!-- Third step for the allowing a permission (Fore example: Camera) -->
    <string name="phone_feature_blocked_step_feature"><![CDATA[3. Imposta <b>%1$s</b> su Consenti]]></string>

    <!-- Label that indicates a site is using a secure connection -->
    <string name="quick_settings_sheet_secure_connection_2">La connessione è sicura</string>
    <!-- Label that indicates a site is using a insecure connection -->
    <string name="quick_settings_sheet_insecure_connection_2">La connessione non è sicura</string>
    <!-- Label to clear site data -->
    <string name="clear_site_data">Elimina cookie e dati dei siti web</string>
    <!-- Confirmation message for a dialog confirming if the user wants to delete all data for current site -->
    <string name="confirm_clear_site_data"><![CDATA[Eliminare i cookie e tutti i dati per <b>%s</b>?]]></string>
    <!-- Confirmation message for a dialog confirming if the user wants to delete all the permissions for all sites-->
    <string name="confirm_clear_permissions_on_all_sites">Eliminare i permessi per tutti i siti?</string>
    <!-- Confirmation message for a dialog confirming if the user wants to delete all the permissions for a site-->
    <string name="confirm_clear_permissions_site">Eliminare tutti i permessi per questo sito?</string>
    <!-- Confirmation message for a dialog confirming if the user wants to set default value a permission for a site-->
    <string name="confirm_clear_permission_site">Eliminare questo permesso per questo sito?</string>
    <!-- label shown when there are not site exceptions to show in the site exception settings -->
    <string name="no_site_exceptions">Nessuna eccezione per siti</string>
    <!-- Bookmark deletion confirmation -->
    <string name="bookmark_deletion_confirmation">Eliminare questo segnalibro?</string>
    <!-- Browser menu button that adds a shortcut to the home fragment -->
    <string name="browser_menu_add_to_shortcuts">Aggiungi alle scorciatoie</string>
    <!-- Browser menu button that removes a shortcut from the home fragment -->
    <string name="browser_menu_remove_from_shortcuts">Rimuovi dalle scorciatoie</string>
    <!-- text shown before the issuer name to indicate who its verified by, parameter is the name of
     the certificate authority that verified the ticket-->
    <string name="certificate_info_verified_by">Verificato da: %1$s</string>
    <!-- Login overflow menu delete button -->
    <string name="login_menu_delete_button">Elimina</string>
    <!-- Login overflow menu edit button -->
    <string name="login_menu_edit_button">Modifica</string>
    <!-- Message in delete confirmation dialog for password -->
    <string name="login_deletion_confirmation_2">Eliminare questa password?</string>
    <!-- Positive action of a dialog asking to delete  -->
    <string name="dialog_delete_positive">Rimuovi</string>
    <!-- Negative action of a dialog asking to delete login -->
    <string name="dialog_delete_negative">Annulla</string>
    <!--  The saved password options menu description. -->
    <string name="login_options_menu_2">Opzioni password</string>
    <!--  The editable text field for a website address. -->
    <string name="saved_login_hostname_description_3">Il campo di testo modificabile per l’indirizzo del sito web.</string>
    <!--  The editable text field for a username. -->
    <string name="saved_login_username_description_3">Il campo di testo modificabile per il nome utente.</string>
    <!--  The editable text field for a login's password. -->
    <string name="saved_login_password_description_2">Il campo di testo modificabile per la password.</string>
    <!--  The button description to save changes to an edited password. -->
    <string name="save_changes_to_login_2">Salva modifiche.</string>
    <!--  The page title for editing a saved password. -->
    <string name="edit_2">Modifica password</string>
    <!--  The page title for adding new password. -->
    <string name="add_login_2">Aggiungi password</string>
    <!--  Error text displayed underneath the password field when it is in an error case. -->
    <string name="saved_login_password_required_2">Inserisci una password</string>
    <!--  The error message in add login view when username field is blank. -->
    <string name="saved_login_username_required_2">Inserisci un nome utente</string>
    <!--  The error message in add login view when hostname field is blank. -->
    <string name="saved_login_hostname_required" tools:ignore="UnusedResources">Nome server obbligatorio</string>
    <!--  The error message in add login view when hostname field is blank. -->
    <string name="saved_login_hostname_required_2" tools:ignore="UnusedResources">Inserisci un indirizzo web</string>
    <!-- Voice search button content description  -->
    <string name="voice_search_content_description">Ricerca vocale</string>
    <!-- Voice search prompt description displayed after the user presses the voice search button -->
    <string name="voice_search_explainer">Parla ora</string>

    <!--  The error message in edit login view when a duplicate username exists. -->
    <string name="saved_login_duplicate">Esistono già credenziali con questo nome utente</string>

    <!-- This is the hint text that is shown inline on the hostname field of the create new login page. 'https://www.example.com' intentionally hardcoded here -->
    <string name="add_login_hostname_hint_text">https://www.example.com</string>
    <!-- This is an error message shown below the hostname field of the add login page when a hostname does not contain http or https. -->
    <string name="add_login_hostname_invalid_text_3">L’indirizzo web deve contenere “https://” o “http://”</string>
    <!-- This is an error message shown below the hostname field of the add login page when a hostname is invalid. -->
    <string name="add_login_hostname_invalid_text_2">È necessario inserire un nome server valido</string>

    <!-- Synced Tabs -->
    <!-- Text displayed to ask user to connect another device as no devices found with account -->
    <string name="synced_tabs_connect_another_device">Connetti un altro dispositivo.</string>
    <!-- Text displayed asking user to re-authenticate -->
    <string name="synced_tabs_reauth">Esegui nuovamente l’accesso.</string>
    <!-- Text displayed when user has disabled tab syncing in Firefox Sync Account -->
    <string name="synced_tabs_enable_tab_syncing">Attiva la sincronizzazione delle schede.</string>

    <!-- Text displayed when user has no tabs that have been synced -->
    <string name="synced_tabs_no_tabs" tools:ignore="BrandUsage">Non risulta alcuna scheda aperta in Firefox negli altri dispositivi.</string>
    <!-- Text displayed in the synced tabs screen when a user is not signed in to Firefox Sync describing Synced Tabs -->
    <string name="synced_tabs_sign_in_message">Visualizza un elenco delle schede aperte in altri dispositivi.</string>
    <!-- Text displayed on a button in the synced tabs screen to link users to sign in when a user is not signed in to Firefox Sync -->
    <string name="synced_tabs_sign_in_button">Accedi per sincronizzare</string>

    <!-- The text displayed when a synced device has no tabs to show in the list of Synced Tabs. -->
    <string name="synced_tabs_no_open_tabs">Nessuna scheda aperta</string>

    <!-- Content description for expanding a group of synced tabs. -->
    <string name="synced_tabs_expand_group">Espandi il gruppo di schede sincronizzate</string>
    <!-- Content description for collapsing a group of synced tabs. -->
    <string name="synced_tabs_collapse_group">Comprimi il gruppo di schede sincronizzate</string>

    <!-- Top Sites -->
    <!-- Title text displayed in the dialog when shortcuts limit is reached. -->
    <string name="shortcut_max_limit_title">Raggiunto limite per le scorciatoie</string>
    <!-- Content description text displayed in the dialog when shortcut limit is reached. -->
    <string name="shortcut_max_limit_content">Per aggiungere una nuova scorciatoia è necessario rimuoverne una esistente. Toccare il sito da eliminare tenendo premuto e selezionare rimuovi.</string>
    <!-- Confirmation dialog button text when top sites limit is reached. -->
    <string name="top_sites_max_limit_confirmation_button">OK</string>

    <!-- Label for the preference to show the shortcuts for the most visited top sites on the homepage -->
    <string name="top_sites_toggle_top_recent_sites_4">Scorciatoie</string>
    <!-- Title text displayed in the rename top site dialog. -->
    <string name="top_sites_rename_dialog_title">Nome</string>
    <!-- Hint for renaming title of a shortcut -->
    <string name="shortcut_name_hint">Nome scorciatoia</string>
    <!-- Hint for editing URL of a shortcut. -->
    <string name="shortcut_url_hint">URL scorciatoia</string>
    <!-- Dialog button text for canceling the rename top site prompt. -->
    <string name="top_sites_rename_dialog_cancel">Annulla</string>

    <!-- Text for the menu button to open the homepage settings. -->
    <string name="top_sites_menu_settings">Impostazioni</string>
    <!-- Text for the menu button to navigate to sponsors and privacy support articles. '&amp;' is replaced with the ampersand symbol: & -->
    <string name="top_sites_menu_sponsor_privacy">I nostri sponsor e la tua privacy</string>
    <!-- Label text displayed for a sponsored top site. -->
    <string name="top_sites_sponsored_label">Sponsorizzato</string>

    <!-- Text for the menu item to edit a top site. -->
    <string name="top_sites_edit_top_site">Modifica</string>
    <!-- Text for the dialog title to edit a top site. -->
    <string name="top_sites_edit_dialog_title">Modifica scorciatoia</string>
    <!-- Button caption to confirm the edit of the top site. -->
    <string name="top_sites_edit_dialog_save">Salva</string>
    <!-- Error message when the user entered an invalid URL -->
    <string name="top_sites_edit_dialog_url_error">Inserisci un URL valido</string>
    <!-- Label for the URL edit field in the edit top site dialog. -->
    <string name="top_sites_edit_dialog_url_title">URL</string>

    <!-- Inactive tabs in the tabs tray -->
    <!-- Title text displayed in the tabs tray when a tab has been unused for 14 days. -->
    <string name="inactive_tabs_title">Schede inattive</string>
    <!-- Content description for closing all inactive tabs -->
    <string name="inactive_tabs_delete_all">Chiudi tutte le schede inattive</string>

    <!-- Content description for expanding the inactive tabs section. -->
    <string name="inactive_tabs_expand_content_description">Espandi le schede inattive</string>
    <!-- Content description for collapsing the inactive tabs section. -->
    <string name="inactive_tabs_collapse_content_description">Comprimi le schede inattive</string>

    <!-- Inactive tabs auto-close message in the tabs tray -->
    <!-- The header text of the auto-close message when the user is asked if they want to turn on the auto-closing of inactive tabs. -->
    <string name="inactive_tabs_auto_close_message_header" tools:ignore="UnusedResources">Chiudi automaticamente dopo un mese?</string>
    <!-- A description below the header to notify the user what the inactive tabs auto-close feature is. -->
    <string name="inactive_tabs_auto_close_message_description" tools:ignore="BrandUsage,UnusedResources">Firefox può chiudere le schede che non hai visualizzato nell’ultimo mese.</string>

    <!-- A call to action below the description to allow the user to turn on the auto closing of inactive tabs. -->
    <string name="inactive_tabs_auto_close_message_action" tools:ignore="UnusedResources">ATTIVA CHIUSURA AUTOMATICA</string>

    <!-- Text for the snackbar to confirm auto-close is enabled for inactive tabs -->
    <string name="inactive_tabs_auto_close_message_snackbar">Chiusura automatica attiva</string>

    <!-- Awesome bar suggestion's headers -->
    <!-- Search suggestions title for Firefox Suggest. -->
    <string name="firefox_suggest_header" tools:ignore="BrandUsage">Firefox Suggest</string>

    <!-- Title for search suggestions when Google is the default search suggestion engine. -->
    <string name="google_search_engine_suggestion_header">Ricerca Google</string>
    <!-- Title for search suggestions when the default search suggestion engine is anything other than Google. The first parameter is default search engine name. -->
    <string name="other_default_search_engine_suggestion_header">Ricerca %s</string>

    <!-- Default browser experiment -->
    <!-- Default browser card title -->
    <string name="default_browser_experiment_card_title">Cambia il browser predefinito</string>
    <!-- Default browser card text -->
    <string name="default_browser_experiment_card_text" tools:ignore="BrandUsage">Apri link da siti web, email e messaggi in Firefox per impostazione predefinita.</string>

    <!-- Content description for close button in collection placeholder. -->
    <string name="remove_home_collection_placeholder_content_description">Elimina</string>

    <!-- Content description radio buttons with a link to more information -->
    <string name="radio_preference_info_content_description">Fare clic per ulteriori dettagli</string>

    <!-- Content description for the action bar "up" button -->
    <string name="action_bar_up_description">Vai su</string>

    <!-- Content description for privacy content close button -->
    <string name="privacy_content_close_button_content_description">Chiudi</string>

    <!-- Pocket recommended stories -->
    <!-- Header text for a section on the home screen. -->
    <string name="pocket_stories_header_1">Storie che fanno riflettere</string>
    <!-- Header text for a section on the home screen. -->
    <string name="pocket_stories_categories_header">Storie per argomento</string>
    <!-- Text of a button allowing users to access an external url for more Pocket recommendations. -->
    <string name="pocket_stories_placeholder_text">Scopri altre storie</string>
    <!-- Title of an app feature. Smaller than a heading. The first parameter is product name Pocket -->
    <string name="pocket_stories_feature_title_2">Con tecnologia %s.</string>
    <!-- Caption for describing a certain feature. The placeholder is for a clickable text (eg: Learn more) which will load an url in a new tab when clicked.  -->
    <string name="pocket_stories_feature_caption" tools:ignore="BrandUsage">Parte della famiglia Firefox. %s</string>
    <!-- Clickable text for opening an external link for more information about Pocket. -->
    <string name="pocket_stories_feature_learn_more">Ulteriori informazioni</string>

    <!-- Text indicating that the Pocket story that also displays this text is a sponsored story by other 3rd party entity. -->
    <string name="pocket_stories_sponsor_indication">Sponsorizzata</string>

    <!-- Snackbar message for enrolling in a Nimbus experiment from the secret settings when Studies preference is Off.-->
    <string name="experiments_snackbar">Attiva la telemetria per inviare dati.</string>
    <!-- Snackbar button text to navigate to telemetry settings.-->
    <string name="experiments_snackbar_button">Vai alle impostazioni</string>

    <!-- Review quality check feature-->
    <!-- Name for the review quality check feature used as title for the panel. -->
    <string name="review_quality_check_feature_name_2">Verifica recensioni</string>
    <!-- Summary for grades A and B for review quality check adjusted grading. -->
    <string name="review_quality_check_grade_a_b_description">Recensioni affidabili</string>
    <!-- Summary for grade C for review quality check adjusted grading. -->
    <string name="review_quality_check_grade_c_description">Un misto di recensioni affidabili e inaffidabili</string>
    <!-- Summary for grades D and F for review quality check adjusted grading. -->
    <string name="review_quality_check_grade_d_f_description">Recensioni inaffidabili</string>
    <!-- Text for title presenting the reliability of a product's reviews. -->
    <string name="review_quality_check_grade_title">Quanto sono affidabili queste recensioni?</string>
    <!-- Title for when the rating has been updated by the review checker -->
    <string name="review_quality_check_adjusted_rating_title">Valutazione rettificata</string>
    <!-- Description for a product's adjusted star rating. The text presents that the product's reviews which were evaluated as unreliable were removed from the adjusted rating. -->
    <string name="review_quality_check_adjusted_rating_description_2">Basato su recensioni affidabili</string>
    <!-- Title for list of highlights from a product's review emphasizing a product's important traits. -->
    <string name="review_quality_check_highlights_title">In evidenza dalle recensioni recenti</string>
    <!-- Title for section explaining how we analyze the reliability of a product's reviews. -->
    <string name="review_quality_check_explanation_title">Come determiniamo la qualità delle recensioni</string>
    <!-- Paragraph explaining how we analyze the reliability of a product's reviews. First parameter is the Fakespot product name. In the phrase "Fakespot by Mozilla", "by" can be localized. Does not need to stay by. -->
    <string name="review_quality_check_explanation_body_reliability">Utilizziamo la tecnologia IA di %s by Mozilla per analizzare l’affidabilità delle recensioni sui prodotti. Questa analisi ti aiuterà a valutare solo la qualità delle recensioni, non quella del prodotto.</string>
    <!-- Paragraph explaining the grading system we use to classify the reliability of a product's reviews. -->
    <string name="review_quality_check_info_review_grade_header"><![CDATA[Assegniamo alle recensioni di ogni prodotto un <b>voto in lettere</b> dalla A alla F.]]></string>
    <!-- Description explaining grades A and B for review quality check adjusted grading. -->
    <string name="review_quality_check_info_grade_info_AB">Recensioni affidabili. Riteniamo che le recensioni provengano con buona probabilità da clienti reali che hanno lasciato recensioni oneste e imparziali.</string>
    <!-- Description explaining grade C for review quality check adjusted grading. -->
    <string name="review_quality_check_info_grade_info_C">Crediamo che ci sia un misto di recensioni affidabili e inaffidabili.</string>
    <!-- Description explaining grades D and F for review quality check adjusted grading. -->
    <string name="review_quality_check_info_grade_info_DF">Recensioni inaffidabili. Riteniamo che le recensioni siano false o provenienti da revisori di parte.</string>
    <!-- Paragraph explaining how a product's adjusted grading is calculated. -->
    <string name="review_quality_check_explanation_body_adjusted_grading"><![CDATA[La <b>valutazione rettificata</b> si basa esclusivamente su recensioni che riteniamo affidabili.]]></string>
    <!-- Paragraph explaining product review highlights. First parameter is the name of the retailer (e.g. Amazon). -->
    <string name="review_quality_check_explanation_body_highlights"><![CDATA[Gli elementi <b>in evidenza</b> provengono dalle recensioni su %s degli ultimi 80 giorni che riteniamo affidabili.]]></string>
    <!-- Text for learn more caption presenting a link with information about review quality. First parameter is for clickable text defined in review_quality_check_info_learn_more_link. -->
    <string name="review_quality_check_info_learn_more">Scopri ulteriori informazioni su %s.</string>
    <!-- Clickable text that links to review quality check SuMo page. First parameter is the Fakespot product name. -->
    <string name="review_quality_check_info_learn_more_link_2">come %s determina la qualità delle recensioni</string>
    <!-- Text for title of settings section. -->
    <string name="review_quality_check_settings_title">Impostazioni</string>
    <!-- Text for label for switch preference to show recommended products from review quality check settings section. -->
    <string name="review_quality_check_settings_recommended_products">Mostra annunci in Verifica recensioni</string>
    <!-- Description for switch preference to show recommended products from review quality check settings section. First parameter is for clickable text defined in review_quality_check_settings_recommended_products_learn_more.-->
    <string name="review_quality_check_settings_recommended_products_description_2" tools:ignore="UnusedResources">Verranno visualizzati annunci occasionali per prodotti pertinenti. Promuoviamo solo prodotti con recensioni affidabili. %s</string>
    <!-- Clickable text that links to review quality check recommended products support article. -->
    <string name="review_quality_check_settings_recommended_products_learn_more" tools:ignore="UnusedResources">Ulteriori informazioni</string>
    <!-- Text for turning sidebar off button from review quality check settings section. -->
    <string name="review_quality_check_settings_turn_off">Disattiva Verifica recensioni</string>
    <!-- Text for title of recommended product section. This is displayed above a product image, suggested as an alternative to the product reviewed. -->
    <string name="review_quality_check_ad_title" tools:ignore="UnusedResources">Altri prodotti da valutare</string>
    <!-- Caption for recommended product section indicating this is an ad by Fakespot. First parameter is the Fakespot product name. -->
    <string name="review_quality_check_ad_caption" tools:ignore="UnusedResources">Annuncio di %s</string>

    <!-- Caption for review quality check panel. First parameter is for clickable text defined in review_quality_check_powered_by_link. -->
    <string name="review_quality_check_powered_by_2">Verifica recensioni con tecnologia %s</string>
    <!-- Clickable text that links to Fakespot.com. First parameter is the Fakespot product name. In the phrase "Fakespot by Mozilla", "by" can be localized. Does not need to stay by. -->
    <string name="review_quality_check_powered_by_link" tools:ignore="UnusedResources">%s by Mozilla</string>
    <!-- Text for title of warning card informing the user that the current analysis is outdated. -->
    <string name="review_quality_check_outdated_analysis_warning_title" tools:ignore="UnusedResources">Nuove informazioni da controllare</string>
    <!-- Text for button from warning card informing the user that the current analysis is outdated. Clicking this should trigger the product's re-analysis. -->
    <string name="review_quality_check_outdated_analysis_warning_action" tools:ignore="UnusedResources">Controlla adesso</string>
    <!-- Title for warning card informing the user that the current product does not have enough reviews for a review analysis. -->
    <string name="review_quality_check_no_reviews_warning_title">Non ci sono ancora abbastanza recensioni</string>
    <!-- Text for body of warning card informing the user that the current product does not have enough reviews for a review analysis. -->
    <string name="review_quality_check_no_reviews_warning_body">Non appena questo prodotto avrà più recensioni, saremo in grado di verificarne la qualità.</string>
    <!-- Title for warning card informing the user that the current product is currently not available. -->
    <string name="review_quality_check_product_availability_warning_title">Il prodotto non è disponibile</string>
    <!-- Text for the body of warning card informing the user that the current product is currently not available. -->
    <string name="review_quality_check_product_availability_warning_body">Se noti che questo prodotto è di nuovo disponibile, segnalacelo e lavoreremo per verificarne le recensioni.</string>

    <!-- Clickable text for warning card informing the user that the current product is currently not available. Clicking this should inform the server that the product is available. -->
    <string name="review_quality_check_product_availability_warning_action_2">Segnala che il prodotto è disponibile</string>
    <!-- Title for warning card informing the user that the current product's analysis is still processing. The parameter is the percentage progress (0-100%) of the analysis process (e.g. 56%). -->
    <string name="review_quality_check_analysis_in_progress_warning_title_2">Verifica qualità recensioni (%s)</string>
    <!-- Text for body of warning card informing the user that the current product's analysis is still processing. -->
    <string name="review_quality_check_analysis_in_progress_warning_body">Questa operazione potrebbe richiedere circa 60 secondi.</string>
    <!-- Title for info card displayed after the user reports a product is back in stock. -->
    <string name="review_quality_check_analysis_requested_info_title">Grazie per la segnalazione!</string>
    <!-- Text for body of info card displayed after the user reports a product is back in stock. -->
    <string name="review_quality_check_analysis_requested_info_body">Dovremmo avere informazioni su questo prodotto entro 24 ore. Ricontrolla più tardi.</string>
    <!-- Title for info card displayed when the user review checker while on a product that Fakespot does not analyze (e.g. gift cards, music). -->
    <string name="review_quality_check_not_analyzable_info_title">Impossibile verificare queste recensioni</string>

    <!-- Text for body of info card displayed when the user review checker while on a product that Fakespot does not analyze (e.g. gift cards, music). -->
    <string name="review_quality_check_not_analyzable_info_body">Purtroppo non è possibile verificare la qualità delle recensioni per alcuni tipi di prodotto come carte regalo, video in streaming e giochi.</string>
    <!-- Title for info card displayed when another user reported the displayed product is back in stock. -->
    <string name="review_quality_check_analysis_requested_other_user_info_title" tools:ignore="UnusedResources">Informazioni disponibili a breve</string>
    <!-- Text for body of info card displayed when another user reported the displayed product is back in stock. -->
    <string name="review_quality_check_analysis_requested_other_user_info_body" tools:ignore="UnusedResources">Dovremmo avere informazioni su questo prodotto entro 24 ore. Ricontrolla più tardi.</string>
    <!-- Title for info card displayed to the user when analysis finished updating. -->
    <string name="review_quality_check_analysis_updated_confirmation_title" tools:ignore="UnusedResources">L’analisi è aggiornata</string>
    <!-- Text for the action button from info card displayed to the user when analysis finished updating. -->
    <string name="review_quality_check_analysis_updated_confirmation_action" tools:ignore="UnusedResources">OK</string>
    <!-- Title for error card displayed to the user when an error occurred. -->
    <string name="review_quality_check_generic_error_title">Nessuna informazione disponibile al momento</string>
    <!-- Text for body of error card displayed to the user when an error occurred. -->
    <string name="review_quality_check_generic_error_body">Stiamo lavorando per risolvere il problema. Ricontrolla a breve.</string>
    <!-- Title for error card displayed to the user when the device is disconnected from the network. -->
    <string name="review_quality_check_no_connection_title">Nessuna connessione di rete</string>
    <!-- Text for body of error card displayed to the user when the device is disconnected from the network. -->
    <string name="review_quality_check_no_connection_body">Controlla la connessione di rete e prova a ricaricare la pagina.</string>
    <!-- Title for card displayed to the user for products whose reviews were not analyzed yet. -->
    <string name="review_quality_check_no_analysis_title">Non ci sono ancora informazioni su queste recensioni</string>

    <!-- Text for the body of card displayed to the user for products whose reviews were not analyzed yet. -->
    <string name="review_quality_check_no_analysis_body">Per sapere se le recensioni di questo prodotto sono affidabili, verificane la qualità. Ci vogliono solo circa 60 secondi.</string>
    <!-- Text for button from body of card displayed to the user for products whose reviews were not analyzed yet. Clicking this should trigger a product analysis. -->
    <string name="review_quality_check_no_analysis_link">Verifica qualità recensioni</string>
    <!-- Headline for review quality check contextual onboarding card. -->
    <string name="review_quality_check_contextual_onboarding_title">Prova la nostra guida alle recensioni di prodotti</string>
    <!-- Description for review quality check contextual onboarding card. The first and last two parameters are for retailer names (e.g. Amazon, Walmart). The second parameter is for the name of the application (e.g. Firefox). -->
    <string name="review_quality_check_contextual_onboarding_description">Scopri quanto sono affidabili le recensioni dei prodotti su %1$s prima di acquistarli. Verifica recensioni, una funzione sperimentale di %2$s, è integrata direttamente nel browser. Funziona anche su %3$s e %4$s.</string>
    <!-- Description for review quality check contextual onboarding card. The first parameters is for retailer name (e.g. Amazon). The second parameter is for the name of the application (e.g. Firefox). -->
    <string name="review_quality_check_contextual_onboarding_description_one_vendor">Scopri quanto sono affidabili le recensioni dei prodotti su %1$s prima di acquistarli. Verifica recensioni, una funzione sperimentale di %2$s, è integrata direttamente nel browser.</string>
    <!-- Paragraph presenting review quality check feature. First parameter is the Fakespot product name. Second parameter is for clickable text defined in review_quality_check_contextual_onboarding_learn_more_link. In the phrase "Fakespot by Mozilla", "by" can be localized. Does not need to stay by. -->
    <string name="review_quality_check_contextual_onboarding_learn_more">Utilizzando la tecnologia di %1$s by Mozilla, ti aiutiamo a evitare recensioni di parte e non autentiche. Il nostro modello di intelligenza artificiale migliora costantemente per proteggerti mentre fai acquisti. %2$s</string>
    <!-- Clickable text from the contextual onboarding card that links to review quality check support article. -->
    <string name="review_quality_check_contextual_onboarding_learn_more_link">Ulteriori informazioni</string>
    <!-- Caption text to be displayed in review quality check contextual onboarding card above the opt-in button. First parameter is Firefox app name, third parameter is the Fakespot product name. Second & fourth are for clickable texts defined in review_quality_check_contextual_onboarding_privacy_policy_3 and review_quality_check_contextual_onboarding_terms_use. -->
    <string name="review_quality_check_contextual_onboarding_caption_4">Selezionando “Sì, provala” accetti l’%2$s di %1$s e le %4$s di %3$s.</string>
    <!-- Clickable text from the review quality check contextual onboarding card that links to Fakespot privacy notice. -->
    <string name="review_quality_check_contextual_onboarding_privacy_policy_3">informativa sulla privacy</string>
    <!-- Clickable text from the review quality check contextual onboarding card that links to Fakespot terms of use. -->
    <string name="review_quality_check_contextual_onboarding_terms_use">condizioni di utilizzo del servizio</string>
    <!-- Text for opt-in button from the review quality check contextual onboarding card. -->
    <string name="review_quality_check_contextual_onboarding_primary_button_text">Sì, provala</string>
    <!-- Text for opt-out button from the review quality check contextual onboarding card. -->
    <string name="review_quality_check_contextual_onboarding_secondary_button_text">Non ora</string>
    <!-- Content description (not visible, for screen readers etc.) for opening browser menu button to open review quality check bottom sheet. -->
    <string name="review_quality_check_open_handle_content_description">Apri Verifica recensioni</string>
    <!-- Content description (not visible, for screen readers etc.) for closing browser menu button to open review quality check bottom sheet. -->
    <string name="review_quality_check_close_handle_content_description">Chiudi Verifica recensioni</string>
    <!-- Content description (not visible, for screen readers etc.) for review quality check star rating. First parameter is the number of stars (1-5) representing the rating. -->
    <string name="review_quality_check_star_rating_content_description">%1$s su 5 stelle</string>
    <!-- Text for minimize button from highlights card. When clicked the highlights card should reduce its size. -->
    <string name="review_quality_check_highlights_show_less">Nascondi dettagli</string>
    <!-- Text for maximize button from highlights card. When clicked the highlights card should expand to its full size. -->
    <string name="review_quality_check_highlights_show_more">Mostra dettagli</string>
    <!-- Text for highlights card quality category header. Reviews shown under this header should refer the product's quality. -->
    <string name="review_quality_check_highlights_type_quality">Qualità</string>
    <!-- Text for highlights card price category header. Reviews shown under this header should refer the product's price. -->
    <string name="review_quality_check_highlights_type_price">Prezzo</string>
    <!-- Text for highlights card shipping category header. Reviews shown under this header should refer the product's shipping. -->
    <string name="review_quality_check_highlights_type_shipping">Spedizione</string>
    <!-- Text for highlights card packaging and appearance category header. Reviews shown under this header should refer the product's packaging and appearance. -->
    <string name="review_quality_check_highlights_type_packaging_appearance">Imballaggio e aspetto</string>
    <!-- Text for highlights card competitiveness category header. Reviews shown under this header should refer the product's competitiveness. -->
    <string name="review_quality_check_highlights_type_competitiveness">Competitività</string>

    <!-- Text that is surrounded by quotes. The parameter is the actual text that is in quotes. An example of that text could be: Excellent craftsmanship, and that is displayed as “Excellent craftsmanship”. The text comes from a buyer's review that the feature is highlighting"   -->
    <string name="surrounded_with_quotes">“%s”</string>

    <!-- Accessibility services actions labels. These will be appended to accessibility actions like "Double tap to.." but not by or applications but by services like Talkback. -->
    <!-- Action label for elements that can be collapsed if interacting with them. Talkback will append this to say "Double tap to collapse". -->
    <string name="a11y_action_label_collapse">comprimi</string>
    <!-- Current state for elements that can be collapsed if interacting with them. Talkback will dictate this after a state change. -->
    <string name="a11y_state_label_collapsed">compresso</string>
    <!-- Action label for elements that can be expanded if interacting with them. Talkback will append this to say "Double tap to expand". -->
    <string name="a11y_action_label_expand">espandi</string>
    <!-- Current state for elements that can be expanded if interacting with them. Talkback will dictate this after a state change. -->
    <string name="a11y_state_label_expanded">espanso</string>
    <!-- Action label for links to a website containing documentation about a wallpaper collection. Talkback will append this to say "Double tap to open link to learn more about this collection". -->
    <string name="a11y_action_label_wallpaper_collection_learn_more">apri il link per ulteriori informazioni su questa raccolta</string>
    <!-- Action label for links that point to an article. Talkback will append this to say "Double tap to read the article". -->
    <string name="a11y_action_label_read_article">leggere l’articolo</string>
    <!-- Action label for links to the Firefox Pocket website. Talkback will append this to say "Double tap to open link to learn more". -->
    <string name="a11y_action_label_pocket_learn_more">aprire il link con ulteriori informazioni</string>
    <!-- Content description for headings announced by accessibility service. The first parameter is the text of the heading. Talkback will announce the first parameter and then speak the word "Heading" indicating to the user that this text is a heading for a section. -->
    <string name="a11y_heading">%s, intestazione</string>

    <!-- Title for dialog displayed when trying to access links present in a text. -->
    <string name="a11y_links_title">Link</string>
    <!-- Additional content description for text bodies that contain urls. -->
    <string name="a11y_links_available">Link disponibili</string>

    <!-- Translations feature-->

    <!-- Translation request dialog -->
    <!-- Title for the translation dialog that allows a user to translate the webpage. -->
    <string name="translations_bottom_sheet_title">Tradurre questa pagina?</string>
    <!-- Title for the translation dialog after a translation was completed successfully.
    The first parameter is the name of the language that the page was translated from, for example, "French".
    The second parameter is the name of the language that the page was translated to, for example, "English". -->
    <string name="translations_bottom_sheet_title_translation_completed">Pagina tradotta da %1$s a %2$s</string>
    <!-- Title for the translation dialog that allows a user to translate the webpage when a user uses the translation feature the first time. The first parameter is the name of the application, for example, "Fenix". -->
    <string name="translations_bottom_sheet_title_first_time">Prova le traduzioni riservate di %1$s</string>
    <!-- Additional information on the translation dialog that appears when a user uses the translation feature the first time. The first parameter is clickable text with a link, for example, "Learn more". -->
    <string name="translations_bottom_sheet_info_message">Per garantire la tua privacy, i testi da tradurre non lasciano mai il tuo dispositivo. Nuove lingue e altri miglioramenti presto disponibili. %1$s</string>
    <!-- Text that links to additional information about the Firefox translations feature. -->
    <string name="translations_bottom_sheet_info_message_learn_more">Ulteriori informazioni</string>
    <!-- Label for the dropdown to select which language to translate from on the translations dialog. Usually the translate from language selected will be the same as the page language. -->
    <string name="translations_bottom_sheet_translate_from">Traduci da</string>
    <!-- Label for the dropdown to select which language to translate to on the translations dialog. Usually the translate to language selected will be the user's preferred language. -->
    <string name="translations_bottom_sheet_translate_to">Traduci in</string>
    <!-- Label for the dropdown to select which language to translate from on the translations dialog when the page language is not supported. This selection is to allow the user to select another language, in case we automatically detected the page language incorrectly. -->
    <string name="translations_bottom_sheet_translate_from_unsupported_language">Prova un’altra lingua di origine</string>
    <!-- Button text on the translations dialog to dismiss the dialog and return to the browser. -->
    <string name="translations_bottom_sheet_negative_button">Non ora</string>
    <!-- Button text on the translations dialog to restore the translated website back to the original untranslated version. -->
    <string name="translations_bottom_sheet_negative_button_restore">Mostra originale</string>
    <!-- Accessibility announcement (not visible, for screen readers etc.) for the translations dialog after restore button was pressed that indicates the original untranslated page was loaded. -->
    <string name="translations_bottom_sheet_restore_accessibility_announcement">Caricata pagina originale non tradotta</string>
    <!-- Button text on the translations dialog when a translation error appears, used to dismiss the dialog and return to the browser. -->
    <string name="translations_bottom_sheet_negative_button_error">Fatto</string>
    <!-- Button text on the translations dialog to begin a translation of the website. -->
    <string name="translations_bottom_sheet_positive_button">Traduci</string>
    <!-- Button text on the translations dialog when a translation error appears. -->
    <string name="translations_bottom_sheet_positive_button_error">Riprova</string>
    <!-- Inactive button text on the translations dialog that indicates a translation is currently in progress. This button will be accompanied by a loading icon. -->
    <string name="translations_bottom_sheet_translating_in_progress">Traduzione</string>
    <!-- Button content description (not visible, for screen readers etc.) for the translations dialog translate button that indicates a translation is currently in progress. -->
    <string name="translations_bottom_sheet_translating_in_progress_content_description">Traduzione in corso</string>

    <!-- Default dropdown option when initially selecting a language from the translations dialog language selection dropdown. -->
    <string name="translations_bottom_sheet_default_dropdown_selection">Scegli una lingua</string>
    <!-- The title of the warning card informs the user that a translation could not be completed. -->
    <string name="translation_error_could_not_translate_warning_text">Si è verificato un problema durante la traduzione. Riprova.</string>
    <!-- The title of the warning card informs the user that the list of languages cannot be loaded. -->
    <string name="translation_error_could_not_load_languages_warning_text">Impossibile caricare le lingue. Controlla la connessione a Internet e riprova.</string>
    <!-- The title of the warning card informs the user that a language is not supported. The first parameter is the name of the language that is not supported. -->
    <string name="translation_error_language_not_supported_warning_text">Siamo spiacenti, %1$s non è ancora supportato.</string>

    <!-- Snackbar title shown if the user closes the Translation Request dialogue and a translation is in progress. -->
    <string name="translation_in_progress_snackbar">Traduzione…</string>

    <!-- Title for the data saving mode warning dialog used in the translation request dialog.
    This dialog will be presented when the user attempts to perform
    a translation without the necessary language files downloaded first when Android's data saver mode is enabled and the user is not using WiFi.
    The first parameter is the size in kilobytes or megabytes of the language file. -->
    <string name="translations_download_language_file_dialog_title">Scaricare la lingua in modalità Risparmio dati (%1$s)?</string>


    <!-- Translations options dialog -->
    <!-- Title of the translation options dialog that allows a user to set their translation options for the site the user is currently on. -->
    <string name="translation_option_bottom_sheet_title_heading">Opzioni di traduzione</string>
    <!-- Toggle switch label that allows a user to set the setting if they would like the browser to always offer or suggest translations when available. -->
    <string name="translation_option_bottom_sheet_always_translate">Proponi sempre la traduzione</string>
    <!-- Toggle switch label that allows a user to set if they would like a given language to automatically translate or not. The first parameter is the language name, for example, "Spanish". -->
    <string name="translation_option_bottom_sheet_always_translate_in_language">Traduci sempre %1$s</string>
    <!-- Toggle switch label that allows a user to set if they would like to never be offered a translation of the given language. The first parameter is the language name, for example, "Spanish". -->
    <string name="translation_option_bottom_sheet_never_translate_in_language">Non tradurre mai %1$s</string>
    <!-- Toggle switch label that allows a user to set the setting if they would like the browser to never translate the site the user is currently visiting. -->
    <string name="translation_option_bottom_sheet_never_translate_site">Non tradurre mai questo sito</string>
    <!-- Toggle switch description that will appear under the "Never translate these sites" settings toggle switch to provide more information on how this setting interacts with other settings. -->
    <string name="translation_option_bottom_sheet_switch_never_translate_site_description">Sostituisce tutte le altre impostazioni</string>
    <!-- Toggle switch description that will appear under the "Never translate" and "Always translate" toggle switch settings to provide more information on how these  settings interacts with other settings. -->
    <string name="translation_option_bottom_sheet_switch_description">Sostituisce la scelta relativa alla proposta di traduzione</string>
    <!-- Button text for the button that will take the user to the translation settings dialog. -->
    <string name="translation_option_bottom_sheet_translation_settings">Impostazioni traduzione</string>
    <!-- Button text for the button that will take the user to a website to learn more about how translations works in the given app. The first parameter is the name of the application, for example, "Fenix". -->
    <string name="translation_option_bottom_sheet_about_translations">Informazioni sulle traduzioni in %1$s</string>

    <!-- Content description (not visible, for screen readers etc.) for closing the translations bottom sheet. -->
    <string name="translation_option_bottom_sheet_close_content_description">Chiudi il pannello per le traduzioni</string>

    <!-- The title of the warning card informs the user that an error has occurred at page settings. -->
    <string name="translation_option_bottom_sheet_error_warning_text">Alcune impostazioni sono temporaneamente non disponibili.</string>

    <!-- Translation settings dialog -->
    <!-- Title of the translation settings dialog that allows a user to set their preferred translation settings. -->
    <string name="translation_settings_toolbar_title">Traduzioni</string>
    <!-- Toggle switch label that indicates that the browser should signal or indicate when a translation is possible for any page. -->
    <string name="translation_settings_offer_to_translate">Proponi la traduzione quando possibile</string>
    <!-- Toggle switch label that indicates that downloading files required for translating is permitted when using data saver mode in Android. -->
    <string name="translation_settings_always_download">Scarica sempre le lingue in modalità Risparmio dati</string>
    <!-- Section header text that begins the section of a list of different options the user may select to adjust their translation preferences. -->
    <string name="translation_settings_translation_preference">Opzioni traduzione</string>
    <!-- Button text for the button that will take the user to the automatic translations settings dialog. On the automatic translations settings dialog, the user can set if translations should occur automatically for a given language. -->
    <string name="translation_settings_automatic_translation">Traduzione automatica</string>
    <!-- Button text for the button that will take the user to the never translate these sites dialog. On the never translate these sites dialog, the user can set if translations should never occur on certain websites. -->
    <string name="translation_settings_automatic_never_translate_sites">Non tradurre mai questi siti</string>
    <!-- Button text for the button that will take the user to the download languages dialog. On the download languages dialog, the user can manage which languages they would like to download for translations. -->
    <string name="translation_settings_download_language">Scarica lingue</string>

    <!-- Automatic translation preference screen -->
    <!-- Title of the automatic translation preference screen that will appear on the toolbar.-->
    <string name="automatic_translation_toolbar_title_preference">Traduzione automatica</string>
    <!-- Screen header presenting the automatic translation preference feature. It will appear under the toolbar. -->
    <string name="automatic_translation_header_preference">Seleziona una lingua per gestire le preferenze “Traduci sempre” e “Non tradurre mai“.</string>

    <!-- The title of the warning card informs the user that the system could not load languages for translation settings. -->
    <string name="automatic_translation_error_warning_text">Impossibile caricare le lingue. Ricontrolla più tardi.</string>

    <!-- Automatic translation options preference screen -->
    <!-- Preference option for offering to translate. Radio button title text.-->
    <string name="automatic_translation_option_offer_to_translate_title_preference">Proponi la traduzione (predefinita)</string>

    <!-- Preference option for offering to translate. Radio button summary text. The first parameter is the name of the app defined in app_name (for example: Fenix)-->
    <string name="automatic_translation_option_offer_to_translate_summary_preference">%1$s proporrà la traduzione per i siti in questa lingua.</string>
    <!-- Preference option for always translate. Radio button title text. -->
    <string name="automatic_translation_option_always_translate_title_preference">Traduci sempre</string>
    <!-- Preference option for always translate. Radio button summary text. The first parameter is the name of the app defined in app_name (for example: Fenix)-->
    <string name="automatic_translation_option_always_translate_summary_preference">%1$s tradurrà automaticamente questa lingua al caricamento della pagina.</string>
    <!-- Preference option for never translate. Radio button title text.-->
    <string name="automatic_translation_option_never_translate_title_preference">Non tradurre mai</string>
    <!-- Preference option for never translate. Radio button summary text. The first parameter is the name of the app defined in app_name (for example: Fenix)-->
    <string name="automatic_translation_option_never_translate_summary_preference">%1$s non proporrà mai la traduzione per i siti in questa lingua.</string>

    <!-- Never translate site preference screen -->
    <!-- Title of the never translate site preference screen that will appear on the toolbar.-->
    <string name="never_translate_site_toolbar_title_preference">Non tradurre mai questi siti</string>
    <!-- Screen header presenting the never translate site preference feature. It will appear under the toolbar. -->
    <string name="never_translate_site_header_preference">Per aggiungere un nuovo sito: visitalo e seleziona “Non tradurre mai questo sito” dal menu di traduzione.</string>
    <!-- Content description (not visible, for screen readers etc.): For a never-translated site list item that is selected.
             The first parameter is web site url (for example:"wikipedia.com") -->
    <string name="never_translate_site_item_list_content_description_preference">Rimuovi %1$s</string>
    <!-- The title of the warning card informs the user that an error has occurred at the never translate sites list. -->
    <string name="never_translate_site_error_warning_text">Impossibile caricare i siti. Ricontrolla più tardi.</string>
    <!-- The Delete site dialogue title will appear when the user clicks on a list item.
             The first parameter is web site url (for example:"wikipedia.com") -->
    <string name="never_translate_site_dialog_title_preference">Rimuovere %1$s?</string>
    <!-- The Delete site dialogue positive button will appear when the user clicks on a list item. The site will be deleted. -->
    <string name="never_translate_site_dialog_confirm_delete_preference">Rimuovi</string>
    <!-- The Delete site dialogue negative button will appear when the user clicks on a list item. The dialog will be dismissed. -->
    <string name="never_translate_site_dialog_cancel_preference">Annulla</string>

    <!-- Download languages preference screen -->
    <!-- Title of the toolbar for the translation feature screen where users may download different languages for translation. -->
    <string name="download_languages_translations_toolbar_title_preference">Scarica lingue</string>
    <!-- Screen header presenting the download language preference feature. It will appear under the toolbar.The first parameter is "Learn More," a clickable text with a link. Talkback will append this to say "Double tap to open link to learn more". -->
    <string name="download_languages_header_preference">Scarica le lingue complete per tradurre più velocemente e senza bisogno di una connessione a Internet. %1$s</string>
    <!-- Clickable text from the screen header that links to a website. -->
    <string name="download_languages_header_learn_more_preference">Ulteriori informazioni</string>
    <!-- The subhead of the download language preference screen will appear above the pivot language. -->
    <string name="download_languages_available_languages_preference">Lingue disponibili</string>
    <!-- Text that will appear beside a core or pivot language package name to show that the language is necessary for the translation feature to function. -->
    <string name="download_languages_default_system_language_require_preference">obbligatoria</string>
    <!-- A text for download language preference item.
    The first parameter is the language name, for example, "Spanish".
    The second parameter is the language file size, for example, "(3.91 KB)" or, if the language package name is a pivot language, "(required)". -->
    <string name="download_languages_language_item_preference">%1$s (%2$s)</string>
    <!-- The subhead of the download language preference screen will appear above the items that were not downloaded. -->
    <string name="download_language_header_preference">Scarica lingue</string>
    <!-- All languages list item. When the user presses this item, they can download all languages. -->
    <string name="download_language_all_languages_item_preference">Tutte le lingue</string>
    <!-- All languages list item. When the user presses this item, they can delete all languages that were downloaded. -->
    <string name="download_language_all_languages_item_preference_to_delete">Elimina tutte le lingue</string>
    <!-- Content description (not visible, for screen readers etc.): For a language list item that was downloaded, the user can now delete it. -->
    <string name="download_languages_item_content_description_downloaded_state">Rimuovi</string>
    <!-- Content description (not visible, for screen readers etc.): For a language list item, deleting is in progress. -->
    <string name="download_languages_item_content_description_delete_in_progress_state">In corso</string>
    <!-- Content description (not visible, for screen readers etc.): For a language list item, downloading is in progress.
    The first parameter is the language name, for example, "Spanish".
    The second parameter is the language file size, for example, "(3.91 KB)". -->
    <string name="download_languages_item_content_description_download_in_progress_state">Interrompi download di %1$s (%2$s)</string>
    <!-- Content description (not visible, for screen readers etc.): For a language list item that was not downloaded. -->
    <string name="download_languages_item_content_description_not_downloaded_state">Scarica</string>

    <!-- The title of the warning card informs the user that an error has occurred when fetching the list of languages. -->
    <string name="download_languages_fetch_error_warning_text">Impossibile caricare le lingue. Ricontrolla più tardi.</string>
    <!-- The title of the warning card informs the user that an error has occurred at downloading a language.
      The first parameter is the language name, for example, "Spanish". -->
    <string name="download_languages_error_warning_text"><![CDATA[Impossibile scaricare <b>%1$s</b>. Riprova.]]></string>
    <!-- The title of the warning card informs the user that an error has occurred at deleting a language.
          The first parameter is the language name, for example, "Spanish". -->
    <string name="download_languages_delete_error_warning_text"><![CDATA[Impossibile eliminare <b>%1$s</b>. Riprova.]]></string>

    <!-- Title for the dialog used by the translations feature to confirm deleting a language.
    The dialog will be presented when the user requests deletion of a language.
    The first parameter is the name of the language, for example, "Spanish" and the second parameter is the size in kilobytes or megabytes of the language file. -->
    <string name="delete_language_file_dialog_title">Eliminare %1$s (%2$s)?</string>
    <!-- Additional information for the dialog used by the translations feature to confirm deleting a language. The first parameter is the name of the application, for example, "Fenix". -->
    <string name="delete_language_file_dialog_message">Se elimini questa lingua, %1$s scaricherà parzialmente le lingue nella cache durante la traduzione.</string>
    <!-- Title for the dialog used by the translations feature to confirm deleting all languages file.
    The dialog will be presented when the user requests deletion of all languages file.
    The first parameter is the size in kilobytes or megabytes of the language file. -->
    <string name="delete_language_all_languages_file_dialog_title">Eliminare tutte le lingue (%1$s)?</string>
    <!-- Additional information for the dialog used by the translations feature to confirm deleting all languages file. The first parameter is the name of the application, for example, "Fenix". -->
    <string name="delete_language_all_languages_file_dialog_message">Se elimini tutte le lingue, %1$s scaricherà parzialmente le lingue nella cache durante la traduzione.</string>
    <!-- Button text on the dialog used by the translations feature to confirm deleting a language. -->
    <string name="delete_language_file_dialog_positive_button_text">Elimina</string>
    <!-- Button text on the dialog used by the translations feature to cancel deleting a language. -->
    <string name="delete_language_file_dialog_negative_button_text">Annulla</string>

    <!-- Title for the data saving mode warning dialog used by the translations feature.
    This dialog will be presented when the user attempts to download a language or perform
    a translation without the necessary language files downloaded first when Android's data saver mode is enabled and the user is not using WiFi.
    The first parameter is the size in kilobytes or megabytes of the language file.-->
    <string name="download_language_file_dialog_title">Scaricare in modalità Risparmio dati (%1$s)?</string>
    <!-- Additional information for the data saving mode warning dialog used by the translations feature. This text explains the reason a download is required for a translation. -->
    <string name="download_language_file_dialog_message_all_languages">Scarichiamo lingue parziali nella tua cache per mantenere le traduzioni riservate.</string>
    <!-- Checkbox label text on the data saving mode warning dialog used by the translations feature. This checkbox allows users to ignore the data usage warnings. -->
    <string name="download_language_file_dialog_checkbox_text">Scarica sempre in modalità Risparmio dati</string>
    <!-- Button text on the data saving mode warning dialog used by the translations feature to allow users to confirm they wish to continue and download the language file. -->
    <string name="download_language_file_dialog_positive_button_text">Scarica</string>
    <!-- Button text on the data saving mode warning dialog used by the translations feature to allow users to confirm they wish to continue and download the language file and perform a translation. -->
    <string name="download_language_file_dialog_positive_button_text_all_languages">Scarica e traduci</string>
    <!-- Button text on the data saving mode warning dialog used by the translations feature to allow users to cancel the action and not perform a download of the language file. -->
    <string name="download_language_file_dialog_negative_button_text">Annulla</string>

    <!-- Unified Trust Panel -->
    <!-- Title text for the protection panel banner when the site is not secure. -->
    <string name="protection_panel_banner_not_secure_title">Fai attenzione su questo sito</string>
    <!-- Description text for the protection panel banner when the site is not secure. -->
    <string name="protection_panel_banner_not_secure_description">Questa connessione non è sicura.</string>
    <!-- Title text for the protection panel banner when tracking protection is disabled. -->
    <string name="protection_panel_banner_not_protected_title">Hai disattivato le protezioni</string>
    <!-- Description text for the protection panel banner when tracking protection is disabled.
        The first parameter is the name of the app defined in app_name (for example: Fenix) -->
    <string name="protection_panel_banner_not_protected_description">%s è fuori servizio. Ti consigliamo di riattivare le protezioni.</string>
    <!-- Title text for the protection panel banner when tracking protection is enabled.
        The first parameter is the name of the app defined in app_name (for example: Fenix) -->
    <string name="protection_panel_banner_protected_title">%s è all’erta</string>
    <!-- Description text for the protection panel banner when tracking protection is enabled. -->
    <string name="protection_panel_banner_protected_description">Sei protetto. Se rileviamo qualcosa, te lo faremo sapere.</string>
    <!-- Label text for the Enhanced Tracking Protection toggle. -->
    <string name="protection_panel_etp_toggle_label">Protezione antitracciamento avanzata</string>
    <!-- Description text for the Enhanced Tracking Protection toggle when tracking protection is enabled. -->
    <string name="protection_panel_etp_toggle_enabled_description">Se qualcosa non funziona su questo sito, prova a disattivare le protezioni.</string>
    <!-- Description text for the Enhanced Tracking Protection toggle when tracking protection is disabled. -->
    <string name="protection_panel_etp_toggle_disabled_description">Le protezioni sono DISATTIVATE. Si consiglia di riattivarle.</string>

    <!-- Debug drawer -->
    <!-- The user-facing title of the Debug Drawer feature. -->
    <string name="debug_drawer_title">Strumenti di debug</string>
    <!-- Content description (not visible, for screen readers etc.): Navigate back within the debug drawer. -->
    <string name="debug_drawer_back_button_content_description">Torna indietro</string>

    <!-- Content description (not visible, for screen readers etc.): Open debug drawer. -->
    <string name="debug_drawer_fab_content_description">Apri riquadro di navigazione a scomparsa per il debug</string>

    <!-- Debug drawer tabs tools -->
    <!-- The title of the Tab Tools feature in the Debug Drawer. -->
    <string name="debug_drawer_tab_tools_title">Strumenti per le schede</string>
    <!-- The title of the tab count section in Tab Tools. -->
    <string name="debug_drawer_tab_tools_tab_count_title">Conteggio schede</string>
    <!-- The active tab count category in the tab count section in Tab Tools. -->
    <string name="debug_drawer_tab_tools_tab_count_active">Attive</string>
    <!-- The inactive tab count category in the tab count section in Tab Tools. -->
    <string name="debug_drawer_tab_tools_tab_count_inactive">Inattive</string>
    <!-- The private tab count category in the tab count section in Tab Tools. -->
    <string name="debug_drawer_tab_tools_tab_count_private">Anonime</string>
    <!-- The total tab count category in the tab count section in Tab Tools. -->
    <string name="debug_drawer_tab_tools_tab_count_total">Totale</string>
    <!-- The title of the tab creation tool section in Tab Tools. -->
    <string name="debug_drawer_tab_tools_tab_creation_tool_title">Strumento per la creazione di schede</string>
    <!-- The label of the text field in the tab creation tool. -->
    <string name="debug_drawer_tab_tools_tab_creation_tool_text_field_label">Numero di schede da creare</string>
    <!-- The error message of the text field in the tab creation tool when the text field is empty -->
    <string name="debug_drawer_tab_tools_tab_quantity_empty_error">Il campo di testo è vuoto</string>
    <!-- The error message of the text field in the tab creation tool when the text field has characters other than digits -->
    <string name="debug_drawer_tab_tools_tab_quantity_non_digits_error">Inserire solo numeri interi positivi</string>
    <!-- The error message of the text field in the tab creation tool when the text field is a zero -->
    <string name="debug_drawer_tab_tools_tab_quantity_non_zero_error">Inserire un numero maggiore di zero</string>
    <!-- The error message of the text field in the tab creation tool when the text field is a
        quantity greater than the max tabs. The first parameter is the maximum number of tabs
        that can be generated in one operation.-->
    <string name="debug_drawer_tab_tools_tab_quantity_exceed_max_error">Superato il numero massimo di schede (%1$s) che è possibile generare in una singola operazione</string>
    <!-- The button text to add tabs to the active tab group in the tab creation tool. -->
    <string name="debug_drawer_tab_tools_tab_creation_tool_button_text_active">Aggiungi a schede attive</string>
    <!-- The button text to add tabs to the inactive tab group in the tab creation tool. -->
    <string name="debug_drawer_tab_tools_tab_creation_tool_button_text_inactive">Aggiungi a schede inattive</string>
    <!-- The button text to add tabs to the private tab group in the tab creation tool. -->
    <string name="debug_drawer_tab_tools_tab_creation_tool_button_text_private">Aggiungi a schede anonime</string>

    <!-- Micro survey -->

    <!-- Microsurvey -->
    <!-- Prompt view -->
    <!-- The microsurvey prompt title. Note: The word "Firefox" should NOT be translated -->
    <string name="micro_survey_prompt_title" tools:ignore="BrandUsage,UnusedResources">Aiutaci a migliorare Firefox. Ci vuole solo un minuto.</string>
    <!-- The continue button label -->
    <string name="micro_survey_continue_button_label" tools:ignore="UnusedResources">Continua</string>
    <!-- Survey view -->
    <!-- The survey header -->
    <string name="micro_survey_survey_header_2">Completa il sondaggio</string>
    <!-- The privacy notice link -->
    <string name="micro_survey_privacy_notice_2">Informativa sulla privacy</string>
    <!-- The submit button label text -->
    <string name="micro_survey_submit_button_label">Invia</string>
    <!-- The survey completion header -->
    <string name="micro_survey_survey_header_confirmation" tools:ignore="UnusedResources">Sondaggio completato</string>
    <!-- The survey completion confirmation text -->
    <string name="micro_survey_feedback_confirmation">Grazie per aver condiviso la tua opinione.</string>
    <!-- Option for likert scale -->
    <string name="likert_scale_option_1" tools:ignore="UnusedResources">Molto soddisfatto/a</string>
    <!-- Option for likert scale -->
    <string name="likert_scale_option_2" tools:ignore="UnusedResources">Soddisfatto/a</string>
    <!-- Option for likert scale -->
    <string name="likert_scale_option_3" tools:ignore="UnusedResources">Né soddisfatto/a né insoddisfatto/a</string>
    <!-- Option for likert scale -->
    <string name="likert_scale_option_4" tools:ignore="UnusedResources">Insoddisfatto/a</string>
    <!-- Option for likert scale -->
    <string name="likert_scale_option_5" tools:ignore="UnusedResources">Molto insoddisfatto/a</string>

    <!-- Option for likert scale -->
    <string name="likert_scale_option_6" tools:ignore="UnusedResources">Non uso questa funzione</string>
    <!-- Option for likert scale. Note: The word "Firefox" should NOT be translated. -->
    <string name="likert_scale_option_7" tools:ignore="BrandUsage,UnusedResources">Non utilizzo la ricerca in Firefox</string>
    <!-- Option for likert scale -->
    <string name="likert_scale_option_8" tools:ignore="UnusedResources">Non uso la sincronizzazione</string>
    <!-- Text shown in prompt for printing microsurvey. "sec" It's an abbreviation for "second". Note: The word "Firefox" should NOT be translated. -->
    <string name="microsurvey_prompt_printing_title" tools:ignore="BrandUsage,UnusedResources">Aiutaci a migliorare le funzioni per stampare in Firefox. Ci vuole solo un secondo</string>


    <!-- Text shown in prompt for search microsurvey. Note: The word "Firefox" should NOT be translated. -->
    <string name="microsurvey_prompt_search_title" tools:ignore="BrandUsage,UnusedResources">Aiutaci a migliorare la ricerca in Firefox. Ci vuole solo un minuto</string>
    <!-- Text shown in prompt for sync microsurvey. Note: The word "Firefox" should NOT be translated. -->
    <string name="microsurvey_prompt_sync_title" tools:ignore="BrandUsage,UnusedResources">Aiutaci a migliorare la sincronizzazione in Firefox. Ci vuole solo un minuto</string>
    <!-- Text shown in the survey title for printing microsurvey. Note: The word "Firefox" should NOT be translated. -->
    <string name="microsurvey_survey_printing_title" tools:ignore="BrandUsage,UnusedResources">Quanto sei soddisfatto/a della stampa in Firefox?</string>
    <!-- Text shown in the survey title for homepage microsurvey. Note: The word "Firefox" should NOT be translated. -->
    <string name="microsurvey_homepage_title" tools:ignore="BrandUsage,UnusedResources">Quanto sei soddisfatto della pagina iniziale di Firefox?</string>
    <!-- Text shown in the survey title for search experience microsurvey. Note: The word "Firefox" should NOT be translated. -->
    <string name="microsurvey_search_title" tools:ignore="BrandUsage,UnusedResources">Quanto sei soddisfatto dell’esperienza di ricerca in Firefox?</string>
    <!-- Text shown in the survey title for sync experience microsurvey. Note: The word "Firefox" should NOT be translated. -->
    <string name="microsurvey_sync_title" tools:ignore="BrandUsage,UnusedResources">Quanto sei soddisfatto dell’esperienza di sincronizzazione in Firefox?</string>
    <!-- Accessibility -->
    <!-- Content description for the survey application icon. Note: The word "Firefox" should NOT be translated.  -->
    <string name="microsurvey_app_icon_content_description" tools:ignore="BrandUsage">Logo Firefox</string>
    <!-- Content description for the survey feature icon. -->
    <string name="microsurvey_feature_icon_content_description">Icona per la funzione sondaggi</string>
    <!-- Content description (not visible, for screen readers etc.) for closing microsurvey bottom sheet. -->
    <string name="microsurvey_close_handle_content_description">Chiudi sondaggio</string>
    <!-- Content description for "X" button that is closing microsurvey. -->
    <string name="microsurvey_close_button_content_description">Chiudi</string>

    <!-- Debug drawer logins -->
    <!-- The title of the Logins feature in the Debug Drawer. -->
    <string name="debug_drawer_logins_title">Credenziali</string>
    <!-- The title of the logins section in the Logins feature, where the parameter will be the site domain  -->
    <string name="debug_drawer_logins_current_domain_label">Dominio corrente: %s</string>
    <!-- The label for a button to add a new fake login for the current domain in the Logins feature. -->
    <string name="debug_drawer_logins_add_login_button">Aggiungi credenziali fittizie per questo dominio</string>
    <!-- Content description for delete button where parameter will be the username of the login -->
    <string name="debug_drawer_logins_delete_login_button_content_description">Elimina credenziali con nome utente %s</string>

    <!-- Debug drawer addresses -->
    <!-- The title of the Addresses feature in the Debug Drawer. -->
    <string name="debug_drawer_addresses_title">Indirizzi</string>
    <!-- The title of the section header for the list of debug locales that can be enabled and disabled. -->
    <string name="debug_drawer_addresses_debug_locales_header">Scelta delle lingue da attivare</string>

    <!-- Debug drawer "contextual feature recommendation" (CFR) tools -->
    <!-- The title of the CFR Tools feature in the Debug Drawer -->
    <string name="debug_drawer_cfr_tools_title">Strumenti CFR</string>
    <!-- The title of the reset CFR section in CFR Tools -->
    <string name="debug_drawer_cfr_tools_reset_cfr_title">Ripristina CFR</string>

    <!-- Glean debug tools -->
    <!-- The title of the glean debugging feature -->
    <string name="glean_debug_tools_title">Strumenti di debug per Glean</string>

    <!-- Messages explaining how to exit fullscreen mode -->
    <!-- Message shown to explain how to exit fullscreen mode when gesture navigation is enabled. -->
    <!-- Localisation note: this text should be as short as possible, max 68 chars -->
    <string name="exit_fullscreen_with_gesture_short">Trascina dall’alto e usa il gesto indietro per uscire</string>
    <!-- Message shown to explain how to exit fullscreen mode when using back button navigation. -->
    <!-- Localisation note: this text should be as short as possible, max 68 chars -->
    <string name="exit_fullscreen_with_back_button_short">Trascina dall’alto e premi indietro per uscire</string>

    <!-- Beta Label Component !-->
    <!-- Text shown as a label or tag to indicate a feature or area is still undergoing active development. Note that here "Beta" should not be translated, as it is used as an icon styled element. -->
    <string name="beta_feature">BETA</string>

    <!-- Root certificate expiration warnings -->
    <!-- These strings for homepage cards and push notifications to be pushed to users running outdated versions of Firefox. We want to encourage these users to update to the latest version so their extensions and other features don't stop working when Firefox's old root certificate expires on 2025-03-14. For more information, see this SUMO article: https://support.mozilla.org/kb/root-certificate-expiration !-->
    <!-- Homepage card button to open Google Play Store. "Update" is a verb. -->
    <string name="certificate_warning_homepage_card_update_now_button" tools:ignore="UnusedResources">Aggiorna adesso</string>
    <!-- Homepage card title about old Firefox version. "Update" is a verb. Note: The word "Firefox" should NOT be translated. -->
    <string name="certificate_warning_homepage_card_hca1_title" tools:ignore="BrandUsage,UnusedResources">Aggiorna il browser Firefox</string>
    <!-- Homepage card message about old Firefox version -->
    <string name="certificate_warning_homepage_card_hca1_message" tools:ignore="UnusedResources">Un certificato principale sta per scadere e alcune caratteristiche smetteranno di funzionare il 14 marzo.</string>
    <!-- Homepage card title about old Firefox version. "Update" is a verb. -->
    <string name="certificate_warning_homepage_card_hcr1_title" tools:ignore="UnusedResources">Aggiornamento prima del 14 marzo</string>
    <!-- Homepage card message about old Firefox version. Note: The word "Firefox" should NOT be translated. -->
    <string name="certificate_warning_homepage_card_hcr1_message" tools:ignore="BrandUsage,UnusedResources">Un certificato principale sta per scadere e la tua versione di Firefox smetterà di funzionare correttamente.</string>
    <!-- Homepage card title about old Firefox version -->
    <string name="certificate_warning_homepage_card_hcw2_title" tools:ignore="UnusedResources">Hai meno di 7 giorni per aggiornare</string>
    <!-- Homepage card message about old Firefox version. Note: The word "Firefox" should NOT be translated. -->
    <string name="certificate_warning_homepage_card_hcw2_message" tools:ignore="BrandUsage,UnusedResources">Il 14 marzo i componenti aggiuntivi e altre caratteristiche di Firefox smetteranno di funzionare a causa della scadenza di un certificato principale.</string>
    <!-- Homepage card title about old Firefox version. Note: The word "Firefox" should NOT be translated. -->
    <string name="certificate_warning_homepage_card_hcw3_title" tools:ignore="BrandUsage,UnusedResources">Ultima occasione per continuare a utilizzare Firefox</string>
    <!-- Homepage card message about old Firefox version. Note: The word "Firefox" should NOT be translated. -->
    <string name="certificate_warning_homepage_card_hcw3_message" tools:ignore="BrandUsage,UnusedResources">La versione di Firefox in uso smetterà di funzionare correttamente a partire dal 14 marzo a causa della scadenza di un certificato principale.</string>
    <!-- Push notification title about old Firefox version. "Update" is a noun. -->
    <string name="certificate_warning_push_notification_update_recommended_title" tools:ignore="UnusedResources">Aggiornamento consigliato</string>
    <!-- Push notification message about old Firefox version -->
    <string name="certificate_warning_push_notification_pnr1_message" tools:ignore="UnusedResources">I componenti aggiuntivi e alcune caratteristiche smetteranno di funzionare il 14 marzo.</string>
    <!-- Push notification title about old Firefox version. Note: The word "Firefox" should NOT be translated. -->
    <string name="certificate_warning_push_notification_pnw2_title" tools:ignore="BrandUsage,UnusedResources">Stai utilizzando una vecchia versione di Firefox</string>
    <!-- Push notification message about old Firefox version. "Update" is a verb. -->
    <string name="certificate_warning_push_notification_pnw2_message" tools:ignore="UnusedResources">Aggiorna prima del 14 marzo per continuare a utilizzare componenti aggiuntivi e altre caratteristiche.</string>
    <!-- Push notification message about old Firefox version -->
    <string name="certificate_warning_push_notification_pnw3_message" tools:ignore="UnusedResources">Alcune funzioni smetteranno di funzionare da domani.</string>
</resources><|MERGE_RESOLUTION|>--- conflicted
+++ resolved
@@ -1364,8 +1364,6 @@
 
     <!-- WebCompat Reporter -->
 
-<<<<<<< HEAD
-=======
     <!-- WebCompat Reporter -->
     <!-- The title of the Web Compat Reporter feature. This is displayed in the top app bar. -->
     <string name="webcompat_reporter_screen_title">Segnala problemi con il sito</string>
@@ -1389,7 +1387,6 @@
     <string name="webcompat_reporter_send">Invia</string>
 
 
->>>>>>> 3a395140
     <!-- These reason strings are dropdown options on a WebCompat reporter form, indicating what is broken on the site. -->
     <!-- Broken site reason text for site slow or not working -->
     <string name="webcompat_reporter_reason_slow">Il sito è lento o non funziona</string>
