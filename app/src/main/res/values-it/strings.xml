<?xml version="1.0" encoding="utf-8"?>
<resources xmlns:tools="http://schemas.android.com/tools" xmlns:moz="http://mozac.org/tools">


    <!-- App name for private browsing mode. The first parameter is the name of the app defined in app_name (for example: Fenix)-->
    <string name="app_name_private_5">%s anonimo</string>
    <!-- App name for private browsing mode. The first parameter is the name of the app defined in app_name (for example: Fenix)-->
    <string name="app_name_private_4">%s (nav. anonima)</string>

    <!-- Home Fragment -->
    <!-- Content description (not visible, for screen readers etc.): "Three dot" menu button. -->
    <string name="content_description_menu">Altre opzioni</string>
    <!-- Content description (not visible, for screen readers etc.): "Private Browsing" menu button. -->
    <string name="content_description_private_browsing_button">Attiva navigazione anonima</string>
    <!-- Content description (not visible, for screen readers etc.): "Private Browsing" menu button. -->
    <string name="content_description_disable_private_browsing_button">Disattiva navigazione anonima</string>
    <!-- Placeholder text shown in the search bar before a user enters text for the default engine -->
    <string name="search_hint">Cerca o scrivi un indirizzo</string>

    <!-- Placeholder text shown in the search bar before a user enters text for a general engine -->
    <string name="search_hint_general_engine">Cerca sul Web</string>
    <!-- Placeholder text shown in search bar when using history search -->
    <string name="history_search_hint">Cerca nella cronologia</string>
    <!-- Placeholder text shown in search bar when using bookmarks search -->
    <string name="bookmark_search_hint">Cerca nei segnalibri</string>
    <!-- Placeholder text shown in search bar when using tabs search -->
    <string name="tab_search_hint">Cerca nelle schede</string>
    <!-- Placeholder text shown in the search bar when using application search engines -->
    <string name="application_search_hint">Immetti i termini di ricerca</string>
    <!-- No Open Tabs Message Description -->
    <string name="no_open_tabs_description">Le schede aperte verranno mostrate qui.</string>

    <!-- No Private Tabs Message Description -->
    <string name="no_private_tabs_description">Le schede anonime verranno mostrate qui.</string>

    <!-- Tab tray multi select title in app bar. The first parameter is the number of tabs selected -->
    <string name="tab_tray_multi_select_title">%1$d selezionate</string>
    <!-- Label of button in create collection dialog for creating a new collection  -->
    <string name="tab_tray_add_new_collection">Aggiungi nuova raccolta</string>
    <!-- Label of editable text in create collection dialog for naming a new collection  -->
    <string name="tab_tray_add_new_collection_name">Nome</string>
    <!-- Label of button in save to collection dialog for selecting a current collection  -->
    <string name="tab_tray_select_collection">Seleziona raccolta</string>
    <!-- Content description for close button while in multiselect mode in tab tray -->
    <string name="tab_tray_close_multiselect_content_description">Esci dalla modalità di selezione multipla</string>
    <!-- Content description for save to collection button while in multiselect mode in tab tray -->
    <string name="tab_tray_collection_button_multiselect_content_description">Salva le schede selezionate in una raccolta</string>
    <!-- Content description on checkmark while tab is selected in multiselect mode in tab tray -->
    <string name="tab_tray_multiselect_selected_content_description">Selezionata</string>

    <!-- Home - Recently saved bookmarks -->
    <!-- Title for the home screen section with recently saved bookmarks. -->
    <string name="recently_saved_title">Aggiunti di recente</string>
    <!-- Content description for the button which navigates the user to show all of their saved bookmarks. -->
    <string name="recently_saved_show_all_content_description_2">Visualizza tutti i segnalibri salvati</string>

    <!-- Text for the menu button to remove a recently saved bookmark from the user's home screen -->
    <string name="recently_saved_menu_item_remove">Rimuovi</string>

    <!-- About content. The first parameter is the name of the application. (For example: Fenix) -->
    <string name="about_content">%1$s è sviluppato da Mozilla.</string>

    <!-- Private Browsing -->
    <!-- Explanation for private browsing displayed to users on home view when they first enable private mode
        The first parameter is the name of the app defined in app_name (for example: Fenix) -->
    <string name="private_browsing_placeholder_description_2">%1$s cancella la cronologia di ricerca e di navigazione dalle schede anonime quando le chiudi o esci dall’app. Questo non ti rende anonimo nei confronti dei siti web o del tuo fornitore di servizi internet, ma è utile per impedire a chi usa il tuo stesso dispositivo di vedere la tua attività online.</string>
    <string name="private_browsing_common_myths">Miti da sfatare sulla navigazione anonima</string>

    <!-- True Private Browsing Mode -->
    <!-- Title for info card on private homescreen in True Private Browsing Mode. -->
    <string name="felt_privacy_desc_card_title">Non lasciare tracce su questo dispositivo</string>

    <!-- Explanation for private browsing displayed to users on home view when they first enable
        private mode in our new Total Private Browsing mode.
        The first parameter is the name of the app defined in app_name (for example: Firefox Nightly)
        The second parameter is the clickable link text in felt_privacy_info_card_subtitle_link_text -->
    <string name="felt_privacy_info_card_subtitle" moz:removedIn="120" tools:ignore="UnusedResources">%1$s elimina i cookie, la cronologia e i dati dei siti web quando chiudi tutte le finestre anonime. %2$s</string>
    <!-- Explanation for private browsing displayed to users on home view when they first enable
        private mode in our new Total Private Browsing mode.
        The first parameter is the name of the app defined in app_name (for example: Firefox Nightly)
        The second parameter is the clickable link text in felt_privacy_info_card_subtitle_link_text -->
    <string name="felt_privacy_info_card_subtitle_2">%1$s elimina i cookie, la cronologia e i dati dei siti web quando chiudi tutte le schede anonime. %2$s</string>
    <!-- Clickable portion of the explanation for private browsing that links the user to our
        about privacy page.
        This string is used in felt_privacy_info_card_subtitle as the second parameter.-->
    <string name="felt_privacy_info_card_subtitle_link_text">Chi potrebbe vedere la mia attività?</string>

    <!-- Private mode shortcut "contextual feature recommendation" (CFR) -->
    <!-- Text for the Private mode shortcut CFR message for adding a private mode shortcut to open private tabs from the Home screen -->
    <string name="private_mode_cfr_message_2">Apri la prossima scheda anonima con un solo tocco.</string>
    <!-- Text for the positive button to accept adding a Private Browsing shortcut to the Home screen -->
    <string name="private_mode_cfr_pos_button_text">Agg. a schermata principale</string>
    <!-- Text for the negative button to decline adding a Private Browsing shortcut to the Home screen -->
    <string name="cfr_neg_button_text">No grazie</string>

    <!-- Open in App "contextual feature recommendation" (CFR) -->
    <!-- Text for the info message. The first parameter is the name of the application.-->
    <string name="open_in_app_cfr_info_message_2">È possibile impostare %1$s come browser predefinito per aprire i link nelle app.</string>
    <!-- Text for the positive action button -->
    <string name="open_in_app_cfr_positive_button_text">Vai alle impostazioni</string>
    <!-- Text for the negative action button -->
    <string name="open_in_app_cfr_negative_button_text">Ignora</string>

    <!-- Total cookie protection "contextual feature recommendation" (CFR) -->
    <!-- Text for the message displayed in the contextual feature recommendation popup promoting the total cookie protection feature. -->
    <string name="tcp_cfr_message">La funzione per la protezione della privacy più potente che abbiamo mai realizzato isola gli elementi traccianti tra i siti.</string>
    <!-- Text displayed that links to website containing documentation about the "Total cookie protection" feature. -->
    <string name="tcp_cfr_learn_more">Ulteriori informazioni sulla Protezione totale per i cookie</string>


    <!-- Private browsing erase action "contextual feature recommendation" (CFR) -->
    <!-- Text for the message displayed in the contextual feature recommendation popup promoting the erase private browsing feature. -->
    <string name="erase_action_cfr_message">Tocca qui per avviare una nuova sessione anonima. Elimina cronologia, cookie… tutto.</string>


    <!-- Text for the info dialog when camera permissions have been denied but user tries to access a camera feature. -->
    <string name="camera_permissions_needed_message">È richiesto l’accesso alla fotocamera. Puoi acconsentire all’accesso dalla scheda dei permessi nelle impostazioni di Android.</string>
    <!-- Text for the positive action button to go to Android Settings to grant permissions. -->
    <string name="camera_permissions_needed_positive_button_text">Vai alle impostazioni</string>
    <!-- Text for the negative action button to dismiss the dialog. -->
    <string name="camera_permissions_needed_negative_button_text">Chiudi</string>

    <!-- Text for the banner message to tell users about our auto close feature. -->
    <string name="tab_tray_close_tabs_banner_message">Imposta la chiusura automatica delle schede aperte che non sono state visualizzate nell’ultimo giorno, settimana o mese.</string>
    <!-- Text for the positive action button to go to Settings for auto close tabs. -->
    <string name="tab_tray_close_tabs_banner_positive_button_text">Visualizza opzioni</string>
    <!-- Text for the negative action button to dismiss the Close Tabs Banner. -->
    <string name="tab_tray_close_tabs_banner_negative_button_text">Chiudi</string>

    <!-- Text for the banner message to tell users about our inactive tabs feature. -->
    <string name="tab_tray_inactive_onboarding_message">Le schede che non visualizzi da due settimane vengono spostate qui.</string>
    <!-- Text for the action link to go to Settings for inactive tabs. -->
    <string name="tab_tray_inactive_onboarding_button_text">Disattiva nelle impostazioni</string>

    <!-- Text for title for the auto-close dialog of the inactive tabs. -->
    <string name="tab_tray_inactive_auto_close_title">Chiudi automaticamente dopo un mese?</string>
    <!-- Text for the body for the auto-close dialog of the inactive tabs.
        The first parameter is the name of the application.-->
    <string name="tab_tray_inactive_auto_close_body_2">%1$s può chiudere le schede che non hai visualizzato nell’ultimo mese.</string>
    <!-- Content description for close button in the auto-close dialog of the inactive tabs. -->
    <string name="tab_tray_inactive_auto_close_button_content_description">Chiudi</string>

    <!-- Text for turn on auto close tabs button in the auto-close dialog of the inactive tabs. -->
    <string name="tab_tray_inactive_turn_on_auto_close_button_2">Attiva chiusura automatica</string>


    <!-- Home screen icons - Long press shortcuts -->
    <!-- Shortcut action to open new tab -->
    <string name="home_screen_shortcut_open_new_tab_2">Nuova scheda</string>
    <!-- Shortcut action to open new private tab -->
    <string name="home_screen_shortcut_open_new_private_tab_2">Nuova scheda anonima</string>

    <!-- Shortcut action to open Passwords screens -->
    <string name="home_screen_shortcut_open_password_screen">Scorciatoia per le password</string>

    <!-- Recent Tabs -->
    <!-- Header text for jumping back into the recent tab in the home screen -->
    <string name="recent_tabs_header">Torna a questa scheda</string>
    <!-- Button text for showing all the tabs in the tabs tray -->
    <string name="recent_tabs_show_all">Visualizza tutte</string>

    <!-- Content description for the button which navigates the user to show all recent tabs in the tabs tray. -->
    <string name="recent_tabs_show_all_content_description_2">Pulsante per mostrare tutte le schede recenti</string>

    <!-- Text for button in synced tab card that opens synced tabs tray -->
    <string name="recent_tabs_see_all_synced_tabs_button_text">Mostra tutte le schede sincronizzate</string>
    <!-- Accessibility description for device icon used for recent synced tab -->
    <string name="recent_tabs_synced_device_icon_content_description">Dispositivo sincronizzato</string>
    <!-- Text for the dropdown menu to remove a recent synced tab from the homescreen -->
    <string name="recent_synced_tab_menu_item_remove">Rimuovi</string>
    <!-- Text for the menu button to remove a grouped highlight from the user's browsing history
         in the Recently visited section -->
    <string name="recent_tab_menu_item_remove">Rimuovi</string>

    <!-- History Metadata -->
    <!-- Header text for a section on the home screen that displays grouped highlights from the
         user's browsing history, such as topics they have researched or explored on the web -->
    <string name="history_metadata_header_2">Visitati di recente</string>
    <!-- Text for the menu button to remove a grouped highlight from the user's browsing history
         in the Recently visited section -->
    <string name="recently_visited_menu_item_remove">Rimuovi</string>

    <!-- Content description for the button which navigates the user to show all of their history. -->
    <string name="past_explorations_show_all_content_description_2">Visualizza tutti gli argomenti già esplorati</string>

    <!-- Browser Fragment -->
    <!-- Content description (not visible, for screen readers etc.): Navigate backward (browsing history) -->
    <string name="browser_menu_back">Indietro</string>
    <!-- Content description (not visible, for screen readers etc.): Navigate forward (browsing history) -->
    <string name="browser_menu_forward">Avanti</string>
    <!-- Content description (not visible, for screen readers etc.): Refresh current website -->
    <string name="browser_menu_refresh">Aggiorna</string>
    <!-- Content description (not visible, for screen readers etc.): Stop loading current website -->
    <string name="browser_menu_stop">Interrompi</string>
    <!-- Browser menu button that opens the addon manager -->
    <string name="browser_menu_add_ons">Componenti aggiuntivi</string>
    <!-- Browser menu button that opens account settings -->
    <string name="browser_menu_account_settings">Informazioni sull’account</string>
    <!-- Text displayed when there are no add-ons to be shown -->
    <string name="no_add_ons">Nessun componente aggiuntivo</string>
    <!-- Browser menu button that sends a user to help articles -->
    <string name="browser_menu_help">Aiuto</string>
    <!-- Browser menu button that sends a to a the what's new article -->
    <string name="browser_menu_whats_new">Novità</string>
    <!-- Browser menu button that opens the settings menu -->
    <string name="browser_menu_settings">Impostazioni</string>
    <!-- Browser menu button that opens a user's library -->
    <string name="browser_menu_library">Libreria</string>
    <!-- Browser menu toggle that requests a desktop site -->
    <string name="browser_menu_desktop_site">Sito desktop</string>
    <!-- Browser menu button that reopens a private tab as a regular tab -->
    <string name="browser_menu_open_in_regular_tab">Apri in scheda normale</string>
    <!-- Browser menu toggle that adds a shortcut to the site on the device home screen. -->
    <string name="browser_menu_add_to_homescreen">Agg. a schermata principale</string>
    <!-- Browser menu toggle that installs a Progressive Web App shortcut to the site on the device home screen. -->
    <string name="browser_menu_install_on_homescreen">Installa</string>
    <!-- Content description (not visible, for screen readers etc.) for the Resync tabs button -->
    <string name="resync_button_content_description">Risincronizza</string>
    <!-- Browser menu button that opens the find in page menu -->
    <string name="browser_menu_find_in_page">Trova nella pagina</string>
    <!-- Browser menu button that saves the current tab to a collection -->
    <string name="browser_menu_save_to_collection_2">Salva in una raccolta</string>
    <!-- Browser menu button that open a share menu to share the current site -->
    <string name="browser_menu_share">Condividi</string>

    <!-- Browser menu button shown in custom tabs that opens the current tab in Fenix
        The first parameter is the name of the app defined in app_name (for example: Fenix) -->
    <string name="browser_menu_open_in_fenix">Apri in %1$s</string>
    <!-- Browser menu text shown in custom tabs to indicate this is a Fenix tab
        The first parameter is the name of the app defined in app_name (for example: Fenix) -->
    <string name="browser_menu_powered_by">CON TECNOLOGIA %1$s</string>

    <!-- Browser menu text shown in custom tabs to indicate this is a Fenix tab
        The first parameter is the name of the app defined in app_name (for example: Fenix) -->
    <string name="browser_menu_powered_by2">Con tecnologia %1$s</string>

    <!-- Browser menu button to put the current page in reader mode -->
    <string name="browser_menu_read">Modalità lettura</string>
    <!-- Browser menu button content description to close reader mode and return the user to the regular browser -->
    <string name="browser_menu_read_close">Chiudi Modalità lettura</string>
    <!-- Browser menu button to open the current page in an external app -->
    <string name="browser_menu_open_app_link">Apri in app</string>

    <!-- Browser menu button to show reader view appearance controls e.g. the used font type and size -->
    <string name="browser_menu_customize_reader_view">Personalizza modalità lettura</string>
    <!-- Browser menu label for adding a bookmark -->
    <string name="browser_menu_add">Aggiungi</string>
    <!-- Browser menu label for editing a bookmark -->
    <string name="browser_menu_edit">Modifica</string>

    <!-- Button shown on the home page that opens the Customize home settings -->
    <string name="browser_menu_customize_home_1">Personalizza pagina iniziale</string>
    <!-- Browser Toolbar -->
    <!-- Content description for the Home screen button on the browser toolbar -->
    <string name="browser_toolbar_home">Schermata principale</string>

    <!-- Content description (not visible, for screen readers etc.): Erase button: Erase the browsing
         history and go back to the home screen. -->
    <string name="browser_toolbar_erase">Elimina cronologia di navigazione</string>
    <!-- Locale Settings Fragment -->
    <!-- Content description for tick mark on selected language -->
    <string name="a11y_selected_locale_content_description">Lingua selezionata</string>
    <!-- Text for default locale item -->
    <string name="default_locale_text">Usa la lingua del dispositivo</string>
    <!-- Placeholder text shown in the search bar before a user enters text -->
    <string name="locale_search_hint">Cerca lingua</string>

    <!-- Search Fragment -->
    <!-- Button in the search view that lets a user search by scanning a QR code -->
    <string name="search_scan_button">Leggi</string>
    <!-- Button in the search view that lets a user change their search engine -->
    <string name="search_engine_button" moz:RemovedIn="121" tools:ignore="UnusedResources">Motore di ricerca</string>
    <!-- Button in the search view when shortcuts are displayed that takes a user to the search engine settings -->
    <string name="search_shortcuts_engine_settings">Impostazioni motori di ricerca</string>
    <!-- Button in the search view that lets a user navigate to the site in their clipboard -->
    <string name="awesomebar_clipboard_title">Incolla il link dagli appunti</string>

    <!-- Button in the search suggestions onboarding that allows search suggestions in private sessions -->
    <string name="search_suggestions_onboarding_allow_button">Consenti</string>
    <!-- Button in the search suggestions onboarding that does not allow search suggestions in private sessions -->
    <string name="search_suggestions_onboarding_do_not_allow_button">Non consentire</string>
    <!-- Search suggestion onboarding hint title text -->
    <string name="search_suggestions_onboarding_title">Consentire suggerimenti di ricerca in sessioni anonime?</string>
    <!-- Search suggestion onboarding hint description text, first parameter is the name of the app defined in app_name (for example: Fenix)-->
    <string name="search_suggestions_onboarding_text">Qualsiasi testo digitato nella barra degli indirizzi di %s verrà condiviso con il motore di ricerca predefinito.</string>

    <!-- Search engine suggestion title text. The first parameter is the name of the suggested engine-->
    <string name="search_engine_suggestions_title">Cerca in %s</string>
    <!-- Search engine suggestion description text -->
    <string name="search_engine_suggestions_description">Cerca direttamente dalla barra degli indirizzi</string>

    <!-- Menu option in the search selector menu to open the search settings -->
    <string name="search_settings_menu_item">Impostazioni ricerca</string>

    <!-- Header text for the search selector menu -->
    <string name="search_header_menu_item_2">Questa volta cerca in:</string>

    <!-- Content description (not visible, for screen readers etc.): Search engine icon. The first parameter is the search engine name (for example: DuckDuckGo). -->
    <string name="search_engine_icon_content_description" tools:ignore="UnusedResources">Motore di ricerca %s</string>

    <!-- Home onboarding -->
    <!-- Onboarding home screen popup dialog, shown on top of the Jump back in section. -->
    <string name="onboarding_home_screen_jump_back_contextual_hint_2">Scopri la tua pagina iniziale personalizzata. Le schede recenti, i segnalibri e i risultati di ricerca verranno visualizzati qui.</string>
    <!-- Home onboarding dialog welcome screen title text. -->
    <string name="onboarding_home_welcome_title_2">Benvenuto in un Internet più personale</string>
    <!-- Home onboarding dialog welcome screen description text. -->
    <string name="onboarding_home_welcome_description">Più colori. Ancora più protezione per la privacy. Stesso impegno nell’anteporre le persone ai profitti.</string>
    <!-- Home onboarding dialog sign into sync screen title text. -->
    <string name="onboarding_home_sync_title_3">Passare da uno schermo all’altro è più facile che mai</string>
    <!-- Home onboarding dialog sign into sync screen description text. -->
    <string name="onboarding_home_sync_description">Riprendi da dove eri rimasto con le schede di altri dispositivi, ora disponibili direttamente dalla pagina iniziale.</string>
    <!-- Text for the button to continue the onboarding on the home onboarding dialog. -->
    <string name="onboarding_home_get_started_button">Inizia</string>
    <!-- Text for the button to navigate to the sync sign in screen on the home onboarding dialog. -->
    <string name="onboarding_home_sign_in_button">Accedi</string>
    <!-- Text for the button to skip the onboarding on the home onboarding dialog. -->
    <string name="onboarding_home_skip_button">Salta</string>

    <!-- Onboarding home screen sync popup dialog message, shown on top of Recent Synced Tabs in the Jump back in section. -->
    <string name="sync_cfr_message">La sincronizzazione delle tue schede è in corso. Riprendi da dove eri rimasto sull’altro dispositivo.</string>

    <!-- Content description (not visible, for screen readers etc.): Close button for the home onboarding dialog -->
    <string name="onboarding_home_content_description_close_button">Chiudi</string>

    <!-- Notification pre-permission dialog -->
    <!-- Enable notification pre permission dialog title
        The first parameter is the name of the app defined in app_name (for example: Fenix) -->
    <string name="onboarding_home_enable_notifications_title">Le notifiche ti aiutano a ottenere di più da %s</string>
    <!-- Enable notification pre permission dialog description with rationale
        The first parameter is the name of the app defined in app_name (for example: Fenix) -->
    <string name="onboarding_home_enable_notifications_description">Sincronizza le schede tra dispositivi, gestisci download, ottieni suggerimenti per sfruttare al meglio la protezione della privacy di %s e molto altro ancora.</string>
    <!-- Text for the button to request notification permission on the device -->
    <string name="onboarding_home_enable_notifications_positive_button">Continua</string>
    <!-- Text for the button to not request notification permission on the device and dismiss the dialog -->
    <string name="onboarding_home_enable_notifications_negative_button">Non adesso</string>

    <!-- Juno first user onboarding flow experiment, strings are marked unused as they are only referenced by Nimbus experiments. -->
    <!-- Title for set firefox as default browser screen used by Nimbus experiments. Nimbus experiments do not support string placeholders.
        Note: The word "Firefox" should NOT be translated -->
    <string name="juno_onboarding_default_browser_title_nimbus" moz:removedIn="120" tools:ignore="UnusedResources">Rendi Firefox il tuo browser di riferimento</string>
    <!-- Title for set firefox as default browser screen used by Nimbus experiments. -->
    <string name="juno_onboarding_default_browser_title_nimbus_2">Ci piace mantenerti al sicuro</string>
    <!-- Description for set firefox as default browser screen used by Nimbus experiments. Nimbus experiments do not support string placeholders.
        Note: The word "Firefox" should NOT be translated -->
    <string name="juno_onboarding_default_browser_description_nimbus" moz:removedIn="120" tools:ignore="UnusedResources">Firefox antepone le persone al profitto e protegge la tua privacy bloccando gli elementi traccianti intersito.\n\n Ulteriori informazioni nella nostra Informativa sulla privacy.</string>
    <!-- Description for set firefox as default browser screen used by Nimbus experiments. -->
    <string name="juno_onboarding_default_browser_description_nimbus_2">Il nostro browser, supportato da un’organizzazione senza fini di lucro, blocca automaticamente le società che, di nascosto, cercano di seguire le tue attività sul Web.\n\nScopri ulteriori informazioni nella nostra informativa sulla privacy.</string>
    <!-- Text for the link to the privacy notice webpage for set as firefox default browser screen.
    This is part of the string with the key "juno_onboarding_default_browser_description". -->
    <string name="juno_onboarding_default_browser_description_link_text" tools:ignore="UnusedResources">informativa sulla privacy</string>
    <!-- Text for the button to set firefox as default browser on the device -->
    <string name="juno_onboarding_default_browser_positive_button" tools:ignore="UnusedResources">Imposta come browser predefinito</string>
    <!-- Text for the button dismiss the screen and move on with the flow -->
    <string name="juno_onboarding_default_browser_negative_button" tools:ignore="UnusedResources">Non adesso</string>
    <!-- Title for sign in to sync screen. -->
    <string name="juno_onboarding_sign_in_title" moz:removedIn="120" tools:ignore="UnusedResources">Passa dal computer al telefono, e viceversa</string>
    <!-- Title for sign in to sync screen. -->
    <string name="juno_onboarding_sign_in_title_2">Proteggiti con la crittografia quando passi da un dispositivo all’altro</string>
    <!-- Description for sign in to sync screen. -->
    <string name="juno_onboarding_sign_in_description" moz:removedIn="120" tools:ignore="UnusedResources">Recupera le schede e le password dagli altri dispositivi e riprendi esattamente da dove eri rimasto</string>
    <!-- Description for sign in to sync screen. Nimbus experiments do not support string placeholders.
     Note: The word "Firefox" should NOT be translated -->
    <string name="juno_onboarding_sign_in_description_2">Una volta eseguito l’accesso e la sincronizzazione, sei più sicuro. Firefox critta password, segnalibri e altro ancora.</string>
    <!-- Text for the button to sign in to sync on the device -->
    <string name="juno_onboarding_sign_in_positive_button" tools:ignore="UnusedResources">Accedi</string>
    <!-- Text for the button dismiss the screen and move on with the flow -->
    <string name="juno_onboarding_sign_in_negative_button" tools:ignore="UnusedResources">Non adesso</string>
    <!-- Title for enable notification permission screen used by Nimbus experiments. Nimbus experiments do not support string placeholders.
        Note: The word "Firefox" should NOT be translated -->
    <string name="juno_onboarding_enable_notifications_title_nimbus" moz:removedIn="120" tools:ignore="UnusedResources">Le notifiche ti aiutano a ottenere di più da Firefox</string>
    <!-- Title for enable notification permission screen used by Nimbus experiments. Nimbus experiments do not support string placeholders.
        Note: The word "Firefox" should NOT be translated -->
    <string name="juno_onboarding_enable_notifications_title_nimbus_2">Le notifiche ti aiutano a rimanere al sicuro con Firefox</string>
    <!-- Description for enable notification permission screen used by Nimbus experiments. Nimbus experiments do not support string placeholders.
       Note: The word "Firefox" should NOT be translated -->
    <string name="juno_onboarding_enable_notifications_description_nimbus" moz:removedIn="120" tools:ignore="UnusedResources">Invia schede tra dispositivi, gestisci download e ricevi suggerimenti su come ottenere il massimo da Firefox.</string>
    <!-- Description for enable notification permission screen used by Nimbus experiments. Nimbus experiments do not support string placeholders.
       Note: The word "Firefox" should NOT be translated -->
    <string name="juno_onboarding_enable_notifications_description_nimbus_2">Invia schede in modo sicuro tra i tuoi dispositivi e scopri le altre funzionalità per la privacy di Firefox.</string>
    <!-- Text for the button to request notification permission on the device -->
    <string name="juno_onboarding_enable_notifications_positive_button" tools:ignore="UnusedResources">Attiva le notifiche</string>
    <!-- Text for the button dismiss the screen and move on with the flow -->
    <string name="juno_onboarding_enable_notifications_negative_button" tools:ignore="UnusedResources">Non adesso</string>

    <!-- Title for add search widget screen used by Nimbus experiments. Nimbus experiments do not support string placeholders.
        Note: The word "Firefox" should NOT be translated -->
    <string name="juno_onboarding_add_search_widget_title" tools:ignore="UnusedResources">Prova il widget di ricerca di Firefox</string>
    <!-- Description for add search widget screen used by Nimbus experiments. Nimbus experiments do not support string placeholders.
        Note: The word "Firefox" should NOT be translated -->
    <string name="juno_onboarding_add_search_widget_description" tools:ignore="UnusedResources">Con Firefox nella schermata iniziale, potrai accedere facilmente a un browser dedicato alla privacy che blocca i traccianti intersito.</string>
    <!-- Text for the button to add search widget on the device used by Nimbus experiments. Nimbus experiments do not support string placeholders.
        Note: The word "Firefox" should NOT be translated -->
    <string name="juno_onboarding_add_search_widget_positive_button" tools:ignore="UnusedResources">Aggiungi widget di Firefox</string>
    <!-- Text for the button to dismiss the screen and move on with the flow -->
    <string name="juno_onboarding_add_search_widget_negative_button" tools:ignore="UnusedResources">Non ora</string>

    <!-- Search Widget -->
    <!-- Content description for searching with a widget. The first parameter is the name of the application.-->
    <string name="search_widget_content_description_2">Apri una nuova scheda in %1$s</string>
    <!-- Text preview for smaller sized widgets -->
    <string name="search_widget_text_short">Cerca</string>

    <!-- Text preview for larger sized widgets -->
    <string name="search_widget_text_long">Cerca sul Web</string>

    <!-- Content description (not visible, for screen readers etc.): Voice search -->
    <string name="search_widget_voice">Ricerca vocale</string>

    <!-- Preferences -->
    <!-- Title for the settings page-->
    <string name="settings">Impostazioni</string>

    <!-- Preference category for general settings -->
    <string name="preferences_category_general">Generale</string>
    <!-- Preference category for all links about Fenix -->
    <string name="preferences_category_about">Informazioni</string>
    <!-- Preference category for settings related to changing the default search engine -->
    <string name="preferences_category_select_default_search_engine">Selezionane uno</string>
    <!-- Preference for settings related to managing search shortcuts for the quick search menu -->
    <string name="preferences_manage_search_shortcuts" moz:removedIn="120" tools:ignore="UnusedResources">Gestisci scorciatoie di ricerca</string>
    <!-- Preference for settings related to managing search shortcuts for the quick search menu -->
    <string name="preferences_manage_search_shortcuts_2">Gestisci motori di ricerca alternativi</string>
    <!-- Summary for preference for settings related to managing search shortcuts for the quick search menu -->
    <string name="preferences_manage_search_shortcuts_summary">Modifica motori visibili nel menu di ricerca</string>
    <!-- Preference category for settings related to managing search shortcuts for the quick search menu -->
    <string name="preferences_category_engines_in_search_menu">Motori visibili nel menu di ricerca</string>
    <!-- Preference for settings related to changing the default search engine -->
    <string name="preferences_default_search_engine">Motore di ricerca predefinito</string>
    <!-- Preference for settings related to Search -->
    <string name="preferences_search">Ricerca</string>
    <!-- Preference for settings related to Search engines -->
    <string name="preferences_search_engines">Motori di ricerca</string>
    <!-- Preference for settings related to Search engines suggestions-->
    <string name="preferences_search_engines_suggestions">Suggerimenti dai motori di ricerca</string>
    <!-- Preference for settings related to Search address bar -->
    <string name="preferences_search_address_bar" moz:removedIn="120" tools:ignore="UnusedResources">Barra degli indirizzi</string>
    <!-- Preference Category for settings related to Search address bar -->
    <string name="preferences_settings_address_bar">Preferenze della barra degli indirizzi</string>
    <!-- Preference Category for settings to Firefox Suggest -->
    <string name="preference_search_address_bar_fx_suggest">Barra degli indirizzi - Firefox Suggest</string>
    <!-- Preference link to Learn more about Firefox Suggest -->
    <string name="preference_search_learn_about_fx_suggest">Ulteriori informazioni su Firefox Suggest</string>
    <!-- Preference link to rating Fenix on the Play Store -->
    <string name="preferences_rate">Vota su Google Play</string>
    <!-- Preference linking to about page for Fenix
        The first parameter is the name of the app defined in app_name (for example: Fenix) -->
    <string name="preferences_about">Informazioni su %1$s</string>
    <!-- Preference for settings related to changing the default browser -->
    <string name="preferences_set_as_default_browser">Imposta come browser predefinito</string>
    <!-- Preference category for advanced settings -->
    <string name="preferences_category_advanced">Avanzate</string>
    <!-- Preference category for privacy and security settings -->
    <string name="preferences_category_privacy_security">Privacy e sicurezza</string>
    <!-- Preference for advanced site permissions -->
    <string name="preferences_site_permissions">Permessi dei siti</string>
    <!-- Preference for private browsing options -->
    <string name="preferences_private_browsing_options">Navigazione anonima</string>
    <!-- Preference for opening links in a private tab-->
    <string name="preferences_open_links_in_a_private_tab">Apri i link in una scheda anonima</string>
    <!-- Preference for allowing screenshots to be taken while in a private tab-->
    <string name="preferences_allow_screenshots_in_private_mode">Consenti screenshot in navigazione anonima</string>
    <!-- Will inform the user of the risk of activating Allow screenshots in private browsing option -->
    <string name="preferences_screenshots_in_private_mode_disclaimer">Se consentito, le schede anonime saranno visibili anche quando sono aperte più app</string>
    <!-- Preference for adding private browsing shortcut -->
    <string name="preferences_add_private_browsing_shortcut">Aggiungi scorciatoia navigazione anonima</string>
    <!-- Preference for enabling "HTTPS-Only" mode -->
    <string name="preferences_https_only_title">Modalità solo HTTPS</string>

    <!-- Preference for removing cookie/consent banners from sites automatically. See reduce_cookie_banner_summary for additional context. -->
    <string name="preferences_cookie_banner_reduction" moz:RemovedIn="121" tools:ignore="UnusedResources">Riduzione banner per i cookie</string>
    <!-- Label for cookie banner section in quick settings panel. -->
    <string name="cookie_banner_blocker">Blocco banner per i cookie</string>
    <!-- Preference for removing cookie/consent banners from sites automatically in private mode. See reduce_cookie_banner_summary for additional context. -->
    <string name="preferences_cookie_banner_reduction_private_mode">Blocco banner per i cookie in navigazione anonima</string>
    <!-- Preference for rejecting or removing as many cookie/consent banners as possible on sites. See reduce_cookie_banner_summary for additional context. -->
    <string name="reduce_cookie_banner_option" moz:RemovedIn="121" tools:ignore="UnusedResources">Riduci i banner per i cookie</string>
    <!-- Summary of cookie banner handling preference if the setting disabled is set to off -->
    <string name="reduce_cookie_banner_option_off" moz:RemovedIn="121" tools:ignore="UnusedResources">Disattivata</string>
    <!-- Summary of cookie banner handling preference if the setting enabled is set to on -->
    <string name="reduce_cookie_banner_option_on" moz:RemovedIn="121" tools:ignore="UnusedResources">Attiva</string>

    <!-- Summary for the preference for rejecting all cookies whenever possible. The first parameter is the application name -->
    <string name="reduce_cookie_banner_summary_1" moz:RemovedIn="121" tools:ignore="UnusedResources">%1$s cerca automaticamente di rifiutare le richieste di cookie quando viene visualizzato un banner per i cookie.</string>
    <!-- Text for indicating cookie banner handling is off this site, this is shown as part of the protections panel with the tracking protection toggle -->
    <string name="reduce_cookie_banner_off_for_site">Disattivata per questo sito</string>
    <!-- Text for cancel button indicating that cookie banner reduction is not supported for the current site, this is shown as part of the cookie banner details view. -->
    <string name="cookie_banner_handling_details_site_is_not_supported_cancel_button">Annulla</string>
    <!-- Text for request support button indicating that cookie banner reduction is not supported for the current site, this is shown as part of the cookie banner details view. -->
    <string name="cookie_banner_handling_details_site_is_not_supported_request_support_button_2">Invia richiesta</string>
    <!-- Text for title indicating that cookie banner reduction is not supported for the current site, this is shown as part of the cookie banner details view. -->
    <string name="cookie_banner_handling_details_site_is_not_supported_title_2">Richiedere il supporto per questo sito?</string>
    <!-- Label for the snackBar, after the user reports with success a website where cookie banner reducer did not work -->
    <string name="cookie_banner_handling_report_site_snack_bar_text_2">Richiesta inviata</string>
    <!-- Text for indicating cookie banner handling is on this site, this is shown as part of the protections panel with the tracking protection toggle -->
    <string name="reduce_cookie_banner_on_for_site">Attiva per questo sito</string>
    <!-- Text for indicating that a request for unsupported site was sent to Nimbus (it's a Mozilla library for experiments), this is shown as part of the protections panel with the tracking protection toggle -->
    <string name="reduce_cookie_banner_unsupported_site_request_submitted_2">Richiesta di supporto inviata</string>
    <!-- Text for indicating cookie banner handling is currently not supported for this site, this is shown as part of the protections panel with the tracking protection toggle -->
    <string name="reduce_cookie_banner_unsupported_site">Sito attualmente non supportato</string>
    <!-- Title text for a detail explanation indicating cookie banner handling is on this site, this is shown as part of the cookie banner panel in the toolbar. The first parameter is a shortened URL of the current site-->
    <string name="reduce_cookie_banner_details_panel_title_on_for_site" moz:RemovedIn="121" tools:ignore="UnusedResources">Attivare la riduzione banner per i cookie su %1$s?</string>
    <!-- Title text for a detail explanation indicating cookie banner handling is on this site, this is shown as part of the cookie banner panel in the toolbar. The first parameter is a shortened URL of the current site-->
    <string name="reduce_cookie_banner_details_panel_title_on_for_site_1">Attivare il blocco banner per i cookie in %1$s?</string>
    <!-- Title text for a detail explanation indicating cookie banner handling is off this site, this is shown as part of the cookie banner panel in the toolbar. The first parameter is a shortened URL of the current site-->
    <string name="reduce_cookie_banner_details_panel_title_off_for_site" moz:RemovedIn="121" tools:ignore="UnusedResources">Disattivare la riduzione banner per i cookie su %1$s?</string>
    <!-- Title text for a detail explanation indicating cookie banner handling is off this site, this is shown as part of the cookie banner panel in the toolbar. The first parameter is a shortened URL of the current site-->
    <string name="reduce_cookie_banner_details_panel_title_off_for_site_1">Disattivare il blocco banner per i cookie in %1$s?</string>
    <!-- Title text for a detail explanation indicating cookie banner reducer didn't work for the current site, this is shown as part of the cookie banner panel in the toolbar. The first parameter is the application name-->
    <string name="reduce_cookie_banner_details_panel_title_unsupported_site_request_2">%1$s non può rifiutare automaticamente le richieste di cookie su questo sito. Puoi inviare una richiesta per supportare questo sito in futuro.</string>
    <!-- Long text for a detail explanation indicating what will happen if cookie banner handling is off for a site, this is shown as part of the cookie banner panel in the toolbar. The first parameter is the application name -->
    <string name="reduce_cookie_banner_details_panel_description_off_for_site" moz:RemovedIn="121" tools:ignore="UnusedResources">%1$s eliminerà i cookie per questo sito e aggiornerà la pagina. L’eliminazione dei cookie potrebbe disconnetterti dal sito o svuotare eventuali carrelli in sospeso.</string>

    <!-- Long text for a detail explanation indicating what will happen if cookie banner handling is off for a site, this is shown as part of the cookie banner panel in the toolbar. The first parameter is the application name -->
    <string name="reduce_cookie_banner_details_panel_description_off_for_site_1">Dopo la disattivazione %1$s rimuove i cookie e ricarica la pagina. Questo potrebbe disconnetterti dal sito o svuotare eventuali carrelli in sospeso.</string>
<<<<<<< HEAD
    <!-- Long text for a detail explanation indicating what will happen if cookie banner handling is on for a site, this is shown as part of the cookie banner panel in the toolbar. The first parameter is the application name -->
    <string name="reduce_cookie_banner_details_panel_description_on_for_site_2" moz:RemovedIn="121" tools:ignore="UnusedResources">%1$s cerca di rifiutare automaticamente le richieste di cookie nei siti supportati.</string>
    <!-- Long text for a detail explanation indicating what will happen if cookie banner handling is on for a site, this is shown as part of the cookie banner panel in the toolbar. The first parameter is the application name -->
=======
    <!-- Long text for a detail explanation indicating what will happen if cookie banner handling is on for a site, this is shown as part of the cookie banner panel in the toolbar. The first parameter is the application name -->
    <string name="reduce_cookie_banner_details_panel_description_on_for_site_2" moz:RemovedIn="121" tools:ignore="UnusedResources">%1$s cerca di rifiutare automaticamente le richieste di cookie nei siti supportati.</string>
    <!-- Long text for a detail explanation indicating what will happen if cookie banner handling is on for a site, this is shown as part of the cookie banner panel in the toolbar. The first parameter is the application name -->
>>>>>>> d602c86b
    <string name="reduce_cookie_banner_details_panel_description_on_for_site_3">Attivalo e %1$s cercherà di rifiutare automaticamente i banner per i cookie su questo sito.</string>
    <!-- Title text for the cookie banner re-engagement dialog. The first parameter is the application name. -->
    <string name="reduce_cookie_banner_dialog_title" moz:RemovedIn="121" tools:ignore="UnusedResources">Consentire a %1$s di rifiutare i banner per i cookie?</string>
    <!-- Body text for the cookie banner re-engagement dialog use. The first parameter is the application name. -->
    <string name="reduce_cookie_banner_dialog_body" moz:RemovedIn="121" tools:ignore="UnusedResources">%1$s può rifiutare automaticamente i banner per i cookie in diversi siti.</string>
    <!-- Remind me later text button for the onboarding dialog -->
    <string name="reduce_cookie_banner_dialog_not_now_button" moz:RemovedIn="121" tools:ignore="UnusedResources">Non adesso</string>
    <!-- Snack text for the cookie banner dialog, after user hit the dismiss banner button -->
    <string name="reduce_cookie_banner_dialog_snackbar_text" moz:RemovedIn="121" tools:ignore="UnusedResources">Vedrai meno richieste per i cookie</string>

    <!-- Change setting text button, for the cookie banner re-engagement dialog -->
    <string name="reduce_cookie_banner_dialog_change_setting_button" moz:RemovedIn="121" tools:ignore="UnusedResources">Consenti</string>
<<<<<<< HEAD
=======

    <!--Title for the cookie banner re-engagement CFR, the placeholder is replaced with app name -->
    <string name="cookie_banner_cfr_title">%1$s ha appena rifiutato dei cookie per te</string>
    <!--Message for the cookie banner re-engagement CFR -->
    <string name="cookie_banner_cfr_message">Meno distrazioni, meno cookie in grado di tracciarti su questo sito.</string>
>>>>>>> d602c86b

    <!-- Description of the preference to enable "HTTPS-Only" mode. -->
    <string name="preferences_https_only_summary">Tenta automaticamente la connessione ai siti utilizzando il protocollo di crittografia HTTPS per una maggiore sicurezza.</string>
    <!-- Summary of https only preference if https only is set to off -->
    <string name="preferences_https_only_off">Disattivata</string>
    <!-- Summary of https only preference if https only is set to on in all tabs -->
    <string name="preferences_https_only_on_all">Attiva in tutte le schede</string>
    <!-- Summary of https only preference if https only is set to on in private tabs only -->
    <string name="preferences_https_only_on_private">Attiva nelle schede anonime</string>
    <!-- Text displayed that links to website containing documentation about "HTTPS-Only" mode -->
    <string name="preferences_http_only_learn_more">Ulteriori informazioni</string>
    <!-- Option for the https only setting -->
    <string name="preferences_https_only_in_all_tabs">Attiva in tutte le schede</string>
    <!-- Option for the https only setting -->
    <string name="preferences_https_only_in_private_tabs">Attiva solo in schede anonime</string>
    <!-- Title shown in the error page for when trying to access a http website while https only mode is enabled. -->
    <string name="errorpage_httpsonly_title">Versione sicura del sito non disponibile</string>
    <!-- Message shown in the error page for when trying to access a http website while https only mode is enabled. The message has two paragraphs. This is the first. -->
    <string name="errorpage_httpsonly_message_title">Molto probabilmente il sito non supporta HTTPS.</string>
    <!-- Message shown in the error page for when trying to access a http website while https only mode is enabled. The message has two paragraphs. This is the second. -->
    <string name="errorpage_httpsonly_message_summary">Esiste tuttavia la possibilità che si tratti di un tentativo di attacco. Se decidi di accedere comunque al sito web, dovresti evitare di inserire informazioni sensibili. Proseguendo, la modalità solo HTTPS verrà temporaneamente disattivata per questo sito.</string>
    <!-- Preference for accessibility -->
    <string name="preferences_accessibility">Accessibilità</string>
    <!-- Preference to override the Firefox Account server -->
    <string name="preferences_override_fxa_server" moz:RemovedIn="120" tools:ignore="UnusedResources">Server personalizzato per account Firefox</string>
    <!-- Preference to override the Mozilla account server -->
    <string name="preferences_override_account_server">Server personalizzato per account Mozilla</string>
    <!-- Preference to override the Sync token server -->
    <string name="preferences_override_sync_tokenserver">Server personalizzato per Sync</string>
    <!-- Toast shown after updating the FxA/Sync server override preferences -->
    <string name="toast_override_fxa_sync_server_done" moz:RemovedIn="120" tools:ignore="UnusedResources">Server per account Firefox/Sync modificato. L’app verrà chiusa per applicare le modifiche…</string>
    <!-- Toast shown after updating the Mozilla account/Sync server override preferences -->
    <string name="toast_override_account_sync_server_done">Server per account Mozilla e sincronizzazione modificato. L’app verrà chiusa per applicare le modifiche…</string>
    <!-- Preference category for account information -->
    <string name="preferences_category_account">Account</string>
    <!-- Preference for changing where the toolbar is positioned -->
    <string name="preferences_toolbar">Barra degli strumenti</string>
    <!-- Preference for changing default theme to dark or light mode -->
    <string name="preferences_theme">Tema</string>
    <!-- Preference for customizing the home screen -->
    <string name="preferences_home_2">Pagina iniziale</string>
    <!-- Preference for gestures based actions -->
    <string name="preferences_gestures">Gesti</string>
    <!-- Preference for settings related to visual options -->
    <string name="preferences_customize">Personalizza</string>
    <!-- Preference description for banner about signing in -->
    <string name="preferences_sign_in_description_2">Accedi per sincronizzare schede, segnalibri, password e altro ancora.</string>
    <!-- Preference shown instead of account display name while account profile information isn't available yet. -->
    <string name="preferences_account_default_name" moz:RemovedIn="120" tools:ignore="UnusedResources">Account Firefox</string>
    <!-- Preference shown instead of account display name while account profile information isn't available yet. -->
    <string name="preferences_account_default_name_2">Account Mozilla</string>
    <!-- Preference text for account title when there was an error syncing FxA -->
    <string name="preferences_account_sync_error">Riconnetti per riprendere la sincronizzazione</string>
    <!-- Preference for language -->
    <string name="preferences_language">Lingua</string>
    <!-- Preference for data choices -->
    <string name="preferences_data_choices">Condivisione dati</string>
    <!-- Preference for data collection -->
    <string name="preferences_data_collection">Raccolta dati</string>
    <!-- Preference for developers -->
    <string name="preferences_remote_debugging">Debug remoto tramite USB</string>

    <!-- Preference title for switch preference to show search engines -->
    <string name="preferences_show_search_engines" moz:RemovedIn="120" tools:ignore="UnusedResources">Visualizza i motori di ricerca</string>
    <!-- Preference title for switch preference to show search suggestions -->
    <string name="preferences_show_search_suggestions">Mostra suggerimenti di ricerca</string>
    <!-- Preference title for switch preference to show voice search button -->
    <string name="preferences_show_voice_search">Mostra ricerca vocale</string>
    <!-- Preference title for switch preference to show search suggestions also in private mode -->
    <string name="preferences_show_search_suggestions_in_private">Mostra in sessioni anonime</string>
    <!-- Preference title for switch preference to show a clipboard suggestion when searching -->
    <string name="preferences_show_clipboard_suggestions">Mostra suggerimenti dagli appunti</string>
    <!-- Preference title for switch preference to suggest browsing history when searching -->
    <string name="preferences_search_browsing_history">Cerca nella cronologia</string>
    <!-- Preference title for switch preference to suggest bookmarks when searching -->
    <string name="preferences_search_bookmarks">Cerca nei segnalibri</string>
    <!-- Preference title for switch preference to suggest synced tabs when searching -->
    <string name="preferences_search_synced_tabs">Cerca nelle schede sincronizzate</string>
    <!-- Preference for account settings -->
    <string name="preferences_account_settings">Impostazioni account</string>

    <!-- Preference for enabling url autocomplete-->
    <string name="preferences_enable_autocomplete_urls">Completamento automatico degli URL</string>
    <!-- Preference title for switch preference to show sponsored Firefox Suggest search suggestions -->
    <string name="preferences_show_sponsored_suggestions">Suggerimenti dagli sponsor</string>
    <!-- Summary for preference to show sponsored Firefox Suggest search suggestions.
         The first parameter is the name of the application. -->
    <string name="preferences_show_sponsored_suggestions_summary">Supporta %1$s con occasionali suggerimenti sponsorizzati</string>
    <!-- Preference title for switch preference to show Firefox Suggest search suggestions for web content.
         The first parameter is the name of the application. -->
    <string name="preferences_show_nonsponsored_suggestions">Suggerimenti da %1$s</string>
    <!-- Summary for preference to show Firefox Suggest search suggestions for web content -->
    <string name="preferences_show_nonsponsored_suggestions_summary">Ottieni suggerimenti dal Web relativi alla tua ricerca</string>
    <!-- Preference for open links in third party apps -->
    <string name="preferences_open_links_in_apps">Apri i link nelle app</string>

    <!-- Preference for open links in third party apps always open in apps option -->
    <string name="preferences_open_links_in_apps_always">Sempre</string>
    <!-- Preference for open links in third party apps ask before opening option -->
    <string name="preferences_open_links_in_apps_ask">Chiedi prima di aprire</string>
    <!-- Preference for open links in third party apps never open in apps option -->
    <string name="preferences_open_links_in_apps_never">Mai</string>
    <!-- Preference for open download with an external download manager app -->
    <string name="preferences_external_download_manager">Gestore download esterno</string>
    <!-- Preference for enabling gecko engine logs -->
    <string name="preferences_enable_gecko_logs">Attiva registri Gecko</string>
    <!-- Message to indicate users that we are quitting the application to apply the changes -->
    <string name="quit_application">Chiusura in corso per applicare le modifiche…</string>

    <!-- Preference for add_ons -->
    <string name="preferences_addons">Componenti aggiuntivi</string>

    <!-- Preference for installing a local add-on -->
    <string name="preferences_install_local_addon">Installa componente aggiuntivo da file</string>
    <!-- Preference for notifications -->
    <string name="preferences_notifications">Notifiche</string>

    <!-- Summary for notification preference indicating notifications are allowed -->
    <string name="notifications_allowed_summary">Consentite</string>
    <!-- Summary for notification preference indicating notifications are not allowed -->
    <string name="notifications_not_allowed_summary">Non consentite</string>

    <!-- Add-on Preferences -->
    <!-- Preference to customize the configured AMO (addons.mozilla.org) collection -->
    <string name="preferences_customize_amo_collection">Raccolta di componenti aggiuntivi personalizzata</string>
    <!-- Button caption to confirm the add-on collection configuration -->
    <string name="customize_addon_collection_ok">OK</string>
    <!-- Button caption to abort the add-on collection configuration -->
    <string name="customize_addon_collection_cancel">Annulla</string>
    <!-- Hint displayed on input field for custom collection name -->
    <string name="customize_addon_collection_hint">Nome della raccolta</string>
    <!-- Hint displayed on input field for custom collection user ID-->
    <string name="customize_addon_collection_user_hint">Proprietario della raccolta (ID utente)</string>

    <!-- Toast shown after confirming the custom add-on collection configuration -->
    <string name="toast_customize_addon_collection_done">Raccolta di componenti aggiuntivi modificata. L’app verrà chiusa per applicare le modifiche…</string>

    <!-- Customize Home -->
    <!-- Header text for jumping back into the recent tab in customize the home screen -->
    <string name="customize_toggle_jump_back_in">Riprendi da qui</string>
    <!-- Title for the customize home screen section with recently saved bookmarks. -->
    <string name="customize_toggle_recent_bookmarks">Segnalibri recenti</string>
    <!-- Title for the customize home screen section with recently visited. Recently visited is
    a section where users see a list of tabs that they have visited in the past few days -->
    <string name="customize_toggle_recently_visited">Visitati di recente</string>

    <!-- Title for the customize home screen section with Pocket. -->
    <string name="customize_toggle_pocket_2">Storie che fanno riflettere</string>
    <!-- Summary for the customize home screen section with Pocket. The first parameter is product name Pocket -->
    <string name="customize_toggle_pocket_summary">Articoli selezionati da %s</string>
    <!-- Title for the customize home screen section with sponsored Pocket stories. -->
    <string name="customize_toggle_pocket_sponsored">Storie sponsorizzate</string>
    <!-- Title for the opening wallpaper settings screen -->
    <string name="customize_wallpapers">Sfondi</string>
    <!-- Title for the customize home screen section with sponsored shortcuts. -->
    <string name="customize_toggle_contile">Scorciatoie sponsorizzate</string>

    <!-- Wallpapers -->
    <!-- Content description for various wallpapers. The first parameter is the name of the wallpaper -->
    <string name="wallpapers_item_name_content_description">Elemento sfondo: %1$s</string>
    <!-- Snackbar message for when wallpaper is selected -->
    <string name="wallpaper_updated_snackbar_message">Sfondo aggiornato.</string>
    <!-- Snackbar label for action to view selected wallpaper -->
    <string name="wallpaper_updated_snackbar_action">Visualizza</string>

    <!-- Snackbar message for when wallpaper couldn't be downloaded -->
    <string name="wallpaper_download_error_snackbar_message">Impossibile scaricare lo sfondo</string>
    <!-- Snackbar label for action to retry downloading the wallpaper -->
    <string name="wallpaper_download_error_snackbar_action">Riprova</string>
    <!-- Snackbar message for when wallpaper couldn't be selected because of the disk error -->
    <string name="wallpaper_select_error_snackbar_message">Impossibile cambiare lo sfondo</string>
    <!-- Text displayed that links to website containing documentation about the "Limited Edition" wallpapers. -->
    <string name="wallpaper_learn_more">Ulteriori informazioni</string>

    <!-- Text for classic wallpapers title. The first parameter is the Firefox name. -->
    <string name="wallpaper_classic_title">%s classico</string>
    <!-- Text for artist series wallpapers title. "Artist series" represents a collection of artist collaborated wallpapers. -->
    <string name="wallpaper_artist_series_title">Serie d’artista</string>
    <!-- Description text for the artist series wallpapers with learn more link. The first parameter is the learn more string defined in wallpaper_learn_more. "Independent voices" is the name of the wallpaper collection -->
    <string name="wallpaper_artist_series_description_with_learn_more">La raccolta Voci indipendenti. %s</string>
    <!-- Description text for the artist series wallpapers. "Independent voices" is the name of the wallpaper collection -->
    <string name="wallpaper_artist_series_description">La raccolta Voci indipendenti.</string>
    <!-- Wallpaper onboarding dialog header text. -->
    <string name="wallpapers_onboarding_dialog_title_text">Prova un tocco di colore</string>
    <!-- Wallpaper onboarding dialog body text. -->
    <string name="wallpapers_onboarding_dialog_body_text">Scegli lo sfondo perfetto per te.</string>
    <!-- Wallpaper onboarding dialog learn more button text. The button navigates to the wallpaper settings screen. -->
    <string name="wallpapers_onboarding_dialog_explore_more_button_text">Scopri altri sfondi</string>

    <!-- Add-ons general availability nimbus message-->
    <!-- Title of the Nimbus message for add-ons general availability-->
    <string name="addon_ga_message_title" tools:ignore="UnusedResources">Sono disponibili nuovi componenti aggiuntivi</string>
    <!-- Body of the Nimbus message for add-ons general availability. 'Firefox' intentionally hardcoded here-->
    <string name="addon_ga_message_body" tools:ignore="UnusedResources">Scopri oltre 100 nuove estensioni per personalizzare Firefox.</string>
    <!-- Button text of the Nimbus message for add-ons general availability. -->
    <string name="addon_ga_message_button" tools:ignore="UnusedResources">Esplora i componenti aggiuntivi</string>

    <!-- Add-on Installation from AMO-->
    <!-- Error displayed when user attempts to install an add-on from AMO (addons.mozilla.org) that is not supported -->
    <string name="addon_not_supported_error" moz:removedIn="120" tools:ignore="UnusedResources">Il componente aggiuntivo non è supportato</string>
    <!-- Error displayed when user attempts to install an add-on from AMO (addons.mozilla.org) that is already installed -->
    <string name="addon_already_installed" moz:removedIn="120" tools:ignore="UnusedResources">Il componente aggiuntivo è già installato</string>

    <!-- Add-on process crash dialog to user -->
    <!-- Title of a dialog shown to the user when enough errors have occurred with addons and they need to be temporarily disabled -->
    <string name="addon_process_crash_dialog_title" tools:ignore="UnusedResources">I componenti aggiuntivi sono temporaneamente disattivati</string>
    <!-- The first parameter is the application name. This is a message shown to the user when too many errors have occurred with the addons process and they have been disabled. The user can decide if they would like to continue trying to start add-ons or if they'd rather continue without them. -->
    <string name="addon_process_crash_dialog_message" tools:ignore="UnusedResources">Uno o più componenti aggiuntivi hanno smesso di funzionare, rendendo il sistema instabile. %1$s ha tentato di riavviare i componenti aggiuntivi senza successo.\n\nI componenti aggiuntivi non verranno riavviati durante la sessione corrente.\n\nLa rimozione o la disattivazione dei componenti aggiuntivi potrebbe risolvere il problema.</string>
    <!-- This will cause the add-ons to try restarting but the dialog will reappear if it is unsuccessful again -->
    <string name="addon_process_crash_dialog_retry_button_text" tools:ignore="UnusedResources">Prova a riavviare i componenti aggiuntivi</string>
    <!-- The user will continue with all add-ons disabled -->
    <string name="addon_process_crash_dialog_disable_addons_button_text" tools:ignore="UnusedResources">Continua con i componenti aggiuntivi disattivati</string>

    <!-- Account Preferences -->
    <!-- Preference for managing your account via accounts.firefox.com -->
    <string name="preferences_manage_account">Gestisci account</string>
    <!-- Summary of the preference for managing your account via accounts.firefox.com. -->
    <string name="preferences_manage_account_summary">Cambia la tua password, gestisci la raccolta dati o elimina il tuo account</string>
    <!-- Preference for triggering sync -->
    <string name="preferences_sync_now">Sincronizza adesso</string>
    <!-- Preference category for sync -->
    <string name="preferences_sync_category">Scegli cosa sincronizzare</string>
    <!-- Preference for syncing history -->
    <string name="preferences_sync_history">Cronologia</string>

    <!-- Preference for syncing bookmarks -->
    <string name="preferences_sync_bookmarks">Segnalibri</string>
    <!-- Preference for syncing logins -->
    <string name="preferences_sync_logins">Credenziali</string>
    <!-- Preference for syncing tabs -->
    <string name="preferences_sync_tabs_2">Schede aperte</string>
    <!-- Preference for signing out -->
    <string name="preferences_sign_out">Disconnetti</string>
    <!-- Preference displays and allows changing current FxA device name -->
    <string name="preferences_sync_device_name">Nome dispositivo</string>
    <!-- Text shown when user enters empty device name -->
    <string name="empty_device_name_error">Inserire un nome per il dispositivo.</string>
    <!-- Label indicating that sync is in progress -->
    <string name="sync_syncing_in_progress">Sincronizzazione in corso…</string>
    <!-- Label summary indicating that sync failed. The first parameter is the date stamp showing last time it succeeded -->
    <string name="sync_failed_summary">Sincronizzazione non riuscita. Ultima sincronizzazione: %s</string>
    <!-- Label summary showing never synced -->
    <string name="sync_failed_never_synced_summary">Sincronizzazione non riuscita. Ultima sincronizzazione: mai</string>
    <!-- Label summary the date we last synced. The first parameter is date stamp showing last time synced -->
    <string name="sync_last_synced_summary">Ultima sincronizzazione: %s</string>
    <!-- Label summary showing never synced -->
    <string name="sync_never_synced_summary">Ultima sincronizzazione: mai</string>

    <!-- Text for displaying the default device name.
        The first parameter is the application name, the second is the device manufacturer name
        and the third is the device model. -->
    <string name="default_device_name_2">%1$s su %2$s %3$s</string>

    <!-- Preference for syncing credit cards -->
    <string name="preferences_sync_credit_cards">Carte di credito</string>
    <!-- Preference for syncing addresses -->
    <string name="preferences_sync_address">Indirizzi</string>

    <!-- Send Tab -->
    <!-- Name of the "receive tabs" notification channel. Displayed in the "App notifications" system settings for the app -->
    <string name="fxa_received_tab_channel_name">Schede ricevute</string>
    <!-- Description of the "receive tabs" notification channel. Displayed in the "App notifications" system settings for the app -->
    <string name="fxa_received_tab_channel_description">Notifiche per schede ricevute da altri dispositivi Firefox.</string>

    <!--  The body for these is the URL of the tab received  -->
    <string name="fxa_tab_received_notification_name">Scheda ricevuta</string>
    <!-- %s is the device name -->
    <string name="fxa_tab_received_from_notification_name">Scheda da %s</string>

    <!-- Advanced Preferences -->
    <!-- Preference for tracking protection exceptions -->
    <string name="preferences_tracking_protection_exceptions">Eccezioni</string>

    <!-- Button in Exceptions Preference to turn on tracking protection for all sites (remove all exceptions) -->
    <string name="preferences_tracking_protection_exceptions_turn_on_for_all">Attiva per tutti i siti</string>

    <!-- Text displayed when there are no exceptions -->
    <string name="exceptions_empty_message_description">Con Eccezioni puoi disattivare la protezione antitracciamento per i siti selezionati.</string>
    <!-- Text displayed when there are no exceptions, with learn more link that brings users to a tracking protection SUMO page -->
    <string name="exceptions_empty_message_learn_more_link">Ulteriori informazioni</string>

    <!-- Preference switch for usage and technical data collection -->
    <string name="preference_usage_data">Dati tecnici e statistiche di utilizzo</string>
    <!-- Preference description for usage and technical data collection -->
    <string name="preferences_usage_data_description">Condividi con Mozilla informazioni relative a prestazioni, utilizzo, hardware e personalizzazioni del browser per contribuire al miglioramento di %1$s</string>
    <!-- Preference switch for marketing data collection -->
    <string name="preferences_marketing_data">Dati di marketing</string>
    <!-- Preference description for marketing data collection -->
    <string name="preferences_marketing_data_description2">Condivide i dati di utilizzo di base con Adjust, il nostro fornitore di mobile marketing</string>
    <!-- Title for studies preferences -->
    <string name="preference_experiments_2">Studi</string>
    <!-- Summary for studies preferences -->
    <string name="preference_experiments_summary_2">Consenti a Mozilla di installare e condurre studi</string>

    <!-- Turn On Sync Preferences -->
    <!-- Header of the Sync and save your data preference view -->
    <string name="preferences_sync_2">Sincronizza e salva i tuoi dati</string>
    <!-- Preference for reconnecting to FxA sync -->
    <string name="preferences_sync_sign_in_to_reconnect">Accedi per riconnetterti</string>
    <!-- Preference for removing FxA account -->
    <string name="preferences_sync_remove_account">Rimuovi account</string>

    <!-- Pairing Feature strings -->
    <!-- Instructions on how to access pairing -->
    <string name="pair_instructions_2"><![CDATA[Scansiona il codice QR visualizzato su <b>firefox.com/pair</b>]]></string>

    <!-- Toolbar Preferences -->
    <!-- Preference for using top toolbar -->
    <string name="preference_top_toolbar">In alto</string>
    <!-- Preference for using bottom toolbar -->
    <string name="preference_bottom_toolbar">In basso</string>

    <!-- Theme Preferences -->
    <!-- Preference for using light theme -->
    <string name="preference_light_theme">Chiaro</string>
    <!-- Preference for using dark theme -->
    <string name="preference_dark_theme">Scuro</string>

    <!-- Preference for using using dark or light theme automatically set by battery -->
    <string name="preference_auto_battery_theme">Impostato da Risparmio energetico</string>
    <!-- Preference for using following device theme -->
    <string name="preference_follow_device_theme">Usa il tema del dispositivo</string>

    <!-- Gestures Preferences-->
    <!-- Preferences for using pull to refresh in a webpage -->
    <string name="preference_gestures_website_pull_to_refresh">Trascina per aggiornare</string>
    <!-- Preference for using the dynamic toolbar -->
    <string name="preference_gestures_dynamic_toolbar">Scorri per nascondere la barra degli strumenti</string>
    <!-- Preference for switching tabs by swiping horizontally on the toolbar -->
    <string name="preference_gestures_swipe_toolbar_switch_tabs">Scorri la barra degli strumenti lateralmente per cambiare scheda</string>
    <!-- Preference for showing the opened tabs by swiping up on the toolbar-->
    <string name="preference_gestures_swipe_toolbar_show_tabs">Scorri la barra degli strumenti verso l’alto per aprire le schede</string>

    <!-- Library -->
    <!-- Option in Library to open Downloads page -->
    <string name="library_downloads">Download</string>
    <!-- Option in library to open Bookmarks page -->
    <string name="library_bookmarks">Segnalibri</string>
    <!-- Option in library to open Desktop Bookmarks root page -->
    <string name="library_desktop_bookmarks_root">Segnalibri PC desktop</string>
    <!-- Option in library to open Desktop Bookmarks "menu" page -->
    <string name="library_desktop_bookmarks_menu">Menu segnalibri</string>
    <!-- Option in library to open Desktop Bookmarks "toolbar" page -->
    <string name="library_desktop_bookmarks_toolbar">Barra dei segnalibri</string>
    <!-- Option in library to open Desktop Bookmarks "unfiled" page -->
    <string name="library_desktop_bookmarks_unfiled">Altri segnalibri</string>
    <!-- Option in Library to open History page -->
    <string name="library_history">Cronologia</string>
    <!-- Option in Library to open a new tab -->
    <string name="library_new_tab">Nuova scheda</string>
    <!-- Settings Page Title -->
    <string name="settings_title">Impostazioni</string>
    <!-- Content description (not visible, for screen readers etc.): "Close button for library settings" -->
    <string name="content_description_close_button">Chiudi</string>

    <!-- Title to show in alert when a lot of tabs are to be opened
    %d is a placeholder for the number of tabs that will be opened -->
    <string name="open_all_warning_title">Aprire %d schede?</string>
    <!-- Message to warn users that a large number of tabs will be opened
    %s will be replaced by app name. -->
    <string name="open_all_warning_message">L’apertura di così tante schede potrebbe rallentare %s durante il caricamento delle pagine. Procedere comunque?</string>
    <!-- Dialog button text for confirming open all tabs -->
    <string name="open_all_warning_confirm">Apri schede</string>
    <!-- Dialog button text for canceling open all tabs -->
    <string name="open_all_warning_cancel">Annulla</string>

    <!-- Text to show users they have one page in the history group section of the History fragment.
    %d is a placeholder for the number of pages in the group. -->
    <string name="history_search_group_site_1">%d pagina</string>

    <!-- Text to show users they have multiple pages in the history group section of the History fragment.
    %d is a placeholder for the number of pages in the group. -->
    <string name="history_search_group_sites_1">%d pagine</string>

    <!-- Option in library for Recently Closed Tabs -->
    <string name="library_recently_closed_tabs">Schede chiuse di recente</string>
    <!-- Option in library to open Recently Closed Tabs page -->
    <string name="recently_closed_show_full_history">Visualizza cronologia completa</string>
    <!-- Text to show users they have multiple tabs saved in the Recently Closed Tabs section of history.
    %d is a placeholder for the number of tabs selected. -->
    <string name="recently_closed_tabs">%d schede</string>
    <!-- Text to show users they have one tab saved in the Recently Closed Tabs section of history.
    %d is a placeholder for the number of tabs selected. -->
    <string name="recently_closed_tab">%d scheda</string>

    <!-- Recently closed tabs screen message when there are no recently closed tabs -->
    <string name="recently_closed_empty_message">Nessuna scheda chiusa di recente</string>

    <!-- Tab Management -->
    <!-- Title of preference for tabs management -->
    <string name="preferences_tabs">Schede</string>
    <!-- Title of preference that allows a user to specify the tab view -->
    <string name="preferences_tab_view">Visualizzazione schede</string>
    <!-- Option for a list tab view -->
    <string name="tab_view_list">Elenco</string>
    <!-- Option for a grid tab view -->
    <string name="tab_view_grid">Griglia</string>
    <!-- Title of preference that allows a user to auto close tabs after a specified amount of time -->
    <string name="preferences_close_tabs">Chiudi schede</string>
    <!-- Option for auto closing tabs that will never auto close tabs, always allows user to manually close tabs -->
    <string name="close_tabs_manually">Manualmente</string>
    <!-- Option for auto closing tabs that will auto close tabs after one day -->
    <string name="close_tabs_after_one_day">Dopo un giorno</string>
    <!-- Option for auto closing tabs that will auto close tabs after one week -->
    <string name="close_tabs_after_one_week">Dopo una settimana</string>
    <!-- Option for auto closing tabs that will auto close tabs after one month -->
    <string name="close_tabs_after_one_month">Dopo un mese</string>

    <!-- Title of preference that allows a user to specify the auto-close settings for open tabs -->
    <string name="preference_auto_close_tabs" tools:ignore="UnusedResources">Chiudi automaticamente le schede aperte</string>

    <!-- Opening screen -->
    <!-- Title of a preference that allows a user to choose what screen to show after opening the app -->
    <string name="preferences_opening_screen">Schermata di apertura</string>
    <!-- Option for always opening the homepage when re-opening the app -->
    <string name="opening_screen_homepage">Pagina iniziale</string>
    <!-- Option for always opening the user's last-open tab when re-opening the app -->
    <string name="opening_screen_last_tab">Ultima scheda</string>
    <!-- Option for always opening the homepage when re-opening the app after four hours of inactivity -->
    <string name="opening_screen_after_four_hours_of_inactivity">Pagina iniziale dopo quattro ore di inattività</string>
    <!-- Summary for tabs preference when auto closing tabs setting is set to manual close-->
    <string name="close_tabs_manually_summary">Chiudi manualmente</string>
    <!-- Summary for tabs preference when auto closing tabs setting is set to auto close tabs after one day-->
    <string name="close_tabs_after_one_day_summary">Chiudi dopo un giorno</string>
    <!-- Summary for tabs preference when auto closing tabs setting is set to auto close tabs after one week-->
    <string name="close_tabs_after_one_week_summary">Chiudi dopo una settimana</string>
    <!-- Summary for tabs preference when auto closing tabs setting is set to auto close tabs after one month-->
    <string name="close_tabs_after_one_month_summary">Chiudi dopo un mese</string>

    <!-- Summary for homepage preference indicating always opening the homepage when re-opening the app -->
    <string name="opening_screen_homepage_summary">Apri pagina iniziale</string>
    <!-- Summary for homepage preference indicating always opening the last-open tab when re-opening the app -->
    <string name="opening_screen_last_tab_summary">Apri scheda più recente</string>
    <!-- Summary for homepage preference indicating opening the homepage when re-opening the app after four hours of inactivity -->
    <string name="opening_screen_after_four_hours_of_inactivity_summary">Apri pagina iniziale dopo quattro ore</string>

    <!-- Inactive tabs -->
    <!-- Category header of a preference that allows a user to enable or disable the inactive tabs feature -->
    <string name="preferences_inactive_tabs">Sposta le vecchie schede nella sezione Inattive</string>
    <!-- Title of inactive tabs preference -->
    <string name="preferences_inactive_tabs_title">La schede che non visualizzi da due settimane vengono spostate nella sezione Inattive.</string>

    <!-- Studies -->
    <!-- Title of the remove studies button -->
    <string name="studies_remove">Rimuovi</string>

    <!-- Title of the active section on the studies list -->
    <string name="studies_active">Attivi</string>
    <!-- Description for studies, it indicates why Firefox use studies. The first parameter is the name of the application. -->
    <string name="studies_description_2">%1$s può installare e condurre degli studi di tanto in tanto.</string>
    <!-- Learn more link for studies, links to an article for more information about studies. -->
    <string name="studies_learn_more">Ulteriori informazioni</string>

    <!-- Dialog message shown after removing a study -->
    <string name="studies_restart_app">Per applicare le modifiche l’applicazione verrà chiusa</string>
    <!-- Dialog button to confirm the removing a study. -->
    <string name="studies_restart_dialog_ok">OK</string>
    <!-- Dialog button text for canceling removing a study. -->
    <string name="studies_restart_dialog_cancel">Annulla</string>

    <!-- Toast shown after turning on/off studies preferences -->
    <string name="studies_toast_quit_application" tools:ignore="UnusedResources">Chiusura in corso per applicare le modifiche…</string>

    <!-- Sessions -->
    <!-- Title for the list of tabs -->
    <string name="tab_header_label">Schede aperte</string>
    <!-- Title for the list of tabs in the current private session -->
    <string name="tabs_header_private_tabs_title">Schede anonime</string>
    <!-- Title for the list of tabs in the synced tabs -->
    <string name="tabs_header_synced_tabs_title">Schede sincronizzate</string>
    <!-- Content description (not visible, for screen readers etc.): Add tab button. Adds a news tab when pressed -->
    <string name="add_tab">Aggiungi scheda</string>
    <!-- Content description (not visible, for screen readers etc.): Add tab button. Adds a news tab when pressed -->
    <string name="add_private_tab">Aggiungi scheda anonima</string>
    <!-- Text for the new tab button to indicate adding a new private tab in the tab -->
    <string name="tab_drawer_fab_content">Anonima</string>
    <!-- Text for the new tab button to indicate syncing command on the synced tabs page -->
    <string name="tab_drawer_fab_sync">Sincronizza</string>
    <!-- Text shown in the menu for sharing all tabs -->
    <string name="tab_tray_menu_item_share">Condividi tutte le schede</string>
    <!-- Text shown in the menu to view recently closed tabs -->
    <string name="tab_tray_menu_recently_closed">Schede chiuse di recente</string>
    <!-- Text shown in the tabs tray inactive tabs section -->
    <string name="tab_tray_inactive_recently_closed" tools:ignore="UnusedResources">Chiuse di recente</string>
    <!-- Text shown in the menu to view account settings -->
    <string name="tab_tray_menu_account_settings">Impostazioni account</string>
    <!-- Text shown in the menu to view tab settings -->
    <string name="tab_tray_menu_tab_settings">Impostazioni schede</string>
    <!-- Text shown in the menu for closing all tabs -->
    <string name="tab_tray_menu_item_close">Chiudi tutte le schede</string>
    <!-- Text shown in the multiselect menu for bookmarking selected tabs. -->
    <string name="tab_tray_multiselect_menu_item_bookmark">Segnalibro</string>
    <!-- Text shown in the multiselect menu for closing selected tabs. -->
    <string name="tab_tray_multiselect_menu_item_close">Chiudi</string>
    <!-- Content description for tabs tray multiselect share button -->
    <string name="tab_tray_multiselect_share_content_description">Condividi le schede selezionate</string>
    <!-- Content description for tabs tray multiselect menu -->
    <string name="tab_tray_multiselect_menu_content_description">Menu schede selezionate</string>
    <!-- Content description (not visible, for screen readers etc.): Removes tab from collection button. Removes the selected tab from collection when pressed -->
    <string name="remove_tab_from_collection">Rimuovi scheda dalla raccolta</string>
    <!-- Text for button to enter multiselect mode in tabs tray -->
    <string name="tabs_tray_select_tabs">Seleziona schede</string>
    <!-- Content description (not visible, for screen readers etc.): Close tab button. Closes the current session when pressed -->
    <string name="close_tab">Chiudi scheda</string>
    <!-- Content description (not visible, for screen readers etc.): Close tab <title> button. First parameter is tab title  -->
    <string name="close_tab_title">Chiudi scheda %s</string>
    <!-- Content description (not visible, for screen readers etc.): Opens the open tabs menu when pressed -->
    <string name="open_tabs_menu">Menu schede aperte</string>
    <!-- Open tabs menu item to save tabs to collection -->
    <string name="tabs_menu_save_to_collection1">Salva schede in una raccolta</string>
    <!-- Text for the menu button to delete a collection -->
    <string name="collection_delete">Elimina raccolta</string>
    <!-- Text for the menu button to rename a collection -->
    <string name="collection_rename">Rinomina raccolta</string>
    <!-- Text for the button to open tabs of the selected collection -->
    <string name="collection_open_tabs">Apri schede</string>


    <!-- Hint for adding name of a collection -->
    <string name="collection_name_hint">Nome della raccolta</string>
    <!-- Text for the menu button to rename a top site -->
    <string name="rename_top_site">Rinomina</string>
    <!-- Text for the menu button to remove a top site -->
    <string name="remove_top_site">Rimuovi</string>

    <!-- Text for the menu button to delete a top site from history -->
    <string name="delete_from_history">Elimina dalla cronologia</string>
    <!-- Postfix for private WebApp titles, placeholder is replaced with app name -->
    <string name="pwa_site_controls_title_private">%1$s (modalità Navigazione anonima)</string>

    <!-- History -->
    <!-- Text for the button to search all history -->
    <string name="history_search_1">Immetti i termini di ricerca</string>
    <!-- Text for the button to clear all history -->
    <string name="history_delete_all">Cancella cronologia</string>
    <!-- Text for the snackbar to confirm that multiple browsing history items has been deleted -->
    <string name="history_delete_multiple_items_snackbar">Cronologia eliminata</string>
    <!-- Text for the snackbar to confirm that a single browsing history item has been deleted. The first parameter is the shortened URL of the deleted history item. -->
    <string name="history_delete_single_item_snackbar">%1$s eliminato</string>
    <!-- Context description text for the button to delete a single history item -->
    <string name="history_delete_item">Elimina</string>
    <!-- History multi select title in app bar
    The first parameter is the number of bookmarks selected -->
    <string name="history_multi_select_title">%1$d selezionati</string>
    <!-- Text for the header that groups the history for today -->
    <string name="history_today">Oggi</string>
    <!-- Text for the header that groups the history for yesterday -->
    <string name="history_yesterday">Ieri</string>
    <!-- Text for the header that groups the history the past 7 days -->
    <string name="history_7_days">Ultimi 7 giorni</string>
    <!-- Text for the header that groups the history the past 30 days -->
    <string name="history_30_days">Ultimi 30 giorni</string>
    <!-- Text for the header that groups the history older than the last month -->
    <string name="history_older">Più vecchi</string>

    <!-- Text shown when no history exists -->
    <string name="history_empty_message">Nessuna cronologia disponibile.</string>

    <!-- Downloads -->
    <!-- Text for the snackbar to confirm that multiple downloads items have been removed -->
    <string name="download_delete_multiple_items_snackbar_1">Download eliminati</string>
    <!-- Text for the snackbar to confirm that a single download item has been removed. The first parameter is the name of the download item. -->
    <string name="download_delete_single_item_snackbar">È stato eliminato %1$s</string>
    <!-- Text shown when no download exists -->
    <string name="download_empty_message_1">Nessun file scaricato</string>
    <!-- History multi select title in app bar
    The first parameter is the number of downloads selected -->
    <string name="download_multi_select_title">%1$d selezionati</string>


    <!-- Text for the button to remove a single download item -->
    <string name="download_delete_item_1">Elimina</string>


    <!-- Crashes -->
    <!-- Title text displayed on the tab crash page. This first parameter is the name of the application (For example: Fenix) -->
    <string name="tab_crash_title_2">Siamo spiacenti, non è possibile caricare la pagina in %1$s.</string>

    <!-- Send crash report checkbox text on the tab crash page -->
    <string name="tab_crash_send_report">Invia la segnalazione di arresto anomalo a Mozilla</string>
    <!-- Close tab button text on the tab crash page -->
    <string name="tab_crash_close">Chiudi scheda</string>
    <!-- Restore tab button text on the tab crash page -->
    <string name="tab_crash_restore">Ripristina scheda</string>

    <!-- Bookmarks -->
    <!-- Confirmation message for a dialog confirming if the user wants to delete the selected folder -->
    <string name="bookmark_delete_folder_confirmation_dialog">Eliminare questa cartella?</string>
    <!-- Confirmation message for a dialog confirming if the user wants to delete multiple items including folders. Parameter will be replaced by app name. -->
    <string name="bookmark_delete_multiple_folders_confirmation_dialog">%s eliminerà gli elementi selezionati.</string>
    <!-- Text for the cancel button on delete bookmark dialog -->
    <string name="bookmark_delete_negative">Annulla</string>
    <!-- Screen title for adding a bookmarks folder -->
    <string name="bookmark_add_folder">Aggiungi cartella</string>
    <!-- Snackbar title shown after a bookmark has been created. -->
    <string name="bookmark_saved_snackbar">Segnalibro salvato</string>
    <!-- Snackbar edit button shown after a bookmark has been created. -->
    <string name="edit_bookmark_snackbar_action">MODIFICA</string>

    <!-- Bookmark overflow menu edit button -->
    <string name="bookmark_menu_edit_button">Modifica</string>
    <!-- Bookmark overflow menu copy button -->
    <string name="bookmark_menu_copy_button">Copia</string>
    <!-- Bookmark overflow menu share button -->
    <string name="bookmark_menu_share_button">Condividi</string>
    <!-- Bookmark overflow menu open in new tab button -->
    <string name="bookmark_menu_open_in_new_tab_button">Apri in una nuova scheda</string>
    <!-- Bookmark overflow menu open in private tab button -->
    <string name="bookmark_menu_open_in_private_tab_button">Apri in scheda anonima</string>
    <!-- Bookmark overflow menu open all in tabs button -->
    <string name="bookmark_menu_open_all_in_tabs_button">Apri tutti in nuove schede</string>
    <!-- Bookmark overflow menu open all in private tabs button -->
    <string name="bookmark_menu_open_all_in_private_tabs_button">Apri tutti in schede anonime</string>
    <!-- Bookmark overflow menu delete button -->
    <string name="bookmark_menu_delete_button">Elimina</string>
    <!--Bookmark overflow menu save button -->
    <string name="bookmark_menu_save_button">Salva</string>
    <!-- Bookmark multi select title in app bar
     The first parameter is the number of bookmarks selected -->
    <string name="bookmarks_multi_select_title">%1$d selezionati</string>
    <!-- Bookmark editing screen title -->
    <string name="edit_bookmark_fragment_title">Modifica segnalibro</string>
    <!-- Bookmark folder editing screen title -->
    <string name="edit_bookmark_folder_fragment_title">Modifica cartella</string>
    <!-- Bookmark sign in button message -->
    <string name="bookmark_sign_in_button">Accedi per visualizzare i segnalibri sincronizzati</string>
    <!-- Bookmark URL editing field label -->
    <string name="bookmark_url_label">INDIRIZZO</string>
    <!-- Bookmark FOLDER editing field label -->
    <string name="bookmark_folder_label">CARTELLA</string>
    <!-- Bookmark NAME editing field label -->
    <string name="bookmark_name_label">NOME</string>
    <!-- Bookmark add folder screen title -->
    <string name="bookmark_add_folder_fragment_label">Aggiungi cartella</string>
    <!-- Bookmark select folder screen title -->
    <string name="bookmark_select_folder_fragment_label">Seleziona cartella</string>
    <!-- Bookmark editing error missing title -->
    <string name="bookmark_empty_title_error">Il titolo è obbligatorio</string>
    <!-- Bookmark editing error missing or improper URL -->
    <string name="bookmark_invalid_url_error">Indirizzo non valido</string>
    <!-- Bookmark screen message for empty bookmarks folder -->
    <string name="bookmarks_empty_message">Nessun segnalibro qui</string>
    <!-- Bookmark snackbar message on deletion
     The first parameter is the host part of the URL of the bookmark deleted, if any -->
    <string name="bookmark_deletion_snackbar_message">Eliminato %1$s</string>
    <!-- Bookmark snackbar message on deleting multiple bookmarks not including folders-->
    <string name="bookmark_deletion_multiple_snackbar_message_2">Segnalibri eliminati</string>
    <!-- Bookmark snackbar message on deleting multiple bookmarks including folders-->
    <string name="bookmark_deletion_multiple_snackbar_message_3">Eliminazione cartelle selezionate</string>
    <!-- Bookmark undo button for deletion snackbar action -->
    <string name="bookmark_undo_deletion">ANNULLA</string>

    <!-- Text for the button to search all bookmarks -->
    <string name="bookmark_search">Immetti i termini di ricerca</string>

    <!-- Site Permissions -->
    <!-- Button label that take the user to the Android App setting -->
    <string name="phone_feature_go_to_settings">Vai alle impostazioni</string>

    <!-- Content description (not visible, for screen readers etc.): Quick settings sheet
        to give users access to site specific information / settings. For example:
        Secure settings status and a button to modify site permissions -->
    <string name="quick_settings_sheet">Scheda delle impostazioni rapide</string>
    <!-- Label that indicates that this option it the recommended one -->
    <string name="phone_feature_recommended">Consigliato</string>
    <!-- Button label for clearing all the information of site permissions-->
    <string name="clear_permissions">Cancella permessi</string>
    <!-- Text for the OK button on Clear permissions dialog -->
    <string name="clear_permissions_positive">OK</string>
    <!-- Text for the cancel button on Clear permissions dialog -->
    <string name="clear_permissions_negative">Annulla</string>
    <!-- Button label for clearing a site permission-->
    <string name="clear_permission">Cancella permesso</string>
    <!-- Text for the OK button on Clear permission dialog -->
    <string name="clear_permission_positive">OK</string>
    <!-- Text for the cancel button on Clear permission dialog -->
    <string name="clear_permission_negative">Annulla</string>
    <!-- Button label for clearing all the information on all sites-->
    <string name="clear_permissions_on_all_sites">Cancella permessi per tutti i siti</string>
    <!-- Preference for altering video and audio autoplay for all websites -->
    <string name="preference_browser_feature_autoplay">Riproduzione automatica</string>
    <!-- Preference for altering the camera access for all websites -->
    <string name="preference_phone_feature_camera">Fotocamera</string>
    <!-- Preference for altering the microphone access for all websites -->
    <string name="preference_phone_feature_microphone">Microfono</string>
    <!-- Preference for altering the location access for all websites -->
    <string name="preference_phone_feature_location">Posizione</string>
    <!-- Preference for altering the notification access for all websites -->
    <string name="preference_phone_feature_notification">Notifica</string>
    <!-- Preference for altering the persistent storage access for all websites -->
    <string name="preference_phone_feature_persistent_storage">Archiviazione permanente</string>
    <!-- Preference for altering the storage access setting for all websites -->
    <string name="preference_phone_feature_cross_origin_storage_access">Cookie intersito</string>
    <!-- Preference for altering the EME access for all websites -->
    <string name="preference_phone_feature_media_key_system_access">Contenuti protetti da DRM</string>
    <!-- Label that indicates that a permission must be asked always -->
    <string name="preference_option_phone_feature_ask_to_allow">Chiedi il consenso</string>
    <!-- Label that indicates that a permission must be blocked -->
    <string name="preference_option_phone_feature_blocked">Bloccato</string>
    <!-- Label that indicates that a permission must be allowed -->
    <string name="preference_option_phone_feature_allowed">Consentito</string>
    <!--Label that indicates a permission is by the Android OS-->
    <string name="phone_feature_blocked_by_android">Bloccato da Android</string>
    <!-- Preference for showing a list of websites that the default configurations won't apply to them -->
    <string name="preference_exceptions">Eccezioni</string>
    <!-- Summary of tracking protection preference if tracking protection is set to off -->
    <string name="tracking_protection_off">Disattivata</string>

    <!-- Summary of tracking protection preference if tracking protection is set to standard -->
    <string name="tracking_protection_standard">Normale</string>
    <!-- Summary of tracking protection preference if tracking protection is set to strict -->
    <string name="tracking_protection_strict">Restrittiva</string>
    <!-- Summary of tracking protection preference if tracking protection is set to custom -->
    <string name="tracking_protection_custom">Personalizzata</string>
    <!-- Label for global setting that indicates that all video and audio autoplay is allowed -->
    <string name="preference_option_autoplay_allowed2">Consenti audio e video</string>
    <!-- Label for site specific setting that indicates that all video and audio autoplay is allowed -->
    <string name="quick_setting_option_autoplay_allowed">Consenti audio e video</string>
    <!-- Label that indicates that video and audio autoplay is only allowed over Wi-Fi -->
    <string name="preference_option_autoplay_allowed_wifi_only2">Blocca audio e video solo con connessione dati</string>
    <!-- Subtext that explains 'autoplay on Wi-Fi only' option -->
    <string name="preference_option_autoplay_allowed_wifi_subtext">Audio e video saranno riprodotti con una connessione Wi-Fi</string>
    <!-- Label for global setting that indicates that video autoplay is allowed, but audio autoplay is blocked -->
    <string name="preference_option_autoplay_block_audio2">Blocca solo l’audio</string>
    <!-- Label for site specific setting that indicates that video autoplay is allowed, but audio autoplay is blocked -->
    <string name="quick_setting_option_autoplay_block_audio">Blocca solo l’audio</string>
    <!-- Label for global setting that indicates that all video and audio autoplay is blocked -->
    <string name="preference_option_autoplay_blocked3">Blocca audio e video</string>
    <!-- Label for site specific setting that indicates that all video and audio autoplay is blocked -->
    <string name="quick_setting_option_autoplay_blocked">Blocca audio e video</string>
    <!-- Summary of delete browsing data on quit preference if it is set to on -->
    <string name="delete_browsing_data_quit_on">Attivato</string>
    <!-- Summary of delete browsing data on quit preference if it is set to off -->
    <string name="delete_browsing_data_quit_off">Disattivato</string>

    <!-- Summary of studies preference if it is set to on -->
    <string name="studies_on">Attivo</string>
    <!-- Summary of studies data on quit preference if it is set to off -->
    <string name="studies_off">Disattivato</string>

    <!-- Collections -->
    <!-- Collections header on home fragment -->
    <string name="collections_header">Raccolte</string>
    <!-- Content description (not visible, for screen readers etc.): Opens the collection menu when pressed -->
    <string name="collection_menu_button_content_description">Menu raccolta</string>

    <!-- Label to describe what collections are to a new user without any collections -->
    <string name="no_collections_description2">Raccogli gli argomenti che ti interessano.\nRaggruppa ricerche, siti e schede simili per accedervi rapidamente in seguito.</string>
    <!-- Title for the "select tabs" step of the collection creator -->
    <string name="create_collection_select_tabs">Seleziona schede</string>

    <!-- Title for the "select collection" step of the collection creator -->
    <string name="create_collection_select_collection">Seleziona raccolta</string>

    <!-- Title for the "name collection" step of the collection creator -->
    <string name="create_collection_name_collection">Nome raccolta</string>

    <!-- Button to add new collection for the "select collection" step of the collection creator -->
    <string name="create_collection_add_new_collection">Aggiungi nuova raccolta</string>

    <!-- Button to select all tabs in the "select tabs" step of the collection creator -->
    <string name="create_collection_select_all">Seleziona tutto</string>
    <!-- Button to deselect all tabs in the "select tabs" step of the collection creator -->
    <string name="create_collection_deselect_all">Deseleziona tutto</string>
    <!-- Text to prompt users to select the tabs to save in the "select tabs" step of the collection creator -->
    <string name="create_collection_save_to_collection_empty">Seleziona le schede da salvare</string>

    <!-- Text to show users how many tabs they have selected in the "select tabs" step of the collection creator.
     %d is a placeholder for the number of tabs selected. -->
    <string name="create_collection_save_to_collection_tabs_selected">%d schede selezionate</string>

    <!-- Text to show users they have one tab selected in the "select tabs" step of the collection creator.
    %d is a placeholder for the number of tabs selected. -->
    <string name="create_collection_save_to_collection_tab_selected">%d scheda selezionata</string>

    <!-- Text shown in snackbar when multiple tabs have been saved in a collection -->
    <string name="create_collection_tabs_saved">Schede salvate.</string>

    <!-- Text shown in snackbar when one or multiple tabs have been saved in a new collection -->
    <string name="create_collection_tabs_saved_new_collection">Raccolta salvata.</string>
    <!-- Text shown in snackbar when one tab has been saved in a collection -->
    <string name="create_collection_tab_saved">Scheda salvata.</string>

    <!-- Content description (not visible, for screen readers etc.): button to close the collection creator -->
    <string name="create_collection_close">Chiudi</string>

    <!-- Button to save currently selected tabs in the "select tabs" step of the collection creator-->
    <string name="create_collection_save">Salva</string>

    <!-- Snackbar action to view the collection the user just created or updated -->
    <string name="create_collection_view">Visualizza</string>

    <!-- Text for the OK button from collection dialogs -->
    <string name="create_collection_positive">OK</string>
    <!-- Text for the cancel button from collection dialogs -->
    <string name="create_collection_negative">Annulla</string>

    <!-- Default name for a new collection in "name new collection" step of the collection creator. %d is a placeholder for the number of collections-->
    <string name="create_collection_default_name">Raccolta %d</string>

    <!-- Share -->
    <!-- Share screen header -->
    <string name="share_header_2">Condividi</string>
    <!-- Content description (not visible, for screen readers etc.):
        "Share" button. Opens the share menu when pressed. -->
    <string name="share_button_content_description">Condividi</string>
    <!-- Text for the Save to PDF feature in the share menu -->
    <string name="share_save_to_pdf">Salva come PDF</string>
    <!-- Text for error message when generating a PDF file Text. -->
    <string name="unable_to_save_to_pdf_error">Impossibile generare il PDF</string>
    <!-- Text for standard error snackbar dismiss button. -->
    <string name="standard_snackbar_error_dismiss">Chiudi</string>
    <!-- Text for error message when printing a page and it fails. -->
    <string name="unable_to_print_error" moz:removedIn="121" tools:ignore="UnusedResources">Impossibile stampare</string>
    <!-- Text for error message when printing a page and it fails. -->
    <string name="unable_to_print_page_error">Impossibile stampare questa pagina</string>
    <!-- Text for the print feature in the share and browser menu -->
    <string name="menu_print">Stampa</string>
    <!-- Sub-header in the dialog to share a link to another sync device -->
    <string name="share_device_subheader">Invia a dispositivo</string>
    <!-- Sub-header in the dialog to share a link to an app from the full list -->
    <string name="share_link_all_apps_subheader">Tutte le azioni</string>
    <!-- Sub-header in the dialog to share a link to an app from the most-recent sorted list -->
    <string name="share_link_recent_apps_subheader">Utilizzate di recente</string>
    <!-- Text for the copy link action in the share screen. -->
    <string name="share_copy_link_to_clipboard">Copia negli appunti</string>
    <!-- Toast shown after copying link to clipboard -->
    <string name="toast_copy_link_to_clipboard">Copiato negli appunti</string>
    <!-- An option from the share dialog to sign into sync -->
    <string name="sync_sign_in">Accedi per sincronizzare</string>
     <!-- An option from the three dot menu to sync and save data -->
    <string name="sync_menu_sync_and_save_data">Sincronizza e salva i dati</string>
    <!-- An option from the share dialog to send link to all other sync devices -->
    <string name="sync_send_to_all">Invia a tutti i dispositivi</string>
    <!-- An option from the share dialog to reconnect to sync -->
    <string name="sync_reconnect">Riconnetti a Sync</string>
    <!-- Text displayed when sync is offline and cannot be accessed -->
    <string name="sync_offline">Non in linea</string>
    <!-- An option to connect additional devices -->
    <string name="sync_connect_device">Connetti un altro dispositivo</string>
    <!-- The dialog text shown when additional devices are not available -->
    <string name="sync_connect_device_dialog">Per inviare una scheda, accedi all’account Firefox su almeno un altro dispositivo.</string>
    <!-- Confirmation dialog button -->
    <string name="sync_confirmation_button">OK</string>

    <!-- Share error message -->
    <string name="share_error_snackbar">Impossibile condividere con questa app</string>

    <!-- Add new device screen title -->
    <string name="sync_add_new_device_title">Invia a dispositivo</string>
    <!-- Text for the warning message on the Add new device screen -->
    <string name="sync_add_new_device_message">Nessun dispositivo connesso</string>
    <!-- Text for the button to learn about sending tabs -->
    <string name="sync_add_new_device_learn_button">Ulteriori informazioni sull’invio di schede…</string>

    <!-- Text for the button to connect another device -->
    <string name="sync_add_new_device_connect_button">Connetti un altro dispositivo…</string>

    <!-- Notifications -->
    <!-- Text shown in the notification that pops up to remind the user that a private browsing session is active. -->
    <string name="notification_pbm_delete_text_2">Chiudi le schede anonime</string>
    <!-- Name of the marketing notification channel. Displayed in the "App notifications" system settings for the app -->
    <string name="notification_marketing_channel_name">Marketing</string>

    <!-- Title shown in the notification that pops up to remind the user to set fenix as default browser.
    The app name is in the text, due to limitations with localizing Nimbus experiments -->
    <string name="nimbus_notification_default_browser_title" tools:ignore="UnusedResources">Firefox è veloce e riservato</string>
    <!-- Text shown in the notification that pops up to remind the user to set fenix as default browser.
    The app name is in the text, due to limitations with localizing Nimbus experiments -->
    <string name="nimbus_notification_default_browser_text" tools:ignore="UnusedResources">Imposta Firefox come browser predefinito</string>
    <!-- Title shown in the notification that pops up to re-engage the user -->
    <string name="notification_re_engagement_title">Prova la navigazione anonima</string>
    <!-- Text shown in the notification that pops up to re-engage the user.
    %1$s is a placeholder that will be replaced by the app name. -->
    <string name="notification_re_engagement_text">Naviga senza salvare cookie o cronologia in %1$s</string>

    <!-- Title A shown in the notification that pops up to re-engage the user -->
    <string name="notification_re_engagement_A_title">Naviga senza lasciar tracce</string>
    <!-- Text A shown in the notification that pops up to re-engage the user.
    %1$s is a placeholder that will be replaced by the app name. -->
    <string name="notification_re_engagement_A_text">La navigazione anonima in %1$s non memorizza le tue informazioni.</string>
    <!-- Title B shown in the notification that pops up to re-engage the user -->
    <string name="notification_re_engagement_B_title">Inizia la tua prima ricerca</string>
    <!-- Text B shown in the notification that pops up to re-engage the user -->
    <string name="notification_re_engagement_B_text">Trova qualcosa nelle vicinanze, oppure scopri qualcosa di divertente.</string>

    <!-- Survey -->
    <!-- Text shown in the fullscreen message that pops up to ask user to take a short survey.
    The app name is in the text, due to limitations with localizing Nimbus experiments -->
    <string name="nimbus_survey_message_text">Aiutaci a migliorare Firefox partecipando a un breve sondaggio.</string>
    <!-- Preference for taking the short survey. -->
    <string name="preferences_take_survey">Partecipa al sondaggio</string>
    <!-- Preference for not taking the short survey. -->
    <string name="preferences_not_take_survey">No grazie</string>

    <!-- Snackbar -->
    <!-- Text shown in snackbar when user deletes a collection -->
    <string name="snackbar_collection_deleted">Raccolta eliminata</string>

    <!-- Text shown in snackbar when user renames a collection -->
    <string name="snackbar_collection_renamed">Raccolta rinominata</string>

    <!-- Text shown in snackbar when user closes a tab -->
    <string name="snackbar_tab_closed">Scheda chiusa</string>
    <!-- Text shown in snackbar when user closes all tabs -->
    <string name="snackbar_tabs_closed">Schede chiuse</string>
    <!-- Text shown in snackbar when user bookmarks a list of tabs -->
    <string name="snackbar_message_bookmarks_saved">Segnalibri salvati.</string>
    <!-- Text shown in snackbar when user adds a site to shortcuts -->
    <string name="snackbar_added_to_shortcuts">Aggiunto alle scorciatoie.</string>
    <!-- Text shown in snackbar when user closes a private tab -->
    <string name="snackbar_private_tab_closed">Scheda anonima chiusa</string>
    <!-- Text shown in snackbar when user closes all private tabs -->
    <string name="snackbar_private_tabs_closed">Schede anonime chiuse</string>
    <!-- Text shown in snackbar when user erases their private browsing data -->
    <string name="snackbar_private_data_deleted">Eliminati dati della navigazione anonima</string>
    <!-- Text shown in snackbar to undo deleting a tab, top site or collection -->
    <string name="snackbar_deleted_undo">ANNULLA</string>

    <!-- Text shown in snackbar when user removes a top site -->
    <string name="snackbar_top_site_removed">Sito rimosso</string>
    <!-- QR code scanner prompt which appears after scanning a code, but before navigating to it
        First parameter is the name of the app, second parameter is the URL or text scanned-->
    <string name="qr_scanner_confirmation_dialog_message">Consenti a %1$s di aprire %2$s</string>
    <!-- QR code scanner prompt dialog positive option to allow navigation to scanned link -->
    <string name="qr_scanner_dialog_positive">CONSENTI</string>
    <!-- QR code scanner prompt dialog positive option to deny navigation to scanned link -->
    <string name="qr_scanner_dialog_negative">NEGA</string>
    <!-- QR code scanner prompt dialog error message shown when a hostname does not contain http or https. -->
    <string name="qr_scanner_dialog_invalid">Indirizzo web non valido.</string>
    <!-- QR code scanner prompt dialog positive option when there is an error -->
    <string name="qr_scanner_dialog_invalid_ok">OK</string>
    <!-- Tab collection deletion prompt dialog message. Placeholder will be replaced with the collection name -->
    <string name="tab_collection_dialog_message">Eliminare %1$s?</string>
    <!-- Collection and tab deletion prompt dialog message. This will show when the last tab from a collection is deleted -->
    <string name="delete_tab_and_collection_dialog_message">L’eliminazione di questa scheda rimuoverà l’intera raccolta. Puoi creare nuove raccolte in qualsiasi momento.</string>
    <!-- Collection and tab deletion prompt dialog title. Placeholder will be replaced with the collection name. This will show when the last tab from a collection is deleted -->
    <string name="delete_tab_and_collection_dialog_title">Eliminare %1$s?</string>
    <!-- Tab collection deletion prompt dialog option to delete the collection -->
    <string name="tab_collection_dialog_positive">Elimina</string>
    <!-- Text displayed in a notification when the user enters full screen mode -->
    <string name="full_screen_notification">Passato a schermo intero</string>

    <!-- Message for copying the URL via long press on the toolbar -->
    <string name="url_copied">Indirizzo copiato</string>


    <!-- Sample text for accessibility font size -->
    <string name="accessibility_text_size_sample_text_1">Questo è un testo di esempio. Mostra un’anteprima di come apparirà il testo quando aumenti o riduci le dimensioni dei caratteri con questa impostazione.</string>
    <!-- Summary for Accessibility Text Size Scaling Preference -->
    <string name="preference_accessibility_text_size_summary">Aumenta o riduci la dimensione del testo dei siti web</string>
    <!-- Title for Accessibility Text Size Scaling Preference -->
    <string name="preference_accessibility_font_size_title">Dimensione caratteri</string>

    <!-- Title for Accessibility Text Automatic Size Scaling Preference -->
    <string name="preference_accessibility_auto_size_2">Ridimensiona automaticamente i caratteri</string>
    <!-- Summary for Accessibility Text Automatic Size Scaling Preference -->
    <string name="preference_accessibility_auto_size_summary">La dimensione dei caratteri corrisponderà alle impostazioni di Android. Disattivare per gestire la dimensione dei caratteri separatamente.</string>

    <!-- Title for the Delete browsing data preference -->
    <string name="preferences_delete_browsing_data">Elimina dati di navigazione</string>
    <!-- Title for the tabs item in Delete browsing data -->
    <string name="preferences_delete_browsing_data_tabs_title_2">Schede aperte</string>
    <!-- Subtitle for the tabs item in Delete browsing data, parameter will be replaced with the number of open tabs -->
    <string name="preferences_delete_browsing_data_tabs_subtitle">%d schede</string>
    <!-- Title for the data and history items in Delete browsing data -->
    <!-- Title for the history item in Delete browsing data -->
    <string name="preferences_delete_browsing_data_browsing_history_title">Cronologia di navigazione</string>
    <!-- Subtitle for the data and history items in delete browsing data, parameter will be replaced with the
        number of history items the user has -->
    <string name="preferences_delete_browsing_data_browsing_data_subtitle">%d indirizzi</string>
    <!-- Title for the cookies and site data items in Delete browsing data -->
    <string name="preferences_delete_browsing_data_cookies_and_site_data">Cookie e dati dei siti web</string>
    <!-- Subtitle for the cookies item in Delete browsing data -->
    <string name="preferences_delete_browsing_data_cookies_subtitle">Verrai disconnesso dalla maggior parte dei siti</string>
    <!-- Title for the cached images and files item in Delete browsing data -->
    <string name="preferences_delete_browsing_data_cached_files">Immagini e file salvati nella cache</string>
    <!-- Subtitle for the cached images and files item in Delete browsing data -->
    <string name="preferences_delete_browsing_data_cached_files_subtitle">Libera spazio di archiviazione</string>
    <!-- Title for the site permissions item in Delete browsing data -->
    <string name="preferences_delete_browsing_data_site_permissions">Permessi dei siti</string>
    <!-- Title for the downloads item in Delete browsing data -->
    <string name="preferences_delete_browsing_data_downloads">Download</string>
    <!-- Text for the button to delete browsing data -->
    <string name="preferences_delete_browsing_data_button">Elimina dati di navigazione</string>

    <!-- Title for the Delete browsing data on quit preference -->
    <string name="preferences_delete_browsing_data_on_quit">Elimina i dati di navigazione all’uscita</string>
    <!-- Summary for the Delete browsing data on quit preference. "Quit" translation should match delete_browsing_data_on_quit_action translation. -->
    <string name="preference_summary_delete_browsing_data_on_quit_2">Elimina automaticamente i dati di navigazione quando viene selezionato “Esci” nel menu principale</string>
    <!-- Action item in menu for the Delete browsing data on quit feature -->
    <string name="delete_browsing_data_on_quit_action">Esci</string>

    <!-- Title text of a delete browsing data dialog. -->
    <string name="delete_history_prompt_title">Intervallo di tempo da cancellare</string>
    <!-- Body text of a delete browsing data dialog. -->
    <string name="delete_history_prompt_body" moz:RemovedIn="130" tools:ignore="UnusedResources">Rimuovi la cronologia (inclusa la cronologia sincronizzata da altri dispositivi), i cookie e altri dati di navigazione.</string>
    <!-- Body text of a delete browsing data dialog. -->
    <string name="delete_history_prompt_body_2">Rimuove la cronologia (inclusa la cronologia sincronizzata da altri dispositivi)</string>
    <!-- Radio button in the delete browsing data dialog to delete history items for the last hour. -->
    <string name="delete_history_prompt_button_last_hour">Ultima ora</string>
    <!-- Radio button in the delete browsing data dialog to delete history items for today and yesterday. -->
    <string name="delete_history_prompt_button_today_and_yesterday">Ieri e oggi</string>
    <!-- Radio button in the delete browsing data dialog to delete all history. -->
    <string name="delete_history_prompt_button_everything">Tutto</string>

    <!-- Dialog message to the user asking to delete browsing data. Parameter will be replaced by app name. -->
    <string name="delete_browsing_data_prompt_message_3">%s eliminerà i dati di navigazione selezionati.</string>
    <!-- Text for the cancel button for the data deletion dialog -->
    <string name="delete_browsing_data_prompt_cancel">Annulla</string>
    <!-- Text for the allow button for the data deletion dialog -->
    <string name="delete_browsing_data_prompt_allow">Elimina</string>
    <!-- Text for the snackbar confirmation that the data was deleted -->
    <string name="preferences_delete_browsing_data_snackbar">Dati di navigazione eliminati</string>

    <!-- Text for the snackbar to show the user that the deletion of browsing data is in progress -->
    <string name="deleting_browsing_data_in_progress">Eliminazione dati di navigazione in corso…</string>

    <!-- Dialog message to the user asking to delete all history items inside the opened group. Parameter will be replaced by a history group name. -->
    <string name="delete_all_history_group_prompt_message">Elimina tutti i siti in “%s”</string>
    <!-- Text for the cancel button for the history group deletion dialog -->
    <string name="delete_history_group_prompt_cancel">Annulla</string>
    <!-- Text for the allow button for the history group dialog -->
    <string name="delete_history_group_prompt_allow">Elimina</string>
    <!-- Text for the snackbar confirmation that the history group was deleted -->
    <string name="delete_history_group_snackbar">Gruppo eliminato</string>

    <!-- Onboarding -->
    <!-- text to display in the snackbar once account is signed-in -->
    <string name="onboarding_firefox_account_sync_is_on">La sincronizzazione è attiva</string>

    <!-- Onboarding theme -->
    <!-- Text shown in snackbar when multiple tabs have been sent to device -->
    <string name="sync_sent_tabs_snackbar">Schede inviate.</string>
    <!-- Text shown in snackbar when one tab has been sent to device  -->
    <string name="sync_sent_tab_snackbar">Scheda inviata.</string>
    <!-- Text shown in snackbar when sharing tabs failed  -->
    <string name="sync_sent_tab_error_snackbar">Invio non riuscito</string>
    <!-- Text shown in snackbar for the "retry" action that the user has after sharing tabs failed -->
    <string name="sync_sent_tab_error_snackbar_action">RIPROVA</string>
    <!-- Title of QR Pairing Fragment -->
    <string name="sync_scan_code">Scansiona il codice</string>
    <!-- Instructions on how to access pairing -->
    <string name="sign_in_instructions"><![CDATA[Apri Firefox sul computer e vai su <b>https://firefox.com/pair</b>]]></string>
    <!-- Text shown for sign in pairing when ready -->
    <string name="sign_in_ready_for_scan">Pronto per la scansione</string>
    <!-- Text shown for settings option for sign with pairing -->
    <string name="sign_in_with_camera">Accedi con la fotocamera</string>
    <!-- Text shown for settings option for sign with email -->
    <string name="sign_in_with_email">Accedi con l’email</string>
    <!-- Text shown for settings option for create new account text.'Firefox' intentionally hardcoded here.-->
    <string name="sign_in_create_account_text"><![CDATA[Non hai l’account? <u>Creane uno</u> per sincronizzare Firefox tra vari dispositivi.]]></string>
    <!-- Text shown in confirmation dialog to sign out of account. The first parameter is the name of the app (e.g. Firefox Preview) -->
    <string name="sign_out_confirmation_message_2">I dati di navigazione non verranno più sincronizzati con l’account %s, ma non saranno rimossi dal dispositivo in uso.</string>
    <!-- Option to continue signing out of account shown in confirmation dialog to sign out of account -->
    <string name="sign_out_disconnect">Disconnetti</string>
    <!-- Option to cancel signing out shown in confirmation dialog to sign out of account -->
    <string name="sign_out_cancel">Annulla</string>
    <!-- Error message snackbar shown after the user tried to select a default folder which cannot be altered -->
    <string name="bookmark_cannot_edit_root">Impossibile modificare le cartelle predefinite</string>

    <!-- Enhanced Tracking Protection -->
    <!-- Link displayed in enhanced tracking protection panel to access tracking protection settings -->
    <string name="etp_settings">Impostazioni protezione</string>
    <!-- Preference title for enhanced tracking protection settings -->
    <string name="preference_enhanced_tracking_protection">Protezione antitracciamento avanzata</string>
    <!-- Preference summary for enhanced tracking protection settings on/off switch -->
    <string name="preference_enhanced_tracking_protection_summary">Adesso con Protezione totale per i cookie, la barriera più potente che abbiamo finora realizzato contro gli elementi traccianti intersito.</string>
    <!-- Description of enhanced tracking protection. The parameter is the name of the application (For example: Firefox Fenix) -->
    <string name="preference_enhanced_tracking_protection_explanation_2">%s ti protegge dagli elementi traccianti più comuni che cercano di seguire le tue attività online.</string>
    <!-- Text displayed that links to website about enhanced tracking protection -->
    <string name="preference_enhanced_tracking_protection_explanation_learn_more">Ulteriori informazioni</string>
    <!-- Preference for enhanced tracking protection for the standard protection settings -->
    <string name="preference_enhanced_tracking_protection_standard_default_1">Normale (predefinita)</string>
    <!-- Preference description for enhanced tracking protection for the standard protection settings -->
    <string name="preference_enhanced_tracking_protection_standard_description_5">Le pagine verranno caricate normalmente, ma verranno bloccati meno elementi traccianti.</string>
    <!--  Accessibility text for the Standard protection information icon  -->
    <string name="preference_enhanced_tracking_protection_standard_info_button">Elementi bloccati nella protezione antitracciamento normale</string>
    <!-- Preference for enhanced tracking protection for the strict protection settings -->
    <string name="preference_enhanced_tracking_protection_strict">Restrittiva</string>
    <!-- Preference description for enhanced tracking protection for the strict protection settings -->
    <string name="preference_enhanced_tracking_protection_strict_description_4">Maggiore protezione dal tracciamento e prestazioni più veloci, alcuni siti potrebbero non funzionare correttamente.</string>
    <!--  Accessibility text for the Strict protection information icon  -->
    <string name="preference_enhanced_tracking_protection_strict_info_button">Elementi bloccati nella protezione antitracciamento restrittiva</string>
    <!-- Preference for enhanced tracking protection for the custom protection settings -->
    <string name="preference_enhanced_tracking_protection_custom">Personalizzata</string>
    <!-- Preference description for enhanced tracking protection for the strict protection settings -->
    <string name="preference_enhanced_tracking_protection_custom_description_2">Scegli quali elementi traccianti e script bloccare.</string>
    <!--  Accessibility text for the Strict protection information icon  -->
    <string name="preference_enhanced_tracking_protection_custom_info_button">Elementi bloccati nella protezione antitracciamento personalizzata</string>
    <!-- Header for categories that are being blocked by current Enhanced Tracking Protection settings -->
    <!-- Preference for enhanced tracking protection for the custom protection settings for cookies-->
    <string name="preference_enhanced_tracking_protection_custom_cookies">Cookie</string>
    <!-- Option for enhanced tracking protection for the custom protection settings for cookies-->
    <string name="preference_enhanced_tracking_protection_custom_cookies_1">Traccianti intersito e dei social media</string>
    <!-- Option for enhanced tracking protection for the custom protection settings for cookies-->
    <string name="preference_enhanced_tracking_protection_custom_cookies_2">Cookie da siti web non visitati</string>
    <!-- Option for enhanced tracking protection for the custom protection settings for cookies-->
    <string name="preference_enhanced_tracking_protection_custom_cookies_3">Tutti i cookie di terze parti (alcuni siti potrebbero non funzionare correttamente)</string>
    <!-- Option for enhanced tracking protection for the custom protection settings for cookies-->
    <string name="preference_enhanced_tracking_protection_custom_cookies_4">Tutti i cookie (alcuni siti non funzioneranno correttamente)</string>
    <!-- Option for enhanced tracking protection for the custom protection settings for cookies-->
    <string name="preference_enhanced_tracking_protection_custom_cookies_5">Isola i cookie intersito</string>
    <!-- Preference for enhanced tracking protection for the custom protection settings for tracking content -->
    <string name="preference_enhanced_tracking_protection_custom_tracking_content">Contenuti traccianti</string>
    <!-- Option for enhanced tracking protection for the custom protection settings for tracking content-->
    <string name="preference_enhanced_tracking_protection_custom_tracking_content_1">In tutte le schede</string>
    <!-- Option for enhanced tracking protection for the custom protection settings for tracking content-->
    <string name="preference_enhanced_tracking_protection_custom_tracking_content_2">Solo in schede anonime</string>
    <!-- Preference for enhanced tracking protection for the custom protection settings -->
    <string name="preference_enhanced_tracking_protection_custom_cryptominers">Cryptominer</string>
    <!-- Preference for enhanced tracking protection for the custom protection settings -->
    <string name="preference_enhanced_tracking_protection_custom_fingerprinters">Fingerprinter</string>
    <!-- Button label for navigating to the Enhanced Tracking Protection details -->
    <string name="enhanced_tracking_protection_details">Dettagli</string>
    <!-- Header for categories that are being being blocked by current Enhanced Tracking Protection settings -->
    <string name="enhanced_tracking_protection_blocked">Bloccati</string>
    <!-- Header for categories that are being not being blocked by current Enhanced Tracking Protection settings -->
    <string name="enhanced_tracking_protection_allowed">Consentiti</string>
    <!-- Category of trackers (social media trackers) that can be blocked by Enhanced Tracking Protection -->
    <string name="etp_social_media_trackers_title">Traccianti dei social media</string>
    <!-- Description of social media trackers that can be blocked by Enhanced Tracking Protection -->
    <string name="etp_social_media_trackers_description">Limita la capacità dei social network di tracciare le tue attività sul Web.</string>
    <!-- Category of trackers (cross-site tracking cookies) that can be blocked by Enhanced Tracking Protection -->
    <string name="etp_cookies_title">Cookie traccianti intersito</string>
    <!-- Category of trackers (cross-site tracking cookies) that can be blocked by Enhanced Tracking Protection -->
    <string name="etp_cookies_title_2">Cookie intersito</string>
    <!-- Description of cross-site tracking cookies that can be blocked by Enhanced Tracking Protection -->
    <string name="etp_cookies_description">Blocca i cookie che le reti pubblicitarie e le società di analisi dati utilizzano per raccogliere i dati di navigazione quando passi da un sito all’altro.</string>
    <!-- Description of cross-site tracking cookies that can be blocked by Enhanced Tracking Protection -->
    <string name="etp_cookies_description_2">La Protezione totale per i cookie isola i cookie del sito in cui ti trovi. In questo modo chi cerca di tracciarti, ad esempio le reti pubblicitarie, non può utilizzarli per seguirti da un sito all’altro.</string>
    <!-- Category of trackers (cryptominers) that can be blocked by Enhanced Tracking Protection -->
    <string name="etp_cryptominers_title">Cryptominer</string>
    <!-- Description of cryptominers that can be blocked by Enhanced Tracking Protection -->
    <string name="etp_cryptominers_description">Impedisce agli script dannosi di accedere al dispositivo per produrre moneta digitale.</string>
    <!-- Category of trackers (fingerprinters) that can be blocked by Enhanced Tracking Protection -->
    <string name="etp_fingerprinters_title">Fingerprinter</string>
    <!-- Description of fingerprinters that can be blocked by Enhanced Tracking Protection -->
    <string name="etp_fingerprinters_description">Impedisce la raccolta di dati identificativi univoci sul dispositivo che possono essere utilizzati a scopo di tracciamento.</string>
    <!-- Category of trackers (tracking content) that can be blocked by Enhanced Tracking Protection -->
    <string name="etp_tracking_content_title">Contenuti traccianti</string>
    <!-- Description of tracking content that can be blocked by Enhanced Tracking Protection -->
    <string name="etp_tracking_content_description">Interrompe il caricamento di annunci esterni, video e altri contenuti che contengono codice di tracciamento. Può influire su alcune funzionalità del sito web.</string>
    <!-- Enhanced Tracking Protection message that protection is currently on for this site -->
    <string name="etp_panel_on">Le protezioni sono attive per questo sito</string>
    <!-- Enhanced Tracking Protection message that protection is currently off for this site -->
    <string name="etp_panel_off">Le protezioni sono disattivate per questo sito</string>
    <!-- Header for exceptions list for which sites enhanced tracking protection is always off -->
    <string name="enhanced_tracking_protection_exceptions">La protezione antitracciamento avanzata è disattivata per questi siti</string>
    <!-- Content description (not visible, for screen readers etc.): Navigate
    back from ETP details (Ex: Tracking content) -->
    <string name="etp_back_button_content_description">Torna indietro</string>
    <!-- About page link text to open what's new link -->
    <string name="about_whats_new">Novità in %s</string>
    <!-- Open source licenses page title
    The first parameter is the app name -->
    <string name="open_source_licenses_title">%s | Librerie OSS</string>

    <!-- Category of trackers (redirect trackers) that can be blocked by Enhanced Tracking Protection -->
    <string name="etp_redirect_trackers_title">Traccianti di reindirizzamento</string>

    <!-- Description of redirect tracker cookies that can be blocked by Enhanced Tracking Protection -->
    <string name="etp_redirect_trackers_description">Elimina i cookie impostati per reindirizzare a siti web noti per il tracciamento.</string>

    <!-- Description of the SmartBlock Enhanced Tracking Protection feature. The * symbol is intentionally hardcoded here,
         as we use it on the UI to indicate which trackers have been partially unblocked.  -->
    <string name="preference_etp_smartblock_description">Alcuni elementi traccianti, indicati in seguito, sono stati parzialmente sbloccati in quanto hai interagito con loro *.</string>
    <!-- Text displayed that links to website about enhanced tracking protection SmartBlock -->
    <string name="preference_etp_smartblock_learn_more">Ulteriori informazioni</string>

    <!-- Content description (not visible, for screen readers etc.):
    Enhanced tracking protection exception preference icon for ETP settings. -->
    <string name="preference_etp_exceptions_icon_description">Icona delle preferenze per le eccezioni della protezione antitracciamento avanzata</string>

    <!-- About page link text to open support link -->
    <string name="about_support">Supporto</string>
    <!-- About page link text to list of past crashes (like about:crashes on desktop) -->
    <string name="about_crashes">Arresti anomali</string>
    <!-- About page link text to open privacy notice link -->
    <string name="about_privacy_notice">Informativa sulla privacy</string>
    <!-- About page link text to open know your rights link -->
    <string name="about_know_your_rights">I tuoi diritti</string>
    <!-- About page link text to open licensing information link -->
    <string name="about_licensing_information">Informazioni sulla licenza</string>
    <!-- About page link text to open a screen with libraries that are used -->
    <string name="about_other_open_source_libraries">Librerie utilizzate</string>

    <!-- Toast shown to the user when they are activating the secret dev menu
        The first parameter is number of long clicks left to enable the menu -->
    <string name="about_debug_menu_toast_progress">Menu di debug: %1$d clic rimasto/i per attivare</string>
    <string name="about_debug_menu_toast_done">Menu di debug attivato</string>

    <!-- Browser long press popup menu -->
    <!-- Copy the current url -->
    <string name="browser_toolbar_long_press_popup_copy">Copia</string>
    <!-- Paste & go the text in the clipboard. '&amp;' is replaced with the ampersand symbol: & -->
    <string name="browser_toolbar_long_press_popup_paste_and_go">Incolla e vai</string>
    <!-- Paste the text in the clipboard -->
    <string name="browser_toolbar_long_press_popup_paste">Incolla</string>

    <!-- Snackbar message shown after an URL has been copied to clipboard. -->
    <string name="browser_toolbar_url_copied_to_clipboard_snackbar">URL copiato negli appunti</string>

    <!-- Title text for the Add To Homescreen dialog -->
    <string name="add_to_homescreen_title">Agg. a schermata principale</string>
    <!-- Cancel button text for the Add to Homescreen dialog -->
    <string name="add_to_homescreen_cancel">Annulla</string>
    <!-- Add button text for the Add to Homescreen dialog -->
    <string name="add_to_homescreen_add">Aggiungi</string>
    <!-- Continue to website button text for the first-time Add to Homescreen dialog -->
    <string name="add_to_homescreen_continue">Vai al sito web</string>
    <!-- Placeholder text for the TextView in the Add to Homescreen dialog -->
    <string name="add_to_homescreen_text_placeholder">Nome scorciatoia</string>

    <!-- Describes the add to homescreen functionality -->
    <string name="add_to_homescreen_description_2">È possibile aggiungere questo sito web alla schermata principale del dispositivo per accedervi più rapidamente, come se si trattasse di un’app.</string>

    <!-- Preference for managing the settings for logins and passwords in Fenix -->
    <string name="preferences_passwords_logins_and_passwords">Credenziali e password</string>
    <!-- Preference for managing the saving of logins and passwords in Fenix -->
    <string name="preferences_passwords_save_logins">Salva credenziali e password</string>
    <!-- Preference option for asking to save passwords in Fenix -->
    <string name="preferences_passwords_save_logins_ask_to_save">Chiedi prima di salvare</string>
    <!-- Preference option for never saving passwords in Fenix -->
    <string name="preferences_passwords_save_logins_never_save">Non salvare mai</string>

    <!-- Preference for autofilling saved logins in Firefox (in web content), %1$s will be replaced with the app name -->
    <string name="preferences_passwords_autofill2">Compila automaticamente in %1$s</string>
    <!-- Description for the preference for autofilling saved logins in Firefox (in web content), %1$s will be replaced with the app name -->
    <string name="preferences_passwords_autofill_description">Compila e salva nomi utente e password nei siti web quando utilizzi %1$s.</string>
    <!-- Preference for autofilling logins from Fenix in other apps (e.g. autofilling the Twitter app) -->
    <string name="preferences_android_autofill">Compila automaticamente in altre app</string>
    <!-- Description for the preference for autofilling logins from Fenix in other apps (e.g. autofilling the Twitter app) -->
    <string name="preferences_android_autofill_description">Compila nomi utente e password nelle altre app del tuo dispositivo.</string>

    <!-- Preference option for adding a login -->
    <string name="preferences_logins_add_login">Aggiungi credenziali</string>

    <!-- Preference for syncing saved logins in Fenix -->
    <string name="preferences_passwords_sync_logins">Sincronizza le credenziali</string>
    <!-- Preference for syncing saved logins in Fenix, when not signed in-->
    <string name="preferences_passwords_sync_logins_across_devices">Sincronizza credenziali tra dispositivi</string>
    <!-- Preference to access list of saved logins -->
    <string name="preferences_passwords_saved_logins">Credenziali salvate</string>
    <!-- Description of empty list of saved passwords. Placeholder is replaced with app name.  -->
    <string name="preferences_passwords_saved_logins_description_empty_text">Le credenziali salvate o sincronizzate in %s verranno visualizzate qui.</string>
    <!-- Preference to access list of saved logins -->
    <string name="preferences_passwords_saved_logins_description_empty_learn_more_link">Ulteriori informazioni su Sync.</string>
    <!-- Preference to access list of login exceptions that we never save logins for -->
    <string name="preferences_passwords_exceptions">Eccezioni</string>
    <!-- Empty description of list of login exceptions that we never save logins for -->
    <string name="preferences_passwords_exceptions_description_empty">Le credenziali e le password non salvate verranno mostrate qui.</string>
    <!-- Description of list of login exceptions that we never save logins for -->
    <string name="preferences_passwords_exceptions_description">Le credenziali e le password non verranno salvate per questi siti.</string>
    <!-- Text on button to remove all saved login exceptions -->
    <string name="preferences_passwords_exceptions_remove_all">Elimina tutte le eccezioni</string>
    <!-- Hint for search box in logins list -->
    <string name="preferences_passwords_saved_logins_search">Cerca credenziali</string>
    <!-- The header for the site that a login is for -->
    <string name="preferences_passwords_saved_logins_site">Sito</string>
    <!-- The header for the username for a login -->
    <string name="preferences_passwords_saved_logins_username">Nome utente</string>
    <!-- The header for the password for a login -->
    <string name="preferences_passwords_saved_logins_password">Password</string>
    <!-- Shown in snackbar to tell user that the password has been copied -->
    <string name="logins_password_copied">Password copiata negli appunti</string>
    <!-- Shown in snackbar to tell user that the username has been copied -->
    <string name="logins_username_copied">Nome utente copiato negli appunti</string>
    <!-- Content Description (for screenreaders etc) read for the button to copy a password in logins-->
    <string name="saved_logins_copy_password">Copia password</string>
    <!-- Content Description (for screenreaders etc) read for the button to clear a password while editing a login-->
    <string name="saved_logins_clear_password">Cancella password</string>
    <!-- Content Description (for screenreaders etc) read for the button to copy a username in logins -->
    <string name="saved_login_copy_username">Copia nome utente</string>
    <!-- Content Description (for screenreaders etc) read for the button to clear a username while editing a login -->
    <string name="saved_login_clear_username">Cancella nome utente</string>
    <!-- Content Description (for screenreaders etc) read for the button to clear the hostname field while creating a login -->
    <string name="saved_login_clear_hostname">Cancella nome server</string>
    <!-- Content Description (for screenreaders etc) read for the button to open a site in logins -->
    <string name="saved_login_open_site">Apri sito nel browser</string>
    <!-- Content Description (for screenreaders etc) read for the button to reveal a password in logins -->
    <string name="saved_login_reveal_password">Mostra password</string>
    <!-- Content Description (for screenreaders etc) read for the button to hide a password in logins -->
    <string name="saved_login_hide_password">Nascondi password</string>
    <!-- Message displayed in biometric prompt displayed for authentication before allowing users to view their logins -->
    <string name="logins_biometric_prompt_message">Sblocca per visualizzare le credenziali salvate</string>
    <!-- Title of warning dialog if users have no device authentication set up -->
    <string name="logins_warning_dialog_title">Proteggi le credenziali di accesso</string>
    <!-- Message of warning dialog if users have no device authentication set up -->
    <string name="logins_warning_dialog_message">Imposta una sequenza di blocco, PIN o password per impedire a chi si impossessa del dispositivo di visualizzare le tue credenziali.</string>
    <!-- Negative button to ignore warning dialog if users have no device authentication set up -->
    <string name="logins_warning_dialog_later">Più tardi</string>
    <!-- Positive button to send users to set up a pin of warning dialog if users have no device authentication set up -->
    <string name="logins_warning_dialog_set_up_now">Imposta adesso</string>
    <!-- Title of PIN verification dialog to direct users to re-enter their device credentials to access their logins -->
    <string name="logins_biometric_prompt_message_pin">Sblocca il dispositivo</string>
    <!-- Title for Accessibility Force Enable Zoom Preference -->
    <string name="preference_accessibility_force_enable_zoom">Zoom su tutti i siti web</string>

    <!-- Summary for Accessibility Force Enable Zoom Preference -->
    <string name="preference_accessibility_force_enable_zoom_summary">Attiva per consentire la funzione “Pizzica per lo zoom“, anche sui siti web che impediscono questo gesto.</string>

    <!-- Saved logins sorting strategy menu item -by name- (if selected, it will sort saved logins alphabetically) -->
    <string name="saved_logins_sort_strategy_alphabetically">Nome (A-Z)</string>
    <!-- Saved logins sorting strategy menu item -by last used- (if selected, it will sort saved logins by last used) -->
    <string name="saved_logins_sort_strategy_last_used">Ultimo utilizzo</string>
    <!-- Content description (not visible, for screen readers etc.): Sort saved logins dropdown menu chevron icon -->
    <string name="saved_logins_menu_dropdown_chevron_icon_content_description">Ordina il menu delle credenziali di accesso</string>

    <!-- Autofill -->
    <!-- Preference and title for managing the autofill settings -->
    <string name="preferences_autofill">Compilazione automatica</string>
    <!-- Preference and title for managing the settings for addresses -->
    <string name="preferences_addresses">Indirizzi</string>
    <!-- Preference and title for managing the settings for credit cards -->
    <string name="preferences_credit_cards">Carte di credito</string>
    <!-- Preference for saving and autofilling credit cards -->
    <string name="preferences_credit_cards_save_and_autofill_cards">Salvare e compilare automaticamente le carte</string>
    <!-- Preference summary for saving and autofilling credit card data -->
    <string name="preferences_credit_cards_save_and_autofill_cards_summary">I dati sono crittati</string>
    <!-- Preference option for syncing credit cards across devices. This is displayed when the user is not signed into sync -->
    <string name="preferences_credit_cards_sync_cards_across_devices">Sincronizza le carte tra più dispositivi</string>
    <!-- Preference option for syncing credit cards across devices. This is displayed when the user is signed into sync -->
    <string name="preferences_credit_cards_sync_cards">Sincronizza carte di credito</string>
    <!-- Preference option for adding a credit card -->
    <string name="preferences_credit_cards_add_credit_card">Aggiungi una carta di credito</string>

    <!-- Preference option for managing saved credit cards -->
    <string name="preferences_credit_cards_manage_saved_cards">Gestione carte salvate</string>
    <!-- Preference option for adding an address -->
    <string name="preferences_addresses_add_address">Aggiungi indirizzo</string>
    <!-- Preference option for managing saved addresses -->
    <string name="preferences_addresses_manage_addresses">Gestione indirizzi</string>
    <!-- Preference for saving and autofilling addresses -->
    <string name="preferences_addresses_save_and_autofill_addresses">Salvare e compilare automaticamente gli indirizzi</string>
    <!-- Preference summary for saving and autofilling address data -->
    <string name="preferences_addresses_save_and_autofill_addresses_summary">Includere informazioni come numeri, email e indirizzi di spedizione</string>

    <!-- Title of the "Add card" screen -->
    <string name="credit_cards_add_card">Aggiungi carta</string>
    <!-- Title of the "Edit card" screen -->
    <string name="credit_cards_edit_card">Modifica carta</string>
    <!-- The header for the card number of a credit card -->
    <string name="credit_cards_card_number">Numero carta</string>
    <!-- The header for the expiration date of a credit card -->
    <string name="credit_cards_expiration_date">Data di scadenza</string>
    <!-- The label for the expiration date month of a credit card to be used by a11y services-->
    <string name="credit_cards_expiration_date_month">Mese della data di scadenza</string>
    <!-- The label for the expiration date year of a credit card to be used by a11y services-->
    <string name="credit_cards_expiration_date_year">Anno della data di scadenza</string>
    <!-- The header for the name on the credit card -->
    <string name="credit_cards_name_on_card">Nome sulla carta</string>

    <!-- The text for the "Delete card" menu item for deleting a credit card -->
    <string name="credit_cards_menu_delete_card">Elimina carta</string>
    <!-- The text for the "Delete card" button for deleting a credit card -->
    <string name="credit_cards_delete_card_button">Elimina carta</string>
    <!-- The text for the confirmation message of "Delete card" dialog -->
    <string name="credit_cards_delete_dialog_confirmation">Eliminare questa carta di credito?</string>
    <!-- The text for the positive button on "Delete card" dialog -->
    <string name="credit_cards_delete_dialog_button">Elimina</string>
    <!-- The title for the "Save" menu item for saving a credit card -->
    <string name="credit_cards_menu_save">Salva</string>
    <!-- The text for the "Save" button for saving a credit card -->
    <string name="credit_cards_save_button">Salva</string>
    <!-- The text for the "Cancel" button for cancelling adding, updating or deleting a credit card -->
    <string name="credit_cards_cancel_button">Annulla</string>

    <!-- Title of the "Saved cards" screen -->
    <string name="credit_cards_saved_cards">Carte salvate</string>

    <!-- Error message for credit card number validation -->
    <string name="credit_cards_number_validation_error_message">Inserire un numero di carta di credito valido</string>

    <!-- Error message for credit card name on card validation -->
    <string name="credit_cards_name_on_card_validation_error_message">Compilare questo campo</string>
    <!-- Message displayed in biometric prompt displayed for authentication before allowing users to view their saved credit cards -->
    <string name="credit_cards_biometric_prompt_message">Sblocca per visualizzare le carte di credito salvate</string>
    <!-- Title of warning dialog if users have no device authentication set up -->
    <string name="credit_cards_warning_dialog_title">Proteggi le tue carte di credito</string>
    <!-- Message of warning dialog if users have no device authentication set up -->
    <string name="credit_cards_warning_dialog_message">Imposta una sequenza di blocco, PIN o password per impedire a chi si impossessa del dispositivo di visualizzare le carte di credito salvate.</string>
    <!-- Positive button to send users to set up a pin of warning dialog if users have no device authentication set up -->
    <string name="credit_cards_warning_dialog_set_up_now">Imposta adesso</string>
    <!-- Negative button to ignore warning dialog if users have no device authentication set up -->
    <string name="credit_cards_warning_dialog_later">Più tardi</string>
    <!-- Title of PIN verification dialog to direct users to re-enter their device credentials to access their credit cards -->
    <string name="credit_cards_biometric_prompt_message_pin">Sblocca il dispositivo</string>

    <!-- Message displayed in biometric prompt for authentication, before allowing users to use their stored credit card information -->
    <string name="credit_cards_biometric_prompt_unlock_message">Sblocca per utilizzare le informazioni delle carte di credito salvate</string>

    <!-- Title of the "Add address" screen -->
    <string name="addresses_add_address">Aggiungi indirizzo</string>
    <!-- Title of the "Edit address" screen -->
    <string name="addresses_edit_address">Modifica indirizzo</string>
    <!-- Title of the "Manage addresses" screen -->
    <string name="addresses_manage_addresses">Gestione indirizzi</string>
    <!-- The header for the first name of an address -->
    <string name="addresses_first_name">Nome</string>
    <!-- The header for the middle name of an address -->
    <string name="addresses_middle_name">Secondo nome</string>
    <!-- The header for the last name of an address -->
    <string name="addresses_last_name">Cognome</string>
    <!-- The header for the street address of an address -->
    <string name="addresses_street_address">Indirizzo</string>
    <!-- The header for the city of an address -->
    <string name="addresses_city">Città</string>
    <!-- The header for the subregion of an address when "state" should be used -->
    <string name="addresses_state">Stato</string>
    <!-- The header for the subregion of an address when "province" should be used -->
    <string name="addresses_province">Provincia</string>
    <!-- The header for the zip code of an address -->
    <string name="addresses_zip">Codice postale</string>
    <!-- The header for the country or region of an address -->
    <string name="addresses_country">Paese o regione</string>
    <!-- The header for the phone number of an address -->
    <string name="addresses_phone">Telefono</string>
    <!-- The header for the email of an address -->
    <string name="addresses_email">Email</string>
    <!-- The text for the "Save" button for saving an address -->
    <string name="addresses_save_button">Salva</string>

    <!-- The text for the "Cancel" button for cancelling adding, updating or deleting an address -->
    <string name="addresses_cancel_button">Annulla</string>
    <!-- The text for the "Delete address" button for deleting an address -->
    <string name="addressess_delete_address_button">Elimina indirizzo</string>

    <!-- The title for the "Delete address" confirmation dialog -->
    <string name="addressess_confirm_dialog_message">Eliminare questo indirizzo?</string>
    <!-- The text for the positive button on "Delete address" dialog -->
    <string name="addressess_confirm_dialog_ok_button">Elimina</string>
    <!-- The text for the negative button on "Delete address" dialog -->
    <string name="addressess_confirm_dialog_cancel_button">Annulla</string>
    <!-- The text for the "Save address" menu item for saving an address -->
    <string name="address_menu_save_address">Salva indirizzo</string>
    <!-- The text for the "Delete address" menu item for deleting an address -->
    <string name="address_menu_delete_address">Elimina indirizzo</string>

    <!-- Title of the Add search engine screen -->
    <string name="search_engine_add_custom_search_engine_title">Aggiungi motore di ricerca</string>
    <!-- Content description (not visible, for screen readers etc.): Title for the button that navigates to add new engine screen -->
    <string name="search_engine_add_custom_search_engine_button_content_description">Aggiungi nuovo motore di ricerca</string>
    <!-- Title of the Edit search engine screen -->
    <string name="search_engine_edit_custom_search_engine_title">Modifica motore di ricerca</string>
    <!-- Content description (not visible, for screen readers etc.): Title for the button to add a search engine in the action bar -->
    <string name="search_engine_add_button_content_description" moz:RemovedIn="120" tools:ignore="UnusedResources">Aggiungi</string>
    <!-- Content description (not visible, for screen readers etc.): Title for the button to save a search engine in the action bar -->
    <string name="search_engine_add_custom_search_engine_edit_button_content_description" moz:RemovedIn="120" tools:ignore="UnusedResources">Salva</string>
    <!-- Text for the menu button to edit a search engine -->
    <string name="search_engine_edit">Modifica</string>
    <!-- Text for the menu button to delete a search engine -->
    <string name="search_engine_delete">Elimina</string>

    <!-- Text for the button to create a custom search engine on the Add search engine screen -->
    <string name="search_add_custom_engine_label_other" moz:RemovedIn="120" tools:ignore="UnusedResources">Altro</string>
    <!-- Label for the TextField in which user enters custom search engine name -->
    <string name="search_add_custom_engine_name_label">Nome</string>
    <!-- Placeholder text shown in the Search Engine Name TextField before a user enters text -->
    <string name="search_add_custom_engine_name_hint" moz:RemovedIn="120" tools:ignore="UnusedResources">Nome</string>
    <!-- Placeholder text shown in the Search Engine Name text field before a user enters text -->
    <string name="search_add_custom_engine_name_hint_2">Nome del motore di ricerca</string>
    <!-- Label for the TextField in which user enters custom search engine URL -->
    <string name="search_add_custom_engine_url_label">URL della stringa di ricerca</string>
    <!-- Placeholder text shown in the Search String TextField before a user enters text -->
    <string name="search_add_custom_engine_search_string_hint" moz:RemovedIn="120" tools:ignore="UnusedResources">Stringa di ricerca da utilizzare</string>
    <!-- Placeholder text shown in the Search String TextField before a user enters text -->
    <string name="search_add_custom_engine_search_string_hint_2">URL da utilizzare per la ricerca</string>
    <!-- Description text for the Search String TextField. The %s is part of the string -->
    <string name="search_add_custom_engine_search_string_example" formatted="false">Sostituire la chiave di ricerca con “%s”. Esempio:\nhttps://www.google.com/search?q=%s</string>

    <!-- Accessibility description for the form in which details about the custom search engine are entered -->
    <string name="search_add_custom_engine_form_description">Informazioni sul motore di ricerca personalizzato</string>

    <!-- Label for the TextField in which user enters custom search engine suggestion URL -->
    <string name="search_add_custom_engine_suggest_url_label">API per suggerimenti di ricerca (facoltativa)</string>
    <!-- Placeholder text shown in the Search Suggestion String TextField before a user enters text -->
    <string name="search_add_custom_engine_suggest_string_hint">URL dell’API per suggerimenti di ricerca</string>
    <!-- Description text for the Search Suggestion String TextField. The %s is part of the string -->
    <string name="search_add_custom_engine_suggest_string_example_2" formatted="false">Sostituire la chiave di ricerca con “%s”. Esempio:\nhttps://suggestqueries.google.com/complete/search?client=firefox&amp;q=%s</string>
    <!-- The text for the "Save" button for saving a custom search engine -->
    <string name="search_custom_engine_save_button">Salva</string>

    <!-- Text shown when a user leaves the name field empty -->
    <string name="search_add_custom_engine_error_empty_name">Inserire il nome del motore di ricerca</string>
    <!-- Text shown when a user leaves the search string field empty -->
    <string name="search_add_custom_engine_error_empty_search_string">Inserire una stringa di ricerca</string>
    <!-- Text shown when a user leaves out the required template string -->
    <string name="search_add_custom_engine_error_missing_template">Verificare che la stringa di ricerca corrisponda al formato di esempio</string>
    <!-- Text shown when we aren't able to validate the custom search query. The first parameter is the url of the custom search engine -->
    <string name="search_add_custom_engine_error_cannot_reach">Errore di connessione a “%s”</string>
    <!-- Text shown when a user creates a new search engine -->
    <string name="search_add_custom_engine_success_message">%s creato</string>
    <!-- Text shown when a user successfully edits a custom search engine -->
    <string name="search_edit_custom_engine_success_message">%s salvato</string>
    <!-- Text shown when a user successfully deletes a custom search engine -->
    <string name="search_delete_search_engine_success_message">%s eliminato</string>

    <!-- Heading for the instructions to allow a permission -->
    <string name="phone_feature_blocked_intro">Per consentirlo:</string>
    <!-- First step for the allowing a permission -->
    <string name="phone_feature_blocked_step_settings">1. Apri le impostazioni di Android</string>
    <!-- Second step for the allowing a permission -->
    <string name="phone_feature_blocked_step_permissions"><![CDATA[2. Tocca <b>Autorizzazioni</b>]]></string>
    <!-- Third step for the allowing a permission (Fore example: Camera) -->
    <string name="phone_feature_blocked_step_feature"><![CDATA[3. Imposta <b>%1$s</b> su Consenti]]></string>

    <!-- Label that indicates a site is using a secure connection -->
    <string name="quick_settings_sheet_secure_connection_2">La connessione è sicura</string>
    <!-- Label that indicates a site is using a insecure connection -->
    <string name="quick_settings_sheet_insecure_connection_2">La connessione non è sicura</string>
    <!-- Label to clear site data -->
    <string name="clear_site_data">Elimina cookie e dati dei siti web</string>
    <!-- Confirmation message for a dialog confirming if the user wants to delete all data for current site -->
    <string name="confirm_clear_site_data"><![CDATA[Eliminare i cookie e tutti i dati per <b>%s</b>?]]></string>
    <!-- Confirmation message for a dialog confirming if the user wants to delete all the permissions for all sites-->
    <string name="confirm_clear_permissions_on_all_sites">Eliminare i permessi per tutti i siti?</string>
    <!-- Confirmation message for a dialog confirming if the user wants to delete all the permissions for a site-->
    <string name="confirm_clear_permissions_site">Eliminare tutti i permessi per questo sito?</string>
    <!-- Confirmation message for a dialog confirming if the user wants to set default value a permission for a site-->
    <string name="confirm_clear_permission_site">Eliminare questo permesso per questo sito?</string>
    <!-- label shown when there are not site exceptions to show in the site exception settings -->
    <string name="no_site_exceptions">Nessuna eccezione per siti</string>
    <!-- Bookmark deletion confirmation -->
    <string name="bookmark_deletion_confirmation">Eliminare questo segnalibro?</string>
    <!-- Browser menu button that adds a shortcut to the home fragment -->
    <string name="browser_menu_add_to_shortcuts">Aggiungi alle scorciatoie</string>
    <!-- Browser menu button that removes a shortcut from the home fragment -->
    <string name="browser_menu_remove_from_shortcuts">Rimuovi dalle scorciatoie</string>
    <!-- text shown before the issuer name to indicate who its verified by, parameter is the name of
     the certificate authority that verified the ticket-->
    <string name="certificate_info_verified_by">Verificato da: %1$s</string>
    <!-- Login overflow menu delete button -->
    <string name="login_menu_delete_button">Elimina</string>
    <!-- Login overflow menu edit button -->
    <string name="login_menu_edit_button">Modifica</string>
    <!-- Message in delete confirmation dialog for logins -->
    <string name="login_deletion_confirmation">Rimuovere queste credenziali?</string>
    <!-- Positive action of a dialog asking to delete  -->
    <string name="dialog_delete_positive">Rimuovi</string>
    <!-- Negative action of a dialog asking to delete login -->
    <string name="dialog_delete_negative">Annulla</string>
    <!--  The saved login options menu description. -->
    <string name="login_options_menu">Opzioni credenziali</string>
    <!--  The editable text field for a login's web address. -->
    <string name="saved_login_hostname_description">Il campo di testo modificabile per l’indirizzo web delle credenziali</string>
    <!--  The editable text field for a login's username. -->
    <string name="saved_login_username_description">Il campo di testo modificabile per il nome utente delle credenziali</string>
    <!--  The editable text field for a login's password. -->
    <string name="saved_login_password_description">Il campo di testo modificabile per la password delle credenziali</string>
    <!--  The button description to save changes to an edited login. -->
    <string name="save_changes_to_login">Salva le modifiche alle credenziali.</string>
    <!--  The page title for editing a saved login. -->
    <string name="edit">Modifica</string>
    <!--  The page title for adding new login. -->
    <string name="add_login">Aggiungi nuove credenziali</string>
    <!--  The error message in add/edit login view when password field is blank. -->
    <string name="saved_login_password_required">Password obbligatoria</string>
    <!--  The error message in add login view when username field is blank. -->
    <string name="saved_login_username_required">Nome utente obbligatorio</string>
    <!--  The error message in add login view when hostname field is blank. -->
    <string name="saved_login_hostname_required" tools:ignore="UnusedResources">Nome server obbligatorio</string>
    <!-- Voice search button content description  -->
    <string name="voice_search_content_description">Ricerca vocale</string>
    <!-- Voice search prompt description displayed after the user presses the voice search button -->
    <string name="voice_search_explainer">Parla ora</string>

    <!--  The error message in edit login view when a duplicate username exists. -->
    <string name="saved_login_duplicate">Esistono già credenziali con questo nome utente</string>

    <!-- This is the hint text that is shown inline on the hostname field of the create new login page. 'https://www.example.com' intentionally hardcoded here -->
    <string name="add_login_hostname_hint_text">https://www.example.com</string>
    <!-- This is an error message shown below the hostname field of the add login page when a hostname does not contain http or https. -->
    <string name="add_login_hostname_invalid_text_3">L’indirizzo web deve contenere “https://” o “http://”</string>
    <!-- This is an error message shown below the hostname field of the add login page when a hostname is invalid. -->
    <string name="add_login_hostname_invalid_text_2">È necessario inserire un nome server valido</string>

    <!-- Synced Tabs -->
    <!-- Text displayed to ask user to connect another device as no devices found with account -->
    <string name="synced_tabs_connect_another_device">Connetti un altro dispositivo.</string>
    <!-- Text displayed asking user to re-authenticate -->
    <string name="synced_tabs_reauth">Esegui nuovamente l’accesso.</string>
    <!-- Text displayed when user has disabled tab syncing in Firefox Sync Account -->
    <string name="synced_tabs_enable_tab_syncing">Attiva la sincronizzazione delle schede.</string>

    <!-- Text displayed when user has no tabs that have been synced -->
    <string name="synced_tabs_no_tabs">Non risulta alcuna scheda aperta in Firefox negli altri dispositivi.</string>
    <!-- Text displayed in the synced tabs screen when a user is not signed in to Firefox Sync describing Synced Tabs -->
    <string name="synced_tabs_sign_in_message">Visualizza un elenco delle schede aperte in altri dispositivi.</string>
    <!-- Text displayed on a button in the synced tabs screen to link users to sign in when a user is not signed in to Firefox Sync -->
    <string name="synced_tabs_sign_in_button">Accedi per sincronizzare</string>

    <!-- The text displayed when a synced device has no tabs to show in the list of Synced Tabs. -->
    <string name="synced_tabs_no_open_tabs">Nessuna scheda aperta</string>

    <!-- Content description for expanding a group of synced tabs. -->
    <string name="synced_tabs_expand_group">Espandi il gruppo di schede sincronizzate</string>
    <!-- Content description for collapsing a group of synced tabs. -->
    <string name="synced_tabs_collapse_group">Comprimi il gruppo di schede sincronizzate</string>

    <!-- Top Sites -->
    <!-- Title text displayed in the dialog when shortcuts limit is reached. -->
    <string name="shortcut_max_limit_title">Raggiunto limite per le scorciatoie</string>
    <!-- Content description text displayed in the dialog when shortcut limit is reached. -->
    <string name="shortcut_max_limit_content">Per aggiungere una nuova scorciatoia è necessario rimuoverne una esistente. Toccare il sito da eliminare tenendo premuto e selezionare rimuovi.</string>
    <!-- Confirmation dialog button text when top sites limit is reached. -->
    <string name="top_sites_max_limit_confirmation_button">OK</string>

    <!-- Label for the preference to show the shortcuts for the most visited top sites on the homepage -->
    <string name="top_sites_toggle_top_recent_sites_4">Scorciatoie</string>
    <!-- Title text displayed in the rename top site dialog. -->
    <string name="top_sites_rename_dialog_title">Nome</string>
    <!-- Hint for renaming title of a shortcut -->
    <string name="shortcut_name_hint">Nome scorciatoia</string>
    <!-- Button caption to confirm the renaming of the top site. -->
    <string name="top_sites_rename_dialog_ok">OK</string>
    <!-- Dialog button text for canceling the rename top site prompt. -->
    <string name="top_sites_rename_dialog_cancel">Annulla</string>

    <!-- Text for the menu button to open the homepage settings. -->
    <string name="top_sites_menu_settings">Impostazioni</string>
    <!-- Text for the menu button to navigate to sponsors and privacy support articles. '&amp;' is replaced with the ampersand symbol: & -->
    <string name="top_sites_menu_sponsor_privacy">I nostri sponsor e la tua privacy</string>
    <!-- Label text displayed for a sponsored top site. -->
    <string name="top_sites_sponsored_label">Sponsorizzato</string>

    <!-- Inactive tabs in the tabs tray -->
    <!-- Title text displayed in the tabs tray when a tab has been unused for 14 days. -->
    <string name="inactive_tabs_title">Schede inattive</string>
    <!-- Content description for closing all inactive tabs -->
    <string name="inactive_tabs_delete_all">Chiudi tutte le schede inattive</string>

    <!-- Content description for expanding the inactive tabs section. -->
    <string name="inactive_tabs_expand_content_description">Espandi le schede inattive</string>
    <!-- Content description for collapsing the inactive tabs section. -->
    <string name="inactive_tabs_collapse_content_description">Comprimi le schede inattive</string>

    <!-- Inactive tabs auto-close message in the tabs tray -->
    <!-- The header text of the auto-close message when the user is asked if they want to turn on the auto-closing of inactive tabs. -->
    <string name="inactive_tabs_auto_close_message_header" tools:ignore="UnusedResources">Chiudi automaticamente dopo un mese?</string>
    <!-- A description below the header to notify the user what the inactive tabs auto-close feature is. -->
    <string name="inactive_tabs_auto_close_message_description" tools:ignore="UnusedResources">Firefox può chiudere le schede che non hai visualizzato nell’ultimo mese.</string>

    <!-- A call to action below the description to allow the user to turn on the auto closing of inactive tabs. -->
    <string name="inactive_tabs_auto_close_message_action" tools:ignore="UnusedResources">ATTIVA CHIUSURA AUTOMATICA</string>

    <!-- Text for the snackbar to confirm auto-close is enabled for inactive tabs -->
    <string name="inactive_tabs_auto_close_message_snackbar">Chiusura automatica attiva</string>

    <!-- Awesome bar suggestion's headers -->
    <!-- Search suggestions title for Firefox Suggest. -->
    <string name="firefox_suggest_header">Firefox Suggest</string>

    <!-- Title for search suggestions when Google is the default search suggestion engine. -->
    <string name="google_search_engine_suggestion_header">Ricerca Google</string>
    <!-- Title for search suggestions when the default search suggestion engine is anything other than Google. The first parameter is default search engine name. -->
    <string name="other_default_search_engine_suggestion_header">Ricerca %s</string>

    <!-- Default browser experiment -->
    <string name="default_browser_experiment_card_text">Apri link da siti web, email e messaggi in Firefox per impostazione predefinita.</string>

    <!-- Content description for close button in collection placeholder. -->
    <string name="remove_home_collection_placeholder_content_description">Elimina</string>

    <!-- Content description radio buttons with a link to more information -->
    <string name="radio_preference_info_content_description">Fare clic per ulteriori dettagli</string>

    <!-- Content description for the action bar "up" button -->
    <string name="action_bar_up_description">Vai su</string>

    <!-- Content description for privacy content close button -->
    <string name="privacy_content_close_button_content_description">Chiudi</string>

    <!-- Pocket recommended stories -->
    <!-- Header text for a section on the home screen. -->
    <string name="pocket_stories_header_1">Storie che fanno riflettere</string>
    <!-- Header text for a section on the home screen. -->
    <string name="pocket_stories_categories_header">Storie per argomento</string>
    <!-- Text of a button allowing users to access an external url for more Pocket recommendations. -->
    <string name="pocket_stories_placeholder_text">Scopri altre storie</string>
    <!-- Title of an app feature. Smaller than a heading. The first parameter is product name Pocket -->
    <string name="pocket_stories_feature_title_2">Con tecnologia %s.</string>
    <!-- Caption for describing a certain feature. The placeholder is for a clickable text (eg: Learn more) which will load an url in a new tab when clicked.  -->
    <string name="pocket_stories_feature_caption">Parte della famiglia Firefox. %s</string>
    <!-- Clickable text for opening an external link for more information about Pocket. -->
    <string name="pocket_stories_feature_learn_more">Ulteriori informazioni</string>

    <!-- Text indicating that the Pocket story that also displays this text is a sponsored story by other 3rd party entity. -->
    <string name="pocket_stories_sponsor_indication">Sponsorizzata</string>

    <!-- Snackbar message for enrolling in a Nimbus experiment from the secret settings when Studies preference is Off.-->
    <string name="experiments_snackbar">Attiva la telemetria per inviare dati.</string>
    <!-- Snackbar button text to navigate to telemetry settings.-->
    <string name="experiments_snackbar_button">Vai alle impostazioni</string>

    <!-- Review quality check feature-->
    <!-- Name for the review quality check feature used as title for the panel. -->
    <string name="review_quality_check_feature_name" moz:RemovedIn="120" tools:ignore="UnusedResources">Verifica recensioni</string>
    <!-- Name for the review quality check feature used as title for the panel. -->
    <string name="review_quality_check_feature_name_2">Verifica recensioni</string>
    <!-- Summary for grades A and B for review quality check adjusted grading. -->
    <string name="review_quality_check_grade_a_b_description">Recensioni affidabili</string>
    <!-- Summary for grade C for review quality check adjusted grading. -->
    <string name="review_quality_check_grade_c_description">Un misto di recensioni affidabili e inaffidabili</string>
    <!-- Summary for grades D and F for review quality check adjusted grading. -->
    <string name="review_quality_check_grade_d_f_description">Recensioni inaffidabili</string>
    <!-- Text for title presenting the reliability of a product's reviews. -->
    <string name="review_quality_check_grade_title">Quanto sono affidabili queste recensioni?</string>
    <!-- Title for when the rating has been updated by the review checker -->
    <string name="review_quality_check_adjusted_rating_title">Valutazione rettificata</string>
    <!-- Description for a product's adjusted star rating. The text presents that the product's reviews which were evaluated as unreliable were removed from the adjusted rating. -->
    <string name="review_quality_check_adjusted_rating_description">Recensioni inaffidabili rimosse</string>
    <!-- Title for list of highlights from a product's review emphasizing a product's important traits. -->
    <string name="review_quality_check_highlights_title">In evidenza dalle recensioni recenti</string>
    <!-- Title for section explaining how we analyze the reliability of a product's reviews. -->
    <string name="review_quality_check_explanation_title">Come determiniamo la qualità delle recensioni</string>
    <!-- Paragraph explaining how we analyze the reliability of a product's reviews. First parameter is the Fakespot product name. In the phrase "Fakespot by Mozilla", "by" can be localized. Does not need to stay by. -->
    <string name="review_quality_check_explanation_body_reliability">Utilizziamo la tecnologia IA di %s by Mozilla per analizzare l’affidabilità delle recensioni sui prodotti. Questa analisi ti aiuterà a valutare solo la qualità delle recensioni, non quella del prodotto.</string>
    <!-- Paragraph explaining the grading system we use to classify the reliability of a product's reviews. -->
    <string name="review_quality_check_info_review_grade_header"><![CDATA[Assegniamo alle recensioni di ogni prodotto un <b>voto in lettere</b> dalla A alla F.]]></string>
    <!-- Description explaining grades A and B for review quality check adjusted grading. -->
    <string name="review_quality_check_info_grade_info_AB">Recensioni affidabili. Riteniamo che le recensioni provengano con buona probabilità da clienti reali che hanno lasciato recensioni oneste e imparziali.</string>
    <!-- Description explaining grades A and B for review quality check adjusted grading. -->
    <string name="review_quality_check_info_grade_info_AB_2" moz:RemovedIn="120" tools:ignore="UnusedResources">Riteniamo che le recensioni siano affidabili.</string>
    <!-- Description explaining grade C for review quality check adjusted grading. -->
    <string name="review_quality_check_info_grade_info_C">Crediamo che ci sia un misto di recensioni affidabili e inaffidabili.</string>
    <!-- Description explaining grades D and F for review quality check adjusted grading. -->
    <string name="review_quality_check_info_grade_info_DF">Recensioni inaffidabili. Riteniamo che le recensioni siano false o provenienti da revisori di parte.</string>
    <!-- Description explaining grades D and F for review quality check adjusted grading. -->
    <string name="review_quality_check_info_grade_info_DF_2" moz:RemovedIn="120" tools:ignore="UnusedResources">Riteniamo che le recensioni siano inaffidabili.</string>
    <!-- Paragraph explaining how a product's adjusted grading is calculated. -->
    <string name="review_quality_check_explanation_body_adjusted_grading"><![CDATA[La <b>valutazione rettificata</b> si basa esclusivamente su recensioni che riteniamo affidabili.]]></string>
    <!-- Paragraph explaining product review highlights. First parameter is the name of the retailer (e.g. Amazon). -->
    <string name="review_quality_check_explanation_body_highlights"><![CDATA[Gli elementi <b>in evidenza</b> provengono dalle recensioni su %s degli ultimi 80 giorni che riteniamo affidabili.]]></string>
    <!-- Text for learn more caption presenting a link with information about review quality. First parameter is for clickable text defined in review_quality_check_info_learn_more_link. -->
    <string name="review_quality_check_info_learn_more">Scopri ulteriori informazioni su %s.</string>
    <!-- Clickable text that links to review quality check SuMo page. First parameter is the Fakespot product name. In the phrase "Fakespot by Mozilla", "by" can be localized. Does not need to stay by. -->
    <string name="review_quality_check_info_learn_more_link" moz:RemovedIn="121" tools:ignore="UnusedResources">come %s by Mozilla determina la qualità delle recensioni</string>
    <!-- Clickable text that links to review quality check SuMo page. First parameter is the Fakespot product name. -->
    <string name="review_quality_check_info_learn_more_link_2">come %s determina la qualità delle recensioni</string>
    <!-- Text for title of settings section. -->
    <string name="review_quality_check_settings_title">Impostazioni</string>
    <!-- Text for label for switch preference to show recommended products from review quality check settings section. -->
    <string name="review_quality_check_settings_recommended_products">Mostra annunci nella verifica recensioni</string>
    <!-- Description for switch preference to show recommended products from review quality check settings section. First parameter is for clickable text defined in review_quality_check_settings_recommended_products_learn_more.-->
    <string name="review_quality_check_settings_recommended_products_description" moz:RemovedIn="120" tools:ignore="UnusedResources">Verranno visualizzati annunci occasionali per prodotti pertinenti. Tutti gli annunci devono soddisfare i nostri standard di qualità per le recensioni. %s</string>
    <!-- Description for switch preference to show recommended products from review quality check settings section. First parameter is for clickable text defined in review_quality_check_settings_recommended_products_learn_more.-->
    <string name="review_quality_check_settings_recommended_products_description_2" tools:ignore="UnusedResources">Verranno visualizzati annunci occasionali per prodotti pertinenti. Promuoviamo solo prodotti con recensioni affidabili. %s</string>
    <!-- Clickable text that links to review quality check recommended products support article. -->
    <string name="review_quality_check_settings_recommended_products_learn_more" tools:ignore="UnusedResources">Ulteriori informazioni</string>
    <!-- Text for turning sidebar off button from review quality check settings section. -->
    <string name="review_quality_check_settings_turn_off">Disattiva verifica recensioni</string>
    <!-- Text for title of recommended product section. This is displayed above a product image, suggested as an alternative to the product reviewed. -->
    <string name="review_quality_check_ad_title" tools:ignore="UnusedResources">Altri prodotti da valutare</string>
    <!-- Caption for recommended product section indicating this is an ad by Fakespot. First parameter is the Fakespot product name. -->
    <string name="review_quality_check_ad_caption" tools:ignore="UnusedResources">Annuncio di %s</string>

    <!-- Caption for review quality check panel. First parameter is for clickable text defined in review_quality_check_powered_by_link. -->
    <string name="review_quality_check_powered_by_2">Verifica recensioni con tecnologia %s</string>
    <!-- Clickable text that links to Fakespot.com. First parameter is the Fakespot product name. In the phrase "Fakespot by Mozilla", "by" can be localized. Does not need to stay by. -->
    <string name="review_quality_check_powered_by_link" tools:ignore="UnusedResources">%s by Mozilla</string>
    <!-- Text for title of warning card informing the user that the current analysis is outdated. -->
    <string name="review_quality_check_outdated_analysis_warning_title" tools:ignore="UnusedResources">Nuove informazioni da controllare</string>
    <!-- Text for button from warning card informing the user that the current analysis is outdated. Clicking this should trigger the product's re-analysis. -->
    <string name="review_quality_check_outdated_analysis_warning_action" tools:ignore="UnusedResources">Controlla adesso</string>
    <!-- Title for warning card informing the user that the current product does not have enough reviews for a review analysis. -->
    <string name="review_quality_check_no_reviews_warning_title">Non ci sono ancora abbastanza recensioni</string>
    <!-- Text for body of warning card informing the user that the current product does not have enough reviews for a review analysis. -->
    <string name="review_quality_check_no_reviews_warning_body">Non appena questo prodotto avrà più recensioni, saremo in grado di verificarne la qualità.</string>
    <!-- Title for warning card informing the user that the current product is currently not available. -->
    <string name="review_quality_check_product_availability_warning_title" tools:ignore="UnusedResources">Il prodotto non è disponibile</string>
    <!-- Text for the body of warning card informing the user that the current product is currently not available. -->
    <string name="review_quality_check_product_availability_warning_body" tools:ignore="UnusedResources">Se noti che questo prodotto è di nuovo disponibile, segnalacelo e lavoreremo per verificarne le recensioni.</string>
    <!-- Clickable text for warning card informing the user that the current product is currently not available. Clicking this should inform the server that the product is available. -->
    <string name="review_quality_check_product_availability_warning_action" moz:RemovedIn="120" tools:ignore="UnusedResources">Segnala che questo prodotto è di nuovo disponibile</string>

    <!-- Clickable text for warning card informing the user that the current product is currently not available. Clicking this should inform the server that the product is available. -->
    <string name="review_quality_check_product_availability_warning_action_2" tools:ignore="UnusedResources">Segnala che il prodotto è disponibile</string>
    <!-- Title for warning card informing the user that the current product's re-analysis is still processing. -->
    <string name="review_quality_check_reanalysis_in_progress_warning_title">Verifica qualità recensioni</string>
    <!-- Title for warning card informing the user that the current product's analysis is still processing. -->
    <string name="review_quality_check_analysis_in_progress_warning_title">Verifica qualità recensioni</string>
    <!-- Text for body of warning card informing the user that the current product's analysis is still processing. -->
    <string name="review_quality_check_analysis_in_progress_warning_body">Questa operazione potrebbe richiedere circa 60 secondi.</string>
    <!-- Title for info card displayed after the user reports a product is back in stock. -->
    <string name="review_quality_check_analysis_requested_info_title" tools:ignore="UnusedResources">Grazie per la segnalazione!</string>
    <!-- Text for body of info card displayed after the user reports a product is back in stock. -->
    <string name="review_quality_check_analysis_requested_info_body" tools:ignore="UnusedResources">Dovremmo avere informazioni su questo prodotto entro 24 ore. Ricontrolla più tardi.</string>
    <!-- Title for info card displayed when the user review checker while on a product that Fakespot does not analyze (e.g. gift cards, music). -->
    <string name="review_quality_check_not_analyzable_info_title">Impossibile verificare queste recensioni</string>

    <!-- Text for body of info card displayed when the user review checker while on a product that Fakespot does not analyze (e.g. gift cards, music). -->
    <string name="review_quality_check_not_analyzable_info_body">Purtroppo non è possibile verificare la qualità delle recensioni per alcuni tipi di prodotto come carte regalo, video in streaming e giochi.</string>
    <!-- Title for info card displayed when another user reported the displayed product is back in stock. -->
    <string name="review_quality_check_analysis_requested_other_user_info_title" tools:ignore="UnusedResources">Informazioni disponibili a breve</string>
    <!-- Text for body of info card displayed when another user reported the displayed product is back in stock. -->
    <string name="review_quality_check_analysis_requested_other_user_info_body" tools:ignore="UnusedResources">Dovremmo avere informazioni su questo prodotto entro 24 ore. Ricontrolla più tardi.</string>
    <!-- Title for info card displayed to the user when analysis finished updating. -->
    <string name="review_quality_check_analysis_updated_confirmation_title" tools:ignore="UnusedResources">L’analisi è aggiornata</string>
    <!-- Text for the action button from info card displayed to the user when analysis finished updating. -->
    <string name="review_quality_check_analysis_updated_confirmation_action" tools:ignore="UnusedResources">OK</string>
    <!-- Title for error card displayed to the user when an error occurred. -->
    <string name="review_quality_check_generic_error_title">Nessuna informazione disponibile al momento</string>
    <!-- Text for body of error card displayed to the user when an error occurred. -->
    <string name="review_quality_check_generic_error_body">Stiamo lavorando per risolvere il problema. Ricontrolla a breve.</string>
    <!-- Title for error card displayed to the user when the device is disconnected from the network. -->
    <string name="review_quality_check_no_connection_title">Nessuna connessione di rete</string>
    <!-- Text for body of error card displayed to the user when the device is disconnected from the network. -->
    <string name="review_quality_check_no_connection_body">Controlla la connessione di rete e prova a ricaricare la pagina.</string>
    <!-- Title for card displayed to the user for products whose reviews were not analyzed yet. -->
    <string name="review_quality_check_no_analysis_title">Non ci sono ancora informazioni su queste recensioni</string>

    <!-- Text for the body of card displayed to the user for products whose reviews were not analyzed yet. -->
    <string name="review_quality_check_no_analysis_body">Per sapere se le recensioni di questo prodotto sono affidabili, verificane la qualità. Ci vogliono solo circa 60 secondi.</string>
    <!-- Text for button from body of card displayed to the user for products whose reviews were not analyzed yet. Clicking this should trigger a product analysis. -->
    <string name="review_quality_check_no_analysis_link">Verifica qualità recensioni</string>
    <!-- Headline for review quality check contextual onboarding card. -->
    <string name="review_quality_check_contextual_onboarding_title">Prova la nostra guida alle recensioni di prodotti</string>
    <!-- Description for review quality check contextual onboarding card. The first and last two parameters are for retailer names (e.g. Amazon, Walmart). The second parameter is for the name of the application (e.g. Firefox). -->
    <string name="review_quality_check_contextual_onboarding_description">Scopri quanto sono affidabili le recensioni dei prodotti su %1$s prima di acquistarli. Verifica recensioni, una funzione sperimentale di %2$s, è integrata direttamente nel browser. Funziona anche su %3$s e %4$s.</string>
    <!-- Description for review quality check contextual onboarding card. The first parameters is for retailer name (e.g. Amazon). The second parameter is for the name of the application (e.g. Firefox). -->
    <string name="review_quality_check_contextual_onboarding_description_one_vendor">Scopri quanto sono affidabili le recensioni dei prodotti su %1$s prima di acquistarli. Verifica recensioni, una funzione sperimentale di %2$s, è integrata direttamente nel browser.</string>
    <!-- Paragraph presenting review quality check feature. First parameter is the Fakespot product name. Second parameter is for clickable text defined in review_quality_check_contextual_onboarding_learn_more_link. In the phrase "Fakespot by Mozilla", "by" can be localized. Does not need to stay by. -->
    <string name="review_quality_check_contextual_onboarding_learn_more">Utilizzando la tecnologia di %1$s by Mozilla, ti aiutiamo a evitare recensioni di parte e non autentiche. Il nostro modello di intelligenza artificiale migliora costantemente per proteggerti mentre fai acquisti. %2$s</string>
    <!-- Clickable text from the contextual onboarding card that links to review quality check support article. -->
    <string name="review_quality_check_contextual_onboarding_learn_more_link">Ulteriori informazioni</string>
    <!-- Caption text to be displayed in review quality check contextual onboarding card above the opt-in button. First parameter is the Fakespot product name. Following parameters are for clickable texts defined in review_quality_check_contextual_onboarding_privacy_policy and review_quality_check_contextual_onboarding_terms_use. In the phrase "Fakespot by Mozilla", "by" can be localized. Does not need to stay by. -->
    <string name="review_quality_check_contextual_onboarding_caption" moz:RemovedIn="121" tools:ignore="UnusedResources">Selezionando “Sì, provala” accetti l’%2$s e i %3$s di %1$s by Mozilla.</string>
    <!-- Caption text to be displayed in review quality check contextual onboarding card above the opt-in button. Parameter is the Fakespot product name. After the colon, what appears are two links, each on their own line. The first link is to a Privacy policy (review_quality_check_contextual_onboarding_privacy_policy_2). The second link is to Terms of use (review_quality_check_contextual_onboarding_terms_use_2). -->
    <string name="review_quality_check_contextual_onboarding_caption_2">Selezionando “Sì, provalo” accetti le condizioni di %1$s:</string>
    <!-- Clickable text from the review quality check contextual onboarding card that links to Fakespot privacy policy. -->
    <string name="review_quality_check_contextual_onboarding_privacy_policy" moz:RemovedIn="121" tools:ignore="UnusedResources">informativa sulla privacy</string>
    <!-- Clickable text from the review quality check contextual onboarding card that links to Fakespot privacy policy. -->
    <string name="review_quality_check_contextual_onboarding_privacy_policy_2">Informativa sulla privacy</string>
    <!-- Clickable text from the review quality check contextual onboarding card that links to Fakespot terms of use. -->
    <string name="review_quality_check_contextual_onboarding_terms_use" moz:RemovedIn="121" tools:ignore="UnusedResources">condizioni di utilizzo del servizio</string>
    <!-- Clickable text from the review quality check contextual onboarding card that links to Fakespot terms of use. -->
    <string name="review_quality_check_contextual_onboarding_terms_use_2">Condizioni di utilizzo del servizio</string>
    <!-- Text for opt-in button from the review quality check contextual onboarding card. -->
    <string name="review_quality_check_contextual_onboarding_primary_button_text">Sì, provala</string>
    <!-- Text for opt-out button from the review quality check contextual onboarding card. -->
    <string name="review_quality_check_contextual_onboarding_secondary_button_text">Non ora</string>
    <!-- Text for the first CFR presenting the review quality check feature. -->
    <string name="review_quality_check_first_cfr_message">Prima di acquistare, scopri se puoi fidarti delle recensioni di questo prodotto.</string>
    <!-- Text displayed in the first CFR presenting the review quality check feature that opens the review checker when clicked. -->
    <string name="review_quality_check_first_cfr_action" tools:ignore="UnusedResources">Prova verifica recensioni</string>
    <!-- Text for the second CFR presenting the review quality check feature. -->
    <string name="review_quality_check_second_cfr_message">Queste recensioni sono affidabili? Controlla ora per vedere la valutazione rettificata.</string>
    <!-- Text displayed in the second CFR presenting the review quality check feature that opens the review checker when clicked. -->
    <string name="review_quality_check_second_cfr_action" tools:ignore="UnusedResources">Apri verifica recensioni</string>
    <!-- Flag showing that the review quality check feature is work in progress. -->
    <string name="review_quality_check_beta_flag">Beta</string>
    <!-- Content description (not visible, for screen readers etc.) for opening browser menu button to open review quality check bottom sheet. -->
    <string name="review_quality_check_open_handle_content_description">Apri verifica recensioni</string>
    <!-- Content description (not visible, for screen readers etc.) for closing browser menu button to open review quality check bottom sheet. -->
    <string name="review_quality_check_close_handle_content_description">Chiudi verifica recensioni</string>
    <!-- Content description (not visible, for screen readers etc.) for review quality check star rating. First parameter is the number of stars (1-5) representing the rating. -->
    <string name="review_quality_check_star_rating_content_description">%1$s su 5 stelle</string>
    <!-- Text for minimize button from highlights card. When clicked the highlights card should reduce its size. -->
    <string name="review_quality_check_highlights_show_less">Nascondi dettagli</string>
    <!-- Text for maximize button from highlights card. When clicked the highlights card should expand to its full size. -->
    <string name="review_quality_check_highlights_show_more">Mostra dettagli</string>
    <!-- Text for highlights card quality category header. Reviews shown under this header should refer the product's quality. -->
    <string name="review_quality_check_highlights_type_quality">Qualità</string>
    <!-- Text for highlights card price category header. Reviews shown under this header should refer the product's price. -->
    <string name="review_quality_check_highlights_type_price">Prezzo</string>
    <!-- Text for highlights card shipping category header. Reviews shown under this header should refer the product's shipping. -->
    <string name="review_quality_check_highlights_type_shipping">Spedizione</string>
    <!-- Text for highlights card packaging and appearance category header. Reviews shown under this header should refer the product's packaging and appearance. -->
    <string name="review_quality_check_highlights_type_packaging_appearance">Imballaggio e aspetto</string>
    <!-- Text for highlights card competitiveness category header. Reviews shown under this header should refer the product's competitiveness. -->
    <string name="review_quality_check_highlights_type_competitiveness">Competitività</string>

    <!-- Accessibility services actions labels. These will be appended to accessibility actions like "Double tap to.." but not by or applications but by services like Talkback. -->
    <!-- Action label for elements that can be collapsed if interacting with them. Talkback will append this to say "Double tap to collapse". -->
    <string name="a11y_action_label_collapse">comprimi</string>
    <!-- Current state for elements that can be collapsed if interacting with them. Talkback will dictate this after a state change. -->
    <string name="a11y_state_label_collapsed">compresso</string>
    <!-- Action label for elements that can be expanded if interacting with them. Talkback will append this to say "Double tap to expand". -->
    <string name="a11y_action_label_expand">espandi</string>
    <!-- Current state for elements that can be expanded if interacting with them. Talkback will dictate this after a state change. -->
    <string name="a11y_state_label_expanded">espanso</string>
    <!-- Action label for links to a website containing documentation about a wallpaper collection. Talkback will append this to say "Double tap to open link to learn more about this collection". -->
    <string name="a11y_action_label_wallpaper_collection_learn_more">apri il link per ulteriori informazioni su questa raccolta</string>
    <!-- Action label for links that point to an article. Talkback will append this to say "Double tap to read the article". -->
    <string name="a11y_action_label_read_article">leggere l’articolo</string>
    <!-- Action label for links to the Firefox Pocket website. Talkback will append this to say "Double tap to open link to learn more". -->
    <string name="a11y_action_label_pocket_learn_more">aprire il link con ulteriori informazioni</string>
    <!-- Content description for headings announced by accessibility service. The first parameter is the text of the heading. Talkback will announce the first parameter and then speak the word "Heading" indicating to the user that this text is a heading for a section. -->
    <string name="a11y_heading">%s, intestazione</string>
</resources><|MERGE_RESOLUTION|>--- conflicted
+++ resolved
@@ -512,15 +512,9 @@
 
     <!-- Long text for a detail explanation indicating what will happen if cookie banner handling is off for a site, this is shown as part of the cookie banner panel in the toolbar. The first parameter is the application name -->
     <string name="reduce_cookie_banner_details_panel_description_off_for_site_1">Dopo la disattivazione %1$s rimuove i cookie e ricarica la pagina. Questo potrebbe disconnetterti dal sito o svuotare eventuali carrelli in sospeso.</string>
-<<<<<<< HEAD
     <!-- Long text for a detail explanation indicating what will happen if cookie banner handling is on for a site, this is shown as part of the cookie banner panel in the toolbar. The first parameter is the application name -->
     <string name="reduce_cookie_banner_details_panel_description_on_for_site_2" moz:RemovedIn="121" tools:ignore="UnusedResources">%1$s cerca di rifiutare automaticamente le richieste di cookie nei siti supportati.</string>
     <!-- Long text for a detail explanation indicating what will happen if cookie banner handling is on for a site, this is shown as part of the cookie banner panel in the toolbar. The first parameter is the application name -->
-=======
-    <!-- Long text for a detail explanation indicating what will happen if cookie banner handling is on for a site, this is shown as part of the cookie banner panel in the toolbar. The first parameter is the application name -->
-    <string name="reduce_cookie_banner_details_panel_description_on_for_site_2" moz:RemovedIn="121" tools:ignore="UnusedResources">%1$s cerca di rifiutare automaticamente le richieste di cookie nei siti supportati.</string>
-    <!-- Long text for a detail explanation indicating what will happen if cookie banner handling is on for a site, this is shown as part of the cookie banner panel in the toolbar. The first parameter is the application name -->
->>>>>>> d602c86b
     <string name="reduce_cookie_banner_details_panel_description_on_for_site_3">Attivalo e %1$s cercherà di rifiutare automaticamente i banner per i cookie su questo sito.</string>
     <!-- Title text for the cookie banner re-engagement dialog. The first parameter is the application name. -->
     <string name="reduce_cookie_banner_dialog_title" moz:RemovedIn="121" tools:ignore="UnusedResources">Consentire a %1$s di rifiutare i banner per i cookie?</string>
@@ -533,14 +527,11 @@
 
     <!-- Change setting text button, for the cookie banner re-engagement dialog -->
     <string name="reduce_cookie_banner_dialog_change_setting_button" moz:RemovedIn="121" tools:ignore="UnusedResources">Consenti</string>
-<<<<<<< HEAD
-=======
 
     <!--Title for the cookie banner re-engagement CFR, the placeholder is replaced with app name -->
     <string name="cookie_banner_cfr_title">%1$s ha appena rifiutato dei cookie per te</string>
     <!--Message for the cookie banner re-engagement CFR -->
     <string name="cookie_banner_cfr_message">Meno distrazioni, meno cookie in grado di tracciarti su questo sito.</string>
->>>>>>> d602c86b
 
     <!-- Description of the preference to enable "HTTPS-Only" mode. -->
     <string name="preferences_https_only_summary">Tenta automaticamente la connessione ai siti utilizzando il protocollo di crittografia HTTPS per una maggiore sicurezza.</string>
