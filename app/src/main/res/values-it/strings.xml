<?xml version="1.0" encoding="utf-8"?>
<resources xmlns:tools="http://schemas.android.com/tools" xmlns:moz="http://mozac.org/tools">


    <!-- App name for private browsing mode. The first parameter is the name of the app defined in app_name (for example: Fenix)-->
    <string name="app_name_private_5">%s anonimo</string>
    <!-- App name for private browsing mode. The first parameter is the name of the app defined in app_name (for example: Fenix)-->
    <string name="app_name_private_4">%s (nav. anonima)</string>

    <!-- Home Fragment -->
    <!-- Content description (not visible, for screen readers etc.): "Three dot" menu button. -->
    <string name="content_description_menu">Altre opzioni</string>
    <!-- Content description (not visible, for screen readers etc.): "Private Browsing" menu button. -->
    <string name="content_description_private_browsing_button">Attiva navigazione anonima</string>
    <!-- Content description (not visible, for screen readers etc.): "Private Browsing" menu button. -->
    <string name="content_description_disable_private_browsing_button">Disattiva navigazione anonima</string>
    <!-- Placeholder text shown in the search bar before a user enters text for the default engine -->
    <string name="search_hint">Cerca o scrivi un indirizzo</string>

    <!-- Placeholder text shown in the search bar before a user enters text for a general engine -->
    <string name="search_hint_general_engine">Cerca sul Web</string>
    <!-- Placeholder text shown in search bar when using history search -->
    <string name="history_search_hint">Cerca nella cronologia</string>
    <!-- Placeholder text shown in search bar when using bookmarks search -->
    <string name="bookmark_search_hint">Cerca nei segnalibri</string>
    <!-- Placeholder text shown in search bar when using tabs search -->
    <string name="tab_search_hint">Cerca nelle schede</string>
    <!-- Placeholder text shown in the search bar when using application search engines -->
    <string name="application_search_hint">Immetti i termini di ricerca</string>
    <!-- No Open Tabs Message Description -->
    <string name="no_open_tabs_description">Le schede aperte verranno mostrate qui.</string>

    <!-- No Private Tabs Message Description -->
    <string name="no_private_tabs_description">Le schede anonime verranno mostrate qui.</string>

    <!-- Tab tray multi select title in app bar. The first parameter is the number of tabs selected -->
    <string name="tab_tray_multi_select_title">%1$d selezionate</string>
    <!-- Label of button in create collection dialog for creating a new collection  -->
    <string name="tab_tray_add_new_collection">Aggiungi nuova raccolta</string>
    <!-- Label of editable text in create collection dialog for naming a new collection  -->
    <string name="tab_tray_add_new_collection_name">Nome</string>
    <!-- Label of button in save to collection dialog for selecting a current collection  -->
    <string name="tab_tray_select_collection">Seleziona raccolta</string>
    <!-- Content description for close button while in multiselect mode in tab tray -->
    <string name="tab_tray_close_multiselect_content_description">Esci dalla modalità di selezione multipla</string>
    <!-- Content description for save to collection button while in multiselect mode in tab tray -->
    <string name="tab_tray_collection_button_multiselect_content_description">Salva le schede selezionate in una raccolta</string>
    <!-- Content description on checkmark while tab is selected in multiselect mode in tab tray -->
    <string name="tab_tray_multiselect_selected_content_description">Selezionata</string>

    <!-- Home - Recently saved bookmarks -->
    <!-- Title for the home screen section with recently saved bookmarks. -->
    <string name="recently_saved_title" moz:removedIn="127" tools:ignore="UnusedResources">Aggiunti di recente</string>
    <!-- Content description for the button which navigates the user to show all of their saved bookmarks. -->
    <string name="recently_saved_show_all_content_description_2" moz:removedIn="127" tools:ignore="UnusedResources">Visualizza tutti i segnalibri salvati</string>

    <!-- Text for the menu button to remove a recently saved bookmark from the user's home screen -->
    <string name="recently_saved_menu_item_remove" moz:removedIn="127" tools:ignore="UnusedResources">Rimuovi</string>

    <!-- Home - Bookmarks -->
    <!-- Title for the home screen section with bookmarks. -->
    <string name="home_bookmarks_title">Segnalibri</string>
    <!-- Content description for the button which navigates the user to show all of their bookmarks. -->
    <string name="home_bookmarks_show_all_content_description">Visualizza tutti i segnalibri</string>
    <!-- Text for the menu button to remove a recently saved bookmark from the user's home screen -->
    <string name="home_bookmarks_menu_item_remove">Rimuovi</string>

    <!-- About content. The first parameter is the name of the application. (For example: Fenix) -->
    <string name="about_content">%1$s è sviluppato da Mozilla.</string>

    <!-- Private Browsing -->
    <!-- Explanation for private browsing displayed to users on home view when they first enable private mode
        The first parameter is the name of the app defined in app_name (for example: Fenix) -->
    <string name="private_browsing_placeholder_description_2">%1$s cancella la cronologia di ricerca e di navigazione dalle schede anonime quando le chiudi o esci dall’app. Questo non ti rende anonimo nei confronti dei siti web o del tuo fornitore di servizi internet, ma è utile per impedire a chi usa il tuo stesso dispositivo di vedere la tua attività online.</string>
    <string name="private_browsing_common_myths">Miti da sfatare sulla navigazione anonima</string>

    <!-- True Private Browsing Mode -->
    <!-- Title for info card on private homescreen in True Private Browsing Mode. -->
    <string name="felt_privacy_desc_card_title">Non lasciare tracce su questo dispositivo</string>

    <!-- Explanation for private browsing displayed to users on home view when they first enable
        private mode in our new Total Private Browsing mode.
        The first parameter is the name of the app defined in app_name (for example: Firefox Nightly)
        The second parameter is the clickable link text in felt_privacy_info_card_subtitle_link_text -->
    <string name="felt_privacy_info_card_subtitle_2">%1$s elimina i cookie, la cronologia e i dati dei siti web quando chiudi tutte le schede anonime. %2$s</string>
    <!-- Clickable portion of the explanation for private browsing that links the user to our
        about privacy page.
        This string is used in felt_privacy_info_card_subtitle as the second parameter.-->
    <string name="felt_privacy_info_card_subtitle_link_text">Chi potrebbe vedere la mia attività?</string>

    <!-- Private mode shortcut "contextual feature recommendation" (CFR) -->
    <!-- Text for the Private mode shortcut CFR message for adding a private mode shortcut to open private tabs from the Home screen -->
    <string name="private_mode_cfr_message_2">Apri la prossima scheda anonima con un solo tocco.</string>
    <!-- Text for the positive button to accept adding a Private Browsing shortcut to the Home screen -->
    <string name="private_mode_cfr_pos_button_text">Agg. a schermata principale</string>
    <!-- Text for the negative button to decline adding a Private Browsing shortcut to the Home screen -->
    <string name="cfr_neg_button_text">No grazie</string>

    <!-- Open in App "contextual feature recommendation" (CFR) -->
    <!-- Text for the info message. The first parameter is the name of the application.-->
    <string name="open_in_app_cfr_info_message_2">È possibile impostare %1$s come browser predefinito per aprire i link nelle app.</string>
    <!-- Text for the positive action button -->
    <string name="open_in_app_cfr_positive_button_text">Vai alle impostazioni</string>
    <!-- Text for the negative action button -->
    <string name="open_in_app_cfr_negative_button_text">Ignora</string>

    <!-- Total cookie protection "contextual feature recommendation" (CFR) -->
    <!-- Text for the message displayed in the contextual feature recommendation popup promoting the total cookie protection feature. -->
    <string name="tcp_cfr_message">La funzione per la protezione della privacy più potente che abbiamo mai realizzato: isola gli elementi che ti tracciano attraverso siti diversi.</string>
    <!-- Text displayed that links to website containing documentation about the "Total cookie protection" feature. -->
    <string name="tcp_cfr_learn_more">Ulteriori informazioni sulla Protezione totale per i cookie</string>


    <!-- Private browsing erase action "contextual feature recommendation" (CFR) -->
    <!-- Text for the message displayed in the contextual feature recommendation popup promoting the erase private browsing feature. -->
    <string name="erase_action_cfr_message">Tocca qui per avviare una nuova sessione anonima. Elimina cronologia, cookie… tutto.</string>


    <!-- Text for the info dialog when camera permissions have been denied but user tries to access a camera feature. -->
    <string name="camera_permissions_needed_message">È richiesto l’accesso alla fotocamera. Puoi acconsentire all’accesso dalla scheda dei permessi nelle impostazioni di Android.</string>
    <!-- Text for the positive action button to go to Android Settings to grant permissions. -->
    <string name="camera_permissions_needed_positive_button_text">Vai alle impostazioni</string>
    <!-- Text for the negative action button to dismiss the dialog. -->
    <string name="camera_permissions_needed_negative_button_text">Chiudi</string>

    <!-- Text for the banner message to tell users about our auto close feature. -->
    <string name="tab_tray_close_tabs_banner_message">Imposta la chiusura automatica delle schede aperte che non sono state visualizzate nell’ultimo giorno, settimana o mese.</string>
    <!-- Text for the positive action button to go to Settings for auto close tabs. -->
    <string name="tab_tray_close_tabs_banner_positive_button_text">Visualizza opzioni</string>
    <!-- Text for the negative action button to dismiss the Close Tabs Banner. -->
    <string name="tab_tray_close_tabs_banner_negative_button_text">Chiudi</string>

    <!-- Text for the banner message to tell users about our inactive tabs feature. -->
    <string name="tab_tray_inactive_onboarding_message">Le schede che non visualizzi da due settimane vengono spostate qui.</string>
    <!-- Text for the action link to go to Settings for inactive tabs. -->
    <string name="tab_tray_inactive_onboarding_button_text">Disattiva nelle impostazioni</string>

    <!-- Text for title for the auto-close dialog of the inactive tabs. -->
    <string name="tab_tray_inactive_auto_close_title">Chiudi automaticamente dopo un mese?</string>
    <!-- Text for the body for the auto-close dialog of the inactive tabs.
        The first parameter is the name of the application.-->
    <string name="tab_tray_inactive_auto_close_body_2">%1$s può chiudere le schede che non hai visualizzato nell’ultimo mese.</string>
    <!-- Content description for close button in the auto-close dialog of the inactive tabs. -->
    <string name="tab_tray_inactive_auto_close_button_content_description">Chiudi</string>

    <!-- Text for turn on auto close tabs button in the auto-close dialog of the inactive tabs. -->
    <string name="tab_tray_inactive_turn_on_auto_close_button_2">Attiva chiusura automatica</string>


    <!-- Home screen icons - Long press shortcuts -->
    <!-- Shortcut action to open new tab -->
    <string name="home_screen_shortcut_open_new_tab_2">Nuova scheda</string>
    <!-- Shortcut action to open new private tab -->
    <string name="home_screen_shortcut_open_new_private_tab_2">Nuova scheda anonima</string>

    <!-- Shortcut action to open Passwords screen -->
    <string name="home_screen_shortcut_passwords">Password</string>

    <!-- Recent Tabs -->
    <!-- Header text for jumping back into the recent tab in the home screen -->
    <string name="recent_tabs_header">Torna a questa scheda</string>
    <!-- Button text for showing all the tabs in the tabs tray -->
    <string name="recent_tabs_show_all">Visualizza tutte</string>

    <!-- Content description for the button which navigates the user to show all recent tabs in the tabs tray. -->
    <string name="recent_tabs_show_all_content_description_2">Pulsante per mostrare tutte le schede recenti</string>

    <!-- Text for button in synced tab card that opens synced tabs tray -->
    <string name="recent_tabs_see_all_synced_tabs_button_text">Mostra tutte le schede sincronizzate</string>
    <!-- Accessibility description for device icon used for recent synced tab -->
    <string name="recent_tabs_synced_device_icon_content_description">Dispositivo sincronizzato</string>
    <!-- Text for the dropdown menu to remove a recent synced tab from the homescreen -->
    <string name="recent_synced_tab_menu_item_remove">Rimuovi</string>
    <!-- Text for the menu button to remove a grouped highlight from the user's browsing history
         in the Recently visited section -->
    <string name="recent_tab_menu_item_remove">Rimuovi</string>

    <!-- History Metadata -->
    <!-- Header text for a section on the home screen that displays grouped highlights from the
         user's browsing history, such as topics they have researched or explored on the web -->
    <string name="history_metadata_header_2">Visitati di recente</string>
    <!-- Text for the menu button to remove a grouped highlight from the user's browsing history
         in the Recently visited section -->
    <string name="recently_visited_menu_item_remove">Rimuovi</string>

    <!-- Content description for the button which navigates the user to show all of their history. -->
    <string name="past_explorations_show_all_content_description_2">Visualizza tutti gli argomenti già esplorati</string>

    <!-- Browser Fragment -->
    <!-- Content description (not visible, for screen readers etc.): Navigate backward (browsing history) -->
    <string name="browser_menu_back">Indietro</string>
    <!-- Content description (not visible, for screen readers etc.): Navigate forward (browsing history) -->
    <string name="browser_menu_forward">Avanti</string>
    <!-- Content description (not visible, for screen readers etc.): Refresh current website -->
    <string name="browser_menu_refresh">Aggiorna</string>
    <!-- Content description (not visible, for screen readers etc.): Stop loading current website -->
    <string name="browser_menu_stop">Interrompi</string>
    <!-- Browser menu button that opens the extensions manager -->
    <string name="browser_menu_extensions">Estensioni</string>
    <!-- Browser menu button that opens the extensions manager -->
    <string name="browser_menu_manage_extensions">Gestisci estensioni</string>
    <!-- Browser menu button that opens AMO in a tab -->
    <string name="browser_menu_discover_more_extensions">Scopri altre estensioni</string>
    <!-- Browser menu button that opens account settings -->
    <string name="browser_menu_account_settings">Informazioni sull’account</string>
    <!-- Browser menu button that sends a user to help articles -->
    <string name="browser_menu_help">Aiuto</string>
    <!-- Browser menu button that sends a to a the what's new article -->
    <string name="browser_menu_whats_new">Novità</string>
    <!-- Browser menu button that opens the settings menu -->
    <string name="browser_menu_settings">Impostazioni</string>
    <!-- Browser menu button that opens a user's library -->
    <string name="browser_menu_library">Libreria</string>
    <!-- Browser menu toggle that requests a desktop site -->
    <string name="browser_menu_desktop_site">Sito desktop</string>
    <!-- Browser menu button that reopens a private tab as a regular tab -->
    <string name="browser_menu_open_in_regular_tab">Apri in scheda normale</string>
    <!-- Browser menu toggle that adds a shortcut to the site on the device home screen. -->
    <string name="browser_menu_add_to_homescreen">Agg. a schermata principale</string>
    <!-- Browser menu toggle that adds a shortcut to the site on the device home screen. -->
    <string name="browser_menu_add_to_homescreen_2">Agg. a schermata principale…</string>
    <!-- Content description (not visible, for screen readers etc.) for the Resync tabs button -->
    <string name="resync_button_content_description">Risincronizza</string>
    <!-- Browser menu button that opens the find in page menu -->
    <string name="browser_menu_find_in_page">Trova nella pagina</string>
    <!-- Browser menu button that opens the find in page menu -->
    <string name="browser_menu_find_in_page_2">Trova nella pagina…</string>
    <!-- Browser menu button that opens the translations dialog, which has options to translate the current browser page. -->
    <string name="browser_menu_translations">Traduci pagina</string>
    <!-- Browser menu button that saves the current tab to a collection -->
    <string name="browser_menu_save_to_collection">Salva in una raccolta…</string>
    <!-- Browser menu button that saves the current tab to a collection -->
    <string name="browser_menu_save_to_collection_2">Salva in una raccolta</string>
    <!-- Browser menu button that open a share menu to share the current site -->
    <string name="browser_menu_share">Condividi</string>

    <!-- Browser menu button that open a share menu to share the current site -->
    <string name="browser_menu_share_2">Condividi…</string>
    <!-- Browser menu button shown in custom tabs that opens the current tab in Fenix
        The first parameter is the name of the app defined in app_name (for example: Fenix) -->
    <string name="browser_menu_open_in_fenix">Apri in %1$s</string>
    <!-- Browser menu text shown in custom tabs to indicate this is a Fenix tab
        The first parameter is the name of the app defined in app_name (for example: Fenix) -->
    <string name="browser_menu_powered_by">CON TECNOLOGIA %1$s</string>

    <!-- Browser menu text shown in custom tabs to indicate this is a Fenix tab
        The first parameter is the name of the app defined in app_name (for example: Fenix) -->
    <string name="browser_menu_powered_by2">Con tecnologia %1$s</string>

    <!-- Browser menu button to put the current page in reader mode -->
    <string name="browser_menu_read">Modalità lettura</string>
    <!-- Browser menu button content description to close reader mode and return the user to the regular browser -->
    <string name="browser_menu_read_close">Chiudi Modalità lettura</string>
    <!-- Browser menu button to open the current page in an external app -->
    <string name="browser_menu_open_app_link">Apri in app</string>

    <!-- Browser menu button to show reader view appearance controls e.g. the used font type and size -->
    <string name="browser_menu_customize_reader_view">Personalizza modalità lettura</string>
    <!-- Browser menu label for adding a bookmark -->
    <string name="browser_menu_add">Aggiungi</string>
    <!-- Browser menu label for editing a bookmark -->
    <string name="browser_menu_edit">Modifica</string>

    <!-- Button shown on the home page that opens the Customize home settings -->
    <string name="browser_menu_customize_home_1">Personalizza pagina iniziale</string>

    <!-- Browser menu label to sign in to sync on the device using Mozilla accounts -->
    <string name="browser_menu_sign_in">Accedi</string>
    <!-- Browser menu caption label for the "Sign in" browser menu item described in `browser_menu_sign_in` -->
    <string name="browser_menu_sign_in_caption">Sincronizza password, schede e altro ancora</string>

    <!-- Browser menu label to sign back in to sync on the device when the user's account needs to be reauthenticated -->
    <string name="browser_menu_sign_back_in_to_sync">Accedi di nuovo per sincronizzare</string>
    <!-- Browser menu caption label for the "Sign back in to sync" browser menu item described in `browser_menu_sign_back_in_to_sync` when there is an error in syncing -->
    <string name="browser_menu_syncing_paused_caption">Sincronizzazione sospesa</string>
    <!-- Browser menu label that creates a private tab -->
    <string name="browser_menu_new_private_tab">Nuova scheda anonima</string>
    <!-- Browser menu label that navigates to the Password screen -->
    <string name="browser_menu_passwords">Password</string>

    <!-- Browser menu label that navigates to the SUMO page for the Firefox for Android release notes.
         The first parameter is the name of the app defined in app_name (for example: Fenix)-->
    <string name="browser_menu_new_in_firefox">Novità in %1$s</string>

    <!-- Browser menu label that toggles the request for the desktop site of the currently visited page -->
    <string name="browser_menu_switch_to_desktop_site">Passa al sito per desktop</string>
    <!-- Browser menu label that navigates to the page tools sub-menu -->
    <string name="browser_menu_tools">Strumenti</string>
    <!-- Browser menu label that navigates to the save sub-menu, which contains various save related menu items such as
         bookmarking a page, saving to collection, shortcut or as a PDF, and adding to home screen -->
    <string name="browser_menu_save">Salva</string>

    <!-- Browser menu label that bookmarks the currently visited page -->
    <string name="browser_menu_bookmark_this_page">Aggiungi pagina ai segnalibri</string>
    <!-- Browser menu label that navigates to the edit bookmark screen for the current bookmarked page -->
    <string name="browser_menu_edit_bookmark">Modifica segnalibro</string>
    <!-- Browser menu label that the saves the currently visited page as a PDF -->
    <string name="browser_menu_save_as_pdf">Salva come PDF…</string>
    <!-- Browser menu label for turning ON reader view of the current visited page -->
    <string name="browser_menu_turn_on_reader_view">Attiva Modalità lettura</string>
    <!-- Browser menu label for turning OFF reader view of the current visited page -->
    <string name="browser_menu_turn_off_reader_view">Disattiva Modalità lettura</string>
    <!-- Browser menu label for navigating to the translation feature, which provides language translation options the current visited page -->
    <string name="browser_menu_translate_page">Traduci pagina…</string>
    <!-- Browser menu label that is displayed when the current page has been translated by the translation feature.
         The first parameter is the name of the language that page was translated to (e.g. English). -->
    <string name="browser_menu_translated_to">Tradotta in %1$s</string>
    <!-- Browser menu label for the print feature -->
    <string name="browser_menu_print">Stampa…</string>

    <!-- Extensions management fragment -->
    <!-- Text displayed when there are no extensions to be shown -->
    <string name="extensions_management_no_extensions">Nessuna estensione disponibile</string>

    <!-- Browser Toolbar -->
    <!-- Content description for the Home screen button on the browser toolbar -->
    <string name="browser_toolbar_home">Schermata principale</string>

    <!-- Content description (not visible, for screen readers etc.): Erase button: Erase the browsing
         history and go back to the home screen. -->
    <string name="browser_toolbar_erase">Elimina cronologia di navigazione</string>
    <!-- Content description for the translate page toolbar button that opens the translations dialog when no translation has occurred. -->
    <string name="browser_toolbar_translate">Traduci pagina</string>

    <!-- Content description (not visible, for screen readers etc.) for the translate page toolbar button that opens the translations dialog when the page is translated successfully.
         The first parameter is the name of the language that is displayed in the original page. (For example: English)
         The second parameter is the name of the language which the page was translated to. (For example: French) -->
    <string name="browser_toolbar_translated_successfully">Pagina tradotta da %1$s a %2$s.</string>

    <!-- Locale Settings Fragment -->
    <!-- Content description for tick mark on selected language -->
    <string name="a11y_selected_locale_content_description">Lingua selezionata</string>
    <!-- Text for default locale item -->
    <string name="default_locale_text">Usa la lingua del dispositivo</string>
    <!-- Placeholder text shown in the search bar before a user enters text -->
    <string name="locale_search_hint">Cerca lingua</string>

    <!-- Search Fragment -->
    <!-- Button in the search view that lets a user search by scanning a QR code -->
    <string name="search_scan_button">Leggi</string>
    <!-- Button in the search view when shortcuts are displayed that takes a user to the search engine settings -->
    <string name="search_shortcuts_engine_settings">Impostazioni motori di ricerca</string>
    <!-- Button in the search view that lets a user navigate to the site in their clipboard -->
    <string name="awesomebar_clipboard_title">Incolla il link dagli appunti</string>

    <!-- Button in the search suggestions onboarding that allows search suggestions in private sessions -->
    <string name="search_suggestions_onboarding_allow_button">Consenti</string>
    <!-- Button in the search suggestions onboarding that does not allow search suggestions in private sessions -->
    <string name="search_suggestions_onboarding_do_not_allow_button">Non consentire</string>
    <!-- Search suggestion onboarding hint title text -->
    <string name="search_suggestions_onboarding_title">Consentire suggerimenti di ricerca in sessioni anonime?</string>
    <!-- Search suggestion onboarding hint description text, first parameter is the name of the app defined in app_name (for example: Fenix)-->
    <string name="search_suggestions_onboarding_text">Qualsiasi testo digitato nella barra degli indirizzi di %s verrà condiviso con il motore di ricerca predefinito.</string>

    <!-- Search engine suggestion title text. The first parameter is the name of the suggested engine-->
    <string name="search_engine_suggestions_title">Cerca in %s</string>
    <!-- Search engine suggestion description text -->
    <string name="search_engine_suggestions_description">Cerca direttamente dalla barra degli indirizzi</string>

    <!-- Menu option in the search selector menu to open the search settings -->
    <string name="search_settings_menu_item">Impostazioni ricerca</string>

    <!-- Header text for the search selector menu -->
    <string name="search_header_menu_item_2">Questa volta cerca in:</string>

    <!-- Content description (not visible, for screen readers etc.): Search engine icon. The first parameter is the search engine name (for example: DuckDuckGo). -->
    <string name="search_engine_icon_content_description" tools:ignore="UnusedResources">Motore di ricerca %s</string>

    <!-- Home onboarding -->
    <!-- Onboarding home screen popup dialog, shown on top of the Jump back in section. -->
    <string name="onboarding_home_screen_jump_back_contextual_hint_2">Scopri la tua pagina iniziale personalizzata. Le schede recenti, i segnalibri e i risultati di ricerca verranno visualizzati qui.</string>
    <!-- Home onboarding dialog welcome screen title text. -->
    <string name="onboarding_home_welcome_title_2">Benvenuto in un Internet più personale</string>
    <!-- Home onboarding dialog welcome screen description text. -->
    <string name="onboarding_home_welcome_description">Più colori. Ancora più protezione per la privacy. Stesso impegno nell’anteporre le persone ai profitti.</string>
    <!-- Home onboarding dialog sign into sync screen title text. -->
    <string name="onboarding_home_sync_title_3">Passare da uno schermo all’altro è più facile che mai</string>
    <!-- Home onboarding dialog sign into sync screen description text. -->
    <string name="onboarding_home_sync_description">Riprendi da dove eri rimasto con le schede di altri dispositivi, ora disponibili direttamente dalla pagina iniziale.</string>
    <!-- Text for the button to continue the onboarding on the home onboarding dialog. -->
    <string name="onboarding_home_get_started_button">Inizia</string>
    <!-- Text for the button to navigate to the sync sign in screen on the home onboarding dialog. -->
    <string name="onboarding_home_sign_in_button">Accedi</string>
    <!-- Text for the button to skip the onboarding on the home onboarding dialog. -->
    <string name="onboarding_home_skip_button">Salta</string>

    <!-- Onboarding home screen sync popup dialog message, shown on top of Recent Synced Tabs in the Jump back in section. -->
    <string name="sync_cfr_message">La sincronizzazione delle tue schede è in corso. Riprendi da dove eri rimasto sull’altro dispositivo.</string>

    <!-- Content description (not visible, for screen readers etc.): Close button for the home onboarding dialog -->
    <string name="onboarding_home_content_description_close_button">Chiudi</string>

    <!-- Notification pre-permission dialog -->
    <!-- Enable notification pre permission dialog title
        The first parameter is the name of the app defined in app_name (for example: Fenix) -->
    <string name="onboarding_home_enable_notifications_title" moz:removedIn="124" tools:ignore="UnusedResources">Le notifiche ti aiutano a ottenere di più da %s</string>
    <!-- Enable notification pre permission dialog description with rationale
        The first parameter is the name of the app defined in app_name (for example: Fenix) -->
    <string name="onboarding_home_enable_notifications_description" moz:removedIn="124" tools:ignore="UnusedResources">Sincronizza le schede tra dispositivi, gestisci download, ottieni suggerimenti per sfruttare al meglio la protezione della privacy di %s e molto altro ancora.</string>
    <!-- Text for the button to request notification permission on the device -->
    <string name="onboarding_home_enable_notifications_positive_button" moz:removedIn="124" tools:ignore="UnusedResources">Continua</string>
    <!-- Text for the button to not request notification permission on the device and dismiss the dialog -->
    <string name="onboarding_home_enable_notifications_negative_button" moz:removedIn="124" tools:ignore="UnusedResources">Non adesso</string>

    <!-- Juno first user onboarding flow experiment, strings are marked unused as they are only referenced by Nimbus experiments. -->
    <!-- Description for learning more about our privacy notice. -->
    <string name="juno_onboarding_privacy_notice_text">Informativa sulla privacy di Firefox</string>
    <!-- Title for set firefox as default browser screen used by Nimbus experiments. -->
    <string name="juno_onboarding_default_browser_title_nimbus_2">Ci piace mantenerti al sicuro</string>
    <!-- Title for set firefox as default browser screen used by Nimbus experiments.
        Note: The word "Firefox" should NOT be translated -->
    <string name="juno_onboarding_default_browser_title_nimbus_3" tools:ignore="UnusedResources">Scopri perché milioni di persone amano Firefox</string>
    <!-- Title for set firefox as default browser screen used by Nimbus experiments. -->
    <string name="juno_onboarding_default_browser_title_nimbus_4" tools:ignore="UnusedResources">Navigazione sicura con più scelta</string>
    <!-- Description for set firefox as default browser screen used by Nimbus experiments. -->
    <string name="juno_onboarding_default_browser_description_nimbus_3">Il nostro browser, supportato da un’organizzazione senza fini di lucro, blocca automaticamente le società che, di nascosto, cercano di seguire le tue attività sul Web.</string>
    <!-- Description for set firefox as default browser screen used by Nimbus experiments. -->
    <string name="juno_onboarding_default_browser_description_nimbus_4" tools:ignore="UnusedResources">Più di 100 milioni di persone proteggono la propria privacy scegliendo un browser supportato da un’organizzazione senza fini di lucro.</string>
    <!-- Description for set firefox as default browser screen used by Nimbus experiments. -->
    <string name="juno_onboarding_default_browser_description_nimbus_5" tools:ignore="UnusedResources">Elementi traccianti conosciuti? Bloccati automaticamente. Estensioni? Provale tutte, ce ne sono più di 700. PDF? Facili da gestire grazie al lettore integrato.</string>
    <!-- Description for set firefox as default browser screen used by Nimbus experiments. -->
    <string name="juno_onboarding_default_browser_description_nimbus_2" moz:RemovedIn="124" tools:ignore="UnusedResources">Il nostro browser, supportato da un’organizzazione senza fini di lucro, blocca automaticamente le società che, di nascosto, cercano di seguire le tue attività sul Web.\n\nScopri ulteriori informazioni nella nostra informativa sulla privacy.</string>
    <!-- Text for the link to the privacy notice webpage for set as firefox default browser screen.
    This is part of the string with the key "juno_onboarding_default_browser_description". -->
    <string name="juno_onboarding_default_browser_description_link_text" moz:RemovedIn="124" tools:ignore="UnusedResources">informativa sulla privacy</string>
    <!-- Text for the button to set firefox as default browser on the device -->
    <string name="juno_onboarding_default_browser_positive_button" tools:ignore="UnusedResources">Imposta come browser predefinito</string>
    <!-- Text for the button dismiss the screen and move on with the flow -->
    <string name="juno_onboarding_default_browser_negative_button" tools:ignore="UnusedResources">Non adesso</string>
    <!-- Title for sign in to sync screen. -->
    <string name="juno_onboarding_sign_in_title_2">Proteggiti con la crittografia quando passi da un dispositivo all’altro</string>
    <!-- Description for sign in to sync screen. Nimbus experiments do not support string placeholders.
     Note: The word "Firefox" should NOT be translated -->
    <string name="juno_onboarding_sign_in_description_2">Una volta eseguito l’accesso e la sincronizzazione, sei più sicuro. Firefox critta password, segnalibri e altro ancora.</string>
    <!-- Text for the button to sign in to sync on the device -->
    <string name="juno_onboarding_sign_in_positive_button" tools:ignore="UnusedResources">Accedi</string>
    <!-- Text for the button dismiss the screen and move on with the flow -->
    <string name="juno_onboarding_sign_in_negative_button" tools:ignore="UnusedResources">Non adesso</string>
    <!-- Title for enable notification permission screen used by Nimbus experiments. Nimbus experiments do not support string placeholders.
        Note: The word "Firefox" should NOT be translated -->
    <string name="juno_onboarding_enable_notifications_title_nimbus_2">Le notifiche ti aiutano a rimanere al sicuro con Firefox</string>
    <!-- Description for enable notification permission screen used by Nimbus experiments. Nimbus experiments do not support string placeholders.
       Note: The word "Firefox" should NOT be translated -->
    <string name="juno_onboarding_enable_notifications_description_nimbus_2">Invia schede in modo sicuro tra i tuoi dispositivi e scopri le altre funzionalità per la privacy di Firefox.</string>
    <!-- Text for the button to request notification permission on the device -->
    <string name="juno_onboarding_enable_notifications_positive_button" tools:ignore="UnusedResources">Attiva le notifiche</string>
    <!-- Text for the button dismiss the screen and move on with the flow -->
    <string name="juno_onboarding_enable_notifications_negative_button" tools:ignore="UnusedResources">Non adesso</string>

    <!-- Title for add search widget screen used by Nimbus experiments. Nimbus experiments do not support string placeholders.
        Note: The word "Firefox" should NOT be translated -->
    <string name="juno_onboarding_add_search_widget_title" tools:ignore="UnusedResources">Prova il widget di ricerca di Firefox</string>
    <!-- Description for add search widget screen used by Nimbus experiments. Nimbus experiments do not support string placeholders.
        Note: The word "Firefox" should NOT be translated -->
    <string name="juno_onboarding_add_search_widget_description" tools:ignore="UnusedResources">Con Firefox nella schermata iniziale, potrai accedere facilmente a un browser dedicato alla privacy che blocca i traccianti intersito.</string>
    <!-- Text for the button to add search widget on the device used by Nimbus experiments. Nimbus experiments do not support string placeholders.
        Note: The word "Firefox" should NOT be translated -->
    <string name="juno_onboarding_add_search_widget_positive_button" tools:ignore="UnusedResources">Aggiungi widget di Firefox</string>
    <!-- Text for the button to dismiss the screen and move on with the flow -->
    <string name="juno_onboarding_add_search_widget_negative_button" tools:ignore="UnusedResources">Non ora</string>

    <!-- Search Widget -->
    <!-- Content description for searching with a widget. The first parameter is the name of the application.-->
    <string name="search_widget_content_description_2">Apri una nuova scheda in %1$s</string>
    <!-- Text preview for smaller sized widgets -->
    <string name="search_widget_text_short">Cerca</string>

    <!-- Text preview for larger sized widgets -->
    <string name="search_widget_text_long">Cerca sul Web</string>

    <!-- Content description (not visible, for screen readers etc.): Voice search -->
    <string name="search_widget_voice">Ricerca vocale</string>

    <!-- Preferences -->
    <!-- Title for the settings page-->
    <string name="settings">Impostazioni</string>

    <!-- Preference category for general settings -->
    <string name="preferences_category_general">Generale</string>
    <!-- Preference category for all links about Fenix -->
    <string name="preferences_category_about">Informazioni</string>
    <!-- Preference category for settings related to changing the default search engine -->
    <string name="preferences_category_select_default_search_engine">Selezionane uno</string>
    <!-- Preference for settings related to managing search shortcuts for the quick search menu -->
    <string name="preferences_manage_search_shortcuts_2">Gestisci motori di ricerca alternativi</string>
    <!-- Summary for preference for settings related to managing search shortcuts for the quick search menu -->
    <string name="preferences_manage_search_shortcuts_summary">Modifica motori visibili nel menu di ricerca</string>
    <!-- Preference category for settings related to managing search shortcuts for the quick search menu -->
    <string name="preferences_category_engines_in_search_menu">Motori visibili nel menu di ricerca</string>
    <!-- Preference for settings related to changing the default search engine -->
    <string name="preferences_default_search_engine">Motore di ricerca predefinito</string>
    <!-- Preference for settings related to Search -->
    <string name="preferences_search">Ricerca</string>
    <!-- Preference for settings related to Search engines -->
    <string name="preferences_search_engines">Motori di ricerca</string>
    <!-- Preference for settings related to Search engines suggestions-->
    <string name="preferences_search_engines_suggestions">Suggerimenti dai motori di ricerca</string>
    <!-- Preference Category for settings related to Search address bar -->
    <string name="preferences_settings_address_bar">Preferenze della barra degli indirizzi</string>
    <!-- Preference Category for settings to Firefox Suggest -->
    <string name="preference_search_address_bar_fx_suggest">Barra degli indirizzi - Firefox Suggest</string>
    <!-- Preference link to Learn more about Firefox Suggest -->
    <string name="preference_search_learn_about_fx_suggest">Ulteriori informazioni su Firefox Suggest</string>
    <!-- Preference link to rating Fenix on the Play Store -->
    <string name="preferences_rate">Vota su Google Play</string>
    <!-- Preference linking to about page for Fenix
        The first parameter is the name of the app defined in app_name (for example: Fenix) -->
    <string name="preferences_about">Informazioni su %1$s</string>
    <!-- Preference for settings related to changing the default browser -->
    <string name="preferences_set_as_default_browser">Imposta come browser predefinito</string>
    <!-- Preference category for advanced settings -->
    <string name="preferences_category_advanced">Avanzate</string>
    <!-- Preference category for privacy and security settings -->
    <string name="preferences_category_privacy_security">Privacy e sicurezza</string>
    <!-- Preference for advanced site permissions -->
    <string name="preferences_site_permissions">Permessi dei siti</string>
    <!-- Preference for private browsing options -->
    <string name="preferences_private_browsing_options">Navigazione anonima</string>
    <!-- Preference for opening links in a private tab-->
    <string name="preferences_open_links_in_a_private_tab">Apri i link in una scheda anonima</string>
    <!-- Preference for allowing screenshots to be taken while in a private tab-->
    <string name="preferences_allow_screenshots_in_private_mode">Consenti screenshot in navigazione anonima</string>
    <!-- Will inform the user of the risk of activating Allow screenshots in private browsing option -->
    <string name="preferences_screenshots_in_private_mode_disclaimer">Se consentito, le schede anonime saranno visibili anche quando sono aperte più app</string>
    <!-- Preference for adding private browsing shortcut -->
    <string name="preferences_add_private_browsing_shortcut">Aggiungi scorciatoia navigazione anonima</string>
    <!-- Preference for enabling "HTTPS-Only" mode -->
    <string name="preferences_https_only_title">Modalità solo HTTPS</string>

    <!-- Label for cookie banner section in quick settings panel. -->
    <string name="cookie_banner_blocker">Blocco banner per i cookie</string>
    <!-- Preference for removing cookie/consent banners from sites automatically in private mode. See reduce_cookie_banner_summary for additional context. -->
    <string name="preferences_cookie_banner_reduction_private_mode">Blocco banner per i cookie in navigazione anonima</string>

    <!-- Text for indicating cookie banner handling is off this site, this is shown as part of the protections panel with the tracking protection toggle -->
    <string name="reduce_cookie_banner_off_for_site">Disattivata per questo sito</string>
    <!-- Text for cancel button indicating that cookie banner reduction is not supported for the current site, this is shown as part of the cookie banner details view. -->
    <string name="cookie_banner_handling_details_site_is_not_supported_cancel_button">Annulla</string>
    <!-- Text for request support button indicating that cookie banner reduction is not supported for the current site, this is shown as part of the cookie banner details view. -->
    <string name="cookie_banner_handling_details_site_is_not_supported_request_support_button_2">Invia richiesta</string>
    <!-- Text for title indicating that cookie banner reduction is not supported for the current site, this is shown as part of the cookie banner details view. -->
    <string name="cookie_banner_handling_details_site_is_not_supported_title_2">Richiedere il supporto per questo sito?</string>
    <!-- Label for the snackBar, after the user reports with success a website where cookie banner reducer did not work -->
    <string name="cookie_banner_handling_report_site_snack_bar_text_2">Richiesta inviata</string>
    <!-- Text for indicating cookie banner handling is on this site, this is shown as part of the protections panel with the tracking protection toggle -->
    <string name="reduce_cookie_banner_on_for_site">Attiva per questo sito</string>
    <!-- Text for indicating that a request for unsupported site was sent to Nimbus (it's a Mozilla library for experiments), this is shown as part of the protections panel with the tracking protection toggle -->
    <string name="reduce_cookie_banner_unsupported_site_request_submitted_2">Richiesta di supporto inviata</string>
    <!-- Text for indicating cookie banner handling is currently not supported for this site, this is shown as part of the protections panel with the tracking protection toggle -->
    <string name="reduce_cookie_banner_unsupported_site">Sito attualmente non supportato</string>
    <!-- Title text for a detail explanation indicating cookie banner handling is on this site, this is shown as part of the cookie banner panel in the toolbar. The first parameter is a shortened URL of the current site-->
    <string name="reduce_cookie_banner_details_panel_title_on_for_site_1">Attivare il blocco banner per i cookie in %1$s?</string>
    <!-- Title text for a detail explanation indicating cookie banner handling is off this site, this is shown as part of the cookie banner panel in the toolbar. The first parameter is a shortened URL of the current site-->
    <string name="reduce_cookie_banner_details_panel_title_off_for_site_1">Disattivare il blocco banner per i cookie in %1$s?</string>
    <!-- Title text for a detail explanation indicating cookie banner reducer didn't work for the current site, this is shown as part of the cookie banner panel in the toolbar. The first parameter is the application name-->
    <string name="reduce_cookie_banner_details_panel_title_unsupported_site_request_2">%1$s non può rifiutare automaticamente le richieste di cookie su questo sito. Puoi inviare una richiesta per supportare questo sito in futuro.</string>

    <!-- Long text for a detail explanation indicating what will happen if cookie banner handling is off for a site, this is shown as part of the cookie banner panel in the toolbar. The first parameter is the application name -->
    <string name="reduce_cookie_banner_details_panel_description_off_for_site_1">Dopo la disattivazione %1$s rimuove i cookie e ricarica la pagina. Questo potrebbe disconnetterti dal sito o svuotare eventuali carrelli in sospeso.</string>
    <!-- Long text for a detail explanation indicating what will happen if cookie banner handling is on for a site, this is shown as part of the cookie banner panel in the toolbar. The first parameter is the application name -->
    <string name="reduce_cookie_banner_details_panel_description_on_for_site_3">Attivalo e %1$s cercherà di rifiutare automaticamente i banner per i cookie su questo sito.</string>

    <!--Title for the cookie banner re-engagement CFR, the placeholder is replaced with app name -->
    <string name="cookie_banner_cfr_title">%1$s ha appena rifiutato dei cookie per te</string>
    <!--Message for the cookie banner re-engagement CFR -->
    <string name="cookie_banner_cfr_message">Meno distrazioni, meno cookie in grado di tracciarti su questo sito.</string>

    <!-- Description of the preference to enable "HTTPS-Only" mode. -->
    <string name="preferences_https_only_summary">Tenta automaticamente la connessione ai siti utilizzando il protocollo di crittografia HTTPS per una maggiore sicurezza.</string>
    <!-- Summary of https only preference if https only is set to off -->
    <string name="preferences_https_only_off">Disattivata</string>
    <!-- Summary of https only preference if https only is set to on in all tabs -->
    <string name="preferences_https_only_on_all">Attiva in tutte le schede</string>
    <!-- Summary of https only preference if https only is set to on in private tabs only -->
    <string name="preferences_https_only_on_private">Attiva nelle schede anonime</string>
    <!-- Text displayed that links to website containing documentation about "HTTPS-Only" mode -->
    <string name="preferences_http_only_learn_more">Ulteriori informazioni</string>
    <!-- Option for the https only setting -->
    <string name="preferences_https_only_in_all_tabs">Attiva in tutte le schede</string>
    <!-- Option for the https only setting -->
    <string name="preferences_https_only_in_private_tabs">Attiva solo in schede anonime</string>
    <!-- Title shown in the error page for when trying to access a http website while https only mode is enabled. -->
    <string name="errorpage_httpsonly_title">Versione sicura del sito non disponibile</string>
    <!-- Message shown in the error page for when trying to access a http website while https only mode is enabled. The message has two paragraphs. This is the first. -->
    <string name="errorpage_httpsonly_message_title">Molto probabilmente il sito non supporta HTTPS.</string>
    <!-- Message shown in the error page for when trying to access a http website while https only mode is enabled. The message has two paragraphs. This is the second. -->
    <string name="errorpage_httpsonly_message_summary">Esiste tuttavia la possibilità che si tratti di un tentativo di attacco. Se decidi di accedere comunque al sito web, dovresti evitare di inserire informazioni sensibili. Proseguendo, la modalità solo HTTPS verrà temporaneamente disattivata per questo sito.</string>
    <!-- Preference for accessibility -->
    <string name="preferences_accessibility">Accessibilità</string>
    <!-- Preference to override the Mozilla account server -->
    <string name="preferences_override_account_server">Server personalizzato per account Mozilla</string>
    <!-- Preference to override the Sync token server -->
    <string name="preferences_override_sync_tokenserver">Server personalizzato per Sync</string>
    <!-- Toast shown after updating the Mozilla account/Sync server override preferences -->
    <string name="toast_override_account_sync_server_done">Server per account Mozilla e sincronizzazione modificato. L’app verrà chiusa per applicare le modifiche…</string>
    <!-- Preference category for account information -->
    <string name="preferences_category_account">Account</string>
    <!-- Preference for changing where the toolbar is positioned -->
    <string name="preferences_toolbar" moz:removedIn="129" tools:ignore="UnusedResources">Barra degli strumenti</string>
    <!-- Preference for changing where the AddressBar is positioned -->
    <string name="preferences_toolbar_2">Posizione della barra degli indirizzi</string>
    <!-- Preference for changing default theme to dark or light mode -->
    <string name="preferences_theme">Tema</string>
    <!-- Preference for customizing the home screen -->
    <string name="preferences_home_2">Pagina iniziale</string>
    <!-- Preference for gestures based actions -->
    <string name="preferences_gestures">Gesti</string>
    <!-- Preference for settings related to visual options -->
    <string name="preferences_customize">Personalizza</string>
    <!-- Preference description for banner about signing in -->
    <string name="preferences_sign_in_description_2">Accedi per sincronizzare schede, segnalibri, password e altro ancora.</string>
    <!-- Preference shown instead of account display name while account profile information isn't available yet. -->
    <string name="preferences_account_default_name_2">Account Mozilla</string>
    <!-- Preference text for account title when there was an error syncing FxA -->
    <string name="preferences_account_sync_error">Riconnetti per riprendere la sincronizzazione</string>
    <!-- Preference for language -->
    <string name="preferences_language">Lingua</string>
    <!-- Preference for translation -->
    <string name="preferences_translation" moz:removedIn="127" tools:ignore="UnusedResources">Traduzione</string>
    <!-- Preference for translations -->
    <string name="preferences_translations">Traduzioni</string>
    <!-- Preference for data choices -->
    <string name="preferences_data_choices">Condivisione dati</string>
    <!-- Preference for data collection -->
    <string name="preferences_data_collection">Raccolta dati</string>
    <!-- Preference for developers -->
    <string name="preferences_remote_debugging">Debug remoto tramite USB</string>

    <!-- Preference title for switch preference to show search suggestions -->
    <string name="preferences_show_search_suggestions">Mostra suggerimenti di ricerca</string>
    <!-- Preference title for switch preference to show voice search button -->
    <string name="preferences_show_voice_search">Mostra ricerca vocale</string>
    <!-- Preference title for switch preference to show search suggestions also in private mode -->
    <string name="preferences_show_search_suggestions_in_private">Mostra in sessioni anonime</string>
    <!-- Preference title for switch preference to show a clipboard suggestion when searching -->
    <string name="preferences_show_clipboard_suggestions">Mostra suggerimenti dagli appunti</string>
    <!-- Preference title for switch preference to suggest browsing history when searching -->
    <string name="preferences_search_browsing_history">Cerca nella cronologia</string>
    <!-- Preference title for switch preference to suggest bookmarks when searching -->
    <string name="preferences_search_bookmarks">Cerca nei segnalibri</string>
    <!-- Preference title for switch preference to suggest synced tabs when searching -->
    <string name="preferences_search_synced_tabs">Cerca nelle schede sincronizzate</string>
    <!-- Preference for account settings -->
    <string name="preferences_account_settings">Impostazioni account</string>

    <!-- Preference for enabling url autocomplete-->
    <string name="preferences_enable_autocomplete_urls">Completamento automatico degli URL</string>
    <!-- Preference title for switch preference to show sponsored Firefox Suggest search suggestions -->
    <string name="preferences_show_sponsored_suggestions">Suggerimenti dagli sponsor</string>
    <!-- Summary for preference to show sponsored Firefox Suggest search suggestions.
         The first parameter is the name of the application. -->
    <string name="preferences_show_sponsored_suggestions_summary">Supporta %1$s con occasionali suggerimenti sponsorizzati</string>
    <!-- Preference title for switch preference to show Firefox Suggest search suggestions for web content.
         The first parameter is the name of the application. -->
    <string name="preferences_show_nonsponsored_suggestions">Suggerimenti da %1$s</string>
    <!-- Summary for preference to show Firefox Suggest search suggestions for web content -->
    <string name="preferences_show_nonsponsored_suggestions_summary">Ottieni suggerimenti dal Web relativi alla tua ricerca</string>
    <!-- Preference for open links in third party apps -->
    <string name="preferences_open_links_in_apps">Apri i link nelle app</string>

    <!-- Preference for open links in third party apps always open in apps option -->
    <string name="preferences_open_links_in_apps_always">Sempre</string>
    <!-- Preference for open links in third party apps ask before opening option -->
    <string name="preferences_open_links_in_apps_ask">Chiedi prima di aprire</string>
    <!-- Preference for open links in third party apps never open in apps option -->
    <string name="preferences_open_links_in_apps_never">Mai</string>
    <!-- Preference for open download with an external download manager app -->
    <string name="preferences_external_download_manager">Gestore download esterno</string>
    <!-- Preference for enabling gecko engine logs -->
    <string name="preferences_enable_gecko_logs">Attiva registri Gecko</string>
    <!-- Message to indicate users that we are quitting the application to apply the changes -->
    <string name="quit_application">Chiusura in corso per applicare le modifiche…</string>

    <!-- Preference for extensions -->
    <string name="preferences_extensions">Estensioni</string>
    <!-- Preference for installing a local extension -->
    <string name="preferences_install_local_extension">Installa estensione da file</string>
    <!-- Preference for notifications -->
    <string name="preferences_notifications">Notifiche</string>

    <!-- Summary for notification preference indicating notifications are allowed -->
    <string name="notifications_allowed_summary">Consentite</string>
    <!-- Summary for notification preference indicating notifications are not allowed -->
    <string name="notifications_not_allowed_summary">Non consentite</string>

    <!-- Add-on Permissions -->
    <!-- The title of the required permissions section from addon's permissions screen -->
    <string name="addons_permissions_heading_required" tools:ignore="UnusedResources">Obbligatorio</string>
    <!-- The title of the optional permissions section from addon's permissions screen -->
    <string name="addons_permissions_heading_optional" tools:ignore="UnusedResources">Facoltativo</string>
    <!-- The title of the origin permission option allowing a user to enable the extension to run on all sites -->
    <string name="addons_permissions_allow_for_all_sites" tools:ignore="UnusedResources">Consenti per tutti i siti</string>
    <!-- The subtitle for the allow for all sites preference toggle -->
    <string name="addons_permissions_allow_for_all_sites_subtitle" tools:ignore="UnusedResources">Se ritieni attendibile questa estensione, puoi autorizzarla su tutti i siti web.</string>

    <!-- The text shown when an extension does not require permissions -->
    <string name="addons_does_not_require_permissions">Questa estensione non richiede alcun permesso.</string>

    <!-- Add-on Preferences -->
    <!-- Preference to customize the configured AMO (addons.mozilla.org) collection -->
    <string name="preferences_customize_extension_collection">Raccolta di estensioni personalizzata</string>
    <!-- Button caption to confirm the add-on collection configuration -->
    <string name="customize_addon_collection_ok">OK</string>
    <!-- Button caption to abort the add-on collection configuration -->
    <string name="customize_addon_collection_cancel">Annulla</string>
    <!-- Hint displayed on input field for custom collection name -->
    <string name="customize_addon_collection_hint">Nome della raccolta</string>
    <!-- Hint displayed on input field for custom collection user ID-->
    <string name="customize_addon_collection_user_hint">Proprietario della raccolta (ID utente)</string>

    <!-- Toast shown after confirming the custom extension collection configuration -->
    <string name="toast_customize_extension_collection_done">Raccolta di estensioni modificata. L’app verrà chiusa per applicare le modifiche…</string>

    <!-- Customize Home -->
    <!-- Header text for jumping back into the recent tab in customize the home screen -->
    <string name="customize_toggle_jump_back_in">Riprendi da qui</string>
    <!-- Title for the customize home screen section with recently saved bookmarks. -->
    <string name="customize_toggle_recent_bookmarks" moz:removedIn="127" tools:ignore="UnusedResources">Segnalibri recenti</string>
    <!-- Title for the customize home screen section with bookmarks. -->
    <string name="customize_toggle_bookmarks">Segnalibri</string>
    <!-- Title for the customize home screen section with recently visited. Recently visited is
    a section where users see a list of tabs that they have visited in the past few days -->
    <string name="customize_toggle_recently_visited">Visitati di recente</string>

    <!-- Title for the customize home screen section with Pocket. -->
    <string name="customize_toggle_pocket_2">Storie che fanno riflettere</string>
    <!-- Summary for the customize home screen section with Pocket. The first parameter is product name Pocket -->
    <string name="customize_toggle_pocket_summary">Articoli selezionati da %s</string>
    <!-- Title for the customize home screen section with sponsored Pocket stories. -->
    <string name="customize_toggle_pocket_sponsored">Storie sponsorizzate</string>
    <!-- Title for the opening wallpaper settings screen -->
    <string name="customize_wallpapers">Sfondi</string>
    <!-- Title for the customize home screen section with sponsored shortcuts. -->
    <string name="customize_toggle_contile">Scorciatoie sponsorizzate</string>

    <!-- Wallpapers -->
    <!-- Content description for various wallpapers. The first parameter is the name of the wallpaper -->
    <string name="wallpapers_item_name_content_description">Elemento sfondo: %1$s</string>
    <!-- Snackbar message for when wallpaper is selected -->
    <string name="wallpaper_updated_snackbar_message">Sfondo aggiornato.</string>
    <!-- Snackbar label for action to view selected wallpaper -->
    <string name="wallpaper_updated_snackbar_action">Visualizza</string>

    <!-- Snackbar message for when wallpaper couldn't be downloaded -->
    <string name="wallpaper_download_error_snackbar_message">Impossibile scaricare lo sfondo</string>
    <!-- Snackbar label for action to retry downloading the wallpaper -->
    <string name="wallpaper_download_error_snackbar_action">Riprova</string>
    <!-- Snackbar message for when wallpaper couldn't be selected because of the disk error -->
    <string name="wallpaper_select_error_snackbar_message">Impossibile cambiare lo sfondo</string>
    <!-- Text displayed that links to website containing documentation about the "Limited Edition" wallpapers. -->
    <string name="wallpaper_learn_more">Ulteriori informazioni</string>

    <!-- Text for classic wallpapers title. The first parameter is the Firefox name. -->
    <string name="wallpaper_classic_title">%s classico</string>
    <!-- Text for artist series wallpapers title. "Artist series" represents a collection of artist collaborated wallpapers. -->
    <string name="wallpaper_artist_series_title">Serie d’artista</string>
    <!-- Description text for the artist series wallpapers with learn more link. The first parameter is the learn more string defined in wallpaper_learn_more. "Independent voices" is the name of the wallpaper collection -->
    <string name="wallpaper_artist_series_description_with_learn_more">La raccolta Voci indipendenti. %s</string>
    <!-- Description text for the artist series wallpapers. "Independent voices" is the name of the wallpaper collection -->
    <string name="wallpaper_artist_series_description">La raccolta Voci indipendenti.</string>
    <!-- Wallpaper onboarding dialog header text. -->
    <string name="wallpapers_onboarding_dialog_title_text">Prova un tocco di colore</string>
    <!-- Wallpaper onboarding dialog body text. -->
    <string name="wallpapers_onboarding_dialog_body_text">Scegli lo sfondo perfetto per te.</string>
    <!-- Wallpaper onboarding dialog learn more button text. The button navigates to the wallpaper settings screen. -->
    <string name="wallpapers_onboarding_dialog_explore_more_button_text">Scopri altri sfondi</string>

    <!-- Add-ons general availability nimbus message-->
    <!-- Title of the Nimbus message for extension general availability-->
    <string name="addon_ga_message_title_2" tools:ignore="UnusedResources">Sono disponibili nuove estensioni</string>
    <!-- Body of the Nimbus message for add-ons general availability. 'Firefox' intentionally hardcoded here-->
    <string name="addon_ga_message_body" tools:ignore="UnusedResources">Scopri oltre 100 nuove estensioni per personalizzare Firefox.</string>

    <!-- Button text of the Nimbus message for extensions general availability. -->
    <string name="addon_ga_message_button_2" tools:ignore="UnusedResources">Esplora le estensioni</string>

    <!-- Extension process crash dialog to user -->
    <!-- Title of the extension crash dialog shown to the user when enough errors have occurred with extensions and they need to be temporarily disabled -->
    <string name="extension_process_crash_dialog_title">Le estensioni sono temporaneamente disattivate</string>
    <!-- This is a message shown to the user when too many errors have occurred with the extensions process and they have been disabled.
    The user can decide if they would like to continue trying to start extensions or if they'd rather continue without them.
    The first parameter is the application name. -->
    <string name="extension_process_crash_dialog_message">Una o più estensioni hanno smesso di funzionare, rendendo il sistema instabile. %1$s ha tentato di riavviare le estensioni senza successo.\n\nLe estensioni non verranno riavviate durante la sessione corrente.\n\nLa rimozione o la disattivazione delle estensioni potrebbe risolvere il problema.</string>
    <!-- Button text on the extension crash dialog to prompt the user to try restarting the extensions but the dialog will reappear if it is unsuccessful again -->
    <string name="extension_process_crash_dialog_retry_button_text" tools:ignore="UnusedResources">Prova a riavviare le estensioni</string>

    <!-- Button text on the extension crash dialog to prompt the user to continue with all extensions disabled. -->
    <string name="extension_process_crash_dialog_disable_extensions_button_text">Continua con le estensioni disattivate</string>

    <!-- Account Preferences -->
    <!-- Preference for managing your account via accounts.firefox.com -->
    <string name="preferences_manage_account">Gestisci account</string>
    <!-- Summary of the preference for managing your account via accounts.firefox.com. -->
    <string name="preferences_manage_account_summary">Cambia la tua password, gestisci la raccolta dati o elimina il tuo account</string>
    <!-- Preference for triggering sync -->
    <string name="preferences_sync_now">Sincronizza adesso</string>
    <!-- Preference category for sync -->
    <string name="preferences_sync_category">Scegli cosa sincronizzare</string>
    <!-- Preference for syncing history -->
    <string name="preferences_sync_history">Cronologia</string>

    <!-- Preference for syncing bookmarks -->
    <string name="preferences_sync_bookmarks">Segnalibri</string>
    <!-- Preference for syncing passwords -->
    <string name="preferences_sync_logins_2">Password</string>
    <!-- Preference for syncing tabs -->
    <string name="preferences_sync_tabs_2">Schede aperte</string>
    <!-- Preference for signing out -->
    <string name="preferences_sign_out">Disconnetti</string>
    <!-- Preference displays and allows changing current FxA device name -->
    <string name="preferences_sync_device_name">Nome dispositivo</string>
    <!-- Text shown when user enters empty device name -->
    <string name="empty_device_name_error">Inserire un nome per il dispositivo.</string>
    <!-- Label indicating that sync is in progress -->
    <string name="sync_syncing_in_progress">Sincronizzazione in corso…</string>
    <!-- Label summary indicating that sync failed. The first parameter is the date stamp showing last time it succeeded -->
    <string name="sync_failed_summary">Sincronizzazione non riuscita. Ultima sincronizzazione: %s</string>
    <!-- Label summary showing never synced -->
    <string name="sync_failed_never_synced_summary">Sincronizzazione non riuscita. Ultima sincronizzazione: mai</string>
    <!-- Label summary the date we last synced. The first parameter is date stamp showing last time synced -->
    <string name="sync_last_synced_summary">Ultima sincronizzazione: %s</string>
    <!-- Label summary showing never synced -->
    <string name="sync_never_synced_summary">Ultima sincronizzazione: mai</string>

    <!-- Text for displaying the default device name.
        The first parameter is the application name, the second is the device manufacturer name
        and the third is the device model. -->
    <string name="default_device_name_2">%1$s su %2$s %3$s</string>

    <!-- Preference for syncing payment methods -->
    <string name="preferences_sync_credit_cards_2">Metodi di pagamento</string>
    <!-- Preference for syncing addresses -->
    <string name="preferences_sync_address">Indirizzi</string>

    <!-- Send Tab -->
    <!-- Name of the "receive tabs" notification channel. Displayed in the "App notifications" system settings for the app -->
    <string name="fxa_received_tab_channel_name">Schede ricevute</string>
    <!-- Description of the "receive tabs" notification channel. Displayed in the "App notifications" system settings for the app -->
    <string name="fxa_received_tab_channel_description">Notifiche per schede ricevute da altri dispositivi Firefox.</string>

    <!--  The body for these is the URL of the tab received  -->
    <string name="fxa_tab_received_notification_name">Scheda ricevuta</string>
    <!-- %s is the device name -->
    <string name="fxa_tab_received_from_notification_name">Scheda da %s</string>

    <!-- Close Synced Tabs -->
    <!-- The title for a notification shown when the user closes tabs that are currently
    open on this device from another device that's signed in to the same Mozilla account.
    %1$s is a placeholder for the app name; %2$d is the number of tabs closed.  -->
    <string name="fxa_tabs_closed_notification_title">Schede di %1$s chiuse: %2$d</string>
    <!-- The body for a "closed synced tabs" notification. -->
    <string name="fxa_tabs_closed_text">Visualizza schede chiuse di recente</string>

    <!-- Advanced Preferences -->
    <!-- Preference for tracking protection exceptions -->
    <string name="preferences_tracking_protection_exceptions">Eccezioni</string>

    <!-- Button in Exceptions Preference to turn on tracking protection for all sites (remove all exceptions) -->
    <string name="preferences_tracking_protection_exceptions_turn_on_for_all">Attiva per tutti i siti</string>

    <!-- Text displayed when there are no exceptions -->
    <string name="exceptions_empty_message_description">Con Eccezioni puoi disattivare la protezione antitracciamento per i siti selezionati.</string>
    <!-- Text displayed when there are no exceptions, with learn more link that brings users to a tracking protection SUMO page -->
    <string name="exceptions_empty_message_learn_more_link">Ulteriori informazioni</string>

    <!-- Preference switch for usage and technical data collection -->
    <string name="preference_usage_data">Dati tecnici e statistiche di utilizzo</string>
    <!-- Preference description for usage and technical data collection -->
    <string name="preferences_usage_data_description">Condividi con Mozilla informazioni relative a prestazioni, utilizzo, hardware e personalizzazioni del browser per contribuire al miglioramento di %1$s</string>
    <!-- Preference switch for marketing data collection -->
    <string name="preferences_marketing_data">Dati di marketing</string>
    <!-- Preference description for marketing data collection -->
    <string name="preferences_marketing_data_description2">Condivide i dati di utilizzo di base con Adjust, il nostro fornitore di mobile marketing</string>
    <!-- Title for studies preferences -->
    <string name="preference_experiments_2">Studi</string>
    <!-- Summary for studies preferences -->
    <string name="preference_experiments_summary_2">Consenti a Mozilla di installare e condurre studi</string>

    <!-- Turn On Sync Preferences -->
    <!-- Header of the Sync and save your data preference view -->
    <string name="preferences_sync_2">Sincronizza e salva i tuoi dati</string>
    <!-- Preference for reconnecting to FxA sync -->
    <string name="preferences_sync_sign_in_to_reconnect">Accedi per riconnetterti</string>
    <!-- Preference for removing FxA account -->
    <string name="preferences_sync_remove_account">Rimuovi account</string>

    <!-- Pairing Feature strings -->
    <!-- Instructions on how to access pairing -->
    <string name="pair_instructions_2"><![CDATA[Scansiona il codice QR visualizzato su <b>firefox.com/pair</b>]]></string>

    <!-- Toolbar Preferences -->
    <!-- Preference for using top toolbar -->
    <string name="preference_top_toolbar">In alto</string>
    <!-- Preference for using bottom toolbar -->
    <string name="preference_bottom_toolbar">In basso</string>

    <!-- Theme Preferences -->
    <!-- Preference for using light theme -->
    <string name="preference_light_theme">Chiaro</string>
    <!-- Preference for using dark theme -->
    <string name="preference_dark_theme">Scuro</string>

    <!-- Preference for using using dark or light theme automatically set by battery -->
    <string name="preference_auto_battery_theme">Impostato da Risparmio energetico</string>
    <!-- Preference for using following device theme -->
    <string name="preference_follow_device_theme">Usa il tema del dispositivo</string>

    <!-- Gestures Preferences-->
    <!-- Preferences for using pull to refresh in a webpage -->
    <string name="preference_gestures_website_pull_to_refresh">Trascina per aggiornare</string>
    <!-- Preference for using the dynamic toolbar -->
    <string name="preference_gestures_dynamic_toolbar">Scorri per nascondere la barra degli strumenti</string>
    <!-- Preference for switching tabs by swiping horizontally on the toolbar -->
    <string name="preference_gestures_swipe_toolbar_switch_tabs" moz:removedIn="129" tools:ignore="UnusedResources">Scorri la barra degli strumenti lateralmente per cambiare scheda</string>
    <!-- Preference for showing the opened tabs by swiping up on the toolbar-->
    <string name="preference_gestures_swipe_toolbar_show_tabs">Scorri la barra degli strumenti verso l’alto per aprire le schede</string>

    <!-- Preference for using the dynamic toolbars -->
    <string name="preference_gestures_dynamic_toolbar_2">Scorri per nascondere la barra degli indirizzi e la barra degli strumenti</string>
    <!-- Preference for switching tabs by swiping horizontally on the addressbar -->
    <string name="preference_gestures_swipe_toolbar_switch_tabs_2">Scorri la barra degli indirizzi lateralmente per cambiare scheda</string>

    <!-- Library -->
    <!-- Option in Library to open Downloads page -->
    <string name="library_downloads">Download</string>
    <!-- Option in library to open Bookmarks page -->
    <string name="library_bookmarks">Segnalibri</string>
    <!-- Option in library to open Desktop Bookmarks root page -->
    <string name="library_desktop_bookmarks_root">Segnalibri PC desktop</string>
    <!-- Option in library to open Desktop Bookmarks "menu" page -->
    <string name="library_desktop_bookmarks_menu">Menu segnalibri</string>
    <!-- Option in library to open Desktop Bookmarks "toolbar" page -->
    <string name="library_desktop_bookmarks_toolbar">Barra dei segnalibri</string>
    <!-- Option in library to open Desktop Bookmarks "unfiled" page -->
    <string name="library_desktop_bookmarks_unfiled">Altri segnalibri</string>
    <!-- Option in Library to open History page -->
    <string name="library_history">Cronologia</string>
    <!-- Option in Library to open a new tab -->
    <string name="library_new_tab">Nuova scheda</string>
    <!-- Settings Page Title -->
    <string name="settings_title">Impostazioni</string>
    <!-- Content description (not visible, for screen readers etc.): "Close button for library settings" -->
    <string name="content_description_close_button">Chiudi</string>

    <!-- Title to show in alert when a lot of tabs are to be opened
    %d is a placeholder for the number of tabs that will be opened -->
    <string name="open_all_warning_title">Aprire %d schede?</string>
    <!-- Message to warn users that a large number of tabs will be opened
    %s will be replaced by app name. -->
    <string name="open_all_warning_message">L’apertura di così tante schede potrebbe rallentare %s durante il caricamento delle pagine. Procedere comunque?</string>
    <!-- Dialog button text for confirming open all tabs -->
    <string name="open_all_warning_confirm">Apri schede</string>
    <!-- Dialog button text for canceling open all tabs -->
    <string name="open_all_warning_cancel">Annulla</string>

    <!-- Text to show users they have one page in the history group section of the History fragment.
    %d is a placeholder for the number of pages in the group. -->
    <string name="history_search_group_site_1">%d pagina</string>

    <!-- Text to show users they have multiple pages in the history group section of the History fragment.
    %d is a placeholder for the number of pages in the group. -->
    <string name="history_search_group_sites_1">%d pagine</string>

    <!-- Option in library for Recently Closed Tabs -->
    <string name="library_recently_closed_tabs">Schede chiuse di recente</string>
    <!-- Option in library to open Recently Closed Tabs page -->
    <string name="recently_closed_show_full_history">Visualizza cronologia completa</string>
    <!-- Text to show users they have multiple tabs saved in the Recently Closed Tabs section of history.
    %d is a placeholder for the number of tabs selected. -->
    <string name="recently_closed_tabs">%d schede</string>
    <!-- Text to show users they have one tab saved in the Recently Closed Tabs section of history.
    %d is a placeholder for the number of tabs selected. -->
    <string name="recently_closed_tab">%d scheda</string>

    <!-- Recently closed tabs screen message when there are no recently closed tabs -->
    <string name="recently_closed_empty_message">Nessuna scheda chiusa di recente</string>

    <!-- Tab Management -->
    <!-- Title of preference for tabs management -->
    <string name="preferences_tabs">Schede</string>
    <!-- Title of preference that allows a user to specify the tab view -->
    <string name="preferences_tab_view">Visualizzazione schede</string>
    <!-- Option for a list tab view -->
    <string name="tab_view_list">Elenco</string>
    <!-- Option for a grid tab view -->
    <string name="tab_view_grid">Griglia</string>
    <!-- Title of preference that allows a user to auto close tabs after a specified amount of time -->
    <string name="preferences_close_tabs">Chiudi schede</string>
    <!-- Option for auto closing tabs that will never auto close tabs, always allows user to manually close tabs -->
    <string name="close_tabs_manually">Manualmente</string>
    <!-- Option for auto closing tabs that will auto close tabs after one day -->
    <string name="close_tabs_after_one_day">Dopo un giorno</string>
    <!-- Option for auto closing tabs that will auto close tabs after one week -->
    <string name="close_tabs_after_one_week">Dopo una settimana</string>
    <!-- Option for auto closing tabs that will auto close tabs after one month -->
    <string name="close_tabs_after_one_month">Dopo un mese</string>

    <!-- Title of preference that allows a user to specify the auto-close settings for open tabs -->
    <string name="preference_auto_close_tabs" tools:ignore="UnusedResources">Chiudi automaticamente le schede aperte</string>

    <!-- Opening screen -->
    <!-- Title of a preference that allows a user to choose what screen to show after opening the app -->
    <string name="preferences_opening_screen">Schermata di apertura</string>
    <!-- Option for always opening the homepage when re-opening the app -->
    <string name="opening_screen_homepage">Pagina iniziale</string>
    <!-- Option for always opening the user's last-open tab when re-opening the app -->
    <string name="opening_screen_last_tab">Ultima scheda</string>
    <!-- Option for always opening the homepage when re-opening the app after four hours of inactivity -->
    <string name="opening_screen_after_four_hours_of_inactivity">Pagina iniziale dopo quattro ore di inattività</string>
    <!-- Summary for tabs preference when auto closing tabs setting is set to manual close-->
    <string name="close_tabs_manually_summary">Chiudi manualmente</string>
    <!-- Summary for tabs preference when auto closing tabs setting is set to auto close tabs after one day-->
    <string name="close_tabs_after_one_day_summary">Chiudi dopo un giorno</string>
    <!-- Summary for tabs preference when auto closing tabs setting is set to auto close tabs after one week-->
    <string name="close_tabs_after_one_week_summary">Chiudi dopo una settimana</string>
    <!-- Summary for tabs preference when auto closing tabs setting is set to auto close tabs after one month-->
    <string name="close_tabs_after_one_month_summary">Chiudi dopo un mese</string>

    <!-- Summary for homepage preference indicating always opening the homepage when re-opening the app -->
    <string name="opening_screen_homepage_summary">Apri pagina iniziale</string>
    <!-- Summary for homepage preference indicating always opening the last-open tab when re-opening the app -->
    <string name="opening_screen_last_tab_summary">Apri scheda più recente</string>
    <!-- Summary for homepage preference indicating opening the homepage when re-opening the app after four hours of inactivity -->
    <string name="opening_screen_after_four_hours_of_inactivity_summary">Apri pagina iniziale dopo quattro ore</string>

    <!-- Inactive tabs -->
    <!-- Category header of a preference that allows a user to enable or disable the inactive tabs feature -->
    <string name="preferences_inactive_tabs">Sposta le vecchie schede nella sezione Inattive</string>
    <!-- Title of inactive tabs preference -->
    <string name="preferences_inactive_tabs_title">La schede che non visualizzi da due settimane vengono spostate nella sezione Inattive.</string>

    <!-- Studies -->
    <!-- Title of the remove studies button -->
    <string name="studies_remove">Rimuovi</string>

    <!-- Title of the active section on the studies list -->
    <string name="studies_active">Attivi</string>
    <!-- Description for studies, it indicates why Firefox use studies. The first parameter is the name of the application. -->
    <string name="studies_description_2">%1$s può installare e condurre degli studi di tanto in tanto.</string>
    <!-- Learn more link for studies, links to an article for more information about studies. -->
    <string name="studies_learn_more">Ulteriori informazioni</string>

    <!-- Dialog message shown after removing a study -->
    <string name="studies_restart_app">Per applicare le modifiche l’applicazione verrà chiusa</string>
    <!-- Dialog button to confirm the removing a study. -->
    <string name="studies_restart_dialog_ok">OK</string>
    <!-- Dialog button text for canceling removing a study. -->
    <string name="studies_restart_dialog_cancel">Annulla</string>

    <!-- Toast shown after turning on/off studies preferences -->
    <string name="studies_toast_quit_application" tools:ignore="UnusedResources">Chiusura in corso per applicare le modifiche…</string>

    <!-- Sessions -->
    <!-- Title for the list of tabs -->
    <string name="tab_header_label">Schede aperte</string>
    <!-- Title for the list of tabs in the current private session -->
    <string name="tabs_header_private_tabs_title">Schede anonime</string>
    <!-- Title for the list of tabs in the synced tabs -->
    <string name="tabs_header_synced_tabs_title">Schede sincronizzate</string>
    <!-- Content description (not visible, for screen readers etc.): Add tab button. Adds a news tab when pressed -->
    <string name="add_tab">Aggiungi scheda</string>
    <!-- Content description (not visible, for screen readers etc.): Add tab button. Adds a news tab when pressed -->
    <string name="add_private_tab">Aggiungi scheda anonima</string>
    <!-- Text for the new tab button to indicate adding a new private tab in the tab -->
    <string name="tab_drawer_fab_content">Anonima</string>
    <!-- Text for the new tab button to indicate syncing command on the synced tabs page -->
    <string name="tab_drawer_fab_sync">Sincronizza</string>
    <!-- Text shown in the menu for sharing all tabs -->
    <string name="tab_tray_menu_item_share">Condividi tutte le schede</string>
    <!-- Text shown in the menu to view recently closed tabs -->
    <string name="tab_tray_menu_recently_closed">Schede chiuse di recente</string>
    <!-- Text shown in the tabs tray inactive tabs section -->
    <string name="tab_tray_inactive_recently_closed" tools:ignore="UnusedResources">Chiuse di recente</string>
    <!-- Text shown in the menu to view account settings -->
    <string name="tab_tray_menu_account_settings">Impostazioni account</string>
    <!-- Text shown in the menu to view tab settings -->
    <string name="tab_tray_menu_tab_settings">Impostazioni schede</string>
    <!-- Text shown in the menu for closing all tabs -->
    <string name="tab_tray_menu_item_close">Chiudi tutte le schede</string>
    <!-- Text shown in the multiselect menu for bookmarking selected tabs. -->
    <string name="tab_tray_multiselect_menu_item_bookmark">Segnalibro</string>
    <!-- Text shown in the multiselect menu for closing selected tabs. -->
    <string name="tab_tray_multiselect_menu_item_close">Chiudi</string>
    <!-- Content description for tabs tray multiselect share button -->
    <string name="tab_tray_multiselect_share_content_description">Condividi le schede selezionate</string>
    <!-- Content description for tabs tray multiselect menu -->
    <string name="tab_tray_multiselect_menu_content_description">Menu schede selezionate</string>
    <!-- Content description (not visible, for screen readers etc.): Removes tab from collection button. Removes the selected tab from collection when pressed -->
    <string name="remove_tab_from_collection">Rimuovi scheda dalla raccolta</string>
    <!-- Text for button to enter multiselect mode in tabs tray -->
    <string name="tabs_tray_select_tabs">Seleziona schede</string>
    <!-- Content description (not visible, for screen readers etc.): Close tab button. Closes the current session when pressed -->
    <string name="close_tab">Chiudi scheda</string>
    <!-- Content description (not visible, for screen readers etc.): Close tab <title> button. First parameter is tab title  -->
    <string name="close_tab_title">Chiudi scheda %s</string>
    <!-- Content description (not visible, for screen readers etc.): Opens the open tabs menu when pressed -->
    <string name="open_tabs_menu">Menu schede aperte</string>
    <!-- Open tabs menu item to save tabs to collection -->
    <string name="tabs_menu_save_to_collection1">Salva schede in una raccolta</string>
    <!-- Text for the menu button to delete a collection -->
    <string name="collection_delete">Elimina raccolta</string>
    <!-- Text for the menu button to rename a collection -->
    <string name="collection_rename">Rinomina raccolta</string>
    <!-- Text for the button to open tabs of the selected collection -->
    <string name="collection_open_tabs">Apri schede</string>


    <!-- Hint for adding name of a collection -->
    <string name="collection_name_hint">Nome della raccolta</string>
    <!-- Text for the menu button to rename a top site -->
    <string name="rename_top_site">Rinomina</string>
    <!-- Text for the menu button to remove a top site -->
    <string name="remove_top_site">Rimuovi</string>

    <!-- Text for the menu button to delete a top site from history -->
    <string name="delete_from_history">Elimina dalla cronologia</string>
    <!-- Postfix for private WebApp titles, placeholder is replaced with app name -->
    <string name="pwa_site_controls_title_private">%1$s (modalità Navigazione anonima)</string>

    <!-- History -->
    <!-- Text for the button to search all history -->
    <string name="history_search_1">Immetti i termini di ricerca</string>
    <!-- Text for the button to clear all history -->
    <string name="history_delete_all">Cancella cronologia</string>
    <!-- Text for the snackbar to confirm that multiple browsing history items has been deleted -->
    <string name="history_delete_multiple_items_snackbar">Cronologia eliminata</string>
    <!-- Text for the snackbar to confirm that a single browsing history item has been deleted. The first parameter is the shortened URL of the deleted history item. -->
    <string name="history_delete_single_item_snackbar">%1$s eliminato</string>
    <!-- Context description text for the button to delete a single history item -->
    <string name="history_delete_item">Elimina</string>
    <!-- History multi select title in app bar
    The first parameter is the number of bookmarks selected -->
    <string name="history_multi_select_title">%1$d selezionati</string>
    <!-- Text for the header that groups the history for today -->
    <string name="history_today">Oggi</string>
    <!-- Text for the header that groups the history for yesterday -->
    <string name="history_yesterday">Ieri</string>
    <!-- Text for the header that groups the history the past 7 days -->
    <string name="history_7_days">Ultimi 7 giorni</string>
    <!-- Text for the header that groups the history the past 30 days -->
    <string name="history_30_days">Ultimi 30 giorni</string>
    <!-- Text for the header that groups the history older than the last month -->
    <string name="history_older">Più vecchi</string>

    <!-- Text shown when no history exists -->
    <string name="history_empty_message">Nessuna cronologia disponibile.</string>

    <!-- Downloads -->
    <!-- Text for the snackbar to confirm that multiple downloads items have been removed -->
    <string name="download_delete_multiple_items_snackbar_1">Download eliminati</string>
    <!-- Text for the snackbar to confirm that a single download item has been removed. The first parameter is the name of the download item. -->
    <string name="download_delete_single_item_snackbar">È stato eliminato %1$s</string>
    <!-- Text shown when no download exists -->
    <string name="download_empty_message_1">Nessun file scaricato</string>
    <!-- History multi select title in app bar
    The first parameter is the number of downloads selected -->
    <string name="download_multi_select_title">%1$d selezionati</string>


    <!-- Text for the button to remove a single download item -->
    <string name="download_delete_item_1">Elimina</string>


    <!-- Crashes -->
    <!-- Title text displayed on the tab crash page. This first parameter is the name of the application (For example: Fenix) -->
    <string name="tab_crash_title_2">Siamo spiacenti, non è possibile caricare la pagina in %1$s.</string>

    <!-- Send crash report checkbox text on the tab crash page -->
    <string name="tab_crash_send_report">Invia la segnalazione di arresto anomalo a Mozilla</string>
    <!-- Close tab button text on the tab crash page -->
    <string name="tab_crash_close">Chiudi scheda</string>
    <!-- Restore tab button text on the tab crash page -->
    <string name="tab_crash_restore">Ripristina scheda</string>

    <!-- Bookmarks -->
    <!-- Confirmation message for a dialog confirming if the user wants to delete the selected folder -->
    <string name="bookmark_delete_folder_confirmation_dialog">Eliminare questa cartella?</string>
    <!-- Confirmation message for a dialog confirming if the user wants to delete multiple items including folders. Parameter will be replaced by app name. -->
    <string name="bookmark_delete_multiple_folders_confirmation_dialog">%s eliminerà gli elementi selezionati.</string>
    <!-- Text for the cancel button on delete bookmark dialog -->
    <string name="bookmark_delete_negative">Annulla</string>
    <!-- Screen title for adding a bookmarks folder -->
    <string name="bookmark_add_folder">Aggiungi cartella</string>
    <!-- Snackbar title shown after a bookmark has been created. -->
    <string name="bookmark_saved_snackbar">Segnalibro salvato</string>
    <!-- Snackbar edit button shown after a bookmark has been created. -->
    <string name="edit_bookmark_snackbar_action">MODIFICA</string>

    <!-- Bookmark overflow menu edit button -->
    <string name="bookmark_menu_edit_button">Modifica</string>
    <!-- Bookmark overflow menu copy button -->
    <string name="bookmark_menu_copy_button">Copia</string>
    <!-- Bookmark overflow menu share button -->
    <string name="bookmark_menu_share_button">Condividi</string>
    <!-- Bookmark overflow menu open in new tab button -->
    <string name="bookmark_menu_open_in_new_tab_button">Apri in una nuova scheda</string>
    <!-- Bookmark overflow menu open in private tab button -->
    <string name="bookmark_menu_open_in_private_tab_button">Apri in scheda anonima</string>
    <!-- Bookmark overflow menu open all in tabs button -->
    <string name="bookmark_menu_open_all_in_tabs_button">Apri tutti in nuove schede</string>
    <!-- Bookmark overflow menu open all in private tabs button -->
    <string name="bookmark_menu_open_all_in_private_tabs_button">Apri tutti in schede anonime</string>
    <!-- Bookmark overflow menu delete button -->
    <string name="bookmark_menu_delete_button">Elimina</string>
    <!--Bookmark overflow menu save button -->
    <string name="bookmark_menu_save_button">Salva</string>
    <!-- Bookmark multi select title in app bar
     The first parameter is the number of bookmarks selected -->
    <string name="bookmarks_multi_select_title">%1$d selezionati</string>
    <!-- Bookmark editing screen title -->
    <string name="edit_bookmark_fragment_title">Modifica segnalibro</string>
    <!-- Bookmark folder editing screen title -->
    <string name="edit_bookmark_folder_fragment_title">Modifica cartella</string>
    <!-- Bookmark sign in button message -->
    <string name="bookmark_sign_in_button">Accedi per visualizzare i segnalibri sincronizzati</string>
    <!-- Bookmark URL editing field label -->
    <string name="bookmark_url_label">INDIRIZZO</string>
    <!-- Bookmark FOLDER editing field label -->
    <string name="bookmark_folder_label">CARTELLA</string>
    <!-- Bookmark NAME editing field label -->
    <string name="bookmark_name_label">NOME</string>
    <!-- Bookmark add folder screen title -->
    <string name="bookmark_add_folder_fragment_label">Aggiungi cartella</string>
    <!-- Bookmark select folder screen title -->
    <string name="bookmark_select_folder_fragment_label">Seleziona cartella</string>
    <!-- Bookmark editing error missing title -->
    <string name="bookmark_empty_title_error">Il titolo è obbligatorio</string>
    <!-- Bookmark editing error missing or improper URL -->
    <string name="bookmark_invalid_url_error">Indirizzo non valido</string>
    <!-- Bookmark screen message for empty bookmarks folder -->
    <string name="bookmarks_empty_message">Nessun segnalibro qui</string>
    <!-- Bookmark snackbar message on deletion
     The first parameter is the host part of the URL of the bookmark deleted, if any -->
    <string name="bookmark_deletion_snackbar_message">Eliminato %1$s</string>
    <!-- Bookmark snackbar message on deleting multiple bookmarks not including folders-->
    <string name="bookmark_deletion_multiple_snackbar_message_2">Segnalibri eliminati</string>
    <!-- Bookmark snackbar message on deleting multiple bookmarks including folders-->
    <string name="bookmark_deletion_multiple_snackbar_message_3">Eliminazione cartelle selezionate</string>
    <!-- Bookmark undo button for deletion snackbar action -->
    <string name="bookmark_undo_deletion">ANNULLA</string>

    <!-- Text for the button to search all bookmarks -->
    <string name="bookmark_search">Immetti i termini di ricerca</string>

    <!-- Site Permissions -->
    <!-- Button label that take the user to the Android App setting -->
    <string name="phone_feature_go_to_settings">Vai alle impostazioni</string>

    <!-- Content description (not visible, for screen readers etc.): Quick settings sheet
        to give users access to site specific information / settings. For example:
        Secure settings status and a button to modify site permissions -->
    <string name="quick_settings_sheet">Scheda delle impostazioni rapide</string>
    <!-- Label that indicates that this option it the recommended one -->
    <string name="phone_feature_recommended">Consigliato</string>
    <!-- Button label for clearing all the information of site permissions-->
    <string name="clear_permissions">Cancella permessi</string>
    <!-- Text for the OK button on Clear permissions dialog -->
    <string name="clear_permissions_positive">OK</string>
    <!-- Text for the cancel button on Clear permissions dialog -->
    <string name="clear_permissions_negative">Annulla</string>
    <!-- Button label for clearing a site permission-->
    <string name="clear_permission">Cancella permesso</string>
    <!-- Text for the OK button on Clear permission dialog -->
    <string name="clear_permission_positive">OK</string>
    <!-- Text for the cancel button on Clear permission dialog -->
    <string name="clear_permission_negative">Annulla</string>
    <!-- Button label for clearing all the information on all sites-->
    <string name="clear_permissions_on_all_sites">Cancella permessi per tutti i siti</string>
    <!-- Preference for altering video and audio autoplay for all websites -->
    <string name="preference_browser_feature_autoplay">Riproduzione automatica</string>
    <!-- Preference for altering the camera access for all websites -->
    <string name="preference_phone_feature_camera">Fotocamera</string>
    <!-- Preference for altering the microphone access for all websites -->
    <string name="preference_phone_feature_microphone">Microfono</string>
    <!-- Preference for altering the location access for all websites -->
    <string name="preference_phone_feature_location">Posizione</string>
    <!-- Preference for altering the notification access for all websites -->
    <string name="preference_phone_feature_notification">Notifica</string>
    <!-- Preference for altering the persistent storage access for all websites -->
    <string name="preference_phone_feature_persistent_storage">Archiviazione permanente</string>
    <!-- Preference for altering the storage access setting for all websites -->
    <string name="preference_phone_feature_cross_origin_storage_access">Cookie intersito</string>
    <!-- Preference for altering the EME access for all websites -->
    <string name="preference_phone_feature_media_key_system_access">Contenuti protetti da DRM</string>
    <!-- Label that indicates that a permission must be asked always -->
    <string name="preference_option_phone_feature_ask_to_allow">Chiedi il consenso</string>
    <!-- Label that indicates that a permission must be blocked -->
    <string name="preference_option_phone_feature_blocked">Bloccato</string>
    <!-- Label that indicates that a permission must be allowed -->
    <string name="preference_option_phone_feature_allowed">Consentito</string>
    <!--Label that indicates a permission is by the Android OS-->
    <string name="phone_feature_blocked_by_android">Bloccato da Android</string>
    <!-- Preference for showing a list of websites that the default configurations won't apply to them -->
    <string name="preference_exceptions">Eccezioni</string>
    <!-- Summary of tracking protection preference if tracking protection is set to off -->
    <string name="tracking_protection_off">Disattivata</string>

    <!-- Summary of tracking protection preference if tracking protection is set to standard -->
    <string name="tracking_protection_standard">Normale</string>
    <!-- Summary of tracking protection preference if tracking protection is set to strict -->
    <string name="tracking_protection_strict">Restrittiva</string>
    <!-- Summary of tracking protection preference if tracking protection is set to custom -->
    <string name="tracking_protection_custom">Personalizzata</string>
    <!-- Label for global setting that indicates that all video and audio autoplay is allowed -->
    <string name="preference_option_autoplay_allowed2">Consenti audio e video</string>
    <!-- Label for site specific setting that indicates that all video and audio autoplay is allowed -->
    <string name="quick_setting_option_autoplay_allowed">Consenti audio e video</string>
    <!-- Label that indicates that video and audio autoplay is only allowed over Wi-Fi -->
    <string name="preference_option_autoplay_allowed_wifi_only2">Blocca audio e video solo con connessione dati</string>
    <!-- Subtext that explains 'autoplay on Wi-Fi only' option -->
    <string name="preference_option_autoplay_allowed_wifi_subtext">Audio e video saranno riprodotti con una connessione Wi-Fi</string>
    <!-- Label for global setting that indicates that video autoplay is allowed, but audio autoplay is blocked -->
    <string name="preference_option_autoplay_block_audio2">Blocca solo l’audio</string>
    <!-- Label for site specific setting that indicates that video autoplay is allowed, but audio autoplay is blocked -->
    <string name="quick_setting_option_autoplay_block_audio">Blocca solo l’audio</string>
    <!-- Label for global setting that indicates that all video and audio autoplay is blocked -->
    <string name="preference_option_autoplay_blocked3">Blocca audio e video</string>
    <!-- Label for site specific setting that indicates that all video and audio autoplay is blocked -->
    <string name="quick_setting_option_autoplay_blocked">Blocca audio e video</string>
    <!-- Summary of delete browsing data on quit preference if it is set to on -->
    <string name="delete_browsing_data_quit_on">Attivato</string>
    <!-- Summary of delete browsing data on quit preference if it is set to off -->
    <string name="delete_browsing_data_quit_off">Disattivato</string>

    <!-- Summary of studies preference if it is set to on -->
    <string name="studies_on">Attivo</string>
    <!-- Summary of studies data on quit preference if it is set to off -->
    <string name="studies_off">Disattivato</string>

    <!-- Collections -->
    <!-- Collections header on home fragment -->
    <string name="collections_header">Raccolte</string>
    <!-- Content description (not visible, for screen readers etc.): Opens the collection menu when pressed -->
    <string name="collection_menu_button_content_description">Menu raccolta</string>

    <!-- Label to describe what collections are to a new user without any collections -->
    <string name="no_collections_description2">Raccogli gli argomenti che ti interessano.\nRaggruppa ricerche, siti e schede simili per accedervi rapidamente in seguito.</string>
    <!-- Title for the "select tabs" step of the collection creator -->
    <string name="create_collection_select_tabs">Seleziona schede</string>

    <!-- Title for the "select collection" step of the collection creator -->
    <string name="create_collection_select_collection">Seleziona raccolta</string>

    <!-- Title for the "name collection" step of the collection creator -->
    <string name="create_collection_name_collection">Nome raccolta</string>

    <!-- Button to add new collection for the "select collection" step of the collection creator -->
    <string name="create_collection_add_new_collection">Aggiungi nuova raccolta</string>

    <!-- Button to select all tabs in the "select tabs" step of the collection creator -->
    <string name="create_collection_select_all">Seleziona tutto</string>
    <!-- Button to deselect all tabs in the "select tabs" step of the collection creator -->
    <string name="create_collection_deselect_all">Deseleziona tutto</string>
    <!-- Text to prompt users to select the tabs to save in the "select tabs" step of the collection creator -->
    <string name="create_collection_save_to_collection_empty">Seleziona le schede da salvare</string>

    <!-- Text to show users how many tabs they have selected in the "select tabs" step of the collection creator.
     %d is a placeholder for the number of tabs selected. -->
    <string name="create_collection_save_to_collection_tabs_selected">%d schede selezionate</string>

    <!-- Text to show users they have one tab selected in the "select tabs" step of the collection creator.
    %d is a placeholder for the number of tabs selected. -->
    <string name="create_collection_save_to_collection_tab_selected">%d scheda selezionata</string>

    <!-- Text shown in snackbar when multiple tabs have been saved in a collection -->
    <string name="create_collection_tabs_saved">Schede salvate.</string>

    <!-- Text shown in snackbar when one or multiple tabs have been saved in a new collection -->
    <string name="create_collection_tabs_saved_new_collection">Raccolta salvata.</string>
    <!-- Text shown in snackbar when one tab has been saved in a collection -->
    <string name="create_collection_tab_saved">Scheda salvata.</string>

    <!-- Content description (not visible, for screen readers etc.): button to close the collection creator -->
    <string name="create_collection_close">Chiudi</string>

    <!-- Button to save currently selected tabs in the "select tabs" step of the collection creator-->
    <string name="create_collection_save">Salva</string>

    <!-- Snackbar action to view the collection the user just created or updated -->
    <string name="create_collection_view">Visualizza</string>

    <!-- Text for the OK button from collection dialogs -->
    <string name="create_collection_positive">OK</string>
    <!-- Text for the cancel button from collection dialogs -->
    <string name="create_collection_negative">Annulla</string>

    <!-- Default name for a new collection in "name new collection" step of the collection creator. %d is a placeholder for the number of collections-->
    <string name="create_collection_default_name">Raccolta %d</string>

    <!-- Share -->
    <!-- Share screen header -->
    <string name="share_header_2">Condividi</string>
    <!-- Content description (not visible, for screen readers etc.):
        "Share" button. Opens the share menu when pressed. -->
    <string name="share_button_content_description">Condividi</string>
    <!-- Text for the Save to PDF feature in the share menu -->
    <string name="share_save_to_pdf">Salva come PDF</string>
    <!-- Text for error message when generating a PDF file Text. -->
    <string name="unable_to_save_to_pdf_error">Impossibile generare il PDF</string>
    <!-- Text for standard error snackbar dismiss button. -->
    <string name="standard_snackbar_error_dismiss">Chiudi</string>
    <!-- Text for error message when printing a page and it fails. -->
    <string name="unable_to_print_page_error">Impossibile stampare questa pagina</string>
    <!-- Text for the print feature in the share and browser menu -->
    <string name="menu_print">Stampa</string>
    <!-- Sub-header in the dialog to share a link to another sync device -->
    <string name="share_device_subheader">Invia a dispositivo</string>
    <!-- Sub-header in the dialog to share a link to an app from the full list -->
    <string name="share_link_all_apps_subheader">Tutte le azioni</string>
    <!-- Sub-header in the dialog to share a link to an app from the most-recent sorted list -->
    <string name="share_link_recent_apps_subheader">Utilizzate di recente</string>
    <!-- Text for the copy link action in the share screen. -->
    <string name="share_copy_link_to_clipboard">Copia negli appunti</string>
    <!-- Toast shown after copying link to clipboard -->
    <string name="toast_copy_link_to_clipboard">Copiato negli appunti</string>
    <!-- An option from the share dialog to sign into sync -->
    <string name="sync_sign_in">Accedi per sincronizzare</string>
     <!-- An option from the three dot menu to sync and save data -->
    <string name="sync_menu_sync_and_save_data">Sincronizza e salva i dati</string>
    <!-- An option from the share dialog to send link to all other sync devices -->
    <string name="sync_send_to_all">Invia a tutti i dispositivi</string>
    <!-- An option from the share dialog to reconnect to sync -->
    <string name="sync_reconnect">Riconnetti a Sync</string>
    <!-- Text displayed when sync is offline and cannot be accessed -->
    <string name="sync_offline">Non in linea</string>
    <!-- An option to connect additional devices -->
    <string name="sync_connect_device">Connetti un altro dispositivo</string>
    <!-- The dialog text shown when additional devices are not available -->
    <string name="sync_connect_device_dialog">Per inviare una scheda, accedi all’account Firefox su almeno un altro dispositivo.</string>
    <!-- Confirmation dialog button -->
    <string name="sync_confirmation_button">OK</string>

    <!-- Share error message -->
    <string name="share_error_snackbar">Impossibile condividere con questa app</string>

    <!-- Add new device screen title -->
    <string name="sync_add_new_device_title">Invia a dispositivo</string>
    <!-- Text for the warning message on the Add new device screen -->
    <string name="sync_add_new_device_message">Nessun dispositivo connesso</string>
    <!-- Text for the button to learn about sending tabs -->
    <string name="sync_add_new_device_learn_button">Ulteriori informazioni sull’invio di schede…</string>

    <!-- Text for the button to connect another device -->
    <string name="sync_add_new_device_connect_button">Connetti un altro dispositivo…</string>

    <!-- Notifications -->
    <!-- Text shown in the notification that pops up to remind the user that a private browsing session is active. -->
    <string name="notification_pbm_delete_text_2">Chiudi le schede anonime</string>

    <!-- Microsuverys -->
    <!-- Text shown in prompt for printing microsurvey. "sec" It's an abrevation for "second". -->
    <string name="microsurvey_prompt_printing_title" tools:ignore="UnusedResources">Aiutaci a migliorare le funzioni per stampare in Firefox. Ci vuole solo un secondo</string>


    <!-- Text shown in prompt for printing microsurvey. 'Firefox' intentionally hardcoded here--> --&gt;
    <string name="microsurvey_survey_printing_title" tools:ignore="UnusedResources">Quanto sei soddisfatto/a della stampa in Firefox?</string>
    <!-- Text for option one, shown in microsurvey.-->
    <string name="microsurvey_survey_5_point_option_0" tools:ignore="UnusedResources">Né soddisfatto/a né insoddisfatto/a</string>
    <!-- Text for option two, shown in microsurvey.-->
    <string name="microsurvey_survey_5_point_option_1" tools:ignore="UnusedResources">Molto insoddisfatto/a</string>
    <!-- Text for option three, shown in microsurvey.-->
    <string name="microsurvey_survey_5_point_option_2" tools:ignore="UnusedResources">Insoddisfatto/a</string>
    <!-- Text for option four, shown in microsurvey.-->
    <string name="microsurvey_survey_5_point_option_3" tools:ignore="UnusedResources">Soddisfatto/a</string>
    <!-- Text for option five, shown in microsurvey.-->
    <string name="microsurvey_survey_5_point_option_4" tools:ignore="UnusedResources">Molto soddisfatto/a</string>


    <!-- Text shown in the notification that pops up to remind the user that a private browsing session is active for Android 14+ -->
    <string name="notification_erase_title_android_14">Chiudere le schede anonime?</string>
    <string name="notification_erase_text_android_14">Tocca o fai scorrere questa notifica per chiudere le schede anonime.</string>

    <!-- Name of the marketing notification channel. Displayed in the "App notifications" system settings for the app -->
    <string name="notification_marketing_channel_name">Marketing</string>

    <!-- Title shown in the notification that pops up to remind the user to set fenix as default browser.
    The app name is in the text, due to limitations with localizing Nimbus experiments -->
    <string name="nimbus_notification_default_browser_title" tools:ignore="UnusedResources">Firefox è veloce e riservato</string>
    <!-- Text shown in the notification that pops up to remind the user to set fenix as default browser.
    The app name is in the text, due to limitations with localizing Nimbus experiments -->
    <string name="nimbus_notification_default_browser_text" tools:ignore="UnusedResources">Imposta Firefox come browser predefinito</string>
    <!-- Title shown in the notification that pops up to re-engage the user -->
    <string name="notification_re_engagement_title">Prova la navigazione anonima</string>
    <!-- Text shown in the notification that pops up to re-engage the user.
    %1$s is a placeholder that will be replaced by the app name. -->
    <string name="notification_re_engagement_text">Naviga senza salvare cookie o cronologia in %1$s</string>

    <!-- Title A shown in the notification that pops up to re-engage the user -->
    <string name="notification_re_engagement_A_title">Naviga senza lasciar tracce</string>
    <!-- Text A shown in the notification that pops up to re-engage the user.
    %1$s is a placeholder that will be replaced by the app name. -->
    <string name="notification_re_engagement_A_text">La navigazione anonima in %1$s non memorizza le tue informazioni.</string>
    <!-- Title B shown in the notification that pops up to re-engage the user -->
    <string name="notification_re_engagement_B_title">Inizia la tua prima ricerca</string>
    <!-- Text B shown in the notification that pops up to re-engage the user -->
    <string name="notification_re_engagement_B_text">Trova qualcosa nelle vicinanze, oppure scopri qualcosa di divertente.</string>

    <!-- Survey -->
    <!-- Text shown in the fullscreen message that pops up to ask user to take a short survey.
    The app name is in the text, due to limitations with localizing Nimbus experiments -->
    <string name="nimbus_survey_message_text">Aiutaci a migliorare Firefox partecipando a un breve sondaggio.</string>
    <!-- Preference for taking the short survey. -->
    <string name="preferences_take_survey">Partecipa al sondaggio</string>
    <!-- Preference for not taking the short survey. -->
    <string name="preferences_not_take_survey">No grazie</string>

    <!-- Snackbar -->
    <!-- Text shown in snackbar when user deletes a collection -->
    <string name="snackbar_collection_deleted">Raccolta eliminata</string>

    <!-- Text shown in snackbar when user renames a collection -->
    <string name="snackbar_collection_renamed">Raccolta rinominata</string>

    <!-- Text shown in snackbar when user closes a tab -->
    <string name="snackbar_tab_closed">Scheda chiusa</string>
    <!-- Text shown in snackbar when user closes all tabs -->
    <string name="snackbar_tabs_closed">Schede chiuse</string>
    <!-- Text shown in snackbar when user bookmarks a list of tabs -->
    <string name="snackbar_message_bookmarks_saved">Segnalibri salvati.</string>
    <!-- Text shown in snackbar when user adds a site to shortcuts -->
    <string name="snackbar_added_to_shortcuts">Aggiunto alle scorciatoie.</string>
    <!-- Text shown in snackbar when user closes a private tab -->
    <string name="snackbar_private_tab_closed">Scheda anonima chiusa</string>
    <!-- Text shown in snackbar when user closes all private tabs -->
    <string name="snackbar_private_tabs_closed">Schede anonime chiuse</string>
    <!-- Text shown in snackbar when user erases their private browsing data -->
    <string name="snackbar_private_data_deleted">Eliminati dati della navigazione anonima</string>
    <!-- Text shown in snackbar to undo deleting a tab, top site or collection -->
    <string name="snackbar_deleted_undo">ANNULLA</string>

    <!-- Text shown in snackbar when user removes a top site -->
    <string name="snackbar_top_site_removed">Sito rimosso</string>
    <!-- QR code scanner prompt which appears after scanning a code, but before navigating to it
        First parameter is the name of the app, second parameter is the URL or text scanned-->
    <string name="qr_scanner_confirmation_dialog_message">Consenti a %1$s di aprire %2$s</string>
    <!-- QR code scanner prompt dialog positive option to allow navigation to scanned link -->
    <string name="qr_scanner_dialog_positive">CONSENTI</string>
    <!-- QR code scanner prompt dialog positive option to deny navigation to scanned link -->
    <string name="qr_scanner_dialog_negative">NEGA</string>
    <!-- QR code scanner prompt dialog error message shown when a hostname does not contain http or https. -->
    <string name="qr_scanner_dialog_invalid">Indirizzo web non valido.</string>
    <!-- QR code scanner prompt dialog positive option when there is an error -->
    <string name="qr_scanner_dialog_invalid_ok">OK</string>
    <!-- Tab collection deletion prompt dialog message. Placeholder will be replaced with the collection name -->
    <string name="tab_collection_dialog_message">Eliminare %1$s?</string>
    <!-- Tab collection deletion prompt dialog option to delete the collection -->
    <string name="tab_collection_dialog_positive">Elimina</string>
    <!-- Text displayed in a notification when the user enters full screen mode -->
    <string name="full_screen_notification">Passato a schermo intero</string>

    <!-- Message for copying the URL via long press on the toolbar -->
    <string name="url_copied">Indirizzo copiato</string>


    <!-- Sample text for accessibility font size -->
    <string name="accessibility_text_size_sample_text_1">Questo è un testo di esempio. Mostra un’anteprima di come apparirà il testo quando aumenti o riduci le dimensioni dei caratteri con questa impostazione.</string>
    <!-- Summary for Accessibility Text Size Scaling Preference -->
    <string name="preference_accessibility_text_size_summary">Aumenta o riduci la dimensione del testo dei siti web</string>
    <!-- Title for Accessibility Text Size Scaling Preference -->
    <string name="preference_accessibility_font_size_title">Dimensione caratteri</string>

    <!-- Title for Accessibility Text Automatic Size Scaling Preference -->
    <string name="preference_accessibility_auto_size_2">Ridimensiona automaticamente i caratteri</string>
    <!-- Summary for Accessibility Text Automatic Size Scaling Preference -->
    <string name="preference_accessibility_auto_size_summary">La dimensione dei caratteri corrisponderà alle impostazioni di Android. Disattivare per gestire la dimensione dei caratteri separatamente.</string>

    <!-- Title for the Delete browsing data preference -->
    <string name="preferences_delete_browsing_data">Elimina dati di navigazione</string>
    <!-- Title for the tabs item in Delete browsing data -->
    <string name="preferences_delete_browsing_data_tabs_title_2">Schede aperte</string>
    <!-- Subtitle for the tabs item in Delete browsing data, parameter will be replaced with the number of open tabs -->
    <string name="preferences_delete_browsing_data_tabs_subtitle">%d schede</string>
    <!-- Title for the data and history items in Delete browsing data -->
    <!-- Title for the history item in Delete browsing data -->
    <string name="preferences_delete_browsing_data_browsing_history_title">Cronologia di navigazione</string>
    <!-- Subtitle for the data and history items in delete browsing data, parameter will be replaced with the
        number of history items the user has -->
    <string name="preferences_delete_browsing_data_browsing_data_subtitle">%d indirizzi</string>
    <!-- Title for the cookies and site data items in Delete browsing data -->
    <string name="preferences_delete_browsing_data_cookies_and_site_data">Cookie e dati dei siti web</string>
    <!-- Subtitle for the cookies item in Delete browsing data -->
    <string name="preferences_delete_browsing_data_cookies_subtitle">Verrai disconnesso dalla maggior parte dei siti</string>
    <!-- Title for the cached images and files item in Delete browsing data -->
    <string name="preferences_delete_browsing_data_cached_files">Immagini e file salvati nella cache</string>
    <!-- Subtitle for the cached images and files item in Delete browsing data -->
    <string name="preferences_delete_browsing_data_cached_files_subtitle">Libera spazio di archiviazione</string>
    <!-- Title for the site permissions item in Delete browsing data -->
    <string name="preferences_delete_browsing_data_site_permissions">Permessi dei siti</string>
    <!-- Title for the downloads item in Delete browsing data -->
    <string name="preferences_delete_browsing_data_downloads">Download</string>
    <!-- Text for the button to delete browsing data -->
    <string name="preferences_delete_browsing_data_button">Elimina dati di navigazione</string>

    <!-- Title for the Delete browsing data on quit preference -->
    <string name="preferences_delete_browsing_data_on_quit">Elimina i dati di navigazione all’uscita</string>
    <!-- Summary for the Delete browsing data on quit preference. "Quit" translation should match delete_browsing_data_on_quit_action translation. -->
    <string name="preference_summary_delete_browsing_data_on_quit_2">Elimina automaticamente i dati di navigazione quando viene selezionato “Esci” nel menu principale</string>
    <!-- Action item in menu for the Delete browsing data on quit feature -->
    <string name="delete_browsing_data_on_quit_action">Esci</string>

    <!-- Title text of a delete browsing data dialog. -->
    <string name="delete_history_prompt_title">Intervallo di tempo da cancellare</string>
    <!-- Body text of a delete browsing data dialog. -->
    <string name="delete_history_prompt_body" moz:RemovedIn="130" tools:ignore="UnusedResources">Rimuovi la cronologia (inclusa la cronologia sincronizzata da altri dispositivi), i cookie e altri dati di navigazione.</string>
    <!-- Body text of a delete browsing data dialog. -->
    <string name="delete_history_prompt_body_2">Rimuove la cronologia (inclusa la cronologia sincronizzata da altri dispositivi)</string>
    <!-- Radio button in the delete browsing data dialog to delete history items for the last hour. -->
    <string name="delete_history_prompt_button_last_hour">Ultima ora</string>
    <!-- Radio button in the delete browsing data dialog to delete history items for today and yesterday. -->
    <string name="delete_history_prompt_button_today_and_yesterday">Ieri e oggi</string>
    <!-- Radio button in the delete browsing data dialog to delete all history. -->
    <string name="delete_history_prompt_button_everything">Tutto</string>

    <!-- Dialog message to the user asking to delete browsing data. Parameter will be replaced by app name. -->
    <string name="delete_browsing_data_prompt_message_3">%s eliminerà i dati di navigazione selezionati.</string>
    <!-- Text for the cancel button for the data deletion dialog -->
    <string name="delete_browsing_data_prompt_cancel">Annulla</string>
    <!-- Text for the allow button for the data deletion dialog -->
    <string name="delete_browsing_data_prompt_allow">Elimina</string>
    <!-- Text for the snackbar confirmation that the data was deleted -->
    <string name="preferences_delete_browsing_data_snackbar">Dati di navigazione eliminati</string>

    <!-- Text for the snackbar to show the user that the deletion of browsing data is in progress -->
    <string name="deleting_browsing_data_in_progress">Eliminazione dati di navigazione in corso…</string>

    <!-- Dialog message to the user asking to delete all history items inside the opened group. Parameter will be replaced by a history group name. -->
    <string name="delete_all_history_group_prompt_message">Elimina tutti i siti in “%s”</string>
    <!-- Text for the cancel button for the history group deletion dialog -->
    <string name="delete_history_group_prompt_cancel">Annulla</string>
    <!-- Text for the allow button for the history group dialog -->
    <string name="delete_history_group_prompt_allow">Elimina</string>
    <!-- Text for the snackbar confirmation that the history group was deleted -->
    <string name="delete_history_group_snackbar">Gruppo eliminato</string>

    <!-- Onboarding -->
    <!-- text to display in the snackbar once account is signed-in -->
    <string name="onboarding_firefox_account_sync_is_on">La sincronizzazione è attiva</string>

    <!-- Onboarding theme -->
    <!-- Text shown in snackbar when multiple tabs have been sent to device -->
    <string name="sync_sent_tabs_snackbar">Schede inviate.</string>
    <!-- Text shown in snackbar when one tab has been sent to device  -->
    <string name="sync_sent_tab_snackbar">Scheda inviata.</string>
    <!-- Text shown in snackbar when sharing tabs failed  -->
    <string name="sync_sent_tab_error_snackbar">Invio non riuscito</string>
    <!-- Text shown in snackbar for the "retry" action that the user has after sharing tabs failed -->
    <string name="sync_sent_tab_error_snackbar_action">RIPROVA</string>
    <!-- Title of QR Pairing Fragment -->
    <string name="sync_scan_code">Scansiona il codice</string>
    <!-- Instructions on how to access pairing -->
    <string name="sign_in_instructions"><![CDATA[Apri Firefox sul computer e vai su <b>https://firefox.com/pair</b>]]></string>
    <!-- Text shown for sign in pairing when ready -->
    <string name="sign_in_ready_for_scan">Pronto per la scansione</string>
    <!-- Text shown for settings option for sign with pairing -->
    <string name="sign_in_with_camera">Accedi con la fotocamera</string>
    <!-- Text shown for settings option for sign with email -->
    <string name="sign_in_with_email">Accedi con l’email</string>
    <!-- Text shown for settings option for create new account text.'Firefox' intentionally hardcoded here.-->
    <string name="sign_in_create_account_text"><![CDATA[Non hai l’account? <u>Creane uno</u> per sincronizzare Firefox tra vari dispositivi.]]></string>
    <!-- Text shown in confirmation dialog to sign out of account. The first parameter is the name of the app (e.g. Firefox Preview) -->
    <string name="sign_out_confirmation_message_2">I dati di navigazione non verranno più sincronizzati con l’account %s, ma non saranno rimossi dal dispositivo in uso.</string>
    <!-- Option to continue signing out of account shown in confirmation dialog to sign out of account -->
    <string name="sign_out_disconnect">Disconnetti</string>
    <!-- Option to cancel signing out shown in confirmation dialog to sign out of account -->
    <string name="sign_out_cancel">Annulla</string>
    <!-- Error message snackbar shown after the user tried to select a default folder which cannot be altered -->
    <string name="bookmark_cannot_edit_root">Impossibile modificare le cartelle predefinite</string>

    <!-- Enhanced Tracking Protection -->
    <!-- Link displayed in enhanced tracking protection panel to access tracking protection settings -->
    <string name="etp_settings">Impostazioni protezione</string>
    <!-- Preference title for enhanced tracking protection settings -->
    <string name="preference_enhanced_tracking_protection">Protezione antitracciamento avanzata</string>
    <!-- Preference summary for enhanced tracking protection settings on/off switch -->
    <string name="preference_enhanced_tracking_protection_summary">Adesso con Protezione totale per i cookie, la barriera più potente che abbiamo finora realizzato contro gli elementi traccianti intersito.</string>
    <!-- Description of enhanced tracking protection. The parameter is the name of the application (For example: Firefox Fenix) -->
    <string name="preference_enhanced_tracking_protection_explanation_2">%s ti protegge dagli elementi traccianti più comuni che cercano di seguire le tue attività online.</string>
    <!-- Text displayed that links to website about enhanced tracking protection -->
    <string name="preference_enhanced_tracking_protection_explanation_learn_more">Ulteriori informazioni</string>
    <!-- Preference for enhanced tracking protection for the standard protection settings -->
    <string name="preference_enhanced_tracking_protection_standard_default_1">Normale (predefinita)</string>
    <!-- Preference description for enhanced tracking protection for the standard protection settings -->
    <string name="preference_enhanced_tracking_protection_standard_description_5">Le pagine verranno caricate normalmente, ma verranno bloccati meno elementi traccianti.</string>
    <!--  Accessibility text for the Standard protection information icon  -->
    <string name="preference_enhanced_tracking_protection_standard_info_button">Elementi bloccati nella protezione antitracciamento normale</string>
    <!-- Preference for enhanced tracking protection for the strict protection settings -->
    <string name="preference_enhanced_tracking_protection_strict">Restrittiva</string>
    <!-- Preference description for enhanced tracking protection for the strict protection settings -->
    <string name="preference_enhanced_tracking_protection_strict_description_4">Maggiore protezione dal tracciamento e prestazioni più veloci, alcuni siti potrebbero non funzionare correttamente.</string>
    <!--  Accessibility text for the Strict protection information icon  -->
    <string name="preference_enhanced_tracking_protection_strict_info_button">Elementi bloccati nella protezione antitracciamento restrittiva</string>
    <!-- Preference for enhanced tracking protection for the custom protection settings -->
    <string name="preference_enhanced_tracking_protection_custom">Personalizzata</string>
    <!-- Preference description for enhanced tracking protection for the strict protection settings -->
    <string name="preference_enhanced_tracking_protection_custom_description_2">Scegli quali elementi traccianti e script bloccare.</string>
    <!--  Accessibility text for the Strict protection information icon  -->
    <string name="preference_enhanced_tracking_protection_custom_info_button">Elementi bloccati nella protezione antitracciamento personalizzata</string>
    <!-- Header for categories that are being blocked by current Enhanced Tracking Protection settings -->
    <!-- Preference for enhanced tracking protection for the custom protection settings for cookies-->
    <string name="preference_enhanced_tracking_protection_custom_cookies">Cookie</string>
    <!-- Option for enhanced tracking protection for the custom protection settings for cookies-->
    <string name="preference_enhanced_tracking_protection_custom_cookies_1">Traccianti intersito e dei social media</string>
    <!-- Option for enhanced tracking protection for the custom protection settings for cookies-->
    <string name="preference_enhanced_tracking_protection_custom_cookies_2">Cookie da siti web non visitati</string>
    <!-- Option for enhanced tracking protection for the custom protection settings for cookies-->
    <string name="preference_enhanced_tracking_protection_custom_cookies_3">Tutti i cookie di terze parti (alcuni siti potrebbero non funzionare correttamente)</string>
    <!-- Option for enhanced tracking protection for the custom protection settings for cookies-->
    <string name="preference_enhanced_tracking_protection_custom_cookies_4">Tutti i cookie (alcuni siti non funzioneranno correttamente)</string>
    <!-- Option for enhanced tracking protection for the custom protection settings for cookies-->
    <string name="preference_enhanced_tracking_protection_custom_cookies_5">Isola i cookie intersito</string>
    <!-- Preference for Global Privacy Control for the custom privacy settings for Global Privacy Control. '&amp;' is replaced with the ampersand symbol: &-->
    <string name="preference_enhanced_tracking_protection_custom_global_privacy_control">Segnala ai siti web di non vendere o condividere i miei dati</string>
    <!-- Preference for enhanced tracking protection for the custom protection settings for tracking content -->
    <string name="preference_enhanced_tracking_protection_custom_tracking_content">Contenuti traccianti</string>
    <!-- Option for enhanced tracking protection for the custom protection settings for tracking content-->
    <string name="preference_enhanced_tracking_protection_custom_tracking_content_1">In tutte le schede</string>
    <!-- Option for enhanced tracking protection for the custom protection settings for tracking content-->
    <string name="preference_enhanced_tracking_protection_custom_tracking_content_2">Solo in schede anonime</string>
    <!-- Preference for enhanced tracking protection for the custom protection settings -->
    <string name="preference_enhanced_tracking_protection_custom_cryptominers">Cryptominer</string>
    <!-- Preference for enhanced tracking protection for the custom protection settings -->
    <string name="preference_enhanced_tracking_protection_custom_fingerprinters">Fingerprinter</string>
    <!-- Button label for navigating to the Enhanced Tracking Protection details -->
    <string name="enhanced_tracking_protection_details">Dettagli</string>
    <!-- Header for categories that are being being blocked by current Enhanced Tracking Protection settings -->
    <string name="enhanced_tracking_protection_blocked">Bloccati</string>
    <!-- Header for categories that are being not being blocked by current Enhanced Tracking Protection settings -->
    <string name="enhanced_tracking_protection_allowed">Consentiti</string>
    <!-- Category of trackers (social media trackers) that can be blocked by Enhanced Tracking Protection -->
    <string name="etp_social_media_trackers_title">Traccianti dei social media</string>
    <!-- Description of social media trackers that can be blocked by Enhanced Tracking Protection -->
    <string name="etp_social_media_trackers_description">Limita la capacità dei social network di tracciare le tue attività sul Web.</string>
    <!-- Category of trackers (cross-site tracking cookies) that can be blocked by Enhanced Tracking Protection -->
    <string name="etp_cookies_title">Cookie traccianti intersito</string>
    <!-- Category of trackers (cross-site tracking cookies) that can be blocked by Enhanced Tracking Protection -->
    <string name="etp_cookies_title_2">Cookie intersito</string>
    <!-- Description of cross-site tracking cookies that can be blocked by Enhanced Tracking Protection -->
    <string name="etp_cookies_description">Blocca i cookie che le reti pubblicitarie e le società di analisi dati utilizzano per raccogliere i dati di navigazione quando passi da un sito all’altro.</string>
    <!-- Description of cross-site tracking cookies that can be blocked by Enhanced Tracking Protection -->
    <string name="etp_cookies_description_2">La Protezione totale per i cookie isola i cookie del sito in cui ti trovi. In questo modo chi cerca di tracciarti, ad esempio le reti pubblicitarie, non può utilizzarli per seguirti da un sito all’altro.</string>
    <!-- Category of trackers (cryptominers) that can be blocked by Enhanced Tracking Protection -->
    <string name="etp_cryptominers_title">Cryptominer</string>
    <!-- Description of cryptominers that can be blocked by Enhanced Tracking Protection -->
    <string name="etp_cryptominers_description">Impedisce agli script dannosi di accedere al dispositivo per produrre moneta digitale.</string>
    <!-- Category of trackers (fingerprinters) that can be blocked by Enhanced Tracking Protection -->
    <string name="etp_fingerprinters_title">Fingerprinter</string>
    <!-- Description of fingerprinters that can be blocked by Enhanced Tracking Protection -->
    <string name="etp_fingerprinters_description">Impedisce la raccolta di dati identificativi univoci sul dispositivo che possono essere utilizzati a scopo di tracciamento.</string>
    <!-- Category of trackers (tracking content) that can be blocked by Enhanced Tracking Protection -->
    <string name="etp_tracking_content_title">Contenuti traccianti</string>
    <!-- Description of tracking content that can be blocked by Enhanced Tracking Protection -->
    <string name="etp_tracking_content_description">Interrompe il caricamento di annunci esterni, video e altri contenuti che contengono codice di tracciamento. Può influire su alcune funzionalità del sito web.</string>
    <!-- Enhanced Tracking Protection message that protection is currently on for this site -->
    <string name="etp_panel_on">Le protezioni sono attive per questo sito</string>
    <!-- Enhanced Tracking Protection message that protection is currently off for this site -->
    <string name="etp_panel_off">Le protezioni sono disattivate per questo sito</string>
    <!-- Header for exceptions list for which sites enhanced tracking protection is always off -->
    <string name="enhanced_tracking_protection_exceptions">La protezione antitracciamento avanzata è disattivata per questi siti</string>
    <!-- Content description (not visible, for screen readers etc.): Navigate
    back from ETP details (Ex: Tracking content) -->
    <string name="etp_back_button_content_description">Torna indietro</string>
    <!-- About page link text to open what's new link -->
    <string name="about_whats_new">Novità in %s</string>
    <!-- Open source licenses page title
    The first parameter is the app name -->
    <string name="open_source_licenses_title">%s | Librerie OSS</string>

    <!-- Category of trackers (redirect trackers) that can be blocked by Enhanced Tracking Protection -->
    <string name="etp_redirect_trackers_title">Traccianti di reindirizzamento</string>

    <!-- Description of redirect tracker cookies that can be blocked by Enhanced Tracking Protection -->
    <string name="etp_redirect_trackers_description">Elimina i cookie impostati per reindirizzare a siti web noti per il tracciamento.</string>

    <!-- Description of the SmartBlock Enhanced Tracking Protection feature. The * symbol is intentionally hardcoded here,
         as we use it on the UI to indicate which trackers have been partially unblocked.  -->
    <string name="preference_etp_smartblock_description">Alcuni elementi traccianti, indicati in seguito, sono stati parzialmente sbloccati in quanto hai interagito con loro *.</string>
    <!-- Text displayed that links to website about enhanced tracking protection SmartBlock -->
    <string name="preference_etp_smartblock_learn_more">Ulteriori informazioni</string>

    <!-- Content description (not visible, for screen readers etc.):
    Enhanced tracking protection exception preference icon for ETP settings. -->
    <string name="preference_etp_exceptions_icon_description">Icona delle preferenze per le eccezioni della protezione antitracciamento avanzata</string>

    <!-- About page link text to open support link -->
    <string name="about_support">Supporto</string>
    <!-- About page link text to list of past crashes (like about:crashes on desktop) -->
    <string name="about_crashes">Arresti anomali</string>
    <!-- About page link text to open privacy notice link -->
    <string name="about_privacy_notice">Informativa sulla privacy</string>
    <!-- About page link text to open know your rights link -->
    <string name="about_know_your_rights">I tuoi diritti</string>
    <!-- About page link text to open licensing information link -->
    <string name="about_licensing_information">Informazioni sulla licenza</string>
    <!-- About page link text to open a screen with libraries that are used -->
    <string name="about_other_open_source_libraries">Librerie utilizzate</string>

    <!-- Toast shown to the user when they are activating the secret dev menu
        The first parameter is number of long clicks left to enable the menu -->
    <string name="about_debug_menu_toast_progress">Menu di debug: %1$d clic rimasto/i per attivare</string>
    <string name="about_debug_menu_toast_done">Menu di debug attivato</string>
  
    <!-- Browser long press popup menu -->
    <!-- Copy the current url -->
    <string name="browser_toolbar_long_press_popup_copy">Copia</string>
    <!-- Paste & go the text in the clipboard. '&amp;' is replaced with the ampersand symbol: & -->
    <string name="browser_toolbar_long_press_popup_paste_and_go">Incolla e vai</string>
    <!-- Paste the text in the clipboard -->
    <string name="browser_toolbar_long_press_popup_paste">Incolla</string>
  
    <!-- Snackbar message shown after an URL has been copied to clipboard. -->
    <string name="browser_toolbar_url_copied_to_clipboard_snackbar">URL copiato negli appunti</string>
  
    <!-- Title text for the Add To Homescreen dialog -->
    <string name="add_to_homescreen_title">Agg. a schermata principale</string>
    <!-- Cancel button text for the Add to Homescreen dialog -->
    <string name="add_to_homescreen_cancel">Annulla</string>
    <!-- Add button text for the Add to Homescreen dialog -->
    <string name="add_to_homescreen_add">Aggiungi</string>
    <!-- Continue to website button text for the first-time Add to Homescreen dialog -->
    <string name="add_to_homescreen_continue">Vai al sito web</string>
    <!-- Placeholder text for the TextView in the Add to Homescreen dialog -->
    <string name="add_to_homescreen_text_placeholder">Nome scorciatoia</string>

    <!-- Describes the add to homescreen functionality -->
    <string name="add_to_homescreen_description_2">È possibile aggiungere questo sito web alla schermata principale del dispositivo per accedervi più rapidamente, come se si trattasse di un’app.</string>

    <!-- Preference for managing the settings for logins and passwords in Fenix -->
    <string name="preferences_passwords_logins_and_passwords_2">Password</string>
    <!-- Preference for managing the saving of logins and passwords in Fenix -->
    <string name="preferences_passwords_save_logins_2">Salva password</string>
    <!-- Preference option for asking to save passwords in Fenix -->
    <string name="preferences_passwords_save_logins_ask_to_save">Chiedi prima di salvare</string>
    <!-- Preference option for never saving passwords in Fenix -->
    <string name="preferences_passwords_save_logins_never_save">Non salvare mai</string>

    <!-- Preference for autofilling saved logins in Firefox (in web content), %1$s will be replaced with the app name -->
    <string name="preferences_passwords_autofill2">Compila automaticamente in %1$s</string>
    <!-- Description for the preference for autofilling saved logins in Firefox (in web content), %1$s will be replaced with the app name -->
    <string name="preferences_passwords_autofill_description">Compila e salva nomi utente e password nei siti web quando utilizzi %1$s.</string>
    <!-- Preference for autofilling logins from Fenix in other apps (e.g. autofilling the Twitter app) -->
    <string name="preferences_android_autofill">Compila automaticamente in altre app</string>
    <!-- Description for the preference for autofilling logins from Fenix in other apps (e.g. autofilling the Twitter app) -->
    <string name="preferences_android_autofill_description">Compila nomi utente e password nelle altre app del tuo dispositivo.</string>

    <!-- Preference option for adding a password -->
    <string name="preferences_logins_add_login_2">Aggiungi password</string>

    <!-- Preference for syncing saved passwords in Fenix -->
    <string name="preferences_passwords_sync_logins_2">Sincronizza password</string>
    <!-- Preference for syncing saved passwords in Fenix, when not signed in-->
    <string name="preferences_passwords_sync_logins_across_devices_2">Sincronizza le password tra i tuoi dispositivi</string>
    <!-- Preference to access list of saved passwords -->
    <string name="preferences_passwords_saved_logins_2">Password salvate</string>
    <!-- Description of empty list of saved passwords. Placeholder is replaced with app name.  -->
    <string name="preferences_passwords_saved_logins_description_empty_text_2">Le password salvate o sincronizzate con %s verranno visualizzate qui. Tutte le password salvate sono crittate.</string>
    <!-- Clickable text for opening an external link for more information about Sync. -->
    <string name="preferences_passwords_saved_logins_description_empty_learn_more_link_2">Ulteriori informazioni sulla sincronizzazione</string>
    <!-- Preference to access list of login exceptions that we never save logins for -->
    <string name="preferences_passwords_exceptions">Eccezioni</string>
    <!-- Empty description of list of login exceptions that we never save passwords for. Parameter will be replaced by app name. -->
    <string name="preferences_passwords_exceptions_description_empty_2">%s non salverà le password per i siti elencati qui.</string>
    <!-- Description of list of login exceptions that we never save passwords for. Parameter will be replaced by app name. -->
    <string name="preferences_passwords_exceptions_description_2">%s non salverà le password per questi siti.</string>
    <!-- Text on button to remove all saved login exceptions -->
    <string name="preferences_passwords_exceptions_remove_all">Elimina tutte le eccezioni</string>
    <!-- Hint for search box in passwords list -->
    <string name="preferences_passwords_saved_logins_search_2">Cerca nelle password</string>
    <!-- The header for the site that a login is for -->
    <string name="preferences_passwords_saved_logins_site">Sito</string>
    <!-- The header for the username for a login -->
    <string name="preferences_passwords_saved_logins_username">Nome utente</string>
    <!-- The header for the password for a login -->
    <string name="preferences_passwords_saved_logins_password">Password</string>
    <!-- Shown in snackbar to tell user that the password has been copied -->
    <string name="logins_password_copied">Password copiata negli appunti</string>
    <!-- Shown in snackbar to tell user that the username has been copied -->
    <string name="logins_username_copied">Nome utente copiato negli appunti</string>
    <!-- Content Description (for screenreaders etc) read for the button to copy a password in logins-->
    <string name="saved_logins_copy_password">Copia password</string>
    <!-- Content Description (for screenreaders etc) read for the button to clear a password while editing a login-->
    <string name="saved_logins_clear_password">Cancella password</string>
    <!-- Content Description (for screenreaders etc) read for the button to copy a username in logins -->
    <string name="saved_login_copy_username">Copia nome utente</string>
    <!-- Content Description (for screenreaders etc) read for the button to clear a username while editing a login -->
    <string name="saved_login_clear_username">Cancella nome utente</string>
    <!-- Content Description (for screenreaders etc) read for the button to clear the hostname field while creating a login -->
    <string name="saved_login_clear_hostname">Cancella nome server</string>
    <!-- Content Description (for screenreaders etc) read for the button to open a site in logins -->
    <string name="saved_login_open_site">Apri sito nel browser</string>
    <!-- Content Description (for screenreaders etc) read for the button to reveal a password in logins -->
    <string name="saved_login_reveal_password">Mostra password</string>
    <!-- Content Description (for screenreaders etc) read for the button to hide a password in logins -->
    <string name="saved_login_hide_password">Nascondi password</string>
    <!-- Message displayed in biometric prompt displayed for authentication before allowing users to view their passwords -->
    <string name="logins_biometric_prompt_message_2">Sblocca per visualizzare le password salvate</string>
    <!-- Title of warning dialog if users have no device authentication set up -->
    <string name="logins_warning_dialog_title_2">Proteggi le password salvate</string>
    <!-- Message of warning dialog if users have no device authentication set up -->
    <string name="logins_warning_dialog_message_2">Imposta una sequenza di blocco, PIN o password per impedire a chi si impossessa del dispositivo di visualizzare le password salvate.</string>
    <!-- Negative button to ignore warning dialog if users have no device authentication set up -->
    <string name="logins_warning_dialog_later">Più tardi</string>
    <!-- Positive button to send users to set up a pin of warning dialog if users have no device authentication set up -->
    <string name="logins_warning_dialog_set_up_now">Imposta adesso</string>
    <!-- Title of PIN verification dialog to direct users to re-enter their device credentials to access their logins -->
    <string name="logins_biometric_prompt_message_pin">Sblocca il dispositivo</string>
    <!-- Title for Accessibility Force Enable Zoom Preference -->
    <string name="preference_accessibility_force_enable_zoom">Zoom su tutti i siti web</string>

    <!-- Summary for Accessibility Force Enable Zoom Preference -->
    <string name="preference_accessibility_force_enable_zoom_summary">Attiva per consentire la funzione “Pizzica per lo zoom“, anche sui siti web che impediscono questo gesto.</string>

    <!-- Saved logins sorting strategy menu item -by name- (if selected, it will sort saved logins alphabetically) -->
    <string name="saved_logins_sort_strategy_alphabetically">Nome (A-Z)</string>
    <!-- Saved logins sorting strategy menu item -by last used- (if selected, it will sort saved logins by last used) -->
    <string name="saved_logins_sort_strategy_last_used">Ultimo utilizzo</string>

    <!-- Content description (not visible, for screen readers etc.) -->
    <string name="saved_logins_menu_dropdown_chevron_icon_content_description_2">Menu per ordinare le password</string>

    <!-- Autofill -->
    <!-- Preference and title for managing the autofill settings -->
    <string name="preferences_autofill">Compilazione automatica</string>
    <!-- Preference and title for managing the settings for addresses -->
    <string name="preferences_addresses">Indirizzi</string>
    <!-- Preference and title for managing the settings for payment methods -->
    <string name="preferences_credit_cards_2">Metodi di pagamento</string>
    <!-- Preference for saving and autofilling credit cards -->
    <string name="preferences_credit_cards_save_and_autofill_cards_2">Salva e compila i metodi di pagamento</string>
    <!-- Preference summary for saving and autofilling payment method data. Parameter will be replaced by app name. -->
    <string name="preferences_credit_cards_save_and_autofill_cards_summary_2">%s critta tutti i metodi di pagamento salvati</string>
    <!-- Preference option for syncing credit cards across devices. This is displayed when the user is not signed into sync -->
    <string name="preferences_credit_cards_sync_cards_across_devices">Sincronizza le carte tra più dispositivi</string>
    <!-- Preference option for syncing credit cards across devices. This is displayed when the user is signed into sync -->
    <string name="preferences_credit_cards_sync_cards">Sincronizza carte di credito</string>

    <!-- Preference option for adding a card -->
    <string name="preferences_credit_cards_add_credit_card_2">Aggiungi carta</string>
    <!-- Preference option for managing saved cards -->
    <string name="preferences_credit_cards_manage_saved_cards_2">Gestisci carte</string>
    <!-- Preference option for adding an address -->
    <string name="preferences_addresses_add_address">Aggiungi indirizzo</string>
    <!-- Preference option for managing saved addresses -->
    <string name="preferences_addresses_manage_addresses">Gestione indirizzi</string>
    <!-- Preference for saving and filling addresses -->
    <string name="preferences_addresses_save_and_autofill_addresses_2">Salva e compila indirizzi</string>

    <!-- Preference summary for saving and filling address data -->
    <string name="preferences_addresses_save_and_autofill_addresses_summary_2">Include numeri di telefono e indirizzi email</string>

    <!-- Title of the "Add card" screen -->
    <string name="credit_cards_add_card">Aggiungi carta</string>
    <!-- Title of the "Edit card" screen -->
    <string name="credit_cards_edit_card">Modifica carta</string>
    <!-- The header for the card number of a credit card -->
    <string name="credit_cards_card_number">Numero carta</string>
    <!-- The header for the expiration date of a credit card -->
    <string name="credit_cards_expiration_date">Data di scadenza</string>
    <!-- The label for the expiration date month of a credit card to be used by a11y services-->
    <string name="credit_cards_expiration_date_month">Mese della data di scadenza</string>
    <!-- The label for the expiration date year of a credit card to be used by a11y services-->
    <string name="credit_cards_expiration_date_year">Anno della data di scadenza</string>
    <!-- The header for the name on the credit card -->
    <string name="credit_cards_name_on_card">Nome sulla carta</string>

    <!-- The text for the "Delete card" menu item for deleting a credit card -->
    <string name="credit_cards_menu_delete_card">Elimina carta</string>
    <!-- The text for the "Delete card" button for deleting a credit card -->
    <string name="credit_cards_delete_card_button">Elimina carta</string>
    <!-- The text for the confirmation message of "Delete card" dialog -->
    <string name="credit_cards_delete_dialog_confirmation_2">Eliminare la carta?</string>
    <!-- The text for the positive button on "Delete card" dialog -->
    <string name="credit_cards_delete_dialog_button">Elimina</string>
    <!-- The title for the "Save" menu item for saving a credit card -->
    <string name="credit_cards_menu_save">Salva</string>
    <!-- The text for the "Save" button for saving a credit card -->
    <string name="credit_cards_save_button">Salva</string>
    <!-- The text for the "Cancel" button for cancelling adding, updating or deleting a credit card -->
    <string name="credit_cards_cancel_button">Annulla</string>

    <!-- Title of the "Saved cards" screen -->
    <string name="credit_cards_saved_cards">Carte salvate</string>

    <!-- Error message for card number validation -->
    <string name="credit_cards_number_validation_error_message_2">Inserisci un numero di carta valido</string>
    <!-- Error message for card name on card validation -->
    <string name="credit_cards_name_on_card_validation_error_message_2">Aggiungi un nome</string>
    <!-- Message displayed in biometric prompt displayed for authentication before allowing users to view their saved credit cards -->
    <string name="credit_cards_biometric_prompt_message">Sblocca per visualizzare le carte di credito salvate</string>
    <!-- Title of warning dialog if users have no device authentication set up -->
    <string name="credit_cards_warning_dialog_title_2">Proteggi i metodi di pagamento salvati</string>
    <!-- Message of warning dialog if users have no device authentication set up -->
    <string name="credit_cards_warning_dialog_message_3">Imposta una sequenza di blocco, PIN o password per impedire a chi si impossessa del dispositivo di visualizzare i metodi di pagamento salvati.</string>
    <!-- Positive button to send users to set up a pin of warning dialog if users have no device authentication set up -->
    <string name="credit_cards_warning_dialog_set_up_now">Imposta adesso</string>
    <!-- Negative button to ignore warning dialog if users have no device authentication set up -->
    <string name="credit_cards_warning_dialog_later">Più tardi</string>
    <!-- Title of PIN verification dialog to direct users to re-enter their device credentials to access their credit cards -->
    <string name="credit_cards_biometric_prompt_message_pin">Sblocca il dispositivo</string>

    <!-- Message displayed in biometric prompt for authentication, before allowing users to use their stored payment method information -->
    <string name="credit_cards_biometric_prompt_unlock_message_2">Sblocca per utilizzare i metodi di pagamento salvati</string>
    <!-- Title of the "Add address" screen -->
    <string name="addresses_add_address">Aggiungi indirizzo</string>
    <!-- Title of the "Edit address" screen -->
    <string name="addresses_edit_address">Modifica indirizzo</string>
    <!-- Title of the "Manage addresses" screen -->
    <string name="addresses_manage_addresses">Gestione indirizzi</string>
    <!-- The header for the name of an address. Name represents a person's full name, typically made up of a first, middle and last name, e.g. John Joe Doe. -->
    <string name="addresses_name">Nome</string>
    <!-- The header for the street address of an address -->
    <string name="addresses_street_address">Indirizzo</string>
    <!-- The header for the city of an address -->
    <string name="addresses_city">Città</string>
    <!-- The header for the subregion of an address when "state" should be used -->
    <string name="addresses_state">Stato</string>
    <!-- The header for the subregion of an address when "province" should be used -->
    <string name="addresses_province">Provincia</string>
    <!-- The header for the zip code of an address -->
    <string name="addresses_zip">Codice postale</string>
    <!-- The header for the country or region of an address -->
    <string name="addresses_country">Paese o regione</string>
    <!-- The header for the phone number of an address -->
    <string name="addresses_phone">Telefono</string>
    <!-- The header for the email of an address -->
    <string name="addresses_email">Email</string>
    <!-- The text for the "Save" button for saving an address -->
    <string name="addresses_save_button">Salva</string>

    <!-- The text for the "Cancel" button for cancelling adding, updating or deleting an address -->
    <string name="addresses_cancel_button">Annulla</string>
    <!-- The text for the "Delete address" button for deleting an address -->
    <string name="addressess_delete_address_button">Elimina indirizzo</string>

    <!-- The title for the "Delete address" confirmation dialog -->
    <string name="addressess_confirm_dialog_message_2">Eliminare questo indirizzo?</string>
    <!-- The text for the positive button on "Delete address" dialog -->
    <string name="addressess_confirm_dialog_ok_button">Elimina</string>
    <!-- The text for the negative button on "Delete address" dialog -->
    <string name="addressess_confirm_dialog_cancel_button">Annulla</string>
    <!-- The text for the "Save address" menu item for saving an address -->
    <string name="address_menu_save_address">Salva indirizzo</string>
    <!-- The text for the "Delete address" menu item for deleting an address -->
    <string name="address_menu_delete_address">Elimina indirizzo</string>

    <!-- Title of the Add search engine screen -->
    <string name="search_engine_add_custom_search_engine_title">Aggiungi motore di ricerca</string>
    <!-- Content description (not visible, for screen readers etc.): Title for the button that navigates to add new engine screen -->
    <string name="search_engine_add_custom_search_engine_button_content_description">Aggiungi nuovo motore di ricerca</string>
    <!-- Title of the Edit search engine screen -->
    <string name="search_engine_edit_custom_search_engine_title">Modifica motore di ricerca</string>
    <!-- Text for the menu button to edit a search engine -->
    <string name="search_engine_edit">Modifica</string>
    <!-- Text for the menu button to delete a search engine -->
    <string name="search_engine_delete">Elimina</string>

    <!-- Label for the TextField in which user enters custom search engine name -->
    <string name="search_add_custom_engine_name_label">Nome</string>
    <!-- Placeholder text shown in the Search Engine Name text field before a user enters text -->
    <string name="search_add_custom_engine_name_hint_2">Nome del motore di ricerca</string>
    <!-- Label for the TextField in which user enters custom search engine URL -->
    <string name="search_add_custom_engine_url_label">URL della stringa di ricerca</string>
    <!-- Placeholder text shown in the Search String TextField before a user enters text -->
    <string name="search_add_custom_engine_search_string_hint_2">URL da utilizzare per la ricerca</string>
    <!-- Description text for the Search String TextField. The %s is part of the string -->
    <string name="search_add_custom_engine_search_string_example" formatted="false">Sostituire la chiave di ricerca con “%s”. Esempio:\nhttps://www.google.com/search?q=%s</string>

    <!-- Accessibility description for the form in which details about the custom search engine are entered -->
    <string name="search_add_custom_engine_form_description">Informazioni sul motore di ricerca personalizzato</string>

    <!-- Label for the TextField in which user enters custom search engine suggestion URL -->
    <string name="search_add_custom_engine_suggest_url_label">API per suggerimenti di ricerca (facoltativa)</string>
    <!-- Placeholder text shown in the Search Suggestion String TextField before a user enters text -->
    <string name="search_add_custom_engine_suggest_string_hint">URL dell’API per suggerimenti di ricerca</string>
    <!-- Description text for the Search Suggestion String TextField. The %s is part of the string -->
    <string name="search_add_custom_engine_suggest_string_example_2" formatted="false">Sostituire la chiave di ricerca con “%s”. Esempio:\nhttps://suggestqueries.google.com/complete/search?client=firefox&amp;q=%s</string>
    <!-- The text for the "Save" button for saving a custom search engine -->
    <string name="search_custom_engine_save_button">Salva</string>

    <!-- Text shown when a user leaves the name field empty -->
    <string name="search_add_custom_engine_error_empty_name">Inserire il nome del motore di ricerca</string>
    <!-- Text shown when a user leaves the search string field empty -->
    <string name="search_add_custom_engine_error_empty_search_string">Inserire una stringa di ricerca</string>
    <!-- Text shown when a user leaves out the required template string -->
    <string name="search_add_custom_engine_error_missing_template">Verificare che la stringa di ricerca corrisponda al formato di esempio</string>
    <!-- Text shown when we aren't able to validate the custom search query. The first parameter is the url of the custom search engine -->
    <string name="search_add_custom_engine_error_cannot_reach">Errore di connessione a “%s”</string>
    <!-- Text shown when a user creates a new search engine -->
    <string name="search_add_custom_engine_success_message">%s creato</string>
    <!-- Text shown when a user successfully edits a custom search engine -->
    <string name="search_edit_custom_engine_success_message">%s salvato</string>
    <!-- Text shown when a user successfully deletes a custom search engine -->
    <string name="search_delete_search_engine_success_message">%s eliminato</string>

    <!-- Heading for the instructions to allow a permission -->
    <string name="phone_feature_blocked_intro">Per consentirlo:</string>
    <!-- First step for the allowing a permission -->
    <string name="phone_feature_blocked_step_settings">1. Apri le impostazioni di Android</string>
    <!-- Second step for the allowing a permission -->
    <string name="phone_feature_blocked_step_permissions"><![CDATA[2. Tocca <b>Autorizzazioni</b>]]></string>
    <!-- Third step for the allowing a permission (Fore example: Camera) -->
    <string name="phone_feature_blocked_step_feature"><![CDATA[3. Imposta <b>%1$s</b> su Consenti]]></string>

    <!-- Label that indicates a site is using a secure connection -->
    <string name="quick_settings_sheet_secure_connection_2">La connessione è sicura</string>
    <!-- Label that indicates a site is using a insecure connection -->
    <string name="quick_settings_sheet_insecure_connection_2">La connessione non è sicura</string>
    <!-- Label to clear site data -->
    <string name="clear_site_data">Elimina cookie e dati dei siti web</string>
    <!-- Confirmation message for a dialog confirming if the user wants to delete all data for current site -->
    <string name="confirm_clear_site_data"><![CDATA[Eliminare i cookie e tutti i dati per <b>%s</b>?]]></string>
    <!-- Confirmation message for a dialog confirming if the user wants to delete all the permissions for all sites-->
    <string name="confirm_clear_permissions_on_all_sites">Eliminare i permessi per tutti i siti?</string>
    <!-- Confirmation message for a dialog confirming if the user wants to delete all the permissions for a site-->
    <string name="confirm_clear_permissions_site">Eliminare tutti i permessi per questo sito?</string>
    <!-- Confirmation message for a dialog confirming if the user wants to set default value a permission for a site-->
    <string name="confirm_clear_permission_site">Eliminare questo permesso per questo sito?</string>
    <!-- label shown when there are not site exceptions to show in the site exception settings -->
    <string name="no_site_exceptions">Nessuna eccezione per siti</string>
    <!-- Bookmark deletion confirmation -->
    <string name="bookmark_deletion_confirmation">Eliminare questo segnalibro?</string>
    <!-- Browser menu button that adds a shortcut to the home fragment -->
    <string name="browser_menu_add_to_shortcuts">Aggiungi alle scorciatoie</string>
    <!-- Browser menu button that removes a shortcut from the home fragment -->
    <string name="browser_menu_remove_from_shortcuts">Rimuovi dalle scorciatoie</string>
    <!-- text shown before the issuer name to indicate who its verified by, parameter is the name of
     the certificate authority that verified the ticket-->
    <string name="certificate_info_verified_by">Verificato da: %1$s</string>
    <!-- Login overflow menu delete button -->
    <string name="login_menu_delete_button">Elimina</string>
    <!-- Login overflow menu edit button -->
    <string name="login_menu_edit_button">Modifica</string>
    <!-- Message in delete confirmation dialog for password -->
    <string name="login_deletion_confirmation_2">Eliminare questa password?</string>
    <!-- Positive action of a dialog asking to delete  -->
    <string name="dialog_delete_positive">Rimuovi</string>
    <!-- Negative action of a dialog asking to delete login -->
    <string name="dialog_delete_negative">Annulla</string>
    <!--  The saved password options menu description. -->
    <string name="login_options_menu_2">Opzioni password</string>
    <!--  The editable text field for a website address. -->
    <string name="saved_login_hostname_description_3">Il campo di testo modificabile per l’indirizzo del sito web.</string>
    <!--  The editable text field for a username. -->
    <string name="saved_login_username_description_3">Il campo di testo modificabile per il nome utente.</string>
    <!--  The editable text field for a login's password. -->
    <string name="saved_login_password_description_2">Il campo di testo modificabile per la password.</string>
    <!--  The button description to save changes to an edited password. -->
    <string name="save_changes_to_login_2">Salva modifiche.</string>
    <!--  The page title for editing a saved password. -->
    <string name="edit_2">Modifica password</string>
    <!--  The page title for adding new password. -->
    <string name="add_login_2">Aggiungi password</string>
    <!--  Error text displayed underneath the password field when it is in an error case. -->
    <string name="saved_login_password_required_2">Inserisci una password</string>
    <!--  The error message in add login view when username field is blank. -->
    <string name="saved_login_username_required_2">Inserisci un nome utente</string>
    <!--  The error message in add login view when hostname field is blank. -->
    <string name="saved_login_hostname_required" tools:ignore="UnusedResources">Nome server obbligatorio</string>
    <!--  The error message in add login view when hostname field is blank. -->
    <string name="saved_login_hostname_required_2" tools:ignore="UnusedResources">Inserisci un indirizzo web</string>
    <!-- Voice search button content description  -->
    <string name="voice_search_content_description">Ricerca vocale</string>
    <!-- Voice search prompt description displayed after the user presses the voice search button -->
    <string name="voice_search_explainer">Parla ora</string>

    <!--  The error message in edit login view when a duplicate username exists. -->
    <string name="saved_login_duplicate">Esistono già credenziali con questo nome utente</string>

    <!-- This is the hint text that is shown inline on the hostname field of the create new login page. 'https://www.example.com' intentionally hardcoded here -->
    <string name="add_login_hostname_hint_text">https://www.example.com</string>
    <!-- This is an error message shown below the hostname field of the add login page when a hostname does not contain http or https. -->
    <string name="add_login_hostname_invalid_text_3">L’indirizzo web deve contenere “https://” o “http://”</string>
    <!-- This is an error message shown below the hostname field of the add login page when a hostname is invalid. -->
    <string name="add_login_hostname_invalid_text_2">È necessario inserire un nome server valido</string>

    <!-- Synced Tabs -->
    <!-- Text displayed to ask user to connect another device as no devices found with account -->
    <string name="synced_tabs_connect_another_device">Connetti un altro dispositivo.</string>
    <!-- Text displayed asking user to re-authenticate -->
    <string name="synced_tabs_reauth">Esegui nuovamente l’accesso.</string>
    <!-- Text displayed when user has disabled tab syncing in Firefox Sync Account -->
    <string name="synced_tabs_enable_tab_syncing">Attiva la sincronizzazione delle schede.</string>

    <!-- Text displayed when user has no tabs that have been synced -->
    <string name="synced_tabs_no_tabs">Non risulta alcuna scheda aperta in Firefox negli altri dispositivi.</string>
    <!-- Text displayed in the synced tabs screen when a user is not signed in to Firefox Sync describing Synced Tabs -->
    <string name="synced_tabs_sign_in_message">Visualizza un elenco delle schede aperte in altri dispositivi.</string>
    <!-- Text displayed on a button in the synced tabs screen to link users to sign in when a user is not signed in to Firefox Sync -->
    <string name="synced_tabs_sign_in_button">Accedi per sincronizzare</string>

    <!-- The text displayed when a synced device has no tabs to show in the list of Synced Tabs. -->
    <string name="synced_tabs_no_open_tabs">Nessuna scheda aperta</string>

    <!-- Content description for expanding a group of synced tabs. -->
    <string name="synced_tabs_expand_group">Espandi il gruppo di schede sincronizzate</string>
    <!-- Content description for collapsing a group of synced tabs. -->
    <string name="synced_tabs_collapse_group">Comprimi il gruppo di schede sincronizzate</string>

    <!-- Top Sites -->
    <!-- Title text displayed in the dialog when shortcuts limit is reached. -->
    <string name="shortcut_max_limit_title">Raggiunto limite per le scorciatoie</string>
    <!-- Content description text displayed in the dialog when shortcut limit is reached. -->
    <string name="shortcut_max_limit_content">Per aggiungere una nuova scorciatoia è necessario rimuoverne una esistente. Toccare il sito da eliminare tenendo premuto e selezionare rimuovi.</string>
    <!-- Confirmation dialog button text when top sites limit is reached. -->
    <string name="top_sites_max_limit_confirmation_button">OK</string>

    <!-- Label for the preference to show the shortcuts for the most visited top sites on the homepage -->
    <string name="top_sites_toggle_top_recent_sites_4">Scorciatoie</string>
    <!-- Title text displayed in the rename top site dialog. -->
    <string name="top_sites_rename_dialog_title">Nome</string>
    <!-- Hint for renaming title of a shortcut -->
    <string name="shortcut_name_hint">Nome scorciatoia</string>
    <!-- Button caption to confirm the renaming of the top site. -->
    <string name="top_sites_rename_dialog_ok">OK</string>
    <!-- Dialog button text for canceling the rename top site prompt. -->
    <string name="top_sites_rename_dialog_cancel">Annulla</string>

    <!-- Text for the menu button to open the homepage settings. -->
    <string name="top_sites_menu_settings">Impostazioni</string>
    <!-- Text for the menu button to navigate to sponsors and privacy support articles. '&amp;' is replaced with the ampersand symbol: & -->
    <string name="top_sites_menu_sponsor_privacy">I nostri sponsor e la tua privacy</string>
    <!-- Label text displayed for a sponsored top site. -->
    <string name="top_sites_sponsored_label">Sponsorizzato</string>

    <!-- Inactive tabs in the tabs tray -->
    <!-- Title text displayed in the tabs tray when a tab has been unused for 14 days. -->
    <string name="inactive_tabs_title">Schede inattive</string>
    <!-- Content description for closing all inactive tabs -->
    <string name="inactive_tabs_delete_all">Chiudi tutte le schede inattive</string>

    <!-- Content description for expanding the inactive tabs section. -->
    <string name="inactive_tabs_expand_content_description">Espandi le schede inattive</string>
    <!-- Content description for collapsing the inactive tabs section. -->
    <string name="inactive_tabs_collapse_content_description">Comprimi le schede inattive</string>

    <!-- Inactive tabs auto-close message in the tabs tray -->
    <!-- The header text of the auto-close message when the user is asked if they want to turn on the auto-closing of inactive tabs. -->
    <string name="inactive_tabs_auto_close_message_header" tools:ignore="UnusedResources">Chiudi automaticamente dopo un mese?</string>
    <!-- A description below the header to notify the user what the inactive tabs auto-close feature is. -->
    <string name="inactive_tabs_auto_close_message_description" tools:ignore="UnusedResources">Firefox può chiudere le schede che non hai visualizzato nell’ultimo mese.</string>

    <!-- A call to action below the description to allow the user to turn on the auto closing of inactive tabs. -->
    <string name="inactive_tabs_auto_close_message_action" tools:ignore="UnusedResources">ATTIVA CHIUSURA AUTOMATICA</string>

    <!-- Text for the snackbar to confirm auto-close is enabled for inactive tabs -->
    <string name="inactive_tabs_auto_close_message_snackbar">Chiusura automatica attiva</string>

    <!-- Awesome bar suggestion's headers -->
    <!-- Search suggestions title for Firefox Suggest. -->
    <string name="firefox_suggest_header">Firefox Suggest</string>

    <!-- Title for search suggestions when Google is the default search suggestion engine. -->
    <string name="google_search_engine_suggestion_header">Ricerca Google</string>
    <!-- Title for search suggestions when the default search suggestion engine is anything other than Google. The first parameter is default search engine name. -->
    <string name="other_default_search_engine_suggestion_header">Ricerca %s</string>

    <!-- Default browser experiment -->
    <!-- Default browser card title -->
    <string name="default_browser_experiment_card_title">Cambia il browser predefinito</string>
    <!-- Default browser card text -->
    <string name="default_browser_experiment_card_text">Apri link da siti web, email e messaggi in Firefox per impostazione predefinita.</string>

    <!-- Content description for close button in collection placeholder. -->
    <string name="remove_home_collection_placeholder_content_description">Elimina</string>

    <!-- Content description radio buttons with a link to more information -->
    <string name="radio_preference_info_content_description">Fare clic per ulteriori dettagli</string>

    <!-- Content description for the action bar "up" button -->
    <string name="action_bar_up_description" moz:removedIn="124" tools:ignore="UnusedResources">Vai su</string>

    <!-- Content description for privacy content close button -->
    <string name="privacy_content_close_button_content_description">Chiudi</string>

    <!-- Pocket recommended stories -->
    <!-- Header text for a section on the home screen. -->
    <string name="pocket_stories_header_1">Storie che fanno riflettere</string>
    <!-- Header text for a section on the home screen. -->
    <string name="pocket_stories_categories_header">Storie per argomento</string>
    <!-- Text of a button allowing users to access an external url for more Pocket recommendations. -->
    <string name="pocket_stories_placeholder_text">Scopri altre storie</string>
    <!-- Title of an app feature. Smaller than a heading. The first parameter is product name Pocket -->
    <string name="pocket_stories_feature_title_2">Con tecnologia %s.</string>
    <!-- Caption for describing a certain feature. The placeholder is for a clickable text (eg: Learn more) which will load an url in a new tab when clicked.  -->
    <string name="pocket_stories_feature_caption">Parte della famiglia Firefox. %s</string>
    <!-- Clickable text for opening an external link for more information about Pocket. -->
    <string name="pocket_stories_feature_learn_more">Ulteriori informazioni</string>

    <!-- Text indicating that the Pocket story that also displays this text is a sponsored story by other 3rd party entity. -->
    <string name="pocket_stories_sponsor_indication">Sponsorizzata</string>

    <!-- Snackbar message for enrolling in a Nimbus experiment from the secret settings when Studies preference is Off.-->
    <string name="experiments_snackbar">Attiva la telemetria per inviare dati.</string>
    <!-- Snackbar button text to navigate to telemetry settings.-->
    <string name="experiments_snackbar_button">Vai alle impostazioni</string>

    <!-- Review quality check feature-->
    <!-- Name for the review quality check feature used as title for the panel. -->
    <string name="review_quality_check_feature_name_2">Verifica recensioni</string>
    <!-- Summary for grades A and B for review quality check adjusted grading. -->
    <string name="review_quality_check_grade_a_b_description">Recensioni affidabili</string>
    <!-- Summary for grade C for review quality check adjusted grading. -->
    <string name="review_quality_check_grade_c_description">Un misto di recensioni affidabili e inaffidabili</string>
    <!-- Summary for grades D and F for review quality check adjusted grading. -->
    <string name="review_quality_check_grade_d_f_description">Recensioni inaffidabili</string>
    <!-- Text for title presenting the reliability of a product's reviews. -->
    <string name="review_quality_check_grade_title">Quanto sono affidabili queste recensioni?</string>
    <!-- Title for when the rating has been updated by the review checker -->
    <string name="review_quality_check_adjusted_rating_title">Valutazione rettificata</string>
    <!-- Description for a product's adjusted star rating. The text presents that the product's reviews which were evaluated as unreliable were removed from the adjusted rating. -->
    <string name="review_quality_check_adjusted_rating_description_2">Basato su recensioni affidabili</string>
    <!-- Title for list of highlights from a product's review emphasizing a product's important traits. -->
    <string name="review_quality_check_highlights_title">In evidenza dalle recensioni recenti</string>
    <!-- Title for section explaining how we analyze the reliability of a product's reviews. -->
    <string name="review_quality_check_explanation_title">Come determiniamo la qualità delle recensioni</string>
    <!-- Paragraph explaining how we analyze the reliability of a product's reviews. First parameter is the Fakespot product name. In the phrase "Fakespot by Mozilla", "by" can be localized. Does not need to stay by. -->
    <string name="review_quality_check_explanation_body_reliability">Utilizziamo la tecnologia IA di %s by Mozilla per analizzare l’affidabilità delle recensioni sui prodotti. Questa analisi ti aiuterà a valutare solo la qualità delle recensioni, non quella del prodotto.</string>
    <!-- Paragraph explaining the grading system we use to classify the reliability of a product's reviews. -->
    <string name="review_quality_check_info_review_grade_header"><![CDATA[Assegniamo alle recensioni di ogni prodotto un <b>voto in lettere</b> dalla A alla F.]]></string>
    <!-- Description explaining grades A and B for review quality check adjusted grading. -->
    <string name="review_quality_check_info_grade_info_AB">Recensioni affidabili. Riteniamo che le recensioni provengano con buona probabilità da clienti reali che hanno lasciato recensioni oneste e imparziali.</string>
    <!-- Description explaining grade C for review quality check adjusted grading. -->
    <string name="review_quality_check_info_grade_info_C">Crediamo che ci sia un misto di recensioni affidabili e inaffidabili.</string>
    <!-- Description explaining grades D and F for review quality check adjusted grading. -->
    <string name="review_quality_check_info_grade_info_DF">Recensioni inaffidabili. Riteniamo che le recensioni siano false o provenienti da revisori di parte.</string>
    <!-- Paragraph explaining how a product's adjusted grading is calculated. -->
    <string name="review_quality_check_explanation_body_adjusted_grading"><![CDATA[La <b>valutazione rettificata</b> si basa esclusivamente su recensioni che riteniamo affidabili.]]></string>
    <!-- Paragraph explaining product review highlights. First parameter is the name of the retailer (e.g. Amazon). -->
    <string name="review_quality_check_explanation_body_highlights"><![CDATA[Gli elementi <b>in evidenza</b> provengono dalle recensioni su %s degli ultimi 80 giorni che riteniamo affidabili.]]></string>
    <!-- Text for learn more caption presenting a link with information about review quality. First parameter is for clickable text defined in review_quality_check_info_learn_more_link. -->
    <string name="review_quality_check_info_learn_more">Scopri ulteriori informazioni su %s.</string>
    <!-- Clickable text that links to review quality check SuMo page. First parameter is the Fakespot product name. -->
    <string name="review_quality_check_info_learn_more_link_2">come %s determina la qualità delle recensioni</string>
    <!-- Text for title of settings section. -->
    <string name="review_quality_check_settings_title">Impostazioni</string>
    <!-- Text for label for switch preference to show recommended products from review quality check settings section. -->
    <string name="review_quality_check_settings_recommended_products">Mostra annunci in Verifica recensioni</string>
    <!-- Description for switch preference to show recommended products from review quality check settings section. First parameter is for clickable text defined in review_quality_check_settings_recommended_products_learn_more.-->
    <string name="review_quality_check_settings_recommended_products_description_2" tools:ignore="UnusedResources">Verranno visualizzati annunci occasionali per prodotti pertinenti. Promuoviamo solo prodotti con recensioni affidabili. %s</string>
    <!-- Clickable text that links to review quality check recommended products support article. -->
    <string name="review_quality_check_settings_recommended_products_learn_more" tools:ignore="UnusedResources">Ulteriori informazioni</string>
    <!-- Text for turning sidebar off button from review quality check settings section. -->
    <string name="review_quality_check_settings_turn_off">Disattiva Verifica recensioni</string>
    <!-- Text for title of recommended product section. This is displayed above a product image, suggested as an alternative to the product reviewed. -->
    <string name="review_quality_check_ad_title" tools:ignore="UnusedResources">Altri prodotti da valutare</string>
    <!-- Caption for recommended product section indicating this is an ad by Fakespot. First parameter is the Fakespot product name. -->
    <string name="review_quality_check_ad_caption" tools:ignore="UnusedResources">Annuncio di %s</string>

    <!-- Caption for review quality check panel. First parameter is for clickable text defined in review_quality_check_powered_by_link. -->
    <string name="review_quality_check_powered_by_2">Verifica recensioni con tecnologia %s</string>
    <!-- Clickable text that links to Fakespot.com. First parameter is the Fakespot product name. In the phrase "Fakespot by Mozilla", "by" can be localized. Does not need to stay by. -->
    <string name="review_quality_check_powered_by_link" tools:ignore="UnusedResources">%s by Mozilla</string>
    <!-- Text for title of warning card informing the user that the current analysis is outdated. -->
    <string name="review_quality_check_outdated_analysis_warning_title" tools:ignore="UnusedResources">Nuove informazioni da controllare</string>
    <!-- Text for button from warning card informing the user that the current analysis is outdated. Clicking this should trigger the product's re-analysis. -->
    <string name="review_quality_check_outdated_analysis_warning_action" tools:ignore="UnusedResources">Controlla adesso</string>
    <!-- Title for warning card informing the user that the current product does not have enough reviews for a review analysis. -->
    <string name="review_quality_check_no_reviews_warning_title">Non ci sono ancora abbastanza recensioni</string>
    <!-- Text for body of warning card informing the user that the current product does not have enough reviews for a review analysis. -->
    <string name="review_quality_check_no_reviews_warning_body">Non appena questo prodotto avrà più recensioni, saremo in grado di verificarne la qualità.</string>
    <!-- Title for warning card informing the user that the current product is currently not available. -->
    <string name="review_quality_check_product_availability_warning_title">Il prodotto non è disponibile</string>
    <!-- Text for the body of warning card informing the user that the current product is currently not available. -->
    <string name="review_quality_check_product_availability_warning_body">Se noti che questo prodotto è di nuovo disponibile, segnalacelo e lavoreremo per verificarne le recensioni.</string>

    <!-- Clickable text for warning card informing the user that the current product is currently not available. Clicking this should inform the server that the product is available. -->
    <string name="review_quality_check_product_availability_warning_action_2">Segnala che il prodotto è disponibile</string>
    <!-- Title for warning card informing the user that the current product's analysis is still processing. The parameter is the percentage progress (0-100%) of the analysis process (e.g. 56%). -->
    <string name="review_quality_check_analysis_in_progress_warning_title_2">Verifica qualità recensioni (%s)</string>
    <!-- Text for body of warning card informing the user that the current product's analysis is still processing. -->
    <string name="review_quality_check_analysis_in_progress_warning_body">Questa operazione potrebbe richiedere circa 60 secondi.</string>
    <!-- Title for info card displayed after the user reports a product is back in stock. -->
    <string name="review_quality_check_analysis_requested_info_title">Grazie per la segnalazione!</string>
    <!-- Text for body of info card displayed after the user reports a product is back in stock. -->
    <string name="review_quality_check_analysis_requested_info_body">Dovremmo avere informazioni su questo prodotto entro 24 ore. Ricontrolla più tardi.</string>
    <!-- Title for info card displayed when the user review checker while on a product that Fakespot does not analyze (e.g. gift cards, music). -->
    <string name="review_quality_check_not_analyzable_info_title">Impossibile verificare queste recensioni</string>

    <!-- Text for body of info card displayed when the user review checker while on a product that Fakespot does not analyze (e.g. gift cards, music). -->
    <string name="review_quality_check_not_analyzable_info_body">Purtroppo non è possibile verificare la qualità delle recensioni per alcuni tipi di prodotto come carte regalo, video in streaming e giochi.</string>
    <!-- Title for info card displayed when another user reported the displayed product is back in stock. -->
    <string name="review_quality_check_analysis_requested_other_user_info_title" tools:ignore="UnusedResources">Informazioni disponibili a breve</string>
    <!-- Text for body of info card displayed when another user reported the displayed product is back in stock. -->
    <string name="review_quality_check_analysis_requested_other_user_info_body" tools:ignore="UnusedResources">Dovremmo avere informazioni su questo prodotto entro 24 ore. Ricontrolla più tardi.</string>
    <!-- Title for info card displayed to the user when analysis finished updating. -->
    <string name="review_quality_check_analysis_updated_confirmation_title" tools:ignore="UnusedResources">L’analisi è aggiornata</string>
    <!-- Text for the action button from info card displayed to the user when analysis finished updating. -->
    <string name="review_quality_check_analysis_updated_confirmation_action" tools:ignore="UnusedResources">OK</string>
    <!-- Title for error card displayed to the user when an error occurred. -->
    <string name="review_quality_check_generic_error_title">Nessuna informazione disponibile al momento</string>
    <!-- Text for body of error card displayed to the user when an error occurred. -->
    <string name="review_quality_check_generic_error_body">Stiamo lavorando per risolvere il problema. Ricontrolla a breve.</string>
    <!-- Title for error card displayed to the user when the device is disconnected from the network. -->
    <string name="review_quality_check_no_connection_title">Nessuna connessione di rete</string>
    <!-- Text for body of error card displayed to the user when the device is disconnected from the network. -->
    <string name="review_quality_check_no_connection_body">Controlla la connessione di rete e prova a ricaricare la pagina.</string>
    <!-- Title for card displayed to the user for products whose reviews were not analyzed yet. -->
    <string name="review_quality_check_no_analysis_title">Non ci sono ancora informazioni su queste recensioni</string>

    <!-- Text for the body of card displayed to the user for products whose reviews were not analyzed yet. -->
    <string name="review_quality_check_no_analysis_body">Per sapere se le recensioni di questo prodotto sono affidabili, verificane la qualità. Ci vogliono solo circa 60 secondi.</string>
    <!-- Text for button from body of card displayed to the user for products whose reviews were not analyzed yet. Clicking this should trigger a product analysis. -->
    <string name="review_quality_check_no_analysis_link">Verifica qualità recensioni</string>
    <!-- Headline for review quality check contextual onboarding card. -->
    <string name="review_quality_check_contextual_onboarding_title">Prova la nostra guida alle recensioni di prodotti</string>
    <!-- Description for review quality check contextual onboarding card. The first and last two parameters are for retailer names (e.g. Amazon, Walmart). The second parameter is for the name of the application (e.g. Firefox). -->
    <string name="review_quality_check_contextual_onboarding_description">Scopri quanto sono affidabili le recensioni dei prodotti su %1$s prima di acquistarli. Verifica recensioni, una funzione sperimentale di %2$s, è integrata direttamente nel browser. Funziona anche su %3$s e %4$s.</string>
    <!-- Description for review quality check contextual onboarding card. The first parameters is for retailer name (e.g. Amazon). The second parameter is for the name of the application (e.g. Firefox). -->
    <string name="review_quality_check_contextual_onboarding_description_one_vendor">Scopri quanto sono affidabili le recensioni dei prodotti su %1$s prima di acquistarli. Verifica recensioni, una funzione sperimentale di %2$s, è integrata direttamente nel browser.</string>
    <!-- Paragraph presenting review quality check feature. First parameter is the Fakespot product name. Second parameter is for clickable text defined in review_quality_check_contextual_onboarding_learn_more_link. In the phrase "Fakespot by Mozilla", "by" can be localized. Does not need to stay by. -->
    <string name="review_quality_check_contextual_onboarding_learn_more">Utilizzando la tecnologia di %1$s by Mozilla, ti aiutiamo a evitare recensioni di parte e non autentiche. Il nostro modello di intelligenza artificiale migliora costantemente per proteggerti mentre fai acquisti. %2$s</string>
    <!-- Clickable text from the contextual onboarding card that links to review quality check support article. -->
    <string name="review_quality_check_contextual_onboarding_learn_more_link">Ulteriori informazioni</string>
    <!-- Caption text to be displayed in review quality check contextual onboarding card above the opt-in button. First parameter is Firefox app name, third parameter is the Fakespot product name. Second & fourth are for clickable texts defined in review_quality_check_contextual_onboarding_privacy_policy_3 and review_quality_check_contextual_onboarding_terms_use. -->
    <string name="review_quality_check_contextual_onboarding_caption_3" moz:RemovedIn="124" tools:ignore="UnusedResources">Selezionando “Sì, provala” accetti l’%2$s di %1$s e le %4$s di %3$s.</string>
    <!-- Caption text to be displayed in review quality check contextual onboarding card above the opt-in button. First parameter is Firefox app name, third parameter is the Fakespot product name. Second & fourth are for clickable texts defined in review_quality_check_contextual_onboarding_privacy_policy_3 and review_quality_check_contextual_onboarding_terms_use. -->
    <string name="review_quality_check_contextual_onboarding_caption_4">Selezionando “Sì, provala” accetti l’%2$s di %1$s e le %4$s di %3$s.</string>
    <!-- Clickable text from the review quality check contextual onboarding card that links to Fakespot privacy notice. -->
    <string name="review_quality_check_contextual_onboarding_privacy_policy_3">informativa sulla privacy</string>
    <!-- Clickable text from the review quality check contextual onboarding card that links to Fakespot terms of use. -->
    <string name="review_quality_check_contextual_onboarding_terms_use">condizioni di utilizzo del servizio</string>
    <!-- Text for opt-in button from the review quality check contextual onboarding card. -->
    <string name="review_quality_check_contextual_onboarding_primary_button_text">Sì, provala</string>
    <!-- Text for opt-out button from the review quality check contextual onboarding card. -->
    <string name="review_quality_check_contextual_onboarding_secondary_button_text">Non ora</string>
    <!-- Text for the first CFR presenting the review quality check feature. -->
    <string name="review_quality_check_first_cfr_message">Prima di acquistare, scopri se puoi fidarti delle recensioni di questo prodotto.</string>
    <!-- Text displayed in the first CFR presenting the review quality check feature that opens the review checker when clicked. -->
    <string name="review_quality_check_first_cfr_action" tools:ignore="UnusedResources">Prova Verifica recensioni</string>
    <!-- Text for the second CFR presenting the review quality check feature. -->
    <string name="review_quality_check_second_cfr_message">Queste recensioni sono affidabili? Controlla ora per vedere la valutazione rettificata.</string>
    <!-- Text displayed in the second CFR presenting the review quality check feature that opens the review checker when clicked. -->
    <string name="review_quality_check_second_cfr_action" tools:ignore="UnusedResources">Apri Verifica recensioni</string>
    <!-- Flag showing that the review quality check feature is work in progress. -->
    <string name="review_quality_check_beta_flag">Beta</string>
    <!-- Content description (not visible, for screen readers etc.) for opening browser menu button to open review quality check bottom sheet. -->
    <string name="review_quality_check_open_handle_content_description">Apri Verifica recensioni</string>
    <!-- Content description (not visible, for screen readers etc.) for closing browser menu button to open review quality check bottom sheet. -->
    <string name="review_quality_check_close_handle_content_description">Chiudi Verifica recensioni</string>
    <!-- Content description (not visible, for screen readers etc.) for review quality check star rating. First parameter is the number of stars (1-5) representing the rating. -->
    <string name="review_quality_check_star_rating_content_description">%1$s su 5 stelle</string>
    <!-- Text for minimize button from highlights card. When clicked the highlights card should reduce its size. -->
    <string name="review_quality_check_highlights_show_less">Nascondi dettagli</string>
    <!-- Text for maximize button from highlights card. When clicked the highlights card should expand to its full size. -->
    <string name="review_quality_check_highlights_show_more">Mostra dettagli</string>
    <!-- Text for highlights card quality category header. Reviews shown under this header should refer the product's quality. -->
    <string name="review_quality_check_highlights_type_quality">Qualità</string>
    <!-- Text for highlights card price category header. Reviews shown under this header should refer the product's price. -->
    <string name="review_quality_check_highlights_type_price">Prezzo</string>
    <!-- Text for highlights card shipping category header. Reviews shown under this header should refer the product's shipping. -->
    <string name="review_quality_check_highlights_type_shipping">Spedizione</string>
    <!-- Text for highlights card packaging and appearance category header. Reviews shown under this header should refer the product's packaging and appearance. -->
    <string name="review_quality_check_highlights_type_packaging_appearance">Imballaggio e aspetto</string>
    <!-- Text for highlights card competitiveness category header. Reviews shown under this header should refer the product's competitiveness. -->
    <string name="review_quality_check_highlights_type_competitiveness">Competitività</string>

    <!-- Text that is surrounded by quotes. The parameter is the actual text that is in quotes. An example of that text could be: Excellent craftsmanship, and that is displayed as “Excellent craftsmanship”. The text comes from a buyer's review that the feature is highlighting"   -->
    <string name="surrounded_with_quotes">“%s”</string>

    <!-- Accessibility services actions labels. These will be appended to accessibility actions like "Double tap to.." but not by or applications but by services like Talkback. -->
    <!-- Action label for elements that can be collapsed if interacting with them. Talkback will append this to say "Double tap to collapse". -->
    <string name="a11y_action_label_collapse">comprimi</string>
    <!-- Current state for elements that can be collapsed if interacting with them. Talkback will dictate this after a state change. -->
    <string name="a11y_state_label_collapsed">compresso</string>
    <!-- Action label for elements that can be expanded if interacting with them. Talkback will append this to say "Double tap to expand". -->
    <string name="a11y_action_label_expand">espandi</string>
    <!-- Current state for elements that can be expanded if interacting with them. Talkback will dictate this after a state change. -->
    <string name="a11y_state_label_expanded">espanso</string>
    <!-- Action label for links to a website containing documentation about a wallpaper collection. Talkback will append this to say "Double tap to open link to learn more about this collection". -->
    <string name="a11y_action_label_wallpaper_collection_learn_more">apri il link per ulteriori informazioni su questa raccolta</string>
    <!-- Action label for links that point to an article. Talkback will append this to say "Double tap to read the article". -->
    <string name="a11y_action_label_read_article">leggere l’articolo</string>
    <!-- Action label for links to the Firefox Pocket website. Talkback will append this to say "Double tap to open link to learn more". -->
    <string name="a11y_action_label_pocket_learn_more">aprire il link con ulteriori informazioni</string>
    <!-- Content description for headings announced by accessibility service. The first parameter is the text of the heading. Talkback will announce the first parameter and then speak the word "Heading" indicating to the user that this text is a heading for a section. -->
    <string name="a11y_heading">%s, intestazione</string>

    <!-- Title for dialog displayed when trying to access links present in a text. -->
    <string name="a11y_links_title">Link</string>
    <!-- Additional content description for text bodies that contain urls. -->
    <string name="a11y_links_available">Link disponibili</string>

    <!-- Translations feature-->

    <!-- Translation request dialog -->
    <!-- Title for the translation dialog that allows a user to translate the webpage. -->
    <string name="translations_bottom_sheet_title">Tradurre questa pagina?</string>
    <!-- Title for the translation dialog after a translation was completed successfully.
    The first parameter is the name of the language that the page was translated from, for example, "French".
    The second parameter is the name of the language that the page was translated to, for example, "English". -->
    <string name="translations_bottom_sheet_title_translation_completed">Pagina tradotta da %1$s a %2$s</string>
    <!-- Title for the translation dialog that allows a user to translate the webpage when a user uses the translation feature the first time. The first parameter is the name of the application, for example, "Fenix". -->
    <string name="translations_bottom_sheet_title_first_time">Prova le traduzioni riservate di %1$s</string>
    <!-- Additional information on the translation dialog that appears when a user uses the translation feature the first time. The first parameter is clickable text with a link, for example, "Learn more". -->
    <string name="translations_bottom_sheet_info_message">Per garantire la tua privacy, i testi da tradurre non lasciano mai il tuo dispositivo. Nuove lingue e altri miglioramenti presto disponibili. %1$s</string>
    <!-- Text that links to additional information about the Firefox translations feature. -->
    <string name="translations_bottom_sheet_info_message_learn_more">Ulteriori informazioni</string>
    <!-- Label for the dropdown to select which language to translate from on the translations dialog. Usually the translate from language selected will be the same as the page language. -->
    <string name="translations_bottom_sheet_translate_from">Traduci da</string>
    <!-- Label for the dropdown to select which language to translate to on the translations dialog. Usually the translate to language selected will be the user's preferred language. -->
    <string name="translations_bottom_sheet_translate_to">Traduci in</string>
    <!-- Label for the dropdown to select which language to translate from on the translations dialog when the page language is not supported. This selection is to allow the user to select another language, in case we automatically detected the page language incorrectly. -->
    <string name="translations_bottom_sheet_translate_from_unsupported_language">Prova un’altra lingua di origine</string>
    <!-- Button text on the translations dialog to dismiss the dialog and return to the browser. -->
    <string name="translations_bottom_sheet_negative_button">Non ora</string>
    <!-- Button text on the translations dialog to restore the translated website back to the original untranslated version. -->
    <string name="translations_bottom_sheet_negative_button_restore">Mostra originale</string>
    <!-- Accessibility announcement (not visible, for screen readers etc.) for the translations dialog after restore button was pressed that indicates the original untranslated page was loaded. -->
    <string name="translations_bottom_sheet_restore_accessibility_announcement">Caricata pagina originale non tradotta</string>
    <!-- Button text on the translations dialog when a translation error appears, used to dismiss the dialog and return to the browser. -->
    <string name="translations_bottom_sheet_negative_button_error">Fatto</string>
    <!-- Button text on the translations dialog to begin a translation of the website. -->
    <string name="translations_bottom_sheet_positive_button">Traduci</string>
    <!-- Button text on the translations dialog when a translation error appears. -->
    <string name="translations_bottom_sheet_positive_button_error">Riprova</string>
    <!-- Inactive button text on the translations dialog that indicates a translation is currently in progress. This button will be accompanied by a loading icon. -->
    <string name="translations_bottom_sheet_translating_in_progress">Traduzione</string>
    <!-- Button content description (not visible, for screen readers etc.) for the translations dialog translate button that indicates a translation is currently in progress. -->
    <string name="translations_bottom_sheet_translating_in_progress_content_description">Traduzione in corso</string>

    <!-- Default dropdown option when initially selecting a language from the translations dialog language selection dropdown. -->
    <string name="translations_bottom_sheet_default_dropdown_selection">Scegli una lingua</string>
    <!-- The title of the warning card informs the user that a translation could not be completed. -->
    <string name="translation_error_could_not_translate_warning_text">Si è verificato un problema durante la traduzione. Riprova.</string>
    <!-- The title of the warning card informs the user that the list of languages cannot be loaded. -->
    <string name="translation_error_could_not_load_languages_warning_text">Impossibile caricare le lingue. Controlla la connessione a Internet e riprova.</string>
    <!-- The title of the warning card informs the user that a language is not supported. The first parameter is the name of the language that is not supported. -->
    <string name="translation_error_language_not_supported_warning_text">Siamo spiacenti, %1$s non è ancora supportato.</string>

    <!-- Snackbar title shown if the user closes the Translation Request dialogue and a translation is in progress. -->
    <string name="translation_in_progress_snackbar">Traduzione…</string>

    <!-- Title for the data saving mode warning dialog used in the translation request dialog.
    This dialog will be presented when the user attempts to perform
    a translation without the necessary language files downloaded first when Android's data saver mode is enabled and the user is not using WiFi.
    The first parameter is the size in kilobytes or megabytes of the language file. -->
    <string name="translations_download_language_file_dialog_title">Scaricare la lingua in modalità Risparmio dati (%1$s)?</string>


    <!-- Translations options dialog -->
    <!-- Title of the translation options dialog that allows a user to set their translation options for the site the user is currently on. -->
    <string name="translation_option_bottom_sheet_title_heading">Opzioni di traduzione</string>
    <!-- Toggle switch label that allows a user to set the setting if they would like the browser to always offer or suggest translations when available. -->
    <string name="translation_option_bottom_sheet_always_translate">Proponi sempre la traduzione</string>
    <!-- Toggle switch label that allows a user to set if they would like a given language to automatically translate or not. The first parameter is the language name, for example, "Spanish". -->
    <string name="translation_option_bottom_sheet_always_translate_in_language">Traduci sempre %1$s</string>
    <!-- Toggle switch label that allows a user to set if they would like to never be offered a translation of the given language. The first parameter is the language name, for example, "Spanish". -->
    <string name="translation_option_bottom_sheet_never_translate_in_language">Non tradurre mai %1$s</string>
    <!-- Toggle switch label that allows a user to set the setting if they would like the browser to never translate the site the user is currently visiting. -->
    <string name="translation_option_bottom_sheet_never_translate_site">Non tradurre mai questo sito</string>
    <!-- Toggle switch description that will appear under the "Never translate these sites" settings toggle switch to provide more information on how this setting interacts with other settings. -->
    <string name="translation_option_bottom_sheet_switch_never_translate_site_description">Sostituisce tutte le altre impostazioni</string>
    <!-- Toggle switch description that will appear under the "Never translate" and "Always translate" toggle switch settings to provide more information on how these  settings interacts with other settings. -->
    <string name="translation_option_bottom_sheet_switch_description">Sostituisce la scelta relativa alla proposta di traduzione</string>
    <!-- Button text for the button that will take the user to the translation settings dialog. -->
    <string name="translation_option_bottom_sheet_translation_settings">Impostazioni traduzione</string>
    <!-- Button text for the button that will take the user to a website to learn more about how translations works in the given app. The first parameter is the name of the application, for example, "Fenix". -->
    <string name="translation_option_bottom_sheet_about_translations">Informazioni sulle traduzioni in %1$s</string>

    <!-- Content description (not visible, for screen readers etc.) for closing the translations bottom sheet. -->
    <string name="translation_option_bottom_sheet_close_content_description">Chiudi il pannello per le traduzioni</string>

    <!-- The title of the warning card informs the user that an error has occurred at page settings. -->
    <string name="translation_option_bottom_sheet_error_warning_text">Alcune impostazioni sono temporaneamente non disponibili.</string>

    <!-- Translation settings dialog -->
    <!-- Title of the translation settings dialog that allows a user to set their preferred translation settings. -->
    <string name="translation_settings_toolbar_title">Traduzioni</string>
    <!-- Toggle switch label that indicates that the browser should signal or indicate when a translation is possible for any page. -->
    <string name="translation_settings_offer_to_translate">Proponi la traduzione quando possibile</string>
    <!-- Toggle switch label that indicates that downloading files required for translating is permitted when using data saver mode in Android. -->
    <string name="translation_settings_always_download">Scarica sempre le lingue in modalità Risparmio dati</string>
    <!-- Section header text that begins the section of a list of different options the user may select to adjust their translation preferences. -->
    <string name="translation_settings_translation_preference">Opzioni traduzione</string>
    <!-- Button text for the button that will take the user to the automatic translations settings dialog. On the automatic translations settings dialog, the user can set if translations should occur automatically for a given language. -->
    <string name="translation_settings_automatic_translation">Traduzione automatica</string>
    <!-- Button text for the button that will take the user to the never translate these sites dialog. On the never translate these sites dialog, the user can set if translations should never occur on certain websites. -->
    <string name="translation_settings_automatic_never_translate_sites">Non tradurre mai questi siti</string>
    <!-- Button text for the button that will take the user to the download languages dialog. On the download languages dialog, the user can manage which languages they would like to download for translations. -->
    <string name="translation_settings_download_language">Scarica lingue</string>

    <!-- Automatic translation preference screen -->
    <!-- Title of the automatic translation preference screen that will appear on the toolbar.-->
    <string name="automatic_translation_toolbar_title_preference">Traduzione automatica</string>
    <!-- Screen header presenting the automatic translation preference feature. It will appear under the toolbar. -->
    <string name="automatic_translation_header_preference">Seleziona una lingua per gestire le preferenze “Traduci sempre” e “Non tradurre mai“.</string>

    <!-- The title of the warning card informs the user that the system could not load languages for translation settings. -->
    <string name="automatic_translation_error_warning_text">Impossibile caricare le lingue. Ricontrolla più tardi.</string>

    <!-- Automatic translation options preference screen -->
    <!-- Preference option for offering to translate. Radio button title text.-->
    <string name="automatic_translation_option_offer_to_translate_title_preference">Proponi la traduzione (predefinita)</string>

    <!-- Preference option for offering to translate. Radio button summary text. The first parameter is the name of the app defined in app_name (for example: Fenix)-->
    <string name="automatic_translation_option_offer_to_translate_summary_preference">%1$s proporrà la traduzione per i siti in questa lingua.</string>
    <!-- Preference option for always translate. Radio button title text. -->
    <string name="automatic_translation_option_always_translate_title_preference">Traduci sempre</string>
    <!-- Preference option for always translate. Radio button summary text. The first parameter is the name of the app defined in app_name (for example: Fenix)-->
    <string name="automatic_translation_option_always_translate_summary_preference">%1$s tradurrà automaticamente questa lingua al caricamento della pagina.</string>
    <!-- Preference option for never translate. Radio button title text.-->
    <string name="automatic_translation_option_never_translate_title_preference">Non tradurre mai</string>
    <!-- Preference option for never translate. Radio button summary text. The first parameter is the name of the app defined in app_name (for example: Fenix)-->
    <string name="automatic_translation_option_never_translate_summary_preference">%1$s non proporrà mai la traduzione per i siti in questa lingua.</string>

    <!-- Never translate site preference screen -->
    <!-- Title of the never translate site preference screen that will appear on the toolbar.-->
    <string name="never_translate_site_toolbar_title_preference">Non tradurre mai questi siti</string>
    <!-- Screen header presenting the never translate site preference feature. It will appear under the toolbar. -->
    <string name="never_translate_site_header_preference">Per aggiungere un nuovo sito: visitalo e seleziona “Non tradurre mai questo sito” dal menu di traduzione.</string>
    <!-- Content description (not visible, for screen readers etc.): For a never-translated site list item that is selected.
             The first parameter is web site url (for example:"wikipedia.com") -->
    <string name="never_translate_site_item_list_content_description_preference">Rimuovi %1$s</string>
    <!-- The title of the warning card informs the user that an error has occurred at the never translate sites list. -->
    <string name="never_translate_site_error_warning_text">Impossibile caricare i siti. Ricontrolla più tardi.</string>
    <!-- The Delete site dialogue title will appear when the user clicks on a list item.
             The first parameter is web site url (for example:"wikipedia.com") -->
    <string name="never_translate_site_dialog_title_preference">Rimuovere %1$s?</string>
    <!-- The Delete site dialogue positive button will appear when the user clicks on a list item. The site will be deleted. -->
    <string name="never_translate_site_dialog_confirm_delete_preference">Rimuovi</string>
    <!-- The Delete site dialogue negative button will appear when the user clicks on a list item. The dialog will be dismissed. -->
    <string name="never_translate_site_dialog_cancel_preference">Annulla</string>

    <!-- Download languages preference screen -->
    <!-- Title of the download languages preference screen toolbar.-->
    <string name="download_languages_toolbar_title_preference">Scarica lingue</string>
    <!-- Screen header presenting the download language preference feature. It will appear under the toolbar.The first parameter is "Learn More," a clickable text with a link. Talkback will append this to say "Double tap to open link to learn more". -->
    <string name="download_languages_header_preference">Scarica le lingue complete per tradurre più velocemente e senza bisogno di una connessione a Internet. %1$s</string>
    <!-- Clickable text from the screen header that links to a website. -->
    <string name="download_languages_header_learn_more_preference">Ulteriori informazioni</string>
    <!-- The subhead of the download language preference screen will appear above the pivot language. -->
    <string name="download_languages_available_languages_preference">Lingue disponibili</string>
    <!-- Text that will appear beside a core or pivot language package name to show that the language is necessary for the translation feature to function. -->
    <string name="download_languages_default_system_language_require_preference">obbligatoria</string>
    <!-- A text for download language preference item.
    The first parameter is the language name, for example, "Spanish".
    The second parameter is the language file size, for example, "(3.91 KB)" or, if the language package name is a pivot language, "(required)". -->
    <string name="download_languages_language_item_preference">%1$s (%2$s)</string>
    <!-- The subhead of the download language preference screen will appear above the items that were not downloaded. -->
    <string name="download_language_header_preference">Scarica lingue</string>
    <!-- All languages list item. When the user presses this item, they can download all languages. -->
    <string name="download_language_all_languages_item_preference">Tutte le lingue</string>
    <!-- All languages list item. When the user presses this item, they can delete all languages that were downloaded. -->
    <string name="download_language_all_languages_item_preference_to_delete">Elimina tutte le lingue</string>
    <!-- Content description (not visible, for screen readers etc.): For a language list item that was downloaded, the user can now delete it. -->
    <string name="download_languages_item_content_description_downloaded_state">Rimuovi</string>
    <!-- Content description (not visible, for screen readers etc.): For a language list item, downloading is in progress. -->
    <string name="download_languages_item_content_description_in_progress_state">In corso</string>
    <!-- Content description (not visible, for screen readers etc.): For a language list item that was not downloaded. -->
    <string name="download_languages_item_content_description_not_downloaded_state">Scarica</string>
    <!-- Content description (not visible, for screen readers etc.): For a language list item that is selected. -->
    <string name="download_languages_item_content_description_selected_state" moz:removedIn="127" tools:ignore="UnusedResources">Selezionata</string>

    <!-- The title of the warning card informs the user that an error has occurred when fetching the list of languages. -->
    <string name="download_languages_fetch_error_warning_text">Impossibile caricare le lingue. Ricontrolla più tardi.</string>
    <!-- The title of the warning card informs the user that an error has occurred at downloading a language.
      The first parameter is the language name, for example, "Spanish". -->
    <string name="download_languages_error_warning_text"><![CDATA[Impossibile scaricare <b>%1$s</b>. Riprova.]]></string>
    <!-- The title of the warning card informs the user that an error has occurred at deleting a language.
          The first parameter is the language name, for example, "Spanish". -->
    <string name="download_languages_delete_error_warning_text"><![CDATA[Impossibile eliminare <b>%1$s</b>. Riprova.]]></string>

    <!-- Title for the dialog used by the translations feature to confirm deleting a language.
    The dialog will be presented when the user requests deletion of a language.
    The first parameter is the name of the language, for example, "Spanish" and the second parameter is the size in kilobytes or megabytes of the language file. -->
    <string name="delete_language_file_dialog_title">Eliminare %1$s (%2$s)?</string>
    <!-- Additional information for the dialog used by the translations feature to confirm deleting a language. The first parameter is the name of the application, for example, "Fenix". -->
    <string name="delete_language_file_dialog_message">Se elimini questa lingua, %1$s scaricherà parzialmente le lingue nella cache durante la traduzione.</string>
    <!-- Title for the dialog used by the translations feature to confirm deleting all languages file.
    The dialog will be presented when the user requests deletion of all languages file.
    The first parameter is the size in kilobytes or megabytes of the language file. -->
    <string name="delete_language_all_languages_file_dialog_title">Eliminare tutte le lingue (%1$s)?</string>
    <!-- Additional information for the dialog used by the translations feature to confirm deleting all languages file. The first parameter is the name of the application, for example, "Fenix". -->
    <string name="delete_language_all_languages_file_dialog_message">Se elimini tutte le lingue, %1$s scaricherà parzialmente le lingue nella cache durante la traduzione.</string>
    <!-- Button text on the dialog used by the translations feature to confirm deleting a language. -->
    <string name="delete_language_file_dialog_positive_button_text">Elimina</string>
    <!-- Button text on the dialog used by the translations feature to cancel deleting a language. -->
    <string name="delete_language_file_dialog_negative_button_text">Annulla</string>

    <!-- Title for the data saving mode warning dialog used by the translations feature.
    This dialog will be presented when the user attempts to download a language or perform
    a translation without the necessary language files downloaded first when Android's data saver mode is enabled and the user is not using WiFi.
    The first parameter is the size in kilobytes or megabytes of the language file.-->
    <string name="download_language_file_dialog_title">Scaricare in modalità Risparmio dati (%1$s)?</string>
    <!-- Additional information for the data saving mode warning dialog used by the translations feature. This text explains the reason a download is required for a translation. -->
    <string name="download_language_file_dialog_message_all_languages">Scarichiamo lingue parziali nella tua cache per mantenere le traduzioni riservate.</string>
    <!-- Additional information for the data saving mode warning dialog used by the translations feature. This text explains the reason a download is required for a translation without mentioning the cache. -->
    <string name="download_language_file_dialog_message_all_languages_no_cache" moz:removedIn="129" tools:ignore="UnusedResources">Scarichiamo lingue parziali per mantenere le traduzioni riservate.</string>
    <!-- Checkbox label text on the data saving mode warning dialog used by the translations feature. This checkbox allows users to ignore the data usage warnings. -->
    <string name="download_language_file_dialog_checkbox_text">Scarica sempre in modalità Risparmio dati</string>
    <!-- Button text on the data saving mode warning dialog used by the translations feature to allow users to confirm they wish to continue and download the language file. -->
    <string name="download_language_file_dialog_positive_button_text">Scarica</string>
    <!-- Button text on the data saving mode warning dialog used by the translations feature to allow users to confirm they wish to continue and download the language file and perform a translation. -->
    <string name="download_language_file_dialog_positive_button_text_all_languages">Scarica e traduci</string>
    <!-- Button text on the data saving mode warning dialog used by the translations feature to allow users to cancel the action and not perform a download of the language file. -->
    <string name="download_language_file_dialog_negative_button_text">Annulla</string>

    <!-- Debug drawer -->
    <!-- The user-facing title of the Debug Drawer feature. -->
    <string name="debug_drawer_title">Strumenti di debug</string>
    <!-- Content description (not visible, for screen readers etc.): Navigate back within the debug drawer. -->
    <string name="debug_drawer_back_button_content_description">Torna indietro</string>

    <!-- Content description (not visible, for screen readers etc.): Open debug drawer. -->
    <string name="debug_drawer_fab_content_description">Apri riquadro di navigazione a scomparsa per il debug</string>

    <!-- Debug drawer tabs tools -->
    <!-- The title of the Tab Tools feature in the Debug Drawer. -->
    <string name="debug_drawer_tab_tools_title">Strumenti per le schede</string>
    <!-- The title of the tab count section in Tab Tools. -->
    <string name="debug_drawer_tab_tools_tab_count_title">Conteggio schede</string>
    <!-- The active tab count category in the tab count section in Tab Tools. -->
    <string name="debug_drawer_tab_tools_tab_count_normal" moz:removedIn="127" tools:ignore="UnusedResources">Attive</string>
    <!-- The active tab count category in the tab count section in Tab Tools. -->
    <string name="debug_drawer_tab_tools_tab_count_active">Attive</string>
    <!-- The inactive tab count category in the tab count section in Tab Tools. -->
    <string name="debug_drawer_tab_tools_tab_count_inactive">Inattive</string>
    <!-- The private tab count category in the tab count section in Tab Tools. -->
    <string name="debug_drawer_tab_tools_tab_count_private">Anonime</string>
    <!-- The total tab count category in the tab count section in Tab Tools. -->
    <string name="debug_drawer_tab_tools_tab_count_total">Totale</string>
    <!-- The title of the tab creation tool section in Tab Tools. -->
    <string name="debug_drawer_tab_tools_tab_creation_tool_title">Strumento per la creazione di schede</string>
    <!-- The label of the text field in the tab creation tool. -->
    <string name="debug_drawer_tab_tools_tab_creation_tool_text_field_label">Numero di schede da creare</string>
    <!-- The error message of the text field in the tab creation tool when the text field is empty -->
    <string name="debug_drawer_tab_tools_tab_quantity_empty_error">Il campo di testo è vuoto</string>
    <!-- The error message of the text field in the tab creation tool when the text field has characters other than digits -->
    <string name="debug_drawer_tab_tools_tab_quantity_non_digits_error">Inserire solo numeri interi positivi</string>
    <!-- The error message of the text field in the tab creation tool when the text field is a zero -->
    <string name="debug_drawer_tab_tools_tab_quantity_non_zero_error">Inserire un numero maggiore di zero</string>
    <!-- The error message of the text field in the tab creation tool when the text field is a
        quantity greater than the max tabs. The first parameter is the maximum number of tabs
        that can be generated in one operation.-->
    <string name="debug_drawer_tab_tools_tab_quantity_exceed_max_error">Superato il numero massimo di schede (%1$s) che è possibile generare in una singola operazione</string>
    <!-- The button text to add tabs to the active tab group in the tab creation tool. -->
    <string name="debug_drawer_tab_tools_tab_creation_tool_button_text_active">Aggiungi a schede attive</string>
    <!-- The button text to add tabs to the inactive tab group in the tab creation tool. -->
    <string name="debug_drawer_tab_tools_tab_creation_tool_button_text_inactive">Aggiungi a schede inattive</string>
    <!-- The button text to add tabs to the private tab group in the tab creation tool. -->
    <string name="debug_drawer_tab_tools_tab_creation_tool_button_text_private">Aggiungi a schede anonime</string>

    <!-- Micro survey -->

    <!-- Microsurvey -->
    <!-- Prompt view -->
    <!-- The microsurvey prompt title. Note: The word "Firefox" should NOT be translated -->
    <string name="micro_survey_prompt_title" tools:ignore="UnusedResources">Aiutaci a migliorare Firefox. Ci vuole solo un minuto.</string>
    <!-- The continue button label -->
    <string name="micro_survey_continue_button_label" tools:ignore="UnusedResources">Continua</string>
    <!-- Survey view -->
    <!-- The survey header -->
    <string name="micro_survey_survey_header" moz:removedIn="129" tools:ignore="UnusedResources">Completa questo sondaggio</string>
    <!-- The survey header -->
    <string name="micro_survey_survey_header_2">Completa il sondaggio</string>
    <!-- The privacy notice link -->
    <string name="micro_survey_privacy_notice" moz:removedIn="129" tools:ignore="UnusedResources">Informativa sulla privacy</string>
    <!-- The privacy notice link -->
    <string name="micro_survey_privacy_notice_2">Informativa sulla privacy</string>
    <!-- The submit button label text -->
    <string name="micro_survey_submit_button_label">Invia</string>
    <!-- The close button label text -->
<<<<<<< HEAD
    <string name="micro_survey_close_button_label" tools:ignore="UnusedResources">Chiudi</string>
=======
    <string name="micro_survey_close_button_label" moz:removedIn="128" tools:ignore="UnusedResources">Chiudi</string>
    <!-- The survey completion header -->
    <string name="micro_survey_survey_header_confirmation" tools:ignore="UnusedResources">Sondaggio completato</string>
>>>>>>> 9f949a8e
    <!-- The survey completion confirmation text -->
    <string name="micro_survey_feedback_confirmation">Grazie per aver condiviso la tua opinione.</string>
    <!-- Option for likert scale -->
    <string name="likert_scale_option_1" tools:ignore="UnusedResources">Molto soddisfatto/a</string>
    <!-- Option for likert scale -->
    <string name="likert_scale_option_2" tools:ignore="UnusedResources">Soddisfatto/a</string>
    <!-- Option for likert scale -->
    <string name="likert_scale_option_3" tools:ignore="UnusedResources">Né soddisfatto/a né insoddisfatto/a</string>
    <!-- Option for likert scale -->
    <string name="likert_scale_option_4" tools:ignore="UnusedResources">Insoddisfatto/a</string>
    <!-- Option for likert scale -->
    <string name="likert_scale_option_5" tools:ignore="UnusedResources">Molto insoddisfatto/a</string>

<<<<<<< HEAD
    <!-- Microsurvey accessibility -->
=======
    <!-- Option for likert scale -->
    <string name="likert_scale_option_6" tools:ignore="UnusedResources">Non uso questa funzione</string>
    <!-- Text shown in prompt for homepage microsurvey. 'Firefox' intentionally hardcoded here- -->
    <string name="microsurvey_prompt_homepage_title" tools:ignore="UnusedResources">Quanto sei soddisfatto della tua pagina iniziale di Firefox?</string>
    <!-- Accessibility -->
>>>>>>> 9f949a8e
    <!-- Content description (not visible, for screen readers etc.) for opening microsurvey bottom sheet. -->
    <string name="microsurvey_open_handle_content_description" tools:ignore="UnusedResources">Apri sondaggio</string>
    <!-- Content description (not visible, for screen readers etc.) for closing microsurvey bottom sheet. -->
    <string name="microsurvey_close_handle_content_description" tools:ignore="UnusedResources">Chiudi sondaggio</string>
    <!-- Content description for "X" button that is closing microsurvey. -->
    <string name="microsurvey_close_button_content_description" tools:ignore="UnusedResources">Chiudi</string>

    <!-- Debug drawer logins -->
    <!-- The title of the Logins feature in the Debug Drawer. -->
    <string name="debug_drawer_logins_title">Credenziali</string>
    <!-- The title of the logins section in the Logins feature, where the parameter will be the site domain  -->
    <string name="debug_drawer_logins_current_domain_label">Dominio corrente: %s</string>
    <!-- The label for a button to add a new fake login for the current domain in the Logins feature. -->
    <string name="debug_drawer_logins_add_login_button">Aggiungi credenziali fittizie per questo dominio</string>
    <!-- Content description for delete button where parameter will be the username of the login -->
    <string name="debug_drawer_logins_delete_login_button_content_description">Elimina credenziali con nome utente %s</string>
</resources><|MERGE_RESOLUTION|>--- conflicted
+++ resolved
@@ -1798,7 +1798,7 @@
         The first parameter is number of long clicks left to enable the menu -->
     <string name="about_debug_menu_toast_progress">Menu di debug: %1$d clic rimasto/i per attivare</string>
     <string name="about_debug_menu_toast_done">Menu di debug attivato</string>
-  
+
     <!-- Browser long press popup menu -->
     <!-- Copy the current url -->
     <string name="browser_toolbar_long_press_popup_copy">Copia</string>
@@ -1806,10 +1806,10 @@
     <string name="browser_toolbar_long_press_popup_paste_and_go">Incolla e vai</string>
     <!-- Paste the text in the clipboard -->
     <string name="browser_toolbar_long_press_popup_paste">Incolla</string>
-  
+
     <!-- Snackbar message shown after an URL has been copied to clipboard. -->
     <string name="browser_toolbar_url_copied_to_clipboard_snackbar">URL copiato negli appunti</string>
-  
+
     <!-- Title text for the Add To Homescreen dialog -->
     <string name="add_to_homescreen_title">Agg. a schermata principale</string>
     <!-- Cancel button text for the Add to Homescreen dialog -->
@@ -2759,13 +2759,9 @@
     <!-- The submit button label text -->
     <string name="micro_survey_submit_button_label">Invia</string>
     <!-- The close button label text -->
-<<<<<<< HEAD
-    <string name="micro_survey_close_button_label" tools:ignore="UnusedResources">Chiudi</string>
-=======
     <string name="micro_survey_close_button_label" moz:removedIn="128" tools:ignore="UnusedResources">Chiudi</string>
     <!-- The survey completion header -->
     <string name="micro_survey_survey_header_confirmation" tools:ignore="UnusedResources">Sondaggio completato</string>
->>>>>>> 9f949a8e
     <!-- The survey completion confirmation text -->
     <string name="micro_survey_feedback_confirmation">Grazie per aver condiviso la tua opinione.</string>
     <!-- Option for likert scale -->
@@ -2779,15 +2775,11 @@
     <!-- Option for likert scale -->
     <string name="likert_scale_option_5" tools:ignore="UnusedResources">Molto insoddisfatto/a</string>
 
-<<<<<<< HEAD
-    <!-- Microsurvey accessibility -->
-=======
     <!-- Option for likert scale -->
     <string name="likert_scale_option_6" tools:ignore="UnusedResources">Non uso questa funzione</string>
     <!-- Text shown in prompt for homepage microsurvey. 'Firefox' intentionally hardcoded here- -->
     <string name="microsurvey_prompt_homepage_title" tools:ignore="UnusedResources">Quanto sei soddisfatto della tua pagina iniziale di Firefox?</string>
     <!-- Accessibility -->
->>>>>>> 9f949a8e
     <!-- Content description (not visible, for screen readers etc.) for opening microsurvey bottom sheet. -->
     <string name="microsurvey_open_handle_content_description" tools:ignore="UnusedResources">Apri sondaggio</string>
     <!-- Content description (not visible, for screen readers etc.) for closing microsurvey bottom sheet. -->
