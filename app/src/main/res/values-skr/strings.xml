<?xml version="1.0" encoding="utf-8"?>
<resources xmlns:tools="http://schemas.android.com/tools" xmlns:moz="http://mozac.org/tools">


    <!-- App name for private browsing mode. The first parameter is the name of the app defined in app_name (for example: Fenix)-->
    <string name="app_name_private_5">نجی %s</string>
    <!-- App name for private browsing mode. The first parameter is the name of the app defined in app_name (for example: Fenix)-->
    <string name="app_name_private_4">%s (نجی)</string>

    <!-- Home Fragment -->
    <!-- Content description (not visible, for screen readers etc.): "Three dot" menu button. -->
    <string name="content_description_menu">ٻیاں آپشناں</string>
    <!-- Content description (not visible, for screen readers etc.): "Private Browsing" menu button. -->
    <string name="content_description_private_browsing_button">نجی براؤزنگ فعال کرو</string>
    <!-- Content description (not visible, for screen readers etc.): "Private Browsing" menu button. -->
    <string name="content_description_disable_private_browsing_button">نجی براؤزنگ  غیرفعال کرو</string>
    <!-- Placeholder text shown in the search bar before a user enters text for the default engine -->
    <string name="search_hint">ڳولو یا پتہ درج کرو</string>
    <!-- Placeholder text shown in the search bar before a user enters text for a general engine -->
    <string name="search_hint_general_engine">ویب ڳولو</string>
    <!-- Placeholder text shown in search bar when using history search -->
    <string name="history_search_hint">تاریخ ڳولو</string>
    <!-- Placeholder text shown in search bar when using bookmarks search -->
    <string name="bookmark_search_hint">نشانیاں ڳولو</string>
    <!-- Placeholder text shown in search bar when using tabs search -->
    <string name="tab_search_hint">ٹیب ڳولو</string>
    <!-- Placeholder text shown in the search bar when using application search engines -->
    <string name="application_search_hint">ڳولݨ ٹرماں درج کرو</string>
    <!-- No Open Tabs Message Description -->
    <string name="no_open_tabs_description">تہاݙیاں کھلیاں ٹیباں اتھاں ݙکھائے ویسن۔</string>
    <!-- No Private Tabs Message Description -->
    <string name="no_private_tabs_description">تہاݙیاں نجی ٹیباں اتھاں ݙکھائے ویسن۔</string>
    <!-- Tab tray multi select title in app bar. The first parameter is the number of tabs selected -->
    <string name="tab_tray_multi_select_title">%1$d چُݨیج ڳیا</string>
    <!-- Label of button in create collection dialog for creating a new collection  -->
    <string name="tab_tray_add_new_collection">نواں مجموعہ شامل کرو</string>
    <!-- Label of editable text in create collection dialog for naming a new collection  -->
    <string name="tab_tray_add_new_collection_name">ناں</string>

    <!-- Label of button in save to collection dialog for selecting a current collection  -->
    <string name="tab_tray_select_collection">مجموعہ چݨو</string>

    <!-- Content description for close button while in multiselect mode in tab tray -->
    <string name="tab_tray_close_multiselect_content_description">ملٹی سلیکٹ موڈ وچوں نکلو</string>
    <!-- Content description for save to collection button while in multiselect mode in tab tray -->
    <string name="tab_tray_collection_button_multiselect_content_description">چُݨی ہوئیاں ٹیباں مجموعے وچ محفوظ کرو</string>
    <!-- Content description on checkmark while tab is selected in multiselect mode in tab tray -->
    <string name="tab_tray_multiselect_selected_content_description">چُݨا ہویا</string>

    <!-- Home - Recently saved bookmarks -->
    <!-- Title for the home screen section with recently saved bookmarks. -->
    <string name="recently_saved_title">حالیہ محفوظ تھیاں</string>
    <!-- Content description for the button which navigates the user to show all of their saved bookmarks. -->
    <string name="recently_saved_show_all_content_description_2">سارے محفوظ تھیاں نشانیاں ݙکھاؤ</string>
    <!-- Text for the menu button to remove a recently saved bookmark from the user's home screen -->
    <string name="recently_saved_menu_item_remove">ہٹاؤ</string>

    <!-- About content. The first parameter is the name of the application. (For example: Fenix) -->
    <string name="about_content">%1$s موزلّا ولوں تیار تھیا ہے۔</string>

    <!-- Private Browsing -->
    <!-- Explanation for private browsing displayed to users on home view when they first enable private mode
        The first parameter is the name of the app defined in app_name (for example: Fenix) -->
    <string name="private_browsing_placeholder_description_2">
        %1$s نجی ٹیب نال تہاݙے ڳولݨ تے براؤزنگ دی تاریخ کوں صاف کریندے جہڑے ویلے تساں انہاں کوں بند کریندے ہو یا ایپ کوں چھوڑ ݙیندے ہو۔ ڄݙاں جو ایہ تہاکوں ویب سائٹاں یا انٹرنیٹ سروس فراہم کرݨ آلیاں کیتے گمنام کائنی بݨیندا، تساں ایندے نال جو کجھ وی آن لائن کریندے ہو، اوں کوں ایہ ڈیوائس ورتݨ آلے کہیں وی ٻئے کنوں نجی رکھݨ سوکھا بݨیندے۔</string>
    <string name="private_browsing_common_myths">
        نجی براؤزنگ بارے عام فرضی قصے
    </string>

    <!-- Private mode shortcut "contextual feature recommendation" (CFR) -->
    <!-- Text for the Private mode shortcut CFR message for adding a private mode shortcut to open private tabs from the Home screen -->
    <string name="private_mode_cfr_message_2">ہک ٹیپ وچ آپݨی اڳلی نویں ٹیب لان٘چ کرو۔</string>
    <!-- Text for the positive button to accept adding a Private Browsing shortcut to the Home screen -->
    <string name="private_mode_cfr_pos_button_text">ہوم سکرین تے شامل کرو</string>
    <!-- Text for the negative button to decline adding a Private Browsing shortcut to the Home screen -->
    <string name="cfr_neg_button_text">کو، شکریہ</string>

    <!-- Open in App "contextual feature recommendation" (CFR) -->
    <!-- Text for the info message. The first parameter is the name of the application.-->
    <string name="open_in_app_cfr_info_message_2">تساں %1$s کیتے مقرر کر سڳدے ہو جو ایپاں وچ خودکار لنک کھولے۔</string>
    <!-- Text for the positive action button -->
    <string name="open_in_app_cfr_positive_button_text">ترتیباں تے ون٘ڄو</string>
    <!-- Text for the negative action button -->
    <string name="open_in_app_cfr_negative_button_text">فارغ کرو</string>

    <!-- Total cookie protection "contextual feature recommendation" (CFR) -->
    <!-- Text for the message displayed in the contextual feature recommendation popup promoting the total cookie protection feature. -->
    <string name="tcp_cfr_message">ساݙی سب کنوں تکڑی رازداری خصوصیت اڄݨ تائیں کراس سائٹ ٹریکراں کوں انج کریندی ہے۔ </string>
    <!-- Text displayed that links to website containing documentation about the "Total cookie protection" feature. -->
    <string name="tcp_cfr_learn_more">کُل کوکی حفاظت بارے سِکھو</string>


    <!-- Text for the info dialog when camera permissions have been denied but user tries to access a camera feature. -->
    <string name="camera_permissions_needed_message">کیمرے تائیں رسائی دی لوڑ ہے۔ انڈرائیڈ دیاں ترتیباں تے ون٘ڄو، اجازتاں تے ٹیپ کرو تے اجازت ݙیوو تے انگل پھیرو۔</string>
    <!-- Text for the positive action button to go to Android Settings to grant permissions. -->
    <string name="camera_permissions_needed_positive_button_text">ترتیباں تے ون٘ڄو</string>
    <!-- Text for the negative action button to dismiss the dialog. -->
    <string name="camera_permissions_needed_negative_button_text">فارغ کرو</string>

    <!-- Text for the banner message to tell users about our auto close feature. -->
    <string name="tab_tray_close_tabs_banner_message">جہڑے ٹیب پچھلے ݙین٘ہ، ہفتے یا مہینے وچ کائنی ݙٹھے ڳئے انہاں کھلے ٹیباں دا خودکار بند تھیوݨ مقرر کرو۔</string>
    <!-- Text for the positive action button to go to Settings for auto close tabs. -->
    <string name="tab_tray_close_tabs_banner_positive_button_text">نظارے آپشناں</string>
    <!-- Text for the negative action button to dismiss the Close Tabs Banner. -->
    <string name="tab_tray_close_tabs_banner_negative_button_text">فارغ کرو</string>
    <!-- Text for the banner message to tell users about our inactive tabs feature. -->
    <string name="tab_tray_inactive_onboarding_message">جہڑیاں ٹیباں تساں پچھلے ݙو ہفتیاں دے دوران کائنی ݙٹھیاں، اِتھاں ٹور ݙتیاں ویسن۔</string>
    <!-- Text for the action link to go to Settings for inactive tabs. -->
    <string name="tab_tray_inactive_onboarding_button_text">ترتیباں وچ بند کر ݙیوو</string>
    <!-- Text for title for the auto-close dialog of the inactive tabs. -->
    <string name="tab_tray_inactive_auto_close_title">ہک مہینے بعد آپݨے آپ بند کروں؟</string>
    <!-- Text for the body for the auto-close dialog of the inactive tabs.
        The first parameter is the name of the application.-->
    <string name="tab_tray_inactive_auto_close_body_2">جہڑے ٹیب تساں پہلے مہینے دے دوران کائنی ݙٹھے، انہاں کوں %1$s بند کر سڳدے۔</string>
    <!-- Content description for close button in the auto-close dialog of the inactive tabs. -->
    <string name="tab_tray_inactive_auto_close_button_content_description">بند کرو</string>


    <!-- Text for turn on auto close tabs button in the auto-close dialog of the inactive tabs. -->
    <string name="tab_tray_inactive_turn_on_auto_close_button_2">خودکار بند چالو کرو۔</string>


    <!-- Home screen icons - Long press shortcuts -->
    <!-- Shortcut action to open new tab -->
    <string name="home_screen_shortcut_open_new_tab_2">نواں ٹیب</string>

    <!-- Shortcut action to open new private tab -->
    <string name="home_screen_shortcut_open_new_private_tab_2">نویں نجی ٹیب</string>

    <!-- Shortcut action to open Passwords screens -->
    <string name="home_screen_shortcut_open_password_screen">پاسورڈ شارٹ کٹ</string>

    <!-- Recent Tabs -->
    <!-- Header text for jumping back into the recent tab in the home screen -->
    <string name="recent_tabs_header">واپس ون٘ڄو</string>
    <!-- Button text for showing all the tabs in the tabs tray -->
    <string name="recent_tabs_show_all">سارے ݙکھاؤ</string>
    <!-- Content description for the button which navigates the user to show all recent tabs in the tabs tray. -->
    <string name="recent_tabs_show_all_content_description_2">سارے حالیہ ٹیب بٹݨ  ݙکھاؤ</string>
    <!-- Text for button in synced tab card that opens synced tabs tray -->
    <string name="recent_tabs_see_all_synced_tabs_button_text">ساریاں ہم وقت تھیاں ٹیباں ݙیکھو</string>
    <!-- Accessibility description for device icon used for recent synced tab -->
    <string name="recent_tabs_synced_device_icon_content_description">ہم وقت تھئے ڈیوائس</string>
    <!-- Text for the dropdown menu to remove a recent synced tab from the homescreen -->
    <string name="recent_synced_tab_menu_item_remove">ہٹاؤ</string>
    <!-- Text for the menu button to remove a grouped highlight from the user's browsing history
         in the Recently visited section -->
    <string name="recent_tab_menu_item_remove">ہٹاؤ</string>

    <!-- History Metadata -->
    <!-- Header text for a section on the home screen that displays grouped highlights from the
         user's browsing history, such as topics they have researched or explored on the web -->
    <string name="history_metadata_header_2">حالیہ ݙٹھیاں</string>
    <!-- Text for the menu button to remove a grouped highlight from the user's browsing history
         in the Recently visited section -->
    <string name="recently_visited_menu_item_remove">ہٹاؤ</string>

    <!-- Content description for the button which navigates the user to show all of their history. -->
    <string name="past_explorations_show_all_content_description_2">ماضی دیاں ساریاں پھلوراں ݙکھاؤ</string>

    <!-- Browser Fragment -->
    <!-- Content description (not visible, for screen readers etc.): Navigate backward (browsing history) -->
    <string name="browser_menu_back">پچھوں</string>
    <!-- Content description (not visible, for screen readers etc.): Navigate forward (browsing history) -->
    <string name="browser_menu_forward">اڳوں تے</string>
    <!-- Content description (not visible, for screen readers etc.): Refresh current website -->
    <string name="browser_menu_refresh">تازہ کرو</string>
    <!-- Content description (not visible, for screen readers etc.): Stop loading current website -->
    <string name="browser_menu_stop">روکو</string>
    <!-- Browser menu button that opens the addon manager -->
    <string name="browser_menu_add_ons">ایڈ ــ آن</string>
    <!-- Browser menu button that opens account settings -->
    <string name="browser_menu_account_settings">کھاتہ معلومات</string>
    <!-- Text displayed when there are no add-ons to be shown -->
    <string name="no_add_ons">اِتھاں کوئی ایڈ ــ آن کائنی</string>
    <!-- Browser menu button that sends a user to help articles -->
    <string name="browser_menu_help">مدد</string>
    <!-- Browser menu button that sends a to a the what's new article -->
    <string name="browser_menu_whats_new">نواں کیا ہے؟</string>
    <!-- Browser menu button that opens the settings menu -->
    <string name="browser_menu_settings">ترتیباں</string>
    <!-- Browser menu button that opens a user's library -->
    <string name="browser_menu_library">لائبریری</string>
    <!-- Browser menu toggle that requests a desktop site -->
    <string name="browser_menu_desktop_site">ڈیسک ٹاپ سائٹ</string>

    <!-- Browser menu toggle that adds a shortcut to the site on the device home screen. -->
    <string name="browser_menu_add_to_homescreen">ہوم سکرین تے شامل کرو</string>
    <!-- Browser menu toggle that installs a Progressive Web App shortcut to the site on the device home screen. -->
    <string name="browser_menu_install_on_homescreen">انسٹال کرو</string>
    <!-- Content description (not visible, for screen readers etc.) for the Resync tabs button -->
    <string name="resync_button_content_description">ولدا ہم وقت کرو</string>
    <!-- Browser menu button that opens the find in page menu -->
    <string name="browser_menu_find_in_page">ورقے وچ لبھو</string>
    <!-- Browser menu button that opens the translations dialog, which has options to translate the current browser page. -->
    <string name="browser_menu_translations">ورقے دا ترجمہ کرو</string>
    <!-- Browser menu button that saves the current tab to a collection -->
    <string name="browser_menu_save_to_collection_2">مجموعے وچ محفوظ کرو</string>
    <!-- Browser menu button that open a share menu to share the current site -->
    <string name="browser_menu_share">شیئر</string>
    <!-- Browser menu button shown in custom tabs that opens the current tab in Fenix
        The first parameter is the name of the app defined in app_name (for example: Fenix) -->
    <string name="browser_menu_open_in_fenix">%1$s وچ کھولو</string>
    <!-- Browser menu text shown in custom tabs to indicate this is a Fenix tab
        The first parameter is the name of the app defined in app_name (for example: Fenix) -->
    <string name="browser_menu_powered_by">%1$s ولوں تکڑا تھیا</string>
    <!-- Browser menu text shown in custom tabs to indicate this is a Fenix tab
        The first parameter is the name of the app defined in app_name (for example: Fenix) -->
    <string name="browser_menu_powered_by2">%1$s ولوں تکڑا تھیا</string>
    <!-- Browser menu button to put the current page in reader mode -->
    <string name="browser_menu_read">قاری نظارہ</string>
    <!-- Browser menu button content description to close reader mode and return the user to the regular browser -->
    <string name="browser_menu_read_close">قاری نظارہ بند کرو</string>
    <!-- Browser menu button to open the current page in an external app -->
    <string name="browser_menu_open_app_link">ایپ وچ کھولو</string>
    <!-- Browser menu button to show reader view appearance controls e.g. the used font type and size -->
    <string name="browser_menu_customize_reader_view">من پسند قاری نظارہ بݨاو</string>
    <!-- Browser menu label for adding a bookmark -->
    <string name="browser_menu_add">شامل کرو</string>
    <!-- Browser menu label for editing a bookmark -->
    <string name="browser_menu_edit">تبدیلی کرو</string>

    <!-- Button shown on the home page that opens the Customize home settings -->
    <string name="browser_menu_customize_home_1">مکھ پنے کوں من پسند بݨاؤ</string>
    <!-- Browser Toolbar -->
    <!-- Content description for the Home screen button on the browser toolbar -->
    <string name="browser_toolbar_home">ہوم سکرین</string>

    <!-- Content description (not visible, for screen readers etc.): Erase button: Erase the browsing
         history and go back to the home screen. -->
    <string name="browser_toolbar_erase">براؤزنگ تاریخ مٹاؤ</string>
    <!-- Locale Settings Fragment -->
    <!-- Content description for tick mark on selected language -->
    <string name="a11y_selected_locale_content_description">چݨی ہوئی زبان</string>
    <!-- Text for default locale item -->
    <string name="default_locale_text">ڈیوائس دی زبان تے عمل کرو</string>
    <!-- Placeholder text shown in the search bar before a user enters text -->
    <string name="locale_search_hint">زبان ڳولو</string>

    <!-- Search Fragment -->
    <!-- Button in the search view that lets a user search by scanning a QR code -->
    <string name="search_scan_button">سکین کرو</string>
    <!-- Button in the search view that lets a user change their search engine -->
    <string name="search_engine_button" moz:RemovedIn="121" tools:ignore="UnusedResources">ڳولݨ انجݨ</string>
    <!-- Button in the search view when shortcuts are displayed that takes a user to the search engine settings -->
    <string name="search_shortcuts_engine_settings">انڄݨ ترتیباں وچ ڳولو</string>
    <!-- Button in the search view that lets a user navigate to the site in their clipboard -->
    <string name="awesomebar_clipboard_title">کلپ بورڈ کنوں لنک پُر کرو</string>
    <!-- Button in the search suggestions onboarding that allows search suggestions in private sessions -->
    <string name="search_suggestions_onboarding_allow_button">اجازت ݙیوو</string>
    <!-- Button in the search suggestions onboarding that does not allow search suggestions in private sessions -->
    <string name="search_suggestions_onboarding_do_not_allow_button">اجازت نہ ݙیوو</string>
    <!-- Search suggestion onboarding hint title text -->
    <string name="search_suggestions_onboarding_title">نجی مجلساں وچ ڳولݨ تجویزاں دی اجازت ݙیووں؟</string>
    <!-- Search suggestion onboarding hint description text, first parameter is the name of the app defined in app_name (for example: Fenix)-->
    <string name="search_suggestions_onboarding_text">جہڑی شئے تساں پتہ بار وچ ٹائپ کریسو %s تہاݙے کیتے پہلوں مقرر ڳولݨ انجݨ نال شیئر کریسی۔</string>
    <!-- Search engine suggestion title text. The first parameter is the name of the suggested engine-->
    <string name="search_engine_suggestions_title">%s ڳولو</string>
    <!-- Search engine suggestion description text -->
    <string name="search_engine_suggestions_description">پتہ پٹی نال براہ راست ڳولو</string>
    <!-- Menu option in the search selector menu to open the search settings -->
    <string name="search_settings_menu_item">ڳولݨ ترتیباں</string>

    <!-- Header text for the search selector menu -->
    <string name="search_header_menu_item_2">ایں ویلے ایندے وچ ڳول:</string>

    <!-- Content description (not visible, for screen readers etc.): Search engine icon. The first parameter is the search engine name (for example: DuckDuckGo). -->
    <string name="search_engine_icon_content_description" tools:ignore="UnusedResources">%s ڳولݨ انجݨ</string>

    <!-- Home onboarding -->
    <!-- Onboarding home screen popup dialog, shown on top of the Jump back in section. -->
    <string name="onboarding_home_screen_jump_back_contextual_hint_2">آپݨے ذاتی تھئے مکھ پنّے نال ملو۔ حالیہ ٹیباں، نشانیاں تے ڳولݨ نتیجے اتھ ظاہر تھیسن۔</string>
    <!-- Home onboarding dialog welcome screen title text. -->
    <string name="onboarding_home_welcome_title_2">ٻئے ذاتی انٹرنیٹ وچ ست بسم اللہ</string>
    <!-- Home onboarding dialog welcome screen description text. -->
    <string name="onboarding_home_welcome_description">ٻئے رنگ۔ چنگی رازداری۔ نفعے کنوں ودھ لوکاں نال پریت پالݨ۔</string>
    <!-- Home onboarding dialog sign into sync screen title text. -->
    <string name="onboarding_home_sync_title_3">سکریناں سوئچ کرݨ ہݨ پہلے کنوں ٻہوں سوکھا ہے</string>
    <!-- Home onboarding dialog sign into sync screen description text. -->
    <string name="onboarding_home_sync_description">آپݨے مکھ پنّے تے ٻئی ڈیوائساں دے  ٹیباں نال  اُتھاؤں شروع کرو جتھوں تساں چھوڑیا ہائی۔</string>
    <!-- Text for the button to continue the onboarding on the home onboarding dialog. -->
    <string name="onboarding_home_get_started_button">شروع کرو</string>
    <!-- Text for the button to navigate to the sync sign in screen on the home onboarding dialog. -->
    <string name="onboarding_home_sign_in_button">سائن ان</string>
    <!-- Text for the button to skip the onboarding on the home onboarding dialog. -->
    <string name="onboarding_home_skip_button">چھوڑو</string>

    <!-- Onboarding home screen sync popup dialog message, shown on top of Recent Synced Tabs in the Jump back in section. -->
    <string name="sync_cfr_message">تہاݙے ٹیب ہم وقت تھیندے پئے ہن۔ آپݨی ݙوجھی ڈیوائس تے اتھاہوں شروع کرو جتھ تساں چھوڑیا ہائی۔</string>

    <!-- Content description (not visible, for screen readers etc.): Close button for the home onboarding dialog -->
    <string name="onboarding_home_content_description_close_button">بند کرو</string>

    <!-- Notification pre-permission dialog -->
    <!-- Enable notification pre permission dialog title
        The first parameter is the name of the app defined in app_name (for example: Fenix) -->
    <string name="onboarding_home_enable_notifications_title">اطلاع نامے %s نال ودھیک کرݨ وچ تہاݙی مدد کریندن۔</string>
    <!-- Enable notification pre permission dialog description with rationale
        The first parameter is the name of the app defined in app_name (for example: Fenix) -->
    <string name="onboarding_home_enable_notifications_description">آپݨے ٹیباں کوں ڈیوائساں دے درمیان ہم وقت بݨاؤ، ڈاؤن لوڈاں منیج کرو، %s دی رازداری حفاظت بارے گُر گھنو تے ٻیا ٻہوں کجھ۔</string>
    <!-- Text for the button to request notification permission on the device -->
    <string name="onboarding_home_enable_notifications_positive_button">جاری</string>
    <!-- Text for the button to not request notification permission on the device and dismiss the dialog -->
    <string name="onboarding_home_enable_notifications_negative_button">ہݨ کائناں</string>

    <!-- Text for the link to the privacy notice webpage for set as firefox default browser screen.
    This is part of the string with the key "juno_onboarding_default_browser_description". -->
    <string name="juno_onboarding_default_browser_description_link_text" tools:ignore="UnusedResources">رازداری نوٹس</string>
    <!-- Text for the button to set firefox as default browser on the device -->
    <string name="juno_onboarding_default_browser_positive_button" tools:ignore="UnusedResources">پہلوں مقرر براؤز تے طور تے سیٹ کرو</string>
    <!-- Text for the button dismiss the screen and move on with the flow -->
    <string name="juno_onboarding_default_browser_negative_button" tools:ignore="UnusedResources">ہݨ کائناں</string>
    <!-- Text for the button to sign in to sync on the device -->
    <string name="juno_onboarding_sign_in_positive_button" tools:ignore="UnusedResources">سائن ان</string>
    <!-- Text for the button dismiss the screen and move on with the flow -->
    <string name="juno_onboarding_sign_in_negative_button" tools:ignore="UnusedResources">ہݨ کائناں</string>
    <!-- Text for the button to request notification permission on the device -->
    <string name="juno_onboarding_enable_notifications_positive_button" tools:ignore="UnusedResources">اطلاع نامے چالو کرو</string>
    <!-- Text for the button dismiss the screen and move on with the flow -->
    <string name="juno_onboarding_enable_notifications_negative_button" tools:ignore="UnusedResources">ہݨ کائناں</string>

    <!-- Text for the button to add search widget on the device used by Nimbus experiments. Nimbus experiments do not support string placeholders.
        Note: The word "Firefox" should NOT be translated -->
    <string name="juno_onboarding_add_search_widget_positive_button" tools:ignore="UnusedResources">Firefox ویجٹ شامل کرو</string>
    <!-- Text for the button to dismiss the screen and move on with the flow -->
    <string name="juno_onboarding_add_search_widget_negative_button" tools:ignore="UnusedResources">ہݨ کائناں</string>

    <!-- Search Widget -->
    <!-- Content description for searching with a widget. The first parameter is the name of the application.-->
    <string name="search_widget_content_description_2">نویں %1$s ٹیب کھولو</string>
    <!-- Text preview for smaller sized widgets -->
    <string name="search_widget_text_short">ڳولو</string>
    <!-- Text preview for larger sized widgets -->
    <string name="search_widget_text_long">ویب ڳولو</string>

    <!-- Content description (not visible, for screen readers etc.): Voice search -->
    <string name="search_widget_voice">آواز نال ڳولݨ</string>

    <!-- Preferences -->
    <!-- Title for the settings page-->
    <string name="settings">ترتیباں</string>
    <!-- Preference category for general settings -->
    <string name="preferences_category_general">عمومی</string>
    <!-- Preference category for all links about Fenix -->
    <string name="preferences_category_about">تعارف</string>
    <!-- Preference category for settings related to changing the default search engine -->
    <string name="preferences_category_select_default_search_engine">ہک چݨو</string>
    <!-- Preference for settings related to changing the default search engine -->
    <string name="preferences_default_search_engine">طےشدہ  ڳولݨ انجݨ</string>
    <!-- Preference for settings related to Search -->
    <string name="preferences_search">ڳولو</string>
    <!-- Preference for settings related to Search engines -->
    <string name="preferences_search_engines">ڳولݨ انجݨ</string>
    <!-- Preference link to rating Fenix on the Play Store -->
    <string name="preferences_rate">گوگل پلے تے ریٹ</string>
    <!-- Preference linking to about page for Fenix
        The first parameter is the name of the app defined in app_name (for example: Fenix) -->
    <string name="preferences_about">%1$s دے بارے</string>
    <!-- Preference for settings related to changing the default browser -->
    <string name="preferences_set_as_default_browser">پہلوں مقرر براؤز تے طور تے سیٹ کرو</string>
    <!-- Preference category for advanced settings -->
    <string name="preferences_category_advanced">ودھایا</string>
    <!-- Preference category for privacy and security settings -->
    <string name="preferences_category_privacy_security">رازداری تے سلامتی</string>
    <!-- Preference for advanced site permissions -->
    <string name="preferences_site_permissions">سائٹ اجازتاں</string>
    <!-- Preference for private browsing options -->
    <string name="preferences_private_browsing_options">نجی براؤزنگ</string>
    <!-- Preference for opening links in a private tab-->
    <string name="preferences_open_links_in_a_private_tab">نجی ٹیب وچ لنکاں کھولو</string>
    <!-- Preference for allowing screenshots to be taken while in a private tab-->
    <string name="preferences_allow_screenshots_in_private_mode">نجی براؤزنگ وچ سکرین شاٹاں دی اجازت ݙیوو</string>
    <!-- Will inform the user of the risk of activating Allow screenshots in private browsing option -->
    <string name="preferences_screenshots_in_private_mode_disclaimer">جے اجازت ݙتی ون٘ڄے تاں، جہڑے ویلے ہک کنوں ودھ ایپاں کھلسن تاں نجی ٹیباں وی نظر آسن۔</string>
    <!-- Preference for adding private browsing shortcut -->
    <string name="preferences_add_private_browsing_shortcut">نجی براؤزنگ شاٹ کٹ شامل کرو</string>
    <!-- Preference for enabling "HTTPS-Only" mode -->
    <string name="preferences_https_only_title">ایچ ٹی ٹی پی ایس ــ صرف موڈ</string>

    <!-- Preference for removing cookie/consent banners from sites automatically. See reduce_cookie_banner_summary for additional context. -->
    <string name="preferences_cookie_banner_reduction" moz:RemovedIn="121" tools:ignore="UnusedResources">کوکی بینر گھٹاوݨ</string>
    <!-- Label for cookie banner section in quick settings panel. -->
    <string name="cookie_banner_blocker">کوکی بینر بلاک کرݨ آلا</string>
    <!-- Preference for rejecting or removing as many cookie/consent banners as possible on sites. See reduce_cookie_banner_summary for additional context. -->
    <string name="reduce_cookie_banner_option" moz:RemovedIn="121" tools:ignore="UnusedResources">کوکی بینراں کوں تھوڑا کرو</string>

    <!-- Summary of cookie banner handling preference if the setting disabled is set to off -->
    <string name="reduce_cookie_banner_option_off" moz:RemovedIn="121" tools:ignore="UnusedResources">بند</string>
    <!-- Summary of cookie banner handling preference if the setting enabled is set to on -->
    <string name="reduce_cookie_banner_option_on" moz:RemovedIn="121" tools:ignore="UnusedResources">چالو</string>

    <!-- Summary for the preference for rejecting all cookies whenever possible. The first parameter is the application name -->
    <string name="reduce_cookie_banner_summary_1" moz:RemovedIn="121" tools:ignore="UnusedResources">%1$s کوکی بینراں تے کوکی ارداساں کوں آپݨے آپ مسترد کرݨ دی کوشش کریندے۔</string>
    <!-- Text for indicating cookie banner handling is off this site, this is shown as part of the protections panel with the tracking protection toggle -->
    <string name="reduce_cookie_banner_off_for_site">ایں سائٹ کیتے بند کرو</string>
    <!-- Text for cancel button indicating that cookie banner reduction is not supported for the current site, this is shown as part of the cookie banner details view. -->
    <string name="cookie_banner_handling_details_site_is_not_supported_cancel_button">منسوخ</string>
    <!-- Text for request support button indicating that cookie banner reduction is not supported for the current site, this is shown as part of the cookie banner details view. -->
    <string name="cookie_banner_handling_details_site_is_not_supported_request_support_button_2">ارداس پٹھو</string>
    <!-- Label for the snackBar, after the user reports with success a website where cookie banner reducer did not work -->
    <string name="cookie_banner_handling_report_site_snack_bar_text_2">ارداس بھیڄ ڈتی</string>
    <!-- Text for indicating cookie banner handling is on this site, this is shown as part of the protections panel with the tracking protection toggle -->
    <string name="reduce_cookie_banner_on_for_site">ایں سائٹ کیتے چالو کرو</string>

    <!-- Text for indicating that a request for unsupported site was sent to Nimbus (it's a Mozilla library for experiments), this is shown as part of the protections panel with the tracking protection toggle -->
    <string name="reduce_cookie_banner_unsupported_site_request_submitted_2">سہارا ارداس بھیڄ ݙتی</string>
    <!-- Text for indicating cookie banner handling is currently not supported for this site, this is shown as part of the protections panel with the tracking protection toggle -->
    <string name="reduce_cookie_banner_unsupported_site">سائٹ فی الحال سہارا تھئی کائنی</string>
    <!-- Title text for a detail explanation indicating cookie banner handling is on this site, this is shown as part of the cookie banner panel in the toolbar. The first parameter is a shortened URL of the current site-->
    <string name="reduce_cookie_banner_details_panel_title_on_for_site" moz:RemovedIn="121" tools:ignore="UnusedResources">%1$s کیتے کوکی بینر گھٹاوݨ چالو کروں؟</string>
    <!-- Title text for a detail explanation indicating cookie banner handling is off this site, this is shown as part of the cookie banner panel in the toolbar. The first parameter is a shortened URL of the current site-->
    <string name="reduce_cookie_banner_details_panel_title_off_for_site" moz:RemovedIn="121" tools:ignore="UnusedResources">%1$s کیتے کوکی بینر گھٹاوݨ بند کروں؟</string>

    <!-- Long text for a detail explanation indicating what will happen if cookie banner handling is off for a site, this is shown as part of the cookie banner panel in the toolbar. The first parameter is the application name -->
    <string name="reduce_cookie_banner_details_panel_description_off_for_site" moz:RemovedIn="121" tools:ignore="UnusedResources">%1$s ایں سائٹ دیاں کوکیاں صاف کریسی تے ورقہ تازہ کریسی۔ساریاں کوکیاں صاف کرݨ نال تساں سائن آوٹ تھی سڳدے ہو یا تہاݙی خریداری ریڑھی خالی تھی ویسی۔</string>

    <!-- Long text for a detail explanation indicating what will happen if cookie banner handling is on for a site, this is shown as part of the cookie banner panel in the toolbar. The first parameter is the application name -->
    <string name="reduce_cookie_banner_details_panel_description_on_for_site_2" moz:RemovedIn="121" tools:ignore="UnusedResources">%1$s آپݨے آپ سہارا تھیاں سائٹاں تے ساریاں کوکی ارداساں کوں مسترد کرݨ دی کوشش کریندا ہے۔</string>
    <!-- Title text for the cookie banner re-engagement dialog. The first parameter is the application name. -->
    <string name="reduce_cookie_banner_dialog_title" moz:RemovedIn="121" tools:ignore="UnusedResources">بھلا %1$s کوں کوکی بینراں مسترد کرݨ دی اجازت ݙیوں؟</string>
    <!-- Body text for the cookie banner re-engagement dialog use. The first parameter is the application name. -->
    <string name="reduce_cookie_banner_dialog_body" moz:RemovedIn="121" tools:ignore="UnusedResources">%1$s آپݨے آپ ٻہوں ساریاں کوکی بینر ارداساں مسترد کر سڳدے۔</string>
    <!-- Remind me later text button for the onboarding dialog -->
    <string name="reduce_cookie_banner_dialog_not_now_button" moz:RemovedIn="121" tools:ignore="UnusedResources">ہݨ نہ</string>
    <!-- Snack text for the cookie banner dialog, after user hit the dismiss banner button -->
    <string name="reduce_cookie_banner_dialog_snackbar_text" moz:RemovedIn="121" tools:ignore="UnusedResources">تساں ٻہوں تھوڑیاں کوکی ارداساں ݙیکھسو</string>

    <!-- Change setting text button, for the cookie banner re-engagement dialog -->
    <string name="reduce_cookie_banner_dialog_change_setting_button" moz:RemovedIn="121" tools:ignore="UnusedResources">اجازت ݙیوو</string>

    <!-- Description of the preference to enable "HTTPS-Only" mode. -->
    <string name="preferences_https_only_summary">خودکار طور تے ودھدی ہوئی حفاظت کیتے ایچ ٹی ٹی پی ایس خفیہ کاری پروٹوکول ورتندے ہوئے سائٹاں کوں کنکٹ کرݨ دی کوشش کریندے۔</string>
    <!-- Summary of https only preference if https only is set to off -->
    <string name="preferences_https_only_off">بند</string>
    <!-- Summary of https only preference if https only is set to on in all tabs -->
    <string name="preferences_https_only_on_all">ساریاں ٹیباں وچ تے</string>
    <!-- Summary of https only preference if https only is set to on in private tabs only -->
    <string name="preferences_https_only_on_private">نجی ٹیباں وچ  تے</string>
    <!-- Text displayed that links to website containing documentation about "HTTPS-Only" mode -->
    <string name="preferences_http_only_learn_more">ٻیا سِکھو</string>
    <!-- Option for the https only setting -->
    <string name="preferences_https_only_in_all_tabs">سارے ٹیباں وچ فعال کرو</string>
    <!-- Option for the https only setting -->
    <string name="preferences_https_only_in_private_tabs">صرف نجی ٹیب وچ وچ فعال کرو</string>
    <!-- Title shown in the error page for when trying to access a http website while https only mode is enabled. -->
    <string name="errorpage_httpsonly_title">محفوظ سائٹ دستیاب کائنی</string>
    <!-- Message shown in the error page for when trying to access a http website while https only mode is enabled. The message has two paragraphs. This is the first. -->
    <string name="errorpage_httpsonly_message_title">غالباً، ویب سائٹ سادگی نال ایچ ٹی ٹی پی ایس کوں سہارا کائنی ݙیندی۔</string>
    <!-- Message shown in the error page for when trying to access a http website while https only mode is enabled. The message has two paragraphs. This is the second. -->
    <string name="errorpage_httpsonly_message_summary">تاہم، ایہ وی ممکن ہے جو کوئی حملہ آور ملوث ہووے۔ جے تساں ویب سائٹ کوں جاری رکھدے ہو، تاں تہاکوں کوئی حساس معلومات درج کائنی کرݨی چاہیدی ہے۔ جے تساں جاری رکھدے ہو، تاں سائٹ کیتے HTTPS-صرف موڈ کوں عارضی طور تے  بند کر ݙتا ویسی۔</string>
    <!-- Preference for accessibility -->
    <string name="preferences_accessibility">رسائیت</string>
    <!-- Preference to override the Sync token server -->
    <string name="preferences_override_sync_tokenserver">من پسند ہم وقت سرور</string>
    <!-- Preference category for account information -->
    <string name="preferences_category_account">کھاتہ</string>
    <!-- Preference for changing where the toolbar is positioned -->
    <string name="preferences_toolbar">ٹول بار</string>
    <!-- Preference for changing default theme to dark or light mode -->
    <string name="preferences_theme">تھیم</string>
    <!-- Preference for customizing the home screen -->
    <string name="preferences_home_2">مکھ پناں</string>
    <!-- Preference for gestures based actions -->
    <string name="preferences_gestures">اشارے</string>
    <!-- Preference for settings related to visual options -->
    <string name="preferences_customize">تخصیص کرو</string>
    <!-- Preference description for banner about signing in -->
    <string name="preferences_sign_in_description_2">ٹیباں، نشانیاں، پاس ورڈ تے ٻیا ٻہوں کجھ ہم وقت کرݨ کیتے سائن ان تھیوو۔</string>
    <!-- Preference shown instead of account display name while account profile information isn't available yet. -->
    <string name="preferences_account_default_name_2">Mozilla کھاتہ</string>
    <!-- Preference text for account title when there was an error syncing FxA -->
    <string name="preferences_account_sync_error">ہم وقت کرݨ کوں ولدا شروع کرݨ کیتے ولدا کنکٹ کرو</string>
    <!-- Preference for language -->
    <string name="preferences_language">زبان</string>

    <!-- Preference for data choices -->
    <string name="preferences_data_choices">ڈیٹا چوائس</string>
    <!-- Preference for data collection -->
    <string name="preferences_data_collection">ڈیٹا مجموعہ</string>
    <!-- Preference for developers -->
    <string name="preferences_remote_debugging">یوایس بی دے ذریعے بعید ٹھیک کاری</string>
    <!-- Preference title for switch preference to show search suggestions -->
    <string name="preferences_show_search_suggestions">ڳولݨ تجویزاں ݙکھاؤ</string>
    <!-- Preference title for switch preference to show voice search button -->
    <string name="preferences_show_voice_search">آواز نال ڳولݨ ݙکھاؤ</string>
    <!-- Preference title for switch preference to show search suggestions also in private mode -->
    <string name="preferences_show_search_suggestions_in_private">نجی مجلساں وچ ݙکھاؤ</string>
    <!-- Preference title for switch preference to show a clipboard suggestion when searching -->
    <string name="preferences_show_clipboard_suggestions">کلپ بورڈ تجویزاں ݙکھاؤ</string>
    <!-- Preference title for switch preference to suggest browsing history when searching -->
    <string name="preferences_search_browsing_history">براؤزنگ تاریخ  ڳولو</string>
    <!-- Preference title for switch preference to suggest bookmarks when searching -->
    <string name="preferences_search_bookmarks">نشانیاں ڳولو</string>
    <!-- Preference title for switch preference to suggest synced tabs when searching -->
    <string name="preferences_search_synced_tabs">ہم وقت تھیاں ٹیباں ݙیکھو</string>
    <!-- Preference for account settings -->
    <string name="preferences_account_settings">کھاتہ ترتیباں</string>
    <!-- Preference for enabling url autocomplete-->
    <string name="preferences_enable_autocomplete_urls">خودکار مکمل یوآرایل آں</string>
    <!-- Preference for open links in third party apps -->
    <string name="preferences_open_links_in_apps">لنک ایپاں وچ کھولو</string>
    <!-- Preference for open links in third party apps always open in apps option -->
    <string name="preferences_open_links_in_apps_always">ہمیشہ</string>
    <!-- Preference for open links in third party apps ask before opening option -->
    <string name="preferences_open_links_in_apps_ask">کھولݨ کنوں پہلے پچھو</string>
    <!-- Preference for open links in third party apps never open in apps option -->
    <string name="preferences_open_links_in_apps_never">کݙاہیں نہ</string>
    <!-- Preference for open download with an external download manager app -->
    <string name="preferences_external_download_manager">ٻاہرلا ڈاؤن لوڈ منیجر</string>

    <!-- Preference for enabling gecko engine logs -->
    <string name="preferences_enable_gecko_logs">Gecko لاگ فعال کرو</string>
    <!-- Message to indicate users that we are quitting the application to apply the changes -->
    <string name="quit_application">تبدیلیاں لاگو کرݨ کیتے ایپ چھوڑیندے پئے ہو۔۔۔</string>

    <!-- Preference for add_ons -->
    <string name="preferences_addons">ایڈ ــ آن</string>

    <!-- Preference for notifications -->
    <string name="preferences_notifications">اطلاع نامے</string>

    <!-- Summary for notification preference indicating notifications are allowed -->
    <string name="notifications_allowed_summary">اجازت ݙتے ہوئے</string>
    <!-- Summary for notification preference indicating notifications are not allowed -->
    <string name="notifications_not_allowed_summary">اجازت کائنی</string>

    <!-- Add-on Preferences -->
    <!-- Preference to customize the configured AMO (addons.mozilla.org) collection -->
    <string name="preferences_customize_amo_collection">من پسند ایڈ ــ آن مجموعہ</string>
    <!-- Button caption to confirm the add-on collection configuration -->
    <string name="customize_addon_collection_ok">ٹھیک ہے</string>
    <!-- Button caption to abort the add-on collection configuration -->
    <string name="customize_addon_collection_cancel">منسوخ</string>

    <!-- Hint displayed on input field for custom collection name -->
    <string name="customize_addon_collection_hint">مجموعہ ناں</string>

    <!-- Hint displayed on input field for custom collection user ID-->
    <string name="customize_addon_collection_user_hint">مجموعہ مالک (ورتݨ آئی ڈی)</string>

    <!-- Toast shown after confirming the custom add-on collection configuration -->
    <string name="toast_customize_addon_collection_done">ایڈ ــ آن مجموعے دی تجدید تھی ڳئی ہے۔ تبدیلیان لاگو کرݨ کیتے ایپ چھوڑیندے پئے ہو۔۔۔</string>

    <!-- Customize Home -->
    <!-- Header text for jumping back into the recent tab in customize the home screen -->
    <string name="customize_toggle_jump_back_in">واپس ون٘ڄو</string>
    <!-- Title for the customize home screen section with recently saved bookmarks. -->
    <string name="customize_toggle_recent_bookmarks">حالیہ کتاب نشان</string>
    <!-- Title for the customize home screen section with recently visited. Recently visited is
    a section where users see a list of tabs that they have visited in the past few days -->
    <string name="customize_toggle_recently_visited">حالیہ ݙٹھے</string>
    <!-- Title for the customize home screen section with Pocket. -->
    <string name="customize_toggle_pocket_2">فکر انگیز کہاݨیاں</string>
    <!-- Summary for the customize home screen section with Pocket. The first parameter is product name Pocket -->
    <string name="customize_toggle_pocket_summary"> %s ولوں تکڑے تھئے مضمون</string>
    <!-- Title for the customize home screen section with sponsored Pocket stories. -->
    <string name="customize_toggle_pocket_sponsored">سپانسر تھیاں کہاݨیاں</string>
    <!-- Title for the opening wallpaper settings screen -->
    <string name="customize_wallpapers">وال پیپرز</string>

    <!-- Title for the customize home screen section with sponsored shortcuts. -->
    <string name="customize_toggle_contile">سپانسر تھئے شارٹ کٹ</string>

    <!-- Wallpapers -->
    <!-- Content description for various wallpapers. The first parameter is the name of the wallpaper -->
    <string name="wallpapers_item_name_content_description">وال پیپر آئٹم: %1$s</string>
    <!-- Snackbar message for when wallpaper is selected -->
    <string name="wallpaper_updated_snackbar_message">وال پیپر اپ ڈیٹ تھی ڳیا!</string>
    <!-- Snackbar label for action to view selected wallpaper -->
    <string name="wallpaper_updated_snackbar_action">نظارہ</string>

    <!-- Snackbar message for when wallpaper couldn't be downloaded -->
    <string name="wallpaper_download_error_snackbar_message">وال پیپر ڈاؤن لوڈ کائنی سڳا</string>
    <!-- Snackbar label for action to retry downloading the wallpaper -->
    <string name="wallpaper_download_error_snackbar_action">ولدا کوشش کرو</string>
    <!-- Snackbar message for when wallpaper couldn't be selected because of the disk error -->
    <string name="wallpaper_select_error_snackbar_message">وال پیپر کائنی وٹا سڳا</string>
    <!-- Text displayed that links to website containing documentation about the "Limited Edition" wallpapers. -->
    <string name="wallpaper_learn_more">ٻیا سِکھو</string>

    <!-- Text for classic wallpapers title. The first parameter is the Firefox name. -->
    <string name="wallpaper_classic_title">کلاسیکل %s</string>

    <!-- Wallpaper onboarding dialog header text. -->
    <string name="wallpapers_onboarding_dialog_title_text">رنگ دا تُرکا ازماؤ</string>
    <!-- Wallpaper onboarding dialog body text. -->
    <string name="wallpapers_onboarding_dialog_body_text">ہک وال پیپر چُݨو جہڑا تہاݙے نال الاوے۔</string>
    <!-- Wallpaper onboarding dialog learn more button text. The button navigates to the wallpaper settings screen. -->
    <string name="wallpapers_onboarding_dialog_explore_more_button_text">ٻئے وال پیپر پھلورو</string>

    <!-- Account Preferences -->
    <!-- Preference for managing your account via accounts.firefox.com -->
    <string name="preferences_manage_account">کھاتہ منیج کرو</string>
    <!-- Preference for triggering sync -->
    <string name="preferences_sync_now">ہݨ ہم وقت کرو</string>
    <!-- Preference category for sync -->
    <string name="preferences_sync_category">چݨو جو کیا ہم وقت کرݨے</string>
    <!-- Preference for syncing history -->
    <string name="preferences_sync_history">تاریخ</string>
    <!-- Preference for syncing bookmarks -->
    <string name="preferences_sync_bookmarks">نشانیاں</string>


    <!-- Preference for syncing logins -->
    <string name="preferences_sync_logins">لاگ ان آں</string>
    <!-- Preference for syncing tabs -->
    <string name="preferences_sync_tabs_2">ٹیب کھولو</string>
    <!-- Preference for signing out -->
    <string name="preferences_sign_out">سائن آؤٹ</string>
    <!-- Preference displays and allows changing current FxA device name -->
    <string name="preferences_sync_device_name">ڈیوائس ناں</string>
    <!-- Text shown when user enters empty device name -->
    <string name="empty_device_name_error">ڈیوائس ناں خالی کائنی تھی سڳدا۔</string>
    <!-- Label indicating that sync is in progress -->
    <string name="sync_syncing_in_progress">ہم وقت تھیندا پئے۔۔۔</string>
    <!-- Label summary indicating that sync failed. The first parameter is the date stamp showing last time it succeeded -->
    <string name="sync_failed_summary">ہم وقت کرݨ ناکام تھیا۔ چھیکڑی کامیابی: %s</string>
    <!-- Label summary showing never synced -->
    <string name="sync_failed_never_synced_summary">ہم وقت کرݨ ناکام تھیا۔ چھیکڑی ہم وقت تھیا: کݙاہیں وی کائناں</string>
    <!-- Label summary the date we last synced. The first parameter is date stamp showing last time synced -->
    <string name="sync_last_synced_summary">چھیکڑی ہم وقت تھیا: %s</string>
    <!-- Label summary showing never synced -->
    <string name="sync_never_synced_summary">چھیکڑی ہم وقت تھیا: کݙاہیں وی کائناں</string>
    <!-- Text for displaying the default device name.
        The first parameter is the application name, the second is the device manufacturer name
        and the third is the device model. -->
    <string name="default_device_name_2">%3$s %2$s تے %1$s</string>
    <!-- Preference for syncing credit cards -->
    <string name="preferences_sync_credit_cards">کریڈٹ کارڈز</string>
    <!-- Preference for syncing addresses -->
    <string name="preferences_sync_address">پتے</string>

    <!-- Send Tab -->
    <!-- Name of the "receive tabs" notification channel. Displayed in the "App notifications" system settings for the app -->
    <string name="fxa_received_tab_channel_name">موصول تھئے ٹیب</string>
    <!-- Description of the "receive tabs" notification channel. Displayed in the "App notifications" system settings for the app -->
    <string name="fxa_received_tab_channel_description">ٻیاں فائرفوکس ڈیوائساں کنوں موصول تھئے ٹیباں کیتے اطلاع نامے۔</string>
    <!--  The body for these is the URL of the tab received  -->
    <string name="fxa_tab_received_notification_name">ٹیب حاصل تھیا</string>
    <!-- %s is the device name -->
    <string name="fxa_tab_received_from_notification_name">%s کنوں ٹیب</string>

    <!-- Advanced Preferences -->
    <!-- Preference for tracking protection exceptions -->
    <string name="preferences_tracking_protection_exceptions">استثنيات</string>
    <!-- Button in Exceptions Preference to turn on tracking protection for all sites (remove all exceptions) -->
    <string name="preferences_tracking_protection_exceptions_turn_on_for_all">ساریاں سائٹاں کیتے چالو کرو</string>
    <!-- Text displayed when there are no exceptions -->
    <string name="exceptions_empty_message_description">استثنیات تہاکوں چُݨی ہوئیاں سائٹاں دے ٹریکنگ تحفظ کوں غیرفعال کرݨ ݙیندن۔</string>
    <!-- Text displayed when there are no exceptions, with learn more link that brings users to a tracking protection SUMO page -->
    <string name="exceptions_empty_message_learn_more_link">ٻیا سِکھو</string>

    <!-- Preference switch for usage and technical data collection -->
    <string name="preference_usage_data">ورتاوا تے فنی ڈیٹا</string>
    <!-- Preference description for usage and technical data collection -->
    <string name="preferences_usage_data_description">%1$s کوں بہتر بݨاوݨ وچ ساݙی مدد کرݨ کیتے تہاݙے براؤزر دی کارکردگی، ورتاوا تے ہارڈویئر تے ڈیٹا کوں من پسند کاری کوں موزلّا نال شیئر کریندے </string>
    <!-- Preference switch for marketing data collection -->
    <string name="preferences_marketing_data">مارکیٹنگ ڈیٹا</string>

    <!-- Preference description for marketing data collection -->
    <string name="preferences_marketing_data_description2">ساݙے موبائل مارکیٹنگ وینڈر ایڈجسٹمنٹ نال بݨیادی ورتاوے دا ڈیٹا شیئر کریندے</string>
    <!-- Title for studies preferences -->
    <string name="preference_experiments_2">مطالعہ</string>

    <!-- Summary for studies preferences -->
    <string name="preference_experiments_summary_2">موزلّا کوں پڑھائی انسٹال کرݨ تے چلاوݨ دی اجازت ݙیندے</string>

    <!-- Turn On Sync Preferences -->
    <!-- Header of the Sync and save your data preference view -->
    <string name="preferences_sync_2">آپݨا ڈیٹا ہم وقت کرو تے محفوظ کرو</string>
    <!-- Preference for reconnecting to FxA sync -->
    <string name="preferences_sync_sign_in_to_reconnect">ولدا کنکٹ کرݨ کیتے سائن ان تھیوو</string>
    <!-- Preference for removing FxA account -->
    <string name="preferences_sync_remove_account">کھاتہ ہٹاؤ</string>

    <!-- Pairing Feature strings -->
    <!-- Instructions on how to access pairing -->
    <string name="pair_instructions_2"><![CDATA[<b>firefox.com/pair</b> تے ݙتے ہوئے QR کوڈ کوں سکین کرو]]></string>

    <!-- Toolbar Preferences -->
    <!-- Preference for using top toolbar -->
    <string name="preference_top_toolbar">چوٹی</string>
    <!-- Preference for using bottom toolbar -->
    <string name="preference_bottom_toolbar">تل</string>

    <!-- Theme Preferences -->
    <!-- Preference for using light theme -->
    <string name="preference_light_theme">پھکا</string>
    <!-- Preference for using dark theme -->
    <string name="preference_dark_theme">شوخ</string>

    <!-- Preference for using using dark or light theme automatically set by battery -->
    <string name="preference_auto_battery_theme">بیٹری سیور نال سیٹ تھیا</string>
    <!-- Preference for using following device theme -->
    <string name="preference_follow_device_theme">ڈیوائس تھیم تے عمل کرو</string>

    <!-- Gestures Preferences-->
    <!-- Preferences for using pull to refresh in a webpage -->
    <string name="preference_gestures_website_pull_to_refresh">تازہ کرݨ کیتے چھِکو</string>

    <!-- Preference for using the dynamic toolbar -->
    <string name="preference_gestures_dynamic_toolbar">ٹول بار لُکاوݨ کیتے سکرول کرو</string>

    <!-- Preference for switching tabs by swiping horizontally on the toolbar -->
    <string name="preference_gestures_swipe_toolbar_switch_tabs">ٹیباں تبدیل کرݨ کیتے ٹول بار تے پاسے ول انگل پھیرو</string>
    <!-- Preference for showing the opened tabs by swiping up on the toolbar-->
    <string name="preference_gestures_swipe_toolbar_show_tabs">ٹیباں کھولݨ کیتے ٹول بار کوں سوائپ کرو</string>

    <!-- Library -->
    <!-- Option in Library to open Downloads page -->
    <string name="library_downloads">ڈاؤن لوڈاں</string>
    <!-- Option in library to open Bookmarks page -->
    <string name="library_bookmarks">نشانیاں</string>
    <!-- Option in library to open Desktop Bookmarks root page -->
    <string name="library_desktop_bookmarks_root">ڈیسک ٹاپ نشانیاں</string>
    <!-- Option in library to open Desktop Bookmarks "menu" page -->
    <string name="library_desktop_bookmarks_menu">نشانیاں مینیو</string>
    <!-- Option in library to open Desktop Bookmarks "toolbar" page -->
    <string name="library_desktop_bookmarks_toolbar">نشانیاں ٹول بار</string>
    <!-- Option in library to open Desktop Bookmarks "unfiled" page -->
    <string name="library_desktop_bookmarks_unfiled">ٻیاں نشانیاں</string>
    <!-- Option in Library to open History page -->
    <string name="library_history">تاریخ</string>
    <!-- Option in Library to open a new tab -->
    <string name="library_new_tab">نواں ٹیب</string>
    <!-- Settings Page Title -->
    <string name="settings_title">ترتیباں</string>
    <!-- Content description (not visible, for screen readers etc.): "Close button for library settings" -->
    <string name="content_description_close_button">بند کرو</string>

    <!-- Title to show in alert when a lot of tabs are to be opened
    %d is a placeholder for the number of tabs that will be opened -->
    <string name="open_all_warning_title">%d ٹیباں کوں کھولوں؟</string>
    <!-- Message to warn users that a large number of tabs will be opened
    %s will be replaced by app name. -->
    <string name="open_all_warning_message">ورقے لوڈ تھیوݨ ویلے ایݙے سارے ٹیباں کوں کھولݨ نال %s سست تھی سڳدی ہے ۔ کیا تساں واقعی جاری رکھݨا چاہندے ہو؟</string>
    <!-- Dialog button text for confirming open all tabs -->
    <string name="open_all_warning_confirm">ٹیباں کھولو</string>
    <!-- Dialog button text for canceling open all tabs -->
    <string name="open_all_warning_cancel">منسوخ</string>

    <!-- Text to show users they have one page in the history group section of the History fragment.
    %d is a placeholder for the number of pages in the group. -->
    <string name="history_search_group_site_1">%d ورقہ</string>

    <!-- Text to show users they have multiple pages in the history group section of the History fragment.
    %d is a placeholder for the number of pages in the group. -->
    <string name="history_search_group_sites_1">%d ورقے</string>

    <!-- Option in library for Recently Closed Tabs -->
    <string name="library_recently_closed_tabs">حالیہ بند کیتے ڳئے ٹیب</string>
    <!-- Option in library to open Recently Closed Tabs page -->
    <string name="recently_closed_show_full_history">پوری تاریخ ݙکھاؤ</string>
    <!-- Text to show users they have multiple tabs saved in the Recently Closed Tabs section of history.
    %d is a placeholder for the number of tabs selected. -->
    <string name="recently_closed_tabs">%d ٹیب</string>
    <!-- Text to show users they have one tab saved in the Recently Closed Tabs section of history.
    %d is a placeholder for the number of tabs selected. -->
    <string name="recently_closed_tab">%d ٹیب</string>

    <!-- Recently closed tabs screen message when there are no recently closed tabs -->
    <string name="recently_closed_empty_message">اتھ حالیہ بند تھیاں ٹیباں کوئی کائنی</string>

    <!-- Tab Management -->
    <!-- Title of preference for tabs management -->
    <string name="preferences_tabs">ٹیباں</string>
    <!-- Title of preference that allows a user to specify the tab view -->
    <string name="preferences_tab_view">ٹیب نظارہ</string>
    <!-- Option for a list tab view -->
    <string name="tab_view_list">تندیر</string>
    <!-- Option for a grid tab view -->
    <string name="tab_view_grid">گرڈ</string>

    <!-- Title of preference that allows a user to auto close tabs after a specified amount of time -->
    <string name="preferences_close_tabs">ٹیباں بند کرو</string>
    <!-- Option for auto closing tabs that will never auto close tabs, always allows user to manually close tabs -->
    <string name="close_tabs_manually">کݙاہیں نہ</string>
    <!-- Option for auto closing tabs that will auto close tabs after one day -->
    <string name="close_tabs_after_one_day">ہک ݙین٘ہ بعد</string>
    <!-- Option for auto closing tabs that will auto close tabs after one week -->
    <string name="close_tabs_after_one_week">ہک ہفتے بعد</string>
    <!-- Option for auto closing tabs that will auto close tabs after one month -->
    <string name="close_tabs_after_one_month">ہک مہینے بعد</string>

    <!-- Title of preference that allows a user to specify the auto-close settings for open tabs -->
    <string name="preference_auto_close_tabs" tools:ignore="UnusedResources">کھلے ٹیباں کوں خودکار بند کرو</string>

    <!-- Opening screen -->
    <!-- Title of a preference that allows a user to choose what screen to show after opening the app -->
    <string name="preferences_opening_screen">سکرین کھولیندا پئے</string>
    <!-- Option for always opening the homepage when re-opening the app -->
    <string name="opening_screen_homepage">مکھ پناں</string>
    <!-- Option for always opening the user's last-open tab when re-opening the app -->
    <string name="opening_screen_last_tab">چھیکڑی ٹیب</string>
    <!-- Option for always opening the homepage when re-opening the app after four hours of inactivity -->
    <string name="opening_screen_after_four_hours_of_inactivity">چار گھنٹیاں دی غیرفعالت دے بعد مکھ پناں</string>
    <!-- Summary for tabs preference when auto closing tabs setting is set to manual close-->
    <string name="close_tabs_manually_summary">دستی بند کرو</string>

    <!-- Summary for tabs preference when auto closing tabs setting is set to auto close tabs after one day-->
    <string name="close_tabs_after_one_day_summary">ہک ݙین٘ہ بعد بند کرو</string>
    <!-- Summary for tabs preference when auto closing tabs setting is set to auto close tabs after one week-->
    <string name="close_tabs_after_one_week_summary">ہک ہفتے بعد بند کرو</string>
    <!-- Summary for tabs preference when auto closing tabs setting is set to auto close tabs after one month-->
    <string name="close_tabs_after_one_month_summary">ہک مہینے بعد بند کرو</string>

    <!-- Summary for homepage preference indicating always opening the homepage when re-opening the app -->
    <string name="opening_screen_homepage_summary">مکھ پنے تے کھولو</string>
    <!-- Summary for homepage preference indicating always opening the last-open tab when re-opening the app -->
    <string name="opening_screen_last_tab_summary">چھیکڑی ٹیب تے کھولو</string>

    <!-- Summary for homepage preference indicating opening the homepage when re-opening the app after four hours of inactivity -->
    <string name="opening_screen_after_four_hours_of_inactivity_summary">چار گھنٹیاں بعد مکھ پنے تے کھولو</string>

    <!-- Inactive tabs -->
    <!-- Category header of a preference that allows a user to enable or disable the inactive tabs feature -->
    <string name="preferences_inactive_tabs">پراݨے ٹیب غیرفعال وچ ٹورو</string>

    <!-- Title of inactive tabs preference -->
    <string name="preferences_inactive_tabs_title">جہڑیاں ٹیباں تساں پچھلے ݙو ہفتیاں دے دوران کائنی ݙٹھیاں، غیرفعال حصے وچ ٹور ݙتیاں ویسن۔</string>

    <!-- Studies -->
    <!-- Title of the remove studies button -->
    <string name="studies_remove">ہٹاؤ</string>
    <!-- Title of the active section on the studies list -->
    <string name="studies_active">فعال</string>
    <!-- Description for studies, it indicates why Firefox use studies. The first parameter is the name of the application. -->
    <string name="studies_description_2">%1$s وقتاً فوقتاً مطالعہ انسٹال کرسڳدے تے چلا سڳدے۔</string>
    <!-- Learn more link for studies, links to an article for more information about studies. -->
    <string name="studies_learn_more">ٻیا سِکھو</string>
    <!-- Dialog message shown after removing a study -->
    <string name="studies_restart_app">تبدیلیاں لاگو کرݨ کیتے ایپ چھوڑ ݙتی ویسی</string>
    <!-- Dialog button to confirm the removing a study. -->
    <string name="studies_restart_dialog_ok">ٹھیک ہے</string>
    <!-- Dialog button text for canceling removing a study. -->
    <string name="studies_restart_dialog_cancel">منسوخ</string>

    <!-- Toast shown after turning on/off studies preferences -->
    <string name="studies_toast_quit_application" tools:ignore="UnusedResources">تبدیلیاں لاگو کرݨ کیتے ایپ چھوڑیندے پئے ہو۔۔۔</string>

    <!-- Sessions -->
    <!-- Title for the list of tabs -->
    <string name="tab_header_label">ٹیباں کھولو</string>
    <!-- Title for the list of tabs in the current private session -->
    <string name="tabs_header_private_tabs_title">نجی ٹیباں</string>
    <!-- Title for the list of tabs in the synced tabs -->
    <string name="tabs_header_synced_tabs_title">ہم وقت تھیاں ٹیباں</string>
    <!-- Content description (not visible, for screen readers etc.): Add tab button. Adds a news tab when pressed -->
    <string name="add_tab">ٹیب شامل کرو</string>
    <!-- Content description (not visible, for screen readers etc.): Add tab button. Adds a news tab when pressed -->
    <string name="add_private_tab">نجی ٹیب شامل کرو</string>
    <!-- Text for the new tab button to indicate adding a new private tab in the tab -->
    <string name="tab_drawer_fab_content">نجی</string>
    <!-- Text for the new tab button to indicate syncing command on the synced tabs page -->
    <string name="tab_drawer_fab_sync">ہم وقت کرو</string>
    <!-- Text shown in the menu for sharing all tabs -->
    <string name="tab_tray_menu_item_share">ساریاں ٹیباں شیئر کرو</string>
    <!-- Text shown in the menu to view recently closed tabs -->
    <string name="tab_tray_menu_recently_closed">حالیہ بند تھیاں ٹیباں</string>
    <!-- Text shown in the tabs tray inactive tabs section -->
    <string name="tab_tray_inactive_recently_closed" tools:ignore="UnusedResources">حالیہ بند تھیاں</string>
    <!-- Text shown in the menu to view account settings -->
    <string name="tab_tray_menu_account_settings">کھاتہ ترتیباں</string>
    <!-- Text shown in the menu to view tab settings -->
    <string name="tab_tray_menu_tab_settings">ٹیب ترتیباں</string>
    <!-- Text shown in the menu for closing all tabs -->
    <string name="tab_tray_menu_item_close">ساریاں ٹیباں بند کرو</string>
    <!-- Text shown in the multiselect menu for bookmarking selected tabs. -->
    <string name="tab_tray_multiselect_menu_item_bookmark">کتاب نشان</string>
    <!-- Text shown in the multiselect menu for closing selected tabs. -->
    <string name="tab_tray_multiselect_menu_item_close">بند کرو</string>

    <!-- Content description for tabs tray multiselect share button -->
    <string name="tab_tray_multiselect_share_content_description">چُݨیاں ٹیباں شیئر کرو</string>
    <!-- Content description for tabs tray multiselect menu -->
    <string name="tab_tray_multiselect_menu_content_description">چُݨیاں ٹیباں دا مینیو</string>
    <!-- Content description (not visible, for screen readers etc.): Removes tab from collection button. Removes the selected tab from collection when pressed -->
    <string name="remove_tab_from_collection">مجموعے وچوں ٹیب ہٹاؤ</string>
    <!-- Text for button to enter multiselect mode in tabs tray -->
    <string name="tabs_tray_select_tabs">ٹیباں چݨو</string>
    <!-- Content description (not visible, for screen readers etc.): Close tab button. Closes the current session when pressed -->
    <string name="close_tab">ٹیب بند کرو</string>
    <!-- Content description (not visible, for screen readers etc.): Close tab <title> button. First parameter is tab title  -->
    <string name="close_tab_title">%s ٹیب بند کرو</string>
    <!-- Content description (not visible, for screen readers etc.): Opens the open tabs menu when pressed -->
    <string name="open_tabs_menu">ٹیبز مینیو کھولو</string>
    <!-- Open tabs menu item to save tabs to collection -->
    <string name="tabs_menu_save_to_collection1">مجموعے وچ ٹیباں محفوظ کرو</string>
    <!-- Text for the menu button to delete a collection -->
    <string name="collection_delete">مجموعہ مٹاؤ</string>
    <!-- Text for the menu button to rename a collection -->
    <string name="collection_rename">مجموعے دا ناں وٹاؤ</string>
    <!-- Text for the button to open tabs of the selected collection -->
    <string name="collection_open_tabs">ٹیباں کھولو</string>
    <!-- Hint for adding name of a collection -->
    <string name="collection_name_hint">مجموعہ ناں</string>
    <!-- Text for the menu button to rename a top site -->
    <string name="rename_top_site">ناں وٹاؤ</string>
    <!-- Text for the menu button to remove a top site -->
    <string name="remove_top_site">ہٹاؤ</string>
    <!-- Text for the menu button to delete a top site from history -->
    <string name="delete_from_history">تاریخ وچوں مٹاؤ</string>
    <!-- Postfix for private WebApp titles, placeholder is replaced with app name -->
    <string name="pwa_site_controls_title_private">%1$s (نجی موڈ)</string>

    <!-- History -->
    <!-- Text for the button to search all history -->
    <string name="history_search_1">ڳولݨ ٹرماں درج کرو</string>
    <!-- Text for the button to clear all history -->
    <string name="history_delete_all">تاریخ مٹاؤ</string>
    <!-- Text for the snackbar to confirm that multiple browsing history items has been deleted -->
    <string name="history_delete_multiple_items_snackbar">تاریخ مٹ ڳئی</string>
    <!-- Text for the snackbar to confirm that a single browsing history item has been deleted. The first parameter is the shortened URL of the deleted history item. -->
    <string name="history_delete_single_item_snackbar">%1$s مٹ ڳیا</string>
    <!-- Context description text for the button to delete a single history item -->
    <string name="history_delete_item">مٹاؤ</string>
    <!-- History multi select title in app bar
    The first parameter is the number of bookmarks selected -->
    <string name="history_multi_select_title">%1$d چُݨیج ڳیا</string>
    <!-- Text for the header that groups the history for today -->
    <string name="history_today">اڄ</string>
    <!-- Text for the header that groups the history for yesterday -->
    <string name="history_yesterday">کل</string>


    <!-- Text for the header that groups the history the past 7 days -->
    <string name="history_7_days">چھیکڑی ٧ ݙین٘ہ</string>
    <!-- Text for the header that groups the history the past 30 days -->
    <string name="history_30_days">چھیکڑی ٣٠ ݙین٘ہ</string>
    <!-- Text for the header that groups the history older than the last month -->
    <string name="history_older">پُراݨے</string>

    <!-- Text shown when no history exists -->
    <string name="history_empty_message">اتھ کوئی تاریخ کائنی</string>

    <!-- Downloads -->
    <!-- Text for the snackbar to confirm that multiple downloads items have been removed -->
    <string name="download_delete_multiple_items_snackbar_1">ڈاؤن لوڈ ہٹا ݙتے ڳئے</string>
    <!-- Text for the snackbar to confirm that a single download item has been removed. The first parameter is the name of the download item. -->
    <string name="download_delete_single_item_snackbar">%1$s ہٹ ڳیا</string>
    <!-- Text shown when no download exists -->
    <string name="download_empty_message_1">ڈاؤن لوڈ تھیاں فائلاں کوئی کائنی</string>
    <!-- History multi select title in app bar
    The first parameter is the number of downloads selected -->
    <string name="download_multi_select_title">%1$d چُݨیج ڳئے</string>
    <!-- Text for the button to remove a single download item -->
    <string name="download_delete_item_1">ہٹاؤ</string>


    <!-- Crashes -->
    <!-- Title text displayed on the tab crash page. This first parameter is the name of the application (For example: Fenix) -->
    <string name="tab_crash_title_2">افسوس۔ ایں ورقے کوں %1$s لوڈ کائنی کر سڳدا۔</string>
    <!-- Send crash report checkbox text on the tab crash page -->
    <string name="tab_crash_send_report">موزلّا کوں کریش رپوٹ بھیڄو</string>
    <!-- Close tab button text on the tab crash page -->
    <string name="tab_crash_close">ٹیب بند کرو</string>

    <!-- Restore tab button text on the tab crash page -->
    <string name="tab_crash_restore">ٹیب بحال کرو</string>

    <!-- Bookmarks -->
    <!-- Confirmation message for a dialog confirming if the user wants to delete the selected folder -->
    <string name="bookmark_delete_folder_confirmation_dialog">بھلا تہاکوں پک ہے جو تساں ایہ فولڈر مٹاوݨ چاہندے ہو؟</string>
    <!-- Confirmation message for a dialog confirming if the user wants to delete multiple items including folders. Parameter will be replaced by app name. -->
    <string name="bookmark_delete_multiple_folders_confirmation_dialog">%s چݨے ہوئے آئٹماں کوں مٹیسی۔</string>
    <!-- Text for the cancel button on delete bookmark dialog -->
    <string name="bookmark_delete_negative">منسوخ</string>
    <!-- Screen title for adding a bookmarks folder -->
    <string name="bookmark_add_folder">فولڈر بݨاؤ</string>
    <!-- Snackbar title shown after a bookmark has been created. -->
    <string name="bookmark_saved_snackbar">نشانی محفوظ!</string>
    <!-- Snackbar edit button shown after a bookmark has been created. -->
    <string name="edit_bookmark_snackbar_action">تندیلی کرو</string>
    <!-- Bookmark overflow menu edit button -->
    <string name="bookmark_menu_edit_button">تبدیلی کرو</string>
    <!-- Bookmark overflow menu copy button -->
    <string name="bookmark_menu_copy_button">نقل کرو</string>
    <!-- Bookmark overflow menu share button -->
    <string name="bookmark_menu_share_button">شیئر</string>
    <!-- Bookmark overflow menu open in new tab button -->
    <string name="bookmark_menu_open_in_new_tab_button">نویں ٹیب وچ کھولو</string>
    <!-- Bookmark overflow menu open in private tab button -->
    <string name="bookmark_menu_open_in_private_tab_button">نجی ٹیب وچ کھولو</string>
    <!-- Bookmark overflow menu open all in tabs button -->
    <string name="bookmark_menu_open_all_in_tabs_button">ساریاں کوں نویاں ٹیباں وچ کھولو</string>
    <!-- Bookmark overflow menu open all in private tabs button -->
    <string name="bookmark_menu_open_all_in_private_tabs_button">ساریاں کوں نجی ٹیباں وچ کھولو</string>
    <!-- Bookmark overflow menu delete button -->
    <string name="bookmark_menu_delete_button">مٹاؤ</string>
    <!--Bookmark overflow menu save button -->
    <string name="bookmark_menu_save_button">محفوظ</string>
    <!-- Bookmark multi select title in app bar
     The first parameter is the number of bookmarks selected -->
    <string name="bookmarks_multi_select_title">%1$d چُݨیج ڳیا</string>
    <!-- Bookmark editing screen title -->
    <string name="edit_bookmark_fragment_title">نشانی وچ تبدیلی کرو</string>
    <!-- Bookmark folder editing screen title -->
    <string name="edit_bookmark_folder_fragment_title">فولڈر وچ تبدیلی کرو</string>
    <!-- Bookmark sign in button message -->
    <string name="bookmark_sign_in_button">ہم وقت تھیاں نشانیاں ݙیکھݨ کیتے سائن ان تھیوو</string>
    <!-- Bookmark URL editing field label -->
    <string name="bookmark_url_label">یوآرایل</string>
    <!-- Bookmark FOLDER editing field label -->
    <string name="bookmark_folder_label">فولڈر</string>
    <!-- Bookmark NAME editing field label -->
    <string name="bookmark_name_label">ناں</string>
    <!-- Bookmark add folder screen title -->
    <string name="bookmark_add_folder_fragment_label">فولڈر بناؤ</string>
    <!-- Bookmark select folder screen title -->
    <string name="bookmark_select_folder_fragment_label">فولڈر چݨو</string>
    <!-- Bookmark editing error missing title -->
    <string name="bookmark_empty_title_error">ہک عنوان ضروری ہے</string>
    <!-- Bookmark editing error missing or improper URL -->
    <string name="bookmark_invalid_url_error">غلط یوآرایل</string>
    <!-- Bookmark screen message for empty bookmarks folder -->
    <string name="bookmarks_empty_message">اتھاں کوئی نشانیاں کائنی</string>
    <!-- Bookmark snackbar message on deletion
     The first parameter is the host part of the URL of the bookmark deleted, if any -->
    <string name="bookmark_deletion_snackbar_message">%1$s مٹ ڳیا</string>
    <!-- Bookmark snackbar message on deleting multiple bookmarks not including folders-->
    <string name="bookmark_deletion_multiple_snackbar_message_2">نشانیاں مٹ ڳیاں</string>
    <!-- Bookmark snackbar message on deleting multiple bookmarks including folders-->
    <string name="bookmark_deletion_multiple_snackbar_message_3">چُݨے ہوئے فولڈر مٹیندا پئے</string>
    <!-- Bookmark undo button for deletion snackbar action -->
    <string name="bookmark_undo_deletion">اݨ کیتا کرو</string>
    <!-- Text for the button to search all bookmarks -->
    <string name="bookmark_search">ڳولݨ ٹرماں درج کرو</string>

    <!-- Site Permissions -->
    <!-- Button label that take the user to the Android App setting -->
    <string name="phone_feature_go_to_settings">ترتیباں تے ون٘ڄو</string>
    <!-- Content description (not visible, for screen readers etc.): Quick settings sheet
        to give users access to site specific information / settings. For example:
        Secure settings status and a button to modify site permissions -->
    <string name="quick_settings_sheet">تکھیاں ترتیباں شیٹ</string>
    <!-- Label that indicates that this option it the recommended one -->
    <string name="phone_feature_recommended">سفارش تھئے ہوئے</string>
    <!-- Button label for clearing all the information of site permissions-->
    <string name="clear_permissions">اجازتاں ہٹاؤ</string>
    <!-- Text for the OK button on Clear permissions dialog -->
    <string name="clear_permissions_positive">ٹھیک ہے</string>
    <!-- Text for the cancel button on Clear permissions dialog -->
    <string name="clear_permissions_negative">منسوخ</string>
    <!-- Button label for clearing a site permission-->
    <string name="clear_permission">اجازت ہٹاؤ</string>
    <!-- Text for the OK button on Clear permission dialog -->
    <string name="clear_permission_positive">ٹھیک ہے</string>
    <!-- Text for the cancel button on Clear permission dialog -->
    <string name="clear_permission_negative">منسوخ</string>
    <!-- Button label for clearing all the information on all sites-->
    <string name="clear_permissions_on_all_sites">ساریاں سائٹاں توں اجازتاں ہٹاؤ</string>
    <!-- Preference for altering video and audio autoplay for all websites -->
    <string name="preference_browser_feature_autoplay">آٹو پلے</string>
    <!-- Preference for altering the camera access for all websites -->
    <string name="preference_phone_feature_camera">کیمرہ</string>
    <!-- Preference for altering the microphone access for all websites -->
    <string name="preference_phone_feature_microphone">مائیکروفون</string>
    <!-- Preference for altering the location access for all websites -->
    <string name="preference_phone_feature_location">مقام</string>
    <!-- Preference for altering the notification access for all websites -->
    <string name="preference_phone_feature_notification">اطلاع نامہ</string>
    <!-- Preference for altering the persistent storage access for all websites -->
    <string name="preference_phone_feature_persistent_storage">مستقل سٹوریج</string>
    <!-- Preference for altering the storage access setting for all websites -->
    <string name="preference_phone_feature_cross_origin_storage_access">کراس سائٹ کوکیاں</string>
    <!-- Preference for altering the EME access for all websites -->
    <string name="preference_phone_feature_media_key_system_access">DRM دے زیرانتظام مواد</string>
    <!-- Label that indicates that a permission must be asked always -->
    <string name="preference_option_phone_feature_ask_to_allow">اجازت کیتے پُچھو</string>
    <!-- Label that indicates that a permission must be blocked -->
    <string name="preference_option_phone_feature_blocked">بلاک تھئے</string>
    <!-- Label that indicates that a permission must be allowed -->
    <string name="preference_option_phone_feature_allowed">اجازت ݙتے ہوئے</string>
    <!--Label that indicates a permission is by the Android OS-->
    <string name="phone_feature_blocked_by_android">اینڈرائیڈ ولوں بلاک تھئے</string>
    <!-- Preference for showing a list of websites that the default configurations won't apply to them -->
    <string name="preference_exceptions">استثنيات</string>
    <!-- Summary of tracking protection preference if tracking protection is set to off -->
    <string name="tracking_protection_off">بند</string>
    <!-- Summary of tracking protection preference if tracking protection is set to standard -->
    <string name="tracking_protection_standard">معیار</string>
    <!-- Summary of tracking protection preference if tracking protection is set to strict -->
    <string name="tracking_protection_strict">سخت</string>
    <!-- Summary of tracking protection preference if tracking protection is set to custom -->
    <string name="tracking_protection_custom">مخصوص</string>
    <!-- Label for global setting that indicates that all video and audio autoplay is allowed -->
    <string name="preference_option_autoplay_allowed2">آڈیو تے وڈیو دی اجازت ݙیوو</string>
    <!-- Label for site specific setting that indicates that all video and audio autoplay is allowed -->
    <string name="quick_setting_option_autoplay_allowed">آڈیو تے وڈیو دی اجازت ݙیوو</string>
    <!-- Label that indicates that video and audio autoplay is only allowed over Wi-Fi -->
    <string name="preference_option_autoplay_allowed_wifi_only2">صرف سیلولر ڈیٹا تے آڈیو تے وڈیو بلاک کرو</string>
    <!-- Subtext that explains 'autoplay on Wi-Fi only' option -->
    <string name="preference_option_autoplay_allowed_wifi_subtext">آڈیو تے وڈیو وائی فائی تے چلسن</string>
    <!-- Label for global setting that indicates that video autoplay is allowed, but audio autoplay is blocked -->
    <string name="preference_option_autoplay_block_audio2">صرف آڈیو بلاک کرو</string>
    <!-- Label for site specific setting that indicates that video autoplay is allowed, but audio autoplay is blocked -->
    <string name="quick_setting_option_autoplay_block_audio">صرف آڈیو بلاک کرو</string>
    <!-- Label for global setting that indicates that all video and audio autoplay is blocked -->
    <string name="preference_option_autoplay_blocked3">آڈیو تے وڈیو بلاک کرو</string>
    <!-- Label for site specific setting that indicates that all video and audio autoplay is blocked -->
    <string name="quick_setting_option_autoplay_blocked">آڈیو تے وڈیو بلاک کرو</string>
    <!-- Summary of delete browsing data on quit preference if it is set to on -->
    <string name="delete_browsing_data_quit_on">چالو</string>
    <!-- Summary of delete browsing data on quit preference if it is set to off -->
    <string name="delete_browsing_data_quit_off">بند</string>
    <!-- Summary of studies preference if it is set to on -->
    <string name="studies_on">چالو</string>
    <!-- Summary of studies data on quit preference if it is set to off -->
    <string name="studies_off">بند</string>

    <!-- Collections -->
    <!-- Collections header on home fragment -->
    <string name="collections_header">مجموعے</string>
    <!-- Content description (not visible, for screen readers etc.): Opens the collection menu when pressed -->
    <string name="collection_menu_button_content_description">مجموعہ مینیو</string>
    <!-- Label to describe what collections are to a new user without any collections -->
    <string name="no_collections_description2">او شئیں جمع کرو جہڑیاں تہاݙے کیتے اہم ہن۔ \n بعد وچ فوری رسائی کیتے ایں طرحاں دیاں ڳولاں، سائٹاں تے ٹیباں کوں گروپ وچ کٹھا کرو۔</string>
    <!-- Title for the "select tabs" step of the collection creator -->
    <string name="create_collection_select_tabs">ٹیباں چݨو</string>
    <!-- Title for the "select collection" step of the collection creator -->
    <string name="create_collection_select_collection">مجموعہ چݨو</string>
    <!-- Title for the "name collection" step of the collection creator -->
    <string name="create_collection_name_collection">مجموعہ ناں</string>
    <!-- Button to add new collection for the "select collection" step of the collection creator -->
    <string name="create_collection_add_new_collection">نواں مجموعہ شامل کرو</string>
    <!-- Button to select all tabs in the "select tabs" step of the collection creator -->
    <string name="create_collection_select_all">سارے چݨو</string>
    <!-- Button to deselect all tabs in the "select tabs" step of the collection creator -->
    <string name="create_collection_deselect_all">سارے اݨ چݨے کرو</string>
    <!-- Text to prompt users to select the tabs to save in the "select tabs" step of the collection creator -->
    <string name="create_collection_save_to_collection_empty">محفوظ کرݨ کیتے ٹیباں چُݨو</string>
    <!-- Text to show users how many tabs they have selected in the "select tabs" step of the collection creator.
     %d is a placeholder for the number of tabs selected. -->
    <string name="create_collection_save_to_collection_tabs_selected">%d ٹیباں چُݨیج ڳیاں</string>
    <!-- Text to show users they have one tab selected in the "select tabs" step of the collection creator.
    %d is a placeholder for the number of tabs selected. -->
    <string name="create_collection_save_to_collection_tab_selected">%d ٹیب چُݨیج ڳئی</string>
    <!-- Text shown in snackbar when multiple tabs have been saved in a collection -->
    <string name="create_collection_tabs_saved">ٹیباں محفوظ تھی ڳیاں!</string>
    <!-- Text shown in snackbar when one or multiple tabs have been saved in a new collection -->
    <string name="create_collection_tabs_saved_new_collection">مجموعہ محفوظ تھی ڳیا!</string>
    <!-- Text shown in snackbar when one tab has been saved in a collection -->
    <string name="create_collection_tab_saved">ٹیب محفوظ تھی ڳئی!</string>
    <!-- Content description (not visible, for screen readers etc.): button to close the collection creator -->
    <string name="create_collection_close">بند کرو</string>
    <!-- Button to save currently selected tabs in the "select tabs" step of the collection creator-->
    <string name="create_collection_save">محفوظ</string>
    <!-- Snackbar action to view the collection the user just created or updated -->
    <string name="create_collection_view">نظارہ</string>
    <!-- Text for the OK button from collection dialogs -->
    <string name="create_collection_positive">ٹھیک ہے</string>
    <!-- Text for the cancel button from collection dialogs -->
    <string name="create_collection_negative">منسوخ</string>

    <!-- Default name for a new collection in "name new collection" step of the collection creator. %d is a placeholder for the number of collections-->
    <string name="create_collection_default_name">مجموعہ %d</string>

    <!-- Share -->
    <!-- Share screen header -->
    <string name="share_header_2">شیئر</string>
    <!-- Content description (not visible, for screen readers etc.):
        "Share" button. Opens the share menu when pressed. -->
    <string name="share_button_content_description">شیئر</string>

    <!-- Text for the Save to PDF feature in the share menu -->
    <string name="share_save_to_pdf">پی ڈی ایف محفوظ کرو</string>
    <!-- Text for error message when generating a PDF file Text. -->
    <string name="unable_to_save_to_pdf_error">پی ڈی ایف بݨاوݨ توں قاصر</string>
    <!-- Text for standard error snackbar dismiss button. -->
    <string name="standard_snackbar_error_dismiss">فارغ کرو</string>
    <!-- Text for error message when printing a page and it fails. -->
    <string name="unable_to_print_error" moz:removedIn="121" tools:ignore="UnusedResources">پرنٹ کرݨ دے قابل کائنی</string>
    <!-- Text for the print feature in the share and browser menu -->
    <string name="menu_print">چھاپو</string>
    <!-- Sub-header in the dialog to share a link to another sync device -->
    <string name="share_device_subheader">ڈیوائس تے بھیڄو</string>
    <!-- Sub-header in the dialog to share a link to an app from the full list -->
    <string name="share_link_all_apps_subheader">سارے عمل</string>
    <!-- Sub-header in the dialog to share a link to an app from the most-recent sorted list -->
    <string name="share_link_recent_apps_subheader">حالیہ ورتیل</string>
    <!-- Text for the copy link action in the share screen. -->
    <string name="share_copy_link_to_clipboard">کلپ بورڈ تے نقل کرو</string>
    <!-- Toast shown after copying link to clipboard -->
    <string name="toast_copy_link_to_clipboard">کلپ بورڈ تے نقل تھی ڳیا</string>
    <!-- An option from the share dialog to sign into sync -->
    <string name="sync_sign_in">ہم وقت کرݨ کیتے سائن ان تھیوو</string>
     <!-- An option from the three dot menu to sync and save data -->
    <string name="sync_menu_sync_and_save_data">ڈیٹا ہم وقت کرو تے محفوظ کرو</string>
    <!-- An option from the share dialog to send link to all other sync devices -->
    <string name="sync_send_to_all">ساریاں ڈیوائساں  تے بھیڄو</string>
    <!-- An option from the share dialog to reconnect to sync -->
    <string name="sync_reconnect">ہم وقت کرݨ کیتے ولدا کنکٹ کرو</string>
    <!-- Text displayed when sync is offline and cannot be accessed -->
    <string name="sync_offline">آف لائن</string>

    <!-- An option to connect additional devices -->
    <string name="sync_connect_device">ٻئی ڈیوائس نال کنکٹ کرو</string>
    <!-- The dialog text shown when additional devices are not available -->
    <string name="sync_connect_device_dialog">ٹیب بھیڄݨ کیتے گھٹ وگھٹ ہک ٻئی ڈیوائس تے فائرفوکس وچ سائن ان تھیوو۔</string>
    <!-- Confirmation dialog button -->
    <string name="sync_confirmation_button">سمنجھ گھدے</string>

    <!-- Share error message -->
    <string name="share_error_snackbar">ایں ایپ تے شیئر کائنی کر سڳدا</string>

    <!-- Add new device screen title -->
    <string name="sync_add_new_device_title">ڈیوائس تے بھیڄو</string>
    <!-- Text for the warning message on the Add new device screen -->
    <string name="sync_add_new_device_message">کوئی ڈیوائس کنکٹ کائنی تھئی ہوئی</string>

    <!-- Text for the button to learn about sending tabs -->
    <string name="sync_add_new_device_learn_button">ٹیباں پٹھݨ بارے سکھو۔۔۔</string>
    <!-- Text for the button to connect another device -->
    <string name="sync_add_new_device_connect_button">ٻئی ڈیوائس نال کنکٹ کرو۔۔۔</string>

    <!-- Notifications -->
    <!-- Text shown in the notification that pops up to remind the user that a private browsing session is active. -->
    <string name="notification_pbm_delete_text_2">نجی ٹیباں بند کرو</string>

<<<<<<< HEAD
=======
    <!-- Text shown in the notification that pops up to remind the user that a private browsing session is active for Android 14+ -->
    <string name="notification_erase_title_android_14">نجی ٹیباں بند کروں؟</string>

>>>>>>> 02782e4f
    <!-- Name of the marketing notification channel. Displayed in the "App notifications" system settings for the app -->
    <string name="notification_marketing_channel_name">مارکیٹنگ</string>

    <!-- Title shown in the notification that pops up to remind the user to set fenix as default browser.
    The app name is in the text, due to limitations with localizing Nimbus experiments -->
    <string name="nimbus_notification_default_browser_title" tools:ignore="UnusedResources">Firefox تکھی تے نجی ہے</string>
    <!-- Text shown in the notification that pops up to remind the user to set fenix as default browser.
    The app name is in the text, due to limitations with localizing Nimbus experiments -->
    <string name="nimbus_notification_default_browser_text" tools:ignore="UnusedResources">Firefox کوں آپݨاں پہلوں مقرر براؤز بݨاؤ</string>
    <!-- Title shown in the notification that pops up to re-engage the user -->
    <string name="notification_re_engagement_title">نجی براؤزنگ ازماؤ</string>

    <!-- Text shown in the notification that pops up to re-engage the user.
    %1$s is a placeholder that will be replaced by the app name. -->
    <string name="notification_re_engagement_text">%1$s وچ محفوظ تھیاں کوکیاں یا تاریخ ٻاجھوں براؤز کرو</string>

    <!-- Title A shown in the notification that pops up to re-engage the user -->
    <string name="notification_re_engagement_A_title">کھوج دے بغیر براؤز کرو</string>
    <!-- Text A shown in the notification that pops up to re-engage the user.
    %1$s is a placeholder that will be replaced by the app name. -->
    <string name="notification_re_engagement_A_text">%1$s وچ نجی براؤزنگ تہاݙی معلومات کوں محفوظ کائنی کریندی۔</string>
    <!-- Title B shown in the notification that pops up to re-engage the user -->
    <string name="notification_re_engagement_B_title">آپݨی پہلی ڳول شروع کرو</string>

    <!-- Text B shown in the notification that pops up to re-engage the user -->
    <string name="notification_re_engagement_B_text">نیڑے دی کئی شئے لبھو۔ یا کئی تفریحی شئے دریافت کرو۔</string>

    <!-- Survey -->
    <!-- Text shown in the fullscreen message that pops up to ask user to take a short survey.
    The app name is in the text, due to limitations with localizing Nimbus experiments -->
    <string name="nimbus_survey_message_text">سوہݨا، ہک مختصر سروے وچ حصہ گھن تے فائرفوکس بہتر بݨاوݨ کیتے مدد کرو۔</string>
    <!-- Preference for taking the short survey. -->
    <string name="preferences_take_survey">سروے وچ حصہ گھنو</string>
    <!-- Preference for not taking the short survey. -->
    <string name="preferences_not_take_survey">کو، شکریہ</string>

    <!-- Snackbar -->
    <!-- Text shown in snackbar when user deletes a collection -->
    <string name="snackbar_collection_deleted">مجموعہ مٹ ڳیا</string>
    <!-- Text shown in snackbar when user renames a collection -->
    <string name="snackbar_collection_renamed">مجموعے دا ناں تبدیل تھی ڳیا</string>
    <!-- Text shown in snackbar when user closes a tab -->
    <string name="snackbar_tab_closed">ٹیب بند ہے</string>
    <!-- Text shown in snackbar when user closes all tabs -->
    <string name="snackbar_tabs_closed">ٹیب بند تھی ڳئے</string>
    <!-- Text shown in snackbar when user bookmarks a list of tabs -->
    <string name="snackbar_message_bookmarks_saved">کتاب نشانیاں محفوظ تھی ڳیاں!</string>
    <!-- Text shown in snackbar when user adds a site to shortcuts -->
    <string name="snackbar_added_to_shortcuts">شارٹ کٹاں وچ شامل تھی ڳیا!</string>
    <!-- Text shown in snackbar when user closes a private tab -->
    <string name="snackbar_private_tab_closed">نجی ٹیب بند تھی ڳئی</string>
    <!-- Text shown in snackbar when user closes all private tabs -->
    <string name="snackbar_private_tabs_closed">نجی ٹیباں بند تھی ڳیاں</string>
    <!-- Text shown in snackbar to undo deleting a tab, top site or collection -->
    <string name="snackbar_deleted_undo">اݨ کیتا کرو</string>
    <!-- Text shown in snackbar when user removes a top site -->
    <string name="snackbar_top_site_removed">سائٹ ہٹا ݙتی ڳئی</string>
    <!-- QR code scanner prompt which appears after scanning a code, but before navigating to it
        First parameter is the name of the app, second parameter is the URL or text scanned-->
    <string name="qr_scanner_confirmation_dialog_message">%1$s کوں %2$s کھولݨ دی اجازت ݙیوو</string>
    <!-- QR code scanner prompt dialog positive option to allow navigation to scanned link -->
    <string name="qr_scanner_dialog_positive">اجازت ڈیوو</string>
    <!-- QR code scanner prompt dialog positive option to deny navigation to scanned link -->
    <string name="qr_scanner_dialog_negative">رد کرو</string>
    <!-- QR code scanner prompt dialog error message shown when a hostname does not contain http or https. -->
    <string name="qr_scanner_dialog_invalid">ویب پتہ ٹھیک کائنی۔</string>
    <!-- QR code scanner prompt dialog positive option when there is an error -->
    <string name="qr_scanner_dialog_invalid_ok">ٹھیک ہے</string>
    <!-- Tab collection deletion prompt dialog message. Placeholder will be replaced with the collection name -->
    <string name="tab_collection_dialog_message">بھلا تہاکوں پک ہے جو تساں %1$s مٹاوݨ چاہندے ہو؟</string>
    <!-- Collection and tab deletion prompt dialog message. This will show when the last tab from a collection is deleted -->
    <string name="delete_tab_and_collection_dialog_message">ایں ٹیب کوں مٹاوݨ نال سارا مجموعہ مٹ ویسی۔ تساں کہیں وی ویلے نواں مجموعہ تخلیق کر سڳدے ہو۔</string>
    <!-- Collection and tab deletion prompt dialog title. Placeholder will be replaced with the collection name. This will show when the last tab from a collection is deleted -->
    <string name="delete_tab_and_collection_dialog_title">%1$s مٹاؤں؟</string>
    <!-- Tab collection deletion prompt dialog option to delete the collection -->
    <string name="tab_collection_dialog_positive">مٹاؤ</string>
    <!-- Text displayed in a notification when the user enters full screen mode -->
    <string name="full_screen_notification">پوری سکرین موڈ وچ داخل تھیندا پئے</string>
    <!-- Message for copying the URL via long press on the toolbar -->
    <string name="url_copied">یوآرایل نقل تھی ڳیا</string>
    <!-- Sample text for accessibility font size -->
    <string name="accessibility_text_size_sample_text_1">ایہ نمونے دی عبارت ہے۔ ایہ ایہ ݙکھیندی ہے جو ترتیباں وچ سائز گھٹیسوں یا ودھیسوں تاں عبارت کین٘ویں نظرسی۔</string>
    <!-- Summary for Accessibility Text Size Scaling Preference -->
    <string name="preference_accessibility_text_size_summary">ویب سائٹ تے موجود عبارت کوں وݙا یا چھوٹا کرو</string>
    <!-- Title for Accessibility Text Size Scaling Preference -->
    <string name="preference_accessibility_font_size_title">فونٹ سائز</string>

    <!-- Title for Accessibility Text Automatic Size Scaling Preference -->
    <string name="preference_accessibility_auto_size_2">خودکار فونٹ سائز تبدیلی</string>

    <!-- Summary for Accessibility Text Automatic Size Scaling Preference -->
    <string name="preference_accessibility_auto_size_summary">فونٹ سائز تہاݙیاں انڈرائیڈ ترتیباں دے مشابہ ہوسی۔ اِتھاں فونٹ سائز وٹاوݨ کیتے غیرفعال کرو۔</string>

    <!-- Title for the Delete browsing data preference -->
    <string name="preferences_delete_browsing_data">براؤزنگ ڈیٹا مٹاؤ</string>
    <!-- Title for the tabs item in Delete browsing data -->
    <string name="preferences_delete_browsing_data_tabs_title_2">ٹیباں کھولو</string>
    <!-- Subtitle for the tabs item in Delete browsing data, parameter will be replaced with the number of open tabs -->
    <string name="preferences_delete_browsing_data_tabs_subtitle">%d ٹیب</string>

    <!-- Title for the data and history items in Delete browsing data -->
    <!-- Title for the history item in Delete browsing data -->
    <string name="preferences_delete_browsing_data_browsing_history_title">براؤزنگ تاریخ</string>
    <!-- Subtitle for the data and history items in delete browsing data, parameter will be replaced with the
        number of history items the user has -->
    <string name="preferences_delete_browsing_data_browsing_data_subtitle">%d پتے</string>
    <!-- Title for the cookies and site data items in Delete browsing data -->
    <string name="preferences_delete_browsing_data_cookies_and_site_data">کوکیاں تے سائٹ ڈیٹا</string>
    <!-- Subtitle for the cookies item in Delete browsing data -->
    <string name="preferences_delete_browsing_data_cookies_subtitle">تساں ٻہوں ساریاں سائٹاں توں لاگ آؤٹ تھی ویسو</string>
    <!-- Title for the cached images and files item in Delete browsing data -->
    <string name="preferences_delete_browsing_data_cached_files">کیشہ تھیاں تصویراں تے فائلاں</string>
    <!-- Subtitle for the cached images and files item in Delete browsing data -->
    <string name="preferences_delete_browsing_data_cached_files_subtitle">ذخیرہ سپیس خالی کر ݙیندے</string>
    <!-- Title for the site permissions item in Delete browsing data -->
    <string name="preferences_delete_browsing_data_site_permissions">سائٹ اجازتاں</string>
    <!-- Title for the downloads item in Delete browsing data -->
    <string name="preferences_delete_browsing_data_downloads">ڈاؤن لوڈاں</string>
    <!-- Text for the button to delete browsing data -->
    <string name="preferences_delete_browsing_data_button">براؤزنگ ڈیٹا مٹاؤ</string>
    <!-- Title for the Delete browsing data on quit preference -->
    <string name="preferences_delete_browsing_data_on_quit">بند کرݨ تے براؤزنگ ڈیٹا مٹاؤ</string>
    <!-- Summary for the Delete browsing data on quit preference. "Quit" translation should match delete_browsing_data_on_quit_action translation. -->
    <string name="preference_summary_delete_browsing_data_on_quit_2">جہڑے ویلے تساں مین مینیو وچوں  \&quot;چھوڑو\&quot; کوں چُݨدے ہو تاں براؤزنگ دا ڈیٹا خودبخود مٹ ویندا ہے</string>
    <!-- Action item in menu for the Delete browsing data on quit feature -->
    <string name="delete_browsing_data_on_quit_action">نکل ون٘ڄو</string>

    <!-- Title text of a delete browsing data dialog. -->
    <string name="delete_history_prompt_title">مٹاوݨ کیتے وقت دی حد</string>
    <!-- Body text of a delete browsing data dialog. -->
    <string name="delete_history_prompt_body" moz:RemovedIn="130" tools:ignore="UnusedResources">تاریخ (ٻنھاں ڈیوائساں کنوں ہم وقت تھئی تاریخ سمیت)، کوکیاں تے ٻیا براؤزنگ ڈیٹا ہٹیندے۔</string>
    <!-- Radio button in the delete browsing data dialog to delete history items for the last hour. -->
    <string name="delete_history_prompt_button_last_hour">چھیکڑی گھنٹہ</string>
    <!-- Radio button in the delete browsing data dialog to delete history items for today and yesterday. -->
    <string name="delete_history_prompt_button_today_and_yesterday">اڄ تے کل</string>
    <!-- Radio button in the delete browsing data dialog to delete all history. -->
    <string name="delete_history_prompt_button_everything">ہر شئے</string>

    <!-- Dialog message to the user asking to delete browsing data. Parameter will be replaced by app name. -->
    <string name="delete_browsing_data_prompt_message_3">%s چݨیا ہویا براؤزنگ ڈیٹا مٹیسی۔</string>
    <!-- Text for the cancel button for the data deletion dialog -->
    <string name="delete_browsing_data_prompt_cancel">منسوخ</string>
    <!-- Text for the allow button for the data deletion dialog -->
    <string name="delete_browsing_data_prompt_allow">مٹاؤ</string>

    <!-- Text for the snackbar confirmation that the data was deleted -->
    <string name="preferences_delete_browsing_data_snackbar">براؤزنگ ڈیٹا مٹ ڳیا</string>
    <!-- Text for the snackbar to show the user that the deletion of browsing data is in progress -->
    <string name="deleting_browsing_data_in_progress">براؤزنگ ڈیٹا مٹدا پئے۔۔۔</string>

    <!-- Dialog message to the user asking to delete all history items inside the opened group. Parameter will be replaced by a history group name. -->
    <string name="delete_all_history_group_prompt_message">“%s” وچ ساریاں سائٹاں مٹاؤ</string>
    <!-- Text for the cancel button for the history group deletion dialog -->
    <string name="delete_history_group_prompt_cancel">منسوخ</string>

    <!-- Text for the allow button for the history group dialog -->
    <string name="delete_history_group_prompt_allow">مٹاؤ</string>

    <!-- Text for the snackbar confirmation that the history group was deleted -->
    <string name="delete_history_group_snackbar">گروپ مٹ ڳیا</string>

    <!-- Onboarding -->
    <!-- text to display in the snackbar once account is signed-in -->
    <string name="onboarding_firefox_account_sync_is_on">ہم وقت کرݨ چالو ہے</string>

    <!-- Onboarding theme -->
    <!-- Text shown in snackbar when multiple tabs have been sent to device -->
    <string name="sync_sent_tabs_snackbar">ٹیباں بھیڄ ݙٹیاں ڳیاں!</string>
    <!-- Text shown in snackbar when one tab has been sent to device  -->
    <string name="sync_sent_tab_snackbar">ٹیب بھیڄ ݙتی ڳئی!</string>
    <!-- Text shown in snackbar when sharing tabs failed  -->
    <string name="sync_sent_tab_error_snackbar">بھیڄݨ وچ ناکام</string>
    <!-- Text shown in snackbar for the "retry" action that the user has after sharing tabs failed -->
    <string name="sync_sent_tab_error_snackbar_action">وت کوشش کرو</string>
    <!-- Title of QR Pairing Fragment -->
    <string name="sync_scan_code">کوڈ سکین کرو</string>
    <!-- Instructions on how to access pairing -->
    <string name="sign_in_instructions"><![CDATA[آپݨے کمپیوٹر تے فائرفوکس کھولو تے <b>https://firefox.com/pair</b> تے ون٘ڄو]]></string>
    <!-- Text shown for sign in pairing when ready -->
    <string name="sign_in_ready_for_scan">سکین کرݨ کیتے تیار</string>
    <!-- Text shown for settings option for sign with pairing -->
    <string name="sign_in_with_camera">آپݨے کیمرے نال سائن ان تھیوو</string>
    <!-- Text shown for settings option for sign with email -->
    <string name="sign_in_with_email">ایندی بجائے ای میل ورتو</string>
    <!-- Text shown for settings option for create new account text.'Firefox' intentionally hardcoded here.-->
    <string name="sign_in_create_account_text"><![CDATA[کھاتہ کائنی؟ ڈیوائساں دے درمیان فائرفوکس ہم وقت کرݨ کیتے<u>ہک کھاتہ بݨاؤ</u>۔]]></string>
    <!-- Text shown in confirmation dialog to sign out of account. The first parameter is the name of the app (e.g. Firefox Preview) -->
    <string name="sign_out_confirmation_message_2">%s تہاݙے کھاتے نال ہم وقت تھیوݨ رک ویسی، پر ایں ڈیوائس تے تہاݙے براؤز تھئے ڈیٹا وچوں کجھ نہ مٹیسی۔</string>
    <!-- Option to continue signing out of account shown in confirmation dialog to sign out of account -->
    <string name="sign_out_disconnect">کنکشن توڑو</string>
    <!-- Option to cancel signing out shown in confirmation dialog to sign out of account -->
    <string name="sign_out_cancel">منسوخ کرو</string>

    <!-- Error message snackbar shown after the user tried to select a default folder which cannot be altered -->
    <string name="bookmark_cannot_edit_root">پہلوں مقرر فولڈراں وچ تبدیلی کائنی تھی سڳدی</string>

    <!-- Enhanced Tracking Protection -->
    <!-- Link displayed in enhanced tracking protection panel to access tracking protection settings -->
    <string name="etp_settings">حفاظتی ترتیباں</string>
    <!-- Preference title for enhanced tracking protection settings -->
    <string name="preference_enhanced_tracking_protection">بہتر ٹریکنگ حفاظت</string>
    <!-- Preference summary for enhanced tracking protection settings on/off switch -->
    <string name="preference_enhanced_tracking_protection_summary">ہݨ پوری کوکی حفاظت دی خاصیت، کراس سائٹ ٹریکراں دے خلاف ساݙی سب کنوں تکڑی رکاوٹ۔</string>
    <!-- Description of enhanced tracking protection. The parameter is the name of the application (For example: Firefox Fenix) -->
    <string name="preference_enhanced_tracking_protection_explanation_2">%s تہاکوں ٻہوں سارے ݙاڈھے عام ٹریکراں کنوں بچیندے، جہڑے  تہاݙے آن لائن کم کوں فالو کریندن۔</string>
    <!-- Text displayed that links to website about enhanced tracking protection -->
    <string name="preference_enhanced_tracking_protection_explanation_learn_more">ٻیا سِکھو</string>
    <!-- Preference for enhanced tracking protection for the standard protection settings -->
    <string name="preference_enhanced_tracking_protection_standard_default_1">معیاری (پہلے کنوں مقرر)</string>
    <!-- Preference description for enhanced tracking protection for the standard protection settings -->
    <string name="preference_enhanced_tracking_protection_standard_description_5">ورقے ٹھیک لوڈ تھیسن، پر کجھ ٹریکرز بلاک ہوسن۔</string>
    <!--  Accessibility text for the Standard protection information icon  -->
    <string name="preference_enhanced_tracking_protection_standard_info_button">معیاری ٹریکنگ تحفظ نال کیا بلاک ہے</string>
    <!-- Preference for enhanced tracking protection for the strict protection settings -->
    <string name="preference_enhanced_tracking_protection_strict">سخت</string>
    <!-- Preference description for enhanced tracking protection for the strict protection settings -->
    <string name="preference_enhanced_tracking_protection_strict_description_4">مظبوط ٹریکنگ تحفظ تے تکھیری کارکردگی، پر کجھ سائٹاں ٹھیک کم کائناں کریسن۔</string>
    <!--  Accessibility text for the Strict protection information icon  -->
    <string name="preference_enhanced_tracking_protection_strict_info_button">سخت ٹریکنگ تحفظ نال کیا بلاک ہے</string>
    <!-- Preference for enhanced tracking protection for the custom protection settings -->
    <string name="preference_enhanced_tracking_protection_custom">مخصوص</string>
    <!-- Preference description for enhanced tracking protection for the strict protection settings -->
    <string name="preference_enhanced_tracking_protection_custom_description_2">بلاک کرݨ کیتے ٹریکر تے سکرپٹ چُݨو</string>
    <!--  Accessibility text for the Strict protection information icon  -->
    <string name="preference_enhanced_tracking_protection_custom_info_button">من پسند ٹریکنگ تحفظ نال کیا بلاک ہے</string>
    <!-- Header for categories that are being blocked by current Enhanced Tracking Protection settings -->
    <!-- Preference for enhanced tracking protection for the custom protection settings for cookies-->
    <string name="preference_enhanced_tracking_protection_custom_cookies">کوکیاں</string>
    <!-- Option for enhanced tracking protection for the custom protection settings for cookies-->
    <string name="preference_enhanced_tracking_protection_custom_cookies_1">کراس سائٹ تے سوشل میڈیا ٹریکرز</string>
    <!-- Option for enhanced tracking protection for the custom protection settings for cookies-->
    <string name="preference_enhanced_tracking_protection_custom_cookies_2">ان ݙٹھیاں سائٹاں کنوں کوکیاں</string>
    <!-- Option for enhanced tracking protection for the custom protection settings for cookies-->
    <string name="preference_enhanced_tracking_protection_custom_cookies_3">ساریاں تریجھی پارٹی کوکیاں (ویب سائٹاں دے ترٹݨ دا سبب بݨ سڳدی ہے)</string>
    <!-- Option for enhanced tracking protection for the custom protection settings for cookies-->
    <string name="preference_enhanced_tracking_protection_custom_cookies_4">ساریاں کوکیاں (ویب سائٹاں دے ترٹݨ دا سبب بݨ سڳدی ہے)</string>
    <!-- Option for enhanced tracking protection for the custom protection settings for cookies-->
    <string name="preference_enhanced_tracking_protection_custom_cookies_5">کراس سائٹ کوکیاں کوں الڳ تھلگ کرو</string>
    <!-- Preference for enhanced tracking protection for the custom protection settings for tracking content -->
    <string name="preference_enhanced_tracking_protection_custom_tracking_content">ٹریکنگ مواد</string>
    <!-- Option for enhanced tracking protection for the custom protection settings for tracking content-->
    <string name="preference_enhanced_tracking_protection_custom_tracking_content_1">ساریاں ٹیباں وچ</string>
    <!-- Option for enhanced tracking protection for the custom protection settings for tracking content-->
    <string name="preference_enhanced_tracking_protection_custom_tracking_content_2">صرف نجی ٹیب وچ</string>
    <!-- Preference for enhanced tracking protection for the custom protection settings -->
    <string name="preference_enhanced_tracking_protection_custom_cryptominers">کریپٹومینرز</string>
    <!-- Preference for enhanced tracking protection for the custom protection settings -->
    <string name="preference_enhanced_tracking_protection_custom_fingerprinters">فنگر پرنٹرز</string>
    <!-- Button label for navigating to the Enhanced Tracking Protection details -->
    <string name="enhanced_tracking_protection_details">تفصیلاں</string>
    <!-- Header for categories that are being being blocked by current Enhanced Tracking Protection settings -->
    <string name="enhanced_tracking_protection_blocked">بلاک تھی ڳیا</string>
    <!-- Header for categories that are being not being blocked by current Enhanced Tracking Protection settings -->
    <string name="enhanced_tracking_protection_allowed">اجازت ݙتے ہوئے</string>
    <!-- Category of trackers (social media trackers) that can be blocked by Enhanced Tracking Protection -->
    <string name="etp_social_media_trackers_title">سوشل میڈیا ٹریکرز</string>
    <!-- Description of social media trackers that can be blocked by Enhanced Tracking Protection -->
    <string name="etp_social_media_trackers_description">ویب تے تہاݙیاں براؤزنگ سرگرمیاں کوں ٹریک کرݨ آلے سماجی نیٹ ورک دی صلاحیت کوں محدود کریندے۔</string>
    <!-- Category of trackers (cross-site tracking cookies) that can be blocked by Enhanced Tracking Protection -->
    <string name="etp_cookies_title">کراس سائٹ ٹریکنگ کوکیاں</string>
    <!-- Category of trackers (cross-site tracking cookies) that can be blocked by Enhanced Tracking Protection -->
    <string name="etp_cookies_title_2">کراس سائٹ کوکیاں</string>
    <!-- Description of cross-site tracking cookies that can be blocked by Enhanced Tracking Protection -->
    <string name="etp_cookies_description">کوکیاں کوں بلاک کریندا ہے جہڑا اشتہاری نیٹ ورکس تے تجزیاتی کمپنیاں تہاݙے براؤزنگ ڈیٹا کوں کئی سائٹاں تے مرتب کرݨ کیتے ورتیندیاں ہن۔</string>
    <!-- Description of cross-site tracking cookies that can be blocked by Enhanced Tracking Protection -->
    <string name="etp_cookies_description_2">کُل کوکی حفاظت کوکیاں کوں  تہاݙی سائٹ کنوں انج کر ݙیندے تاں جو ٹریکراں وانگوں مشہوری نیٹ ورک تہاݙیاں سائٹاں وچ تہاکوں فالو کرݨ کیتے انہاں کوں نہ ورت سڳن۔</string>
    <!-- Category of trackers (cryptominers) that can be blocked by Enhanced Tracking Protection -->
    <string name="etp_cryptominers_title">کریپٹومینرز</string>
    <!-- Description of cryptominers that can be blocked by Enhanced Tracking Protection -->
    <string name="etp_cryptominers_description">ڈیجیٹل کرنسی دی کھدائی کرݨ آلے نقصان دہ سکرپٹ کوں تہاݙی ڈیوائس تائیں پہنچݨ کنوں روکیندے۔</string>
    <!-- Category of trackers (fingerprinters) that can be blocked by Enhanced Tracking Protection -->
    <string name="etp_fingerprinters_title">فنگر پرنٹرز</string>
    <!-- Description of fingerprinters that can be blocked by Enhanced Tracking Protection -->
    <string name="etp_fingerprinters_description">تہاݙی ڈیوائس بارے نویکلے سُن٘ڄاپُو ڈیٹا کوں کٹھا تھیوݨ کنوں روکیندے۔ جیکوں ٹریک کرݨ کیتے ورتیا ون٘ڄ سڳدے۔</string>
    <!-- Category of trackers (tracking content) that can be blocked by Enhanced Tracking Protection -->
    <string name="etp_tracking_content_title">ٹریکنگ مواد</string>
    <!-- Description of tracking content that can be blocked by Enhanced Tracking Protection -->
    <string name="etp_tracking_content_description">ٹریکنگ کوڈ تے مشتمل اشتہارات ، ویڈیوز تے بئے مواد کوں لوڈ تھیوݨ کنوں روکیندا ہے۔  ویب سائٹ دی فعالیت کوں کجھ متاثر کر سڳدا ہے۔</string>
    <!-- Enhanced Tracking Protection message that protection is currently on for this site -->
    <string name="etp_panel_on">ایں سائٹ کیتے حفاظتاں چالو ہن۔</string>
    <!-- Enhanced Tracking Protection message that protection is currently off for this site -->
    <string name="etp_panel_off">ایں سائٹ کیتے حفاظتاں بند ہن۔</string>
    <!-- Header for exceptions list for which sites enhanced tracking protection is always off -->
    <string name="enhanced_tracking_protection_exceptions">بہترین ٹریکنگ حفاظت انہاں سائٹاں کیتے بند ہے</string>
    <!-- Content description (not visible, for screen readers etc.): Navigate
    back from ETP details (Ex: Tracking content) -->
    <string name="etp_back_button_content_description">واپس ون٘ڄو</string>
    <!-- About page link text to open what's new link -->
    <string name="about_whats_new">%s وچ کیا نواں ہے؟</string>
    <!-- Open source licenses page title
    The first parameter is the app name -->
    <string name="open_source_licenses_title">OSS | %s لائبریریاں</string>
    <!-- Category of trackers (redirect trackers) that can be blocked by Enhanced Tracking Protection -->
    <string name="etp_redirect_trackers_title">ریڈائرکٹ ٹریکرز</string>
    <!-- Description of redirect tracker cookies that can be blocked by Enhanced Tracking Protection -->
    <string name="etp_redirect_trackers_description">معلوم ٹریکنگ ویب سائٹاں تے ریڈائریکٹ نال مقرر تھیاں کوکیاں کوں صاف کریندے۔</string>
    <!-- Description of the SmartBlock Enhanced Tracking Protection feature. The * symbol is intentionally hardcoded here,
         as we use it on the UI to indicate which trackers have been partially unblocked.  -->
    <string name="preference_etp_smartblock_description"> ہیٹھاں کجھ نشان زدہ ٹریکرز کوں ایں ورقے تے  جزوی طور تے اݨ بلاک کر ݙتا ڳئے کیوں جو تساں انہاں نال تعامل کیتے*۔</string>
    <!-- Text displayed that links to website about enhanced tracking protection SmartBlock -->
    <string name="preference_etp_smartblock_learn_more">ٻیا سِکھو</string>

    <!-- Content description (not visible, for screen readers etc.):
    Enhanced tracking protection exception preference icon for ETP settings. -->
    <string name="preference_etp_exceptions_icon_description">ودھائی ہوئی ٹریکنگ حفاظت استشنائی ترجیح آئیکان</string>

    <!-- About page link text to open support link -->
    <string name="about_support">سہارا</string>
    <!-- About page link text to list of past crashes (like about:crashes on desktop) -->
    <string name="about_crashes">کریش</string>

    <!-- About page link text to open privacy notice link -->
    <string name="about_privacy_notice">رازداری نوٹس</string>
    <!-- About page link text to open know your rights link -->
    <string name="about_know_your_rights">آپݨے حقوق ڄاݨو</string>

    <!-- About page link text to open licensing information link -->
    <string name="about_licensing_information">لائسنس ڄاݨکاری</string>
    <!-- About page link text to open a screen with libraries that are used -->
    <string name="about_other_open_source_libraries">لائبریریاں جہڑیاں اساں ورتیندوں</string>
    <!-- Toast shown to the user when they are activating the secret dev menu
        The first parameter is number of long clicks left to enable the menu -->
    <string name="about_debug_menu_toast_progress">ٹھیک کاری مینیو: فعال کرݨ کیتے کھٻے %1$d کلک(اں)</string>
    <string name="about_debug_menu_toast_done">ڈیبگ مینیو فعال تھی ڳیا</string>

    <!-- Browser long press popup menu -->
    <!-- Copy the current url -->
    <string name="browser_toolbar_long_press_popup_copy">نقل کرو</string>

    <!-- Paste & go the text in the clipboard. '&amp;' is replaced with the ampersand symbol: & -->
    <string name="browser_toolbar_long_press_popup_paste_and_go">چمباڑو تے ون٘ڄو</string>
    <!-- Paste the text in the clipboard -->
    <string name="browser_toolbar_long_press_popup_paste">چمباڑو</string>

    <!-- Snackbar message shown after an URL has been copied to clipboard. -->
    <string name="browser_toolbar_url_copied_to_clipboard_snackbar">یوآرایل کلپ بورڈ تے نقل تھی ڳیا</string>

    <!-- Title text for the Add To Homescreen dialog -->
    <string name="add_to_homescreen_title">ہوم سکرین تے شامل کرو</string>
    <!-- Cancel button text for the Add to Homescreen dialog -->
    <string name="add_to_homescreen_cancel">منسوخ</string>
    <!-- Add button text for the Add to Homescreen dialog -->
    <string name="add_to_homescreen_add">شامل کرو</string>

    <!-- Continue to website button text for the first-time Add to Homescreen dialog -->
    <string name="add_to_homescreen_continue">ویب سائٹ تے جاری رکھو</string>
    <!-- Placeholder text for the TextView in the Add to Homescreen dialog -->
    <string name="add_to_homescreen_text_placeholder">شارٹ کٹ ناں</string>

    <!-- Describes the add to homescreen functionality -->
    <string name="add_to_homescreen_description_2">تساں ایں ویب سائٹ کوں آسانی نال آپݨی ڈیوائس دی ہوم سکرین وچ شامل کر سڳدے ہو  تاں جو  فوری رسائی حاصل تھیوے تے  ایپ جیہے تجربے نال  تیزی نال براؤز کرو۔</string>

    <!-- Preference for managing the settings for logins and passwords in Fenix -->
    <string name="preferences_passwords_logins_and_passwords">لاگ ان تے پاس ورڈ</string>
    <!-- Preference for managing the saving of logins and passwords in Fenix -->
    <string name="preferences_passwords_save_logins">لاگ ان تے پاس ورڈ محفوظ کرو</string>
    <!-- Preference option for asking to save passwords in Fenix -->
    <string name="preferences_passwords_save_logins_ask_to_save">محفوظ کرݨ کیتے پُچھو</string>
    <!-- Preference option for never saving passwords in Fenix -->
    <string name="preferences_passwords_save_logins_never_save">کݙاہیں وی محفوظ نہ کرو</string>
    <!-- Preference for autofilling saved logins in Firefox (in web content), %1$s will be replaced with the app name -->
    <string name="preferences_passwords_autofill2">%1$s وچ خود بخود بھرو</string>
    <!-- Description for the preference for autofilling saved logins in Firefox (in web content), %1$s will be replaced with the app name -->
    <string name="preferences_passwords_autofill_description">%1$s ورتݨ دے دوران ویب سائٹاں وچ ورتݨ  ناں تے پاس ورڈ بھرو تے محفوظ کرو۔</string>
    <!-- Preference for autofilling logins from Fenix in other apps (e.g. autofilling the Twitter app) -->
    <string name="preferences_android_autofill">ٻیاں ایپاں وچ آٹوفل کرو</string>
    <!-- Description for the preference for autofilling logins from Fenix in other apps (e.g. autofilling the Twitter app) -->
    <string name="preferences_android_autofill_description">آپݨی ڈیوائس تے موجود ٻیاں ایپاں وچ ورتݨ ناں تے پاس ورڈ بھرو۔</string>
    <!-- Preference option for adding a login -->
    <string name="preferences_logins_add_login">لاگ ان  شامل کرو</string>

    <!-- Preference for syncing saved logins in Fenix -->
    <string name="preferences_passwords_sync_logins">لاگ اناں کوں ہم وقت کرو</string>
    <!-- Preference for syncing saved logins in Fenix, when not signed in-->
    <string name="preferences_passwords_sync_logins_across_devices">ڈیوائساں دے مابین لاگ ان ہم وقت کرو</string>
    <!-- Preference to access list of saved logins -->
    <string name="preferences_passwords_saved_logins">محفوظ تھئے لاگ ان</string>
    <!-- Description of empty list of saved passwords. Placeholder is replaced with app name.  -->
    <string name="preferences_passwords_saved_logins_description_empty_text">تساں جہڑے لاگ ان محفوظ کریندے ہو یا %s نال ہم وقت کریندے ہو او اِتھاں ݙکھائے ویسن۔</string>
    <!-- Preference to access list of saved logins -->
    <string name="preferences_passwords_saved_logins_description_empty_learn_more_link">ہم وقت کرݨ بارے ٻیا سِکھو۔</string>
    <!-- Preference to access list of login exceptions that we never save logins for -->
    <string name="preferences_passwords_exceptions">استثنیات</string>
    <!-- Empty description of list of login exceptions that we never save logins for -->
    <string name="preferences_passwords_exceptions_description_empty">جہڑے لاگ ان تے پاس ورڈ محفوظ کائنی کیتے ڳئے او اِتھ ݙکھائے ویسن۔</string>
    <!-- Description of list of login exceptions that we never save logins for -->
    <string name="preferences_passwords_exceptions_description">انہاں سائٹاں کیتے لاگ تے پاس ورڈ محفوظ کائناں تھیسن۔</string>
    <!-- Text on button to remove all saved login exceptions -->
    <string name="preferences_passwords_exceptions_remove_all">سارے استثناء مٹاؤ</string>
    <!-- Hint for search box in logins list -->
    <string name="preferences_passwords_saved_logins_search">لاگ ان ڳولو</string>
    <!-- The header for the site that a login is for -->
    <string name="preferences_passwords_saved_logins_site">سائٹ</string>
    <!-- The header for the username for a login -->
    <string name="preferences_passwords_saved_logins_username">ورتݨ ناں</string>
    <!-- The header for the password for a login -->
    <string name="preferences_passwords_saved_logins_password">پاس ورڈ</string>

    <!-- Shown in snackbar to tell user that the password has been copied -->
    <string name="logins_password_copied">پاس ورڈ کلپ بورڈ تے نقل تھی ڳیا</string>
    <!-- Shown in snackbar to tell user that the username has been copied -->
    <string name="logins_username_copied">ورتݨ ناں کلپ بورڈ تے نقل تھی ڳیا</string>
    <!-- Content Description (for screenreaders etc) read for the button to copy a password in logins-->
    <string name="saved_logins_copy_password">پاس ورڈ نقل کرو</string>
    <!-- Content Description (for screenreaders etc) read for the button to clear a password while editing a login-->
    <string name="saved_logins_clear_password">پاس ورڈ صاف کرو</string>
    <!-- Content Description (for screenreaders etc) read for the button to copy a username in logins -->
    <string name="saved_login_copy_username">ورتݨ ناں نقل کرو</string>
    <!-- Content Description (for screenreaders etc) read for the button to clear a username while editing a login -->
    <string name="saved_login_clear_username">ورتݨ ناں صاف کرو</string>
    <!-- Content Description (for screenreaders etc) read for the button to clear the hostname field while creating a login -->
    <string name="saved_login_clear_hostname">ہوسٹ ناں صاف کرو</string>
    <!-- Content Description (for screenreaders etc) read for the button to open a site in logins -->
    <string name="saved_login_open_site">براؤز وچ سائٹ کھولو</string>
    <!-- Content Description (for screenreaders etc) read for the button to reveal a password in logins -->
    <string name="saved_login_reveal_password">پاس ورڈ ݙکھاؤ</string>

    <!-- Content Description (for screenreaders etc) read for the button to hide a password in logins -->
    <string name="saved_login_hide_password">پاس ورڈ لکاؤ</string>
    <!-- Message displayed in biometric prompt displayed for authentication before allowing users to view their logins -->
    <string name="logins_biometric_prompt_message">آپݨے محفوظ کیتے لاگ اناں کوں ݙیکھݨ کیتے اݨ لاک کرو</string>
    <!-- Title of warning dialog if users have no device authentication set up -->
    <string name="logins_warning_dialog_title">لاگ ان تے پاس ورڈ دی محفوظ بݨاؤ</string>
    <!-- Message of warning dialog if users have no device authentication set up -->
    <string name="logins_warning_dialog_message">جے تہاݙے کول کوئی ٻئی ڈیوائس ہے تاں آپݨے محفوظ کیتے لاگ ان تے پاس ورڈ تائیں پہنچ کنوں بچݨ سانگے ڈیوائس لاگ ان پیٹرن، پن پاس ورڈ قائم کرو۔</string>
    <!-- Negative button to ignore warning dialog if users have no device authentication set up -->
    <string name="logins_warning_dialog_later">بعد وچ</string>
    <!-- Positive button to send users to set up a pin of warning dialog if users have no device authentication set up -->
    <string name="logins_warning_dialog_set_up_now">بݨ قائم کرو</string>

    <!-- Title of PIN verification dialog to direct users to re-enter their device credentials to access their logins -->
    <string name="logins_biometric_prompt_message_pin">آپݨی ڈیوائس اݨ لاک کرو</string>
    <!-- Title for Accessibility Force Enable Zoom Preference -->
    <string name="preference_accessibility_force_enable_zoom">ساریاں ویب سائٹاں تے زوم کرو</string>
    <!-- Summary for Accessibility Force Enable Zoom Preference -->
    <string name="preference_accessibility_force_enable_zoom_summary">پِنچ یا زوم کرݨ دی اجازت ݙیوݨ کیتے فعال کرو، انہاں ویب سائٹاں کیتے وی جہڑیاں ایں علامتی اشاریاں کنوں روکیندیاں ہن۔</string>
    <!-- Saved logins sorting strategy menu item -by name- (if selected, it will sort saved logins alphabetically) -->
    <string name="saved_logins_sort_strategy_alphabetically">ناں(A-Z)</string>
    <!-- Saved logins sorting strategy menu item -by last used- (if selected, it will sort saved logins by last used) -->
    <string name="saved_logins_sort_strategy_last_used">چھیکڑی ورتاوا</string>
    <!-- Content description (not visible, for screen readers etc.): Sort saved logins dropdown menu chevron icon -->
    <string name="saved_logins_menu_dropdown_chevron_icon_content_description">لاگ ان مینیو کوں ترتیب ݙیوو</string>

    <!-- Autofill -->
    <!-- Preference and title for managing the autofill settings -->
    <string name="preferences_autofill">خودبخود بھرݨ</string>
    <!-- Preference and title for managing the settings for addresses -->
    <string name="preferences_addresses">پتے</string>
    <!-- Preference and title for managing the settings for credit cards -->
    <string name="preferences_credit_cards">کریڈٹ کارڈز</string>
    <!-- Preference for saving and autofilling credit cards -->
    <string name="preferences_credit_cards_save_and_autofill_cards">کارڈ محفوظ کرو تے آپݨے آپ بھرو</string>
    <!-- Preference summary for saving and autofilling credit card data -->
    <string name="preferences_credit_cards_save_and_autofill_cards_summary">ڈیٹا مخفی  ہے۔</string>
    <!-- Preference option for syncing credit cards across devices. This is displayed when the user is not signed into sync -->
    <string name="preferences_credit_cards_sync_cards_across_devices">ڈیوائساں دے مابین کارڈ ہم وقت کرو</string>
    <!-- Preference option for syncing credit cards across devices. This is displayed when the user is signed into sync -->
    <string name="preferences_credit_cards_sync_cards">کارڈ ہم وقت کرو</string>
    <!-- Preference option for adding a credit card -->
    <string name="preferences_credit_cards_add_credit_card">کریڈٹ کارڈ شامل کرو</string>
    <!-- Preference option for managing saved credit cards -->
    <string name="preferences_credit_cards_manage_saved_cards">محفوظ تھئے کارڈ منیج کرو</string>
    <!-- Preference option for adding an address -->
    <string name="preferences_addresses_add_address">پتہ شامل کرو</string>
    <!-- Preference option for managing saved addresses -->
    <string name="preferences_addresses_manage_addresses">پتے منیج کرو</string>
    <!-- Preference for saving and autofilling addresses -->
    <string name="preferences_addresses_save_and_autofill_addresses">محفوظ کرو تے پتے خودبخود بھرو</string>
    <!-- Preference summary for saving and autofilling address data -->
    <string name="preferences_addresses_save_and_autofill_addresses_summary">معلومات شامل کرو، مثلاً تعداد، ای میل تے شپنگ پتے</string>

    <!-- Title of the "Add card" screen -->
    <string name="credit_cards_add_card">کارڈ شامل کرو</string>
    <!-- Title of the "Edit card" screen -->
    <string name="credit_cards_edit_card">کارڈ وچ تبدیلی کرو</string>
    <!-- The header for the card number of a credit card -->
    <string name="credit_cards_card_number">کارڈ نمبر</string>
    <!-- The header for the expiration date of a credit card -->
    <string name="credit_cards_expiration_date">مُکݨ تریخ</string>
    <!-- The label for the expiration date month of a credit card to be used by a11y services-->
    <string name="credit_cards_expiration_date_month">مُکݨ تریخ مہینہ</string>
    <!-- The label for the expiration date year of a credit card to be used by a11y services-->
    <string name="credit_cards_expiration_date_year">مُکݨ تریخ سال</string>
    <!-- The header for the name on the credit card -->
    <string name="credit_cards_name_on_card">کارڈ تے ناں</string>
    <!-- The text for the "Delete card" menu item for deleting a credit card -->
    <string name="credit_cards_menu_delete_card">کارڈ مٹاؤ</string>
    <!-- The text for the "Delete card" button for deleting a credit card -->
    <string name="credit_cards_delete_card_button">کارڈ مٹاؤ</string>
    <!-- The text for the confirmation message of "Delete card" dialog -->
    <string name="credit_cards_delete_dialog_confirmation">بھلا تہاکوں پک ہے جو تساں ایہ کریڈٹ کارڈ مٹاوݨ چاہندے ہو؟</string>
    <!-- The text for the positive button on "Delete card" dialog -->
    <string name="credit_cards_delete_dialog_button">مٹاؤ</string>
    <!-- The title for the "Save" menu item for saving a credit card -->
    <string name="credit_cards_menu_save">محفوظ</string>
    <!-- The text for the "Save" button for saving a credit card -->
    <string name="credit_cards_save_button">محفوظ</string>
    <!-- The text for the "Cancel" button for cancelling adding, updating or deleting a credit card -->
    <string name="credit_cards_cancel_button">منسوخ کرو</string>
    <!-- Title of the "Saved cards" screen -->
    <string name="credit_cards_saved_cards">محفوظ تھئے کارڈ</string>
    <!-- Error message for credit card number validation -->
    <string name="credit_cards_number_validation_error_message">سوہݨا، ٹھیک کریڈٹ کارڈ نمبر درج کرو</string>
    <!-- Error message for credit card name on card validation -->
    <string name="credit_cards_name_on_card_validation_error_message">سوہݨا، ایہ خانہ پُر کرو</string>
    <!-- Message displayed in biometric prompt displayed for authentication before allowing users to view their saved credit cards -->
    <string name="credit_cards_biometric_prompt_message">آپݨے محفوظ تھئے کارڈاں کوں ݙیکھݨ کیتے اݨ لاک کرو</string>
    <!-- Title of warning dialog if users have no device authentication set up -->
    <string name="credit_cards_warning_dialog_title">آپݨے کریڈٹ کارڈاں کوں محفوظ بݨاؤ</string>
    <!-- Message of warning dialog if users have no device authentication set up -->
    <string name="credit_cards_warning_dialog_message">جے تہاݙے کول کوئی ٻئی ڈیوائس ہے تاں آپݨے محفوظ کیتے کریڈٹ کارڈ تائیں پہنچ کنوں بچݨ سانگے ڈیوائس لاگ ان پیٹرن، پن پاس ورڈ قائم کرو۔</string>
    <!-- Positive button to send users to set up a pin of warning dialog if users have no device authentication set up -->
    <string name="credit_cards_warning_dialog_set_up_now">بݨ قائم کرو</string>
    <!-- Negative button to ignore warning dialog if users have no device authentication set up -->
    <string name="credit_cards_warning_dialog_later">بعد وچ</string>
    <!-- Title of PIN verification dialog to direct users to re-enter their device credentials to access their credit cards -->
    <string name="credit_cards_biometric_prompt_message_pin">آپݨی ڈیوائس اݨ لاک کرو</string>
    <!-- Message displayed in biometric prompt for authentication, before allowing users to use their stored credit card information -->
    <string name="credit_cards_biometric_prompt_unlock_message">ذخیرہ تھئی کریڈٹ کارڈ ڄاݨکاری کوں ورتݨ کیتے اݨ لاک کرو</string>
    <!-- Title of the "Add address" screen -->
    <string name="addresses_add_address">پتہ شامل کرو</string>
    <!-- Title of the "Edit address" screen -->
    <string name="addresses_edit_address">پتے وچ تبدیلی کرو</string>
    <!-- Title of the "Manage addresses" screen -->
    <string name="addresses_manage_addresses">پتے منیج کرو</string>
    <!-- The header for the first name of an address -->
    <string name="addresses_first_name">پہلا ناں</string>
    <!-- The header for the middle name of an address -->
    <string name="addresses_middle_name">وچلا ناں</string>
    <!-- The header for the last name of an address -->
    <string name="addresses_last_name">چھیکڑی ناں</string>
    <!-- The header for the street address of an address -->
    <string name="addresses_street_address">ڳلی دا پتہ</string>
    <!-- The header for the city of an address -->
    <string name="addresses_city">شَہر</string>

    <!-- The header for the subregion of an address when "state" should be used -->
    <string name="addresses_state">ریاست</string>
    <!-- The header for the subregion of an address when "province" should be used -->
    <string name="addresses_province">صوبہ</string>
    <!-- The header for the zip code of an address -->
    <string name="addresses_zip">زِپ</string>
    <!-- The header for the country or region of an address -->
    <string name="addresses_country">ملک یا علاقہ</string>
    <!-- The header for the phone number of an address -->
    <string name="addresses_phone">فون</string>
    <!-- The header for the email of an address -->
    <string name="addresses_email">ای میل</string>
    <!-- The text for the "Save" button for saving an address -->
    <string name="addresses_save_button">محفوظ</string>
    <!-- The text for the "Cancel" button for cancelling adding, updating or deleting an address -->
    <string name="addresses_cancel_button">منسوخ</string>

    <!-- The text for the "Delete address" button for deleting an address -->
    <string name="addressess_delete_address_button">پتہ مٹاؤ</string>

    <!-- The title for the "Delete address" confirmation dialog -->
    <string name="addressess_confirm_dialog_message">بھلا تہاکوں پک ہے جو تساں ایہ پتہ مٹاوݨ چاہندے ہو؟</string>
    <!-- The text for the positive button on "Delete address" dialog -->
    <string name="addressess_confirm_dialog_ok_button">مٹاؤ</string>
    <!-- The text for the negative button on "Delete address" dialog -->
    <string name="addressess_confirm_dialog_cancel_button">منسوخ کرو</string>
    <!-- The text for the "Save address" menu item for saving an address -->
    <string name="address_menu_save_address">پتہ محفوظ کرو</string>
    <!-- The text for the "Delete address" menu item for deleting an address -->
    <string name="address_menu_delete_address">پتہ مٹاؤ</string>

    <!-- Title of the Add search engine screen -->
    <string name="search_engine_add_custom_search_engine_title">ڳولݨ انجݨ شامل کرو</string>
    <!-- Content description (not visible, for screen readers etc.): Title for the button that navigates to add new engine screen -->
    <string name="search_engine_add_custom_search_engine_button_content_description">نواں ڳولݨ انجݨ شامل کرو</string>
    <!-- Title of the Edit search engine screen -->
    <string name="search_engine_edit_custom_search_engine_title">ڳولݨ انجݨ وچ تبدیلی کرو</string>
    <!-- Text for the menu button to edit a search engine -->
    <string name="search_engine_edit">تبدیلی کرو</string>
    <!-- Text for the menu button to delete a search engine -->
    <string name="search_engine_delete">مٹاؤ</string>

    <!-- Label for the TextField in which user enters custom search engine name -->
    <string name="search_add_custom_engine_name_label">ناں</string>

    <!-- Placeholder text shown in the Search Engine Name text field before a user enters text -->
    <string name="search_add_custom_engine_name_hint_2">ڳولݨ انجݨ ناں</string>
    <!-- Label for the TextField in which user enters custom search engine URL -->
    <string name="search_add_custom_engine_url_label">تند یوآرایل ڳولو</string>
    <!-- Placeholder text shown in the Search String TextField before a user enters text -->
    <string name="search_add_custom_engine_search_string_hint_2">ڳولݨ دے ورتݨ کیتے یوآرایل</string>
    <!-- Description text for the Search String TextField. The %s is part of the string -->
    <string name="search_add_custom_engine_search_string_example" formatted="false"> “%s” نال سوال وٹاؤ۔
مثال:\nhttps://www.google.com/search?q=%s</string>
    <!-- Accessibility description for the form in which details about the custom search engine are entered -->
    <string name="search_add_custom_engine_form_description">من پسند ڳولݨ انجݨ  تفصیلاں</string>

    <!-- The text for the "Save" button for saving a custom search engine -->
    <string name="search_custom_engine_save_button">محفوظ</string>

    <!-- Text shown when a user leaves the name field empty -->
    <string name="search_add_custom_engine_error_empty_name">ڳولݨ انجݨ دا ناں درج کرو</string>
    <!-- Text shown when a user leaves the search string field empty -->
    <string name="search_add_custom_engine_error_empty_search_string">ڳولݨ تن٘د درج کرو</string>
    <!-- Text shown when a user leaves out the required template string -->
    <string name="search_add_custom_engine_error_missing_template">پڑتال کرو جو ڳولݨ تند مثال دے نمونے مطابق ہے</string>
    <!-- Text shown when we aren't able to validate the custom search query. The first parameter is the url of the custom search engine -->
    <string name="search_add_custom_engine_error_cannot_reach">”%s“ نال رابطہ کرݨ وچ  خرابی</string>

    <!-- Text shown when a user creates a new search engine -->
    <string name="search_add_custom_engine_success_message">%s بݨ ڳیا</string>

    <!-- Text shown when a user successfully edits a custom search engine -->
    <string name="search_edit_custom_engine_success_message">محفوظ %s</string>
    <!-- Text shown when a user successfully deletes a custom search engine -->
    <string name="search_delete_search_engine_success_message">مٹ ڳیا %s</string>

    <!-- Heading for the instructions to allow a permission -->
    <string name="phone_feature_blocked_intro">ایں کوں اجازت ݙیوݨ کیتے:</string>
    <!-- First step for the allowing a permission -->
    <string name="phone_feature_blocked_step_settings">١۔ اینڈرائیڈ ترتیباں تے ون٘ڄو</string>
    <!-- Second step for the allowing a permission -->
    <string name="phone_feature_blocked_step_permissions"><![CDATA[٢. <b>اجازتاں</b> تے دباؤ]]></string>
    <!-- Third step for the allowing a permission (Fore example: Camera) -->
    <string name="phone_feature_blocked_step_feature"><![CDATA[3. <b>%1$s</b> کوں چالو کرݨ  کیتے  ٹوگل کرو]]></string>

    <!-- Label that indicates a site is using a secure connection -->
    <string name="quick_settings_sheet_secure_connection_2">کنکشن محفوظ ہے۔</string>
    <!-- Label that indicates a site is using a insecure connection -->
    <string name="quick_settings_sheet_insecure_connection_2">کنکشن محفوظ کائنی۔</string>
    <!-- Label to clear site data -->
    <string name="clear_site_data">کوکیاں تے سائٹ ڈیٹا صاف کرو </string>
    <!-- Confirmation message for a dialog confirming if the user wants to delete all data for current site -->
    <string name="confirm_clear_site_data"><![CDATA[بھلا تہاکوں پک ہے جو تساں سائٹ <b>%s</b> کیتے ساریاں کوکیاں تے ڈیٹا صاف کرݨ چاہندے ہو؟]]></string>
    <!-- Confirmation message for a dialog confirming if the user wants to delete all the permissions for all sites-->
    <string name="confirm_clear_permissions_on_all_sites">بھلا تہاکوں پک ہے جو تساں ساریاں سائٹاں کیتے ساریاں اجازتاں مکاوݨ چاہندے ہو؟</string>
    <!-- Confirmation message for a dialog confirming if the user wants to delete all the permissions for a site-->
    <string name="confirm_clear_permissions_site">بھلا تہاکوں پک ہے جو تساں ایں سائٹ کیتے ساریاں اجازتاں مکاوݨ چاہندے ہو؟</string>
    <!-- Confirmation message for a dialog confirming if the user wants to set default value a permission for a site-->
    <string name="confirm_clear_permission_site">بھلا تہاکوں پک ہے جو تساں ایں سائٹ کیتے ایہ اجازت مکاوݨ چاہندے ہو؟</string>
    <!-- label shown when there are not site exceptions to show in the site exception settings -->
    <string name="no_site_exceptions">کوئی سائٹ استثنات کائنی</string>
    <!-- Bookmark deletion confirmation -->
    <string name="bookmark_deletion_confirmation">بھلا تہاکوں پک ہے جو تساں ایہ نشانی مٹاوݨ چاہندے ہو؟</string>
    <!-- Browser menu button that adds a shortcut to the home fragment -->
    <string name="browser_menu_add_to_shortcuts">شارٹ کٹاں وچ شامل کرو</string>
    <!-- Browser menu button that removes a shortcut from the home fragment -->
    <string name="browser_menu_remove_from_shortcuts">شارٹ کٹاں کنوں ہٹاؤ</string>
    <!-- text shown before the issuer name to indicate who its verified by, parameter is the name of
     the certificate authority that verified the ticket-->
    <string name="certificate_info_verified_by">ایندے ولوں پڑتال تھئی: %1$s</string>
    <!-- Login overflow menu delete button -->
    <string name="login_menu_delete_button">مٹاؤ</string>
    <!-- Login overflow menu edit button -->
    <string name="login_menu_edit_button">تبدیلی کرو</string>
    <!-- Message in delete confirmation dialog for logins -->
    <string name="login_deletion_confirmation">بھلا تہاکوں پک ہے جو تساں ایہ لاگ ان مٹاوݨ چاہندے ہو؟</string>
    <!-- Positive action of a dialog asking to delete  -->
    <string name="dialog_delete_positive">مٹاؤ</string>
    <!-- Negative action of a dialog asking to delete login -->
    <string name="dialog_delete_negative">منسوخ کرو</string>
    <!--  The saved login options menu description. -->
    <string name="login_options_menu">لاگ ان آپشناں</string>
    <!--  The editable text field for a login's web address. -->
    <string name="saved_login_hostname_description">لاگ ان دے ویب پتے کیتے عبارت تبدیل کرݨ دے قابل خانہ۔</string>
    <!--  The editable text field for a login's username. -->
    <string name="saved_login_username_description">لاگ ان دے ورتݨ ناں کیتے عبارت تبدیل کرݨ دے قابل خانہ۔</string>
    <!--  The editable text field for a login's password. -->
    <string name="saved_login_password_description">لاگ ان دے پاس ورڈ کیتے عبارت تبدیل کرݨ دے قابل خانہ۔</string>
    <!--  The button description to save changes to an edited login. -->
    <string name="save_changes_to_login">لاگ ان وچ تبدیلیاں محفوظ کرو۔</string>
    <!--  The page title for editing a saved login. -->
    <string name="edit">تبدیلی کرو</string>
    <!--  The page title for adding new login. -->
    <string name="add_login">نواں لاگ ان شامل کرو</string>
    <!--  The error message in add/edit login view when password field is blank. -->
    <string name="saved_login_password_required">پاس ورڈ ضروری ہے</string>
    <!--  The error message in add login view when username field is blank. -->
    <string name="saved_login_username_required">ورتݨ ناں ضروری ہے</string>
    <!--  The error message in add login view when hostname field is blank. -->
    <string name="saved_login_hostname_required" tools:ignore="UnusedResources">ہوسٹ ناں ضروری ہے</string>

    <!-- Voice search button content description  -->
    <string name="voice_search_content_description">آواز نال ڳولݨ</string>
    <!-- Voice search prompt description displayed after the user presses the voice search button -->
    <string name="voice_search_explainer">ہُݨ ٻولو</string>
    <!--  The error message in edit login view when a duplicate username exists. -->
    <string name="saved_login_duplicate">پہلے موجود ورتݨ ناں نال لاگ ان تھیوو</string>
    <!-- This is the hint text that is shown inline on the hostname field of the create new login page. 'https://www.example.com' intentionally hardcoded here -->
    <string name="add_login_hostname_hint_text">https://www.example.com</string>
    <!-- This is an error message shown below the hostname field of the add login page when a hostname does not contain http or https. -->
    <string name="add_login_hostname_invalid_text_3">ویب پتے وچ &quot;https://&quot; یا &quot;http://&quot; ہووݨ ضروری ہے</string>
    <!-- This is an error message shown below the hostname field of the add login page when a hostname is invalid. -->
    <string name="add_login_hostname_invalid_text_2">ٹھیک ہوسٹ ناں ضروری ہے</string>

    <!-- Synced Tabs -->
    <!-- Text displayed to ask user to connect another device as no devices found with account -->
    <string name="synced_tabs_connect_another_device">ہک ٻئی ڈیوائس نال کنکٹ کرو۔</string>

    <!-- Text displayed asking user to re-authenticate -->
    <string name="synced_tabs_reauth">سوہݨا، ولدا تصدیق کرو۔</string>

    <!-- Text displayed when user has disabled tab syncing in Firefox Sync Account -->
    <string name="synced_tabs_enable_tab_syncing">سوہݨا، ٹیب ہم وقت کرݨ فعال کرو۔</string>
    <!-- Text displayed when user has no tabs that have been synced -->
    <string name="synced_tabs_no_tabs">تہاݙیاں ٻیاں ڈیوائساں تے فائرفوکس وچ کوئی ٹیب کائنی کھلے ہوئے۔</string>
    <!-- Text displayed in the synced tabs screen when a user is not signed in to Firefox Sync describing Synced Tabs -->
    <string name="synced_tabs_sign_in_message">آپݨیاں ساریاں ڈیوائساں کنوں ٹیباں دی تندیر ݙیکھو۔</string>

    <!-- Text displayed on a button in the synced tabs screen to link users to sign in when a user is not signed in to Firefox Sync -->
    <string name="synced_tabs_sign_in_button">ہم وقت کرݨ کیتے سائن ان تھیوو</string>
    <!-- The text displayed when a synced device has no tabs to show in the list of Synced Tabs. -->
    <string name="synced_tabs_no_open_tabs">کوئی کھلے ٹیب  کائنی</string>
    <!-- Content description for expanding a group of synced tabs. -->
    <string name="synced_tabs_expand_group">ٹیباں کوں ہم وقت کرݨ کیتے گروپ کھنڈاؤ</string>
    <!-- Content description for collapsing a group of synced tabs. -->
    <string name="synced_tabs_collapse_group">ٹیباں کوں ہم وقت کرݨ کیتے گروپ کٹھے کرو</string>

    <!-- Top Sites -->
    <!-- Title text displayed in the dialog when shortcuts limit is reached. -->
    <string name="shortcut_max_limit_title">شاٹ کٹ حد پوری تھی ڳئی</string>
    <!-- Content description text displayed in the dialog when shortcut limit is reached. -->
    <string name="shortcut_max_limit_content">نواں شاٹ کٹ شامل کرݨ کیتے، ہک ہٹاؤ۔ ٹچ کرتے، سائٹ قاٻو کرو تے ہٹاؤ چݨو۔</string>
    <!-- Confirmation dialog button text when top sites limit is reached. -->
    <string name="top_sites_max_limit_confirmation_button">ٹھیک ہے، سمنجھ گھدے</string>
    <!-- Label for the preference to show the shortcuts for the most visited top sites on the homepage -->
    <string name="top_sites_toggle_top_recent_sites_4">شارٹ کٹ</string>
    <!-- Title text displayed in the rename top site dialog. -->
    <string name="top_sites_rename_dialog_title">ناں</string>
    <!-- Hint for renaming title of a shortcut -->
    <string name="shortcut_name_hint">شارٹ کٹ ناں</string>
    <!-- Button caption to confirm the renaming of the top site. -->
    <string name="top_sites_rename_dialog_ok">ٹھیک ہے</string>
    <!-- Dialog button text for canceling the rename top site prompt. -->
    <string name="top_sites_rename_dialog_cancel">منسوخ کرو</string>
    <!-- Text for the menu button to open the homepage settings. -->
    <string name="top_sites_menu_settings">ترتیباں</string>

    <!-- Text for the menu button to navigate to sponsors and privacy support articles. '&amp;' is replaced with the ampersand symbol: & -->
    <string name="top_sites_menu_sponsor_privacy">ساݙے سپانسر تے تہاݙی رازداری</string>
    <!-- Label text displayed for a sponsored top site. -->
    <string name="top_sites_sponsored_label">سپانسر تھئے</string>

    <!-- Inactive tabs in the tabs tray -->
    <!-- Title text displayed in the tabs tray when a tab has been unused for 14 days. -->
    <string name="inactive_tabs_title">غیر فعال ٹیبز</string>
    <!-- Content description for closing all inactive tabs -->
    <string name="inactive_tabs_delete_all">ساریاں غیر فعال ٹیباں بند کرو</string>

    <!-- Content description for expanding the inactive tabs section. -->
    <string name="inactive_tabs_expand_content_description">غیرفعال ٹیباں ودھاؤ</string>
    <!-- Content description for collapsing the inactive tabs section. -->
    <string name="inactive_tabs_collapse_content_description">غیرفعال ٹیباں کٹھی کرو</string>

    <!-- Inactive tabs auto-close message in the tabs tray -->
    <!-- The header text of the auto-close message when the user is asked if they want to turn on the auto-closing of inactive tabs. -->
    <string name="inactive_tabs_auto_close_message_header" tools:ignore="UnusedResources">ہک مہینے بعد آپݨے آپ بند کروں؟</string>
    <!-- A description below the header to notify the user what the inactive tabs auto-close feature is. -->
    <string name="inactive_tabs_auto_close_message_description" tools:ignore="UnusedResources">جہڑے ٹیب تساں پہلے مہینے دے دوران کائنی ݙٹھے، انہاں کوں فائرفوکس بند کر سڳدے۔</string>
    <!-- A call to action below the description to allow the user to turn on the auto closing of inactive tabs. -->
    <string name="inactive_tabs_auto_close_message_action" tools:ignore="UnusedResources">خود بخود بند کرݨ چالو کرو</string>
    <!-- Text for the snackbar to confirm auto-close is enabled for inactive tabs -->
    <string name="inactive_tabs_auto_close_message_snackbar">آپݨے آپ  بند تھیوݨ فعال تھی ڳیا</string>

    <!-- Awesome bar suggestion's headers -->
    <!-- Search suggestions title for Firefox Suggest. -->
    <string name="firefox_suggest_header">فائرفوکس تجویز</string>

    <!-- Title for search suggestions when Google is the default search suggestion engine. -->
    <string name="google_search_engine_suggestion_header">گوگل ڳول</string>
    <!-- Title for search suggestions when the default search suggestion engine is anything other than Google. The first parameter is default search engine name. -->
    <string name="other_default_search_engine_suggestion_header">%s ڳول</string>

    <!-- Default browser experiment -->
    <string name="default_browser_experiment_card_text">فائرفوکس وچ خودکار کھولݨ کیتے سنیہے، ای میلاں تے ویب سائٹاں کنوں لنک مقرر کرو۔</string>

    <!-- Content description for close button in collection placeholder. -->
    <string name="remove_home_collection_placeholder_content_description">ہٹاؤ</string>

    <!-- Content description radio buttons with a link to more information -->
    <string name="radio_preference_info_content_description">ٻیاں تفصیلاں کیتے کلک کرو</string>

    <!-- Content description for the action bar "up" button -->
    <string name="action_bar_up_description">اُتے ون٘ڄو</string>

    <!-- Content description for privacy content close button -->
    <string name="privacy_content_close_button_content_description">بند کرو</string>

    <!-- Pocket recommended stories -->
    <!-- Header text for a section on the home screen. -->
    <string name="pocket_stories_header_1">فکر انگیز کہاݨیاں</string>
    <!-- Header text for a section on the home screen. -->
    <string name="pocket_stories_categories_header">موضوع دے لحاظ نال کہاݨیاں</string>
    <!-- Text of a button allowing users to access an external url for more Pocket recommendations. -->
    <string name="pocket_stories_placeholder_text">ٻیاں لبھو</string>
    <!-- Title of an app feature. Smaller than a heading. The first parameter is product name Pocket -->
    <string name="pocket_stories_feature_title_2">تکڑا تھیا %s ولوں.</string>
    <!-- Caption for describing a certain feature. The placeholder is for a clickable text (eg: Learn more) which will load an url in a new tab when clicked.  -->
    <string name="pocket_stories_feature_caption">فائرفوکس ٹٻر دا حصہ۔ %s</string>
    <!-- Clickable text for opening an external link for more information about Pocket. -->
    <string name="pocket_stories_feature_learn_more">ٻیا سِکھو</string>

    <!-- Text indicating that the Pocket story that also displays this text is a sponsored story by other 3rd party entity. -->
    <string name="pocket_stories_sponsor_indication">سپانسر تھئے</string>

    <!-- Snackbar message for enrolling in a Nimbus experiment from the secret settings when Studies preference is Off.-->
    <string name="experiments_snackbar">ڈیٹا پٹھݨ کیتے ٹیلی میٹری فعال کرو۔</string>
    <!-- Snackbar button text to navigate to telemetry settings.-->
    <string name="experiments_snackbar_button">ترتیباں تے ون٘ڄو</string>

    <!-- Text for learn more caption presenting a link with information about review quality. First parameter is for clickable text defined in review_quality_check_info_learn_more_link. -->
    <string name="review_quality_check_info_learn_more">%s بارے ٻیا سِکھو۔</string>
    <!-- Text for title of settings section. -->
    <string name="review_quality_check_settings_title">ترتیباں</string>
    <!-- Clickable text that links to review quality check recommended products support article. -->
    <string name="review_quality_check_settings_recommended_products_learn_more" tools:ignore="UnusedResources">ٻیا سِکھو</string>
    <!-- Text for the action button from info card displayed to the user when analysis finished updating. -->
    <string name="review_quality_check_analysis_updated_confirmation_action" tools:ignore="UnusedResources">سمجھ گھدے</string>
    <!-- Clickable text from the contextual onboarding card that links to review quality check support article. -->
    <string name="review_quality_check_contextual_onboarding_learn_more_link">ٻیا سِکھو</string>
    <!-- Clickable text from the review quality check contextual onboarding card that links to Fakespot privacy policy. -->
    <string name="review_quality_check_contextual_onboarding_privacy_policy">رازداری پالیسی</string>
    <!-- Clickable text from the review quality check contextual onboarding card that links to Fakespot privacy policy. -->
    <string name="review_quality_check_contextual_onboarding_privacy_policy_2" moz:RemovedIn="123" tools:ignore="UnusedResources">رازداری پالیسی</string>
    <!-- Clickable text from the review quality check contextual onboarding card that links to Fakespot terms of use. -->
    <string name="review_quality_check_contextual_onboarding_terms_use">ورتݨ شرطاں</string>
    <!-- Clickable text from the review quality check contextual onboarding card that links to Fakespot terms of use. -->
    <string name="review_quality_check_contextual_onboarding_terms_use_2" moz:RemovedIn="123" tools:ignore="UnusedResources">ورتݨ شرطاں</string>
    <!-- Text for opt-in button from the review quality check contextual onboarding card. -->
    <string name="review_quality_check_contextual_onboarding_primary_button_text">جیا، ایں کوں ازماؤ</string>
    <!-- Text for opt-out button from the review quality check contextual onboarding card. -->
    <string name="review_quality_check_contextual_onboarding_secondary_button_text">ہݨ کائناں</string>
    <!-- Text displayed in the second CFR presenting the review quality check feature that opens the review checker when clicked. -->
    <string name="review_quality_check_second_cfr_action" tools:ignore="UnusedResources">ریویو پڑتالی کھولو</string>
    <!-- Flag showing that the review quality check feature is work in progress. -->
    <string name="review_quality_check_beta_flag">Beta</string>
    <!-- Content description (not visible, for screen readers etc.) for opening browser menu button to open review quality check bottom sheet. -->
    <string name="review_quality_check_open_handle_content_description">ریویو پڑتالی کھولو</string>
    <!-- Content description (not visible, for screen readers etc.) for closing browser menu button to open review quality check bottom sheet. -->
    <string name="review_quality_check_close_handle_content_description">ریویو پڑتالی بند کرو</string>
    <!-- Text for minimize button from highlights card. When clicked the highlights card should reduce its size. -->
    <string name="review_quality_check_highlights_show_less">گھٹ ݙکھاؤ</string>
    <!-- Text for maximize button from highlights card. When clicked the highlights card should expand to its full size. -->
    <string name="review_quality_check_highlights_show_more">ودھیک ݙکھاؤ</string>
    <!-- Text for highlights card quality category header. Reviews shown under this header should refer the product's quality. -->
    <string name="review_quality_check_highlights_type_quality">معیار</string>
    <!-- Text for highlights card price category header. Reviews shown under this header should refer the product's price. -->
    <string name="review_quality_check_highlights_type_price">قیمت</string>

    <!-- Text for highlights card shipping category header. Reviews shown under this header should refer the product's shipping. -->
    <string name="review_quality_check_highlights_type_shipping">شِپنگ</string>

    <!-- Text that is surrounded by quotes. The parameter is the actual text that is in quotes. An example of that text could be: Excellent craftsmanship, and that is displayed as “Excellent craftsmanship”. The text comes from a buyer's review that the feature is highlighting"   -->
    <string name="surrounded_with_quotes">“%s”</string>

    <!-- Accessibility services actions labels. These will be appended to accessibility actions like "Double tap to.." but not by or applications but by services like Talkback. -->
    <!-- Action label for elements that can be collapsed if interacting with them. Talkback will append this to say "Double tap to collapse". -->
    <string name="a11y_action_label_collapse">کٹھا کرو</string>
    <!-- Current state for elements that can be collapsed if interacting with them. Talkback will dictate this after a state change. -->
    <string name="a11y_state_label_collapsed">کٹھا تھی ڳئے</string>
    <!-- Action label for elements that can be expanded if interacting with them. Talkback will append this to say "Double tap to expand". -->
    <string name="a11y_action_label_expand">کھنڈاؤ</string>
    <!-- Action label for links to a website containing documentation about a wallpaper collection. Talkback will append this to say "Double tap to open link to learn more about this collection". -->
    <string name="a11y_action_label_wallpaper_collection_learn_more">ایں مجموعے بارے ٻیا سکھݨ کیتے لنک کھولو</string>
    <!-- Action label for links that point to an article. Talkback will append this to say "Double tap to read the article". -->
    <string name="a11y_action_label_read_article">مضمون پڑھو</string>
    <!-- Action label for links to the Firefox Pocket website. Talkback will append this to say "Double tap to open link to learn more". -->
    <string name="a11y_action_label_pocket_learn_more">ٻیا سکھݨ کیتے لنک کھولو</string>

    <!-- Translations feature-->

    <!-- Text that links to additional information about the Firefox translations feature. -->
    <string name="translations_bottom_sheet_info_message_learn_more">ٻیا سِکھو</string>
    <!-- Label for the dropdown to select which language to translate from on the translations dialog. Usually the translate from language selected will be the same as the page language. -->
    <string name="translations_bottom_sheet_translate_from">کنوں ترجمہ کرو</string>
    <!-- Label for the dropdown to select which language to translate to on the translations dialog. Usually the translate to language selected will be the user's preferred language. -->
    <string name="translations_bottom_sheet_translate_to">وچ ترجمہ کرو</string>
    <!-- Button text on the translations dialog to dismiss the dialog and return to the browser. -->
    <string name="translations_bottom_sheet_negative_button">ہݨ کائناں</string>
    <!-- Button text on the translations dialog when a translation error appears, used to dismiss the dialog and return to the browser. -->
    <string name="translations_bottom_sheet_negative_button_error">تھی ڳیا</string>
    <!-- Button text on the translations dialog to begin a translation of the website. -->
    <string name="translations_bottom_sheet_positive_button">ترجمہ کرو</string>
    <!-- Button text on the translations dialog when a translation error appears. -->
    <string name="translations_bottom_sheet_positive_button_error">ولدا کوشش کرو</string>
    <!-- Button text on the warning card when a language is not supported. The link will take the user to a page to a support page about translations. -->
    <string name="translation_error_language_not_supported_learn_more">ٻیا سِکھو</string>

    <!-- Translation settings dialog -->
    <!-- Title of the translation settings dialog that allows a user to set their preferred translation settings. -->
    <string name="translation_settings_toolbar_title">ترجمے</string>
    <!-- Section header text that begins the section of a list of different options the user may select to adjust their translation preferences. -->
    <string name="translation_settings_translation_preference">ترجمے دیاں ترجیحاں</string>

    <!-- The Delete site dialogue title will appear when the user clicks on a list item.
             The first parameter is web site url (for example:"wikipedia.com") -->
    <string name="never_translate_site_dialog_title_preference">%1$s مٹاؤں؟</string>
    <!-- The Delete site dialogue positive button will appear when the user clicks on a list item. The site will be deleted. -->
    <string name="never_translate_site_dialog_confirm_delete_preference">مٹاؤ</string>
    <!-- The Delete site dialogue negative button will appear when the user clicks on a list item. The dialog will be dismissed. -->
    <string name="never_translate_site_dialog_cancel_preference">منسوخ</string>

    <!-- Clickable text from the screen header that links to a website. -->
    <string name="download_languages_header_learn_more_preference">ٻیا سِکھو</string>
    <!-- The subhead of the download language preference screen will appear above the pivot language. -->
    <string name="download_languages_available_languages_preference">دستیاب زباناں</string>
    <!-- Text that will appear beside a core or pivot language package name to show that the language is necessary for the translation feature to function. -->
    <string name="download_languages_default_system_language_require_preference">مطلوبہ</string>
    <!-- A text for download language preference item.
    The first parameter is the language name, for example, "Spanish".
    The second parameter is the language file size, for example, "(3.91 KB)" or, if the language package name is a pivot language, "(required)". -->
    <string name="download_languages_language_item_preference">%1$s (%2$s)</string>
    <!-- All languages list item. When the user presses this item, they can download or delete all languages. -->
    <string name="download_language_all_languages_item_preference">ساریاں زباناں</string>
    <!-- Content description (not visible, for screen readers etc.): For a language list item that was downloaded, the user can now delete it. -->
    <string name="download_languages_item_content_description_downloaded_state">مٹاؤ</string>
    <!-- Content description (not visible, for screen readers etc.): For a language list item, downloading is in progress. -->
    <string name="download_languages_item_content_description_in_progress_state">تھیندیاں پیاں</string>
    <!-- Content description (not visible, for screen readers etc.): For a language list item that was not downloaded. -->
    <string name="download_languages_item_content_description_not_downloaded_state">ڈاؤن لوڈ</string>
    <!-- Content description (not visible, for screen readers etc.): For a language list item that is selected. -->
    <string name="download_languages_item_content_description_selected_state">چُݨا ہویا</string>

    <!-- Button text on the dialog used by the translations feature to confirm deleting a language. -->
    <string name="delete_language_file_dialog_positive_button_text">مٹاؤ</string>
    <!-- Button text on the dialog used by the translations feature to cancel deleting a language. -->
    <string name="delete_language_file_dialog_negative_button_text">منسوخ</string>

    <!-- Button text on the data saving mode warning dialog used by the translations feature to allow users to confirm they wish to continue and download the language file. -->
    <string name="download_language_file_dialog_positive_button_text">ڈاؤن لوڈ</string>
    <!-- Button text on the data saving mode warning dialog used by the translations feature to allow users to confirm they wish to continue and download the language file and perform a translation. -->
    <string name="download_language_file_dialog_positive_button_text_all_languages">ڈاؤن لوڈ کرو تے ترجمہ کرو</string>
    <!-- Button text on the data saving mode warning dialog used by the translations feature to allow users to cancel the action and not perform a download of the language file. -->
    <string name="download_language_file_dialog_negative_button_text">منسوخ</string>

    <!-- The active tab count category in the tab count section in Tab Tools. -->
    <string name="debug_drawer_tab_tools_tab_count_normal">فعال</string>
    <!-- The inactive tab count category in the tab count section in Tab Tools. -->
    <string name="debug_drawer_tab_tools_tab_count_inactive">غیر فعال</string>
    <!-- The private tab count category in the tab count section in Tab Tools. -->
    <string name="debug_drawer_tab_tools_tab_count_private">نجی</string>
    <!-- The total tab count category in the tab count section in Tab Tools. -->
    <string name="debug_drawer_tab_tools_tab_count_total">کل</string>
    </resources><|MERGE_RESOLUTION|>--- conflicted
+++ resolved
@@ -1217,12 +1217,9 @@
     <!-- Text shown in the notification that pops up to remind the user that a private browsing session is active. -->
     <string name="notification_pbm_delete_text_2">نجی ٹیباں بند کرو</string>
 
-<<<<<<< HEAD
-=======
     <!-- Text shown in the notification that pops up to remind the user that a private browsing session is active for Android 14+ -->
     <string name="notification_erase_title_android_14">نجی ٹیباں بند کروں؟</string>
 
->>>>>>> 02782e4f
     <!-- Name of the marketing notification channel. Displayed in the "App notifications" system settings for the app -->
     <string name="notification_marketing_channel_name">مارکیٹنگ</string>
 
