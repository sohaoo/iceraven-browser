<?xml version="1.0" encoding="utf-8"?>
<resources xmlns:tools="http://schemas.android.com/tools" xmlns:moz="http://mozac.org/tools">


    <!-- App name for private browsing mode. The first parameter is the name of the app defined in app_name (for example: Fenix)-->
    <string name="app_name_private_5">نجی %s</string>
    <!-- App name for private browsing mode. The first parameter is the name of the app defined in app_name (for example: Fenix)-->
    <string name="app_name_private_4">%s (نجی)</string>

    <!-- Home Fragment -->
    <!-- Content description (not visible, for screen readers etc.): "Three dot" menu button. -->
    <string name="content_description_menu">ٻیاں آپشناں</string>
    <!-- Content description (not visible, for screen readers etc.): "Private Browsing" menu button. -->
    <string name="content_description_private_browsing_button">نجی براؤزنگ فعال کرو</string>
    <!-- Content description (not visible, for screen readers etc.): "Private Browsing" menu button. -->
    <string name="content_description_disable_private_browsing_button">نجی براؤزنگ  غیرفعال کرو</string>
    <!-- Placeholder text shown in the search bar before a user enters text for the default engine -->
    <string name="search_hint">ڳولو یا پتہ درج کرو</string>
    <!-- Placeholder text shown in the search bar before a user enters text for a general engine -->
    <string name="search_hint_general_engine">ویب ڳولو</string>
    <!-- Placeholder text shown in search bar when using history search -->
    <string name="history_search_hint">تاریخ ڳولو</string>
    <!-- Placeholder text shown in search bar when using bookmarks search -->
    <string name="bookmark_search_hint">نشانیاں ڳولو</string>
    <!-- Placeholder text shown in search bar when using tabs search -->
    <string name="tab_search_hint">ٹیب ڳولو</string>
    <!-- Placeholder text shown in the search bar when using application search engines -->
    <string name="application_search_hint">ڳولݨ ٹرماں درج کرو</string>
    <!-- No Open Tabs Message Description -->
    <string name="no_open_tabs_description">تہاݙیاں کھلیاں ٹیباں اتھاں ݙکھائے ویسن۔</string>
    <!-- No Private Tabs Message Description -->
    <string name="no_private_tabs_description">تہاݙیاں نجی ٹیباں اتھاں ݙکھائے ویسن۔</string>
    <!-- Tab tray multi select title in app bar. The first parameter is the number of tabs selected -->
    <string name="tab_tray_multi_select_title">%1$d چُݨیج ڳیا</string>
    <!-- Label of button in create collection dialog for creating a new collection  -->
    <string name="tab_tray_add_new_collection">نواں مجموعہ شامل کرو</string>
    <!-- Label of editable text in create collection dialog for naming a new collection  -->
    <string name="tab_tray_add_new_collection_name">ناں</string>

    <!-- Label of button in save to collection dialog for selecting a current collection  -->
    <string name="tab_tray_select_collection">مجموعہ چݨو</string>

    <!-- Content description for close button while in multiselect mode in tab tray -->
    <string name="tab_tray_close_multiselect_content_description">ملٹی سلیکٹ موڈ وچوں نکلو</string>
    <!-- Content description for save to collection button while in multiselect mode in tab tray -->
    <string name="tab_tray_collection_button_multiselect_content_description">چُݨی ہوئیاں ٹیباں مجموعے وچ محفوظ کرو</string>
    <!-- Content description on checkmark while tab is selected in multiselect mode in tab tray -->
    <string name="tab_tray_multiselect_selected_content_description">چُݨا ہویا</string>

    <!-- Home - Recently saved bookmarks -->
    <!-- Title for the home screen section with recently saved bookmarks. -->
    <string name="recently_saved_title">حالیہ محفوظ تھیاں</string>
    <!-- Content description for the button which navigates the user to show all of their saved bookmarks. -->
    <string name="recently_saved_show_all_content_description_2">سارے محفوظ تھیاں نشانیاں ݙکھاؤ</string>
    <!-- Text for the menu button to remove a recently saved bookmark from the user's home screen -->
    <string name="recently_saved_menu_item_remove">ہٹاؤ</string>

    <!-- About content. The first parameter is the name of the application. (For example: Fenix) -->
    <string name="about_content">%1$s موزلّا ولوں تیار تھیا ہے۔</string>

    <!-- Private Browsing -->
    <!-- Explanation for private browsing displayed to users on home view when they first enable private mode
        The first parameter is the name of the app defined in app_name (for example: Fenix) -->
    <string name="private_browsing_placeholder_description_2">
        %1$s نجی ٹیب نال تہاݙے ڳولݨ تے براؤزنگ دی تاریخ کوں صاف کریندے جہڑے ویلے تساں انہاں کوں بند کریندے ہو یا ایپ کوں چھوڑ ݙیندے ہو۔ ڄݙاں جو ایہ تہاکوں ویب سائٹاں یا انٹرنیٹ سروس فراہم کرݨ آلیاں کیتے گمنام کائنی بݨیندا، تساں ایندے نال جو کجھ وی آن لائن کریندے ہو، اوں کوں ایہ ڈیوائس ورتݨ آلے کہیں وی ٻئے کنوں نجی رکھݨ سوکھا بݨیندے۔</string>
    <string name="private_browsing_common_myths">
        نجی براؤزنگ بارے عام فرضی قصے
    </string>

    <!-- Private mode shortcut "contextual feature recommendation" (CFR) -->
    <!-- Text for the Private mode shortcut CFR message for adding a private mode shortcut to open private tabs from the Home screen -->
    <string name="private_mode_cfr_message_2">ہک ٹیپ وچ آپݨی اڳلی نویں ٹیب لان٘چ کرو۔</string>
    <!-- Text for the positive button to accept adding a Private Browsing shortcut to the Home screen -->
    <string name="private_mode_cfr_pos_button_text">ہوم سکرین تے شامل کرو</string>
    <!-- Text for the negative button to decline adding a Private Browsing shortcut to the Home screen -->
    <string name="cfr_neg_button_text">کو، شکریہ</string>

    <!-- Open in App "contextual feature recommendation" (CFR) -->
    <!-- Text for the info message. The first parameter is the name of the application.-->
    <string name="open_in_app_cfr_info_message_2">تساں %1$s کیتے مقرر کر سڳدے ہو جو ایپاں وچ خودکار لنک کھولے۔</string>
    <!-- Text for the positive action button -->
    <string name="open_in_app_cfr_positive_button_text">ترتیباں تے ون٘ڄو</string>
    <!-- Text for the negative action button -->
    <string name="open_in_app_cfr_negative_button_text">فارغ کرو</string>

    <!-- Total cookie protection "contextual feature recommendation" (CFR) -->
    <!-- Text for the message displayed in the contextual feature recommendation popup promoting the total cookie protection feature. -->
    <string name="tcp_cfr_message">ساݙی سب کنوں تکڑی رازداری خصوصیت اڄݨ تائیں کراس سائٹ ٹریکراں کوں انج کریندی ہے۔ </string>
    <!-- Text displayed that links to website containing documentation about the "Total cookie protection" feature. -->
    <string name="tcp_cfr_learn_more">کُل کوکی حفاظت بارے سِکھو</string>

    <!-- Text for the info dialog when camera permissions have been denied but user tries to access a camera feature. -->
    <string name="camera_permissions_needed_message">کیمرے تائیں رسائی دی لوڑ ہے۔ انڈرائیڈ دیاں ترتیباں تے ون٘ڄو، اجازتاں تے ٹیپ کرو تے اجازت ݙیوو تے انگل پھیرو۔</string>
    <!-- Text for the positive action button to go to Android Settings to grant permissions. -->
    <string name="camera_permissions_needed_positive_button_text">ترتیباں تے ون٘ڄو</string>
    <!-- Text for the negative action button to dismiss the dialog. -->
    <string name="camera_permissions_needed_negative_button_text">فارغ کرو</string>

    <!-- Text for the banner message to tell users about our auto close feature. -->
    <string name="tab_tray_close_tabs_banner_message">جہڑے ٹیب پچھلے ݙین٘ہ، ہفتے یا مہینے وچ کائنی ݙٹھے ڳئے انہاں کھلے ٹیباں دا خودکار بند تھیوݨ مقرر کرو۔</string>
    <!-- Text for the positive action button to go to Settings for auto close tabs. -->
    <string name="tab_tray_close_tabs_banner_positive_button_text">نظارے آپشناں</string>
    <!-- Text for the negative action button to dismiss the Close Tabs Banner. -->
    <string name="tab_tray_close_tabs_banner_negative_button_text">فارغ کرو</string>
    <!-- Text for the banner message to tell users about our inactive tabs feature. -->
    <string name="tab_tray_inactive_onboarding_message">جہڑیاں ٹیباں تساں پچھلے ݙو ہفتیاں دے دوران کائنی ݙٹھیاں، اِتھاں ٹور ݙتیاں ویسن۔</string>
    <!-- Text for the action link to go to Settings for inactive tabs. -->
    <string name="tab_tray_inactive_onboarding_button_text">ترتیباں وچ بند کر ݙیوو</string>
    <!-- Text for title for the auto-close dialog of the inactive tabs. -->
    <string name="tab_tray_inactive_auto_close_title">ہک مہینے بعد آپݨے آپ بند کروں؟</string>
    <!-- Text for the body for the auto-close dialog of the inactive tabs.
        The first parameter is the name of the application.-->
    <string name="tab_tray_inactive_auto_close_body_2">جہڑے ٹیب تساں پہلے مہینے دے دوران کائنی ݙٹھے، انہاں کوں %1$s بند کر سڳدے۔</string>
    <!-- Content description for close button in the auto-close dialog of the inactive tabs. -->
    <string name="tab_tray_inactive_auto_close_button_content_description">بند کرو</string>


    <!-- Text for turn on auto close tabs button in the auto-close dialog of the inactive tabs. -->
    <string name="tab_tray_inactive_turn_on_auto_close_button_2">خودکار بند چالو کرو۔</string>


    <!-- Home screen icons - Long press shortcuts -->
    <!-- Shortcut action to open new tab -->
    <string name="home_screen_shortcut_open_new_tab_2">نواں ٹیب</string>

    <!-- Shortcut action to open new private tab -->
    <string name="home_screen_shortcut_open_new_private_tab_2">نویں نجی ٹیب</string>

    <!-- Shortcut action to open Passwords screens -->
    <string name="home_screen_shortcut_open_password_screen">پاسورڈ شارٹ کٹ</string>

    <!-- Recent Tabs -->
    <!-- Header text for jumping back into the recent tab in the home screen -->
    <string name="recent_tabs_header">واپس ون٘ڄو</string>
    <!-- Button text for showing all the tabs in the tabs tray -->
    <string name="recent_tabs_show_all">سارے ݙکھاؤ</string>
    <!-- Content description for the button which navigates the user to show all recent tabs in the tabs tray. -->
    <string name="recent_tabs_show_all_content_description_2">سارے حالیہ ٹیب بٹݨ  ݙکھاؤ</string>
    <!-- Text for button in synced tab card that opens synced tabs tray -->
    <string name="recent_tabs_see_all_synced_tabs_button_text">ساریاں ہم وقت تھیاں ٹیباں ݙیکھو</string>
    <!-- Accessibility description for device icon used for recent synced tab -->
    <string name="recent_tabs_synced_device_icon_content_description">ہم وقت تھئے ڈیوائس</string>
    <!-- Text for the dropdown menu to remove a recent synced tab from the homescreen -->
    <string name="recent_synced_tab_menu_item_remove">ہٹاؤ</string>
    <!-- Text for the menu button to remove a grouped highlight from the user's browsing history
         in the Recently visited section -->
    <string name="recent_tab_menu_item_remove">ہٹاؤ</string>

    <!-- History Metadata -->
    <!-- Header text for a section on the home screen that displays grouped highlights from the
         user's browsing history, such as topics they have researched or explored on the web -->
    <string name="history_metadata_header_2">حالیہ ݙٹھیاں</string>
    <!-- Text for the menu button to remove a grouped highlight from the user's browsing history
         in the Recently visited section -->
    <string name="recently_visited_menu_item_remove">ہٹاؤ</string>

    <!-- Content description for the button which navigates the user to show all of their history. -->
    <string name="past_explorations_show_all_content_description_2">ماضی دیاں ساریاں پھلوراں ݙکھاؤ</string>

    <!-- Browser Fragment -->
    <!-- Content description (not visible, for screen readers etc.): Navigate backward (browsing history) -->
    <string name="browser_menu_back">پچھوں</string>
    <!-- Content description (not visible, for screen readers etc.): Navigate forward (browsing history) -->
    <string name="browser_menu_forward">اڳوں تے</string>
    <!-- Content description (not visible, for screen readers etc.): Refresh current website -->
    <string name="browser_menu_refresh">تازہ کرو</string>
    <!-- Content description (not visible, for screen readers etc.): Stop loading current website -->
    <string name="browser_menu_stop">روکو</string>
    <!-- Browser menu button that opens the addon manager -->
    <string name="browser_menu_add_ons">ایڈ ــ آن</string>
    <!-- Browser menu button that opens account settings -->
    <string name="browser_menu_account_settings">کھاتہ معلومات</string>
    <!-- Text displayed when there are no add-ons to be shown -->
    <string name="no_add_ons">اِتھاں کوئی ایڈ ــ آن کائنی</string>
    <!-- Browser menu button that sends a user to help articles -->
    <string name="browser_menu_help">مدد</string>
    <!-- Browser menu button that sends a to a the what's new article -->
    <string name="browser_menu_whats_new">نواں کیا ہے؟</string>
    <!-- Browser menu button that opens the settings menu -->
    <string name="browser_menu_settings">ترتیباں</string>
    <!-- Browser menu button that opens a user's library -->
    <string name="browser_menu_library">لائبریری</string>
    <!-- Browser menu toggle that requests a desktop site -->
    <string name="browser_menu_desktop_site">ڈیسک ٹاپ سائٹ</string>

    <!-- Browser menu toggle that adds a shortcut to the site on the device home screen. -->
    <string name="browser_menu_add_to_homescreen">ہوم سکرین تے شامل کرو</string>
    <!-- Browser menu toggle that installs a Progressive Web App shortcut to the site on the device home screen. -->
    <string name="browser_menu_install_on_homescreen">انسٹال کرو</string>
    <!-- Content description (not visible, for screen readers etc.) for the Resync tabs button -->
    <string name="resync_button_content_description">ولدا ہم وقت کرو</string>
    <!-- Browser menu button that opens the find in page menu -->
    <string name="browser_menu_find_in_page">ورقے وچ لبھو</string>
    <!-- Browser menu button that saves the current tab to a collection -->
    <string name="browser_menu_save_to_collection_2">مجموعے وچ محفوظ کرو</string>
    <!-- Browser menu button that open a share menu to share the current site -->
    <string name="browser_menu_share">شیئر</string>
    <!-- Browser menu button shown in custom tabs that opens the current tab in Fenix
        The first parameter is the name of the app defined in app_name (for example: Fenix) -->
    <string name="browser_menu_open_in_fenix">%1$s وچ کھولو</string>
    <!-- Browser menu text shown in custom tabs to indicate this is a Fenix tab
        The first parameter is the name of the app defined in app_name (for example: Fenix) -->
    <string name="browser_menu_powered_by">%1$s ولوں تکڑا تھیا</string>
    <!-- Browser menu text shown in custom tabs to indicate this is a Fenix tab
        The first parameter is the name of the app defined in app_name (for example: Fenix) -->
    <string name="browser_menu_powered_by2">%1$s ولوں تکڑا تھیا</string>
    <!-- Browser menu button to put the current page in reader mode -->
    <string name="browser_menu_read">قاری نظارہ</string>
    <!-- Browser menu button content description to close reader mode and return the user to the regular browser -->
    <string name="browser_menu_read_close">قاری نظارہ بند کرو</string>
    <!-- Browser menu button to open the current page in an external app -->
    <string name="browser_menu_open_app_link">ایپ وچ کھولو</string>
    <!-- Browser menu button to show reader view appearance controls e.g. the used font type and size -->
    <string name="browser_menu_customize_reader_view">من پسند قاری نظارہ بݨاو</string>
    <!-- Browser menu label for adding a bookmark -->
    <string name="browser_menu_add">شامل کرو</string>
    <!-- Browser menu label for editing a bookmark -->
    <string name="browser_menu_edit">تبدیلی کرو</string>

    <!-- Button shown on the home page that opens the Customize home settings -->
    <string name="browser_menu_customize_home_1">مکھ پنے کوں من پسند بݨاؤ</string>
    <!-- Browser Toolbar -->
    <!-- Content description for the Home screen button on the browser toolbar -->
    <string name="browser_toolbar_home">ہوم سکرین</string>

    <!-- Locale Settings Fragment -->
    <!-- Content description for tick mark on selected language -->
    <string name="a11y_selected_locale_content_description">چݨی ہوئی زبان</string>
    <!-- Text for default locale item -->
    <string name="default_locale_text">ڈیوائس دی زبان تے عمل کرو</string>
    <!-- Placeholder text shown in the search bar before a user enters text -->
    <string name="locale_search_hint">زبان ڳولو</string>

    <!-- Search Fragment -->
    <!-- Button in the search view that lets a user search by scanning a QR code -->
    <string name="search_scan_button">سکین کرو</string>
    <!-- Button in the search view that lets a user change their search engine -->
    <string name="search_engine_button">ڳولݨ انجݨ</string>
    <!-- Button in the search view when shortcuts are displayed that takes a user to the search engine settings -->
    <string name="search_shortcuts_engine_settings">انڄݨ ترتیباں وچ ڳولو</string>
    <!-- Button in the search view that lets a user navigate to the site in their clipboard -->
    <string name="awesomebar_clipboard_title">کلپ بورڈ کنوں لنک پُر کرو</string>
    <!-- Button in the search suggestions onboarding that allows search suggestions in private sessions -->
    <string name="search_suggestions_onboarding_allow_button">اجازت ݙیوو</string>
    <!-- Button in the search suggestions onboarding that does not allow search suggestions in private sessions -->
    <string name="search_suggestions_onboarding_do_not_allow_button">اجازت نہ ݙیوو</string>
    <!-- Search suggestion onboarding hint title text -->
    <string name="search_suggestions_onboarding_title">نجی مجلساں وچ ڳولݨ تجویزاں دی اجازت ݙیووں؟</string>
    <!-- Search suggestion onboarding hint description text, first parameter is the name of the app defined in app_name (for example: Fenix)-->
    <string name="search_suggestions_onboarding_text">جہڑی شئے تساں پتہ بار وچ ٹائپ کریسو %s تہاݙے کیتے پہلوں مقرر ڳولݨ انجݨ نال شیئر کریسی۔</string>
    <!-- Search engine suggestion title text. The first parameter is the name of the suggested engine-->
    <string name="search_engine_suggestions_title">%s ڳولو</string>
    <!-- Search engine suggestion description text -->
    <string name="search_engine_suggestions_description">پتہ پٹی نال براہ راست ڳولو</string>
    <!-- Menu option in the search selector menu to open the search settings -->
    <string name="search_settings_menu_item">ڳولݨ ترتیباں</string>

    <!-- Header text for the search selector menu -->
    <string name="search_header_menu_item_2">ایں ویلے ایندے وچ ڳول:</string>

    <!-- Content description (not visible, for screen readers etc.): Search engine icon. The first parameter is the search engine name (for example: DuckDuckGo). -->
    <string name="search_engine_icon_content_description" tools:ignore="UnusedResources">%s ڳولݨ انجݨ</string>

    <!-- Home onboarding -->
    <!-- Onboarding home screen popup dialog, shown on top of the Jump back in section. -->
    <string name="onboarding_home_screen_jump_back_contextual_hint_2">آپݨے ذاتی تھئے مکھ پنّے نال ملو۔ حالیہ ٹیباں، نشانیاں تے ڳولݨ نتیجے اتھ ظاہر تھیسن۔</string>
    <!-- Home onboarding dialog welcome screen title text. -->
    <string name="onboarding_home_welcome_title_2">ٻئے ذاتی انٹرنیٹ وچ ست بسم اللہ</string>
    <!-- Home onboarding dialog welcome screen description text. -->
    <string name="onboarding_home_welcome_description">ٻئے رنگ۔ چنگی رازداری۔ نفعے کنوں ودھ لوکاں نال پریت پالݨ۔</string>
    <!-- Home onboarding dialog sign into sync screen title text. -->
    <string name="onboarding_home_sync_title_3">سکریناں سوئچ کرݨ ہݨ پہلے کنوں ٻہوں سوکھا ہے</string>
    <!-- Home onboarding dialog sign into sync screen description text. -->
    <string name="onboarding_home_sync_description">آپݨے مکھ پنّے تے ٻئی ڈیوائساں دے  ٹیباں نال  اُتھاؤں شروع کرو جتھوں تساں چھوڑیا ہائی۔</string>
    <!-- Text for the button to continue the onboarding on the home onboarding dialog. -->
    <string name="onboarding_home_get_started_button">شروع کرو</string>
    <!-- Text for the button to navigate to the sync sign in screen on the home onboarding dialog. -->
    <string name="onboarding_home_sign_in_button">سائن ان</string>
    <!-- Text for the button to skip the onboarding on the home onboarding dialog. -->
    <string name="onboarding_home_skip_button">چھوڑو</string>

    <!-- Onboarding home screen sync popup dialog message, shown on top of Recent Synced Tabs in the Jump back in section. -->
    <string name="sync_cfr_message">تہاݙے ٹیب ہم وقت تھیندے پئے ہن۔ آپݨی ݙوجھی ڈیوائس تے اتھاہوں شروع کرو جتھ تساں چھوڑیا ہائی۔</string>

    <!-- Content description (not visible, for screen readers etc.): Close button for the home onboarding dialog -->
    <string name="onboarding_home_content_description_close_button">بند کرو</string>

    <!-- Notification pre-permission dialog -->
    <!-- Enable notification pre permission dialog title
        The first parameter is the name of the app defined in app_name (for example: Fenix) -->
    <string name="onboarding_home_enable_notifications_title">اطلاع نامے %s نال ودھیک کرݨ وچ تہاݙی مدد کریندن۔</string>
    <!-- Enable notification pre permission dialog description with rationale
        The first parameter is the name of the app defined in app_name (for example: Fenix) -->
    <string name="onboarding_home_enable_notifications_description">آپݨے ٹیباں کوں ڈیوائساں دے درمیان ہم وقت بݨاؤ، ڈاؤن لوڈاں منیج کرو، %s دی رازداری حفاظت بارے گُر گھنو تے ٻیا ٻہوں کجھ۔</string>
    <!-- Text for the button to request notification permission on the device -->
    <string name="onboarding_home_enable_notifications_positive_button">جاری</string>
    <!-- Text for the button to not request notification permission on the device and dismiss the dialog -->
    <string name="onboarding_home_enable_notifications_negative_button">ہݨ کائناں</string>

    <!-- Juno first user onboarding flow experiment, strings are marked unused as they are only referenced by Nimbus experiments. -->
    <!-- Title for set firefox as default browser screen.
        The first parameter is the name of the app defined in app_name (for example: Fenix) -->
    <string name="juno_onboarding_default_browser_title" moz:RemovedIn="117" tools:ignore="UnusedResources">%s کوں آپݨاں ون٘ڄݨ آلا براؤزر بݨاؤ</string>
    <!-- Title for set firefox as default browser screen used by Nimbus experiments. Nimbus experiments do not support string placeholders.
        Note: The word "Firefox" should NOT be translated -->
    <string name="juno_onboarding_default_browser_title_nimbus" tools:ignore="UnusedResources">فائرفوکس کوں آپݨاں ون٘ڄݨ آلا براؤزر بݨاؤ</string>
    <!-- Description for set firefox as default browser screen.
        The first parameter is the Firefox brand name.
        The second parameter is the string with key "juno_onboarding_default_browser_description_link_text". -->
    <string name="juno_onboarding_default_browser_description" moz:RemovedIn="117" tools:ignore="UnusedResources">%1$s لوکاں کوں منافع  کنوں ودھ رکھیندا ہے تے  کراس سائٹ ٹریکراں کوں بلاک کر تے تہاݙی رازداری دا دفاع کریند ہے۔\n\nساݙے %2$s وچ ٻیا ڄاݨو۔</string>
    <!-- Description for set firefox as default browser screen used by Nimbus experiments. Nimbus experiments do not support string placeholders.
        Note: The word "Firefox" should NOT be translated -->
    <string name="juno_onboarding_default_browser_description_nimbus" tools:ignore="UnusedResources">فائرفوکس لوکاں کوں منافع  کنوں ودھ رکھیندا ہے تے  کراس سائٹ ٹریکراں کوں بلاک کر تے تہاݙی رازداری دا دفاع کریند ہے۔\n\nساݙے رازداری نوٹس وچ ٻیا ڄاݨو۔</string>
    <!-- Text for the link to the privacy notice webpage for set as firefox default browser screen.
    This is part of the string with the key "juno_onboarding_default_browser_description". -->
    <string name="juno_onboarding_default_browser_description_link_text" tools:ignore="UnusedResources">رازداری نوٹس</string>
    <!-- Text for the button to set firefox as default browser on the device -->
    <string name="juno_onboarding_default_browser_positive_button" tools:ignore="UnusedResources">پہلوں مقرر براؤز تے طور تے سیٹ کرو</string>
    <!-- Text for the button dismiss the screen and move on with the flow -->
    <string name="juno_onboarding_default_browser_negative_button" tools:ignore="UnusedResources">ہݨ کائناں</string>
    <!-- Title for sign in to sync screen. -->
    <string name="juno_onboarding_sign_in_title" tools:ignore="UnusedResources">فون سیٹ کنوں لیپ ٹاپ تے ہاپ کرو تے ولدا واپس وی</string>
    <!-- Description for sign in to sync screen. -->
    <string name="juno_onboarding_sign_in_description" tools:ignore="UnusedResources">تساں آپݨیاں ٻیاں ݙیوائساں نال ٹیباں تے پاس ورڈ گھنو، جتھوں تساں چھوڑیا ہائی۔</string>
    <!-- Text for the button to sign in to sync on the device -->
    <string name="juno_onboarding_sign_in_positive_button" tools:ignore="UnusedResources">سائن ان</string>
    <!-- Text for the button dismiss the screen and move on with the flow -->
    <string name="juno_onboarding_sign_in_negative_button" tools:ignore="UnusedResources">ہݨ کائناں</string>
    <!-- Title for enable notification permission screen.
        The first parameter is the name of the app defined in app_name (for example: Fenix) -->
    <string name="juno_onboarding_enable_notifications_title" moz:RemovedIn="117" tools:ignore="UnusedResources">اطلاع نامے %s نال ودھیک کرݨ وچ تہاݙی مدد کریندن۔</string>
    <!-- Title for enable notification permission screen used by Nimbus experiments. Nimbus experiments do not support string placeholders.
        Note: The word "Firefox" should NOT be translated -->
    <string name="juno_onboarding_enable_notifications_title_nimbus" tools:ignore="UnusedResources">اطلاع نامے فائرفوکس نال ودھیک کرݨ وچ تہاݙی مدد کریندن۔</string>
    <!-- Description for enable notification permission screen.
        The first parameter is the name of the app defined in app_name (for example: Fenix) -->
    <string name="juno_onboarding_enable_notifications_description" moz:RemovedIn="117" tools:ignore="UnusedResources">ڈیوائساں دے درمیان ٹیباں بھیڄو، ڈاؤن لوڈ منیج کرو، تے %s کنوں ودھ کنوں ودھ فائدہ چاوݨ کیتے گُر گھنو۔</string>
    <!-- Description for enable notification permission screen used by Nimbus experiments. Nimbus experiments do not support string placeholders.
       Note: The word "Firefox" should NOT be translated   -->
    <string name="juno_onboarding_enable_notifications_description_nimbus" tools:ignore="UnusedResources">ڈیوائساں دے درمیان ٹیباں بھیڄو، ڈاؤن لوڈ منیج کرو، تے فائرفوکس کنوں ودھ کنوں ودھ فائدہ چاوݨ کیتے گُر گھنو۔</string>
    <!-- Text for the button to request notification permission on the device -->
    <string name="juno_onboarding_enable_notifications_positive_button" tools:ignore="UnusedResources">اطلاع نامے چالو کرو</string>
    <!-- Text for the button dismiss the screen and move on with the flow -->
    <string name="juno_onboarding_enable_notifications_negative_button" tools:ignore="UnusedResources">ہݨ کائناں</string>

    <!-- Search Widget -->
    <!-- Content description for searching with a widget. The first parameter is the name of the application.-->
    <string name="search_widget_content_description_2">نویں %1$s ٹیب کھولو</string>
    <!-- Text preview for smaller sized widgets -->
    <string name="search_widget_text_short">ڳولو</string>
    <!-- Text preview for larger sized widgets -->
    <string name="search_widget_text_long">ویب ڳولو</string>

    <!-- Content description (not visible, for screen readers etc.): Voice search -->
    <string name="search_widget_voice">آواز نال ڳولݨ</string>

    <!-- Preferences -->
    <!-- Title for the settings page-->
    <string name="settings">ترتیباں</string>
    <!-- Preference category for general settings -->
    <string name="preferences_category_general">عمومی</string>
    <!-- Preference category for all links about Fenix -->
    <string name="preferences_category_about">تعارف</string>
    <!-- Preference category for settings related to changing the default search engine -->
    <string name="preferences_category_select_default_search_engine">ہک چݨو</string>
<<<<<<< HEAD
=======
    <!-- Preference for settings related to managing search shortcuts for the quick search menu -->
    <string name="preferences_manage_search_shortcuts">ڳولݨ شارٹ کٹ منیج کرو</string>
>>>>>>> ae224354
    <!-- Preference for settings related to changing the default search engine -->
    <string name="preferences_default_search_engine">طےشدہ  ڳولݨ انجݨ</string>
    <!-- Preference for settings related to Search -->
    <string name="preferences_search">ڳولو</string>
    <!-- Preference for settings related to Search address bar -->
    <string name="preferences_search_address_bar">پتہ پٹی</string>
    <!-- Preference link to rating Fenix on the Play Store -->
    <string name="preferences_rate">گوگل پلے تے ریٹ</string>
    <!-- Preference linking to about page for Fenix
        The first parameter is the name of the app defined in app_name (for example: Fenix) -->
    <string name="preferences_about">%1$s دے بارے</string>
    <!-- Preference for settings related to changing the default browser -->
    <string name="preferences_set_as_default_browser">پہلوں مقرر براؤز تے طور تے سیٹ کرو</string>
    <!-- Preference category for advanced settings -->
    <string name="preferences_category_advanced">ودھایا</string>
    <!-- Preference category for privacy and security settings -->
    <string name="preferences_category_privacy_security">رازداری تے سلامتی</string>
    <!-- Preference for advanced site permissions -->
    <string name="preferences_site_permissions">سائٹ اجازتاں</string>
    <!-- Preference for private browsing options -->
    <string name="preferences_private_browsing_options">نجی براؤزنگ</string>
    <!-- Preference for opening links in a private tab-->
    <string name="preferences_open_links_in_a_private_tab">نجی ٹیب وچ لنکاں کھولو</string>
    <!-- Preference for allowing screenshots to be taken while in a private tab-->
    <string name="preferences_allow_screenshots_in_private_mode">نجی براؤزنگ وچ سکرین شاٹاں دی اجازت ݙیوو</string>
    <!-- Will inform the user of the risk of activating Allow screenshots in private browsing option -->
    <string name="preferences_screenshots_in_private_mode_disclaimer">جے اجازت ݙتی ون٘ڄے تاں، جہڑے ویلے ہک کنوں ودھ ایپاں کھلسن تاں نجی ٹیباں وی نظر آسن۔</string>
    <!-- Preference for adding private browsing shortcut -->
    <string name="preferences_add_private_browsing_shortcut">نجی براؤزنگ شاٹ کٹ شامل کرو</string>
    <!-- Preference for enabling "HTTPS-Only" mode -->
    <string name="preferences_https_only_title">ایچ ٹی ٹی پی ایس ــ صرف موڈ</string>

    <!-- Preference for removing cookie/consent banners from sites automatically. See reduce_cookie_banner_summary for additional context. -->
    <string name="preferences_cookie_banner_reduction">کوکی بینر گھٹاوݨ</string>
    <!-- Preference for rejecting or removing as many cookie/consent banners as possible on sites. See reduce_cookie_banner_summary for additional context. -->
    <string name="reduce_cookie_banner_option">کوکی بینراں کوں تھوڑا کرو</string>

    <!-- Summary of cookie banner handling preference if the setting disabled is set to off -->
    <string name="reduce_cookie_banner_option_off">بند</string>
    <!-- Summary of cookie banner handling preference if the setting enabled is set to on -->
    <string name="reduce_cookie_banner_option_on">چالو</string>

    <!-- Summary for the preference for rejecting all cookies whenever possible. The first parameter is the application name -->
    <string name="reduce_cookie_banner_summary_1">%1$s کوکی بینراں تے کوکی ارداساں کوں آپݨے آپ مسترد کرݨ دی کوشش کریندے۔</string>
    <!-- Text for indicating cookie banner handling is off this site, this is shown as part of the protections panel with the tracking protection toggle -->
    <string name="reduce_cookie_banner_off_for_site">ایں سائٹ کیتے بند کرو</string>
    <!-- Text for cancel button indicating that cookie banner reduction is not supported for the current site, this is shown as part of the cookie banner details view. -->
    <string name="cookie_banner_handling_details_site_is_not_supported_cancel_button">منسوخ</string>
    <!-- Text for request support button indicating that cookie banner reduction is not supported for the current site, this is shown as part of the cookie banner details view. -->
    <string name="cookie_banner_handling_details_site_is_not_supported_request_support_button" moz:RemovedIn="115" tools:ignore="UnusedResources">سپورٹ کیتے ارداس کرو</string>
    <!-- Text for request support button indicating that cookie banner reduction is not supported for the current site, this is shown as part of the cookie banner details view. -->
    <string name="cookie_banner_handling_details_site_is_not_supported_request_support_button_2">ارداس پٹھو</string>
<<<<<<< HEAD
    <!-- Text for title indicating that cookie banner reduction is not supported for the current site, this is shown as part of the cookie banner details view. -->
    <string name="cookie_banner_handling_details_site_is_not_supported_title" moz:RemovedIn="114" tools:ignore="UnusedResources">کوکی بینر گھٹاوݨ</string>
    <!-- Label for the snackBar, after the user reports with success a website where cookie banner reducer did not work -->
    <string name="cookie_banner_handling_report_site_snack_bar_text" moz:RemovedIn="114" tools:ignore="UnusedResources">سپورٹ سائٹ دی ارداس جمع کرا ݙتی ڳئی ہے۔</string>
    <!-- Label for the snackBar, after the user reports with success a website where cookie banner reducer did not work -->
=======
    <!-- Label for the snackBar, after the user reports with success a website where cookie banner reducer did not work -->
>>>>>>> ae224354
    <string name="cookie_banner_handling_report_site_snack_bar_text_2">ارداس بھیڄ ڈتی</string>
    <!-- Text for indicating cookie banner handling is on this site, this is shown as part of the protections panel with the tracking protection toggle -->
    <string name="reduce_cookie_banner_on_for_site">ایں سائٹ کیتے چالو کرو</string>

    <!-- Text for indicating that a request for unsupported site was sent to Nimbus (it's a Mozilla library for experiments), this is shown as part of the protections panel with the tracking protection toggle -->
    <string name="reduce_cookie_banner_unsupported_site_request_submitted_2">سہارا ارداس بھیڄ ݙتی</string>
    <!-- Text for indicating cookie banner handling is currently not supported for this site, this is shown as part of the protections panel with the tracking protection toggle -->
    <string name="reduce_cookie_banner_unsupported_site">سائٹ فی الحال سہارا تھئی کائنی</string>
    <!-- Title text for a detail explanation indicating cookie banner handling is on this site, this is shown as part of the cookie banner panel in the toolbar. The first parameter is a shortened URL of the current site-->
    <string name="reduce_cookie_banner_details_panel_title_on_for_site">%1$s کیتے کوکی بینر گھٹاوݨ چالو کروں؟</string>
    <!-- Title text for a detail explanation indicating cookie banner handling is off this site, this is shown as part of the cookie banner panel in the toolbar. The first parameter is a shortened URL of the current site-->
    <string name="reduce_cookie_banner_details_panel_title_off_for_site">%1$s کیتے کوکی بینر گھٹاوݨ بند کروں؟</string>

    <!-- Long text for a detail explanation indicating what will happen if cookie banner handling is off for a site, this is shown as part of the cookie banner panel in the toolbar. The first parameter is the application name -->
    <string name="reduce_cookie_banner_details_panel_description_off_for_site">%1$s ایں سائٹ دیاں کوکیاں صاف کریسی تے ورقہ تازہ کریسی۔ساریاں کوکیاں صاف کرݨ نال تساں سائن آوٹ تھی سڳدے ہو یا تہاݙی خریداری ریڑھی خالی تھی ویسی۔</string>

    <!-- Long text for a detail explanation indicating what will happen if cookie banner handling is on for a site, this is shown as part of the cookie banner panel in the toolbar. The first parameter is the application name -->
    <string name="reduce_cookie_banner_details_panel_description_on_for_site_2">%1$s آپݨے آپ سہارا تھیاں سائٹاں تے ساریاں کوکی ارداساں کوں مسترد کرݨ دی کوشش کریندا ہے۔</string>
    <!-- Title text for the cookie banner re-engagement dialog. The first parameter is the application name. -->
    <string name="reduce_cookie_banner_dialog_title">بھلا %1$s کوں کوکی بینراں مسترد کرݨ دی اجازت ݙیوں؟</string>
    <!-- Body text for the cookie banner re-engagement dialog use. The first parameter is the application name. -->
    <string name="reduce_cookie_banner_dialog_body">%1$s آپݨے آپ ٻہوں ساریاں کوکی بینر ارداساں مسترد کر سڳدے۔</string>
    <!-- Remind me later text button for the onboarding dialog -->
    <string name="reduce_cookie_banner_dialog_not_now_button">ہݨ نہ</string>
    <!-- Snack text for the cookie banner dialog, after user hit the dismiss banner button -->
    <string name="reduce_cookie_banner_dialog_snackbar_text">تساں ٻہوں تھوڑیاں کوکی ارداساں ݙیکھسو</string>

    <!-- Change setting text button, for the cookie banner re-engagement dialog -->
    <string name="reduce_cookie_banner_dialog_change_setting_button">اجازت ݙیوو</string>

    <!-- Description of the preference to enable "HTTPS-Only" mode. -->
    <string name="preferences_https_only_summary">خودکار طور تے ودھدی ہوئی حفاظت کیتے ایچ ٹی ٹی پی ایس خفیہ کاری پروٹوکول ورتندے ہوئے سائٹاں کوں کنکٹ کرݨ دی کوشش کریندے۔</string>
    <!-- Summary of https only preference if https only is set to off -->
    <string name="preferences_https_only_off">بند</string>
    <!-- Summary of https only preference if https only is set to on in all tabs -->
    <string name="preferences_https_only_on_all">ساریاں ٹیباں وچ تے</string>
    <!-- Summary of https only preference if https only is set to on in private tabs only -->
    <string name="preferences_https_only_on_private">نجی ٹیباں وچ  تے</string>
    <!-- Text displayed that links to website containing documentation about "HTTPS-Only" mode -->
    <string name="preferences_http_only_learn_more">ٻیا سِکھو</string>
    <!-- Option for the https only setting -->
    <string name="preferences_https_only_in_all_tabs">سارے ٹیباں وچ فعال کرو</string>
    <!-- Option for the https only setting -->
    <string name="preferences_https_only_in_private_tabs">صرف نجی ٹیب وچ وچ فعال کرو</string>
    <!-- Title shown in the error page for when trying to access a http website while https only mode is enabled. -->
    <string name="errorpage_httpsonly_title">محفوظ سائٹ دستیاب کائنی</string>
    <!-- Message shown in the error page for when trying to access a http website while https only mode is enabled. The message has two paragraphs. This is the first. -->
    <string name="errorpage_httpsonly_message_title">غالباً، ویب سائٹ سادگی نال ایچ ٹی ٹی پی ایس کوں سہارا کائنی ݙیندی۔</string>
    <!-- Message shown in the error page for when trying to access a http website while https only mode is enabled. The message has two paragraphs. This is the second. -->
    <string name="errorpage_httpsonly_message_summary">تاہم، ایہ وی ممکن ہے جو کوئی حملہ آور ملوث ہووے۔ جے تساں ویب سائٹ کوں جاری رکھدے ہو، تاں تہاکوں کوئی حساس معلومات درج کائنی کرݨی چاہیدی ہے۔ جے تساں جاری رکھدے ہو، تاں سائٹ کیتے HTTPS-صرف موڈ کوں عارضی طور تے  بند کر ݙتا ویسی۔</string>
    <!-- Preference for accessibility -->
    <string name="preferences_accessibility">رسائیت</string>
    <!-- Preference to override the Firefox Account server -->
    <string name="preferences_override_fxa_server">منپسند فائرفوکس کھاتہ سرور</string>
    <!-- Preference to override the Sync token server -->
    <string name="preferences_override_sync_tokenserver">من پسند ہم وقت سرور</string>
    <!-- Toast shown after updating the FxA/Sync server override preferences -->
    <string name="toast_override_fxa_sync_server_done">فائرفوکس کھاتہ/ہم وقت سرور دی تجدید تھی ڳئی ہے۔ تبدیلیان لاگو کرݨ کیتے ایپ چھوڑیندے پئے ہو۔۔۔</string>
    <!-- Preference category for account information -->
    <string name="preferences_category_account">کھاتہ</string>
    <!-- Preference for changing where the toolbar is positioned -->
    <string name="preferences_toolbar">ٹول بار</string>
    <!-- Preference for changing default theme to dark or light mode -->
    <string name="preferences_theme">تھیم</string>
    <!-- Preference for customizing the home screen -->
    <string name="preferences_home_2">مکھ پناں</string>
    <!-- Preference for gestures based actions -->
    <string name="preferences_gestures">اشارے</string>
    <!-- Preference for settings related to visual options -->
    <string name="preferences_customize">تخصیص کرو</string>
    <!-- Preference description for banner about signing in -->
    <string name="preferences_sign_in_description_2">ٹیباں، نشانیاں، پاس ورڈ تے ٻیا ٻہوں کجھ ہم وقت کرݨ کیتے سائن ان تھیوو۔</string>
    <!-- Preference shown instead of account display name while account profile information isn't available yet. -->
    <string name="preferences_account_default_name">فائرفوکس کھاتہ</string>
    <!-- Preference text for account title when there was an error syncing FxA -->
    <string name="preferences_account_sync_error">ہم وقت کرݨ کوں ولدا شروع کرݨ کیتے ولدا کنکٹ کرو</string>
    <!-- Preference for language -->
    <string name="preferences_language">زبان</string>

    <!-- Preference for data choices -->
    <string name="preferences_data_choices">ڈیٹا چوائس</string>
    <!-- Preference for data collection -->
    <string name="preferences_data_collection">ڈیٹا مجموعہ</string>
    <!-- Preference for developers -->
    <string name="preferences_remote_debugging">یوایس بی دے ذریعے بعید ٹھیک کاری</string>
    <!-- Preference title for switch preference to show search engines -->
    <string name="preferences_show_search_engines">ڳولݨ انجݨ ݙکھاؤ</string>
    <!-- Preference title for switch preference to show search suggestions -->
    <string name="preferences_show_search_suggestions">ڳولݨ تجویزاں ݙکھاؤ</string>
    <!-- Preference title for switch preference to show voice search button -->
    <string name="preferences_show_voice_search">آواز نال ڳولݨ ݙکھاؤ</string>
    <!-- Preference title for switch preference to show search suggestions also in private mode -->
    <string name="preferences_show_search_suggestions_in_private">نجی مجلساں وچ ݙکھاؤ</string>
    <!-- Preference title for switch preference to show a clipboard suggestion when searching -->
    <string name="preferences_show_clipboard_suggestions">کلپ بورڈ تجویزاں ݙکھاؤ</string>
    <!-- Preference title for switch preference to suggest browsing history when searching -->
    <string name="preferences_search_browsing_history">براؤزنگ تاریخ  ڳولو</string>
    <!-- Preference title for switch preference to suggest bookmarks when searching -->
    <string name="preferences_search_bookmarks">نشانیاں ڳولو</string>
    <!-- Preference title for switch preference to suggest synced tabs when searching -->
    <string name="preferences_search_synced_tabs">ہم وقت تھیاں ٹیباں ݙیکھو</string>
    <!-- Preference for account settings -->
    <string name="preferences_account_settings">کھاتہ ترتیباں</string>
    <!-- Preference for enabling url autocomplete-->
    <string name="preferences_enable_autocomplete_urls">خودکار مکمل یوآرایل آں</string>
    <!-- Preference for open links in third party apps -->
    <string name="preferences_open_links_in_apps">لنک ایپاں وچ کھولو</string>
    <!-- Preference for open links in third party apps always open in apps option -->
    <string name="preferences_open_links_in_apps_always">ہمیشہ</string>
    <!-- Preference for open links in third party apps ask before opening option -->
    <string name="preferences_open_links_in_apps_ask">کھولݨ کنوں پہلے پچھو</string>
    <!-- Preference for open links in third party apps never open in apps option -->
    <string name="preferences_open_links_in_apps_never">کݙاہیں نہ</string>
    <!-- Preference for open download with an external download manager app -->
    <string name="preferences_external_download_manager">ٻاہرلا ڈاؤن لوڈ منیجر</string>

    <!-- Preference for enabling gecko engine logs -->
    <string name="preferences_enable_gecko_logs">Gecko لاگ فعال کرو</string>
    <!-- Message to indicate users that we are quitting the application to apply the changes -->
    <string name="quit_application">تبدیلیاں لاگو کرݨ کیتے ایپ چھوڑیندے پئے ہو۔۔۔</string>

    <!-- Preference for add_ons -->
    <string name="preferences_addons">ایڈ ــ آن</string>

    <!-- Preference for notifications -->
    <string name="preferences_notifications">اطلاع نامے</string>

    <!-- Summary for notification preference indicating notifications are allowed -->
    <string name="notifications_allowed_summary">اجازت ݙتے ہوئے</string>
    <!-- Summary for notification preference indicating notifications are not allowed -->
    <string name="notifications_not_allowed_summary">اجازت کائنی</string>

    <!-- Add-on Preferences -->
    <!-- Preference to customize the configured AMO (addons.mozilla.org) collection -->
    <string name="preferences_customize_amo_collection">من پسند ایڈ ــ آن مجموعہ</string>
    <!-- Button caption to confirm the add-on collection configuration -->
    <string name="customize_addon_collection_ok">ٹھیک ہے</string>
    <!-- Button caption to abort the add-on collection configuration -->
    <string name="customize_addon_collection_cancel">منسوخ</string>

    <!-- Hint displayed on input field for custom collection name -->
    <string name="customize_addon_collection_hint">مجموعہ ناں</string>

    <!-- Hint displayed on input field for custom collection user ID-->
    <string name="customize_addon_collection_user_hint">مجموعہ مالک (ورتݨ آئی ڈی)</string>

    <!-- Toast shown after confirming the custom add-on collection configuration -->
    <string name="toast_customize_addon_collection_done">ایڈ ــ آن مجموعے دی تجدید تھی ڳئی ہے۔ تبدیلیان لاگو کرݨ کیتے ایپ چھوڑیندے پئے ہو۔۔۔</string>

    <!-- Customize Home -->
    <!-- Header text for jumping back into the recent tab in customize the home screen -->
    <string name="customize_toggle_jump_back_in">واپس ون٘ڄو</string>
    <!-- Title for the customize home screen section with recently saved bookmarks. -->
    <string name="customize_toggle_recent_bookmarks">حالیہ کتاب نشان</string>
    <!-- Title for the customize home screen section with recently visited. Recently visited is
    a section where users see a list of tabs that they have visited in the past few days -->
    <string name="customize_toggle_recently_visited">حالیہ ݙٹھے</string>
    <!-- Title for the customize home screen section with Pocket. -->
    <string name="customize_toggle_pocket_2">فکر انگیز کہاݨیاں</string>
    <!-- Summary for the customize home screen section with Pocket. The first parameter is product name Pocket -->
    <string name="customize_toggle_pocket_summary"> %s ولوں تکڑے تھئے مضمون</string>
    <!-- Title for the customize home screen section with sponsored Pocket stories. -->
    <string name="customize_toggle_pocket_sponsored">سپانسر تھیاں کہاݨیاں</string>
    <!-- Title for the opening wallpaper settings screen -->
    <string name="customize_wallpapers">وال پیپرز</string>

    <!-- Title for the customize home screen section with sponsored shortcuts. -->
    <string name="customize_toggle_contile">سپانسر تھئے شارٹ کٹ</string>

    <!-- Wallpapers -->
    <!-- Content description for various wallpapers. The first parameter is the name of the wallpaper -->
    <string name="wallpapers_item_name_content_description">وال پیپر آئٹم: %1$s</string>
    <!-- Snackbar message for when wallpaper is selected -->
    <string name="wallpaper_updated_snackbar_message">وال پیپر اپ ڈیٹ تھی ڳیا!</string>
    <!-- Snackbar label for action to view selected wallpaper -->
    <string name="wallpaper_updated_snackbar_action">نظارہ</string>

    <!-- Snackbar message for when wallpaper couldn't be downloaded -->
    <string name="wallpaper_download_error_snackbar_message">وال پیپر ڈاؤن لوڈ کائنی سڳا</string>
    <!-- Snackbar label for action to retry downloading the wallpaper -->
    <string name="wallpaper_download_error_snackbar_action">ولدا کوشش کرو</string>
    <!-- Snackbar message for when wallpaper couldn't be selected because of the disk error -->
    <string name="wallpaper_select_error_snackbar_message">وال پیپر کائنی وٹا سڳا</string>
    <!-- Text displayed that links to website containing documentation about the "Limited Edition" wallpapers. -->
    <string name="wallpaper_learn_more">ٻیا سِکھو</string>

    <!-- Text for classic wallpapers title. The first parameter is the Firefox name. -->
    <string name="wallpaper_classic_title">کلاسیکل %s</string>
    <!-- Text for limited edition wallpapers title. -->
    <string name="wallpaper_limited_edition_title">محدود ایڈیشن</string>

    <!-- Description text for the limited edition wallpapers with learn more link. The first parameter is the learn more string defined in wallpaper_learn_more-->
    <string name="wallpaper_limited_edition_description_with_learn_more">آزاد آوازاں دا  نواں مجموعہ۔ %s</string>
    <!-- Description text for the limited edition wallpapers. -->
    <string name="wallpaper_limited_edition_description">آزاد آوازاں دا نواں مجموعہ۔</string>

    <!-- Wallpaper onboarding dialog header text. -->
    <string name="wallpapers_onboarding_dialog_title_text">رنگ دا تُرکا ازماؤ</string>
    <!-- Wallpaper onboarding dialog body text. -->
    <string name="wallpapers_onboarding_dialog_body_text">ہک وال پیپر چُݨو جہڑا تہاݙے نال الاوے۔</string>
    <!-- Wallpaper onboarding dialog learn more button text. The button navigates to the wallpaper settings screen. -->
    <string name="wallpapers_onboarding_dialog_explore_more_button_text">ٻئے وال پیپر پھلورو</string>

    <!-- Add-on Installation from AMO-->
    <!-- Error displayed when user attempts to install an add-on from AMO (addons.mozilla.org) that is not supported -->
    <string name="addon_not_supported_error">ایڈ ــ آن سہارا تھیا کائنی</string>
    <!-- Error displayed when user attempts to install an add-on from AMO (addons.mozilla.org) that is already installed -->
    <string name="addon_already_installed">ایڈ ــ آن پہلے ہی انسٹال تھیا ہویا ہے</string>

<<<<<<< HEAD
=======
    <!-- Account Preferences -->
    <!-- Preference for managing your account via accounts.firefox.com -->
    <string name="preferences_manage_account">کھاتہ منیج کرو</string>
>>>>>>> ae224354
    <!-- Preference for triggering sync -->
    <string name="preferences_sync_now">ہݨ ہم وقت کرو</string>
    <!-- Preference category for sync -->
    <string name="preferences_sync_category">چݨو جو کیا ہم وقت کرݨے</string>
    <!-- Preference for syncing history -->
    <string name="preferences_sync_history">تاریخ</string>
    <!-- Preference for syncing bookmarks -->
    <string name="preferences_sync_bookmarks">نشانیاں</string>


    <!-- Preference for syncing logins -->
    <string name="preferences_sync_logins">لاگ ان آں</string>
    <!-- Preference for syncing tabs -->
    <string name="preferences_sync_tabs_2">ٹیب کھولو</string>
    <!-- Preference for signing out -->
    <string name="preferences_sign_out">سائن آؤٹ</string>
    <!-- Preference displays and allows changing current FxA device name -->
    <string name="preferences_sync_device_name">ڈیوائس ناں</string>
    <!-- Text shown when user enters empty device name -->
    <string name="empty_device_name_error">ڈیوائس ناں خالی کائنی تھی سڳدا۔</string>
    <!-- Label indicating that sync is in progress -->
    <string name="sync_syncing_in_progress">ہم وقت تھیندا پئے۔۔۔</string>
    <!-- Label summary indicating that sync failed. The first parameter is the date stamp showing last time it succeeded -->
    <string name="sync_failed_summary">ہم وقت کرݨ ناکام تھیا۔ چھیکڑی کامیابی: %s</string>
    <!-- Label summary showing never synced -->
    <string name="sync_failed_never_synced_summary">ہم وقت کرݨ ناکام تھیا۔ چھیکڑی ہم وقت تھیا: کݙاہیں وی کائناں</string>
    <!-- Label summary the date we last synced. The first parameter is date stamp showing last time synced -->
    <string name="sync_last_synced_summary">چھیکڑی ہم وقت تھیا: %s</string>
    <!-- Label summary showing never synced -->
    <string name="sync_never_synced_summary">چھیکڑی ہم وقت تھیا: کݙاہیں وی کائناں</string>
    <!-- Text for displaying the default device name.
        The first parameter is the application name, the second is the device manufacturer name
        and the third is the device model. -->
    <string name="default_device_name_2">%3$s %2$s تے %1$s</string>
    <!-- Preference for syncing credit cards -->
    <string name="preferences_sync_credit_cards">کریڈٹ کارڈز</string>
    <!-- Preference for syncing addresses -->
    <string name="preferences_sync_address">پتے</string>

    <!-- Send Tab -->
    <!-- Name of the "receive tabs" notification channel. Displayed in the "App notifications" system settings for the app -->
    <string name="fxa_received_tab_channel_name">موصول تھئے ٹیب</string>
    <!-- Description of the "receive tabs" notification channel. Displayed in the "App notifications" system settings for the app -->
    <string name="fxa_received_tab_channel_description">ٻیاں فائرفوکس ڈیوائساں کنوں موصول تھئے ٹیباں کیتے اطلاع نامے۔</string>
    <!--  The body for these is the URL of the tab received  -->
    <string name="fxa_tab_received_notification_name">ٹیب حاصل تھیا</string>
    <!-- %s is the device name -->
    <string name="fxa_tab_received_from_notification_name">%s کنوں ٹیب</string>

    <!-- Advanced Preferences -->
    <!-- Preference for tracking protection exceptions -->
    <string name="preferences_tracking_protection_exceptions">استثنيات</string>
    <!-- Button in Exceptions Preference to turn on tracking protection for all sites (remove all exceptions) -->
    <string name="preferences_tracking_protection_exceptions_turn_on_for_all">ساریاں سائٹاں کیتے چالو کرو</string>
    <!-- Text displayed when there are no exceptions -->
    <string name="exceptions_empty_message_description">استثنیات تہاکوں چُݨی ہوئیاں سائٹاں دے ٹریکنگ تحفظ کوں غیرفعال کرݨ ݙیندن۔</string>
    <!-- Text displayed when there are no exceptions, with learn more link that brings users to a tracking protection SUMO page -->
    <string name="exceptions_empty_message_learn_more_link">ٻیا سِکھو</string>

    <!-- Preference switch for usage and technical data collection -->
    <string name="preference_usage_data">ورتاوا تے فنی ڈیٹا</string>
    <!-- Preference description for usage and technical data collection -->
    <string name="preferences_usage_data_description">%1$s کوں بہتر بݨاوݨ وچ ساݙی مدد کرݨ کیتے تہاݙے براؤزر دی کارکردگی، ورتاوا تے ہارڈویئر تے ڈیٹا کوں من پسند کاری کوں موزلّا نال شیئر کریندے </string>
    <!-- Preference switch for marketing data collection -->
    <string name="preferences_marketing_data">مارکیٹنگ ڈیٹا</string>

    <!-- Preference description for marketing data collection -->
    <string name="preferences_marketing_data_description2">ساݙے موبائل مارکیٹنگ وینڈر ایڈجسٹمنٹ نال بݨیادی ورتاوے دا ڈیٹا شیئر کریندے</string>
    <!-- Title for studies preferences -->
    <string name="preference_experiments_2">مطالعہ</string>

    <!-- Summary for studies preferences -->
    <string name="preference_experiments_summary_2">موزلّا کوں پڑھائی انسٹال کرݨ تے چلاوݨ دی اجازت ݙیندے</string>

    <!-- Turn On Sync Preferences -->
    <!-- Header of the Sync and save your data preference view -->
    <string name="preferences_sync_2">آپݨا ڈیٹا ہم وقت کرو تے محفوظ کرو</string>
    <!-- Preference for reconnecting to FxA sync -->
    <string name="preferences_sync_sign_in_to_reconnect">ولدا کنکٹ کرݨ کیتے سائن ان تھیوو</string>
    <!-- Preference for removing FxA account -->
    <string name="preferences_sync_remove_account">کھاتہ ہٹاؤ</string>

    <!-- Pairing Feature strings -->
    <!-- Instructions on how to access pairing -->
    <string name="pair_instructions_2"><![CDATA[<b>firefox.com/pair</b> تے ݙتے ہوئے QR کوڈ کوں سکین کرو]]></string>

    <!-- Toolbar Preferences -->
    <!-- Preference for using top toolbar -->
    <string name="preference_top_toolbar">چوٹی</string>
    <!-- Preference for using bottom toolbar -->
    <string name="preference_bottom_toolbar">تل</string>

    <!-- Theme Preferences -->
    <!-- Preference for using light theme -->
    <string name="preference_light_theme">پھکا</string>
    <!-- Preference for using dark theme -->
    <string name="preference_dark_theme">شوخ</string>

    <!-- Preference for using using dark or light theme automatically set by battery -->
    <string name="preference_auto_battery_theme">بیٹری سیور نال سیٹ تھیا</string>
    <!-- Preference for using following device theme -->
    <string name="preference_follow_device_theme">ڈیوائس تھیم تے عمل کرو</string>

    <!-- Gestures Preferences-->
    <!-- Preferences for using pull to refresh in a webpage -->
    <string name="preference_gestures_website_pull_to_refresh">تازہ کرݨ کیتے چھِکو</string>

    <!-- Preference for using the dynamic toolbar -->
    <string name="preference_gestures_dynamic_toolbar">ٹول بار لُکاوݨ کیتے سکرول کرو</string>

    <!-- Preference for switching tabs by swiping horizontally on the toolbar -->
    <string name="preference_gestures_swipe_toolbar_switch_tabs">ٹیباں تبدیل کرݨ کیتے ٹول بار تے پاسے ول انگل پھیرو</string>
    <!-- Preference for showing the opened tabs by swiping up on the toolbar-->
    <string name="preference_gestures_swipe_toolbar_show_tabs">ٹیباں کھولݨ کیتے ٹول بار کوں سوائپ کرو</string>

    <!-- Library -->
    <!-- Option in Library to open Downloads page -->
    <string name="library_downloads">ڈاؤن لوڈاں</string>
    <!-- Option in library to open Bookmarks page -->
    <string name="library_bookmarks">نشانیاں</string>
    <!-- Option in library to open Desktop Bookmarks root page -->
    <string name="library_desktop_bookmarks_root">ڈیسک ٹاپ نشانیاں</string>
    <!-- Option in library to open Desktop Bookmarks "menu" page -->
    <string name="library_desktop_bookmarks_menu">نشانیاں مینیو</string>
    <!-- Option in library to open Desktop Bookmarks "toolbar" page -->
    <string name="library_desktop_bookmarks_toolbar">نشانیاں ٹول بار</string>
    <!-- Option in library to open Desktop Bookmarks "unfiled" page -->
    <string name="library_desktop_bookmarks_unfiled">ٻیاں نشانیاں</string>
    <!-- Option in Library to open History page -->
    <string name="library_history">تاریخ</string>
    <!-- Option in Library to open a new tab -->
    <string name="library_new_tab">نواں ٹیب</string>
    <!-- Settings Page Title -->
    <string name="settings_title">ترتیباں</string>
    <!-- Content description (not visible, for screen readers etc.): "Close button for library settings" -->
    <string name="content_description_close_button">بند کرو</string>

    <!-- Title to show in alert when a lot of tabs are to be opened
    %d is a placeholder for the number of tabs that will be opened -->
    <string name="open_all_warning_title">%d ٹیباں کوں کھولوں؟</string>
    <!-- Message to warn users that a large number of tabs will be opened
    %s will be replaced by app name. -->
    <string name="open_all_warning_message">ورقے لوڈ تھیوݨ ویلے ایݙے سارے ٹیباں کوں کھولݨ نال %s سست تھی سڳدی ہے ۔ کیا تساں واقعی جاری رکھݨا چاہندے ہو؟</string>
    <!-- Dialog button text for confirming open all tabs -->
    <string name="open_all_warning_confirm">ٹیباں کھولو</string>
    <!-- Dialog button text for canceling open all tabs -->
    <string name="open_all_warning_cancel">منسوخ</string>

    <!-- Text to show users they have one page in the history group section of the History fragment.
    %d is a placeholder for the number of pages in the group. -->
    <string name="history_search_group_site_1">%d ورقہ</string>

    <!-- Text to show users they have multiple pages in the history group section of the History fragment.
    %d is a placeholder for the number of pages in the group. -->
    <string name="history_search_group_sites_1">%d ورقے</string>

    <!-- Option in library for Recently Closed Tabs -->
    <string name="library_recently_closed_tabs">حالیہ بند کیتے ڳئے ٹیب</string>
    <!-- Option in library to open Recently Closed Tabs page -->
    <string name="recently_closed_show_full_history">پوری تاریخ ݙکھاؤ</string>
    <!-- Text to show users they have multiple tabs saved in the Recently Closed Tabs section of history.
    %d is a placeholder for the number of tabs selected. -->
    <string name="recently_closed_tabs">%d ٹیب</string>
    <!-- Text to show users they have one tab saved in the Recently Closed Tabs section of history.
    %d is a placeholder for the number of tabs selected. -->
    <string name="recently_closed_tab">%d ٹیب</string>

    <!-- Recently closed tabs screen message when there are no recently closed tabs -->
    <string name="recently_closed_empty_message">اتھ حالیہ بند تھیاں ٹیباں کوئی کائنی</string>

    <!-- Tab Management -->
    <!-- Title of preference for tabs management -->
    <string name="preferences_tabs">ٹیباں</string>
    <!-- Title of preference that allows a user to specify the tab view -->
    <string name="preferences_tab_view">ٹیب نظارہ</string>
    <!-- Option for a list tab view -->
    <string name="tab_view_list">تندیر</string>
    <!-- Option for a grid tab view -->
    <string name="tab_view_grid">گرڈ</string>

    <!-- Title of preference that allows a user to auto close tabs after a specified amount of time -->
    <string name="preferences_close_tabs">ٹیباں بند کرو</string>
    <!-- Option for auto closing tabs that will never auto close tabs, always allows user to manually close tabs -->
    <string name="close_tabs_manually">کݙاہیں نہ</string>
    <!-- Option for auto closing tabs that will auto close tabs after one day -->
    <string name="close_tabs_after_one_day">ہک ݙین٘ہ بعد</string>
    <!-- Option for auto closing tabs that will auto close tabs after one week -->
    <string name="close_tabs_after_one_week">ہک ہفتے بعد</string>
    <!-- Option for auto closing tabs that will auto close tabs after one month -->
    <string name="close_tabs_after_one_month">ہک مہینے بعد</string>

    <!-- Title of preference that allows a user to specify the auto-close settings for open tabs -->
    <string name="preference_auto_close_tabs" tools:ignore="UnusedResources">کھلے ٹیباں کوں خودکار بند کرو</string>

    <!-- Opening screen -->
    <!-- Title of a preference that allows a user to choose what screen to show after opening the app -->
    <string name="preferences_opening_screen">سکرین کھولیندا پئے</string>
    <!-- Option for always opening the homepage when re-opening the app -->
    <string name="opening_screen_homepage">مکھ پناں</string>
    <!-- Option for always opening the user's last-open tab when re-opening the app -->
    <string name="opening_screen_last_tab">چھیکڑی ٹیب</string>
    <!-- Option for always opening the homepage when re-opening the app after four hours of inactivity -->
    <string name="opening_screen_after_four_hours_of_inactivity">چار گھنٹیاں دی غیرفعالت دے بعد مکھ پناں</string>
    <!-- Summary for tabs preference when auto closing tabs setting is set to manual close-->
    <string name="close_tabs_manually_summary">دستی بند کرو</string>

    <!-- Summary for tabs preference when auto closing tabs setting is set to auto close tabs after one day-->
    <string name="close_tabs_after_one_day_summary">ہک ݙین٘ہ بعد بند کرو</string>
    <!-- Summary for tabs preference when auto closing tabs setting is set to auto close tabs after one week-->
    <string name="close_tabs_after_one_week_summary">ہک ہفتے بعد بند کرو</string>
    <!-- Summary for tabs preference when auto closing tabs setting is set to auto close tabs after one month-->
    <string name="close_tabs_after_one_month_summary">ہک مہینے بعد بند کرو</string>

    <!-- Summary for homepage preference indicating always opening the homepage when re-opening the app -->
    <string name="opening_screen_homepage_summary">مکھ پنے تے کھولو</string>
    <!-- Summary for homepage preference indicating always opening the last-open tab when re-opening the app -->
    <string name="opening_screen_last_tab_summary">چھیکڑی ٹیب تے کھولو</string>

    <!-- Summary for homepage preference indicating opening the homepage when re-opening the app after four hours of inactivity -->
    <string name="opening_screen_after_four_hours_of_inactivity_summary">چار گھنٹیاں بعد مکھ پنے تے کھولو</string>

    <!-- Inactive tabs -->
    <!-- Category header of a preference that allows a user to enable or disable the inactive tabs feature -->
    <string name="preferences_inactive_tabs">پراݨے ٹیب غیرفعال وچ ٹورو</string>

    <!-- Title of inactive tabs preference -->
    <string name="preferences_inactive_tabs_title">جہڑیاں ٹیباں تساں پچھلے ݙو ہفتیاں دے دوران کائنی ݙٹھیاں، غیرفعال حصے وچ ٹور ݙتیاں ویسن۔</string>

    <!-- Studies -->
    <!-- Title of the remove studies button -->
    <string name="studies_remove">ہٹاؤ</string>
    <!-- Title of the active section on the studies list -->
    <string name="studies_active">فعال</string>
    <!-- Description for studies, it indicates why Firefox use studies. The first parameter is the name of the application. -->
    <string name="studies_description_2">%1$s وقتاً فوقتاً مطالعہ انسٹال کرسڳدے تے چلا سڳدے۔</string>
    <!-- Learn more link for studies, links to an article for more information about studies. -->
    <string name="studies_learn_more">ٻیا سِکھو</string>
    <!-- Dialog message shown after removing a study -->
    <string name="studies_restart_app">تبدیلیاں لاگو کرݨ کیتے ایپ چھوڑ ݙتی ویسی</string>
    <!-- Dialog button to confirm the removing a study. -->
    <string name="studies_restart_dialog_ok">ٹھیک ہے</string>
    <!-- Dialog button text for canceling removing a study. -->
    <string name="studies_restart_dialog_cancel">منسوخ</string>

    <!-- Toast shown after turning on/off studies preferences -->
    <string name="studies_toast_quit_application" tools:ignore="UnusedResources">تبدیلیاں لاگو کرݨ کیتے ایپ چھوڑیندے پئے ہو۔۔۔</string>

    <!-- Sessions -->
    <!-- Title for the list of tabs -->
    <string name="tab_header_label">ٹیباں کھولو</string>
    <!-- Title for the list of tabs in the current private session -->
    <string name="tabs_header_private_tabs_title">نجی ٹیباں</string>
    <!-- Title for the list of tabs in the synced tabs -->
    <string name="tabs_header_synced_tabs_title">ہم وقت تھیاں ٹیباں</string>
    <!-- Content description (not visible, for screen readers etc.): Add tab button. Adds a news tab when pressed -->
    <string name="add_tab">ٹیب شامل کرو</string>
    <!-- Content description (not visible, for screen readers etc.): Add tab button. Adds a news tab when pressed -->
    <string name="add_private_tab">نجی ٹیب شامل کرو</string>
    <!-- Text for the new tab button to indicate adding a new private tab in the tab -->
    <string name="tab_drawer_fab_content">نجی</string>
    <!-- Text for the new tab button to indicate syncing command on the synced tabs page -->
    <string name="tab_drawer_fab_sync">ہم وقت کرو</string>
    <!-- Text shown in the menu for sharing all tabs -->
    <string name="tab_tray_menu_item_share">ساریاں ٹیباں شیئر کرو</string>
    <!-- Text shown in the menu to view recently closed tabs -->
    <string name="tab_tray_menu_recently_closed">حالیہ بند تھیاں ٹیباں</string>
    <!-- Text shown in the tabs tray inactive tabs section -->
    <string name="tab_tray_inactive_recently_closed" tools:ignore="UnusedResources">حالیہ بند تھیاں</string>
    <!-- Text shown in the menu to view account settings -->
    <string name="tab_tray_menu_account_settings">کھاتہ ترتیباں</string>
    <!-- Text shown in the menu to view tab settings -->
    <string name="tab_tray_menu_tab_settings">ٹیب ترتیباں</string>
    <!-- Text shown in the menu for closing all tabs -->
    <string name="tab_tray_menu_item_close">ساریاں ٹیباں بند کرو</string>
    <!-- Text shown in the multiselect menu for bookmarking selected tabs. -->
    <string name="tab_tray_multiselect_menu_item_bookmark">کتاب نشان</string>
    <!-- Text shown in the multiselect menu for closing selected tabs. -->
    <string name="tab_tray_multiselect_menu_item_close">بند کرو</string>

    <!-- Content description for tabs tray multiselect share button -->
    <string name="tab_tray_multiselect_share_content_description">چُݨیاں ٹیباں شیئر کرو</string>
    <!-- Content description for tabs tray multiselect menu -->
    <string name="tab_tray_multiselect_menu_content_description">چُݨیاں ٹیباں دا مینیو</string>
    <!-- Content description (not visible, for screen readers etc.): Removes tab from collection button. Removes the selected tab from collection when pressed -->
    <string name="remove_tab_from_collection">مجموعے وچوں ٹیب ہٹاؤ</string>
    <!-- Text for button to enter multiselect mode in tabs tray -->
    <string name="tabs_tray_select_tabs">ٹیباں چݨو</string>
    <!-- Content description (not visible, for screen readers etc.): Close tab button. Closes the current session when pressed -->
    <string name="close_tab">ٹیب بند کرو</string>
    <!-- Content description (not visible, for screen readers etc.): Close tab <title> button. First parameter is tab title  -->
    <string name="close_tab_title">%s ٹیب بند کرو</string>
    <!-- Content description (not visible, for screen readers etc.): Opens the open tabs menu when pressed -->
    <string name="open_tabs_menu">ٹیبز مینیو کھولو</string>
    <!-- Open tabs menu item to save tabs to collection -->
    <string name="tabs_menu_save_to_collection1">مجموعے وچ ٹیباں محفوظ کرو</string>
    <!-- Text for the menu button to delete a collection -->
    <string name="collection_delete">مجموعہ مٹاؤ</string>
    <!-- Text for the menu button to rename a collection -->
    <string name="collection_rename">مجموعے دا ناں وٹاؤ</string>
    <!-- Text for the button to open tabs of the selected collection -->
    <string name="collection_open_tabs">ٹیباں کھولو</string>
    <!-- Hint for adding name of a collection -->
    <string name="collection_name_hint">مجموعہ ناں</string>
	<!-- Text for the menu button to rename a top site -->
	<string name="rename_top_site">ناں وٹاؤ</string>
	<!-- Text for the menu button to remove a top site -->
	<string name="remove_top_site">ہٹاؤ</string>
    <!-- Text for the menu button to delete a top site from history -->
    <string name="delete_from_history">تاریخ وچوں مٹاؤ</string>
    <!-- Postfix for private WebApp titles, placeholder is replaced with app name -->
    <string name="pwa_site_controls_title_private">%1$s (نجی موڈ)</string>

    <!-- History -->
    <!-- Text for the button to search all history -->
    <string name="history_search_1">ڳولݨ ٹرماں درج کرو</string>
    <!-- Text for the button to clear all history -->
    <string name="history_delete_all">تاریخ مٹاؤ</string>
    <!-- Text for the snackbar to confirm that multiple browsing history items has been deleted -->
    <string name="history_delete_multiple_items_snackbar">تاریخ مٹ ڳئی</string>
    <!-- Text for the snackbar to confirm that a single browsing history item has been deleted. The first parameter is the shortened URL of the deleted history item. -->
    <string name="history_delete_single_item_snackbar">%1$s مٹ ڳیا</string>
    <!-- Context description text for the button to delete a single history item -->
    <string name="history_delete_item">مٹاؤ</string>
    <!-- History multi select title in app bar
    The first parameter is the number of bookmarks selected -->
    <string name="history_multi_select_title">%1$d چُݨیج ڳیا</string>
    <!-- Text for the header that groups the history for today -->
    <string name="history_today">اڄ</string>
    <!-- Text for the header that groups the history for yesterday -->
    <string name="history_yesterday">کل</string>


    <!-- Text for the header that groups the history the past 7 days -->
    <string name="history_7_days">چھیکڑی ٧ ݙین٘ہ</string>
    <!-- Text for the header that groups the history the past 30 days -->
    <string name="history_30_days">چھیکڑی ٣٠ ݙین٘ہ</string>
    <!-- Text for the header that groups the history older than the last month -->
    <string name="history_older">پُراݨے</string>

    <!-- Text shown when no history exists -->
    <string name="history_empty_message">اتھ کوئی تاریخ کائنی</string>

    <!-- Downloads -->
    <!-- Text for the snackbar to confirm that multiple downloads items have been removed -->
    <string name="download_delete_multiple_items_snackbar_1">ڈاؤن لوڈ ہٹا ݙتے ڳئے</string>
    <!-- Text for the snackbar to confirm that a single download item has been removed. The first parameter is the name of the download item. -->
    <string name="download_delete_single_item_snackbar">%1$s ہٹ ڳیا</string>
    <!-- Text shown when no download exists -->
    <string name="download_empty_message_1">ڈاؤن لوڈ تھیاں فائلاں کوئی کائنی</string>
    <!-- History multi select title in app bar
    The first parameter is the number of downloads selected -->
    <string name="download_multi_select_title">%1$d چُݨیج ڳئے</string>
    <!-- Text for the button to remove a single download item -->
    <string name="download_delete_item_1">ہٹاؤ</string>


    <!-- Crashes -->
    <!-- Title text displayed on the tab crash page. This first parameter is the name of the application (For example: Fenix) -->
    <string name="tab_crash_title_2">افسوس۔ ایں ورقے کوں %1$s لوڈ کائنی کر سڳدا۔</string>
    <!-- Send crash report checkbox text on the tab crash page -->
    <string name="tab_crash_send_report">موزلّا کوں کریش رپوٹ بھیڄو</string>
    <!-- Close tab button text on the tab crash page -->
    <string name="tab_crash_close">ٹیب بند کرو</string>

    <!-- Restore tab button text on the tab crash page -->
    <string name="tab_crash_restore">ٹیب بحال کرو</string>

    <!-- Bookmarks -->
    <!-- Confirmation message for a dialog confirming if the user wants to delete the selected folder -->
    <string name="bookmark_delete_folder_confirmation_dialog">بھلا تہاکوں پک ہے جو تساں ایہ فولڈر مٹاوݨ چاہندے ہو؟</string>
    <!-- Confirmation message for a dialog confirming if the user wants to delete multiple items including folders. Parameter will be replaced by app name. -->
    <string name="bookmark_delete_multiple_folders_confirmation_dialog">%s چݨے ہوئے آئٹماں کوں مٹیسی۔</string>
    <!-- Text for the cancel button on delete bookmark dialog -->
    <string name="bookmark_delete_negative">منسوخ</string>
    <!-- Screen title for adding a bookmarks folder -->
    <string name="bookmark_add_folder">فولڈر بݨاؤ</string>
    <!-- Snackbar title shown after a bookmark has been created. -->
    <string name="bookmark_saved_snackbar">نشانی محفوظ!</string>
    <!-- Snackbar edit button shown after a bookmark has been created. -->
    <string name="edit_bookmark_snackbar_action">تندیلی کرو</string>
    <!-- Bookmark overflow menu edit button -->
    <string name="bookmark_menu_edit_button">تبدیلی کرو</string>
    <!-- Bookmark overflow menu copy button -->
    <string name="bookmark_menu_copy_button">نقل کرو</string>
    <!-- Bookmark overflow menu share button -->
    <string name="bookmark_menu_share_button">شیئر</string>
    <!-- Bookmark overflow menu open in new tab button -->
    <string name="bookmark_menu_open_in_new_tab_button">نویں ٹیب وچ کھولو</string>
    <!-- Bookmark overflow menu open in private tab button -->
    <string name="bookmark_menu_open_in_private_tab_button">نجی ٹیب وچ کھولو</string>
    <!-- Bookmark overflow menu open all in tabs button -->
    <string name="bookmark_menu_open_all_in_tabs_button">ساریاں کوں نویاں ٹیباں وچ کھولو</string>
    <!-- Bookmark overflow menu open all in private tabs button -->
    <string name="bookmark_menu_open_all_in_private_tabs_button">ساریاں کوں نجی ٹیباں وچ کھولو</string>
    <!-- Bookmark overflow menu delete button -->
    <string name="bookmark_menu_delete_button">مٹاؤ</string>
    <!--Bookmark overflow menu save button -->
    <string name="bookmark_menu_save_button">محفوظ</string>
    <!-- Bookmark multi select title in app bar
     The first parameter is the number of bookmarks selected -->
    <string name="bookmarks_multi_select_title">%1$d چُݨیج ڳیا</string>
    <!-- Bookmark editing screen title -->
    <string name="edit_bookmark_fragment_title">نشانی وچ تبدیلی کرو</string>
    <!-- Bookmark folder editing screen title -->
    <string name="edit_bookmark_folder_fragment_title">فولڈر وچ تبدیلی کرو</string>
    <!-- Bookmark sign in button message -->
    <string name="bookmark_sign_in_button">ہم وقت تھیاں نشانیاں ݙیکھݨ کیتے سائن ان تھیوو</string>
    <!-- Bookmark URL editing field label -->
    <string name="bookmark_url_label">یوآرایل</string>
    <!-- Bookmark FOLDER editing field label -->
    <string name="bookmark_folder_label">فولڈر</string>
    <!-- Bookmark NAME editing field label -->
    <string name="bookmark_name_label">ناں</string>
    <!-- Bookmark add folder screen title -->
    <string name="bookmark_add_folder_fragment_label">فولڈر بناؤ</string>
    <!-- Bookmark select folder screen title -->
    <string name="bookmark_select_folder_fragment_label">فولڈر چݨو</string>
    <!-- Bookmark editing error missing title -->
    <string name="bookmark_empty_title_error">ہک عنوان ضروری ہے</string>
    <!-- Bookmark editing error missing or improper URL -->
    <string name="bookmark_invalid_url_error">غلط یوآرایل</string>
    <!-- Bookmark screen message for empty bookmarks folder -->
    <string name="bookmarks_empty_message">اتھاں کوئی نشانیاں کائنی</string>
    <!-- Bookmark snackbar message on deletion
     The first parameter is the host part of the URL of the bookmark deleted, if any -->
    <string name="bookmark_deletion_snackbar_message">%1$s مٹ ڳیا</string>
    <!-- Bookmark snackbar message on deleting multiple bookmarks not including folders-->
    <string name="bookmark_deletion_multiple_snackbar_message_2">نشانیاں مٹ ڳیاں</string>
    <!-- Bookmark snackbar message on deleting multiple bookmarks including folders-->
    <string name="bookmark_deletion_multiple_snackbar_message_3">چُݨے ہوئے فولڈر مٹیندا پئے</string>
    <!-- Bookmark undo button for deletion snackbar action -->
    <string name="bookmark_undo_deletion">اݨ کیتا کرو</string>
    <!-- Text for the button to search all bookmarks -->
    <string name="bookmark_search">ڳولݨ ٹرماں درج کرو</string>

    <!-- Site Permissions -->
    <!-- Button label that take the user to the Android App setting -->
    <string name="phone_feature_go_to_settings">ترتیباں تے ون٘ڄو</string>
    <!-- Content description (not visible, for screen readers etc.): Quick settings sheet
        to give users access to site specific information / settings. For example:
        Secure settings status and a button to modify site permissions -->
    <string name="quick_settings_sheet">تکھیاں ترتیباں شیٹ</string>
    <!-- Label that indicates that this option it the recommended one -->
    <string name="phone_feature_recommended">سفارش تھئے ہوئے</string>
    <!-- Button label for clearing all the information of site permissions-->
    <string name="clear_permissions">اجازتاں ہٹاؤ</string>
    <!-- Text for the OK button on Clear permissions dialog -->
    <string name="clear_permissions_positive">ٹھیک ہے</string>
    <!-- Text for the cancel button on Clear permissions dialog -->
    <string name="clear_permissions_negative">منسوخ</string>
    <!-- Button label for clearing a site permission-->
    <string name="clear_permission">اجازت ہٹاؤ</string>
    <!-- Text for the OK button on Clear permission dialog -->
    <string name="clear_permission_positive">ٹھیک ہے</string>
    <!-- Text for the cancel button on Clear permission dialog -->
    <string name="clear_permission_negative">منسوخ</string>
    <!-- Button label for clearing all the information on all sites-->
    <string name="clear_permissions_on_all_sites">ساریاں سائٹاں توں اجازتاں ہٹاؤ</string>
    <!-- Preference for altering video and audio autoplay for all websites -->
    <string name="preference_browser_feature_autoplay">آٹو پلے</string>
    <!-- Preference for altering the camera access for all websites -->
    <string name="preference_phone_feature_camera">کیمرہ</string>
    <!-- Preference for altering the microphone access for all websites -->
    <string name="preference_phone_feature_microphone">مائیکروفون</string>
    <!-- Preference for altering the location access for all websites -->
    <string name="preference_phone_feature_location">مقام</string>
    <!-- Preference for altering the notification access for all websites -->
    <string name="preference_phone_feature_notification">اطلاع نامہ</string>
    <!-- Preference for altering the persistent storage access for all websites -->
    <string name="preference_phone_feature_persistent_storage">مستقل سٹوریج</string>
    <!-- Preference for altering the storage access setting for all websites -->
    <string name="preference_phone_feature_cross_origin_storage_access">کراس سائٹ کوکیاں</string>
    <!-- Preference for altering the EME access for all websites -->
    <string name="preference_phone_feature_media_key_system_access">DRM دے زیرانتظام مواد</string>
    <!-- Label that indicates that a permission must be asked always -->
    <string name="preference_option_phone_feature_ask_to_allow">اجازت کیتے پُچھو</string>
    <!-- Label that indicates that a permission must be blocked -->
    <string name="preference_option_phone_feature_blocked">بلاک تھئے</string>
    <!-- Label that indicates that a permission must be allowed -->
    <string name="preference_option_phone_feature_allowed">اجازت ݙتے ہوئے</string>
    <!--Label that indicates a permission is by the Android OS-->
    <string name="phone_feature_blocked_by_android">اینڈرائیڈ ولوں بلاک تھئے</string>
    <!-- Preference for showing a list of websites that the default configurations won't apply to them -->
    <string name="preference_exceptions">استثنيات</string>
    <!-- Summary of tracking protection preference if tracking protection is set to off -->
    <string name="tracking_protection_off">بند</string>
    <!-- Summary of tracking protection preference if tracking protection is set to standard -->
    <string name="tracking_protection_standard">معیار</string>
    <!-- Summary of tracking protection preference if tracking protection is set to strict -->
    <string name="tracking_protection_strict">سخت</string>
    <!-- Summary of tracking protection preference if tracking protection is set to custom -->
    <string name="tracking_protection_custom">مخصوص</string>
    <!-- Label for global setting that indicates that all video and audio autoplay is allowed -->
    <string name="preference_option_autoplay_allowed2">آڈیو تے وڈیو دی اجازت ݙیوو</string>
    <!-- Label for site specific setting that indicates that all video and audio autoplay is allowed -->
    <string name="quick_setting_option_autoplay_allowed">آڈیو تے وڈیو دی اجازت ݙیوو</string>
    <!-- Label that indicates that video and audio autoplay is only allowed over Wi-Fi -->
    <string name="preference_option_autoplay_allowed_wifi_only2">صرف سیلولر ڈیٹا تے آڈیو تے وڈیو بلاک کرو</string>
    <!-- Subtext that explains 'autoplay on Wi-Fi only' option -->
    <string name="preference_option_autoplay_allowed_wifi_subtext">آڈیو تے وڈیو وائی فائی تے چلسن</string>
    <!-- Label for global setting that indicates that video autoplay is allowed, but audio autoplay is blocked -->
    <string name="preference_option_autoplay_block_audio2">صرف آڈیو بلاک کرو</string>
    <!-- Label for site specific setting that indicates that video autoplay is allowed, but audio autoplay is blocked -->
    <string name="quick_setting_option_autoplay_block_audio">صرف آڈیو بلاک کرو</string>
    <!-- Label for global setting that indicates that all video and audio autoplay is blocked -->
    <string name="preference_option_autoplay_blocked3">آڈیو تے وڈیو بلاک کرو</string>
    <!-- Label for site specific setting that indicates that all video and audio autoplay is blocked -->
    <string name="quick_setting_option_autoplay_blocked">آڈیو تے وڈیو بلاک کرو</string>
    <!-- Summary of delete browsing data on quit preference if it is set to on -->
    <string name="delete_browsing_data_quit_on">چالو</string>
    <!-- Summary of delete browsing data on quit preference if it is set to off -->
    <string name="delete_browsing_data_quit_off">بند</string>
    <!-- Summary of studies preference if it is set to on -->
    <string name="studies_on">چالو</string>
    <!-- Summary of studies data on quit preference if it is set to off -->
    <string name="studies_off">بند</string>

    <!-- Collections -->
    <!-- Collections header on home fragment -->
    <string name="collections_header">مجموعے</string>
    <!-- Content description (not visible, for screen readers etc.): Opens the collection menu when pressed -->
    <string name="collection_menu_button_content_description">مجموعہ مینیو</string>
    <!-- Label to describe what collections are to a new user without any collections -->
    <string name="no_collections_description2">او شئیں جمع کرو جہڑیاں تہاݙے کیتے اہم ہن۔ \n بعد وچ فوری رسائی کیتے ایں طرحاں دیاں ڳولاں، سائٹاں تے ٹیباں کوں گروپ وچ کٹھا کرو۔</string>
    <!-- Title for the "select tabs" step of the collection creator -->
    <string name="create_collection_select_tabs">ٹیباں چݨو</string>
    <!-- Title for the "select collection" step of the collection creator -->
    <string name="create_collection_select_collection">مجموعہ چݨو</string>
    <!-- Title for the "name collection" step of the collection creator -->
    <string name="create_collection_name_collection">مجموعہ ناں</string>
    <!-- Button to add new collection for the "select collection" step of the collection creator -->
    <string name="create_collection_add_new_collection">نواں مجموعہ شامل کرو</string>
    <!-- Button to select all tabs in the "select tabs" step of the collection creator -->
    <string name="create_collection_select_all">سارے چݨو</string>
    <!-- Button to deselect all tabs in the "select tabs" step of the collection creator -->
    <string name="create_collection_deselect_all">سارے اݨ چݨے کرو</string>
    <!-- Text to prompt users to select the tabs to save in the "select tabs" step of the collection creator -->
    <string name="create_collection_save_to_collection_empty">محفوظ کرݨ کیتے ٹیباں چُݨو</string>
    <!-- Text to show users how many tabs they have selected in the "select tabs" step of the collection creator.
     %d is a placeholder for the number of tabs selected. -->
    <string name="create_collection_save_to_collection_tabs_selected">%d ٹیباں چُݨیج ڳیاں</string>
    <!-- Text to show users they have one tab selected in the "select tabs" step of the collection creator.
    %d is a placeholder for the number of tabs selected. -->
    <string name="create_collection_save_to_collection_tab_selected">%d ٹیب چُݨیج ڳئی</string>
    <!-- Text shown in snackbar when multiple tabs have been saved in a collection -->
    <string name="create_collection_tabs_saved">ٹیباں محفوظ تھی ڳیاں!</string>
    <!-- Text shown in snackbar when one or multiple tabs have been saved in a new collection -->
    <string name="create_collection_tabs_saved_new_collection">مجموعہ محفوظ تھی ڳیا!</string>
    <!-- Text shown in snackbar when one tab has been saved in a collection -->
    <string name="create_collection_tab_saved">ٹیب محفوظ تھی ڳئی!</string>
    <!-- Content description (not visible, for screen readers etc.): button to close the collection creator -->
    <string name="create_collection_close">بند کرو</string>
    <!-- Button to save currently selected tabs in the "select tabs" step of the collection creator-->
    <string name="create_collection_save">محفوظ</string>
    <!-- Snackbar action to view the collection the user just created or updated -->
    <string name="create_collection_view">نظارہ</string>
    <!-- Text for the OK button from collection dialogs -->
    <string name="create_collection_positive">ٹھیک ہے</string>
    <!-- Text for the cancel button from collection dialogs -->
    <string name="create_collection_negative">منسوخ</string>

    <!-- Default name for a new collection in "name new collection" step of the collection creator. %d is a placeholder for the number of collections-->
    <string name="create_collection_default_name">مجموعہ %d</string>

    <!-- Share -->
    <!-- Share screen header -->
    <string name="share_header_2">شیئر</string>
    <!-- Content description (not visible, for screen readers etc.):
        "Share" button. Opens the share menu when pressed. -->
    <string name="share_button_content_description">شیئر</string>

    <!-- Text for the Save to PDF feature in the share menu -->
    <string name="share_save_to_pdf">پی ڈی ایف محفوظ کرو</string>
    <!-- Text for error message when generating a PDF file Text for error message when generating a PDF file. -->
    <string name="unable_to_save_to_pdf_error">پی ڈی ایف بݨاوݨ توں قاصر</string>
    <!-- Text for error message when printing a page and it fails. -->
    <string name="unable_to_print_error">پرنٹ کرݨ دے قابل کائنی</string>
    <!-- Text for the print feature in the share and browser menu -->
    <string name="menu_print">چھاپو</string>
    <!-- Sub-header in the dialog to share a link to another sync device -->
    <string name="share_device_subheader">ڈیوائس تے بھیڄو</string>
    <!-- Sub-header in the dialog to share a link to an app from the full list -->
    <string name="share_link_all_apps_subheader">سارے عمل</string>
    <!-- Sub-header in the dialog to share a link to an app from the most-recent sorted list -->
    <string name="share_link_recent_apps_subheader">حالیہ ورتیل</string>
    <!-- Text for the copy link action in the share screen. -->
    <string name="share_copy_link_to_clipboard">کلپ بورڈ تے نقل کرو</string>
    <!-- Toast shown after copying link to clipboard -->
    <string name="toast_copy_link_to_clipboard">کلپ بورڈ تے نقل تھی ڳیا</string>
    <!-- An option from the share dialog to sign into sync -->
    <string name="sync_sign_in">ہم وقت کرݨ کیتے سائن ان تھیوو</string>
     <!-- An option from the three dot menu to sync and save data -->
    <string name="sync_menu_sync_and_save_data">ڈیٹا ہم وقت کرو تے محفوظ کرو</string>
    <!-- An option from the share dialog to send link to all other sync devices -->
    <string name="sync_send_to_all">ساریاں ڈیوائساں  تے بھیڄو</string>
    <!-- An option from the share dialog to reconnect to sync -->
    <string name="sync_reconnect">ہم وقت کرݨ کیتے ولدا کنکٹ کرو</string>
    <!-- Text displayed when sync is offline and cannot be accessed -->
    <string name="sync_offline">آف لائن</string>

    <!-- An option to connect additional devices -->
    <string name="sync_connect_device">ٻئی ڈیوائس نال کنکٹ کرو</string>
    <!-- The dialog text shown when additional devices are not available -->
    <string name="sync_connect_device_dialog">ٹیب بھیڄݨ کیتے گھٹ وگھٹ ہک ٻئی ڈیوائس تے فائرفوکس وچ سائن ان تھیوو۔</string>
    <!-- Confirmation dialog button -->
    <string name="sync_confirmation_button">سمنجھ گھدے</string>

    <!-- Share error message -->
    <string name="share_error_snackbar">ایں ایپ تے شیئر کائنی کر سڳدا</string>

    <!-- Add new device screen title -->
    <string name="sync_add_new_device_title">ڈیوائس تے بھیڄو</string>
    <!-- Text for the warning message on the Add new device screen -->
    <string name="sync_add_new_device_message">کوئی ڈیوائس کنکٹ کائنی تھئی ہوئی</string>

    <!-- Text for the button to learn about sending tabs -->
    <string name="sync_add_new_device_learn_button">ٹیباں پٹھݨ بارے سکھو۔۔۔</string>
    <!-- Text for the button to connect another device -->
    <string name="sync_add_new_device_connect_button">ٻئی ڈیوائس نال کنکٹ کرو۔۔۔</string>

    <!-- Notifications -->
    <!-- Text shown in the notification that pops up to remind the user that a private browsing session is active. -->
    <string name="notification_pbm_delete_text_2">نجی ٹیباں بند کرو</string>
    <!-- Name of the marketing notification channel. Displayed in the "App notifications" system settings for the app -->
    <string name="notification_marketing_channel_name">مارکیٹنگ</string>

    <!-- Title shown in the notification that pops up to remind the user to set fenix as default browser.
    The app name is in the text, due to limitations with localizing Nimbus experiments -->
    <string name="nimbus_notification_default_browser_title" tools:ignore="UnusedResources">Firefox تکھی تے نجی ہے</string>
    <!-- Text shown in the notification that pops up to remind the user to set fenix as default browser.
    The app name is in the text, due to limitations with localizing Nimbus experiments -->
    <string name="nimbus_notification_default_browser_text" tools:ignore="UnusedResources">Firefox کوں آپݨاں پہلوں مقرر براؤز بݨاؤ</string>
    <!-- Title shown in the notification that pops up to re-engage the user -->
    <string name="notification_re_engagement_title">نجی براؤزنگ ازماؤ</string>

    <!-- Text shown in the notification that pops up to re-engage the user.
    %1$s is a placeholder that will be replaced by the app name. -->
    <string name="notification_re_engagement_text">%1$s وچ محفوظ تھیاں کوکیاں یا تاریخ ٻاجھوں براؤز کرو</string>

    <!-- Title A shown in the notification that pops up to re-engage the user -->
    <string name="notification_re_engagement_A_title">کھوج دے بغیر براؤز کرو</string>
    <!-- Text A shown in the notification that pops up to re-engage the user.
    %1$s is a placeholder that will be replaced by the app name. -->
    <string name="notification_re_engagement_A_text">%1$s وچ نجی براؤزنگ تہاݙی معلومات کوں محفوظ کائنی کریندی۔</string>
    <!-- Title B shown in the notification that pops up to re-engage the user -->
    <string name="notification_re_engagement_B_title">آپݨی پہلی ڳول شروع کرو</string>

    <!-- Text B shown in the notification that pops up to re-engage the user -->
    <string name="notification_re_engagement_B_text">نیڑے دی کئی شئے لبھو۔ یا کئی تفریحی شئے دریافت کرو۔</string>

    <!-- Survey -->
    <!-- Text shown in the fullscreen message that pops up to ask user to take a short survey.
    The app name is in the text, due to limitations with localizing Nimbus experiments -->
    <string name="nimbus_survey_message_text">سوہݨا، ہک مختصر سروے وچ حصہ گھن تے فائرفوکس بہتر بݨاوݨ کیتے مدد کرو۔</string>
    <!-- Preference for taking the short survey. -->
    <string name="preferences_take_survey">سروے وچ حصہ گھنو</string>
    <!-- Preference for not taking the short survey. -->
    <string name="preferences_not_take_survey">کو، شکریہ</string>

    <!-- Snackbar -->
    <!-- Text shown in snackbar when user deletes a collection -->
    <string name="snackbar_collection_deleted">مجموعہ مٹ ڳیا</string>
    <!-- Text shown in snackbar when user renames a collection -->
    <string name="snackbar_collection_renamed">مجموعے دا ناں تبدیل تھی ڳیا</string>
    <!-- Text shown in snackbar when user closes a tab -->
    <string name="snackbar_tab_closed">ٹیب بند ہے</string>
    <!-- Text shown in snackbar when user closes all tabs -->
    <string name="snackbar_tabs_closed">ٹیب بند تھی ڳئے</string>
    <!-- Text shown in snackbar when user bookmarks a list of tabs -->
    <string name="snackbar_message_bookmarks_saved">کتاب نشانیاں محفوظ تھی ڳیاں!</string>
    <!-- Text shown in snackbar when user adds a site to shortcuts -->
    <string name="snackbar_added_to_shortcuts">شارٹ کٹاں وچ شامل تھی ڳیا!</string>
    <!-- Text shown in snackbar when user closes a private tab -->
    <string name="snackbar_private_tab_closed">نجی ٹیب بند تھی ڳئی</string>
    <!-- Text shown in snackbar when user closes all private tabs -->
    <string name="snackbar_private_tabs_closed">نجی ٹیباں بند تھی ڳیاں</string>
    <!-- Text shown in snackbar to undo deleting a tab, top site or collection -->
    <string name="snackbar_deleted_undo">اݨ کیتا کرو</string>
    <!-- Text shown in snackbar when user removes a top site -->
    <string name="snackbar_top_site_removed">سائٹ ہٹا ݙتی ڳئی</string>
    <!-- QR code scanner prompt which appears after scanning a code, but before navigating to it
        First parameter is the name of the app, second parameter is the URL or text scanned-->
    <string name="qr_scanner_confirmation_dialog_message">%1$s کوں %2$s کھولݨ دی اجازت ݙیوو</string>
    <!-- QR code scanner prompt dialog positive option to allow navigation to scanned link -->
    <string name="qr_scanner_dialog_positive">اجازت ڈیوو</string>
    <!-- QR code scanner prompt dialog positive option to deny navigation to scanned link -->
    <string name="qr_scanner_dialog_negative">رد کرو</string>
    <!-- QR code scanner prompt dialog error message shown when a hostname does not contain http or https. -->
    <string name="qr_scanner_dialog_invalid">ویب پتہ ٹھیک کائنی۔</string>
    <!-- QR code scanner prompt dialog positive option when there is an error -->
    <string name="qr_scanner_dialog_invalid_ok">ٹھیک ہے</string>
    <!-- Tab collection deletion prompt dialog message. Placeholder will be replaced with the collection name -->
    <string name="tab_collection_dialog_message">بھلا تہاکوں پک ہے جو تساں %1$s مٹاوݨ چاہندے ہو؟</string>
    <!-- Collection and tab deletion prompt dialog message. This will show when the last tab from a collection is deleted -->
    <string name="delete_tab_and_collection_dialog_message">ایں ٹیب کوں مٹاوݨ نال سارا مجموعہ مٹ ویسی۔ تساں کہیں وی ویلے نواں مجموعہ تخلیق کر سڳدے ہو۔</string>
    <!-- Collection and tab deletion prompt dialog title. Placeholder will be replaced with the collection name. This will show when the last tab from a collection is deleted -->
    <string name="delete_tab_and_collection_dialog_title">%1$s مٹاؤں؟</string>
    <!-- Tab collection deletion prompt dialog option to delete the collection -->
    <string name="tab_collection_dialog_positive">مٹاؤ</string>
    <!-- Text displayed in a notification when the user enters full screen mode -->
    <string name="full_screen_notification">پوری سکرین موڈ وچ داخل تھیندا پئے</string>
    <!-- Message for copying the URL via long press on the toolbar -->
    <string name="url_copied">یوآرایل نقل تھی ڳیا</string>
    <!-- Sample text for accessibility font size -->
    <string name="accessibility_text_size_sample_text_1">ایہ نمونے دی عبارت ہے۔ ایہ ایہ ݙکھیندی ہے جو ترتیباں وچ سائز گھٹیسوں یا ودھیسوں تاں عبارت کین٘ویں نظرسی۔</string>
    <!-- Summary for Accessibility Text Size Scaling Preference -->
    <string name="preference_accessibility_text_size_summary">ویب سائٹ تے موجود عبارت کوں وݙا یا چھوٹا کرو</string>
    <!-- Title for Accessibility Text Size Scaling Preference -->
    <string name="preference_accessibility_font_size_title">فونٹ سائز</string>

    <!-- Title for Accessibility Text Automatic Size Scaling Preference -->
    <string name="preference_accessibility_auto_size_2">خودکار فونٹ سائز تبدیلی</string>

    <!-- Summary for Accessibility Text Automatic Size Scaling Preference -->
    <string name="preference_accessibility_auto_size_summary">فونٹ سائز تہاݙیاں انڈرائیڈ ترتیباں دے مشابہ ہوسی۔ اِتھاں فونٹ سائز وٹاوݨ کیتے غیرفعال کرو۔</string>

    <!-- Title for the Delete browsing data preference -->
    <string name="preferences_delete_browsing_data">براؤزنگ ڈیٹا مٹاؤ</string>
    <!-- Title for the tabs item in Delete browsing data -->
    <string name="preferences_delete_browsing_data_tabs_title_2">ٹیباں کھولو</string>
    <!-- Subtitle for the tabs item in Delete browsing data, parameter will be replaced with the number of open tabs -->
    <string name="preferences_delete_browsing_data_tabs_subtitle">%d ٹیب</string>

    <!-- Title for the data and history items in Delete browsing data -->
    <string name="preferences_delete_browsing_data_browsing_data_title">براؤزنگ تاریخ تے سائٹ ڈیٹا</string>
    <!-- Subtitle for the data and history items in delete browsing data, parameter will be replaced with the
        number of history items the user has -->
    <string name="preferences_delete_browsing_data_browsing_data_subtitle">%d پتے</string>
    <!-- Title for the cookies item in Delete browsing data -->
    <string name="preferences_delete_browsing_data_cookies">کوکیاں</string>
    <!-- Subtitle for the cookies item in Delete browsing data -->
    <string name="preferences_delete_browsing_data_cookies_subtitle">تساں ٻہوں ساریاں سائٹاں توں لاگ آؤٹ تھی ویسو</string>
    <!-- Title for the cached images and files item in Delete browsing data -->
    <string name="preferences_delete_browsing_data_cached_files">کیشہ تھیاں تصویراں تے فائلاں</string>
    <!-- Subtitle for the cached images and files item in Delete browsing data -->
    <string name="preferences_delete_browsing_data_cached_files_subtitle">ذخیرہ سپیس خالی کر ݙیندے</string>
    <!-- Title for the site permissions item in Delete browsing data -->
    <string name="preferences_delete_browsing_data_site_permissions">سائٹ اجازتاں</string>
    <!-- Title for the downloads item in Delete browsing data -->
    <string name="preferences_delete_browsing_data_downloads">ڈاؤن لوڈاں</string>
    <!-- Text for the button to delete browsing data -->
    <string name="preferences_delete_browsing_data_button">براؤزنگ ڈیٹا مٹاؤ</string>
    <!-- Title for the Delete browsing data on quit preference -->
    <string name="preferences_delete_browsing_data_on_quit">بند کرݨ تے براؤزنگ ڈیٹا مٹاؤ</string>
    <!-- Summary for the Delete browsing data on quit preference. "Quit" translation should match delete_browsing_data_on_quit_action translation. -->
    <string name="preference_summary_delete_browsing_data_on_quit_2">جہڑے ویلے تساں مین مینیو وچوں  \&quot;چھوڑو\&quot; کوں چُݨدے ہو تاں براؤزنگ دا ڈیٹا خودبخود مٹ ویندا ہے</string>
    <!-- Action item in menu for the Delete browsing data on quit feature -->
    <string name="delete_browsing_data_on_quit_action">نکل ون٘ڄو</string>

    <!-- Title text of a delete browsing data dialog. -->
    <string name="delete_history_prompt_title">مٹاوݨ کیتے وقت دی حد</string>
    <!-- Body text of a delete browsing data dialog. -->
    <string name="delete_history_prompt_body" moz:RemovedIn="130" tools:ignore="UnusedResources">تاریخ (ٻنھاں ڈیوائساں کنوں ہم وقت تھئی تاریخ سمیت)، کوکیاں تے ٻیا براؤزنگ ڈیٹا ہٹیندے۔</string>
    <!-- Radio button in the delete browsing data dialog to delete history items for the last hour. -->
    <string name="delete_history_prompt_button_last_hour">چھیکڑی گھنٹہ</string>
    <!-- Radio button in the delete browsing data dialog to delete history items for today and yesterday. -->
    <string name="delete_history_prompt_button_today_and_yesterday">اڄ تے کل</string>
    <!-- Radio button in the delete browsing data dialog to delete all history. -->
    <string name="delete_history_prompt_button_everything">ہر شئے</string>

    <!-- Dialog message to the user asking to delete browsing data. Parameter will be replaced by app name. -->
    <string name="delete_browsing_data_prompt_message_3">%s چݨیا ہویا براؤزنگ ڈیٹا مٹیسی۔</string>
    <!-- Text for the cancel button for the data deletion dialog -->
    <string name="delete_browsing_data_prompt_cancel">منسوخ</string>
    <!-- Text for the allow button for the data deletion dialog -->
    <string name="delete_browsing_data_prompt_allow">مٹاؤ</string>

    <!-- Text for the snackbar confirmation that the data was deleted -->
    <string name="preferences_delete_browsing_data_snackbar">براؤزنگ ڈیٹا مٹ ڳیا</string>
    <!-- Text for the snackbar to show the user that the deletion of browsing data is in progress -->
    <string name="deleting_browsing_data_in_progress">براؤزنگ ڈیٹا مٹدا پئے۔۔۔</string>

    <!-- Dialog message to the user asking to delete all history items inside the opened group. Parameter will be replaced by a history group name. -->
    <string name="delete_all_history_group_prompt_message">“%s” وچ ساریاں سائٹاں مٹاؤ</string>
    <!-- Text for the cancel button for the history group deletion dialog -->
    <string name="delete_history_group_prompt_cancel">منسوخ</string>

    <!-- Text for the allow button for the history group dialog -->
    <string name="delete_history_group_prompt_allow">مٹاؤ</string>

    <!-- Text for the snackbar confirmation that the history group was deleted -->
    <string name="delete_history_group_snackbar">گروپ مٹ ڳیا</string>

    <!-- Onboarding -->
    <!-- Text for onboarding welcome header. -->
    <string name="onboarding_header_2">بہترین انٹرنیٹ وچ ست بسم اللہ</string>
    <!-- Text for the onboarding welcome message. -->
    <string name="onboarding_message">لوکاں کیتے بݨا ہویا براؤزر، نہ کہ منافع کیتے۔</string>
    <!-- Text for the Firefox account onboarding sign in card header. -->
    <string name="onboarding_account_sign_in_header">جتھوں تساں چھوڑیا ہائی، اُتھوں شروع کرو</string>
    <!-- Text for the button to learn more about signing in to your Firefox account. -->
    <string name="onboarding_manual_sign_in_description">ہموار سکرین سوئچنگ کیتے سارے ڈیوائساں تے ٹیباں تے پاس ورڈاں کوں ہم وقت کرو۔</string>

    <!-- Text for the button to manually sign into Firefox account. -->
    <string name="onboarding_firefox_account_sign_in">سائن ان</string>
    <!-- text to display in the snackbar once account is signed-in -->
    <string name="onboarding_firefox_account_sync_is_on">ہم وقت کرݨ چالو ہے</string>
    <!-- Text for the tracking protection onboarding card header -->
    <string name="onboarding_tracking_protection_header">ڈیفالٹ نال رازدای حفاظت</string>
    <!-- Text for the tracking protection card description. The first parameter is the name of the application.-->
    <string name="onboarding_tracking_protection_description_old">%1$s خودکار طور تے کمپنیاں کوں ویب تے  تہاکوں خفیہ فالو کرݨ کنوں روکیندے۔</string>
    <!-- Text for the tracking protection card description. -->
    <string name="onboarding_tracking_protection_description"> ٹریکراں کوں تہاکوں ساریاں سائٹاں وچ پیچھا کرݨ آلیاں کوکیاں ورتݨ کنوں روکݨ کیتے مکمل کوکی حفاظت دی خصوصیت</string>
    <!-- text for tracking protection radio button option for standard level of blocking -->
    <string name="onboarding_tracking_protection_standard_button_2">معیاری (پہلے کنوں مقرر)</string>
    <!-- text for standard blocking option button description -->
    <string name="onboarding_tracking_protection_standard_button_description_3">کارکردگی تے رازداری کیتے متوازن تھیا، ورقے معمول دے مطابق لوڈ تھیندن۔</string>
    <!-- text for tracking protection radio button option for strict level of blocking -->
    <string name="onboarding_tracking_protection_strict_option">سخت</string>
    <!-- text for strict blocking option button description -->
    <string name="onboarding_tracking_protection_strict_button_description_3">ورقیاں کوں تکھیرا لوڈ کرݨ سانگے ٻئے ٹریکراں کوں بلاک کریندے، پر ورقے تے کجھ فعالت ترٹ سڳدی ہے۔</string>
    <!-- text for the toolbar position card header  -->
    <string name="onboarding_toolbar_placement_header_1">آپݨے ٹول بار دی جاء چُݨو</string>
    <!-- Text for the toolbar position card description -->
    <string name="onboarding_toolbar_placement_description">ایں کوں تل وچ رکھو، یا اُتے گھن ون٘ڄو۔</string>

    <!-- Text for the privacy notice onboarding card header -->
    <string name="onboarding_privacy_notice_header_1">تساں آپݨے ڈیٹا کوں کنٹرول کریندے ہو</string>
    <!-- Text for the privacy notice onboarding card description. -->
    <string name="onboarding_privacy_notice_description">تساں جہڑی شئے تساں ساکوں شیئر کرو یا آن لائن شیئر کریندے ہو فائرفوکس اوں کوں تہاݙے قاٻو وچ ݙیندی ہے۔</string>
    <!-- Text for the button to read the privacy notice -->
    <string name="onboarding_privacy_notice_read_button">ساݙا رازداری نوٹس پڑھو</string>

    <!-- Text for the conclusion onboarding message -->
    <string name="onboarding_conclusion_header">بھلا تساں ہک حیران کن انٹرنیٹ کھولݨ کیتے تیار ہو؟</string>
    <!-- text for the button to finish onboarding -->
    <string name="onboarding_finish">براؤزنگ شروع کرو</string>

    <!-- Onboarding theme -->
    <!-- text for the theme picker onboarding card header -->
    <string name="onboarding_theme_picker_header">آپݨاں تھیم چݨو</string>

    <!-- text for the theme picker onboarding card description -->
    <string name="onboarding_theme_picker_description_2">ڈارک موڈ نال کجھ بیٹری تے آپݨی دید بچاؤ۔</string>
    <!-- Automatic theme setting (will follow device setting) -->
    <string name="onboarding_theme_automatic_title">خود بخود</string>
    <!-- Summary of automatic theme setting (will follow device setting) -->
    <string name="onboarding_theme_automatic_summary">تہاݙی ڈیوائس ترتیباں اختیار کریندے</string>
    <!-- Theme setting for dark mode -->
    <string name="onboarding_theme_dark_title">شوخ تھیم</string>
    <!-- Theme setting for light mode -->
    <string name="onboarding_theme_light_title">پھِکا تھیم</string>

    <!-- Text shown in snackbar when multiple tabs have been sent to device -->
    <string name="sync_sent_tabs_snackbar">ٹیباں بھیڄ ݙٹیاں ڳیاں!</string>
    <!-- Text shown in snackbar when one tab has been sent to device  -->
    <string name="sync_sent_tab_snackbar">ٹیب بھیڄ ݙتی ڳئی!</string>
    <!-- Text shown in snackbar when sharing tabs failed  -->
    <string name="sync_sent_tab_error_snackbar">بھیڄݨ وچ ناکام</string>
    <!-- Text shown in snackbar for the "retry" action that the user has after sharing tabs failed -->
    <string name="sync_sent_tab_error_snackbar_action">وت کوشش کرو</string>
    <!-- Title of QR Pairing Fragment -->
    <string name="sync_scan_code">کوڈ سکین کرو</string>
    <!-- Instructions on how to access pairing -->
    <string name="sign_in_instructions"><![CDATA[آپݨے کمپیوٹر تے فائرفوکس کھولو تے <b>https://firefox.com/pair</b> تے ون٘ڄو]]></string>
    <!-- Text shown for sign in pairing when ready -->
    <string name="sign_in_ready_for_scan">سکین کرݨ کیتے تیار</string>
    <!-- Text shown for settings option for sign with pairing -->
    <string name="sign_in_with_camera">آپݨے کیمرے نال سائن ان تھیوو</string>
    <!-- Text shown for settings option for sign with email -->
    <string name="sign_in_with_email">ایندی بجائے ای میل ورتو</string>
    <!-- Text shown for settings option for create new account text.'Firefox' intentionally hardcoded here.-->
    <string name="sign_in_create_account_text"><![CDATA[کھاتہ کائنی؟ ڈیوائساں دے درمیان فائرفوکس ہم وقت کرݨ کیتے<u>ہک کھاتہ بݨاؤ</u>۔]]></string>
    <!-- Text shown in confirmation dialog to sign out of account. The first parameter is the name of the app (e.g. Firefox Preview) -->
    <string name="sign_out_confirmation_message_2">%s تہاݙے کھاتے نال ہم وقت تھیوݨ رک ویسی، پر ایں ڈیوائس تے تہاݙے براؤز تھئے ڈیٹا وچوں کجھ نہ مٹیسی۔</string>
    <!-- Option to continue signing out of account shown in confirmation dialog to sign out of account -->
    <string name="sign_out_disconnect">کنکشن توڑو</string>
    <!-- Option to cancel signing out shown in confirmation dialog to sign out of account -->
    <string name="sign_out_cancel">منسوخ کرو</string>

    <!-- Error message snackbar shown after the user tried to select a default folder which cannot be altered -->
    <string name="bookmark_cannot_edit_root">پہلوں مقرر فولڈراں وچ تبدیلی کائنی تھی سڳدی</string>

    <!-- Enhanced Tracking Protection -->
    <!-- Link displayed in enhanced tracking protection panel to access tracking protection settings -->
    <string name="etp_settings">حفاظتی ترتیباں</string>
    <!-- Preference title for enhanced tracking protection settings -->
    <string name="preference_enhanced_tracking_protection">بہتر ٹریکنگ حفاظت</string>
    <!-- Preference summary for enhanced tracking protection settings on/off switch -->
    <string name="preference_enhanced_tracking_protection_summary">ہݨ پوری کوکی حفاظت دی خاصیت، کراس سائٹ ٹریکراں دے خلاف ساݙی سب کنوں تکڑی رکاوٹ۔</string>
    <!-- Description of enhanced tracking protection. The parameter is the name of the application (For example: Firefox Fenix) -->
    <string name="preference_enhanced_tracking_protection_explanation_2">%s تہاکوں ٻہوں سارے ݙاڈھے عام ٹریکراں کنوں بچیندے، جہڑے  تہاݙے آن لائن کم کوں فالو کریندن۔</string>
    <!-- Text displayed that links to website about enhanced tracking protection -->
    <string name="preference_enhanced_tracking_protection_explanation_learn_more">ٻیا سِکھو</string>
    <!-- Preference for enhanced tracking protection for the standard protection settings -->
    <string name="preference_enhanced_tracking_protection_standard_default_1">معیاری (پہلے کنوں مقرر)</string>
    <!-- Preference description for enhanced tracking protection for the standard protection settings -->
    <string name="preference_enhanced_tracking_protection_standard_description_5">ورقے ٹھیک لوڈ تھیسن، پر کجھ ٹریکرز بلاک ہوسن۔</string>
    <!--  Accessibility text for the Standard protection information icon  -->
    <string name="preference_enhanced_tracking_protection_standard_info_button">معیاری ٹریکنگ تحفظ نال کیا بلاک ہے</string>
    <!-- Preference for enhanced tracking protection for the strict protection settings -->
    <string name="preference_enhanced_tracking_protection_strict">سخت</string>
    <!-- Preference description for enhanced tracking protection for the strict protection settings -->
    <string name="preference_enhanced_tracking_protection_strict_description_4">مظبوط ٹریکنگ تحفظ تے تکھیری کارکردگی، پر کجھ سائٹاں ٹھیک کم کائناں کریسن۔</string>
    <!--  Accessibility text for the Strict protection information icon  -->
    <string name="preference_enhanced_tracking_protection_strict_info_button">سخت ٹریکنگ تحفظ نال کیا بلاک ہے</string>
    <!-- Preference for enhanced tracking protection for the custom protection settings -->
    <string name="preference_enhanced_tracking_protection_custom">مخصوص</string>
    <!-- Preference description for enhanced tracking protection for the strict protection settings -->
    <string name="preference_enhanced_tracking_protection_custom_description_2">بلاک کرݨ کیتے ٹریکر تے سکرپٹ چُݨو</string>
    <!--  Accessibility text for the Strict protection information icon  -->
    <string name="preference_enhanced_tracking_protection_custom_info_button">من پسند ٹریکنگ تحفظ نال کیا بلاک ہے</string>
    <!-- Header for categories that are being blocked by current Enhanced Tracking Protection settings -->
    <!-- Preference for enhanced tracking protection for the custom protection settings for cookies-->
    <string name="preference_enhanced_tracking_protection_custom_cookies">کوکیاں</string>
    <!-- Option for enhanced tracking protection for the custom protection settings for cookies-->
    <string name="preference_enhanced_tracking_protection_custom_cookies_1">کراس سائٹ تے سوشل میڈیا ٹریکرز</string>
    <!-- Option for enhanced tracking protection for the custom protection settings for cookies-->
    <string name="preference_enhanced_tracking_protection_custom_cookies_2">ان ݙٹھیاں سائٹاں کنوں کوکیاں</string>
    <!-- Option for enhanced tracking protection for the custom protection settings for cookies-->
    <string name="preference_enhanced_tracking_protection_custom_cookies_3">ساریاں تریجھی پارٹی کوکیاں (ویب سائٹاں دے ترٹݨ دا سبب بݨ سڳدی ہے)</string>
    <!-- Option for enhanced tracking protection for the custom protection settings for cookies-->
    <string name="preference_enhanced_tracking_protection_custom_cookies_4">ساریاں کوکیاں (ویب سائٹاں دے ترٹݨ دا سبب بݨ سڳدی ہے)</string>
    <!-- Option for enhanced tracking protection for the custom protection settings for cookies-->
    <string name="preference_enhanced_tracking_protection_custom_cookies_5">کراس سائٹ کوکیاں کوں الڳ تھلگ کرو</string>
    <!-- Preference for enhanced tracking protection for the custom protection settings for tracking content -->
    <string name="preference_enhanced_tracking_protection_custom_tracking_content">ٹریکنگ مواد</string>
    <!-- Option for enhanced tracking protection for the custom protection settings for tracking content-->
    <string name="preference_enhanced_tracking_protection_custom_tracking_content_1">ساریاں ٹیباں وچ</string>
    <!-- Option for enhanced tracking protection for the custom protection settings for tracking content-->
    <string name="preference_enhanced_tracking_protection_custom_tracking_content_2">صرف نجی ٹیب وچ</string>
    <!-- Preference for enhanced tracking protection for the custom protection settings -->
    <string name="preference_enhanced_tracking_protection_custom_cryptominers">کریپٹومینرز</string>
    <!-- Preference for enhanced tracking protection for the custom protection settings -->
    <string name="preference_enhanced_tracking_protection_custom_fingerprinters">فنگر پرنٹرز</string>
    <!-- Button label for navigating to the Enhanced Tracking Protection details -->
    <string name="enhanced_tracking_protection_details">تفصیلاں</string>
    <!-- Header for categories that are being being blocked by current Enhanced Tracking Protection settings -->
    <string name="enhanced_tracking_protection_blocked">بلاک تھی ڳیا</string>
    <!-- Header for categories that are being not being blocked by current Enhanced Tracking Protection settings -->
    <string name="enhanced_tracking_protection_allowed">اجازت ݙتے ہوئے</string>
    <!-- Category of trackers (social media trackers) that can be blocked by Enhanced Tracking Protection -->
    <string name="etp_social_media_trackers_title">سوشل میڈیا ٹریکرز</string>
    <!-- Description of social media trackers that can be blocked by Enhanced Tracking Protection -->
    <string name="etp_social_media_trackers_description">ویب تے تہاݙیاں براؤزنگ سرگرمیاں کوں ٹریک کرݨ آلے سماجی نیٹ ورک دی صلاحیت کوں محدود کریندے۔</string>
    <!-- Category of trackers (cross-site tracking cookies) that can be blocked by Enhanced Tracking Protection -->
    <string name="etp_cookies_title">کراس سائٹ ٹریکنگ کوکیاں</string>
    <!-- Category of trackers (cross-site tracking cookies) that can be blocked by Enhanced Tracking Protection -->
    <string name="etp_cookies_title_2">کراس سائٹ کوکیاں</string>
    <!-- Description of cross-site tracking cookies that can be blocked by Enhanced Tracking Protection -->
    <string name="etp_cookies_description">کوکیاں کوں بلاک کریندا ہے جہڑا اشتہاری نیٹ ورکس تے تجزیاتی کمپنیاں تہاݙے براؤزنگ ڈیٹا کوں کئی سائٹاں تے مرتب کرݨ کیتے ورتیندیاں ہن۔</string>
    <!-- Description of cross-site tracking cookies that can be blocked by Enhanced Tracking Protection -->
    <string name="etp_cookies_description_2">کُل کوکی حفاظت کوکیاں کوں  تہاݙی سائٹ کنوں انج کر ݙیندے تاں جو ٹریکراں وانگوں مشہوری نیٹ ورک تہاݙیاں سائٹاں وچ تہاکوں فالو کرݨ کیتے انہاں کوں نہ ورت سڳن۔</string>
    <!-- Category of trackers (cryptominers) that can be blocked by Enhanced Tracking Protection -->
    <string name="etp_cryptominers_title">کریپٹومینرز</string>
    <!-- Description of cryptominers that can be blocked by Enhanced Tracking Protection -->
    <string name="etp_cryptominers_description">ڈیجیٹل کرنسی دی کھدائی کرݨ آلے نقصان دہ سکرپٹ کوں تہاݙی ڈیوائس تائیں پہنچݨ کنوں روکیندے۔</string>
    <!-- Category of trackers (fingerprinters) that can be blocked by Enhanced Tracking Protection -->
    <string name="etp_fingerprinters_title">فنگر پرنٹرز</string>
    <!-- Description of fingerprinters that can be blocked by Enhanced Tracking Protection -->
    <string name="etp_fingerprinters_description">تہاݙی ڈیوائس بارے نویکلے سُن٘ڄاپُو ڈیٹا کوں کٹھا تھیوݨ کنوں روکیندے۔ جیکوں ٹریک کرݨ کیتے ورتیا ون٘ڄ سڳدے۔</string>
    <!-- Category of trackers (tracking content) that can be blocked by Enhanced Tracking Protection -->
    <string name="etp_tracking_content_title">ٹریکنگ مواد</string>
    <!-- Description of tracking content that can be blocked by Enhanced Tracking Protection -->
    <string name="etp_tracking_content_description">ٹریکنگ کوڈ تے مشتمل اشتہارات ، ویڈیوز تے بئے مواد کوں لوڈ تھیوݨ کنوں روکیندا ہے۔  ویب سائٹ دی فعالیت کوں کجھ متاثر کر سڳدا ہے۔</string>
    <!-- Enhanced Tracking Protection message that protection is currently on for this site -->
    <string name="etp_panel_on">ایں سائٹ کیتے حفاظتاں چالو ہن۔</string>
    <!-- Enhanced Tracking Protection message that protection is currently off for this site -->
    <string name="etp_panel_off">ایں سائٹ کیتے حفاظتاں بند ہن۔</string>
    <!-- Header for exceptions list for which sites enhanced tracking protection is always off -->
    <string name="enhanced_tracking_protection_exceptions">بہترین ٹریکنگ حفاظت انہاں سائٹاں کیتے بند ہے</string>
    <!-- Content description (not visible, for screen readers etc.): Navigate
    back from ETP details (Ex: Tracking content) -->
    <string name="etp_back_button_content_description">واپس ون٘ڄو</string>
    <!-- About page link text to open what's new link -->
    <string name="about_whats_new">%s وچ کیا نواں ہے؟</string>
    <!-- Open source licenses page title
    The first parameter is the app name -->
    <string name="open_source_licenses_title">OSS | %s لائبریریاں</string>
    <!-- Category of trackers (redirect trackers) that can be blocked by Enhanced Tracking Protection -->
    <string name="etp_redirect_trackers_title">ریڈائرکٹ ٹریکرز</string>
    <!-- Description of redirect tracker cookies that can be blocked by Enhanced Tracking Protection -->
    <string name="etp_redirect_trackers_description">معلوم ٹریکنگ ویب سائٹاں تے ریڈائریکٹ نال مقرر تھیاں کوکیاں کوں صاف کریندے۔</string>
    <!-- Description of the SmartBlock Enhanced Tracking Protection feature. The * symbol is intentionally hardcoded here,
         as we use it on the UI to indicate which trackers have been partially unblocked.  -->
    <string name="preference_etp_smartblock_description"> ہیٹھاں کجھ نشان زدہ ٹریکرز کوں ایں ورقے تے  جزوی طور تے اݨ بلاک کر ݙتا ڳئے کیوں جو تساں انہاں نال تعامل کیتے*۔</string>
    <!-- Text displayed that links to website about enhanced tracking protection SmartBlock -->
    <string name="preference_etp_smartblock_learn_more">ٻیا سِکھو</string>

    <!-- Content description (not visible, for screen readers etc.):
    Enhanced tracking protection exception preference icon for ETP settings. -->
    <string name="preference_etp_exceptions_icon_description">ودھائی ہوئی ٹریکنگ حفاظت استشنائی ترجیح آئیکان</string>

    <!-- About page link text to open support link -->
    <string name="about_support">سہارا</string>
    <!-- About page link text to list of past crashes (like about:crashes on desktop) -->
    <string name="about_crashes">کریش</string>

    <!-- About page link text to open privacy notice link -->
    <string name="about_privacy_notice">رازداری نوٹس</string>
    <!-- About page link text to open know your rights link -->
    <string name="about_know_your_rights">آپݨے حقوق ڄاݨو</string>

    <!-- About page link text to open licensing information link -->
    <string name="about_licensing_information">لائسنس ڄاݨکاری</string>
    <!-- About page link text to open a screen with libraries that are used -->
    <string name="about_other_open_source_libraries">لائبریریاں جہڑیاں اساں ورتیندوں</string>
    <!-- Toast shown to the user when they are activating the secret dev menu
        The first parameter is number of long clicks left to enable the menu -->
    <string name="about_debug_menu_toast_progress">ٹھیک کاری مینیو: فعال کرݨ کیتے کھٻے %1$d کلک(اں)</string>
    <string name="about_debug_menu_toast_done">ڈیبگ مینیو فعال تھی ڳیا</string>

    <!-- Browser long press popup menu -->
    <!-- Copy the current url -->
    <string name="browser_toolbar_long_press_popup_copy">نقل کرو</string>

    <!-- Paste & go the text in the clipboard. '&amp;' is replaced with the ampersand symbol: & -->
    <string name="browser_toolbar_long_press_popup_paste_and_go">چمباڑو تے ون٘ڄو</string>
    <!-- Paste the text in the clipboard -->
    <string name="browser_toolbar_long_press_popup_paste">چمباڑو</string>

    <!-- Snackbar message shown after an URL has been copied to clipboard. -->
    <string name="browser_toolbar_url_copied_to_clipboard_snackbar">یوآرایل کلپ بورڈ تے نقل تھی ڳیا</string>

    <!-- Title text for the Add To Homescreen dialog -->
    <string name="add_to_homescreen_title">ہوم سکرین تے شامل کرو</string>
    <!-- Cancel button text for the Add to Homescreen dialog -->
    <string name="add_to_homescreen_cancel">منسوخ</string>
    <!-- Add button text for the Add to Homescreen dialog -->
    <string name="add_to_homescreen_add">شامل کرو</string>

    <!-- Continue to website button text for the first-time Add to Homescreen dialog -->
    <string name="add_to_homescreen_continue">ویب سائٹ تے جاری رکھو</string>
    <!-- Placeholder text for the TextView in the Add to Homescreen dialog -->
    <string name="add_to_homescreen_text_placeholder">شارٹ کٹ ناں</string>

    <!-- Describes the add to homescreen functionality -->
    <string name="add_to_homescreen_description_2">تساں ایں ویب سائٹ کوں آسانی نال آپݨی ڈیوائس دی ہوم سکرین وچ شامل کر سڳدے ہو  تاں جو  فوری رسائی حاصل تھیوے تے  ایپ جیہے تجربے نال  تیزی نال براؤز کرو۔</string>

    <!-- Preference for managing the settings for logins and passwords in Fenix -->
    <string name="preferences_passwords_logins_and_passwords">لاگ ان تے پاس ورڈ</string>
    <!-- Preference for managing the saving of logins and passwords in Fenix -->
    <string name="preferences_passwords_save_logins">لاگ ان تے پاس ورڈ محفوظ کرو</string>
    <!-- Preference option for asking to save passwords in Fenix -->
    <string name="preferences_passwords_save_logins_ask_to_save">محفوظ کرݨ کیتے پُچھو</string>
    <!-- Preference option for never saving passwords in Fenix -->
    <string name="preferences_passwords_save_logins_never_save">کݙاہیں وی محفوظ نہ کرو</string>
    <!-- Preference for autofilling saved logins in Firefox (in web content), %1$s will be replaced with the app name -->
    <string name="preferences_passwords_autofill2">%1$s وچ خود بخود بھرو</string>
    <!-- Description for the preference for autofilling saved logins in Firefox (in web content), %1$s will be replaced with the app name -->
    <string name="preferences_passwords_autofill_description">%1$s ورتݨ دے دوران ویب سائٹاں وچ ورتݨ  ناں تے پاس ورڈ بھرو تے محفوظ کرو۔</string>
    <!-- Preference for autofilling logins from Fenix in other apps (e.g. autofilling the Twitter app) -->
    <string name="preferences_android_autofill">ٻیاں ایپاں وچ آٹوفل کرو</string>
    <!-- Description for the preference for autofilling logins from Fenix in other apps (e.g. autofilling the Twitter app) -->
    <string name="preferences_android_autofill_description">آپݨی ڈیوائس تے موجود ٻیاں ایپاں وچ ورتݨ ناں تے پاس ورڈ بھرو۔</string>
    <!-- Preference option for adding a login -->
    <string name="preferences_logins_add_login">لاگ ان  شامل کرو</string>

    <!-- Preference for syncing saved logins in Fenix -->
    <string name="preferences_passwords_sync_logins">لاگ اناں کوں ہم وقت کرو</string>
    <!-- Preference for syncing saved logins in Fenix, when not signed in-->
    <string name="preferences_passwords_sync_logins_across_devices">ڈیوائساں دے مابین لاگ ان ہم وقت کرو</string>
    <!-- Preference to access list of saved logins -->
    <string name="preferences_passwords_saved_logins">محفوظ تھئے لاگ ان</string>
    <!-- Description of empty list of saved passwords. Placeholder is replaced with app name.  -->
    <string name="preferences_passwords_saved_logins_description_empty_text">تساں جہڑے لاگ ان محفوظ کریندے ہو یا %s نال ہم وقت کریندے ہو او اِتھاں ݙکھائے ویسن۔</string>
    <!-- Preference to access list of saved logins -->
    <string name="preferences_passwords_saved_logins_description_empty_learn_more_link">ہم وقت کرݨ بارے ٻیا سِکھو۔</string>
    <!-- Preference to access list of login exceptions that we never save logins for -->
    <string name="preferences_passwords_exceptions">استثنیات</string>
    <!-- Empty description of list of login exceptions that we never save logins for -->
    <string name="preferences_passwords_exceptions_description_empty">جہڑے لاگ ان تے پاس ورڈ محفوظ کائنی کیتے ڳئے او اِتھ ݙکھائے ویسن۔</string>
    <!-- Description of list of login exceptions that we never save logins for -->
    <string name="preferences_passwords_exceptions_description">انہاں سائٹاں کیتے لاگ تے پاس ورڈ محفوظ کائناں تھیسن۔</string>
    <!-- Text on button to remove all saved login exceptions -->
    <string name="preferences_passwords_exceptions_remove_all">سارے استثناء مٹاؤ</string>
    <!-- Hint for search box in logins list -->
    <string name="preferences_passwords_saved_logins_search">لاگ ان ڳولو</string>
    <!-- The header for the site that a login is for -->
    <string name="preferences_passwords_saved_logins_site">سائٹ</string>
    <!-- The header for the username for a login -->
    <string name="preferences_passwords_saved_logins_username">ورتݨ ناں</string>
    <!-- The header for the password for a login -->
    <string name="preferences_passwords_saved_logins_password">پاس ورڈ</string>

    <!-- Shown in snackbar to tell user that the password has been copied -->
    <string name="logins_password_copied">پاس ورڈ کلپ بورڈ تے نقل تھی ڳیا</string>
    <!-- Shown in snackbar to tell user that the username has been copied -->
    <string name="logins_username_copied">ورتݨ ناں کلپ بورڈ تے نقل تھی ڳیا</string>
    <!-- Content Description (for screenreaders etc) read for the button to copy a password in logins-->
    <string name="saved_logins_copy_password">پاس ورڈ نقل کرو</string>
    <!-- Content Description (for screenreaders etc) read for the button to clear a password while editing a login-->
    <string name="saved_logins_clear_password">پاس ورڈ صاف کرو</string>
    <!-- Content Description (for screenreaders etc) read for the button to copy a username in logins -->
    <string name="saved_login_copy_username">ورتݨ ناں نقل کرو</string>
    <!-- Content Description (for screenreaders etc) read for the button to clear a username while editing a login -->
    <string name="saved_login_clear_username">ورتݨ ناں صاف کرو</string>
    <!-- Content Description (for screenreaders etc) read for the button to clear the hostname field while creating a login -->
    <string name="saved_login_clear_hostname">ہوسٹ ناں صاف کرو</string>
    <!-- Content Description (for screenreaders etc) read for the button to open a site in logins -->
    <string name="saved_login_open_site">براؤز وچ سائٹ کھولو</string>
    <!-- Content Description (for screenreaders etc) read for the button to reveal a password in logins -->
    <string name="saved_login_reveal_password">پاس ورڈ ݙکھاؤ</string>

    <!-- Content Description (for screenreaders etc) read for the button to hide a password in logins -->
    <string name="saved_login_hide_password">پاس ورڈ لکاؤ</string>
    <!-- Message displayed in biometric prompt displayed for authentication before allowing users to view their logins -->
    <string name="logins_biometric_prompt_message">آپݨے محفوظ کیتے لاگ اناں کوں ݙیکھݨ کیتے اݨ لاک کرو</string>
    <!-- Title of warning dialog if users have no device authentication set up -->
    <string name="logins_warning_dialog_title">لاگ ان تے پاس ورڈ دی محفوظ بݨاؤ</string>
    <!-- Message of warning dialog if users have no device authentication set up -->
    <string name="logins_warning_dialog_message">جے تہاݙے کول کوئی ٻئی ڈیوائس ہے تاں آپݨے محفوظ کیتے لاگ ان تے پاس ورڈ تائیں پہنچ کنوں بچݨ سانگے ڈیوائس لاگ ان پیٹرن، پن پاس ورڈ قائم کرو۔</string>
    <!-- Negative button to ignore warning dialog if users have no device authentication set up -->
    <string name="logins_warning_dialog_later">بعد وچ</string>
    <!-- Positive button to send users to set up a pin of warning dialog if users have no device authentication set up -->
    <string name="logins_warning_dialog_set_up_now">بݨ قائم کرو</string>

    <!-- Title of PIN verification dialog to direct users to re-enter their device credentials to access their logins -->
    <string name="logins_biometric_prompt_message_pin">آپݨی ڈیوائس اݨ لاک کرو</string>
    <!-- Title for Accessibility Force Enable Zoom Preference -->
    <string name="preference_accessibility_force_enable_zoom">ساریاں ویب سائٹاں تے زوم کرو</string>
    <!-- Summary for Accessibility Force Enable Zoom Preference -->
    <string name="preference_accessibility_force_enable_zoom_summary">پِنچ یا زوم کرݨ دی اجازت ݙیوݨ کیتے فعال کرو، انہاں ویب سائٹاں کیتے وی جہڑیاں ایں علامتی اشاریاں کنوں روکیندیاں ہن۔</string>
    <!-- Saved logins sorting strategy menu item -by name- (if selected, it will sort saved logins alphabetically) -->
    <string name="saved_logins_sort_strategy_alphabetically">ناں(A-Z)</string>
    <!-- Saved logins sorting strategy menu item -by last used- (if selected, it will sort saved logins by last used) -->
    <string name="saved_logins_sort_strategy_last_used">چھیکڑی ورتاوا</string>
    <!-- Content description (not visible, for screen readers etc.): Sort saved logins dropdown menu chevron icon -->
    <string name="saved_logins_menu_dropdown_chevron_icon_content_description">لاگ ان مینیو کوں ترتیب ݙیوو</string>

    <!-- Autofill -->
    <!-- Preference and title for managing the autofill settings -->
    <string name="preferences_autofill">خودبخود بھرݨ</string>
    <!-- Preference and title for managing the settings for addresses -->
    <string name="preferences_addresses">پتے</string>
    <!-- Preference and title for managing the settings for credit cards -->
    <string name="preferences_credit_cards">کریڈٹ کارڈز</string>
    <!-- Preference for saving and autofilling credit cards -->
    <string name="preferences_credit_cards_save_and_autofill_cards">کارڈ محفوظ کرو تے آپݨے آپ بھرو</string>
    <!-- Preference summary for saving and autofilling credit card data -->
    <string name="preferences_credit_cards_save_and_autofill_cards_summary">ڈیٹا مخفی  ہے۔</string>
    <!-- Preference option for syncing credit cards across devices. This is displayed when the user is not signed into sync -->
    <string name="preferences_credit_cards_sync_cards_across_devices">ڈیوائساں دے مابین کارڈ ہم وقت کرو</string>
    <!-- Preference option for syncing credit cards across devices. This is displayed when the user is signed into sync -->
    <string name="preferences_credit_cards_sync_cards">کارڈ ہم وقت کرو</string>
    <!-- Preference option for adding a credit card -->
    <string name="preferences_credit_cards_add_credit_card">کریڈٹ کارڈ شامل کرو</string>
    <!-- Preference option for managing saved credit cards -->
    <string name="preferences_credit_cards_manage_saved_cards">محفوظ تھئے کارڈ منیج کرو</string>
    <!-- Preference option for adding an address -->
    <string name="preferences_addresses_add_address">پتہ شامل کرو</string>
    <!-- Preference option for managing saved addresses -->
    <string name="preferences_addresses_manage_addresses">پتے منیج کرو</string>
    <!-- Preference for saving and autofilling addresses -->
    <string name="preferences_addresses_save_and_autofill_addresses">محفوظ کرو تے پتے خودبخود بھرو</string>
    <!-- Preference summary for saving and autofilling address data -->
    <string name="preferences_addresses_save_and_autofill_addresses_summary">معلومات شامل کرو، مثلاً تعداد، ای میل تے شپنگ پتے</string>

    <!-- Title of the "Add card" screen -->
    <string name="credit_cards_add_card">کارڈ شامل کرو</string>
    <!-- Title of the "Edit card" screen -->
    <string name="credit_cards_edit_card">کارڈ وچ تبدیلی کرو</string>
    <!-- The header for the card number of a credit card -->
    <string name="credit_cards_card_number">کارڈ نمبر</string>
    <!-- The header for the expiration date of a credit card -->
    <string name="credit_cards_expiration_date">مُکݨ تریخ</string>
    <!-- The label for the expiration date month of a credit card to be used by a11y services-->
    <string name="credit_cards_expiration_date_month">مُکݨ تریخ مہینہ</string>
    <!-- The label for the expiration date year of a credit card to be used by a11y services-->
    <string name="credit_cards_expiration_date_year">مُکݨ تریخ سال</string>
    <!-- The header for the name on the credit card -->
    <string name="credit_cards_name_on_card">کارڈ تے ناں</string>
    <!-- The text for the "Delete card" menu item for deleting a credit card -->
    <string name="credit_cards_menu_delete_card">کارڈ مٹاؤ</string>
    <!-- The text for the "Delete card" button for deleting a credit card -->
    <string name="credit_cards_delete_card_button">کارڈ مٹاؤ</string>
    <!-- The text for the confirmation message of "Delete card" dialog -->
    <string name="credit_cards_delete_dialog_confirmation">بھلا تہاکوں پک ہے جو تساں ایہ کریڈٹ کارڈ مٹاوݨ چاہندے ہو؟</string>
    <!-- The text for the positive button on "Delete card" dialog -->
    <string name="credit_cards_delete_dialog_button">مٹاؤ</string>
    <!-- The title for the "Save" menu item for saving a credit card -->
    <string name="credit_cards_menu_save">محفوظ</string>
    <!-- The text for the "Save" button for saving a credit card -->
    <string name="credit_cards_save_button">محفوظ</string>
    <!-- The text for the "Cancel" button for cancelling adding, updating or deleting a credit card -->
    <string name="credit_cards_cancel_button">منسوخ کرو</string>
    <!-- Title of the "Saved cards" screen -->
    <string name="credit_cards_saved_cards">محفوظ تھئے کارڈ</string>
    <!-- Error message for credit card number validation -->
    <string name="credit_cards_number_validation_error_message">سوہݨا، ٹھیک کریڈٹ کارڈ نمبر درج کرو</string>
    <!-- Error message for credit card name on card validation -->
    <string name="credit_cards_name_on_card_validation_error_message">سوہݨا، ایہ خانہ پُر کرو</string>
    <!-- Message displayed in biometric prompt displayed for authentication before allowing users to view their saved credit cards -->
    <string name="credit_cards_biometric_prompt_message">آپݨے محفوظ تھئے کارڈاں کوں ݙیکھݨ کیتے اݨ لاک کرو</string>
    <!-- Title of warning dialog if users have no device authentication set up -->
    <string name="credit_cards_warning_dialog_title">آپݨے کریڈٹ کارڈاں کوں محفوظ بݨاؤ</string>
    <!-- Message of warning dialog if users have no device authentication set up -->
    <string name="credit_cards_warning_dialog_message">جے تہاݙے کول کوئی ٻئی ڈیوائس ہے تاں آپݨے محفوظ کیتے کریڈٹ کارڈ تائیں پہنچ کنوں بچݨ سانگے ڈیوائس لاگ ان پیٹرن، پن پاس ورڈ قائم کرو۔</string>
    <!-- Positive button to send users to set up a pin of warning dialog if users have no device authentication set up -->
    <string name="credit_cards_warning_dialog_set_up_now">بݨ قائم کرو</string>
    <!-- Negative button to ignore warning dialog if users have no device authentication set up -->
    <string name="credit_cards_warning_dialog_later">بعد وچ</string>
    <!-- Title of PIN verification dialog to direct users to re-enter their device credentials to access their credit cards -->
    <string name="credit_cards_biometric_prompt_message_pin">آپݨی ڈیوائس اݨ لاک کرو</string>
    <!-- Message displayed in biometric prompt for authentication, before allowing users to use their stored credit card information -->
    <string name="credit_cards_biometric_prompt_unlock_message">ذخیرہ تھئی کریڈٹ کارڈ ڄاݨکاری کوں ورتݨ کیتے اݨ لاک کرو</string>
    <!-- Title of the "Add address" screen -->
    <string name="addresses_add_address">پتہ شامل کرو</string>
    <!-- Title of the "Edit address" screen -->
    <string name="addresses_edit_address">پتے وچ تبدیلی کرو</string>
    <!-- Title of the "Manage addresses" screen -->
    <string name="addresses_manage_addresses">پتے منیج کرو</string>
    <!-- The header for the first name of an address -->
    <string name="addresses_first_name">پہلا ناں</string>
    <!-- The header for the middle name of an address -->
    <string name="addresses_middle_name">وچلا ناں</string>
    <!-- The header for the last name of an address -->
    <string name="addresses_last_name">چھیکڑی ناں</string>
    <!-- The header for the street address of an address -->
    <string name="addresses_street_address">ڳلی دا پتہ</string>
    <!-- The header for the city of an address -->
    <string name="addresses_city">شَہر</string>

    <!-- The header for the subregion of an address when "state" should be used -->
    <string name="addresses_state">ریاست</string>
    <!-- The header for the subregion of an address when "province" should be used -->
    <string name="addresses_province">صوبہ</string>
    <!-- The header for the zip code of an address -->
    <string name="addresses_zip">زِپ</string>
    <!-- The header for the country or region of an address -->
    <string name="addresses_country">ملک یا علاقہ</string>
    <!-- The header for the phone number of an address -->
    <string name="addresses_phone">فون</string>
    <!-- The header for the email of an address -->
    <string name="addresses_email">ای میل</string>
    <!-- The text for the "Save" button for saving an address -->
    <string name="addresses_save_button">محفوظ</string>
    <!-- The text for the "Cancel" button for cancelling adding, updating or deleting an address -->
    <string name="addresses_cancel_button">منسوخ</string>

    <!-- The text for the "Delete address" button for deleting an address -->
    <string name="addressess_delete_address_button">پتہ مٹاؤ</string>

    <!-- The title for the "Delete address" confirmation dialog -->
    <string name="addressess_confirm_dialog_message">بھلا تہاکوں پک ہے جو تساں ایہ پتہ مٹاوݨ چاہندے ہو؟</string>
    <!-- The text for the positive button on "Delete address" dialog -->
    <string name="addressess_confirm_dialog_ok_button">مٹاؤ</string>
    <!-- The text for the negative button on "Delete address" dialog -->
    <string name="addressess_confirm_dialog_cancel_button">منسوخ کرو</string>
    <!-- The text for the "Save address" menu item for saving an address -->
    <string name="address_menu_save_address">پتہ محفوظ کرو</string>
    <!-- The text for the "Delete address" menu item for deleting an address -->
    <string name="address_menu_delete_address">پتہ مٹاؤ</string>

    <!-- Title of the Add search engine screen -->
    <string name="search_engine_add_custom_search_engine_title">ڳولݨ انجݨ شامل کرو</string>
    <!-- Content description (not visible, for screen readers etc.): Title for the button that navigates to add new engine screen -->
    <string name="search_engine_add_custom_search_engine_button_content_description">نواں ڳولݨ انجݨ شامل کرو</string>
    <!-- Title of the Edit search engine screen -->
    <string name="search_engine_edit_custom_search_engine_title">ڳولݨ انجݨ وچ تبدیلی کرو</string>
    <!-- Content description (not visible, for screen readers etc.): Title for the button to add a search engine in the action bar -->
    <string name="search_engine_add_button_content_description">شامل کرو</string>
    <!-- Content description (not visible, for screen readers etc.): Title for the button to save a search engine in the action bar -->
    <string name="search_engine_add_custom_search_engine_edit_button_content_description">محفوظ</string>
    <!-- Text for the menu button to edit a search engine -->
    <string name="search_engine_edit">تبدیلی کرو</string>
    <!-- Text for the menu button to delete a search engine -->
    <string name="search_engine_delete">مٹاؤ</string>

    <!-- Text for the button to create a custom search engine on the Add search engine screen -->
    <string name="search_add_custom_engine_label_other">ٻیا</string>
    <!-- Label for the TextField in which user enters custom search engine name -->
    <string name="search_add_custom_engine_name_label">ناں</string>
    <!-- Placeholder text shown in the Search Engine Name TextField before a user enters text -->
    <string name="search_add_custom_engine_name_hint">ناں</string>

    <!-- Placeholder text shown in the Search Engine Name text field before a user enters text -->
    <string name="search_add_custom_engine_name_hint_2">ڳولݨ انجݨ ناں</string>
<<<<<<< HEAD
=======
    <!-- Label for the TextField in which user enters custom search engine URL -->
    <string name="search_add_custom_engine_url_label">تند یوآرایل ڳولو</string>
>>>>>>> ae224354
    <!-- Placeholder text shown in the Search String TextField before a user enters text -->
    <string name="search_add_custom_engine_search_string_hint">ورتݨ کیتے تند ڳولو</string>
    <!-- Placeholder text shown in the Search String TextField before a user enters text -->
    <string name="search_add_custom_engine_search_string_hint_2">ڳولݨ دے ورتݨ کیتے یوآرایل</string>
    <!-- Description text for the Search String TextField. The %s is part of the string -->
    <string name="search_add_custom_engine_search_string_example" formatted="false"> “%s” نال سوال وٹاؤ۔
مثال:\nhttps://www.google.com/search?q=%s</string>
    <!-- Accessibility description for the form in which details about the custom search engine are entered -->
    <string name="search_add_custom_engine_form_description">من پسند ڳولݨ انجݨ  تفصیلاں</string>

    <!-- The text for the "Save" button for saving a custom search engine -->
    <string name="search_custom_engine_save_button">محفوظ</string>

    <!-- Text shown when a user leaves the name field empty -->
    <string name="search_add_custom_engine_error_empty_name">ڳولݨ انجݨ دا ناں درج کرو</string>
    <!-- Text shown when a user leaves the search string field empty -->
    <string name="search_add_custom_engine_error_empty_search_string">ڳولݨ تن٘د درج کرو</string>
    <!-- Text shown when a user leaves out the required template string -->
    <string name="search_add_custom_engine_error_missing_template">پڑتال کرو جو ڳولݨ تند مثال دے نمونے مطابق ہے</string>
    <!-- Text shown when we aren't able to validate the custom search query. The first parameter is the url of the custom search engine -->
    <string name="search_add_custom_engine_error_cannot_reach">”%s“ نال رابطہ کرݨ وچ  خرابی</string>

    <!-- Text shown when a user creates a new search engine -->
    <string name="search_add_custom_engine_success_message">%s بݨ ڳیا</string>

    <!-- Text shown when a user successfully edits a custom search engine -->
    <string name="search_edit_custom_engine_success_message">محفوظ %s</string>
    <!-- Text shown when a user successfully deletes a custom search engine -->
    <string name="search_delete_search_engine_success_message">مٹ ڳیا %s</string>

    <!-- Heading for the instructions to allow a permission -->
    <string name="phone_feature_blocked_intro">ایں کوں اجازت ݙیوݨ کیتے:</string>
    <!-- First step for the allowing a permission -->
    <string name="phone_feature_blocked_step_settings">١۔ اینڈرائیڈ ترتیباں تے ون٘ڄو</string>
    <!-- Second step for the allowing a permission -->
    <string name="phone_feature_blocked_step_permissions"><![CDATA[٢. <b>اجازتاں</b> تے دباؤ]]></string>
    <!-- Third step for the allowing a permission (Fore example: Camera) -->
    <string name="phone_feature_blocked_step_feature"><![CDATA[3. <b>%1$s</b> کوں چالو کرݨ  کیتے  ٹوگل کرو]]></string>

    <!-- Label that indicates a site is using a secure connection -->
    <string name="quick_settings_sheet_secure_connection_2">کنکشن محفوظ ہے۔</string>
    <!-- Label that indicates a site is using a insecure connection -->
    <string name="quick_settings_sheet_insecure_connection_2">کنکشن محفوظ کائنی۔</string>
    <!-- Label to clear site data -->
    <string name="clear_site_data">کوکیاں تے سائٹ ڈیٹا صاف کرو </string>
    <!-- Confirmation message for a dialog confirming if the user wants to delete all data for current site -->
    <string name="confirm_clear_site_data"><![CDATA[بھلا تہاکوں پک ہے جو تساں سائٹ <b>%s</b> کیتے ساریاں کوکیاں تے ڈیٹا صاف کرݨ چاہندے ہو؟]]></string>
    <!-- Confirmation message for a dialog confirming if the user wants to delete all the permissions for all sites-->
    <string name="confirm_clear_permissions_on_all_sites">بھلا تہاکوں پک ہے جو تساں ساریاں سائٹاں کیتے ساریاں اجازتاں مکاوݨ چاہندے ہو؟</string>
    <!-- Confirmation message for a dialog confirming if the user wants to delete all the permissions for a site-->
    <string name="confirm_clear_permissions_site">بھلا تہاکوں پک ہے جو تساں ایں سائٹ کیتے ساریاں اجازتاں مکاوݨ چاہندے ہو؟</string>
    <!-- Confirmation message for a dialog confirming if the user wants to set default value a permission for a site-->
    <string name="confirm_clear_permission_site">بھلا تہاکوں پک ہے جو تساں ایں سائٹ کیتے ایہ اجازت مکاوݨ چاہندے ہو؟</string>
    <!-- label shown when there are not site exceptions to show in the site exception settings -->
    <string name="no_site_exceptions">کوئی سائٹ استثنات کائنی</string>
    <!-- Bookmark deletion confirmation -->
    <string name="bookmark_deletion_confirmation">بھلا تہاکوں پک ہے جو تساں ایہ نشانی مٹاوݨ چاہندے ہو؟</string>
    <!-- Browser menu button that adds a shortcut to the home fragment -->
    <string name="browser_menu_add_to_shortcuts">شارٹ کٹاں وچ شامل کرو</string>
    <!-- Browser menu button that removes a shortcut from the home fragment -->
    <string name="browser_menu_remove_from_shortcuts">شارٹ کٹاں کنوں ہٹاؤ</string>
    <!-- text shown before the issuer name to indicate who its verified by, parameter is the name of
     the certificate authority that verified the ticket-->
    <string name="certificate_info_verified_by">ایندے ولوں پڑتال تھئی: %1$s</string>
    <!-- Login overflow menu delete button -->
    <string name="login_menu_delete_button">مٹاؤ</string>
    <!-- Login overflow menu edit button -->
    <string name="login_menu_edit_button">تبدیلی کرو</string>
    <!-- Message in delete confirmation dialog for logins -->
    <string name="login_deletion_confirmation">بھلا تہاکوں پک ہے جو تساں ایہ لاگ ان مٹاوݨ چاہندے ہو؟</string>
    <!-- Positive action of a dialog asking to delete  -->
    <string name="dialog_delete_positive">مٹاؤ</string>
    <!-- Negative action of a dialog asking to delete login -->
    <string name="dialog_delete_negative">منسوخ کرو</string>
    <!--  The saved login options menu description. -->
    <string name="login_options_menu">لاگ ان آپشناں</string>
    <!--  The editable text field for a login's web address. -->
    <string name="saved_login_hostname_description">لاگ ان دے ویب پتے کیتے عبارت تبدیل کرݨ دے قابل خانہ۔</string>
    <!--  The editable text field for a login's username. -->
    <string name="saved_login_username_description">لاگ ان دے ورتݨ ناں کیتے عبارت تبدیل کرݨ دے قابل خانہ۔</string>
    <!--  The editable text field for a login's password. -->
    <string name="saved_login_password_description">لاگ ان دے پاس ورڈ کیتے عبارت تبدیل کرݨ دے قابل خانہ۔</string>
    <!--  The button description to save changes to an edited login. -->
    <string name="save_changes_to_login">لاگ ان وچ تبدیلیاں محفوظ کرو۔</string>
    <!--  The page title for editing a saved login. -->
    <string name="edit">تبدیلی کرو</string>
    <!--  The page title for adding new login. -->
    <string name="add_login">نواں لاگ ان شامل کرو</string>
    <!--  The error message in add/edit login view when password field is blank. -->
    <string name="saved_login_password_required">پاس ورڈ ضروری ہے</string>
    <!--  The error message in add login view when username field is blank. -->
    <string name="saved_login_username_required">ورتݨ ناں ضروری ہے</string>
    <!--  The error message in add login view when hostname field is blank. -->
    <string name="saved_login_hostname_required" tools:ignore="UnusedResources">ہوسٹ ناں ضروری ہے</string>

    <!-- Voice search button content description  -->
    <string name="voice_search_content_description">آواز نال ڳولݨ</string>
    <!-- Voice search prompt description displayed after the user presses the voice search button -->
    <string name="voice_search_explainer">ہُݨ ٻولو</string>
    <!--  The error message in edit login view when a duplicate username exists. -->
    <string name="saved_login_duplicate">پہلے موجود ورتݨ ناں نال لاگ ان تھیوو</string>
    <!-- This is the hint text that is shown inline on the hostname field of the create new login page. 'https://www.example.com' intentionally hardcoded here -->
    <string name="add_login_hostname_hint_text">https://www.example.com</string>
    <!-- This is an error message shown below the hostname field of the add login page when a hostname does not contain http or https. -->
    <string name="add_login_hostname_invalid_text_3">ویب پتے وچ &quot;https://&quot; یا &quot;http://&quot; ہووݨ ضروری ہے</string>
    <!-- This is an error message shown below the hostname field of the add login page when a hostname is invalid. -->
    <string name="add_login_hostname_invalid_text_2">ٹھیک ہوسٹ ناں ضروری ہے</string>

    <!-- Synced Tabs -->
    <!-- Text displayed to ask user to connect another device as no devices found with account -->
    <string name="synced_tabs_connect_another_device">ہک ٻئی ڈیوائس نال کنکٹ کرو۔</string>

    <!-- Text displayed asking user to re-authenticate -->
    <string name="synced_tabs_reauth">سوہݨا، ولدا تصدیق کرو۔</string>

    <!-- Text displayed when user has disabled tab syncing in Firefox Sync Account -->
    <string name="synced_tabs_enable_tab_syncing">سوہݨا، ٹیب ہم وقت کرݨ فعال کرو۔</string>
    <!-- Text displayed when user has no tabs that have been synced -->
    <string name="synced_tabs_no_tabs">تہاݙیاں ٻیاں ڈیوائساں تے فائرفوکس وچ کوئی ٹیب کائنی کھلے ہوئے۔</string>
    <!-- Text displayed in the synced tabs screen when a user is not signed in to Firefox Sync describing Synced Tabs -->
    <string name="synced_tabs_sign_in_message">آپݨیاں ساریاں ڈیوائساں کنوں ٹیباں دی تندیر ݙیکھو۔</string>

    <!-- Text displayed on a button in the synced tabs screen to link users to sign in when a user is not signed in to Firefox Sync -->
    <string name="synced_tabs_sign_in_button">ہم وقت کرݨ کیتے سائن ان تھیوو</string>
    <!-- The text displayed when a synced device has no tabs to show in the list of Synced Tabs. -->
    <string name="synced_tabs_no_open_tabs">کوئی کھلے ٹیب  کائنی</string>
    <!-- Content description for expanding a group of synced tabs. -->
    <string name="synced_tabs_expand_group">ٹیباں کوں ہم وقت کرݨ کیتے گروپ کھنڈاؤ</string>
    <!-- Content description for collapsing a group of synced tabs. -->
    <string name="synced_tabs_collapse_group">ٹیباں کوں ہم وقت کرݨ کیتے گروپ کٹھے کرو</string>

    <!-- Top Sites -->
    <!-- Title text displayed in the dialog when shortcuts limit is reached. -->
    <string name="shortcut_max_limit_title">شاٹ کٹ حد پوری تھی ڳئی</string>
    <!-- Content description text displayed in the dialog when shortcut limit is reached. -->
    <string name="shortcut_max_limit_content">نواں شاٹ کٹ شامل کرݨ کیتے، ہک ہٹاؤ۔ ٹچ کرتے، سائٹ قاٻو کرو تے ہٹاؤ چݨو۔</string>
    <!-- Confirmation dialog button text when top sites limit is reached. -->
    <string name="top_sites_max_limit_confirmation_button">ٹھیک ہے، سمنجھ گھدے</string>
    <!-- Label for the preference to show the shortcuts for the most visited top sites on the homepage -->
    <string name="top_sites_toggle_top_recent_sites_4">شارٹ کٹ</string>
	<!-- Title text displayed in the rename top site dialog. -->
	<string name="top_sites_rename_dialog_title">ناں</string>
    <!-- Hint for renaming title of a shortcut -->
    <string name="shortcut_name_hint">شارٹ کٹ ناں</string>
	<!-- Button caption to confirm the renaming of the top site. -->
	<string name="top_sites_rename_dialog_ok">ٹھیک ہے</string>
    <!-- Dialog button text for canceling the rename top site prompt. -->
	<string name="top_sites_rename_dialog_cancel">منسوخ کرو</string>
    <!-- Text for the menu button to open the homepage settings. -->
    <string name="top_sites_menu_settings">ترتیباں</string>

    <!-- Text for the menu button to navigate to sponsors and privacy support articles. '&amp;' is replaced with the ampersand symbol: & -->
    <string name="top_sites_menu_sponsor_privacy">ساݙے سپانسر تے تہاݙی رازداری</string>
    <!-- Label text displayed for a sponsored top site. -->
    <string name="top_sites_sponsored_label">سپانسر تھئے</string>

    <!-- Inactive tabs in the tabs tray -->
    <!-- Title text displayed in the tabs tray when a tab has been unused for 14 days. -->
    <string name="inactive_tabs_title">غیر فعال ٹیبز</string>
    <!-- Content description for closing all inactive tabs -->
    <string name="inactive_tabs_delete_all">ساریاں غیر فعال ٹیباں بند کرو</string>

    <!-- Content description for expanding the inactive tabs section. -->
    <string name="inactive_tabs_expand_content_description">غیرفعال ٹیباں ودھاؤ</string>
    <!-- Content description for collapsing the inactive tabs section. -->
    <string name="inactive_tabs_collapse_content_description">غیرفعال ٹیباں کٹھی کرو</string>

    <!-- Inactive tabs auto-close message in the tabs tray -->
    <!-- The header text of the auto-close message when the user is asked if they want to turn on the auto-closing of inactive tabs. -->
    <string name="inactive_tabs_auto_close_message_header" tools:ignore="UnusedResources">ہک مہینے بعد آپݨے آپ بند کروں؟</string>
    <!-- A description below the header to notify the user what the inactive tabs auto-close feature is. -->
    <string name="inactive_tabs_auto_close_message_description" tools:ignore="UnusedResources">جہڑے ٹیب تساں پہلے مہینے دے دوران کائنی ݙٹھے، انہاں کوں فائرفوکس بند کر سڳدے۔</string>
    <!-- A call to action below the description to allow the user to turn on the auto closing of inactive tabs. -->
    <string name="inactive_tabs_auto_close_message_action" tools:ignore="UnusedResources">خود بخود بند کرݨ چالو کرو</string>
    <!-- Text for the snackbar to confirm auto-close is enabled for inactive tabs -->
    <string name="inactive_tabs_auto_close_message_snackbar">آپݨے آپ  بند تھیوݨ فعال تھی ڳیا</string>

    <!-- Awesome bar suggestion's headers -->
    <!-- Search suggestions title for Firefox Suggest. -->
    <string name="firefox_suggest_header">فائرفوکس تجویز</string>

    <!-- Title for search suggestions when Google is the default search suggestion engine. -->
    <string name="google_search_engine_suggestion_header">گوگل ڳول</string>
    <!-- Title for search suggestions when the default search suggestion engine is anything other than Google. The first parameter is default search engine name. -->
    <string name="other_default_search_engine_suggestion_header">%s ڳول</string>

    <!-- Default browser experiment -->
    <string name="default_browser_experiment_card_text">فائرفوکس وچ خودکار کھولݨ کیتے سنیہے، ای میلاں تے ویب سائٹاں کنوں لنک مقرر کرو۔</string>

    <!-- Content description for close button in collection placeholder. -->
    <string name="remove_home_collection_placeholder_content_description">ہٹاؤ</string>

    <!-- Content description radio buttons with a link to more information -->
    <string name="radio_preference_info_content_description">ٻیاں تفصیلاں کیتے کلک کرو</string>

    <!-- Content description for the action bar "up" button -->
    <string name="action_bar_up_description">اُتے ون٘ڄو</string>

    <!-- Content description for privacy content close button -->
    <string name="privacy_content_close_button_content_description">بند کرو</string>

    <!-- Pocket recommended stories -->
    <!-- Header text for a section on the home screen. -->
    <string name="pocket_stories_header_1">فکر انگیز کہاݨیاں</string>
    <!-- Header text for a section on the home screen. -->
    <string name="pocket_stories_categories_header">موضوع دے لحاظ نال کہاݨیاں</string>
    <!-- Text of a button allowing users to access an external url for more Pocket recommendations. -->
    <string name="pocket_stories_placeholder_text">ٻیاں لبھو</string>
    <!-- Title of an app feature. Smaller than a heading. The first parameter is product name Pocket -->
    <string name="pocket_stories_feature_title_2">تکڑا تھیا %s ولوں.</string>
    <!-- Caption for describing a certain feature. The placeholder is for a clickable text (eg: Learn more) which will load an url in a new tab when clicked.  -->
    <string name="pocket_stories_feature_caption">فائرفوکس ٹٻر دا حصہ۔ %s</string>
    <!-- Clickable text for opening an external link for more information about Pocket. -->
    <string name="pocket_stories_feature_learn_more">ٻیا سِکھو</string>

    <!-- Text indicating that the Pocket story that also displays this text is a sponsored story by other 3rd party entity. -->
    <string name="pocket_stories_sponsor_indication">سپانسر تھئے</string>

    <!-- Snackbar message for enrolling in a Nimbus experiment from the secret settings when Studies preference is Off.-->
    <string name="experiments_snackbar">ڈیٹا پٹھݨ کیتے ٹیلی میٹری فعال کرو۔</string>
    <!-- Snackbar button text to navigate to telemetry settings.-->
    <string name="experiments_snackbar_button">ترتیباں تے ون٘ڄو</string>

    <!-- Accessibility services actions labels. These will be appended to accessibility actions like "Double tap to.." but not by or applications but by services like Talkback. -->
    <!-- Action label for elements that can be collapsed if interacting with them. Talkback will append this to say "Double tap to collapse". -->
    <string name="a11y_action_label_collapse">کٹھا کرو</string>
    <!-- Action label for elements that can be expanded if interacting with them. Talkback will append this to say "Double tap to expand". -->
    <string name="a11y_action_label_expand">کھنڈاؤ</string>
    <!-- Action label for links to a website containing documentation about a wallpaper collection. Talkback will append this to say "Double tap to open link to learn more about this collection". -->
    <string name="a11y_action_label_wallpaper_collection_learn_more">ایں مجموعے بارے ٻیا سکھݨ کیتے لنک کھولو</string>
    <!-- Action label for links that point to an article. Talkback will append this to say "Double tap to read the article". -->
    <string name="a11y_action_label_read_article">مضمون پڑھو</string>
    <!-- Action label for links to the Firefox Pocket website. Talkback will append this to say "Double tap to open link to learn more". -->
    <string name="a11y_action_label_pocket_learn_more">ٻیا سکھݨ کیتے لنک کھولو</string>
</resources><|MERGE_RESOLUTION|>--- conflicted
+++ resolved
@@ -363,11 +363,8 @@
     <string name="preferences_category_about">تعارف</string>
     <!-- Preference category for settings related to changing the default search engine -->
     <string name="preferences_category_select_default_search_engine">ہک چݨو</string>
-<<<<<<< HEAD
-=======
     <!-- Preference for settings related to managing search shortcuts for the quick search menu -->
     <string name="preferences_manage_search_shortcuts">ڳولݨ شارٹ کٹ منیج کرو</string>
->>>>>>> ae224354
     <!-- Preference for settings related to changing the default search engine -->
     <string name="preferences_default_search_engine">طےشدہ  ڳولݨ انجݨ</string>
     <!-- Preference for settings related to Search -->
@@ -420,15 +417,7 @@
     <string name="cookie_banner_handling_details_site_is_not_supported_request_support_button" moz:RemovedIn="115" tools:ignore="UnusedResources">سپورٹ کیتے ارداس کرو</string>
     <!-- Text for request support button indicating that cookie banner reduction is not supported for the current site, this is shown as part of the cookie banner details view. -->
     <string name="cookie_banner_handling_details_site_is_not_supported_request_support_button_2">ارداس پٹھو</string>
-<<<<<<< HEAD
-    <!-- Text for title indicating that cookie banner reduction is not supported for the current site, this is shown as part of the cookie banner details view. -->
-    <string name="cookie_banner_handling_details_site_is_not_supported_title" moz:RemovedIn="114" tools:ignore="UnusedResources">کوکی بینر گھٹاوݨ</string>
     <!-- Label for the snackBar, after the user reports with success a website where cookie banner reducer did not work -->
-    <string name="cookie_banner_handling_report_site_snack_bar_text" moz:RemovedIn="114" tools:ignore="UnusedResources">سپورٹ سائٹ دی ارداس جمع کرا ݙتی ڳئی ہے۔</string>
-    <!-- Label for the snackBar, after the user reports with success a website where cookie banner reducer did not work -->
-=======
-    <!-- Label for the snackBar, after the user reports with success a website where cookie banner reducer did not work -->
->>>>>>> ae224354
     <string name="cookie_banner_handling_report_site_snack_bar_text_2">ارداس بھیڄ ڈتی</string>
     <!-- Text for indicating cookie banner handling is on this site, this is shown as part of the protections panel with the tracking protection toggle -->
     <string name="reduce_cookie_banner_on_for_site">ایں سائٹ کیتے چالو کرو</string>
@@ -638,12 +627,9 @@
     <!-- Error displayed when user attempts to install an add-on from AMO (addons.mozilla.org) that is already installed -->
     <string name="addon_already_installed">ایڈ ــ آن پہلے ہی انسٹال تھیا ہویا ہے</string>
 
-<<<<<<< HEAD
-=======
     <!-- Account Preferences -->
     <!-- Preference for managing your account via accounts.firefox.com -->
     <string name="preferences_manage_account">کھاتہ منیج کرو</string>
->>>>>>> ae224354
     <!-- Preference for triggering sync -->
     <string name="preferences_sync_now">ہݨ ہم وقت کرو</string>
     <!-- Preference category for sync -->
@@ -1912,11 +1898,8 @@
 
     <!-- Placeholder text shown in the Search Engine Name text field before a user enters text -->
     <string name="search_add_custom_engine_name_hint_2">ڳولݨ انجݨ ناں</string>
-<<<<<<< HEAD
-=======
     <!-- Label for the TextField in which user enters custom search engine URL -->
     <string name="search_add_custom_engine_url_label">تند یوآرایل ڳولو</string>
->>>>>>> ae224354
     <!-- Placeholder text shown in the Search String TextField before a user enters text -->
     <string name="search_add_custom_engine_search_string_hint">ورتݨ کیتے تند ڳولو</string>
     <!-- Placeholder text shown in the Search String TextField before a user enters text -->
