--- conflicted
+++ resolved
@@ -58,11 +58,8 @@
     <!-- Home - Bookmarks -->
     <!-- Title for the home screen section with bookmarks. -->
     <string name="home_bookmarks_title">نشانیاں</string>
-<<<<<<< HEAD
-=======
     <!-- Content description for the button which navigates the user to show all of their bookmarks. -->
     <string name="home_bookmarks_show_all_content_description">ساریاں نشانیاں ݙکھاؤ</string>
->>>>>>> 9f949a8e
     <!-- Text for the menu button to remove a recently saved bookmark from the user's home screen -->
     <string name="home_bookmarks_menu_item_remove">ہٹاؤ</string>
 
@@ -607,11 +604,8 @@
 
     <!-- Preference for translation -->
     <string name="preferences_translation" moz:removedIn="127" tools:ignore="UnusedResources">ترجمہ</string>
-<<<<<<< HEAD
-=======
     <!-- Preference for translations -->
     <string name="preferences_translations">ترجمے</string>
->>>>>>> 9f949a8e
     <!-- Preference for data choices -->
     <string name="preferences_data_choices">ڈیٹا چوائس</string>
     <!-- Preference for data collection -->
@@ -2644,11 +2638,8 @@
     <string name="debug_drawer_tab_tools_tab_count_title">ٹیب شمار</string>
     <!-- The active tab count category in the tab count section in Tab Tools. -->
     <string name="debug_drawer_tab_tools_tab_count_normal" moz:removedIn="127" tools:ignore="UnusedResources">فعال</string>
-<<<<<<< HEAD
-=======
     <!-- The active tab count category in the tab count section in Tab Tools. -->
     <string name="debug_drawer_tab_tools_tab_count_active">فعال</string>
->>>>>>> 9f949a8e
     <!-- The inactive tab count category in the tab count section in Tab Tools. -->
     <string name="debug_drawer_tab_tools_tab_count_inactive">غیر فعال</string>
     <!-- The private tab count category in the tab count section in Tab Tools. -->
@@ -2680,11 +2671,7 @@
     <!-- The submit button label text -->
     <string name="micro_survey_submit_button_label">جمع کرواؤ</string>
     <!-- The close button label text -->
-<<<<<<< HEAD
-    <string name="micro_survey_close_button_label" tools:ignore="UnusedResources">بند کرو</string>
-=======
     <string name="micro_survey_close_button_label" moz:removedIn="128" tools:ignore="UnusedResources">بند کرو</string>
->>>>>>> 9f949a8e
     <!-- The survey completion confirmation text -->
     <string name="micro_survey_feedback_confirmation">تہاݙے فیڈبیک تے تھورائت ہیں!</string>
     <!-- Option for likert scale -->
