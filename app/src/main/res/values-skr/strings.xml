--- conflicted
+++ resolved
@@ -298,8 +298,6 @@
     <!-- Title for set firefox as default browser screen used by Nimbus experiments. Nimbus experiments do not support string placeholders.
         Note: The word "Firefox" should NOT be translated -->
     <string name="juno_onboarding_default_browser_title_nimbus" tools:ignore="UnusedResources">فائرفوکس کوں آپݨاں ون٘ڄݨ آلا براؤزر بݨاؤ</string>
-<<<<<<< HEAD
-=======
     <!-- Description for set firefox as default browser screen.
         The first parameter is the Firefox brand name.
         The second parameter is the string with key "juno_onboarding_default_browser_description_link_text". -->
@@ -307,7 +305,6 @@
     <!-- Description for set firefox as default browser screen used by Nimbus experiments. Nimbus experiments do not support string placeholders.
         Note: The word "Firefox" should NOT be translated -->
     <string name="juno_onboarding_default_browser_description_nimbus" tools:ignore="UnusedResources">فائرفوکس لوکاں کوں منافع  کنوں ودھ رکھیندا ہے تے  کراس سائٹ ٹریکراں کوں بلاک کر تے تہاݙی رازداری دا دفاع کریند ہے۔\n\nساݙے رازداری نوٹس وچ ٻیا ڄاݨو۔</string>
->>>>>>> fa51e99d
     <!-- Text for the link to the privacy notice webpage for set as firefox default browser screen.
     This is part of the string with the key "juno_onboarding_default_browser_description". -->
     <string name="juno_onboarding_default_browser_description_link_text">رازداری نوٹس</string>
@@ -329,15 +326,12 @@
     <!-- Title for enable notification permission screen used by Nimbus experiments. Nimbus experiments do not support string placeholders.
         Note: The word "Firefox" should NOT be translated -->
     <string name="juno_onboarding_enable_notifications_title_nimbus" tools:ignore="UnusedResources">اطلاع نامے فائرفوکس نال ودھیک کرݨ وچ تہاݙی مدد کریندن۔</string>
-<<<<<<< HEAD
-=======
     <!-- Description for enable notification permission screen.
         The first parameter is the name of the app defined in app_name (for example: Fenix) -->
     <string name="juno_onboarding_enable_notifications_description">ڈیوائساں دے درمیان ٹیباں بھیڄو، ڈاؤن لوڈ منیج کرو، تے %s کنوں ودھ کنوں ودھ فائدہ چاوݨ کیتے گُر گھنو۔</string>
     <!-- Description for enable notification permission screen used by Nimbus experiments. Nimbus experiments do not support string placeholders.
        Note: The word "Firefox" should NOT be translated   -->
     <string name="juno_onboarding_enable_notifications_description_nimbus" tools:ignore="UnusedResources">ڈیوائساں دے درمیان ٹیباں بھیڄو، ڈاؤن لوڈ منیج کرو، تے فائرفوکس کنوں ودھ کنوں ودھ فائدہ چاوݨ کیتے گُر گھنو۔</string>
->>>>>>> fa51e99d
     <!-- Text for the button to request notification permission on the device -->
     <string name="juno_onboarding_enable_notifications_positive_button">اطلاع نامے چالو کرو</string>
     <!-- Text for the button dismiss the screen and move on with the flow -->
