--- conflicted
+++ resolved
@@ -1690,11 +1690,8 @@
     <string name="preference_enhanced_tracking_protection_custom_cryptominers">کریپٹومینرز</string>
     <!-- Preference for enhanced tracking protection for the custom protection settings -->
     <string name="preference_enhanced_tracking_protection_custom_fingerprinters" moz:RemovedIn="130" tools:ignore="UnusedResources">فنگر پرنٹرز</string>
-<<<<<<< HEAD
-=======
     <!-- Preference for enhanced tracking protection for the custom protection settings -->
     <string name="preference_enhanced_tracking_protection_custom_known_fingerprinters">معلوم فنگر پرنٹرز</string>
->>>>>>> c4245b98
     <!-- Button label for navigating to the Enhanced Tracking Protection details -->
     <string name="enhanced_tracking_protection_details">تفصیلاں</string>
     <!-- Header for categories that are being being blocked by current Enhanced Tracking Protection settings -->
@@ -1721,11 +1718,8 @@
     <string name="etp_fingerprinters_title" moz:RemovedIn="130" tools:ignore="UnusedResources">فنگر پرنٹرز</string>
     <!-- Description of fingerprinters that can be blocked by Enhanced Tracking Protection -->
     <string name="etp_fingerprinters_description" moz:RemovedIn="130" tools:ignore="UnusedResources">تہاݙی ڈیوائس بارے نویکلے سُن٘ڄاپُو ڈیٹا کوں کٹھا تھیوݨ کنوں روکیندے۔ جیکوں ٹریک کرݨ کیتے ورتیا ون٘ڄ سڳدے۔</string>
-<<<<<<< HEAD
-=======
     <!-- Description of fingerprinters that can be blocked by Enhanced Tracking Protection -->
     <string name="etp_known_fingerprinters_description">تہاݙی ڈیوائس بارے نویکلے سُن٘ڄاپُو ڈیٹا کوں کٹھا تھیوݨ کنوں روکیندے۔ جیکوں ٹریک کرݨ کیتے ورتیا ون٘ڄ سڳدے۔</string>
->>>>>>> c4245b98
     <!-- Category of trackers (tracking content) that can be blocked by Enhanced Tracking Protection -->
     <string name="etp_tracking_content_title">ٹریکنگ مواد</string>
     <!-- Description of tracking content that can be blocked by Enhanced Tracking Protection -->
@@ -2639,10 +2633,6 @@
     <string name="download_languages_item_content_description_downloaded_state">مٹاؤ</string>
     <!-- Content description (not visible, for screen readers etc.): For a language list item, downloading is in progress. -->
     <string name="download_languages_item_content_description_in_progress_state" moz:removedIn="129" tools:ignore="UnusedResources">تھیندیاں پیاں</string>
-<<<<<<< HEAD
-    <!-- Content description (not visible, for screen readers etc.): For a language list item that was not downloaded. -->
-    <string name="download_languages_item_content_description_not_downloaded_state">ڈاؤن لوڈ</string>
-=======
     <!-- Content description (not visible, for screen readers etc.): For a language list item, deleting is in progress. -->
     <string name="download_languages_item_content_description_delete_in_progress_state">تھیندیاں پیاں</string>
     <!-- Content description (not visible, for screen readers etc.): For a language list item, downloading is in progress.
@@ -2660,7 +2650,6 @@
     <!-- The title of the warning card informs the user that an error has occurred at deleting a language.
           The first parameter is the language name, for example, "Spanish". -->
     <string name="download_languages_delete_error_warning_text"><![CDATA[<b> %1$s </b> کائنی مٹا سڳا۔ سوہݨا، ولدا کوشش کرو۔]]></string>
->>>>>>> c4245b98
 
     <!-- Title for the dialog used by the translations feature to confirm deleting a language.
     The dialog will be presented when the user requests deletion of a language.
@@ -2679,12 +2668,6 @@
     <!-- Button text on the dialog used by the translations feature to cancel deleting a language. -->
     <string name="delete_language_file_dialog_negative_button_text">منسوخ</string>
 
-<<<<<<< HEAD
-    <!-- Button text on the dialog used by the translations feature confirms canceling a download in progress for a language file. -->
-    <string name="cancel_download_language_file_dialog_positive_button_text">جیا</string>
-    <!-- Button text on the dialog used by the translations feature to dismiss the dialog. -->
-    <string name="cancel_download_language_file_negative_button_text">کو</string>
-=======
     <!-- Title for the dialog used by the translations feature to confirm canceling a download in progress for a language file.
     The first parameter is the name of the language, for example, "Spanish". -->
     <string name="cancel_download_language_file_dialog_title" moz:removedIn="130" tools:ignore="UnusedResources">%1$s ڈاؤن لوڈ منسوخ کروں؟</string>
@@ -2692,7 +2675,6 @@
     <string name="cancel_download_language_file_dialog_positive_button_text" moz:removedIn="130" tools:ignore="UnusedResources">جیا</string>
     <!-- Button text on the dialog used by the translations feature to dismiss the dialog. -->
     <string name="cancel_download_language_file_negative_button_text" moz:removedIn="130" tools:ignore="UnusedResources">کو</string>
->>>>>>> c4245b98
 
     <!-- Title for the data saving mode warning dialog used by the translations feature.
     This dialog will be presented when the user attempts to download a language or perform
@@ -2779,19 +2761,12 @@
     <!-- Option for likert scale -->
     <string name="likert_scale_option_6" tools:ignore="UnusedResources">میں ایں کوں کائنی ورتیندا</string>
     <!-- Text shown in prompt for homepage microsurvey. Note: The word "Firefox" should NOT be translated. -->
-<<<<<<< HEAD
-    <string name="microsurvey_prompt_homepage_title" tools:ignore="UnusedResources">تساں آپݨے Firefox مکھ پنے نال چوکھے مطمئن ہو؟</string>
-    <!-- Accessibility -->
-    <!-- Content description for the survey application icon. Note: The word "Firefox" should NOT be translated.  -->
-    <string name="microsurvey_app_icon_content_description">Firefox لوگو</string>
-=======
     <string name="microsurvey_prompt_homepage_title" tools:ignore="UnusedResources" moz:removedIn="130">تساں آپݨے Firefox مکھ پنے نال چوکھے مطمئن ہو؟</string>
     <!-- Accessibility -->
     <!-- Content description for the survey application icon. Note: The word "Firefox" should NOT be translated.  -->
     <string name="microsurvey_app_icon_content_description">Firefox لوگو</string>
     <!-- Content description for the survey feature icon. -->
     <string name="microsurvey_feature_icon_content_description">سروے فیچر آئیکان</string>
->>>>>>> c4245b98
     <!-- Content description (not visible, for screen readers etc.) for opening microsurvey bottom sheet. -->
     <string name="microsurvey_open_handle_content_description" tools:ignore="UnusedResources" moz:removedIn="130">سروے کھولو</string>
     <!-- Content description (not visible, for screen readers etc.) for closing microsurvey bottom sheet. -->
@@ -2809,11 +2784,7 @@
     <!-- Content description for delete button where parameter will be the username of the login -->
     <string name="debug_drawer_logins_delete_login_button_content_description">ورتݨ ناں %s نال لاگ ان مٹاؤ</string>
 
-<<<<<<< HEAD
-    </resources>
-=======
     <!-- Beta Label Component !-->
     <!-- Text shown as a label or tag to indicate a feature or area is still undergoing active development. Note that here "Beta" should not be translated, as it is used as an icon styled element. -->
     <string name="beta_feature">BETA</string>
-</resources>
->>>>>>> c4245b98
+</resources>