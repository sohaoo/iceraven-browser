<?xml version="1.0" encoding="utf-8"?>
<resources xmlns:tools="http://schemas.android.com/tools" xmlns:moz="http://mozac.org/tools">

    <!-- App name for private browsing mode. The first parameter is the name of the app defined in app_name (for example: Fenix)-->
    <string name="app_name_private_5">Приватни %s</string>
    <!-- App name for private browsing mode. The first parameter is the name of the app defined in app_name (for example: Fenix)-->
    <string name="app_name_private_4">%s (Приватни режим)</string>

    <!-- Home Fragment -->
    <!-- Content description (not visible, for screen readers etc.): "Three dot" menu button. -->
    <string name="content_description_menu">Више опција</string>
    <!-- Content description (not visible, for screen readers etc.): "Private Browsing" menu button. -->
    <string name="content_description_private_browsing_button">Омогући приватно прегледање</string>
    <!-- Content description (not visible, for screen readers etc.): "Private Browsing" menu button. -->
    <string name="content_description_disable_private_browsing_button">Онемогући приватно прегледање</string>
    <!-- Placeholder text shown in the search bar before a user enters text for the default engine -->
    <string name="search_hint">Претражи или унеси адресу</string>
    <!-- Placeholder text shown in the search bar before a user enters text for a general engine -->
    <string name="search_hint_general_engine">Претражи интернет</string>
    <!-- Placeholder text shown in search bar when using history search -->
    <string name="history_search_hint">Претражи историју</string>
    <!-- Placeholder text shown in search bar when using bookmarks search -->
    <string name="bookmark_search_hint">Претражи обележиваче</string>
    <!-- Placeholder text shown in search bar when using tabs search -->
    <string name="tab_search_hint">Претражи језичке</string>
    <!-- Placeholder text shown in the search bar when using application search engines -->
    <string name="application_search_hint">Унеси појмове претраге</string>
    <!-- No Open Tabs Message Description -->
    <string name="no_open_tabs_description">Ваши отворени језичци биће приказани овде.</string>

    <!-- No Private Tabs Message Description -->
    <string name="no_private_tabs_description">Ваши приватни језичци биће приказани овде.</string>

    <!-- Tab tray multi select title in app bar. The first parameter is the number of tabs selected -->
    <string name="tab_tray_multi_select_title">%1$d изабран</string>
    <!-- Label of button in create collection dialog for creating a new collection  -->
    <string name="tab_tray_add_new_collection">Додај нову збирку</string>
    <!-- Label of editable text in create collection dialog for naming a new collection  -->
    <string name="tab_tray_add_new_collection_name">Назив</string>
    <!-- Label of button in save to collection dialog for selecting a current collection  -->
    <string name="tab_tray_select_collection">Изабери збирку</string>
    <!-- Content description for close button while in multiselect mode in tab tray -->
    <string name="tab_tray_close_multiselect_content_description">Изађите из режима вишеструког избора</string>
    <!-- Content description for save to collection button while in multiselect mode in tab tray -->
    <string name="tab_tray_collection_button_multiselect_content_description">Сачувајте одабране језичке у збирку</string>
    <!-- Content description on checkmark while tab is selected in multiselect mode in tab tray -->
    <string name="tab_tray_multiselect_selected_content_description">Изабрано</string>

    <!-- Home - Recently saved bookmarks -->
    <!-- Title for the home screen section with recently saved bookmarks. -->
    <string name="recently_saved_title">Недавно сачувано</string>
    <!-- Content description for the button which navigates the user to show all of their saved bookmarks. -->
    <string name="recently_saved_show_all_content_description_2">Прикажи све сачуване обележиваче</string>

    <!-- Text for the menu button to remove a recently saved bookmark from the user's home screen -->
    <string name="recently_saved_menu_item_remove">Уклони</string>

    <!-- About content. The first parameter is the name of the application. (For example: Fenix) -->
    <string name="about_content">%1$s производи Mozilla.</string>

    <!-- Private Browsing -->
    <!-- Explanation for private browsing displayed to users on home view when they first enable private mode
        The first parameter is the name of the app defined in app_name (for example: Fenix) -->
    <string name="private_browsing_placeholder_description_2">%1$s ће обрисати вашу историју прегледања и претраживања када затворите све приватне језичке или изађете из апликације. Додуше, ово неће сакрити ваш идентитет од веб страница и интернет добављача, али ће вам помоћи да заштитите ваш онлајн живот од других корисника овог уређаја.</string>
    <string name="private_browsing_common_myths">Чести митови о приватном прегледању</string>

    <!-- Private mode shortcut "contextual feature recommendation" (CFR) -->
    <!-- Text for the Private mode shortcut CFR message for adding a private mode shortcut to open private tabs from the Home screen -->
    <string name="private_mode_cfr_message_2">Покрените следећу приватну картицу једним додиром.</string>
    <!-- Text for the positive button to accept adding a Private Browsing shortcut to the Home screen -->
    <string name="private_mode_cfr_pos_button_text">Додај на почетни екран</string>
    <!-- Text for the negative button to decline adding a Private Browsing shortcut to the Home screen -->
    <string name="cfr_neg_button_text">Не, хвала</string>

    <!-- Open in App "contextual feature recommendation" (CFR) -->
    <!-- Text for the info message. The first parameter is the name of the application.-->
    <string name="open_in_app_cfr_info_message_2">Можете да подесите %1$s да аутоматски отвара везе у апликацијама.</string>
    <!-- Text for the positive action button -->
    <string name="open_in_app_cfr_positive_button_text">Иди у подешавања</string>
    <!-- Text for the negative action button -->
    <string name="open_in_app_cfr_negative_button_text">Одбаци</string>

    <!-- Total cookie protection "contextual feature recommendation" (CFR) -->
    <!-- Text for the message displayed in the contextual feature recommendation popup promoting the total cookie protection feature. -->
    <string name="tcp_cfr_message">Наша најјача заштита приватности изолује праћење на више локација.</string>

    <!-- Text displayed that links to website containing documentation about the "Total cookie protection" feature. -->
    <string name="tcp_cfr_learn_more">Сазнајте више о свеобухватној заштити од колачића</string>

    <!-- Text for the info dialog when camera permissions have been denied but user tries to access a camera feature. -->
    <string name="camera_permissions_needed_message">Потребан је приступ камери. Отворите Android подешавања, одаберите дозволе и омогућите приступ.</string>
    <!-- Text for the positive action button to go to Android Settings to grant permissions. -->
    <string name="camera_permissions_needed_positive_button_text">Иди у подешавања</string>
    <!-- Text for the negative action button to dismiss the dialog. -->
    <string name="camera_permissions_needed_negative_button_text">Одбаци</string>

    <!-- Text for the banner message to tell users about our auto close feature. -->
    <string name="tab_tray_close_tabs_banner_message">Подесите отворене језичке да се аутоматски затварају ако нису прегледане последњег дана, недеље или месеца.</string>
    <!-- Text for the positive action button to go to Settings for auto close tabs. -->
    <string name="tab_tray_close_tabs_banner_positive_button_text">Погледај опције</string>
    <!-- Text for the negative action button to dismiss the Close Tabs Banner. -->
    <string name="tab_tray_close_tabs_banner_negative_button_text">Одбаци</string>

    <!-- Text for the banner message to tell users about our inactive tabs feature. -->
    <string name="tab_tray_inactive_onboarding_message">Картице које нисте погледали више од две недеље су премештене овде.</string>
    <!-- Text for the action link to go to Settings for inactive tabs. -->
    <string name="tab_tray_inactive_onboarding_button_text">Искључи у подешавањима</string>
    <!-- Text for title for the auto-close dialog of the inactive tabs. -->
    <string name="tab_tray_inactive_auto_close_title">Аутоматски затвори након једног месеца?</string>
    <!-- Text for the body for the auto-close dialog of the inactive tabs.
        The first parameter is the name of the application.-->
    <string name="tab_tray_inactive_auto_close_body_2">%1$s може да затвори језичке које нисте прегледали прошлог месеца.</string>
    <!-- Content description for close button in the auto-close dialog of the inactive tabs. -->
    <string name="tab_tray_inactive_auto_close_button_content_description">Затвори</string>


    <!-- Text for turn on auto close tabs button in the auto-close dialog of the inactive tabs. -->
    <string name="tab_tray_inactive_turn_on_auto_close_button_2">Укључи аутоматско затварање</string>


    <!-- Home screen icons - Long press shortcuts -->
    <!-- Shortcut action to open new tab -->
    <string name="home_screen_shortcut_open_new_tab_2">Нови језичак</string>
    <!-- Shortcut action to open new private tab -->
    <string name="home_screen_shortcut_open_new_private_tab_2">Нови приватни језичак</string>

    <!-- Shortcut action to open Passwords screens -->
    <string name="home_screen_shortcut_open_password_screen">Пречица за лозинке</string>

    <!-- Recent Tabs -->
    <!-- Header text for jumping back into the recent tab in the home screen -->
    <string name="recent_tabs_header">Скочи назад</string>
    <!-- Button text for showing all the tabs in the tabs tray -->
    <string name="recent_tabs_show_all">Прикажи све</string>

    <!-- Content description for the button which navigates the user to show all recent tabs in the tabs tray. -->
    <string name="recent_tabs_show_all_content_description_2">Дугме за приказ свих недавних језичака</string>

    <!-- Text for button in synced tab card that opens synced tabs tray -->
    <string name="recent_tabs_see_all_synced_tabs_button_text">Погледај све синхронизоване језичке</string>
    <!-- Accessibility description for device icon used for recent synced tab -->
    <string name="recent_tabs_synced_device_icon_content_description">Синхронизовани уређај</string>
    <!-- Text for the dropdown menu to remove a recent synced tab from the homescreen -->
    <string name="recent_synced_tab_menu_item_remove">Уклони</string>
    <!-- Text for the menu button to remove a grouped highlight from the user's browsing history
         in the Recently visited section -->
    <string name="recent_tab_menu_item_remove">Уклони</string>

    <!-- History Metadata -->
    <!-- Header text for a section on the home screen that displays grouped highlights from the
         user's browsing history, such as topics they have researched or explored on the web -->
    <string name="history_metadata_header_2">Недавно посећено</string>
    <!-- Text for the menu button to remove a grouped highlight from the user's browsing history
         in the Recently visited section -->
    <string name="recently_visited_menu_item_remove">Уклони</string>

    <!-- Content description for the button which navigates the user to show all of their history. -->
    <string name="past_explorations_show_all_content_description_2">Прикажи сва прошла истраживања</string>

    <!-- Browser Fragment -->
    <!-- Content description (not visible, for screen readers etc.): Navigate backward (browsing history) -->
    <string name="browser_menu_back">Назад</string>
    <!-- Content description (not visible, for screen readers etc.): Navigate forward (browsing history) -->
    <string name="browser_menu_forward">Напред</string>
    <!-- Content description (not visible, for screen readers etc.): Refresh current website -->
    <string name="browser_menu_refresh">Освежи</string>
    <!-- Content description (not visible, for screen readers etc.): Stop loading current website -->
    <string name="browser_menu_stop">Заустави</string>
    <!-- Browser menu button that opens the addon manager -->
    <string name="browser_menu_add_ons">Додаци</string>
    <!-- Browser menu button that opens account settings -->
    <string name="browser_menu_account_settings">Информације о налогу</string>
    <!-- Text displayed when there are no add-ons to be shown -->
    <string name="no_add_ons">Овде нема додатака</string>
    <!-- Browser menu button that sends a user to help articles -->
    <string name="browser_menu_help">Помоћ</string>
    <!-- Browser menu button that sends a to a the what's new article -->
    <string name="browser_menu_whats_new">Шта је ново</string>
    <!-- Browser menu button that opens the settings menu -->
    <string name="browser_menu_settings">Подешавања</string>
    <!-- Browser menu button that opens a user's library -->
    <string name="browser_menu_library">Библиотека</string>
    <!-- Browser menu toggle that requests a desktop site -->
    <string name="browser_menu_desktop_site">За рачунаре</string>
    <!-- Browser menu toggle that adds a shortcut to the site on the device home screen. -->
    <string name="browser_menu_add_to_homescreen">Додај на почетни екран</string>
    <!-- Browser menu toggle that installs a Progressive Web App shortcut to the site on the device home screen. -->
    <string name="browser_menu_install_on_homescreen">Инсталирај</string>
    <!-- Content description (not visible, for screen readers etc.) for the Resync tabs button -->
    <string name="resync_button_content_description">Поново синхронизујте</string>
    <!-- Browser menu button that opens the find in page menu -->
    <string name="browser_menu_find_in_page">Нађи на страници</string>
    <!-- Browser menu button that saves the current tab to a collection -->
    <string name="browser_menu_save_to_collection_2">Сачувај у збирку</string>

    <!-- Browser menu button that open a share menu to share the current site -->
    <string name="browser_menu_share">Подели</string>
    <!-- Browser menu button shown in custom tabs that opens the current tab in Fenix
        The first parameter is the name of the app defined in app_name (for example: Fenix) -->
    <string name="browser_menu_open_in_fenix">Отвори у %1$s</string>
    <!-- Browser menu text shown in custom tabs to indicate this is a Fenix tab
        The first parameter is the name of the app defined in app_name (for example: Fenix) -->
    <string name="browser_menu_powered_by">ПОКРЕЋЕ %1$s</string>
    <!-- Browser menu text shown in custom tabs to indicate this is a Fenix tab
        The first parameter is the name of the app defined in app_name (for example: Fenix) -->
    <string name="browser_menu_powered_by2">Покреће %1$s</string>
    <!-- Browser menu button to put the current page in reader mode -->
    <string name="browser_menu_read">Приказ читача</string>
    <!-- Browser menu button content description to close reader mode and return the user to the regular browser -->
    <string name="browser_menu_read_close">Затвори приказ читача</string>
    <!-- Browser menu button to open the current page in an external app -->
    <string name="browser_menu_open_app_link">Отвори у апликацији</string>

    <!-- Browser menu button to show reader view appearance controls e.g. the used font type and size -->
    <string name="browser_menu_customize_reader_view">Прилагоди приказ за читање</string>
    <!-- Browser menu label for adding a bookmark -->
    <string name="browser_menu_add">Додај</string>
    <!-- Browser menu label for editing a bookmark -->
    <string name="browser_menu_edit">Уреди</string>

    <!-- Button shown on the home page that opens the Customize home settings -->
    <string name="browser_menu_customize_home_1">Прилагоди почетну страну</string>
    <!-- Browser Toolbar -->
    <!-- Content description for the Home screen button on the browser toolbar -->
    <string name="browser_toolbar_home">Почетни екран</string>

    <!-- Locale Settings Fragment -->
    <!-- Content description for tick mark on selected language -->
    <string name="a11y_selected_locale_content_description">Изабери језик</string>
    <!-- Text for default locale item -->
    <string name="default_locale_text">Прати језик уређаја</string>
    <!-- Placeholder text shown in the search bar before a user enters text -->
    <string name="locale_search_hint">Претражи језике</string>

    <!-- Search Fragment -->
    <!-- Button in the search view that lets a user search by scanning a QR code -->
    <string name="search_scan_button">Скенирај</string>
    <!-- Button in the search view that lets a user change their search engine -->
    <string name="search_engine_button">Претраживач</string>
    <!-- Button in the search view when shortcuts are displayed that takes a user to the search engine settings -->
    <string name="search_shortcuts_engine_settings">Подешавања претраживача</string>
    <!-- Button in the search view that lets a user navigate to the site in their clipboard -->
    <string name="awesomebar_clipboard_title">Убаци везу из привремене меморије</string>
    <!-- Button in the search suggestions onboarding that allows search suggestions in private sessions -->
    <string name="search_suggestions_onboarding_allow_button">Дозволи</string>
    <!-- Button in the search suggestions onboarding that does not allow search suggestions in private sessions -->
    <string name="search_suggestions_onboarding_do_not_allow_button">Не дозволи</string>
    <!-- Search suggestion onboarding hint title text -->
    <string name="search_suggestions_onboarding_title">Дозовлити предлоге за претрагу у приватним сесијама?</string>
    <!-- Search suggestion onboarding hint description text, first parameter is the name of the app defined in app_name (for example: Fenix)-->
    <string name="search_suggestions_onboarding_text">%s ће поделити све што унесете у адресну траку са подразумеваним претраживачем.</string>

    <!-- Search engine suggestion title text. The first parameter is the name of teh suggested engine-->
    <string name="search_engine_suggestions_title">Претражи %s</string>
    <!-- Search engine suggestion description text -->
    <string name="search_engine_suggestions_description">Претражи директно из адресне траке</string>

    <!-- Menu option in the search selector menu to open the search settings -->
    <string name="search_settings_menu_item">Подешавања претраге</string>

    <!-- Header text for the search selector menu -->
    <string name="search_header_menu_item_2">Овај пут претражујте:</string>

    <!-- Home onboarding -->
    <!-- Onboarding home screen popup dialog, shown on top of the Jump back in section. -->
    <string name="onboarding_home_screen_jump_back_contextual_hint_2">Упознајте своју персонализовану почетну страницу. Овде се приказују недавни језичци, обележивачи и резултати претраге.</string>
    <!-- Home onboarding dialog welcome screen title text. -->
    <string name="onboarding_home_welcome_title_2">Добродошли на више личан интернет</string>
    <!-- Home onboarding dialog welcome screen description text. -->
    <string name="onboarding_home_welcome_description">Више боја. Боља приватност. Иста посвећеност: људи пре профита.</string>

    <!-- Home onboarding dialog sign into sync screen title text. -->
    <string name="onboarding_home_sync_title_3">Пребацивање између екрана је лакше него икада</string>
    <!-- Home onboarding dialog sign into sync screen description text. -->
    <string name="onboarding_home_sync_description">Сада на вашој почетној страници наставите где сте стали са језичцима са других уређаја.</string>
    <!-- Text for the button to continue the onboarding on the home onboarding dialog. -->
    <string name="onboarding_home_get_started_button">Започните</string>
    <!-- Text for the button to navigate to the sync sign in screen on the home onboarding dialog. -->
    <string name="onboarding_home_sign_in_button">Пријави се</string>
    <!-- Text for the button to skip the onboarding on the home onboarding dialog. -->
    <string name="onboarding_home_skip_button">Прескочи</string>

    <!-- Onboarding home screen sync popup dialog message, shown on top of Recent Synced Tabs in the Jump back in section. -->
    <string name="sync_cfr_message">Ваши језичци се синхронизују! Наставите где сте стали на другом уређају.</string>

    <!-- Content description (not visible, for screen readers etc.): Close button for the home onboarding dialog -->
    <string name="onboarding_home_content_description_close_button">Затвори</string>

    <!-- Notification pre-permission dialog -->
    <!-- Enable notification pre permission dialog title
        The first parameter is the name of the app defined in app_name (for example: Fenix) -->
    <string name="onboarding_home_enable_notifications_title">Обавештења вам помажу да урадите више уз %s</string>
    <!-- Enable notification pre permission dialog description with rationale
        The first parameter is the name of the app defined in app_name (for example: Fenix) -->
    <string name="onboarding_home_enable_notifications_description">Синхронизујте ваше картице између уређаја, управљајте преузимањима, добијајте савете о томе како да на најбољи начин искористите %s заштиту приватности и још много тога.</string>
    <!-- Text for the button to request notification permission on the device -->
    <string name="onboarding_home_enable_notifications_positive_button">Настави</string>
    <!-- Text for the button to not request notification permission on the device and dismiss the dialog -->
    <string name="onboarding_home_enable_notifications_negative_button">Не сада</string>

    <!-- Juno first user onboarding flow experiment -->
    <!-- Title for set firefox as default browser screen.
        The first parameter is the name of the app defined in app_name (for example: Fenix) -->
    <string name="juno_onboarding_default_browser_title">Нека %s буде ваш главни прегледач</string>
    <!-- Title for set firefox as default browser screen used by Nimbus experiments. Nimbus experiments do not support string placeholders.
        Note: The word "Firefox" should NOT be translated -->
    <string name="juno_onboarding_default_browser_title_nimbus" tools:ignore="UnusedResources">Нека Firefox буде ваш главни прегледач</string>
    <!-- Description for set firefox as default browser screen.
        The first parameter is the Firefox brand name.
        The second parameter is the string with key "juno_onboarding_default_browser_description_link_text". -->
    <string name="juno_onboarding_default_browser_description">%1$s ставља људе испред профита и штити вашу приватност тако што блокира елементе за праћење.\n\nСазнајте више у нашем %2$s.</string>
    <!-- Description for set firefox as default browser screen used by Nimbus experiments. Nimbus experiments do not support string placeholders.
        Note: The word "Firefox" should NOT be translated -->
    <string name="juno_onboarding_default_browser_description_nimbus" tools:ignore="UnusedResources">Firefox ставља људе испред профита и штити вашу приватност тако што блокира елементе за праћење.\n\nСазнајте више у нашем обавештењу о приватности.</string>
    <!-- Text for the link to the privacy notice webpage for set as firefox default browser screen.
    This is part of the string with the key "juno_onboarding_default_browser_description". -->
    <string name="juno_onboarding_default_browser_description_link_text">обавештење о приватности</string>
    <!-- Text for the button to set firefox as default browser on the device -->
    <string name="juno_onboarding_default_browser_positive_button">Постави као подразумевани прегледач</string>
    <!-- Text for the button dismiss the screen and move on with the flow -->
    <string name="juno_onboarding_default_browser_negative_button">Не сада</string>
    <!-- Title for sign in to sync screen. -->
    <string name="juno_onboarding_sign_in_title">Брзо се пребацујте између телефона и лаптопа</string>

    <!-- Description for sign in to sync screen. -->
    <string name="juno_onboarding_sign_in_description">Пренесите картице и лозинке за ваших осталих уређаја и наставите тамо где сте стали.</string>
    <!-- Text for the button to sign in to sync on the device -->
    <string name="juno_onboarding_sign_in_positive_button">Пријави се</string>
    <!-- Text for the button dismiss the screen and move on with the flow -->
    <string name="juno_onboarding_sign_in_negative_button">Не сада</string>
    <!-- Title for enable notification permission screen.
        The first parameter is the name of the app defined in app_name (for example: Fenix) -->
    <string name="juno_onboarding_enable_notifications_title">Обавештења вам помажу да урадите више уз %s</string>
    <!-- Title for enable notification permission screen used by Nimbus experiments. Nimbus experiments do not support string placeholders.
        Note: The word "Firefox" should NOT be translated -->
    <string name="juno_onboarding_enable_notifications_title_nimbus" tools:ignore="UnusedResources">Обавештења вам помажу да урадите више уз Firefox</string>
    <!-- Description for enable notification permission screen.
        The first parameter is the name of the app defined in app_name (for example: Fenix) -->
    <string name="juno_onboarding_enable_notifications_description">Шаљите картице између уређаја, управљајте преузимањима и добијајте савете о томе како да најбоље искористите %s.</string>
    <!-- Description for enable notification permission screen used by Nimbus experiments. Nimbus experiments do not support string placeholders.
       Note: The word "Firefox" should NOT be translated   -->
    <string name="juno_onboarding_enable_notifications_description_nimbus" tools:ignore="UnusedResources">Шаљите картице између уређаја, управљајте преузимањима и добијајте савете о томе како да најбоље искористите Firefox.</string>
    <!-- Text for the button to request notification permission on the device -->
    <string name="juno_onboarding_enable_notifications_positive_button">Укључи обавештења</string>
    <!-- Text for the button dismiss the screen and move on with the flow -->
    <string name="juno_onboarding_enable_notifications_negative_button">Не сада</string>

    <!-- Search Widget -->
    <!-- Content description for searching with a widget. The first parameter is the name of the application.-->
    <string name="search_widget_content_description_2">Отвори нови %1$s језичак</string>
    <!-- Text preview for smaller sized widgets -->
    <string name="search_widget_text_short">Претрага</string>
    <!-- Text preview for larger sized widgets -->
    <string name="search_widget_text_long">Претражи веб</string>

    <!-- Content description (not visible, for screen readers etc.): Voice search -->
    <string name="search_widget_voice">Гласовна претрага</string>

    <!-- Preferences -->
    <!-- Title for the settings page-->
    <string name="settings">Подешавања</string>
    <!-- Preference category for general settings -->
    <string name="preferences_category_general">Опште</string>
    <!-- Preference category for all links about Fenix -->
    <string name="preferences_category_about">О програму</string>
    <!-- Preference for settings related to changing the default search engine -->
    <string name="preferences_default_search_engine">Подразумевани претраживач</string>
    <!-- Preference for settings related to Search -->
    <string name="preferences_search">Претрага</string>
    <!-- Preference for settings related to Search address bar -->
    <string name="preferences_search_address_bar">Адресна трака</string>
    <!-- Preference link to rating Fenix on the Play Store -->
    <string name="preferences_rate">Оцените на Google Play продавници</string>
    <!-- Preference linking to about page for Fenix
        The first parameter is the name of the app defined in app_name (for example: Fenix) -->
    <string name="preferences_about">О %1$s</string>
    <!-- Preference for settings related to changing the default browser -->
    <string name="preferences_set_as_default_browser">Постави као подразумевани прегледач</string>

    <!-- Preference category for advanced settings -->
    <string name="preferences_category_advanced">Напредно</string>
    <!-- Preference category for privacy and security settings -->
    <string name="preferences_category_privacy_security">Приватност и безбедност</string>
    <!-- Preference for advanced site permissions -->
    <string name="preferences_site_permissions">Дозволе на страници</string>
    <!-- Preference for private browsing options -->
    <string name="preferences_private_browsing_options">Приватно прегледање</string>

    <!-- Preference for opening links in a private tab-->
    <string name="preferences_open_links_in_a_private_tab">Отварај везе у приватном језичку</string>
    <!-- Preference for allowing screenshots to be taken while in a private tab-->
    <string name="preferences_allow_screenshots_in_private_mode">Дозволи снимке екрана у приватном прегледању</string>
    <!-- Will inform the user of the risk of activating Allow screenshots in private browsing option -->
    <string name="preferences_screenshots_in_private_mode_disclaimer">Ако је дозвољено, приватни језичци биће видљиви и кад је отворено више апликација</string>
    <!-- Preference for adding private browsing shortcut -->
    <string name="preferences_add_private_browsing_shortcut">Додајте пречицу за приватно прегледање</string>
    <!-- Preference for enabling "HTTPS-Only" mode -->
    <string name="preferences_https_only_title">Строги HTTPS режим</string>

    <!-- Preference for removing cookie/consent banners from sites automatically. See reduce_cookie_banner_summary for additional context. -->
    <string name="preferences_cookie_banner_reduction">Смањење банера колачића</string>
    <!-- Preference for rejecting or removing as many cookie/consent banners as possible on sites. See reduce_cookie_banner_summary for additional context. -->
    <string name="reduce_cookie_banner_option">Смањи банере колачића</string>
    <!-- Summary of cookie banner handling preference if the setting disabled is set to off -->
    <string name="reduce_cookie_banner_option_off">Искључено</string>
    <!-- Summary of cookie banner handling preference if the setting enabled is set to on -->
    <string name="reduce_cookie_banner_option_on">Укључено</string>

    <!-- Summary for the preference for rejecting all cookies whenever possible. The first parameter is the application name -->
    <string name="reduce_cookie_banner_summary_1">%1$s аутоматски покушава да одбије захтеве за колачиће на банерима колачића.</string>
    <!-- Text for indicating cookie banner handling is off this site, this is shown as part of the protections panel with the tracking protection toggle -->
    <string name="reduce_cookie_banner_off_for_site">Искључено за овај сајт</string>
    <!-- Text for cancel button indicating that cookie banner reduction is not supported for the current site, this is shown as part of the cookie banner details view. -->
    <string name="cookie_banner_handling_details_site_is_not_supported_cancel_button">Откажи</string>
    <!-- Text for request support button indicating that cookie banner reduction is not supported for the current site, this is shown as part of the cookie banner details view. -->
<<<<<<< HEAD
    <string name="cookie_banner_handling_details_site_is_not_supported_request_support_button">Затражите подршку</string>
    <!-- Text for title indicating that cookie banner reduction is not supported for the current site, this is shown as part of the cookie banner details view. -->
    <string name="cookie_banner_handling_details_site_is_not_supported_title">Смањење банера колачића</string>
    <!-- Label for the snackBar, after the user reports with success a website where cookie banner reducer did not work -->
    <string name="cookie_banner_handling_report_site_snack_bar_text">Захтев за подршку сајта је поднет.</string>
    <!-- Text for indicating cookie banner handling is on this site, this is shown as part of the protections panel with the tracking protection toggle -->
    <string name="reduce_cookie_banner_on_for_site">Укључено за овај сајт</string>
    <!-- Text for indicating that a request for unsupported site was sent to Nimbus (it's a Mozilla library for experiments), this is shown as part of the protections panel with the tracking protection toggle -->
    <string name="reduce_cookie_banner_unsupported_site_request_submitted">Захтев за подршку сајта је поднет</string>
=======
    <string name="cookie_banner_handling_details_site_is_not_supported_request_support_button" moz:RemovedIn="115" tools:ignore="UnusedResources">Затражите подршку</string>
    <!-- Text for request support button indicating that cookie banner reduction is not supported for the current site, this is shown as part of the cookie banner details view. -->
    <string name="cookie_banner_handling_details_site_is_not_supported_request_support_button_2">Пошаљи захтев</string>
    <!-- Text for title indicating that cookie banner reduction is not supported for the current site, this is shown as part of the cookie banner details view. -->
    <string name="cookie_banner_handling_details_site_is_not_supported_title" moz:RemovedIn="114" tools:ignore="UnusedResources">Смањење банера колачића</string>
    <!-- Text for title indicating that cookie banner reduction is not supported for the current site, this is shown as part of the cookie banner details view. -->
    <string name="cookie_banner_handling_details_site_is_not_supported_title_2">Затражи подршку за ову страницу?</string>
    <!-- Label for the snackBar, after the user reports with success a website where cookie banner reducer did not work -->
    <string name="cookie_banner_handling_report_site_snack_bar_text" moz:RemovedIn="114" tools:ignore="UnusedResources">Захтев за подршку сајта је поднет.</string>
    <!-- Label for the snackBar, after the user reports with success a website where cookie banner reducer did not work -->
    <string name="cookie_banner_handling_report_site_snack_bar_text_2">Захтев послат</string>
    <!-- Text for indicating cookie banner handling is on this site, this is shown as part of the protections panel with the tracking protection toggle -->
    <string name="reduce_cookie_banner_on_for_site">Укључено за овај сајт</string>
    <!-- Text for indicating that a request for unsupported site was sent to Nimbus (it's a Mozilla library for experiments), this is shown as part of the protections panel with the tracking protection toggle -->
    <string name="reduce_cookie_banner_unsupported_site_request_submitted" moz:RemovedIn="114" tools:ignore="UnusedResources">Захтев за подршку сајта је поднет</string>
    <!-- Text for indicating that a request for unsupported site was sent to Nimbus (it's a Mozilla library for experiments), this is shown as part of the protections panel with the tracking protection toggle -->
    <string name="reduce_cookie_banner_unsupported_site_request_submitted_2">Захтев за подршку је послат</string>
>>>>>>> fa51e99d
    <!-- Text for indicating cookie banner handling is currently not supported for this site, this is shown as part of the protections panel with the tracking protection toggle -->
    <string name="reduce_cookie_banner_unsupported_site">Сајт тренутно није подржан</string>
    <!-- Title text for a detail explanation indicating cookie banner handling is on this site, this is shown as part of the cookie banner panel in the toolbar. The first parameter is a shortened URL of the current site-->
    <string name="reduce_cookie_banner_details_panel_title_on_for_site">Укључити смањење банера колачића за %1$s?</string>
    <!-- Title text for a detail explanation indicating cookie banner handling is off this site, this is shown as part of the cookie banner panel in the toolbar. The first parameter is a shortened URL of the current site-->
    <string name="reduce_cookie_banner_details_panel_title_off_for_site">Икључити смањење банера колачича за %1$s?</string>
    <!-- Title text for a detail explanation indicating cookie banner reducer didn't work for the current site, this is shown as part of the cookie banner panel in the toolbar.-->
<<<<<<< HEAD
    <string name="reduce_cookie_banner_details_panel_title_unsupported_site_request">Смањење банера колачића тренутно није подржано за овај сајт. Да ли бисте желели да наш тим прегледа овај сајт и подржи га у будућности?</string>
=======
    <string name="reduce_cookie_banner_details_panel_title_unsupported_site_request" moz:RemovedIn="114" tools:ignore="UnusedResources">Смањење банера колачића тренутно није подржано за овај сајт. Да ли бисте желели да наш тим прегледа овај сајт и подржи га у будућности?</string>
    <!-- Title text for a detail explanation indicating cookie banner reducer didn't work for the current site, this is shown as part of the cookie banner panel in the toolbar. The first parameter is the application name-->
    <string name="reduce_cookie_banner_details_panel_title_unsupported_site_request_2">%1$s не може самостално одбити захтеве за употребу колачића на овој страници. Можете послати захтев за подржавање одбијања на овом сајту у будућности.</string>
>>>>>>> fa51e99d
    <!-- Long text for a detail explanation indicating what will happen if cookie banner handling is off for a site, this is shown as part of the cookie banner panel in the toolbar. The first parameter is the application name -->
    <string name="reduce_cookie_banner_details_panel_description_off_for_site">%1$s ће обрисати колачиће и освежити страницу. Брисање колачића може да вас одјави са сајта или да испразни вашу корпу за куповину.</string>

    <!-- Long text for a detail explanation indicating what will happen if cookie banner handling is on for a site, this is shown as part of the cookie banner panel in the toolbar. The first parameter is the application name -->
    <string name="reduce_cookie_banner_details_panel_description_on_for_site_2">%1$s покушава аутоматски да одбије све захтеве за колачиће на подржаним сајтовима.</string>
    <!-- Title text for the cookie banner re-engagement dialog. The first parameter is the application name. -->
    <string name="reduce_cookie_banner_dialog_title">Дозволити да %1$s одбаци банере колачића?</string>
<<<<<<< HEAD
    <!-- Body text for the dialog use on the control branch of the experiment to determine which context users engaged the most.The first parameter is the application name -->
    <string name="reduce_cookie_banner_control_experiment_dialog_body_2" moz:RemovedIn="112" tools:ignore="UnusedResources">Дозволити да %1$s аутоматски одбије захтеве за колачиће, ако је могуће?</string>
=======
>>>>>>> fa51e99d
    <!-- Body text for the cookie banner re-engagement dialog use. The first parameter is the application name. -->
    <string name="reduce_cookie_banner_dialog_body">%1$s може аутоматски да одбаци више захтева за банере колачића.</string>
    <!-- Remind me later text button for the onboarding dialog -->
    <string name="reduce_cookie_banner_dialog_not_now_button">Не сада</string>
    <!-- Snack text for the cookie banner dialog, after user hit the dismiss banner button -->
    <string name="reduce_cookie_banner_dialog_snackbar_text">Видећете мање захтева за колачиће</string>

    <!-- Change setting text button, for the cookie banner re-engagement dialog -->
    <string name="reduce_cookie_banner_dialog_change_setting_button">Дозволи</string>

    <!-- Description of the preference to enable "HTTPS-Only" mode. -->
    <string name="preferences_https_only_summary">Самостално се повезујемо на странице користећи HTTPS протокол за шифровање података у преносу зарад боље безбедности.</string>
    <!-- Summary of https only preference if https only is set to off -->
    <string name="preferences_https_only_off">Искључено</string>
    <!-- Summary of https only preference if https only is set to on in all tabs -->
    <string name="preferences_https_only_on_all">На свим картицама</string>
    <!-- Summary of https only preference if https only is set to on in private tabs only -->
    <string name="preferences_https_only_on_private">На приватним картицама</string>
    <!-- Text displayed that links to website containing documentation about "HTTPS-Only" mode -->
    <string name="preferences_http_only_learn_more">Сазнај више</string>
    <!-- Option for the https only setting -->
    <string name="preferences_https_only_in_all_tabs">Омогући у свим картицама</string>
    <!-- Option for the https only setting -->
    <string name="preferences_https_only_in_private_tabs">Омогући само у приватним картицама</string>
    <!-- Title shown in the error page for when trying to access a http website while https only mode is enabled. -->
    <string name="errorpage_httpsonly_title">Безбедна страница није доступна</string>
    <!-- Message shown in the error page for when trying to access a http website while https only mode is enabled. The message has two paragraphs. This is the first. -->
    <string name="errorpage_httpsonly_message_title">Највероватније, страница једноставно не подржава HTTPS.</string>
    <!-- Message shown in the error page for when trying to access a http website while https only mode is enabled. The message has two paragraphs. This is the second. -->
    <string name="errorpage_httpsonly_message_summary">Ипак, могуће је да је у питању дигитални напад. Ако наставите ка страници, немојте уносити било какве осетљиве податке. Ако наставите, HTTPS режим биће привремено искључен на овој страници.</string>
    <!-- Preference for accessibility -->
    <string name="preferences_accessibility">Приступачност</string>
    <!-- Preference to override the Firefox Account server -->
    <string name="preferences_override_fxa_server">Прилагођени сервер Firefox налога</string>
    <!-- Preference to override the Sync token server -->
    <string name="preferences_override_sync_tokenserver">Прилагођени Sync сервер</string>
    <!-- Toast shown after updating the FxA/Sync server override preferences -->
    <string name="toast_override_fxa_sync_server_done">Firefox налог/Sync сервер је промењен. Затворите апликацију да би промене ступиле на снагу…</string>
    <!-- Preference category for account information -->
    <string name="preferences_category_account">Налог</string>
    <!-- Preference for changing where the toolbar is positioned -->
    <string name="preferences_toolbar">Алатна трака</string>
    <!-- Preference for changing default theme to dark or light mode -->
    <string name="preferences_theme">Тема</string>
    <!-- Preference for customizing the home screen -->
    <string name="preferences_home_2">Почетна страна</string>
    <!-- Preference for gestures based actions -->
    <string name="preferences_gestures">Гестикулације</string>
    <!-- Preference for settings related to visual options -->
    <string name="preferences_customize">Прилагоди</string>
    <!-- Preference description for banner about signing in -->
    <string name="preferences_sign_in_description_2">Пријавите се да бисте синхронизовали своје језичке, обележиваче, лозинке и друго.</string>
    <!-- Preference shown instead of account display name while account profile information isn't available yet. -->
    <string name="preferences_account_default_name">Firefox налог</string>
    <!-- Preference text for account title when there was an error syncing FxA -->
    <string name="preferences_account_sync_error">Поново се повежите за наставак синхронизовања</string>
    <!-- Preference for language -->
    <string name="preferences_language">Језик</string>
    <!-- Preference for data choices -->
    <string name="preferences_data_choices">Избор података</string>
    <!-- Preference for data collection -->
    <string name="preferences_data_collection">Прикупљање података</string>
    <!-- Preference for developers -->
    <string name="preferences_remote_debugging">Удаљено отклањање грешака преко USB-а</string>
    <!-- Preference title for switch preference to show search engines -->
    <string name="preferences_show_search_engines">Прикажи претраживаче</string>
    <!-- Preference title for switch preference to show search suggestions -->
    <string name="preferences_show_search_suggestions">Предлози претраге</string>
    <!-- Preference title for switch preference to show voice search button -->
    <string name="preferences_show_voice_search">Прикажи гласовну претрагу</string>
    <!-- Preference title for switch preference to show search suggestions also in private mode -->
    <string name="preferences_show_search_suggestions_in_private">Прикажи у приватним сесијама</string>
    <!-- Preference title for switch preference to show a clipboard suggestion when searching -->
    <string name="preferences_show_clipboard_suggestions">Прикажи предлоге из привремене меморије</string>
    <!-- Preference title for switch preference to suggest browsing history when searching -->
    <string name="preferences_search_browsing_history">Претражи историју прегледања</string>
    <!-- Preference title for switch preference to suggest bookmarks when searching -->
    <string name="preferences_search_bookmarks">Претражи забелешке</string>
    <!-- Preference title for switch preference to suggest synced tabs when searching -->
    <string name="preferences_search_synced_tabs">Претражи синхронизоване језичке</string>
    <!-- Preference for account settings -->
    <string name="preferences_account_settings">Подешавања налога</string>
    <!-- Preference for enabling url autocomplete-->
    <string name="preferences_enable_autocomplete_urls">Аутоматско завршавање адреса</string>
    <!-- Preference for open links in third party apps -->
    <string name="preferences_open_links_in_apps">Отвори везе у апликацијама</string>
    <!-- Preference for open links in third party apps always open in apps option -->
    <string name="preferences_open_links_in_apps_always">Увек</string>
    <!-- Preference for open links in third party apps ask before opening option -->
    <string name="preferences_open_links_in_apps_ask">Питај пре отварања</string>
    <!-- Preference for open links in third party apps never open in apps option -->
    <string name="preferences_open_links_in_apps_never">Никад</string>
    <!-- Preference for open download with an external download manager app -->
    <string name="preferences_external_download_manager">Спољни управник преузимања</string>
    <!-- Preference for add_ons -->
    <string name="preferences_addons">Додаци</string>

    <!-- Preference for notifications -->
    <string name="preferences_notifications">Обавештења</string>

    <!-- Summary for notification preference indicating notifications are allowed -->
    <string name="notifications_allowed_summary">Дозвољено</string>
    <!-- Summary for notification preference indicating notifications are not allowed -->
    <string name="notifications_not_allowed_summary">Није дозвољено</string>

    <!-- Add-on Preferences -->
    <!-- Preference to customize the configured AMO (addons.mozilla.org) collection -->
    <string name="preferences_customize_amo_collection">Колекција прилагођених додатака</string>
    <!-- Button caption to confirm the add-on collection configuration -->
    <string name="customize_addon_collection_ok">ОК</string>
    <!-- Button caption to abort the add-on collection configuration -->
    <string name="customize_addon_collection_cancel">Откажи</string>
    <!-- Hint displayed on input field for custom collection name -->
    <string name="customize_addon_collection_hint">Назив колекције</string>
    <!-- Hint displayed on input field for custom collection user ID-->
    <string name="customize_addon_collection_user_hint">Власник колекције (Кориснички ID)</string>
    <!-- Toast shown after confirming the custom add-on collection configuration -->
    <string name="toast_customize_addon_collection_done">Колекција додатака је промењена. Затварам апликацију да би промене ступиле на снагу…</string>

    <!-- Customize Home -->
    <!-- Header text for jumping back into the recent tab in customize the home screen -->
    <string name="customize_toggle_jump_back_in">Скочи назад</string>
    <!-- Title for the customize home screen section with recently saved bookmarks. -->
    <string name="customize_toggle_recent_bookmarks">Недавни обележивачи</string>
    <!-- Title for the customize home screen section with recently visited. Recently visited is
    a section where users see a list of tabs that they have visited in the past few days -->
    <string name="customize_toggle_recently_visited">Недавно посећено</string>

    <!-- Title for the customize home screen section with Pocket. -->
    <string name="customize_toggle_pocket_2">Побуђујуће и поучне приче</string>
    <!-- Summary for the customize home screen section with Pocket. The first parameter is product name Pocket -->
    <string name="customize_toggle_pocket_summary">Чланке обезбеђује %s</string>
    <!-- Title for the customize home screen section with sponsored Pocket stories. -->
    <string name="customize_toggle_pocket_sponsored">Спонзорисане приче</string>
    <!-- Title for the opening wallpaper settings screen -->
    <string name="customize_wallpapers">Позадине</string>
    <!-- Title for the customize home screen section with sponsored shortcuts. -->
    <string name="customize_toggle_contile">Спонзорисане пречице</string>

    <!-- Wallpapers -->
    <!-- Content description for various wallpapers. The first parameter is the name of the wallpaper -->
    <string name="wallpapers_item_name_content_description">Ставка позадине: %1$s</string>
    <!-- Snackbar message for when wallpaper is selected -->
    <string name="wallpaper_updated_snackbar_message">Позадина је ажурирана!</string>
    <!-- Snackbar label for action to view selected wallpaper -->
    <string name="wallpaper_updated_snackbar_action">Погледај</string>

    <!-- Snackbar message for when wallpaper couldn't be downloaded -->
    <string name="wallpaper_download_error_snackbar_message">Није могуће преузети позадину</string>
    <!-- Snackbar label for action to retry downloading the wallpaper -->
    <string name="wallpaper_download_error_snackbar_action">Покушај поново</string>
    <!-- Snackbar message for when wallpaper couldn't be selected because of the disk error -->
    <string name="wallpaper_select_error_snackbar_message">Није могуће променити позадину</string>
    <!-- Text displayed that links to website containing documentation about the "Limited Edition" wallpapers. -->
    <string name="wallpaper_learn_more">Сазнај више</string>
    <!-- Text for classic wallpapers title. The first parameter is the Firefox name. -->
    <string name="wallpaper_classic_title">Класнични %s</string>
    <!-- Text for limited edition wallpapers title. -->
    <string name="wallpaper_limited_edition_title">Ограничено издање</string>

    <!-- Description text for the limited edition wallpapers with learn more link. The first parameter is the learn more string defined in wallpaper_learn_more-->
    <string name="wallpaper_limited_edition_description_with_learn_more">Нова збирка „Независни гласови“. %s</string>
    <!-- Description text for the limited edition wallpapers. -->
    <string name="wallpaper_limited_edition_description">Нова збирка „Независни гласови“.</string>
    <!-- Wallpaper onboarding dialog header text. -->
    <string name="wallpapers_onboarding_dialog_title_text">Пробајте нове боје</string>
    <!-- Wallpaper onboarding dialog body text. -->
    <string name="wallpapers_onboarding_dialog_body_text">Изаберите позадину у свом стилу.</string>
    <!-- Wallpaper onboarding dialog learn more button text. The button navigates to the wallpaper settings screen. -->
    <string name="wallpapers_onboarding_dialog_explore_more_button_text">Истражите још позадина</string>

    <!-- Add-on Installation from AMO-->
    <!-- Error displayed when user attempts to install an add-on from AMO (addons.mozilla.org) that is not supported -->
    <string name="addon_not_supported_error">Додатак није подржан</string>
    <!-- Error displayed when user attempts to install an add-on from AMO (addons.mozilla.org) that is already installed -->
    <string name="addon_already_installed">Додатак је већ инсталиран</string>

    <!-- Account Preferences -->
    <!-- Preference for triggering sync -->
    <string name="preferences_sync_now">Синхронизуј сада</string>
    <!-- Preference category for sync -->
    <string name="preferences_sync_category">Изаберите шта синхронизовати</string>
    <!-- Preference for syncing history -->
    <string name="preferences_sync_history">Историја</string>
    <!-- Preference for syncing bookmarks -->
    <string name="preferences_sync_bookmarks">Забелешке</string>
    <!-- Preference for syncing logins -->
    <string name="preferences_sync_logins">Пријаве</string>
    <!-- Preference for syncing tabs -->
    <string name="preferences_sync_tabs_2">Отвори језичке</string>
    <!-- Preference for signing out -->
    <string name="preferences_sign_out">Одјава</string>
    <!-- Preference displays and allows changing current FxA device name -->
    <string name="preferences_sync_device_name">Назив уређаја</string>
    <!-- Text shown when user enters empty device name -->
    <string name="empty_device_name_error">Назив уређаја не може бити празан.</string>
    <!-- Label indicating that sync is in progress -->
    <string name="sync_syncing_in_progress">Синхронизујем…</string>
    <!-- Label summary indicating that sync failed. The first parameter is the date stamp showing last time it succeeded -->
    <string name="sync_failed_summary">Синхронизација није успела. Последња успешна: %s</string>

    <!-- Label summary showing never synced -->
    <string name="sync_failed_never_synced_summary">Синхронизација није успела. Последња успешна: никада</string>
    <!-- Label summary the date we last synced. The first parameter is date stamp showing last time synced -->
    <string name="sync_last_synced_summary">Последња синхронизација: %s</string>
    <!-- Label summary showing never synced -->
    <string name="sync_never_synced_summary">Последња синхронизација: никада</string>

    <!-- Text for displaying the default device name.
        The first parameter is the application name, the second is the device manufacturer name
        and the third is the device model. -->
    <string name="default_device_name_2">%1$s на %2$s %3$s</string>

    <!-- Preference for syncing credit cards -->
    <string name="preferences_sync_credit_cards">Кредитне картице</string>
    <!-- Preference for syncing addresses -->
    <string name="preferences_sync_address">Адресе</string>

    <!-- Send Tab -->
    <!-- Name of the "receive tabs" notification channel. Displayed in the "App notifications" system settings for the app -->
    <string name="fxa_received_tab_channel_name">Примљени језичци</string>
    <!-- Description of the "receive tabs" notification channel. Displayed in the "App notifications" system settings for the app -->
    <string name="fxa_received_tab_channel_description">Обавештења за језичке примљене са других Firefox уређаја.</string>
    <!--  The body for these is the URL of the tab received  -->
    <string name="fxa_tab_received_notification_name">Примљен језичак</string>
    <!-- %s is the device name -->
    <string name="fxa_tab_received_from_notification_name">Језичак са уређаја %s</string>

    <!-- Advanced Preferences -->
    <!-- Preference for tracking protection exceptions -->
    <string name="preferences_tracking_protection_exceptions">Изузеци</string>
    <!-- Button in Exceptions Preference to turn on tracking protection for all sites (remove all exceptions) -->
    <string name="preferences_tracking_protection_exceptions_turn_on_for_all">Укључи за све странице</string>
    <!-- Text displayed when there are no exceptions -->
    <string name="exceptions_empty_message_description">Изузеци омогућавају онемогућавање заштите од праћења за одабране странице.</string>
    <!-- Text displayed when there are no exceptions, with learn more link that brings users to a tracking protection SUMO page -->
    <string name="exceptions_empty_message_learn_more_link">Сазнајте више</string>

    <!-- Preference switch for usage and technical data collection -->
    <string name="preference_usage_data">Употреба и технички подаци</string>
    <!-- Preference description for usage and technical data collection -->
    <string name="preferences_usage_data_description">Делите податке о перформансама, употреби, хардверу и прилагођавањима вашег прегледача с Mozilla-ом како бисте нам помогли у побољшавању апликације %1$s</string>
    <!-- Preference switch for marketing data collection -->
    <string name="preferences_marketing_data">Маркетиншки подаци</string>
    <!-- Preference description for marketing data collection -->
    <string name="preferences_marketing_data_description2">Подели податке о основном коришћењу са фирмом Adjust, нашим сарадником за маркетинг</string>
    <!-- Title for studies preferences -->
    <string name="preference_experiments_2">Студије</string>
    <!-- Summary for studies preferences -->
    <string name="preference_experiments_summary_2">Омогућава Mozilla-и да инсталира и покреће студије</string>

    <!-- Turn On Sync Preferences -->
    <!-- Header of the Sync and save your data preference view -->
    <string name="preferences_sync_2">Синхронизујте и сачувате своје податке</string>
    <!-- Preference for reconnecting to FxA sync -->
    <string name="preferences_sync_sign_in_to_reconnect">Пријавите се за поновно повезивање</string>
    <!-- Preference for removing FxA account -->
    <string name="preferences_sync_remove_account">Уклони налог</string>

    <!-- Pairing Feature strings -->
    <!-- Instructions on how to access pairing -->
    <string name="pair_instructions_2"><![CDATA[Скенирајте QR код приказан на <b>firefox.com/pair</b>]]></string>

    <!-- Toolbar Preferences -->
    <!-- Preference for using top toolbar -->
    <string name="preference_top_toolbar">Врх</string>
    <!-- Preference for using bottom toolbar -->
    <string name="preference_bottom_toolbar">Дно</string>

    <!-- Theme Preferences -->
    <!-- Preference for using light theme -->
    <string name="preference_light_theme">Светла</string>
    <!-- Preference for using dark theme -->
    <string name="preference_dark_theme">Тамна</string>
    <!-- Preference for using using dark or light theme automatically set by battery -->
    <string name="preference_auto_battery_theme">Постави у подешавањима за штедњу батерије</string>
    <!-- Preference for using following device theme -->
    <string name="preference_follow_device_theme">Прати тему уређаја</string>

    <!-- Gestures Preferences-->
    <!-- Preferences for using pull to refresh in a webpage -->
    <string name="preference_gestures_website_pull_to_refresh">Повуците да освежите</string>

    <!-- Preference for using the dynamic toolbar -->
    <string name="preference_gestures_dynamic_toolbar">Скролујте да сакријете траку с алаткама</string>

    <!-- Preference for switching tabs by swiping horizontally on the toolbar -->
    <string name="preference_gestures_swipe_toolbar_switch_tabs">Превуците траку с алаткама у страну да промените језичке</string>
    <!-- Preference for showing the opened tabs by swiping up on the toolbar-->
    <string name="preference_gestures_swipe_toolbar_show_tabs">Превуците траку с алаткама на горе да отворите језичке</string>

    <!-- Library -->
    <!-- Option in Library to open Downloads page -->
    <string name="library_downloads">Преузимања</string>
    <!-- Option in library to open Bookmarks page -->
    <string name="library_bookmarks">Забелешке</string>

    <!-- Option in library to open Desktop Bookmarks root page -->
    <string name="library_desktop_bookmarks_root">Забелешке радне површине</string>
    <!-- Option in library to open Desktop Bookmarks "menu" page -->
    <string name="library_desktop_bookmarks_menu">Мени са забелешкама</string>
    <!-- Option in library to open Desktop Bookmarks "toolbar" page -->
    <string name="library_desktop_bookmarks_toolbar">Трака са забелешкама</string>
    <!-- Option in library to open Desktop Bookmarks "unfiled" page -->
    <string name="library_desktop_bookmarks_unfiled">Остале забелешке</string>
    <!-- Option in Library to open History page -->
    <string name="library_history">Историја</string>
    <!-- Option in Library to open a new tab -->
    <string name="library_new_tab">Нови језичак</string>
    <!-- Settings Page Title -->
    <string name="settings_title">Подешавања</string>
    <!-- Content description (not visible, for screen readers etc.): "Close button for library settings" -->
    <string name="content_description_close_button">Затвори</string>

    <!-- Title to show in alert when a lot of tabs are to be opened
    %d is a placeholder for the number of tabs that will be opened -->
    <string name="open_all_warning_title">Отворити %d језичака?</string>
    <!-- Message to warn users that a large number of tabs will be opened
    %s will be replaced by app name. -->
    <string name="open_all_warning_message">Отварање толико језичака може да успори %s док се странице учитавају. Сигурни сте да желите да наставите?</string>
    <!-- Dialog button text for confirming open all tabs -->
    <string name="open_all_warning_confirm">Отвори језичке</string>
    <!-- Dialog button text for canceling open all tabs -->
    <string name="open_all_warning_cancel">Откажи</string>

    <!-- Text to show users they have one page in the history group section of the History fragment.
    %d is a placeholder for the number of pages in the group. -->
    <string name="history_search_group_site_1">%d страница</string>

    <!-- Text to show users they have multiple pages in the history group section of the History fragment.
    %d is a placeholder for the number of pages in the group. -->
    <string name="history_search_group_sites_1">%d страница</string>

    <!-- Option in library for Recently Closed Tabs -->
    <string name="library_recently_closed_tabs">Недавно затворени језичци</string>
    <!-- Option in library to open Recently Closed Tabs page -->
    <string name="recently_closed_show_full_history">Прикажи целу историју</string>
    <!-- Text to show users they have multiple tabs saved in the Recently Closed Tabs section of history.
    %d is a placeholder for the number of tabs selected. -->
    <string name="recently_closed_tabs">%d језичака</string>
    <!-- Text to show users they have one tab saved in the Recently Closed Tabs section of history.
    %d is a placeholder for the number of tabs selected. -->
    <string name="recently_closed_tab">%d језичак</string>
    <!-- Recently closed tabs screen message when there are no recently closed tabs -->
    <string name="recently_closed_empty_message">Нема недавно затворених језичака</string>

    <!-- Tab Management -->
    <!-- Title of preference for tabs management -->
    <string name="preferences_tabs">Језичци</string>
    <!-- Title of preference that allows a user to specify the tab view -->
    <string name="preferences_tab_view">Приказ језичка</string>
    <!-- Option for a list tab view -->
    <string name="tab_view_list">Листа</string>
    <!-- Option for a grid tab view -->
    <string name="tab_view_grid">Мрежа</string>
    <!-- Title of preference that allows a user to auto close tabs after a specified amount of time -->
    <string name="preferences_close_tabs">Затвори језичак</string>
    <!-- Option for auto closing tabs that will never auto close tabs, always allows user to manually close tabs -->
    <string name="close_tabs_manually">Ручно</string>
    <!-- Option for auto closing tabs that will auto close tabs after one day -->
    <string name="close_tabs_after_one_day">После једног дана</string>
    <!-- Option for auto closing tabs that will auto close tabs after one week -->
    <string name="close_tabs_after_one_week">После једне недеље</string>
    <!-- Option for auto closing tabs that will auto close tabs after one month -->
    <string name="close_tabs_after_one_month">После једног месеца</string>

    <!-- Title of preference that allows a user to specify the auto-close settings for open tabs -->
    <string name="preference_auto_close_tabs" tools:ignore="UnusedResources">Самостално затварај отворене језичке</string>

    <!-- Opening screen -->
    <!-- Title of a preference that allows a user to choose what screen to show after opening the app -->
    <string name="preferences_opening_screen">Почетни екран</string>
    <!-- Option for always opening the homepage when re-opening the app -->
    <string name="opening_screen_homepage">Почетна страна</string>
    <!-- Option for always opening the user's last-open tab when re-opening the app -->
    <string name="opening_screen_last_tab">Последњи језичак</string>
    <!-- Option for always opening the homepage when re-opening the app after four hours of inactivity -->
    <string name="opening_screen_after_four_hours_of_inactivity">Почетна страна након четири сата мировања</string>
    <!-- Summary for tabs preference when auto closing tabs setting is set to manual close-->
    <string name="close_tabs_manually_summary">Затвори ручно</string>
    <!-- Summary for tabs preference when auto closing tabs setting is set to auto close tabs after one day-->
    <string name="close_tabs_after_one_day_summary">Затвори након једног дана</string>
    <!-- Summary for tabs preference when auto closing tabs setting is set to auto close tabs after one week-->
    <string name="close_tabs_after_one_week_summary">Затвори након једне седмице</string>
    <!-- Summary for tabs preference when auto closing tabs setting is set to auto close tabs after one month-->
    <string name="close_tabs_after_one_month_summary">Затвори након једног месеца</string>

    <!-- Summary for homepage preference indicating always opening the homepage when re-opening the app -->
    <string name="opening_screen_homepage_summary">Отвори на почетној страници</string>
    <!-- Summary for homepage preference indicating always opening the last-open tab when re-opening the app -->
    <string name="opening_screen_last_tab_summary">Отвори на последњој картици</string>
    <!-- Summary for homepage preference indicating opening the homepage when re-opening the app after four hours of inactivity -->
    <string name="opening_screen_after_four_hours_of_inactivity_summary">Отвори на почетној страници после 4 сата</string>

    <!-- Inactive tabs -->
    <!-- Category header of a preference that allows a user to enable or disable the inactive tabs feature -->
    <string name="preferences_inactive_tabs">Премести старе картице у неактивне</string>
    <!-- Title of inactive tabs preference -->
    <string name="preferences_inactive_tabs_title">Картице које нисте погледали више од две недеље се премештају у одељак неактивних картица.</string>

    <!-- Studies -->
    <!-- Title of the remove studies button -->
    <string name="studies_remove">Уклони</string>
    <!-- Title of the active section on the studies list -->
    <string name="studies_active">Активно</string>
    <!-- Description for studies, it indicates why Firefox use studies. The first parameter is the name of the application. -->
    <string name="studies_description_2">%1$s може повремено да инсталира и покрене истраживања.</string>
    <!-- Learn more link for studies, links to an article for more information about studies. -->
    <string name="studies_learn_more">Сазнајте више</string>

    <!-- Dialog message shown after removing a study -->
    <string name="studies_restart_app">Апликација ће се затворити како би применила промене</string>
    <!-- Dialog button to confirm the removing a study. -->
    <string name="studies_restart_dialog_ok">ОК</string>
    <!-- Dialog button text for canceling removing a study. -->
    <string name="studies_restart_dialog_cancel">Откажи</string>

    <!-- Toast shown after turning on/off studies preferences -->
    <string name="studies_toast_quit_application" tools:ignore="UnusedResources">Затварање апликације ради примене промена…</string>

    <!-- Sessions -->
    <!-- Title for the list of tabs -->
    <string name="tab_header_label">Отворени језичци</string>
    <!-- Title for the list of tabs in the current private session -->
    <string name="tabs_header_private_tabs_title">Приватни језичци</string>
    <!-- Title for the list of tabs in the synced tabs -->
    <string name="tabs_header_synced_tabs_title">Синхронизовани језичци</string>
    <!-- Content description (not visible, for screen readers etc.): Add tab button. Adds a news tab when pressed -->
    <string name="add_tab">Додај језичак</string>
    <!-- Content description (not visible, for screen readers etc.): Add tab button. Adds a news tab when pressed -->
    <string name="add_private_tab">Додај приватни језичак</string>
    <!-- Text for the new tab button to indicate adding a new private tab in the tab -->
    <string name="tab_drawer_fab_content">Приватно</string>
    <!-- Text for the new tab button to indicate syncing command on the synced tabs page -->
    <string name="tab_drawer_fab_sync">Синхронизација</string>
    <!-- Text shown in the menu for sharing all tabs -->
    <string name="tab_tray_menu_item_share">Дели све језичке</string>
    <!-- Text shown in the menu to view recently closed tabs -->
    <string name="tab_tray_menu_recently_closed">Недавно затворени језичци</string>
    <!-- Text shown in the tabs tray inactive tabs section -->
    <string name="tab_tray_inactive_recently_closed" tools:ignore="UnusedResources">Недавно затворено</string>
    <!-- Text shown in the menu to view account settings -->
    <string name="tab_tray_menu_account_settings">Подешавања налога</string>
    <!-- Text shown in the menu to view tab settings -->
    <string name="tab_tray_menu_tab_settings">Подешавања језичака</string>
    <!-- Text shown in the menu for closing all tabs -->
    <string name="tab_tray_menu_item_close">Затвори све језичке</string>
    <!-- Text shown in the multiselect menu for bookmarking selected tabs. -->
    <string name="tab_tray_multiselect_menu_item_bookmark">Забелешке</string>
    <!-- Text shown in the multiselect menu for closing selected tabs. -->
    <string name="tab_tray_multiselect_menu_item_close">Затвори</string>
    <!-- Content description for tabs tray multiselect share button -->
    <string name="tab_tray_multiselect_share_content_description">Дели одабране језичке</string>
    <!-- Content description for tabs tray multiselect menu -->
    <string name="tab_tray_multiselect_menu_content_description">Мени одабраних језичака</string>
    <!-- Content description (not visible, for screen readers etc.): Removes tab from collection button. Removes the selected tab from collection when pressed -->
    <string name="remove_tab_from_collection">Уклони језичак из колекције</string>
    <!-- Text for button to enter multiselect mode in tabs tray -->
    <string name="tabs_tray_select_tabs">Изабери језичке</string>
    <!-- Content description (not visible, for screen readers etc.): Close tab button. Closes the current session when pressed -->
    <string name="close_tab">Затвори језичак</string>
    <!-- Content description (not visible, for screen readers etc.): Close tab <title> button. First parameter is tab title  -->
    <string name="close_tab_title">Затвори језичак %s</string>
    <!-- Content description (not visible, for screen readers etc.): Opens the open tabs menu when pressed -->
    <string name="open_tabs_menu">Отворите мени за језичке</string>
    <!-- Open tabs menu item to save tabs to collection -->
    <string name="tabs_menu_save_to_collection1">Сачувај језичке у збирку</string>
    <!-- Text for the menu button to delete a collection -->
    <string name="collection_delete">Обриши збирку</string>
    <!-- Text for the menu button to rename a collection -->
    <string name="collection_rename">Преименуј збирку</string>
    <!-- Text for the button to open tabs of the selected collection -->
    <string name="collection_open_tabs">Отворени језичци</string>
    <!-- Hint for adding name of a collection -->
    <string name="collection_name_hint">Назив колекције</string>
    <!-- Text for the menu button to rename a top site -->
	<string name="rename_top_site">Преименуј</string>
	<!-- Text for the menu button to remove a top site -->
	<string name="remove_top_site">Уклони</string>

    <!-- Text for the menu button to delete a top site from history -->
    <string name="delete_from_history">Избриши из историје</string>
    <!-- Postfix for private WebApp titles, placeholder is replaced with app name -->
    <string name="pwa_site_controls_title_private">%1$s (приватни режим)</string>

    <!-- History -->
    <!-- Text for the button to search all history -->
    <string name="history_search_1">Унеси појмове за претрагу</string>
    <!-- Text for the button to clear all history -->
    <string name="history_delete_all">Обриши историју</string>
    <!-- Text for the snackbar to confirm that multiple browsing history items has been deleted -->
    <string name="history_delete_multiple_items_snackbar">Историја је избрисана</string>
    <!-- Text for the snackbar to confirm that a single browsing history item has been deleted. The first parameter is the shortened URL of the deleted history item. -->
    <string name="history_delete_single_item_snackbar">%1$s избрисано</string>
    <!-- Context description text for the button to delete a single history item -->
    <string name="history_delete_item">Обриши</string>
    <!-- History multi select title in app bar
    The first parameter is the number of bookmarks selected -->
    <string name="history_multi_select_title">Изабрано %1$d</string>
    <!-- Text for the header that groups the history for today -->
    <string name="history_today">Данас</string>
    <!-- Text for the header that groups the history for yesterday -->
    <string name="history_yesterday">Јуче</string>
    <!-- Text for the header that groups the history the past 7 days -->
    <string name="history_7_days">Последњих 7 дана</string>
    <!-- Text for the header that groups the history the past 30 days -->
    <string name="history_30_days">Последњих 30 дана</string>
    <!-- Text for the header that groups the history older than the last month -->
    <string name="history_older">Старије</string>
    <!-- Text shown when no history exists -->
    <string name="history_empty_message">Овде нема историје</string>

    <!-- Downloads -->
    <!-- Text for the snackbar to confirm that multiple downloads items have been removed -->
    <string name="download_delete_multiple_items_snackbar_1">Преузимања уклоњена</string>
    <!-- Text for the snackbar to confirm that a single download item has been removed. The first parameter is the name of the download item. -->
    <string name="download_delete_single_item_snackbar">Уклоњено %1$s</string>
    <!-- Text shown when no download exists -->
    <string name="download_empty_message_1">Нема преузетих датотека</string>
    <!-- History multi select title in app bar
    The first parameter is the number of downloads selected -->
    <string name="download_multi_select_title">Изабрано %1$d</string>


    <!-- Text for the button to remove a single download item -->
    <string name="download_delete_item_1">Уклони</string>


    <!-- Crashes -->
    <!-- Title text displayed on the tab crash page. This first parameter is the name of the application (For example: Fenix) -->
    <string name="tab_crash_title_2">Нажалост, %1$s не може учитати ту страницу.</string>

    <!-- Send crash report checkbox text on the tab crash page -->
    <string name="tab_crash_send_report">Шаљи Mozilla-и извештаје о рушењу</string>
    <!-- Close tab button text on the tab crash page -->
    <string name="tab_crash_close">Затвори језичак</string>
    <!-- Restore tab button text on the tab crash page -->
    <string name="tab_crash_restore">Обнови језичак</string>

    <!-- Bookmarks -->
    <!-- Confirmation message for a dialog confirming if the user wants to delete the selected folder -->
    <string name="bookmark_delete_folder_confirmation_dialog">Да ли сте сигурни да желите да избришете ову фасциклу?</string>
    <!-- Confirmation message for a dialog confirming if the user wants to delete multiple items including folders. Parameter will be replaced by app name. -->
    <string name="bookmark_delete_multiple_folders_confirmation_dialog">%s ће обрисати одабране ставке.</string>
    <!-- Text for the cancel button on delete bookmark dialog -->
    <string name="bookmark_delete_negative">Откажи</string>
    <!-- Screen title for adding a bookmarks folder -->
    <string name="bookmark_add_folder">Додај фасциклу</string>
    <!-- Snackbar title shown after a bookmark has been created. -->
    <string name="bookmark_saved_snackbar">Забелешка је сачувана!</string>
    <!-- Snackbar edit button shown after a bookmark has been created. -->
    <string name="edit_bookmark_snackbar_action">УРЕДИ</string>
    <!-- Bookmark overflow menu edit button -->
    <string name="bookmark_menu_edit_button">Уреди</string>
    <!-- Bookmark overflow menu copy button -->
    <string name="bookmark_menu_copy_button">Копирај</string>
    <!-- Bookmark overflow menu share button -->
    <string name="bookmark_menu_share_button">Подели</string>
    <!-- Bookmark overflow menu open in new tab button -->
    <string name="bookmark_menu_open_in_new_tab_button">Отвори у новом језичку</string>
    <!-- Bookmark overflow menu open in private tab button -->
    <string name="bookmark_menu_open_in_private_tab_button">Отвори у приватном језичку</string>
    <!-- Bookmark overflow menu open all in tabs button -->
    <string name="bookmark_menu_open_all_in_tabs_button">Отворите све у новим језичцима</string>
    <!-- Bookmark overflow menu open all in private tabs button -->
    <string name="bookmark_menu_open_all_in_private_tabs_button">Отворите све у приватним језичцима</string>
    <!-- Bookmark overflow menu delete button -->
    <string name="bookmark_menu_delete_button">Обриши</string>
    <!--Bookmark overflow menu save button -->
    <string name="bookmark_menu_save_button">Сачувај</string>
    <!-- Bookmark multi select title in app bar
     The first parameter is the number of bookmarks selected -->
    <string name="bookmarks_multi_select_title">Изабрано %1$d</string>
    <!-- Bookmark editing screen title -->
    <string name="edit_bookmark_fragment_title">Уреди забелешку</string>
    <!-- Bookmark folder editing screen title -->
    <string name="edit_bookmark_folder_fragment_title">Уреди фасциклу</string>
    <!-- Bookmark sign in button message -->
    <string name="bookmark_sign_in_button">Пријавите се да бисте видели синхронизоване забелешке</string>
    <!-- Bookmark URL editing field label -->
    <string name="bookmark_url_label">Адреса</string>
    <!-- Bookmark FOLDER editing field label -->
    <string name="bookmark_folder_label">ФАСЦИКЛА</string>
    <!-- Bookmark NAME editing field label -->
    <string name="bookmark_name_label">НАЗИВ</string>
    <!-- Bookmark add folder screen title -->
    <string name="bookmark_add_folder_fragment_label">Додај фасциклу</string>
    <!-- Bookmark select folder screen title -->
    <string name="bookmark_select_folder_fragment_label">Изабери фасциклу</string>
    <!-- Bookmark editing error missing title -->
    <string name="bookmark_empty_title_error">Мора садржати наслов</string>
    <!-- Bookmark editing error missing or improper URL -->
    <string name="bookmark_invalid_url_error">Неисправна адреса</string>
    <!-- Bookmark screen message for empty bookmarks folder -->
    <string name="bookmarks_empty_message">Нема забелешки овде</string>
    <!-- Bookmark snackbar message on deletion
     The first parameter is the host part of the URL of the bookmark deleted, if any -->
    <string name="bookmark_deletion_snackbar_message">Обрисано %1$s</string>
    <!-- Bookmark snackbar message on deleting multiple bookmarks not including folders-->
    <string name="bookmark_deletion_multiple_snackbar_message_2">Обележивачи су избрисани</string>
    <!-- Bookmark snackbar message on deleting multiple bookmarks including folders-->
    <string name="bookmark_deletion_multiple_snackbar_message_3">Брисање одабраних фасцикли</string>
    <!-- Bookmark undo button for deletion snackbar action -->
    <string name="bookmark_undo_deletion">ОПОЗОВИ</string>

    <!-- Text for the button to search all bookmarks -->
    <string name="bookmark_search">Унеси појмове за претрагу</string>

    <!-- Site Permissions -->
    <!-- Button label that take the user to the Android App setting -->
    <string name="phone_feature_go_to_settings">Иди у подешавања</string>
    <!-- Content description (not visible, for screen readers etc.): Quick settings sheet
        to give users access to site specific information / settings. For example:
        Secure settings status and a button to modify site permissions -->
    <string name="quick_settings_sheet">Лист брзих подешавања</string>
    <!-- Label that indicates that this option it the recommended one -->
    <string name="phone_feature_recommended">Препоручено</string>
    <!-- Button label for clearing all the information of site permissions-->
    <string name="clear_permissions">Управљај дозволама</string>
    <!-- Text for the OK button on Clear permissions dialog -->
    <string name="clear_permissions_positive">У реду</string>
    <!-- Text for the cancel button on Clear permissions dialog -->
    <string name="clear_permissions_negative">Откажи</string>
    <!-- Button label for clearing a site permission-->
    <string name="clear_permission">Укини дозволу</string>
    <!-- Text for the OK button on Clear permission dialog -->
    <string name="clear_permission_positive">У реду</string>
    <!-- Text for the cancel button on Clear permission dialog -->
    <string name="clear_permission_negative">Откажи</string>
    <!-- Button label for clearing all the information on all sites-->
    <string name="clear_permissions_on_all_sites">Укини дозволе на свим страницама</string>
    <!-- Preference for altering video and audio autoplay for all websites -->
    <string name="preference_browser_feature_autoplay">Самостално покретање</string>
    <!-- Preference for altering the camera access for all websites -->
    <string name="preference_phone_feature_camera">Камера</string>
    <!-- Preference for altering the microphone access for all websites -->
    <string name="preference_phone_feature_microphone">Микрофон</string>
    <!-- Preference for altering the location access for all websites -->
    <string name="preference_phone_feature_location">Локација</string>
    <!-- Preference for altering the notification access for all websites -->
    <string name="preference_phone_feature_notification">Обавештење</string>
    <!-- Preference for altering the persistent storage access for all websites -->
    <string name="preference_phone_feature_persistent_storage">Трајно складиште</string>
    <!-- Preference for altering the storage access setting for all websites -->
    <string name="preference_phone_feature_cross_origin_storage_access">Колачићи трећих страна</string>
    <!-- Preference for altering the EME access for all websites -->
    <string name="preference_phone_feature_media_key_system_access">Садржај контолисан DRM-ом</string>
    <!-- Label that indicates that a permission must be asked always -->
    <string name="preference_option_phone_feature_ask_to_allow">Упитај за дозволу</string>
    <!-- Label that indicates that a permission must be blocked -->
    <string name="preference_option_phone_feature_blocked">Блокирано</string>
    <!-- Label that indicates that a permission must be allowed -->
    <string name="preference_option_phone_feature_allowed">Дозвољено</string>
    <!--Label that indicates a permission is by the Android OS-->
    <string name="phone_feature_blocked_by_android">Блокирао Android</string>
    <!-- Preference for showing a list of websites that the default configurations won't apply to them -->
    <string name="preference_exceptions">Изузеци</string>
    <!-- Summary of tracking protection preference if tracking protection is set to off -->
    <string name="tracking_protection_off">Искључено</string>
    <!-- Summary of tracking protection preference if tracking protection is set to standard -->
    <string name="tracking_protection_standard">Обично</string>
    <!-- Summary of tracking protection preference if tracking protection is set to strict -->
    <string name="tracking_protection_strict">Строго</string>
    <!-- Summary of tracking protection preference if tracking protection is set to custom -->
    <string name="tracking_protection_custom">Прилагођено</string>
    <!-- Label for global setting that indicates that all video and audio autoplay is allowed -->
    <string name="preference_option_autoplay_allowed2">Дозволи звук и видео</string>
    <!-- Label for site specific setting that indicates that all video and audio autoplay is allowed -->
    <string name="quick_setting_option_autoplay_allowed">Дозволи звук и видео</string>
    <!-- Label that indicates that video and audio autoplay is only allowed over Wi-Fi -->
    <string name="preference_option_autoplay_allowed_wifi_only2">Блокирај звук и видео само на мобилној мрежи</string>
    <!-- Subtext that explains 'autoplay on Wi-Fi only' option -->
    <string name="preference_option_autoplay_allowed_wifi_subtext">Звук и видео биће пуштани на бежичној мрежи</string>
    <!-- Label for global setting that indicates that video autoplay is allowed, but audio autoplay is blocked -->
    <string name="preference_option_autoplay_block_audio2">Блокирај само звук</string>
    <!-- Label for site specific setting that indicates that video autoplay is allowed, but audio autoplay is blocked -->
    <string name="quick_setting_option_autoplay_block_audio">Блокирај само звук</string>
    <!-- Label for global setting that indicates that all video and audio autoplay is blocked -->
    <string name="preference_option_autoplay_blocked3">Блокирај звук и видео</string>
    <!-- Label for site specific setting that indicates that all video and audio autoplay is blocked -->
    <string name="quick_setting_option_autoplay_blocked">Блокирај звук и видео</string>
    <!-- Summary of delete browsing data on quit preference if it is set to on -->
    <string name="delete_browsing_data_quit_on">Укључено</string>
    <!-- Summary of delete browsing data on quit preference if it is set to off -->
    <string name="delete_browsing_data_quit_off">Искључено</string>

    <!-- Summary of studies preference if it is set to on -->
    <string name="studies_on">Укљ.</string>
    <!-- Summary of studies data on quit preference if it is set to off -->
    <string name="studies_off">Искљ.</string>

    <!-- Collections -->
    <!-- Collections header on home fragment -->
    <string name="collections_header">Збирке</string>
    <!-- Content description (not visible, for screen readers etc.): Opens the collection menu when pressed -->
    <string name="collection_menu_button_content_description">Мени са збиркама</string>

    <!-- Label to describe what collections are to a new user without any collections -->
    <string name="no_collections_description2">Скупите ствари које су вам битне.\nГрупишите сличне претраге, веб странице и језичке за брз приступ касније.</string>
    <!-- Title for the "select tabs" step of the collection creator -->
    <string name="create_collection_select_tabs">Изабери језичке</string>
    <!-- Title for the "select collection" step of the collection creator -->
    <string name="create_collection_select_collection">Изабери збирку</string>
    <!-- Title for the "name collection" step of the collection creator -->
    <string name="create_collection_name_collection">Назив збирке</string>
    <!-- Button to add new collection for the "select collection" step of the collection creator -->
    <string name="create_collection_add_new_collection">Додај нову збирку</string>
    <!-- Button to select all tabs in the "select tabs" step of the collection creator -->
    <string name="create_collection_select_all">Изабери све</string>
    <!-- Button to deselect all tabs in the "select tabs" step of the collection creator -->
    <string name="create_collection_deselect_all">Поништи избор</string>
    <!-- Text to prompt users to select the tabs to save in the "select tabs" step of the collection creator -->
    <string name="create_collection_save_to_collection_empty">Изаберите језичке за чување</string>
    <!-- Text to show users how many tabs they have selected in the "select tabs" step of the collection creator.
     %d is a placeholder for the number of tabs selected. -->
    <string name="create_collection_save_to_collection_tabs_selected">%d језичака изабрано</string>
    <!-- Text to show users they have one tab selected in the "select tabs" step of the collection creator.
    %d is a placeholder for the number of tabs selected. -->
    <string name="create_collection_save_to_collection_tab_selected">%d језичак изабран</string>
    <!-- Text shown in snackbar when multiple tabs have been saved in a collection -->
    <string name="create_collection_tabs_saved">Језичци сачувани!</string>
    <!-- Text shown in snackbar when one or multiple tabs have been saved in a new collection -->
    <string name="create_collection_tabs_saved_new_collection">Збирка је сачувана!</string>
    <!-- Text shown in snackbar when one tab has been saved in a collection -->
    <string name="create_collection_tab_saved">Језичак сачуван!</string>
    <!-- Content description (not visible, for screen readers etc.): button to close the collection creator -->
    <string name="create_collection_close">Затвори</string>
    <!-- Button to save currently selected tabs in the "select tabs" step of the collection creator-->
    <string name="create_collection_save">Сачувај</string>

    <!-- Snackbar action to view the collection the user just created or updated -->
    <string name="create_collection_view">Преглед</string>

    <!-- Text for the OK button from collection dialogs -->
    <string name="create_collection_positive">У реду</string>
    <!-- Text for the cancel button from collection dialogs -->
    <string name="create_collection_negative">Откажи</string>

    <!-- Default name for a new collection in "name new collection" step of the collection creator. %d is a placeholder for the number of collections-->
    <string name="create_collection_default_name">Збирка %d</string>

    <!-- Share -->
    <!-- Share screen header -->
    <string name="share_header_2">Подели</string>
    <!-- Content description (not visible, for screen readers etc.):
        "Share" button. Opens the share menu when pressed. -->
    <string name="share_button_content_description">Подели</string>
    <!-- Text for the Save to PDF feature in the share menu -->
    <string name="share_save_to_pdf">Сачувај као PDF</string>
    <!-- Text for error message when generating a PDF file Text for error message when generating a PDF file. -->
    <string name="unable_to_save_to_pdf_error">Није могуће направити PDF</string>
    <!-- Sub-header in the dialog to share a link to another sync device -->
    <string name="share_device_subheader">Пошаљи на уређај</string>
    <!-- Sub-header in the dialog to share a link to an app from the full list -->
    <string name="share_link_all_apps_subheader">Све радње</string>
    <!-- Sub-header in the dialog to share a link to an app from the most-recent sorted list -->
    <string name="share_link_recent_apps_subheader">Недавно затворено</string>
    <!-- Text for the copy link action in the share screen. -->
    <string name="share_copy_link_to_clipboard">Копирај у привремену меморију</string>
    <!-- Toast shown after copying link to clipboard -->
    <string name="toast_copy_link_to_clipboard">Копирано у привременој меморији</string>
    <!-- An option from the share dialog to sign into sync -->
    <string name="sync_sign_in">Пријави се на Sync</string>

    <!-- An option from the three dot menu to sync and save data -->
    <string name="sync_menu_sync_and_save_data">Синхронизуј и сачувај податке</string>
    <!-- An option from the share dialog to send link to all other sync devices -->
    <string name="sync_send_to_all">Пошаљи на све уређаје</string>
    <!-- An option from the share dialog to reconnect to sync -->
    <string name="sync_reconnect">Поново се повежи на Sync</string>
    <!-- Text displayed when sync is offline and cannot be accessed -->
    <string name="sync_offline">Ван мреже</string>
    <!-- An option to connect additional devices -->
    <string name="sync_connect_device">Повежи други уређај</string>
    <!-- The dialog text shown when additional devices are not available -->
    <string name="sync_connect_device_dialog">Да бисте послали језичак, пријавите се у Firefox на барем једном уређају.</string>
    <!-- Confirmation dialog button -->
    <string name="sync_confirmation_button">Важи</string>
    <!-- Share error message -->
    <string name="share_error_snackbar">Не могу делити са овом апликацијом</string>
    <!-- Add new device screen title -->
    <string name="sync_add_new_device_title">Пошаљи на уређај</string>
    <!-- Text for the warning message on the Add new device screen -->
    <string name="sync_add_new_device_message">Нема повезаних уређаја</string>
    <!-- Text for the button to learn about sending tabs -->
    <string name="sync_add_new_device_learn_button">Сазнајте више о слању језичака…</string>
    <!-- Text for the button to connect another device -->
    <string name="sync_add_new_device_connect_button">Повежи други уређај…</string>

    <!-- Notifications -->
    <!-- Text shown in the notification that pops up to remind the user that a private browsing session is active. -->
    <string name="notification_pbm_delete_text_2">Затвори приватне језичке</string>
    <!-- Name of the marketing notification channel. Displayed in the "App notifications" system settings for the app -->
    <string name="notification_marketing_channel_name">Маркетинг</string>

    <!-- Title shown in the notification that pops up to remind the user to set fenix as default browser.
    The app name is in the text, due to limitations with localizing Nimbus experiments -->
    <string name="nimbus_notification_default_browser_title" tools:ignore="UnusedResources">Firefox је брз и приватан</string>
    <!-- Text shown in the notification that pops up to remind the user to set fenix as default browser.
    The app name is in the text, due to limitations with localizing Nimbus experiments -->
    <string name="nimbus_notification_default_browser_text" tools:ignore="UnusedResources">Поставите Firefox као подразумевани прегледач</string>
    <!-- Title shown in the notification that pops up to re-engage the user -->
    <string name="notification_re_engagement_title">Испробајте приватно прегледање</string>
    <!-- Text shown in the notification that pops up to re-engage the user.
    %1$s is a placeholder that will be replaced by the app name. -->
    <string name="notification_re_engagement_text">Прегледајте без чувања колачића и историје уз %1$s</string>

    <!-- Title A shown in the notification that pops up to re-engage the user -->
    <string name="notification_re_engagement_A_title">Сурфујте без трага</string>
    <!-- Text A shown in the notification that pops up to re-engage the user.
    %1$s is a placeholder that will be replaced by the app name. -->
    <string name="notification_re_engagement_A_text">Приватно прегледање у %1$s-у не чува ваше податке.</string>
    <!-- Title B shown in the notification that pops up to re-engage the user -->
    <string name="notification_re_engagement_B_title">Започните прву претрагу</string>
    <!-- Text B shown in the notification that pops up to re-engage the user -->
    <string name="notification_re_engagement_B_text">Пронађите нешто у близини или откријте нешто забавно.</string>

    <!-- Survey -->
    <!-- Text shown in the fullscreen message that pops up to ask user to take a short survey.
    The app name is in the text, due to limitations with localizing Nimbus experiments -->
    <string name="nimbus_survey_message_text">Побољшајте Firefox тако што ћете попунити кратку анкету.</string>
    <!-- Preference for taking the short survey. -->
    <string name="preferences_take_survey">Попуни анкету</string>
    <!-- Preference for not taking the short survey. -->
    <string name="preferences_not_take_survey">Не, хвала</string>

    <!-- Snackbar -->
    <!-- Text shown in snackbar when user deletes a collection -->
    <string name="snackbar_collection_deleted">Збирка обрисана</string>
    <!-- Text shown in snackbar when user renames a collection -->
    <string name="snackbar_collection_renamed">Збирка преименована</string>
    <!-- Text shown in snackbar when user closes a tab -->
    <string name="snackbar_tab_closed">Језичак затворен</string>
    <!-- Text shown in snackbar when user closes all tabs -->
    <string name="snackbar_tabs_closed">Језичци затворени</string>
    <!-- Text shown in snackbar when user bookmarks a list of tabs -->
    <string name="snackbar_message_bookmarks_saved">Забелешке сачуване!</string>
    <!-- Text shown in snackbar when user adds a site to shortcuts -->
    <string name="snackbar_added_to_shortcuts">Додато у пречице!</string>
    <!-- Text shown in snackbar when user closes a private tab -->
    <string name="snackbar_private_tab_closed">Приватни језичак затворен</string>
    <!-- Text shown in snackbar when user closes all private tabs -->
    <string name="snackbar_private_tabs_closed">Приватни језичци затворени</string>
    <!-- Text shown in snackbar to undo deleting a tab, top site or collection -->
    <string name="snackbar_deleted_undo">ОПОЗОВИ</string>
    <!-- Text shown in snackbar when user removes a top site -->
    <string name="snackbar_top_site_removed">Страница је уклоњена</string>
    <!-- QR code scanner prompt which appears after scanning a code, but before navigating to it
        First parameter is the name of the app, second parameter is the URL or text scanned-->
    <string name="qr_scanner_confirmation_dialog_message">Дозволити апликацији %1$s да отвори %2$s</string>
    <!-- QR code scanner prompt dialog positive option to allow navigation to scanned link -->
    <string name="qr_scanner_dialog_positive">ДОЗВОЛИ</string>
    <!-- QR code scanner prompt dialog positive option to deny navigation to scanned link -->
    <string name="qr_scanner_dialog_negative">ОДБИЈ</string>
    <!-- QR code scanner prompt dialog error message shown when a hostname does not contain http or https. -->
    <string name="qr_scanner_dialog_invalid">Веб адреса није исправна.</string>
    <!-- QR code scanner prompt dialog positive option when there is an error -->
    <string name="qr_scanner_dialog_invalid_ok">У реду</string>
    <!-- Tab collection deletion prompt dialog message. Placeholder will be replaced with the collection name -->
    <string name="tab_collection_dialog_message">Да ли сте сигурни да желите обрисати збирку %1$s?</string>
    <!-- Collection and tab deletion prompt dialog message. This will show when the last tab from a collection is deleted -->
    <string name="delete_tab_and_collection_dialog_message">Брисањем овог језичка обрисаћете целу једну збирку. Можете да направите нову збирку било кад.</string>
    <!-- Collection and tab deletion prompt dialog title. Placeholder will be replaced with the collection name. This will show when the last tab from a collection is deleted -->
    <string name="delete_tab_and_collection_dialog_title">Обрисати %1$s?</string>
    <!-- Tab collection deletion prompt dialog option to delete the collection -->
    <string name="tab_collection_dialog_positive">Обриши</string>
    <!-- Text displayed in a notification when the user enters full screen mode -->
    <string name="full_screen_notification">Улазим у режим целог екрана</string>
    <!-- Message for copying the URL via long press on the toolbar -->
    <string name="url_copied">Адреса копирана</string>
    <!-- Sample text for accessibility font size -->
    <string name="accessibility_text_size_sample_text_1">Ово је пример текста. Постављен је овде да би вам био дочаран изглед текста када повећавате или смањујете величину коришћењем овог подешавања.</string>
    <!-- Summary for Accessibility Text Size Scaling Preference -->
    <string name="preference_accessibility_text_size_summary">Чини текст на веб страницама већим или мањим</string>
    <!-- Title for Accessibility Text Size Scaling Preference -->
    <string name="preference_accessibility_font_size_title">Величина фонта</string>

    <!-- Title for Accessibility Text Automatic Size Scaling Preference -->
    <string name="preference_accessibility_auto_size_2">Аутоматско одређивање величине фонта</string>
    <!-- Summary for Accessibility Text Automatic Size Scaling Preference -->
    <string name="preference_accessibility_auto_size_summary">Величина фонта пратиће ваша Android подешавања. Онемогућите ово да бисте овде подесили величину фонта.</string>

    <!-- Title for the Delete browsing data preference -->
    <string name="preferences_delete_browsing_data">Обриши податке прегледања</string>
    <!-- Title for the tabs item in Delete browsing data -->
    <string name="preferences_delete_browsing_data_tabs_title_2">Отворени језичци</string>
    <!-- Subtitle for the tabs item in Delete browsing data, parameter will be replaced with the number of open tabs -->
    <string name="preferences_delete_browsing_data_tabs_subtitle">%d језичака</string>
    <!-- Title for the data and history items in Delete browsing data -->
    <string name="preferences_delete_browsing_data_browsing_data_title">Историја прегледања и подаци страница</string>
    <!-- Subtitle for the data and history items in delete browsing data, parameter will be replaced with the
        number of history items the user has -->
    <string name="preferences_delete_browsing_data_browsing_data_subtitle">%d  адреса</string>
    <!-- Title for the cookies item in Delete browsing data -->
    <string name="preferences_delete_browsing_data_cookies">Колачићи</string>
    <!-- Subtitle for the cookies item in Delete browsing data -->
    <string name="preferences_delete_browsing_data_cookies_subtitle">Бићете одјављени са већине страница</string>
    <!-- Title for the cached images and files item in Delete browsing data -->
    <string name="preferences_delete_browsing_data_cached_files">Кеширане слике и датотеке</string>
    <!-- Subtitle for the cached images and files item in Delete browsing data -->
    <string name="preferences_delete_browsing_data_cached_files_subtitle">Ослобађа простор у складишту</string>
    <!-- Title for the site permissions item in Delete browsing data -->
    <string name="preferences_delete_browsing_data_site_permissions">Дозволе на страници</string>
    <!-- Title for the downloads item in Delete browsing data -->
    <string name="preferences_delete_browsing_data_downloads">Преузимања</string>
    <!-- Text for the button to delete browsing data -->
    <string name="preferences_delete_browsing_data_button">Обриши податке прегледања</string>
    <!-- Title for the Delete browsing data on quit preference -->
    <string name="preferences_delete_browsing_data_on_quit">Обриши податке прегледања при изласку</string>
    <!-- Summary for the Delete browsing data on quit preference. "Quit" translation should match delete_browsing_data_on_quit_action translation. -->
    <string name="preference_summary_delete_browsing_data_on_quit_2">Самостално брише податке прегледања када изаберете \&quot;Изађи\&quot; у главном менију</string>
    <!-- Action item in menu for the Delete browsing data on quit feature -->
    <string name="delete_browsing_data_on_quit_action">Изађи</string>

    <!-- Title text of a delete browsing data dialog. -->
    <string name="delete_history_prompt_title">Временски распон за брисање</string>
    <!-- Body text of a delete browsing data dialog. -->
    <string name="delete_history_prompt_body" moz:RemovedIn="130" tools:ignore="UnusedResources">Брише историју (укључујући историју синхронизовану са других уређаја), колачиће и друге податке о прегледању.</string>
    <!-- Body text of a delete browsing data dialog. -->
    <string name="delete_history_prompt_body_2">Уклања историјат (укључујући синхронизовану историју са других уређаја)</string>
    <!-- Radio button in the delete browsing data dialog to delete history items for the last hour. -->
    <string name="delete_history_prompt_button_last_hour">Последњи сат</string>
    <!-- Radio button in the delete browsing data dialog to delete history items for today and yesterday. -->
    <string name="delete_history_prompt_button_today_and_yesterday">Данас и јуче</string>
    <!-- Radio button in the delete browsing data dialog to delete all history. -->
    <string name="delete_history_prompt_button_everything">Све</string>

    <!-- Dialog message to the user asking to delete browsing data. Parameter will be replaced by app name. -->
    <string name="delete_browsing_data_prompt_message_3">Апликација %s ће обрисати изабране податке прегледања.</string>
    <!-- Text for the cancel button for the data deletion dialog -->
    <string name="delete_browsing_data_prompt_cancel">Откажи</string>
    <!-- Text for the allow button for the data deletion dialog -->
    <string name="delete_browsing_data_prompt_allow">Обриши</string>

    <!-- Text for the snackbar confirmation that the data was deleted -->
    <string name="preferences_delete_browsing_data_snackbar">Подаци прегледања обрисани</string>
    <!-- Text for the snackbar to show the user that the deletion of browsing data is in progress -->
    <string name="deleting_browsing_data_in_progress">Бришем податке прегледања…</string>

    <!-- Dialog message to the user asking to delete all history items inside the opened group. Parameter will be replaced by a history group name. -->
    <string name="delete_all_history_group_prompt_message">Обриши све странице у “%s”</string>
    <!-- Text for the cancel button for the history group deletion dialog -->
    <string name="delete_history_group_prompt_cancel">Откажи</string>
    <!-- Text for the allow button for the history group dialog -->
    <string name="delete_history_group_prompt_allow">Обриши</string>
    <!-- Text for the snackbar confirmation that the history group was deleted -->
    <string name="delete_history_group_snackbar">Група је обрисана</string>

    <!-- Onboarding -->
    <!-- Text for onboarding welcome header. -->
    <string name="onboarding_header_2">Добродошли на бољи интернет</string>
    <!-- Text for the onboarding welcome message. -->
    <string name="onboarding_message">Прегледач за људе, а не за профит.</string>
    <!-- Text for the Firefox account onboarding sign in card header. -->
    <string name="onboarding_account_sign_in_header">Наставите тамо где сте стали</string>
    <!-- Text for the button to learn more about signing in to your Firefox account. -->
    <string name="onboarding_manual_sign_in_description">Синхронизујте језичке и лозинке на свим уређајима за несметано пребацивање.</string>
    <!-- Text for the button to manually sign into Firefox account. -->
    <string name="onboarding_firefox_account_sign_in">Пријави се</string>
    <!-- text to display in the snackbar once account is signed-in -->
    <string name="onboarding_firefox_account_sync_is_on">Sync је укључен</string>

    <!-- Text for the tracking protection onboarding card header -->
    <string name="onboarding_tracking_protection_header">Подразумевана заштита приватности</string>
    <!-- Text for the tracking protection card description. The first parameter is the name of the application.-->
    <string name="onboarding_tracking_protection_description_old">%1$s аутоматски спречава компаније да вас тајно прате на мрежи.</string>
    <!-- Text for the tracking protection card description. -->
    <string name="onboarding_tracking_protection_description">Свеобухватна заштита колачића спречава елементе за праћење да вас прате по интернету путем колачића.</string>
    <!-- text for tracking protection radio button option for standard level of blocking -->
    <string name="onboarding_tracking_protection_standard_button_2">Стандардно (подразумевано)</string>
    <!-- text for standard blocking option button description -->
    <string name="onboarding_tracking_protection_standard_button_description_3">Уравнотежена приватност и перформансе. Странице се учитавају уобичајено.</string>
    <!-- text for tracking protection radio button option for strict level of blocking -->
    <string name="onboarding_tracking_protection_strict_option">Строго</string>
    <!-- text for strict blocking option button description -->
    <string name="onboarding_tracking_protection_strict_button_description_3">Блокира више пратилаца те се странице учитавају брже али неке могућности на страници можда неће радити.</string>
    <!-- text for the toolbar position card header  -->
    <string name="onboarding_toolbar_placement_header_1">Изаберите положај алатнице</string>
    <!-- Text for the toolbar position card description -->
    <string name="onboarding_toolbar_placement_description">На дну или на врху екрана - поставите по жељи.</string>
    <!-- Text for the privacy notice onboarding card header -->
    <string name="onboarding_privacy_notice_header_1">Имате контролу над својим подацима</string>
    <!-- Text for the privacy notice onboarding card description. -->
    <string name="onboarding_privacy_notice_description">Firefox вам даје контролу над оним што делите на мрежи и оним што делите са нама.</string>
    <!-- Text for the button to read the privacy notice -->
    <string name="onboarding_privacy_notice_read_button">Прочитајте наше обавештење о приватности</string>

    <!-- Text for the conclusion onboarding message -->
    <string name="onboarding_conclusion_header">Спремни да откријете фантастичан интернет?</string>
    <!-- text for the button to finish onboarding -->
    <string name="onboarding_finish">Започните прегледање</string>

    <!-- Onboarding theme -->
    <!-- text for the theme picker onboarding card header -->
    <string name="onboarding_theme_picker_header">Изаберите вашу тему</string>
    <!-- text for the theme picker onboarding card description -->
    <string name="onboarding_theme_picker_description_2">Сачувајте нешто батерије и ваш вид са тамном темом.</string>
    <!-- Automatic theme setting (will follow device setting) -->
    <string name="onboarding_theme_automatic_title">Самостално</string>
    <!-- Summary of automatic theme setting (will follow device setting) -->
    <string name="onboarding_theme_automatic_summary">Прилагођава се вашим подешавањима уређаја</string>
    <!-- Theme setting for dark mode -->
    <string name="onboarding_theme_dark_title">Тамна тема</string>
    <!-- Theme setting for light mode -->
    <string name="onboarding_theme_light_title">Светла тема</string>

    <!-- Text shown in snackbar when multiple tabs have been sent to device -->
    <string name="sync_sent_tabs_snackbar">Језичци послати!</string>
    <!-- Text shown in snackbar when one tab has been sent to device  -->
    <string name="sync_sent_tab_snackbar">Језичак послат!</string>
    <!-- Text shown in snackbar when sharing tabs failed  -->
    <string name="sync_sent_tab_error_snackbar">Не могу да пошаљем</string>
    <!-- Text shown in snackbar for the "retry" action that the user has after sharing tabs failed -->
    <string name="sync_sent_tab_error_snackbar_action">ПОКУШАЈ ПОНОВО</string>
    <!-- Title of QR Pairing Fragment -->
    <string name="sync_scan_code">Скенирај код</string>
    <!-- Instructions on how to access pairing -->
    <string name="sign_in_instructions"><![CDATA[На вашем рачунару отворите Firefox и посетите страницу <b>https://firefox.com/pair</b>]]></string>
    <!-- Text shown for sign in pairing when ready -->
    <string name="sign_in_ready_for_scan">Спреман за скенирање</string>
    <!-- Text shown for settings option for sign with pairing -->
    <string name="sign_in_with_camera">Пријава преко камере</string>
    <!-- Text shown for settings option for sign with email -->
    <string name="sign_in_with_email">Користи адресу е-поште</string>
    <!-- Text shown for settings option for create new account text.'Firefox' intentionally hardcoded here.-->
    <string name="sign_in_create_account_text"><![CDATA[Немате налог? <u>Направите га</u> за синхронизацију Firefox-а међу уређајима.]]></string>
    <!-- Text shown in confirmation dialog to sign out of account. The first parameter is the name of the app (e.g. Firefox Preview) -->
    <string name="sign_out_confirmation_message_2">%s ће престати са синхронизацијом вашег налога, али неће обрисати ваше податке прегледања на овом уређају.</string>
    <!-- Option to continue signing out of account shown in confirmation dialog to sign out of account -->
    <string name="sign_out_disconnect">Прекини везу</string>
    <!-- Option to cancel signing out shown in confirmation dialog to sign out of account -->
    <string name="sign_out_cancel">Откажи</string>

    <!-- Error message snackbar shown after the user tried to select a default folder which cannot be altered -->
    <string name="bookmark_cannot_edit_root">Не могу да уредим подразумеване фацикле</string>

    <!-- Enhanced Tracking Protection -->
    <!-- Link displayed in enhanced tracking protection panel to access tracking protection settings -->
    <string name="etp_settings">Подешавања заштите</string>
    <!-- Preference title for enhanced tracking protection settings -->
    <string name="preference_enhanced_tracking_protection">Побољшана заштита од праћења</string>

    <!-- Title for the description of enhanced tracking protection -->
    <string name="preference_enhanced_tracking_protection_explanation_title" moz:removedIn="114" tools:ignore="UnusedResources">Прегледајте без праћења</string>
    <!-- Preference summary for enhanced tracking protection settings on/off switch -->
    <string name="preference_enhanced_tracking_protection_summary">Сада садржи потпуну заштиту од колачића, наш најјачи штит против елемената за праћење трећих страна.</string>
    <!-- Description of enhanced tracking protection. The first parameter is the name of the application (For example: Fenix) -->
    <string name="preference_enhanced_tracking_protection_explanation" moz:removedIn="114" tools:ignore="UnusedResources">Задржите ваше податке приватним. %s вас штити од већине честих елемената за праћење који надзиру шта радите на мрежи.</string>
    <!-- Description of enhanced tracking protection. The parameter is the name of the application (For example: Firefox Fenix) -->
    <string name="preference_enhanced_tracking_protection_explanation_2">%s вас штити од многих честих елемената за праћење који надзиру шта радите на мрежи.</string>
    <!-- Text displayed that links to website about enhanced tracking protection -->
    <string name="preference_enhanced_tracking_protection_explanation_learn_more">Сазнајте више</string>

    <!-- Preference for enhanced tracking protection for the standard protection settings -->
    <string name="preference_enhanced_tracking_protection_standard_default_1">Стандардно (подразумевано)</string>
    <!-- Preference description for enhanced tracking protection for the standard protection settings -->
    <string name="preference_enhanced_tracking_protection_standard_description_4" moz:removedIn="114" tools:ignore="UnusedResources">Уравнотежена приватност и перформансе. Странице се учитавају уобичајено.</string>
    <!-- Preference description for enhanced tracking protection for the standard protection settings -->
    <string name="preference_enhanced_tracking_protection_standard_description_5">Странице ће се учитавати уобичајено, али је мање пратилаца блокирано.</string>
    <!--  Accessibility text for the Standard protection information icon  -->
    <string name="preference_enhanced_tracking_protection_standard_info_button">Шта се блокира стандардном заштитом од праћења</string>
    <!-- Preference for enhanced tracking protection for the strict protection settings -->
    <string name="preference_enhanced_tracking_protection_strict">Строго</string>
    <!-- Preference description for enhanced tracking protection for the strict protection settings -->
    <string name="preference_enhanced_tracking_protection_strict_description_3" moz:removedIn="114" tools:ignore="UnusedResources">Блокира више пратилаца те се странице учитавају брже али неке могућности на страници можда неће радити.</string>
    <!-- Preference description for enhanced tracking protection for the strict protection settings -->
    <string name="preference_enhanced_tracking_protection_strict_description_4">Јача заштита од праћења и брже перформансе, али неке странице можда неће радити исправно.</string>
    <!--  Accessibility text for the Strict protection information icon  -->
    <string name="preference_enhanced_tracking_protection_strict_info_button">Шта се блокира строгом заштитом од праћења</string>
    <!-- Preference for enhanced tracking protection for the custom protection settings -->
    <string name="preference_enhanced_tracking_protection_custom">Прилагођено</string>
    <!-- Preference description for enhanced tracking protection for the strict protection settings -->
    <string name="preference_enhanced_tracking_protection_custom_description_2">Изаберите које пратиоце и скрипте треба блокирати.</string>
    <!--  Accessibility text for the Strict protection information icon  -->
    <string name="preference_enhanced_tracking_protection_custom_info_button">Шта се блокира прилагођеном заштитом од праћења</string>
    <!-- Header for categories that are being blocked by current Enhanced Tracking Protection settings -->
    <!-- Preference for enhanced tracking protection for the custom protection settings for cookies-->
    <string name="preference_enhanced_tracking_protection_custom_cookies">Колачићи</string>
    <!-- Option for enhanced tracking protection for the custom protection settings for cookies-->
    <string name="preference_enhanced_tracking_protection_custom_cookies_1">Колачићи с унакрсних страница и друштвених мрежа</string>
    <!-- Option for enhanced tracking protection for the custom protection settings for cookies-->
    <string name="preference_enhanced_tracking_protection_custom_cookies_2">Колачићи с непосећених страница</string>
    <!-- Option for enhanced tracking protection for the custom protection settings for cookies-->
    <string name="preference_enhanced_tracking_protection_custom_cookies_3">Сви колачићи трећих страна (може проузроковати пад страница)</string>
    <!-- Option for enhanced tracking protection for the custom protection settings for cookies-->
    <string name="preference_enhanced_tracking_protection_custom_cookies_4">Сви колачићи (проузроковаће пад страница)</string>
    <!-- Option for enhanced tracking protection for the custom protection settings for cookies-->
    <string name="preference_enhanced_tracking_protection_custom_cookies_5">Изолујте колачиће трећих страна</string>
    <!-- Preference for enhanced tracking protection for the custom protection settings for tracking content -->
    <string name="preference_enhanced_tracking_protection_custom_tracking_content">Садржаји који прате</string>
    <!-- Option for enhanced tracking protection for the custom protection settings for tracking content-->
    <string name="preference_enhanced_tracking_protection_custom_tracking_content_1">У свим језичцима</string>
    <!-- Option for enhanced tracking protection for the custom protection settings for tracking content-->
    <string name="preference_enhanced_tracking_protection_custom_tracking_content_2">Само у приватним језичцима</string>
    <!-- Preference for enhanced tracking protection for the custom protection settings -->
    <string name="preference_enhanced_tracking_protection_custom_cryptominers">Крипто-рудари</string>
    <!-- Preference for enhanced tracking protection for the custom protection settings -->
    <string name="preference_enhanced_tracking_protection_custom_fingerprinters">Хватачи отиска</string>
    <!-- Button label for navigating to the Enhanced Tracking Protection details -->
    <string name="enhanced_tracking_protection_details">Детаљи</string>
    <!-- Header for categories that are being being blocked by current Enhanced Tracking Protection settings -->
    <string name="enhanced_tracking_protection_blocked">Блокирано</string>
    <!-- Header for categories that are being not being blocked by current Enhanced Tracking Protection settings -->
    <string name="enhanced_tracking_protection_allowed">Дозвољено</string>

    <!-- Category of trackers (social media trackers) that can be blocked by Enhanced Tracking Protection -->
    <string name="etp_social_media_trackers_title">Пратиоци са друштвених мрежа</string>
    <!-- Description of social media trackers that can be blocked by Enhanced Tracking Protection -->
    <string name="etp_social_media_trackers_description">Ограничава могућност друштвених мрежа да прате ваше радње на вебу.</string>
    <!-- Category of trackers (cross-site tracking cookies) that can be blocked by Enhanced Tracking Protection -->
    <string name="etp_cookies_title">Вишестранични колачићи-пратиоци</string>
    <!-- Category of trackers (cross-site tracking cookies) that can be blocked by Enhanced Tracking Protection -->
    <string name="etp_cookies_title_2">Колачићи трећих страна</string>
    <!-- Description of cross-site tracking cookies that can be blocked by Enhanced Tracking Protection -->
    <string name="etp_cookies_description">Блокира колачиће које оглашавачке мреже и аналитичке фирме користе за састављање профила прегледања о вама, на више страница.</string>

    <!-- Description of cross-site tracking cookies that can be blocked by Enhanced Tracking Protection -->
    <string name="etp_cookies_description_2">Свеобухватна заштита од колачића изолује колачиће на тренутној страници тако да елементи за праћење попут огласних мрежа не могу њима да се служе и прате вас.</string>
    <!-- Category of trackers (cryptominers) that can be blocked by Enhanced Tracking Protection -->
    <string name="etp_cryptominers_title">Крипто-рудари</string>
    <!-- Description of cryptominers that can be blocked by Enhanced Tracking Protection -->
    <string name="etp_cryptominers_description">Спречава да злонамерне скрипте добију приступ вашем уређају и рударе дигиталне валуте.</string>
    <!-- Category of trackers (fingerprinters) that can be blocked by Enhanced Tracking Protection -->
    <string name="etp_fingerprinters_title">Хватачи отиска</string>
    <!-- Description of fingerprinters that can be blocked by Enhanced Tracking Protection -->
    <string name="etp_fingerprinters_description">Спречава прикупљање јединствених података о вашем уређају који се могу користити за праћење.</string>
    <!-- Category of trackers (tracking content) that can be blocked by Enhanced Tracking Protection -->
    <string name="etp_tracking_content_title">Садржај који прати</string>
    <!-- Description of tracking content that can be blocked by Enhanced Tracking Protection -->
    <string name="etp_tracking_content_description">Спречава учитавање реклама, видео записа и другог садржаја изван странице који садржи код за праћење. Може утицати на одређене функционалности странице.</string>
    <!-- Enhanced Tracking Protection message that protection is currently on for this site -->
    <string name="etp_panel_on">Заштите су УКЉУЧЕНЕ за ову страницу</string>
    <!-- Enhanced Tracking Protection message that protection is currently off for this site -->
    <string name="etp_panel_off">Заштите су ИСКЉУЧЕНЕ за ову страницу</string>
    <!-- Header for exceptions list for which sites enhanced tracking protection is always off -->
    <string name="enhanced_tracking_protection_exceptions">Побољшана заштита од праћења је искључена за ове странице</string>
    <!-- Content description (not visible, for screen readers etc.): Navigate
    back from ETP details (Ex: Tracking content) -->
    <string name="etp_back_button_content_description">Иди назад</string>

    <!-- About page link text to open what's new link -->
    <string name="about_whats_new">Шта је ново у %s</string>
    <!-- Open source licenses page title
    The first parameter is the app name -->
    <string name="open_source_licenses_title">%s | библиотеке отвореног кода</string>

    <!-- Category of trackers (redirect trackers) that can be blocked by Enhanced Tracking Protection -->
    <string name="etp_redirect_trackers_title">Преусмерите пратиоце</string>
    <!-- Description of redirect tracker cookies that can be blocked by Enhanced Tracking Protection -->
    <string name="etp_redirect_trackers_description">Брише колачиће постављене преусмеравањем на познате страница за праћење.</string>

    <!-- Description of the SmartBlock Enhanced Tracking Protection feature. The * symbol is intentionally hardcoded here,
         as we use it on the UI to indicate which trackers have been partially unblocked.  -->
    <string name="preference_etp_smartblock_description">Неки од доле приказаних елемената за праћење су делимично одблокирани на овој страници јер сте били у интеракцији са њима *.</string>
    <!-- Text displayed that links to website about enhanced tracking protection SmartBlock -->
    <string name="preference_etp_smartblock_learn_more">Сазнајте више</string>

    <!-- Content description (not visible, for screen readers etc.):
    Enhanced tracking protection exception preference icon for ETP settings. -->
    <string name="preference_etp_exceptions_icon_description">Иконица за подешавање изузетака за побољшану заштиту од праћења</string>

    <!-- About page link text to open support link -->
    <string name="about_support">Подршка</string>
    <!-- About page link text to list of past crashes (like about:crashes on desktop) -->
    <string name="about_crashes">Рушења</string>
    <!-- About page link text to open privacy notice link -->
    <string name="about_privacy_notice">Обавештење о приватности</string>
    <!-- About page link text to open know your rights link -->
    <string name="about_know_your_rights">Знајте своја права</string>
    <!-- About page link text to open licensing information link -->
    <string name="about_licensing_information">Подаци о лиценцирању</string>
    <!-- About page link text to open a screen with libraries that are used -->
    <string name="about_other_open_source_libraries">Библиотеке које користимо</string>

    <!-- Toast shown to the user when they are activating the secret dev menu
        The first parameter is number of long clicks left to enable the menu -->
    <string name="about_debug_menu_toast_progress">Преостало кликова за омогућавање менија за уклањање грешака: %1$d</string>
    <string name="about_debug_menu_toast_done">Мени за уклањање грешака је омогућен</string>

    <!-- Browser long press popup menu -->
    <!-- Copy the current url -->
    <string name="browser_toolbar_long_press_popup_copy">Копирај</string>
    <!-- Paste & go the text in the clipboard. '&amp;' is replaced with the ampersand symbol: & -->
    <string name="browser_toolbar_long_press_popup_paste_and_go">Налепи и иди</string>
    <!-- Paste the text in the clipboard -->
    <string name="browser_toolbar_long_press_popup_paste">Налепи</string>
    <!-- Snackbar message shown after an URL has been copied to clipboard. -->
    <string name="browser_toolbar_url_copied_to_clipboard_snackbar">Веза је копирана у привремеу меморију</string>

    <!-- Title text for the Add To Homescreen dialog -->
    <string name="add_to_homescreen_title">Додај на почетни екран</string>
    <!-- Cancel button text for the Add to Homescreen dialog -->
    <string name="add_to_homescreen_cancel">Откажи</string>
    <!-- Add button text for the Add to Homescreen dialog -->
    <string name="add_to_homescreen_add">Додај</string>
    <!-- Continue to website button text for the first-time Add to Homescreen dialog -->
    <string name="add_to_homescreen_continue">Наставите на страницу</string>
    <!-- Placeholder text for the TextView in the Add to Homescreen dialog -->
    <string name="add_to_homescreen_text_placeholder">Назив пречице</string>

    <!-- Describes the add to homescreen functionality -->
    <string name="add_to_homescreen_description_2">Овај сајт можете лако додати на почетни екран уређаја за директан приступ и брже прегледање, баш као што користите апликацију.</string>

    <!-- Preference for managing the settings for logins and passwords in Fenix -->
    <string name="preferences_passwords_logins_and_passwords">Пријаве и лозинке</string>
    <!-- Preference for managing the saving of logins and passwords in Fenix -->
    <string name="preferences_passwords_save_logins">Чувај пријаве и лозинке</string>
    <!-- Preference option for asking to save passwords in Fenix -->
    <string name="preferences_passwords_save_logins_ask_to_save">Упитај за чување</string>
    <!-- Preference option for never saving passwords in Fenix -->
    <string name="preferences_passwords_save_logins_never_save">Никада не чувај</string>
    <!-- Preference for autofilling saved logins in Firefox (in web content), %1$s will be replaced with the app name -->
    <string name="preferences_passwords_autofill2">Аутоматско попуњавање у %1$s</string>
    <!-- Description for the preference for autofilling saved logins in Firefox (in web content), %1$s will be replaced with the app name -->
    <string name="preferences_passwords_autofill_description">Аутоматски попуњавајте корисничка имена и лозинке на сајтовима када користите %1$s.</string>
    <!-- Preference for autofilling logins from Fenix in other apps (e.g. autofilling the Twitter app) -->
    <string name="preferences_android_autofill">Аутоматско попуњавање у другим апликацијама</string>
    <!-- Description for the preference for autofilling logins from Fenix in other apps (e.g. autofilling the Twitter app) -->
    <string name="preferences_android_autofill_description">Аутоматски попуњавајте корисничка имена и лозинке када користите друге апликације на свом уређају.</string>

    <!-- Preference option for adding a login -->
    <string name="preferences_logins_add_login">Додај пријаву</string>

    <!-- Preference for syncing saved logins in Fenix -->
    <string name="preferences_passwords_sync_logins">Синхронизуј пријаве</string>
    <!-- Preference for syncing saved logins in Fenix, when not signed in-->
    <string name="preferences_passwords_sync_logins_across_devices">Усклади пријаве на свим уређајима</string>
    <!-- Preference to access list of saved logins -->
    <string name="preferences_passwords_saved_logins">Сачуване пријаве</string>
    <!-- Description of empty list of saved passwords. Placeholder is replaced with app name.  -->
    <string name="preferences_passwords_saved_logins_description_empty_text">Пријаве које сачувате или синхронизујете у %s ће се приказати овде.</string>
    <!-- Preference to access list of saved logins -->
    <string name="preferences_passwords_saved_logins_description_empty_learn_more_link">Сазнајте више о услузи Sync.</string>
    <!-- Preference to access list of login exceptions that we never save logins for -->
    <string name="preferences_passwords_exceptions">Изузеци</string>
    <!-- Empty description of list of login exceptions that we never save logins for -->
    <string name="preferences_passwords_exceptions_description_empty">Овде ће бити приказане пријаве и лозинке које нису сачуване.</string>
    <!-- Description of list of login exceptions that we never save logins for -->
    <string name="preferences_passwords_exceptions_description">Пријаве и лозинке неће бити сачуване за ове странице.</string>
    <!-- Text on button to remove all saved login exceptions -->
    <string name="preferences_passwords_exceptions_remove_all">Обрисати све изузетке</string>
    <!-- Hint for search box in logins list -->
    <string name="preferences_passwords_saved_logins_search">Претражи пријаве</string>
    <!-- The header for the site that a login is for -->
    <string name="preferences_passwords_saved_logins_site">Страница</string>
    <!-- The header for the username for a login -->
    <string name="preferences_passwords_saved_logins_username">Корисничко име</string>
    <!-- The header for the password for a login -->
    <string name="preferences_passwords_saved_logins_password">Лозинка</string>
    <!-- Shown in snackbar to tell user that the password has been copied -->
    <string name="logins_password_copied">Лозинка је копирана у привремену меморију</string>
    <!-- Shown in snackbar to tell user that the username has been copied -->
    <string name="logins_username_copied">Корисничко име је копирано у привремену меморију</string>
    <!-- Content Description (for screenreaders etc) read for the button to copy a password in logins-->
    <string name="saved_logins_copy_password">Копирај лозинку</string>
    <!-- Content Description (for screenreaders etc) read for the button to clear a password while editing a login-->
    <string name="saved_logins_clear_password">Обриши лозинку</string>
    <!-- Content Description (for screenreaders etc) read for the button to copy a username in logins -->
    <string name="saved_login_copy_username">Копирај корисничко</string>
    <!-- Content Description (for screenreaders etc) read for the button to clear a username while editing a login -->
    <string name="saved_login_clear_username">Обриши корисничко име</string>
    <!-- Content Description (for screenreaders etc) read for the button to clear the hostname field while creating a login -->
    <string name="saved_login_clear_hostname">Очисти име машине</string>
    <!-- Content Description (for screenreaders etc) read for the button to open a site in logins -->
    <string name="saved_login_open_site">Отвори страницу у прегледачу</string>
    <!-- Content Description (for screenreaders etc) read for the button to reveal a password in logins -->
    <string name="saved_login_reveal_password">Прикажи лозинку</string>
    <!-- Content Description (for screenreaders etc) read for the button to hide a password in logins -->
    <string name="saved_login_hide_password">Сакриј лозинку</string>
    <!-- Message displayed in biometric prompt displayed for authentication before allowing users to view their logins -->
    <string name="logins_biometric_prompt_message">Откључај за преглед сачуваних пријава</string>
    <!-- Title of warning dialog if users have no device authentication set up -->
    <string name="logins_warning_dialog_title">Обезбедите ваше пријаве и лозинке</string>

    <!-- Message of warning dialog if users have no device authentication set up -->
    <string name="logins_warning_dialog_message">Подесите образац закључавања, ПИН или лозинку да бисте заштитили пријаве и лозинке у случају да неко приступи вашем уређају.</string>
    <!-- Negative button to ignore warning dialog if users have no device authentication set up -->
    <string name="logins_warning_dialog_later">Касније</string>
    <!-- Positive button to send users to set up a pin of warning dialog if users have no device authentication set up -->
    <string name="logins_warning_dialog_set_up_now">Подеси сада</string>
    <!-- Title of PIN verification dialog to direct users to re-enter their device credentials to access their logins -->
    <string name="logins_biometric_prompt_message_pin">Откључајте ваш уређај</string>

    <!-- Title for Accessibility Force Enable Zoom Preference -->
    <string name="preference_accessibility_force_enable_zoom">Зумирање на свим страницама</string>
    <!-- Summary for Accessibility Force Enable Zoom Preference -->
    <string name="preference_accessibility_force_enable_zoom_summary">Омогућите да бисте дозволили зумирање са два прста, чак и на страницама које забрањују овакав гест.</string>

    <!-- Saved logins sorting strategy menu item -by name- (if selected, it will sort saved logins alphabetically) -->
    <string name="saved_logins_sort_strategy_alphabetically">Назив (А-Ш)</string>
    <!-- Saved logins sorting strategy menu item -by last used- (if selected, it will sort saved logins by last used) -->
    <string name="saved_logins_sort_strategy_last_used">Последњи пут коришћено</string>
    <!-- Content description (not visible, for screen readers etc.): Sort saved logins dropdown menu chevron icon -->
    <string name="saved_logins_menu_dropdown_chevron_icon_content_description">Сортирај мени пријава</string>

    <!-- Autofill -->
    <!-- Preference and title for managing the autofill settings -->
    <string name="preferences_autofill">Аутоматско попуњавање</string>
    <!-- Preference and title for managing the settings for addresses -->
    <string name="preferences_addresses">Адресе</string>
    <!-- Preference and title for managing the settings for credit cards -->
    <string name="preferences_credit_cards">Кредитне картице</string>
    <!-- Preference for saving and autofilling credit cards -->
    <string name="preferences_credit_cards_save_and_autofill_cards">Сачувај и аутоматски попуни поља картице</string>
    <!-- Preference summary for saving and autofilling credit card data -->
    <string name="preferences_credit_cards_save_and_autofill_cards_summary">Подаци су шифровани</string>
    <!-- Preference option for syncing credit cards across devices. This is displayed when the user is not signed into sync -->
    <string name="preferences_credit_cards_sync_cards_across_devices">Синхронизуј картице на уређајима</string>
    <!-- Preference option for syncing credit cards across devices. This is displayed when the user is signed into sync -->
    <string name="preferences_credit_cards_sync_cards">Синхронизуј картице</string>
    <!-- Preference option for adding a credit card -->
    <string name="preferences_credit_cards_add_credit_card">Додај кредитну картицу</string>

    <!-- Preference option for managing saved credit cards -->
    <string name="preferences_credit_cards_manage_saved_cards">Управљај сачуваним картицама</string>

    <!-- Preference option for adding an address -->
    <string name="preferences_addresses_add_address">Додај адресе</string>
    <!-- Preference option for managing saved addresses -->
    <string name="preferences_addresses_manage_addresses">Управљај адресама</string>
    <!-- Preference for saving and autofilling addresses -->
    <string name="preferences_addresses_save_and_autofill_addresses">Сачувај и аутоматски попуни адресе</string>
    <!-- Preference summary for saving and autofilling address data -->
    <string name="preferences_addresses_save_and_autofill_addresses_summary">Укључи податке као што су бројеви, адресу е-поште и адресе за испоруку</string>

    <!-- Title of the "Add card" screen -->
    <string name="credit_cards_add_card">Додај картицу</string>
    <!-- Title of the "Edit card" screen -->
    <string name="credit_cards_edit_card">Уреди картицу</string>
    <!-- The header for the card number of a credit card -->
    <string name="credit_cards_card_number">Број картице</string>
    <!-- The header for the expiration date of a credit card -->
    <string name="credit_cards_expiration_date">Датум истека</string>
    <!-- The label for the expiration date month of a credit card to be used by a11y services-->
    <string name="credit_cards_expiration_date_month">Месец истека</string>
    <!-- The label for the expiration date year of a credit card to be used by a11y services-->
    <string name="credit_cards_expiration_date_year">Година истека</string>
    <!-- The header for the name on the credit card -->
    <string name="credit_cards_name_on_card">Име на картици</string>
    <!-- The text for the "Delete card" menu item for deleting a credit card -->
    <string name="credit_cards_menu_delete_card">Обриши картицу</string>
    <!-- The text for the "Delete card" button for deleting a credit card -->
    <string name="credit_cards_delete_card_button">Обриши картицу</string>
    <!-- The text for the confirmation message of "Delete card" dialog -->
    <string name="credit_cards_delete_dialog_confirmation">Да ли сте сигурни да желите да обришете ову кредитну картицу?</string>
    <!-- The text for the positive button on "Delete card" dialog -->
    <string name="credit_cards_delete_dialog_button">Обриши</string>
    <!-- The title for the "Save" menu item for saving a credit card -->
    <string name="credit_cards_menu_save">Сачувај</string>
    <!-- The text for the "Save" button for saving a credit card -->
    <string name="credit_cards_save_button">Сачувај</string>
    <!-- The text for the "Cancel" button for cancelling adding, updating or deleting a credit card -->
    <string name="credit_cards_cancel_button">Откажи</string>
    <!-- Title of the "Saved cards" screen -->
    <string name="credit_cards_saved_cards">Сачуване картице</string>
    <!-- Error message for credit card number validation -->
    <string name="credit_cards_number_validation_error_message">Унесите исправан број кредитне картице</string>
    <!-- Error message for credit card name on card validation -->
    <string name="credit_cards_name_on_card_validation_error_message">Попуните ово поље</string>
    <!-- Message displayed in biometric prompt displayed for authentication before allowing users to view their saved credit cards -->
    <string name="credit_cards_biometric_prompt_message">Откључај за приказ сачуваних картица</string>
    <!-- Title of warning dialog if users have no device authentication set up -->
    <string name="credit_cards_warning_dialog_title">Обезбедите ваше кредитне картице</string>
    <!-- Message of warning dialog if users have no device authentication set up -->
    <string name="credit_cards_warning_dialog_message">Поставите шаблон закључавања уређаја, ПИН или лозинку да бисте заштитили ваше сачуване кредитне картице од неовлашћеног приступа.</string>
    <!-- Positive button to send users to set up a pin of warning dialog if users have no device authentication set up -->
    <string name="credit_cards_warning_dialog_set_up_now">Подеси сада</string>
    <!-- Negative button to ignore warning dialog if users have no device authentication set up -->
    <string name="credit_cards_warning_dialog_later">Касније</string>
    <!-- Title of PIN verification dialog to direct users to re-enter their device credentials to access their credit cards -->
    <string name="credit_cards_biometric_prompt_message_pin">Откључајте ваш уређај</string>

    <!-- Message displayed in biometric prompt for authentication, before allowing users to use their stored credit card information -->
    <string name="credit_cards_biometric_prompt_unlock_message">Откључај за употребу сачуваних кредитних картица</string>

    <!-- Title of the "Add address" screen -->
    <string name="addresses_add_address">Додај адресе</string>
    <!-- Title of the "Edit address" screen -->
    <string name="addresses_edit_address">Измени адресу</string>
    <!-- Title of the "Manage addresses" screen -->
    <string name="addresses_manage_addresses">Управљај адресама</string>
    <!-- The header for the first name of an address -->
    <string name="addresses_first_name">Име</string>
    <!-- The header for the middle name of an address -->
    <string name="addresses_middle_name">Средње име</string>
    <!-- The header for the last name of an address -->
    <string name="addresses_last_name">Презиме</string>
    <!-- The header for the street address of an address -->
    <string name="addresses_street_address">Улица и број</string>
    <!-- The header for the city of an address -->
    <string name="addresses_city">Град</string>
    <!-- The header for the subregion of an address when "state" should be used -->
    <string name="addresses_state">Држава</string>
    <!-- The header for the subregion of an address when "province" should be used -->
    <string name="addresses_province">Општина</string>
    <!-- The header for the zip code of an address -->
    <string name="addresses_zip">Поштански број</string>
    <!-- The header for the country or region of an address -->
    <string name="addresses_country">Држава или покрајина</string>
    <!-- The header for the phone number of an address -->
    <string name="addresses_phone">Телефон</string>
    <!-- The header for the email of an address -->
    <string name="addresses_email">Е-пошта</string>
    <!-- The text for the "Save" button for saving an address -->
    <string name="addresses_save_button">Сачувај</string>
    <!-- The text for the "Cancel" button for cancelling adding, updating or deleting an address -->
    <string name="addresses_cancel_button">Откажи</string>
    <!-- The text for the "Delete address" button for deleting an address -->
    <string name="addressess_delete_address_button">Обриши адресу</string>
    <!-- The title for the "Delete address" confirmation dialog -->
    <string name="addressess_confirm_dialog_message">Да ли сте сигурни да желите да обришете ову адресу?</string>
    <!-- The text for the positive button on "Delete address" dialog -->
    <string name="addressess_confirm_dialog_ok_button">Обриши</string>
    <!-- The text for the negative button on "Delete address" dialog -->
    <string name="addressess_confirm_dialog_cancel_button">Откажи</string>
    <!-- The text for the "Save address" menu item for saving an address -->
    <string name="address_menu_save_address">Сачувај адресу</string>
    <!-- The text for the "Delete address" menu item for deleting an address -->
    <string name="address_menu_delete_address">Обриши адресу</string>

    <!-- Title of the Add search engine screen -->
    <string name="search_engine_add_custom_search_engine_title">Додај претраживач</string>
    <!-- Title of the Edit search engine screen -->
    <string name="search_engine_edit_custom_search_engine_title">Уреди претраживач</string>
    <!-- Content description (not visible, for screen readers etc.): Title for the button to add a search engine in the action bar -->
    <string name="search_engine_add_button_content_description">Додај</string>
    <!-- Content description (not visible, for screen readers etc.): Title for the button to save a search engine in the action bar -->
    <string name="search_engine_add_custom_search_engine_edit_button_content_description">Сачувај</string>
    <!-- Text for the menu button to edit a search engine -->
    <string name="search_engine_edit">Уреди</string>
    <!-- Text for the menu button to delete a search engine -->
    <string name="search_engine_delete">Обриши</string>

    <!-- Text for the button to create a custom search engine on the Add search engine screen -->
    <string name="search_add_custom_engine_label_other">Друго</string>
    <!-- Placeholder text shown in the Search Engine Name TextField before a user enters text -->
    <string name="search_add_custom_engine_name_hint">Назив</string>
    <!-- Placeholder text shown in the Search String TextField before a user enters text -->
    <string name="search_add_custom_engine_search_string_hint">Текст претраге за коришћење</string>
    <!-- Description text for the Search String TextField. The %s is part of the string -->
    <string name="search_add_custom_engine_search_string_example" formatted="false">Замените упит са “%s”. Пример:\nhttps://www.google.com/search?q=%s</string>

    <!-- Accessibility description for the form in which details about the custom search engine are entered -->
    <string name="search_add_custom_engine_form_description">Детаљи прилагођеног претраживача</string>

    <!-- Text shown when a user leaves the name field empty -->
    <string name="search_add_custom_engine_error_empty_name">Унесите назив претраживача</string>
    <!-- Text shown when a user leaves the search string field empty -->
    <string name="search_add_custom_engine_error_empty_search_string">Унесите низ за претрагу</string>
    <!-- Text shown when a user leaves out the required template string -->
    <string name="search_add_custom_engine_error_missing_template">Проверите да низ одговара формату примера</string>
    <!-- Text shown when we aren't able to validate the custom search query. The first parameter is the url of the custom search engine -->
    <string name="search_add_custom_engine_error_cannot_reach">Грешка приликом повезивања са “%s”</string>
    <!-- Text shown when a user creates a new search engine -->
    <string name="search_add_custom_engine_success_message">%s је направљен</string>
    <!-- Text shown when a user successfully edits a custom search engine -->
    <string name="search_edit_custom_engine_success_message">%s је сачуван</string>
    <!-- Text shown when a user successfully deletes a custom search engine -->
    <string name="search_delete_search_engine_success_message">%s је избрисан</string>

    <!-- Heading for the instructions to allow a permission -->
    <string name="phone_feature_blocked_intro">Да бисте дозволили:</string>
    <!-- First step for the allowing a permission -->
    <string name="phone_feature_blocked_step_settings">1. Идите на Android подешавања</string>
    <!-- Second step for the allowing a permission -->
    <string name="phone_feature_blocked_step_permissions"><![CDATA[2. Додирните <b>Дозволе</b>]]></string>
    <!-- Third step for the allowing a permission (Fore example: Camera) -->
    <string name="phone_feature_blocked_step_feature"><![CDATA[3. Пребаците <b>%1$s</b> на УКЉУЧЕНО]]></string>

    <!-- Label that indicates a site is using a secure connection -->
    <string name="quick_settings_sheet_secure_connection_2">Веза је безбедна</string>
    <!-- Label that indicates a site is using a insecure connection -->
    <string name="quick_settings_sheet_insecure_connection_2">Веза није безбедна</string>
    <!-- Label to clear site data -->
    <string name="clear_site_data">Обриши колачиће и податке сајта</string>
    <!-- Confirmation message for a dialog confirming if the user wants to delete all data for current site -->
    <string name="confirm_clear_site_data"><![CDATA[Да ли сте сигурни да желите очистити колачиће и податке сајта <b>%s</b>?]]></string>
    <!-- Confirmation message for a dialog confirming if the user wants to delete all the permissions for all sites-->
    <string name="confirm_clear_permissions_on_all_sites">Јесте ли сигурни да желите да избришете све дозволе на свим веб страницама?</string>
    <!-- Confirmation message for a dialog confirming if the user wants to delete all the permissions for a site-->
    <string name="confirm_clear_permissions_site">Јесте ли сигурни да желите да избришете све дозволе за ову веб страницу?</string>
    <!-- Confirmation message for a dialog confirming if the user wants to set default value a permission for a site-->
    <string name="confirm_clear_permission_site">Јесте ли сигурни да желите да избришете ову дозволу за ову веб страницу?</string>
    <!-- label shown when there are not site exceptions to show in the site exception settings -->
    <string name="no_site_exceptions">Нема изузетака за страницу</string>
    <!-- Bookmark deletion confirmation -->
    <string name="bookmark_deletion_confirmation">Јесте ли сигурни да желите да избришете ову ознаку?</string>
    <!-- Browser menu button that adds a shortcut to the home fragment -->
    <string name="browser_menu_add_to_shortcuts">Додај у пречице</string>
    <!-- Browser menu button that removes a shortcut from the home fragment -->
    <string name="browser_menu_remove_from_shortcuts">Уклони из пречица</string>
    <!-- text shown before the issuer name to indicate who its verified by, parameter is the name of
     the certificate authority that verified the ticket-->
    <string name="certificate_info_verified_by">Потврђено од: %1$s</string>
    <!-- Login overflow menu delete button -->
    <string name="login_menu_delete_button">Обриши</string>
    <!-- Login overflow menu edit button -->
    <string name="login_menu_edit_button">Уређивање</string>
    <!-- Message in delete confirmation dialog for logins -->
    <string name="login_deletion_confirmation">Јесте ли сигурни да желите да избришете ову пријаву?</string>
    <!-- Positive action of a dialog asking to delete  -->
    <string name="dialog_delete_positive">Обриши</string>
    <!-- Negative action of a dialog asking to delete login -->
    <string name="dialog_delete_negative">Откажи</string>
    <!--  The saved login options menu description. -->
    <string name="login_options_menu">Опције за пријаву</string>
    <!--  The editable text field for a login's web address. -->
    <string name="saved_login_hostname_description">Текстовно поље које може да се уређује за веб адресу пријаве.</string>
    <!--  The editable text field for a login's username. -->
    <string name="saved_login_username_description">Текстовно поље које може да се уређује за корисничко име пријаве.</string>
    <!--  The editable text field for a login's password. -->
    <string name="saved_login_password_description">Текстовно поље које може да се уређује за лозинку пријаве.</string>
    <!--  The button description to save changes to an edited login. -->
    <string name="save_changes_to_login">Сачувајте измене за пријаву.</string>
    <!--  The page title for editing a saved login. -->
    <string name="edit">Уређивање</string>
    <!--  The page title for adding new login. -->
    <string name="add_login">Додај нову пријаву</string>
    <!--  The error message in add/edit login view when password field is blank. -->
    <string name="saved_login_password_required">Потребна је лозинка</string>
    <!--  The error message in add login view when username field is blank. -->
    <string name="saved_login_username_required">Корисничко име је потребно</string>
    <!--  The error message in add login view when hostname field is blank. -->
    <string name="saved_login_hostname_required" tools:ignore="UnusedResources">Име машине је потребно</string>
    <!-- Voice search button content description  -->
    <string name="voice_search_content_description">Гласовна претрага</string>
    <!-- Voice search prompt description displayed after the user presses the voice search button -->
    <string name="voice_search_explainer">Сада говорите</string>

    <!--  The error message in edit login view when a duplicate username exists. -->
    <string name="saved_login_duplicate">Пријава са овим корисничким именом већ постоји</string>

    <!-- This is the hint text that is shown inline on the hostname field of the create new login page. 'https://www.example.com' intentionally hardcoded here -->
    <string name="add_login_hostname_hint_text">https://www.primer.rs</string>
    <!-- This is an error message shown below the hostname field of the add login page when a hostname does not contain http or https. -->
    <string name="add_login_hostname_invalid_text_3">Веб адресе морају садржати &quot;https://&quot; или &quot;http://&quot;</string>

    <!-- This is an error message shown below the hostname field of the add login page when a hostname is invalid. -->
    <string name="add_login_hostname_invalid_text_2">Потребно је ваљано име машине</string>

    <!-- Synced Tabs -->
    <!-- Text displayed to ask user to connect another device as no devices found with account -->
    <string name="synced_tabs_connect_another_device">Повежите други уређај.</string>
    <!-- Text displayed asking user to re-authenticate -->
    <string name="synced_tabs_reauth">Поново потврдите идентитет.</string>
    <!-- Text displayed when user has disabled tab syncing in Firefox Sync Account -->
    <string name="synced_tabs_enable_tab_syncing">Омогућите синхронизацију језичака.</string>

    <!-- Text displayed when user has no tabs that have been synced -->
    <string name="synced_tabs_no_tabs">Немате отворених Firefox језичака на вашим другим уређајима.</string>
    <!-- Text displayed in the synced tabs screen when a user is not signed in to Firefox Sync describing Synced Tabs -->
    <string name="synced_tabs_sign_in_message">Погледајте списак језичака са ваших других уређаја.</string>
    <!-- Text displayed on a button in the synced tabs screen to link users to sign in when a user is not signed in to Firefox Sync -->
    <string name="synced_tabs_sign_in_button">Пријавите се на Sync</string>

    <!-- The text displayed when a synced device has no tabs to show in the list of Synced Tabs. -->
    <string name="synced_tabs_no_open_tabs">Нема отворених језичака</string>

    <!-- Content description for expanding a group of synced tabs. -->
    <string name="synced_tabs_expand_group">Проширите групу синхронизованих језичака</string>
    <!-- Content description for collapsing a group of synced tabs. -->
    <string name="synced_tabs_collapse_group">Скупите групу синхронизованих језичака</string>

    <!-- Top Sites -->
    <!-- Title text displayed in the dialog when shortcuts limit is reached. -->
    <string name="shortcut_max_limit_title">Ограничење пречица достигнуто</string>
    <!-- Content description text displayed in the dialog when shortcut limit is reached. -->
    <string name="shortcut_max_limit_content">Да бисте додали нову пречицу, уклоните једну постојећу. Додирните и држите прст над страницом па изаберите опцију за уклањање.</string>
    <!-- Confirmation dialog button text when top sites limit is reached. -->
    <string name="top_sites_max_limit_confirmation_button">Важи, разумем</string>

    <!-- Label for the preference to show the shortcuts for the most visited top sites on the homepage -->
    <string name="top_sites_toggle_top_recent_sites_4">Пречице</string>
	<!-- Title text displayed in the rename top site dialog. -->
	<string name="top_sites_rename_dialog_title">Назив</string>
    <!-- Hint for renaming title of a shortcut -->
    <string name="shortcut_name_hint">Назив пречице</string>
	<!-- Button caption to confirm the renaming of the top site. -->
	<string name="top_sites_rename_dialog_ok">У реду</string>
	<!-- Dialog button text for canceling the rename top site prompt. -->
	<string name="top_sites_rename_dialog_cancel">Откажи</string>

    <!-- Text for the menu button to open the homepage settings. -->
    <string name="top_sites_menu_settings">Подешавања</string>
    <!-- Text for the menu button to navigate to sponsors and privacy support articles. '&amp;' is replaced with the ampersand symbol: & -->
    <string name="top_sites_menu_sponsor_privacy">Наши спонзори и ваша приватност</string>
    <!-- Label text displayed for a sponsored top site. -->
    <string name="top_sites_sponsored_label">Спонзорисано</string>

    <!-- Inactive tabs in the tabs tray -->
    <!-- Title text displayed in the tabs tray when a tab has been unused for 14 days. -->
    <string name="inactive_tabs_title">Неактивни језичци</string>

    <!-- Content description for closing all inactive tabs -->
    <string name="inactive_tabs_delete_all">Затвори све неактивне језичке</string>

    <!-- Content description for expanding the inactive tabs section. -->
    <string name="inactive_tabs_expand_content_description">Проширите неактивне језичке</string>
    <!-- Content description for collapsing the inactive tabs section. -->
    <string name="inactive_tabs_collapse_content_description">Скупите неактивне језичке</string>

    <!-- Inactive tabs auto-close message in the tabs tray -->
    <!-- The header text of the auto-close message when the user is asked if they want to turn on the auto-closing of inactive tabs. -->
    <string name="inactive_tabs_auto_close_message_header" tools:ignore="UnusedResources">Самостално затвори након једног месеца?</string>

    <!-- A description below the header to notify the user what the inactive tabs auto-close feature is. -->
    <string name="inactive_tabs_auto_close_message_description" tools:ignore="UnusedResources">Firefox може да затвори језичке које нисте прегледали прошлог месеца.</string>
    <!-- A call to action below the description to allow the user to turn on the auto closing of inactive tabs. -->
    <string name="inactive_tabs_auto_close_message_action" tools:ignore="UnusedResources">УКЉУЧИ АУТОМАТСКО ЗАТВАРАЊЕ</string>
    <!-- Text for the snackbar to confirm auto-close is enabled for inactive tabs -->
    <string name="inactive_tabs_auto_close_message_snackbar">Аутоматско затварање омогућено</string>

    <!-- Awesome bar suggestion's headers -->
    <!-- Search suggestions title for Firefox Suggest. -->
    <string name="firefox_suggest_header">Firefox предлози</string>

    <!-- Title for search suggestions when Google is the default search suggestion engine. -->
    <string name="google_search_engine_suggestion_header">Google претрага</string>
    <!-- Title for search suggestions when the default search suggestion engine is anything other than Google. The first parameter is default search engine name. -->
    <string name="other_default_search_engine_suggestion_header">%s претрага</string>

    <!-- Default browser experiment -->
    <string name="default_browser_experiment_card_text">Подешава самостално отварање адреса са страница, мејлова и порука унутар Firefox-a.</string>

    <!-- Content description for close button in collection placeholder. -->
    <string name="remove_home_collection_placeholder_content_description">Уклони</string>

    <!-- Content description radio buttons with a link to more information -->
    <string name="radio_preference_info_content_description">Кликните за више детаља</string>

    <!-- Content description for the action bar "up" button -->
    <string name="action_bar_up_description">Иди нагоре</string>

    <!-- Content description for privacy content close button -->
    <string name="privacy_content_close_button_content_description">Затвори</string>

    <!-- Pocket recommended stories -->
    <!-- Header text for a section on the home screen. -->
    <string name="pocket_stories_header_1">Надахнујуће приче</string>
    <!-- Header text for a section on the home screen. -->
    <string name="pocket_stories_categories_header">Приче по теми</string>
    <!-- Text of a button allowing users to access an external url for more Pocket recommendations. -->
    <string name="pocket_stories_placeholder_text">Откријте више</string>
    <!-- Title of an app feature. Smaller than a heading. The first parameter is product name Pocket -->
    <string name="pocket_stories_feature_title_2">Покреће %s.</string>
    <!-- Caption for describing a certain feature. The placeholder is for a clickable text (eg: Learn more) which will load an url in a new tab when clicked.  -->
    <string name="pocket_stories_feature_caption">Део Firefox породице. %s</string>
    <!-- Clickable text for opening an external link for more information about Pocket. -->
    <string name="pocket_stories_feature_learn_more">Сазнајте више</string>

    <!-- Text indicating that the Pocket story that also displays this text is a sponsored story by other 3rd party entity. -->
    <string name="pocket_stories_sponsor_indication">Спонзорисано</string>

    <!-- Snackbar message for enrolling in a Nimbus experiment from the secret settings when Studies preference is Off.-->
    <string name="experiments_snackbar">Омогућите телеметрију да шаље податке.</string>
    <!-- Snackbar button text to navigate to telemetry settings.-->
    <string name="experiments_snackbar_button">Иди у подешавања</string>

    <!-- Accessibility services actions labels. These will be appended to accessibility actions like "Double tap to.." but not by or applications but by services like Talkback. -->
    <!-- Action label for elements that can be collapsed if interacting with them. Talkback will append this to say "Double tap to collapse". -->
    <string name="a11y_action_label_collapse">скупи</string>
    <!-- Action label for elements that can be expanded if interacting with them. Talkback will append this to say "Double tap to expand". -->
    <string name="a11y_action_label_expand">рашири</string>
    <!-- Action label for links to a website containing documentation about a wallpaper collection. Talkback will append this to say "Double tap to open link to learn more about this collection". -->
    <string name="a11y_action_label_wallpaper_collection_learn_more">отворите везу да сазнате више о овој колекцији</string>
    <!-- Action label for links that point to an article. Talkback will append this to say "Double tap to read the article". -->
    <string name="a11y_action_label_read_article">прочитајте чланак</string>
    <!-- Action label for links to the Firefox Pocket website. Talkback will append this to say "Double tap to open link to learn more". -->
    <string name="a11y_action_label_pocket_learn_more">отворите везу да сазнате више</string>
</resources><|MERGE_RESOLUTION|>--- conflicted
+++ resolved
@@ -413,17 +413,6 @@
     <!-- Text for cancel button indicating that cookie banner reduction is not supported for the current site, this is shown as part of the cookie banner details view. -->
     <string name="cookie_banner_handling_details_site_is_not_supported_cancel_button">Откажи</string>
     <!-- Text for request support button indicating that cookie banner reduction is not supported for the current site, this is shown as part of the cookie banner details view. -->
-<<<<<<< HEAD
-    <string name="cookie_banner_handling_details_site_is_not_supported_request_support_button">Затражите подршку</string>
-    <!-- Text for title indicating that cookie banner reduction is not supported for the current site, this is shown as part of the cookie banner details view. -->
-    <string name="cookie_banner_handling_details_site_is_not_supported_title">Смањење банера колачића</string>
-    <!-- Label for the snackBar, after the user reports with success a website where cookie banner reducer did not work -->
-    <string name="cookie_banner_handling_report_site_snack_bar_text">Захтев за подршку сајта је поднет.</string>
-    <!-- Text for indicating cookie banner handling is on this site, this is shown as part of the protections panel with the tracking protection toggle -->
-    <string name="reduce_cookie_banner_on_for_site">Укључено за овај сајт</string>
-    <!-- Text for indicating that a request for unsupported site was sent to Nimbus (it's a Mozilla library for experiments), this is shown as part of the protections panel with the tracking protection toggle -->
-    <string name="reduce_cookie_banner_unsupported_site_request_submitted">Захтев за подршку сајта је поднет</string>
-=======
     <string name="cookie_banner_handling_details_site_is_not_supported_request_support_button" moz:RemovedIn="115" tools:ignore="UnusedResources">Затражите подршку</string>
     <!-- Text for request support button indicating that cookie banner reduction is not supported for the current site, this is shown as part of the cookie banner details view. -->
     <string name="cookie_banner_handling_details_site_is_not_supported_request_support_button_2">Пошаљи захтев</string>
@@ -441,7 +430,6 @@
     <string name="reduce_cookie_banner_unsupported_site_request_submitted" moz:RemovedIn="114" tools:ignore="UnusedResources">Захтев за подршку сајта је поднет</string>
     <!-- Text for indicating that a request for unsupported site was sent to Nimbus (it's a Mozilla library for experiments), this is shown as part of the protections panel with the tracking protection toggle -->
     <string name="reduce_cookie_banner_unsupported_site_request_submitted_2">Захтев за подршку је послат</string>
->>>>>>> fa51e99d
     <!-- Text for indicating cookie banner handling is currently not supported for this site, this is shown as part of the protections panel with the tracking protection toggle -->
     <string name="reduce_cookie_banner_unsupported_site">Сајт тренутно није подржан</string>
     <!-- Title text for a detail explanation indicating cookie banner handling is on this site, this is shown as part of the cookie banner panel in the toolbar. The first parameter is a shortened URL of the current site-->
@@ -449,13 +437,9 @@
     <!-- Title text for a detail explanation indicating cookie banner handling is off this site, this is shown as part of the cookie banner panel in the toolbar. The first parameter is a shortened URL of the current site-->
     <string name="reduce_cookie_banner_details_panel_title_off_for_site">Икључити смањење банера колачича за %1$s?</string>
     <!-- Title text for a detail explanation indicating cookie banner reducer didn't work for the current site, this is shown as part of the cookie banner panel in the toolbar.-->
-<<<<<<< HEAD
-    <string name="reduce_cookie_banner_details_panel_title_unsupported_site_request">Смањење банера колачића тренутно није подржано за овај сајт. Да ли бисте желели да наш тим прегледа овај сајт и подржи га у будућности?</string>
-=======
     <string name="reduce_cookie_banner_details_panel_title_unsupported_site_request" moz:RemovedIn="114" tools:ignore="UnusedResources">Смањење банера колачића тренутно није подржано за овај сајт. Да ли бисте желели да наш тим прегледа овај сајт и подржи га у будућности?</string>
     <!-- Title text for a detail explanation indicating cookie banner reducer didn't work for the current site, this is shown as part of the cookie banner panel in the toolbar. The first parameter is the application name-->
     <string name="reduce_cookie_banner_details_panel_title_unsupported_site_request_2">%1$s не може самостално одбити захтеве за употребу колачића на овој страници. Можете послати захтев за подржавање одбијања на овом сајту у будућности.</string>
->>>>>>> fa51e99d
     <!-- Long text for a detail explanation indicating what will happen if cookie banner handling is off for a site, this is shown as part of the cookie banner panel in the toolbar. The first parameter is the application name -->
     <string name="reduce_cookie_banner_details_panel_description_off_for_site">%1$s ће обрисати колачиће и освежити страницу. Брисање колачића може да вас одјави са сајта или да испразни вашу корпу за куповину.</string>
 
@@ -463,11 +447,6 @@
     <string name="reduce_cookie_banner_details_panel_description_on_for_site_2">%1$s покушава аутоматски да одбије све захтеве за колачиће на подржаним сајтовима.</string>
     <!-- Title text for the cookie banner re-engagement dialog. The first parameter is the application name. -->
     <string name="reduce_cookie_banner_dialog_title">Дозволити да %1$s одбаци банере колачића?</string>
-<<<<<<< HEAD
-    <!-- Body text for the dialog use on the control branch of the experiment to determine which context users engaged the most.The first parameter is the application name -->
-    <string name="reduce_cookie_banner_control_experiment_dialog_body_2" moz:RemovedIn="112" tools:ignore="UnusedResources">Дозволити да %1$s аутоматски одбије захтеве за колачиће, ако је могуће?</string>
-=======
->>>>>>> fa51e99d
     <!-- Body text for the cookie banner re-engagement dialog use. The first parameter is the application name. -->
     <string name="reduce_cookie_banner_dialog_body">%1$s може аутоматски да одбаци више захтева за банере колачића.</string>
     <!-- Remind me later text button for the onboarding dialog -->
