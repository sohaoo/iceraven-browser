--- conflicted
+++ resolved
@@ -2466,11 +2466,7 @@
     <!-- Caption for review quality check panel. First parameter is for clickable text defined in review_quality_check_powered_by_link. -->
     <string name="review_quality_check_powered_by_2" moz:removedIn="136" tools:ignore="UnusedResources">Прегледач рецензија покреће %s</string>
     <!-- Text for title of warning card informing the user that the current analysis is outdated. -->
-<<<<<<< HEAD
-    <string name="review_quality_check_outdated_analysis_warning_title" tools:ignore="UnusedResources">Нови подаци за проверу</string>
-=======
     <string name="review_quality_check_outdated_analysis_warning_title" moz:removedIn="136" tools:ignore="UnusedResources">Нови подаци за проверу</string>
->>>>>>> 07ff4473
     <!-- Text for button from warning card informing the user that the current analysis is outdated. Clicking this should trigger the product's re-analysis. -->
     <string name="review_quality_check_outdated_analysis_warning_action" moz:removedIn="136" tools:ignore="UnusedResources">Проверите сада</string>
     <!-- Title for warning card informing the user that the current product does not have enough reviews for a review analysis. -->
