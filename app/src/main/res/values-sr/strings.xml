--- conflicted
+++ resolved
@@ -333,11 +333,8 @@
     <!-- Title for set firefox as default browser screen used by Nimbus experiments. Nimbus experiments do not support string placeholders.
         Note: The word "Firefox" should NOT be translated -->
     <string name="juno_onboarding_default_browser_title_nimbus" moz:removedIn="120" tools:ignore="UnusedResources">Нека Firefox буде ваш главни прегледач</string>
-<<<<<<< HEAD
-=======
     <!-- Title for set firefox as default browser screen used by Nimbus experiments. -->
     <string name="juno_onboarding_default_browser_title_nimbus_2">Бринемо о вашој безбедности</string>
->>>>>>> d602c86b
     <!-- Description for set firefox as default browser screen used by Nimbus experiments. Nimbus experiments do not support string placeholders.
         Note: The word "Firefox" should NOT be translated -->
     <string name="juno_onboarding_default_browser_description_nimbus" moz:removedIn="120" tools:ignore="UnusedResources">Firefox ставља људе испред профита и штити вашу приватност тако што блокира елементе за праћење.\n\nСазнајте више у нашем обавештењу о приватности.</string>
@@ -357,12 +354,9 @@
     <string name="juno_onboarding_sign_in_title_2">Останите заштићени шифровањем када мењате уређаје</string>
     <!-- Description for sign in to sync screen. -->
     <string name="juno_onboarding_sign_in_description" moz:removedIn="120" tools:ignore="UnusedResources">Пренесите картице и лозинке за ваших осталих уређаја и наставите тамо где сте стали.</string>
-<<<<<<< HEAD
-=======
     <!-- Description for sign in to sync screen. Nimbus experiments do not support string placeholders.
      Note: The word "Firefox" should NOT be translated -->
     <string name="juno_onboarding_sign_in_description_2">Безбеднији сте када се пријавите и синхронизујете. Firefox шифрује ваше лозинке, обележиваче и остало.</string>
->>>>>>> d602c86b
     <!-- Text for the button to sign in to sync on the device -->
     <string name="juno_onboarding_sign_in_positive_button" tools:ignore="UnusedResources">Пријави се</string>
     <!-- Text for the button dismiss the screen and move on with the flow -->
@@ -370,11 +364,6 @@
     <!-- Title for enable notification permission screen used by Nimbus experiments. Nimbus experiments do not support string placeholders.
         Note: The word "Firefox" should NOT be translated -->
     <string name="juno_onboarding_enable_notifications_title_nimbus" moz:removedIn="120" tools:ignore="UnusedResources">Обавештења вам помажу да урадите више уз Firefox</string>
-<<<<<<< HEAD
-    <!-- Description for enable notification permission screen used by Nimbus experiments. Nimbus experiments do not support string placeholders.
-       Note: The word "Firefox" should NOT be translated -->
-    <string name="juno_onboarding_enable_notifications_description_nimbus" moz:removedIn="120" tools:ignore="UnusedResources">Шаљите картице између уређаја, управљајте преузимањима и добијајте савете о томе како да најбоље искористите Firefox.</string>
-=======
     <!-- Title for enable notification permission screen used by Nimbus experiments. Nimbus experiments do not support string placeholders.
         Note: The word "Firefox" should NOT be translated -->
     <string name="juno_onboarding_enable_notifications_title_nimbus_2">Обавештења помажу Firefox-у да вас заштити</string>
@@ -384,13 +373,10 @@
     <!-- Description for enable notification permission screen used by Nimbus experiments. Nimbus experiments do not support string placeholders.
        Note: The word "Firefox" should NOT be translated -->
     <string name="juno_onboarding_enable_notifications_description_nimbus_2">Безбедно шаљите језичке између уређаја и откријте нове функције приватности у Firefox-у.</string>
->>>>>>> d602c86b
     <!-- Text for the button to request notification permission on the device -->
     <string name="juno_onboarding_enable_notifications_positive_button" tools:ignore="UnusedResources">Укључи обавештења</string>
     <!-- Text for the button dismiss the screen and move on with the flow -->
     <string name="juno_onboarding_enable_notifications_negative_button" tools:ignore="UnusedResources">Не сада</string>
-<<<<<<< HEAD
-=======
 
     <!-- Title for add search widget screen used by Nimbus experiments. Nimbus experiments do not support string placeholders.
         Note: The word "Firefox" should NOT be translated -->
@@ -403,7 +389,6 @@
     <string name="juno_onboarding_add_search_widget_positive_button" tools:ignore="UnusedResources">Додај Firefox виџет</string>
     <!-- Text for the button to dismiss the screen and move on with the flow -->
     <string name="juno_onboarding_add_search_widget_negative_button" tools:ignore="UnusedResources">Не сада</string>
->>>>>>> d602c86b
 
     <!-- Search Widget -->
     <!-- Content description for searching with a widget. The first parameter is the name of the application.-->
@@ -427,11 +412,8 @@
     <string name="preferences_category_select_default_search_engine">Изаберите</string>
     <!-- Preference for settings related to managing search shortcuts for the quick search menu -->
     <string name="preferences_manage_search_shortcuts" moz:removedIn="120" tools:ignore="UnusedResources">Управљајте пречицама за претрагу</string>
-<<<<<<< HEAD
-=======
     <!-- Preference for settings related to managing search shortcuts for the quick search menu -->
     <string name="preferences_manage_search_shortcuts_2">Управљајте другим претраживачима</string>
->>>>>>> d602c86b
     <!-- Summary for preference for settings related to managing search shortcuts for the quick search menu -->
     <string name="preferences_manage_search_shortcuts_summary">Уредите претраживаче приказане у менију за претрагу</string>
     <!-- Preference category for settings related to managing search shortcuts for the quick search menu -->
@@ -446,15 +428,12 @@
     <string name="preferences_search_engines_suggestions">Предлози претраживача</string>
     <!-- Preference for settings related to Search address bar -->
     <string name="preferences_search_address_bar" moz:removedIn="120" tools:ignore="UnusedResources">Адресна трака</string>
-<<<<<<< HEAD
-=======
     <!-- Preference Category for settings related to Search address bar -->
     <string name="preferences_settings_address_bar">Подешавања адресне траке</string>
     <!-- Preference Category for settings to Firefox Suggest -->
     <string name="preference_search_address_bar_fx_suggest">Адресна трака - Firefox предлог</string>
     <!-- Preference link to Learn more about Firefox Suggest -->
     <string name="preference_search_learn_about_fx_suggest">Сазнајте више о Firefox предлогу</string>
->>>>>>> d602c86b
     <!-- Preference link to rating Fenix on the Play Store -->
     <string name="preferences_rate">Оцените на Google Play продавници</string>
     <!-- Preference linking to about page for Fenix
@@ -485,13 +464,10 @@
 
     <!-- Preference for removing cookie/consent banners from sites automatically. See reduce_cookie_banner_summary for additional context. -->
     <string name="preferences_cookie_banner_reduction" moz:RemovedIn="121" tools:ignore="UnusedResources">Смањење банера колачића</string>
-<<<<<<< HEAD
-=======
     <!-- Label for cookie banner section in quick settings panel. -->
     <string name="cookie_banner_blocker">Блокатор банера колачића</string>
     <!-- Preference for removing cookie/consent banners from sites automatically in private mode. See reduce_cookie_banner_summary for additional context. -->
     <string name="preferences_cookie_banner_reduction_private_mode">Блокатор банера колачића у приватном прегледању</string>
->>>>>>> d602c86b
     <!-- Preference for rejecting or removing as many cookie/consent banners as possible on sites. See reduce_cookie_banner_summary for additional context. -->
     <string name="reduce_cookie_banner_option" moz:RemovedIn="121" tools:ignore="UnusedResources">Смањи банере колачића</string>
     <!-- Summary of cookie banner handling preference if the setting disabled is set to off -->
@@ -519,17 +495,12 @@
     <string name="reduce_cookie_banner_unsupported_site">Сајт тренутно није подржан</string>
     <!-- Title text for a detail explanation indicating cookie banner handling is on this site, this is shown as part of the cookie banner panel in the toolbar. The first parameter is a shortened URL of the current site-->
     <string name="reduce_cookie_banner_details_panel_title_on_for_site" moz:RemovedIn="121" tools:ignore="UnusedResources">Укључити смањење банера колачића за %1$s?</string>
-<<<<<<< HEAD
-    <!-- Title text for a detail explanation indicating cookie banner handling is off this site, this is shown as part of the cookie banner panel in the toolbar. The first parameter is a shortened URL of the current site-->
-    <string name="reduce_cookie_banner_details_panel_title_off_for_site" moz:RemovedIn="121" tools:ignore="UnusedResources">Икључити смањење банера колачича за %1$s?</string>
-=======
     <!-- Title text for a detail explanation indicating cookie banner handling is on this site, this is shown as part of the cookie banner panel in the toolbar. The first parameter is a shortened URL of the current site-->
     <string name="reduce_cookie_banner_details_panel_title_on_for_site_1">Укључити блокатор банера колачића за %1$s?</string>
     <!-- Title text for a detail explanation indicating cookie banner handling is off this site, this is shown as part of the cookie banner panel in the toolbar. The first parameter is a shortened URL of the current site-->
     <string name="reduce_cookie_banner_details_panel_title_off_for_site" moz:RemovedIn="121" tools:ignore="UnusedResources">Икључити смањење банера колачича за %1$s?</string>
     <!-- Title text for a detail explanation indicating cookie banner handling is off this site, this is shown as part of the cookie banner panel in the toolbar. The first parameter is a shortened URL of the current site-->
     <string name="reduce_cookie_banner_details_panel_title_off_for_site_1">Искључити блокатор банера колачића за %1$s?</string>
->>>>>>> d602c86b
     <!-- Title text for a detail explanation indicating cookie banner reducer didn't work for the current site, this is shown as part of the cookie banner panel in the toolbar. The first parameter is the application name-->
     <string name="reduce_cookie_banner_details_panel_title_unsupported_site_request_2">%1$s не може самостално одбити захтеве за употребу колачића на овој страници. Можете послати захтев за подржавање одбијања на овом сајту у будућности.</string>
     <!-- Long text for a detail explanation indicating what will happen if cookie banner handling is off for a site, this is shown as part of the cookie banner panel in the toolbar. The first parameter is the application name -->
@@ -540,11 +511,7 @@
     <!-- Long text for a detail explanation indicating what will happen if cookie banner handling is on for a site, this is shown as part of the cookie banner panel in the toolbar. The first parameter is the application name -->
     <string name="reduce_cookie_banner_details_panel_description_on_for_site_2" moz:RemovedIn="121" tools:ignore="UnusedResources">%1$s покушава аутоматски да одбије све захтеве за колачиће на подржаним сајтовима.</string>
     <!-- Long text for a detail explanation indicating what will happen if cookie banner handling is on for a site, this is shown as part of the cookie banner panel in the toolbar. The first parameter is the application name -->
-<<<<<<< HEAD
-    <string name="reduce_cookie_banner_details_panel_description_on_for_site_2" moz:RemovedIn="121" tools:ignore="UnusedResources">%1$s покушава аутоматски да одбије све захтеве за колачиће на подржаним сајтовима.</string>
-=======
     <string name="reduce_cookie_banner_details_panel_description_on_for_site_3">Укључите и %1$s ће покушати да аутоматски одбије све банере колачића на овом сајту.</string>
->>>>>>> d602c86b
     <!-- Title text for the cookie banner re-engagement dialog. The first parameter is the application name. -->
     <string name="reduce_cookie_banner_dialog_title" moz:RemovedIn="121" tools:ignore="UnusedResources">Дозволити да %1$s одбаци банере колачића?</string>
     <!-- Body text for the cookie banner re-engagement dialog use. The first parameter is the application name. -->
@@ -556,14 +523,11 @@
 
     <!-- Change setting text button, for the cookie banner re-engagement dialog -->
     <string name="reduce_cookie_banner_dialog_change_setting_button" moz:RemovedIn="121" tools:ignore="UnusedResources">Дозволи</string>
-<<<<<<< HEAD
-=======
 
     <!--Title for the cookie banner re-engagement CFR, the placeholder is replaced with app name -->
     <string name="cookie_banner_cfr_title">%1$s је управо одбио колачиће уместо вас</string>
     <!--Message for the cookie banner re-engagement CFR -->
     <string name="cookie_banner_cfr_message">Мање ометања, мање колачића који вас прате на овом сајту.</string>
->>>>>>> d602c86b
 
     <!-- Description of the preference to enable "HTTPS-Only" mode. -->
     <string name="preferences_https_only_summary">Самостално се повезујемо на странице користећи HTTPS протокол за шифровање података у преносу зарад боље безбедности.</string>
@@ -589,20 +553,14 @@
     <string name="preferences_accessibility">Приступачност</string>
     <!-- Preference to override the Firefox Account server -->
     <string name="preferences_override_fxa_server" moz:RemovedIn="120" tools:ignore="UnusedResources">Прилагођени сервер Firefox налога</string>
-<<<<<<< HEAD
-=======
     <!-- Preference to override the Mozilla account server -->
     <string name="preferences_override_account_server">Прилагођени сервер Mozilla налога</string>
->>>>>>> d602c86b
     <!-- Preference to override the Sync token server -->
     <string name="preferences_override_sync_tokenserver">Прилагођени Sync сервер</string>
     <!-- Toast shown after updating the FxA/Sync server override preferences -->
     <string name="toast_override_fxa_sync_server_done" moz:RemovedIn="120" tools:ignore="UnusedResources">Firefox налог/Sync сервер је промењен. Затворите апликацију да би промене ступиле на снагу…</string>
-<<<<<<< HEAD
-=======
     <!-- Toast shown after updating the Mozilla account/Sync server override preferences -->
     <string name="toast_override_account_sync_server_done">Mozilla налог/сервер за синхронизацију је измењен. Затварање апликације ради примене промена…</string>
->>>>>>> d602c86b
     <!-- Preference category for account information -->
     <string name="preferences_category_account">Налог</string>
     <!-- Preference for changing where the toolbar is positioned -->
@@ -672,14 +630,11 @@
     <!-- Preference for open download with an external download manager app -->
     <string name="preferences_external_download_manager">Спољни управник преузимања</string>
 
-<<<<<<< HEAD
-=======
     <!-- Preference for enabling gecko engine logs -->
     <string name="preferences_enable_gecko_logs">Омогућите Gecko евидентирање</string>
     <!-- Message to indicate users that we are quitting the application to apply the changes -->
     <string name="quit_application">Затварање апликације ради примене промена…</string>
 
->>>>>>> d602c86b
     <!-- Preference for add_ons -->
     <string name="preferences_addons">Додаци</string>
 
@@ -2235,12 +2190,6 @@
     <string name="review_quality_check_settings_title">Подешавања</string>
     <!-- Clickable text that links to review quality check recommended products support article. -->
     <string name="review_quality_check_settings_recommended_products_learn_more" tools:ignore="UnusedResources">Сазнајте више</string>
-<<<<<<< HEAD
-    <!-- Title for warning card informing the user that the current product is currently not available. -->
-    <string name="review_quality_check_product_availability_warning_title" tools:ignore="UnusedResources">Производ није доступан</string>
-    <!-- Text for body of warning card informing the user that the current product's analysis is still processing. -->
-    <string name="review_quality_check_analysis_in_progress_warning_body">Ово може да потраје око 60 секунди.</string>
-=======
     <!-- Text for button from warning card informing the user that the current analysis is outdated. Clicking this should trigger the product's re-analysis. -->
     <string name="review_quality_check_outdated_analysis_warning_action" tools:ignore="UnusedResources">Проверите сада</string>
     <!-- Title for warning card informing the user that the current product is currently not available. -->
@@ -2283,7 +2232,6 @@
     <string name="review_quality_check_no_analysis_title">Још увек нема информација о овим рецензијама</string>
     <!-- Clickable text from the contextual onboarding card that links to review quality check support article. -->
     <string name="review_quality_check_contextual_onboarding_learn_more_link">Сазнајте више</string>
->>>>>>> d602c86b
     <!-- Clickable text from the review quality check contextual onboarding card that links to Fakespot privacy policy. -->
     <string name="review_quality_check_contextual_onboarding_privacy_policy" moz:RemovedIn="121" tools:ignore="UnusedResources">политика приватности</string>
     <!-- Clickable text from the review quality check contextual onboarding card that links to Fakespot privacy policy. -->
