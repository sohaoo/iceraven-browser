--- conflicted
+++ resolved
@@ -1902,15 +1902,9 @@
     <string name="credit_cards_warning_dialog_title" moz:RemovedIn="125" tools:ignore="UnusedResources">Sikre dine betalingskort</string>
     <!-- Title of warning dialog if users have no device authentication set up -->
     <string name="credit_cards_warning_dialog_title_2">Sikre dine lagrede betalingsmåter</string>
-<<<<<<< HEAD
     <!-- Message of warning dialog if users have no device authentication set up -->
     <string name="credit_cards_warning_dialog_message" moz:RemovedIn="125" tools:ignore="UnusedResources">Konfigurer en PIN-kode, et passord eller et låsemønster for å beskytte de lagrede betalingskortene dine om noen andre skulle få tak i enheten din.</string>
     <!-- Message of warning dialog if users have no device authentication set up -->
-=======
-    <!-- Message of warning dialog if users have no device authentication set up -->
-    <string name="credit_cards_warning_dialog_message" moz:RemovedIn="125" tools:ignore="UnusedResources">Konfigurer en PIN-kode, et passord eller et låsemønster for å beskytte de lagrede betalingskortene dine om noen andre skulle få tak i enheten din.</string>
-    <!-- Message of warning dialog if users have no device authentication set up -->
->>>>>>> 73c9a42a
     <string name="credit_cards_warning_dialog_message_3">Konfigurer en PIN-kode, et passord eller et låsemønster for å beskytte dine lagrede betalingsmåter om noen andre skulle få tak i enheten din.</string>
     <!-- Positive button to send users to set up a pin of warning dialog if users have no device authentication set up -->
     <string name="credit_cards_warning_dialog_set_up_now">Konfigurer nå</string>
@@ -2103,15 +2097,9 @@
     <string name="saved_login_password_required" moz:RemovedIn="125" tools:ignore="UnusedResources">Passord kreves</string>
     <!--  Error text displayed underneath the password field when it is in an error case. -->
     <string name="saved_login_password_required_2">Skriv inn et passord</string>
-<<<<<<< HEAD
     <!--  The error message in add login view when username field is blank. -->
     <string name="saved_login_username_required" moz:RemovedIn="125" tools:ignore="UnusedResources">Brukernavn påkrevd</string>
     <!--  The error message in add login view when username field is blank. -->
-=======
-    <!--  The error message in add login view when username field is blank. -->
-    <string name="saved_login_username_required" moz:RemovedIn="125" tools:ignore="UnusedResources">Brukernavn påkrevd</string>
-    <!--  The error message in add login view when username field is blank. -->
->>>>>>> 73c9a42a
     <string name="saved_login_username_required_2">Skriv inn et brukernavn</string>
     <!--  The error message in add login view when hostname field is blank. -->
     <string name="saved_login_hostname_required" tools:ignore="UnusedResources">Servernavn påkrevd</string>
@@ -2364,24 +2352,10 @@
     <string name="review_quality_check_contextual_onboarding_learn_more">Ved hjelp av %1$s fra Mozilla gjør vi det lettere for deg å unngå partiske og uekte anmeldelser. AI-modellen vår blir alltid bedre for å beskytte deg mens du handler. %2$s</string>
     <!-- Clickable text from the contextual onboarding card that links to review quality check support article. -->
     <string name="review_quality_check_contextual_onboarding_learn_more_link">Les mer</string>
-<<<<<<< HEAD
-    <!-- Caption text to be displayed in review quality check contextual onboarding card above the opt-in button. First parameter is the Fakespot product name. Following parameters are for clickable texts defined in review_quality_check_contextual_onboarding_privacy_policy and review_quality_check_contextual_onboarding_terms_use. In the phrase "Fakespot by Mozilla", "by" can be localized. Does not need to stay by. -->
-    <string name="review_quality_check_contextual_onboarding_caption" moz:RemovedIn="123" tools:ignore="UnusedResources">Ved å velge «Ja, prøv det» godtar du %1$s fra Mozilla sine %2$s og %3$s.</string>
-    <!-- Caption text to be displayed in review quality check contextual onboarding card above the opt-in button. Parameter is the Fakespot product name. After the colon, what appears are two links, each on their own line. The first link is to a Privacy policy (review_quality_check_contextual_onboarding_privacy_policy_2). The second link is to Terms of use (review_quality_check_contextual_onboarding_terms_use_2). -->
-    <string name="review_quality_check_contextual_onboarding_caption_2" moz:RemovedIn="123" tools:ignore="UnusedResources">Ved å velge «Ja, prøv det» godtar du følgende fra %1$s:</string>
-=======
->>>>>>> 73c9a42a
     <!-- Caption text to be displayed in review quality check contextual onboarding card above the opt-in button. First parameter is Firefox app name, third parameter is the Fakespot product name. Second & fourth are for clickable texts defined in review_quality_check_contextual_onboarding_privacy_policy_3 and review_quality_check_contextual_onboarding_terms_use. -->
     <string name="review_quality_check_contextual_onboarding_caption_3" moz:RemovedIn="124" tools:ignore="UnusedResources">Ved å velge «Ja, prøv det» godtar du %1$s sine %2$s og %3$s sine %4$s.</string>
     <!-- Caption text to be displayed in review quality check contextual onboarding card above the opt-in button. First parameter is Firefox app name, third parameter is the Fakespot product name. Second & fourth are for clickable texts defined in review_quality_check_contextual_onboarding_privacy_policy_3 and review_quality_check_contextual_onboarding_terms_use. -->
     <string name="review_quality_check_contextual_onboarding_caption_4">Ved å velge «Ja, prøv det» godtar du %1$s sine %2$s og %3$s sine %4$s.</string>
-<<<<<<< HEAD
-    <!-- Clickable text from the review quality check contextual onboarding card that links to Fakespot privacy policy. -->
-    <string name="review_quality_check_contextual_onboarding_privacy_policy" moz:RemovedIn="123" tools:ignore="UnusedResources">personvernbestemmelser</string>
-    <!-- Clickable text from the review quality check contextual onboarding card that links to Fakespot privacy policy. -->
-    <string name="review_quality_check_contextual_onboarding_privacy_policy_2" moz:RemovedIn="123" tools:ignore="UnusedResources">Personvernbestemmelser</string>
-=======
->>>>>>> 73c9a42a
     <!-- Clickable text from the review quality check contextual onboarding card that links to Fakespot privacy notice. -->
     <string name="review_quality_check_contextual_onboarding_privacy_policy_3">personvernerklæring</string>
     <!-- Clickable text from the review quality check contextual onboarding card that links to Fakespot terms of use. -->
