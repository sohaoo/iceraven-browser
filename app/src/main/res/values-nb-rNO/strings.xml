<?xml version="1.0" encoding="utf-8"?>
<resources xmlns:tools="http://schemas.android.com/tools" xmlns:moz="http://mozac.org/tools">
    <!-- App name for private browsing mode. The first parameter is the name of the app defined in app_name (for example: Fenix)-->
    <string name="app_name_private_5">Privat %s</string>
    <!-- App name for private browsing mode. The first parameter is the name of the app defined in app_name (for example: Fenix)-->
    <string name="app_name_private_4">%s (privat)</string>

    <!-- Home Fragment -->
    <!-- Content description (not visible, for screen readers etc.): "Three dot" menu button. -->
    <string name="content_description_menu">Flere innstillinger</string>
    <!-- Content description (not visible, for screen readers etc.): "Private Browsing" menu button. -->
    <string name="content_description_private_browsing_button">Slå på privat nettlesing</string>
    <!-- Content description (not visible, for screen readers etc.): "Private Browsing" menu button. -->
    <string name="content_description_disable_private_browsing_button">Slå av privat nettlesing</string>
    <!-- Placeholder text shown in the search bar before a user enters text for the default engine -->
    <string name="search_hint">Søk eller skriv inn adresse</string>
    <!-- Placeholder text shown in the search bar before a user enters text for a general engine -->
    <string name="search_hint_general_engine">Søk på nettet</string>
    <!-- Placeholder text shown in search bar when using history search -->
    <string name="history_search_hint">Søke i historikk</string>
    <!-- Placeholder text shown in search bar when using bookmarks search -->
    <string name="bookmark_search_hint">Søk i bokmerker</string>
    <!-- Placeholder text shown in search bar when using tabs search -->
    <string name="tab_search_hint">Søk i faner</string>
    <!-- Placeholder text shown in the search bar when using application search engines -->
    <string name="application_search_hint">Skriv inn søketekst</string>
    <!-- No Open Tabs Message Description -->
    <string name="no_open_tabs_description">De åpne fanene dine vises her.</string>

    <!-- No Private Tabs Message Description -->
    <string name="no_private_tabs_description">Dine private faner vil vises her.</string>

    <!-- Tab tray multi select title in app bar. The first parameter is the number of tabs selected -->
    <string name="tab_tray_multi_select_title">%1$d valgt</string>
    <!-- Label of button in create collection dialog for creating a new collection  -->
    <string name="tab_tray_add_new_collection">Legg til ny samling</string>
    <!-- Label of editable text in create collection dialog for naming a new collection  -->
    <string name="tab_tray_add_new_collection_name">Navn</string>

    <!-- Label of button in save to collection dialog for selecting a current collection  -->
    <string name="tab_tray_select_collection">Velg samling</string>
    <!-- Content description for close button while in multiselect mode in tab tray -->
    <string name="tab_tray_close_multiselect_content_description">Avslutt flervalgsmodus</string>
    <!-- Content description for save to collection button while in multiselect mode in tab tray -->
    <string name="tab_tray_collection_button_multiselect_content_description">Lagre valgte faner i samlingen</string>
    <!-- Content description on checkmark while tab is selected in multiselect mode in tab tray -->
    <string name="tab_tray_multiselect_selected_content_description">Valgt</string>

    <!-- Home - Bookmarks -->
    <!-- Title for the home screen section with bookmarks. -->
    <string name="home_bookmarks_title">Bokmerker</string>
    <!-- Content description for the button which navigates the user to show all of their bookmarks. -->
    <string name="home_bookmarks_show_all_content_description">Vis alle bokmerker</string>
    <!-- Text for the menu button to remove a recently saved bookmark from the user's home screen -->
    <string name="home_bookmarks_menu_item_remove">Fjern</string>

    <!-- About content. The first parameter is the name of the application. (For example: Fenix) -->
    <string name="about_content">%1$s er produsert av Mozilla.</string>

    <!-- Private Browsing -->
    <!-- Explanation for private browsing displayed to users on home view when they first enable private mode
        The first parameter is the name of the app defined in app_name (for example: Fenix) -->
    <string name="private_browsing_placeholder_description_2">%1$s fjerner søk- og nettleserhistorikken fra private nettlesingsfaner når du lukker dem eller avslutter appen. Selv om dette ikke gjør deg anonym for nettsteder eller internett-leverandøren din, vil det gjøre det lettere
        å beholde det du gjør på nettet privat fra alle andre som bruker denne enheten.</string>
    <string name="private_browsing_common_myths">Vanlige myter om privat nettlesing</string>

    <!-- True Private Browsing Mode -->
    <!-- Title for info card on private homescreen in True Private Browsing Mode. -->
    <string name="felt_privacy_desc_card_title">Etterlat ingen spor på denne enheten</string>
    <!-- Explanation for private browsing displayed to users on home view when they first enable
        private mode in our new Total Private Browsing mode.
        The first parameter is the name of the app defined in app_name (for example: Firefox Nightly)
        The second parameter is the clickable link text in felt_privacy_info_card_subtitle_link_text -->
    <string name="felt_privacy_info_card_subtitle_2">%1$s sletter infokapsler, historikk og nettstedsdata når du lukker alle dine private faner. %2$s</string>
    <!-- Clickable portion of the explanation for private browsing that links the user to our
        about privacy page.
        This string is used in felt_privacy_info_card_subtitle as the second parameter.-->
    <string name="felt_privacy_info_card_subtitle_link_text">Hvem kan ha mulighet til å se aktiviteten min?</string>

    <!-- Private mode shortcut "contextual feature recommendation" (CFR) -->
    <!-- Text for the Private mode shortcut CFR message for adding a private mode shortcut to open private tabs from the Home screen -->
    <string name="private_mode_cfr_message_2">Åpne din neste private fane med ett trykk.</string>
    <!-- Text for the positive button to accept adding a Private Browsing shortcut to the Home screen -->
    <string name="private_mode_cfr_pos_button_text">Legg til på startskjermen</string>
    <!-- Text for the negative button to decline adding a Private Browsing shortcut to the Home screen -->
    <string name="cfr_neg_button_text">Nei takk</string>

    <!-- Open in App "contextual feature recommendation" (CFR) -->
    <!-- Text for the info message. The first parameter is the name of the application.-->
    <string name="open_in_app_cfr_info_message_2">Du kan sette %1$s til automatisk å åpne lenker i apper.</string>
    <!-- Text for the positive action button -->
    <string name="open_in_app_cfr_positive_button_text">Gå til innstillinger</string>
    <!-- Text for the negative action button -->
    <string name="open_in_app_cfr_negative_button_text">Ignorer</string>

    <!-- Total cookie protection "contextual feature recommendation" (CFR) -->
    <!-- Text for the message displayed in the contextual feature recommendation popup promoting the total cookie protection feature. -->
    <string name="tcp_cfr_message">Vår kraftigste personvernfunksjon til nå isolerer sporere på tvers av nettsteder.</string>
    <!-- Text displayed that links to website containing documentation about the "Total cookie protection" feature. -->
    <string name="tcp_cfr_learn_more">Les mer om total beskyttelse mot infokapsler</string>

    <!-- Private browsing erase action "contextual feature recommendation" (CFR) -->
    <!-- Text for the message displayed in the contextual feature recommendation popup promoting the erase private browsing feature. -->
    <string name="erase_action_cfr_message">Trykk her for å starte en ny privat økt. Slett historikken din, infokapsler — alt.</string>


    <!-- Toolbar "contextual feature recommendation" (CFR) -->
    <!-- Text for the title displayed in the contextual feature recommendation popup promoting the navigation bar. -->
    <string name="navbar_cfr_title">Surf raskere med ny navigasjon</string>

    <!-- Text for the message displayed in the contextual feature recommendation popup promoting the navigation bar. -->
<<<<<<< HEAD
    <string name="navbar_cfr_message">Denne linjen skjules når du ruller nedover for å gi ekstra visningsplass.</string>
=======
    <string name="navbar_cfr_message" moz:removedIn="130" tools:ignore="UnusedResources">Denne linjen skjules når du ruller nedover for å gi ekstra visningsplass.</string>

    <!-- Text for the message displayed in the contextual feature recommendation popup promoting the navigation bar. -->
    <string name="navbar_cfr_message_2">På et nettsted skjules denne linjen når du ruller nedover for å gi ekstra visningsplass.</string>

    <!-- Text for the message displayed for the popup promoting the long press of navigation in the navigation bar. -->
    <string name="navbar_navigation_buttons_cfr_message">Trykk og hold pilene for å hoppe mellom sidene i denne fanens historikk.</string>
>>>>>>> c4245b98

    <!-- Text for the info dialog when camera permissions have been denied but user tries to access a camera feature. -->
    <string name="camera_permissions_needed_message">Kameratilgang er nødvendig. Gå til Android-innstillinger, trykk på tillatelser, og trykk på tillat.</string>
    <!-- Text for the positive action button to go to Android Settings to grant permissions. -->
    <string name="camera_permissions_needed_positive_button_text">Gå til innstillinger</string>
    <!-- Text for the negative action button to dismiss the dialog. -->
    <string name="camera_permissions_needed_negative_button_text">Ignorer</string>

    <!-- Text for the banner message to tell users about our auto close feature. -->
    <string name="tab_tray_close_tabs_banner_message">Angi at åpne faner som ikke har blitt sett den siste dagen, uken eller måneden skal lukke automatisk.</string>
    <!-- Text for the positive action button to go to Settings for auto close tabs. -->
    <string name="tab_tray_close_tabs_banner_positive_button_text">Vis alternativer</string>
    <!-- Text for the negative action button to dismiss the Close Tabs Banner. -->
    <string name="tab_tray_close_tabs_banner_negative_button_text">Ignorer</string>

    <!-- Text for the banner message to tell users about our inactive tabs feature. -->
    <string name="tab_tray_inactive_onboarding_message">Faner du ikke har vist på to uker, blir flyttet hit.</string>
    <!-- Text for the action link to go to Settings for inactive tabs. -->
    <string name="tab_tray_inactive_onboarding_button_text">Slå av i innstillinger</string>

    <!-- Text for title for the auto-close dialog of the inactive tabs. -->
    <string name="tab_tray_inactive_auto_close_title">Lukk automatisk etter en måned?</string>
    <!-- Text for the body for the auto-close dialog of the inactive tabs.
        The first parameter is the name of the application.-->
    <string name="tab_tray_inactive_auto_close_body_2">%1$s kan lukke faner du ikke har sett den siste måneden.</string>
    <!-- Content description for close button in the auto-close dialog of the inactive tabs. -->
    <string name="tab_tray_inactive_auto_close_button_content_description">Lukk</string>


    <!-- Text for turn on auto close tabs button in the auto-close dialog of the inactive tabs. -->
    <string name="tab_tray_inactive_turn_on_auto_close_button_2">Slå på autolukking</string>


    <!-- Home screen icons - Long press shortcuts -->
    <!-- Shortcut action to open new tab -->
    <string name="home_screen_shortcut_open_new_tab_2">Ny fane</string>
    <!-- Shortcut action to open new private tab -->
    <string name="home_screen_shortcut_open_new_private_tab_2">Ny privat fane</string>

    <!-- Shortcut action to open Passwords screen -->
    <string name="home_screen_shortcut_passwords">Passord</string>

    <!-- Recent Tabs -->
    <!-- Header text for jumping back into the recent tab in the home screen -->
    <string name="recent_tabs_header">Hopp inn igjen</string>
    <!-- Button text for showing all the tabs in the tabs tray -->
    <string name="recent_tabs_show_all">Vis alle</string>

    <!-- Content description for the button which navigates the user to show all recent tabs in the tabs tray. -->
    <string name="recent_tabs_show_all_content_description_2">Vis alle nylige faner-knappen</string>

    <!-- Text for button in synced tab card that opens synced tabs tray -->
    <string name="recent_tabs_see_all_synced_tabs_button_text">Se alle synkroniserte faner</string>
    <!-- Accessibility description for device icon used for recent synced tab -->
    <string name="recent_tabs_synced_device_icon_content_description">Synkroniserte enheter</string>
    <!-- Text for the dropdown menu to remove a recent synced tab from the homescreen -->
    <string name="recent_synced_tab_menu_item_remove">Fjern</string>
    <!-- Text for the menu button to remove a grouped highlight from the user's browsing history
         in the Recently visited section -->
    <string name="recent_tab_menu_item_remove">Fjern</string>

    <!-- History Metadata -->
    <!-- Header text for a section on the home screen that displays grouped highlights from the
         user's browsing history, such as topics they have researched or explored on the web -->
    <string name="history_metadata_header_2">Nylig besøkt</string>
    <!-- Text for the menu button to remove a grouped highlight from the user's browsing history
         in the Recently visited section -->
    <string name="recently_visited_menu_item_remove">Fjern</string>

    <!-- Content description for the button which navigates the user to show all of their history. -->
    <string name="past_explorations_show_all_content_description_2">Vis alle tidligere utforskninger</string>

    <!-- Browser Fragment -->
    <!-- Content description (not visible, for screen readers etc.): Navigate backward (browsing history) -->
    <string name="browser_menu_back">Tilbake</string>
    <!-- Content description (not visible, for screen readers etc.): Navigate forward (browsing history) -->
    <string name="browser_menu_forward">Frem</string>
    <!-- Content description (not visible, for screen readers etc.): Refresh current website -->
    <string name="browser_menu_refresh">Oppdater</string>
    <!-- Content description (not visible, for screen readers etc.): Stop loading current website -->
    <string name="browser_menu_stop">Stopp</string>
    <!-- Browser menu button that opens the extensions manager -->
    <string name="browser_menu_extensions">Utvidelser</string>
    <!-- Browser menu banner link text for learning more about extensions -->
    <string name="browser_menu_extensions_banner_learn_more">Les mer</string>
    <!-- Browser menu button that opens the extensions manager -->
    <string name="browser_menu_manage_extensions">Behandle utvidelser</string>
    <!-- Browser menu button that opens AMO in a tab -->
    <string name="browser_menu_discover_more_extensions">Oppdag flere utvidelser</string>
    <!-- Browser menu button that opens account settings -->
    <string name="browser_menu_account_settings">Kontoinformasjon</string>
    <!-- Browser menu button that sends a user to help articles -->
    <string name="browser_menu_help">Hjelp</string>
    <!-- Browser menu button that sends a to a the what's new article -->
    <string name="browser_menu_whats_new">Hva er nytt</string>
    <!-- Browser menu button that opens the settings menu -->
    <string name="browser_menu_settings">Innstillinger</string>

    <!-- Browser menu button that opens a user's library -->
    <string name="browser_menu_library">Bibliotek</string>
    <!-- Browser menu toggle that requests a desktop site -->
    <string name="browser_menu_desktop_site">Datamaskinversjon</string>
    <!-- Browser menu button that reopens a private tab as a regular tab -->
    <string name="browser_menu_open_in_regular_tab">Åpne i vanlig fane</string>
    <!-- Browser menu toggle that adds a shortcut to the site on the device home screen. -->
    <string name="browser_menu_add_to_homescreen">Legg til på startskjermen</string>
    <!-- Browser menu toggle that adds a shortcut to the site on the device home screen. -->
    <string name="browser_menu_add_to_homescreen_2">Legg til på startskjermen…</string>
    <!-- Content description (not visible, for screen readers etc.) for the Resync tabs button -->
    <string name="resync_button_content_description">Synkroniser på nytt</string>
    <!-- Browser menu button that opens the find in page menu -->
    <string name="browser_menu_find_in_page">Finn på siden</string>
    <!-- Browser menu button that opens the find in page menu -->
    <string name="browser_menu_find_in_page_2">Finn på siden…</string>
    <!-- Browser menu button that opens the translations dialog, which has options to translate the current browser page. -->
    <string name="browser_menu_translations">Oversett siden</string>
    <!-- Browser menu button that saves the current tab to a collection -->
    <string name="browser_menu_save_to_collection">Lagre i samling…</string>
    <!-- Browser menu button that saves the current tab to a collection -->
    <string name="browser_menu_save_to_collection_2">Lagre i samling</string>
    <!-- Browser menu button that open a share menu to share the current site -->
    <string name="browser_menu_share">Del</string>
    <!-- Browser menu button that open a share menu to share the current site -->
    <string name="browser_menu_share_2">Del…</string>
    <!-- Browser menu button shown in custom tabs that opens the current tab in Fenix
        The first parameter is the name of the app defined in app_name (for example: Fenix) -->
    <string name="browser_menu_open_in_fenix">Åpne i %1$s</string>
    <!-- Browser menu text shown in custom tabs to indicate this is a Fenix tab
        The first parameter is the name of the app defined in app_name (for example: Fenix) -->
    <string name="browser_menu_powered_by">DREVET AV %1$s</string>
    <!-- Browser menu text shown in custom tabs to indicate this is a Fenix tab
        The first parameter is the name of the app defined in app_name (for example: Fenix) -->
    <string name="browser_menu_powered_by2">Drevet av %1$s</string>
    <!-- Browser menu button to put the current page in reader mode -->
    <string name="browser_menu_read">Lesevisning</string>
    <!-- Browser menu button content description to close reader mode and return the user to the regular browser -->
    <string name="browser_menu_read_close">Lukk lesevisning</string>
    <!-- Browser menu button to open the current page in an external app -->
    <string name="browser_menu_open_app_link">Åpne i app</string>

    <!-- Browser menu button to show reader view appearance controls e.g. the used font type and size -->
    <string name="browser_menu_customize_reader_view">Tilpass lesevisning</string>
    <!-- Browser menu button to show reader view appearance controls e.g. the used font type and size -->
    <string name="browser_menu_customize_reader_view_2">Tilpass lesevisning</string>
    <!-- Browser menu label for adding a bookmark -->
    <string name="browser_menu_add">Legg til</string>
    <!-- Browser menu label for editing a bookmark -->
    <string name="browser_menu_edit">Rediger</string>

    <!-- Button shown on the home page that opens the Customize home settings -->
    <string name="browser_menu_customize_home_1">Tilpass startsiden</string>

    <!-- Browser menu label to sign in to sync on the device using Mozilla accounts -->
    <string name="browser_menu_sign_in">Logg inn</string>
    <!-- Browser menu caption label for the "Sign in" browser menu item described in `browser_menu_sign_in` -->
    <string name="browser_menu_sign_in_caption">Synkroniser passord, faner og mer</string>
    <!-- Browser menu label to sign back in to sync on the device when the user's account needs to be reauthenticated -->
    <string name="browser_menu_sign_back_in_to_sync">Logg inn igjen for å synkronisere</string>
    <!-- Browser menu caption label for the "Sign back in to sync" browser menu item described in `browser_menu_sign_back_in_to_sync` when there is an error in syncing -->
    <string name="browser_menu_syncing_paused_caption">Synkronisering satt på pause</string>
    <!-- Browser menu label that creates a private tab -->
    <string name="browser_menu_new_private_tab">Ny privat fane</string>
    <!-- Browser menu label that navigates to the Password screen -->
    <string name="browser_menu_passwords">Passord</string>

    <!-- Browser menu label that navigates to the SUMO page for the Firefox for Android release notes.
         The first parameter is the name of the app defined in app_name (for example: Fenix)-->
    <string name="browser_menu_new_in_firefox">Nytt i %1$s</string>
    <!-- Browser menu label that toggles the request for the desktop site of the currently visited page -->
    <string name="browser_menu_switch_to_desktop_site">Bytt til datamaskinversjon</string>
    <!-- Browser menu label that toggles the request for the mobile site of the currently visited page -->
    <string name="browser_menu_switch_to_mobile_site">Bytt til mobilutgaven</string>
    <!-- Browser menu label that navigates to the page tools sub-menu -->
    <string name="browser_menu_tools">Verktøy</string>
    <!-- Browser menu description that describes the various tools related menu items inside of the tools sub-menu -->
    <string name="browser_menu_tools_description_with_translate">Lesevisning, oversett, skriv ut, del, åpne app</string>
    <!-- Browser menu description that describes the various tools related menu items inside of the tools sub-menu -->
    <string name="browser_menu_tools_description">Lesevisning, skriv ut, del, åpne app</string>
    <!-- Browser menu label that navigates to the save sub-menu, which contains various save related menu items such as
         bookmarking a page, saving to collection, shortcut or as a PDF, and adding to home screen -->
    <string name="browser_menu_save">Lagre</string>
    <!-- Browser menu description that describes the various save related menu items inside of the save sub-menu -->
    <string name="browser_menu_save_description">Legg til bokmerke, snarvei, hjem, samling, PDF</string>
    <!-- Browser menu label that bookmarks the currently visited page -->
    <string name="browser_menu_bookmark_this_page">Bokmerk denne siden</string>
    <!-- Browser menu label that navigates to the edit bookmark screen for the current bookmarked page -->
    <string name="browser_menu_edit_bookmark">Rediger bokmerke</string>
    <!-- Browser menu label that the saves the currently visited page as a PDF -->
    <string name="browser_menu_save_as_pdf">Lagre som PDF…</string>
    <!-- Browser menu label for turning ON reader view of the current visited page -->
    <string name="browser_menu_turn_on_reader_view">Slå på leservisning</string>
    <!-- Browser menu label for turning OFF reader view of the current visited page -->
    <string name="browser_menu_turn_off_reader_view">Slå av leservisning</string>
    <!-- Browser menu label for navigating to the translation feature, which provides language translation options the current visited page -->
    <string name="browser_menu_translate_page">Oversett siden…</string>
    <!-- Browser menu label that is displayed when the current page has been translated by the translation feature.
         The first parameter is the name of the language that page was translated to (e.g. English). -->
    <string name="browser_menu_translated_to">Oversatt til %1$s</string>
    <!-- Browser menu label for the print feature -->
    <string name="browser_menu_print">Skriv ut…</string>

    <!-- Browser menu label for the Delete browsing data on quit feature.
        The first parameter is the name of the app defined in app_name (for example: Fenix). -->
    <string name="browser_menu_delete_browsing_data_on_quit">Avslutt %1$s</string>

    <!-- Extensions management fragment -->
    <!-- Text displayed when there are no extensions to be shown -->
    <string name="extensions_management_no_extensions">Ingen utvidelser her</string>

    <!-- Browser Toolbar -->
    <!-- Content description for the Home screen button on the browser toolbar -->
    <string name="browser_toolbar_home">Startskjerm</string>

    <!-- Content description (not visible, for screen readers etc.): Erase button: Erase the browsing
         history and go back to the home screen. -->
    <string name="browser_toolbar_erase">Slett nettleserhistorikk</string>
    <!-- Content description for the translate page toolbar button that opens the translations dialog when no translation has occurred. -->
    <string name="browser_toolbar_translate">Oversett siden</string>

    <!-- Content description (not visible, for screen readers etc.) for the translate page toolbar button that opens the translations dialog when the page is translated successfully.
         The first parameter is the name of the language that is displayed in the original page. (For example: English)
         The second parameter is the name of the language which the page was translated to. (For example: French) -->
    <string name="browser_toolbar_translated_successfully">Siden er oversatt fra %1$s til %2$s.</string>

    <!-- Locale Settings Fragment -->
    <!-- Content description for tick mark on selected language -->
    <string name="a11y_selected_locale_content_description">Valgt språk</string>
    <!-- Text for default locale item -->
    <string name="default_locale_text">Følg språket til enheten</string>
    <!-- Placeholder text shown in the search bar before a user enters text -->
    <string name="locale_search_hint">Søk etter språk</string>

    <!-- Search Fragment -->
    <!-- Button in the search view that lets a user search by scanning a QR code -->
    <string name="search_scan_button">Skann</string>

    <!-- Button in the search view when shortcuts are displayed that takes a user to the search engine settings -->
    <string name="search_shortcuts_engine_settings">Innstillinger for søkemotor</string>
    <!-- Button in the search view that lets a user navigate to the site in their clipboard -->
    <string name="awesomebar_clipboard_title">Fyll inn lenke fra utklippstavlen</string>
    <!-- Button in the search suggestions onboarding that allows search suggestions in private sessions -->
    <string name="search_suggestions_onboarding_allow_button">Tillat</string>
    <!-- Button in the search suggestions onboarding that does not allow search suggestions in private sessions -->
    <string name="search_suggestions_onboarding_do_not_allow_button">Ikke tillat</string>
    <!-- Search suggestion onboarding hint title text -->
    <string name="search_suggestions_onboarding_title">Tillate søkeforslag i private økter?</string>
    <!-- Search suggestion onboarding hint description text, first parameter is the name of the app defined in app_name (for example: Fenix)-->
    <string name="search_suggestions_onboarding_text">%s deler alt du skriver i adressefeltet med standard søkemotor.</string>

    <!-- Search engine suggestion title text. The first parameter is the name of the suggested engine-->
    <string name="search_engine_suggestions_title">Søk %s</string>
    <!-- Search engine suggestion description text -->
    <string name="search_engine_suggestions_description">Søk direkte fra adresselinjen</string>

    <!-- Menu option in the search selector menu to open the search settings -->
    <string name="search_settings_menu_item">Søkeinnstillinger</string>

    <!-- Header text for the search selector menu -->
    <string name="search_header_menu_item_2">Søk denne gangen i:</string>

    <!-- Content description (not visible, for screen readers etc.): Search engine icon. The first parameter is the search engine name (for example: DuckDuckGo). -->
    <string name="search_engine_icon_content_description" tools:ignore="UnusedResources">%s-søkemotor</string>

    <!-- Home onboarding -->
    <!-- Onboarding home screen popup dialog, shown on top of the Jump back in section. -->
    <string name="onboarding_home_screen_jump_back_contextual_hint_2">Møt din personlige hjemmeside. Nylige faner, bokmerker og søkeresultater vises her.</string>
    <!-- Home onboarding dialog welcome screen title text. -->
    <string name="onboarding_home_welcome_title_2">Velkommen til et mer personlig internett</string>
    <!-- Home onboarding dialog welcome screen description text. -->
    <string name="onboarding_home_welcome_description">Flere farger. Bedre personvern. Samme forpliktelse til mennesker over fortjeneste.</string>
    <!-- Home onboarding dialog sign into sync screen title text. -->
    <string name="onboarding_home_sync_title_3">Det er enklere enn noen gang å bytte skjerm</string>
    <!-- Home onboarding dialog sign into sync screen description text. -->
    <string name="onboarding_home_sync_description">Fortsett der du sluttet med faner fra andre enheter nå på startsiden din.</string>
    <!-- Text for the button to continue the onboarding on the home onboarding dialog. -->
    <string name="onboarding_home_get_started_button">Kom i gang</string>
    <!-- Text for the button to navigate to the sync sign in screen on the home onboarding dialog. -->
    <string name="onboarding_home_sign_in_button">Logg inn</string>
    <!-- Text for the button to skip the onboarding on the home onboarding dialog. -->
    <string name="onboarding_home_skip_button">Hopp over</string>
    <!-- Onboarding home screen sync popup dialog message, shown on top of Recent Synced Tabs in the Jump back in section. -->
    <string name="sync_cfr_message">Fanene dine synkroniseres! Fortsett der du sluttet på den andre enheten.</string>

    <!-- Content description (not visible, for screen readers etc.): Close button for the home onboarding dialog -->
    <string name="onboarding_home_content_description_close_button">Lukk</string>

    <!-- Notification pre-permission dialog -->
    <!-- Enable notification pre permission dialog title
        The first parameter is the name of the app defined in app_name (for example: Fenix) -->
    <string name="onboarding_home_enable_notifications_title" moz:removedIn="124" tools:ignore="UnusedResources">Varsler hjelper deg å gjøre mer med %s</string>

    <!-- Enable notification pre permission dialog description with rationale
        The first parameter is the name of the app defined in app_name (for example: Fenix) -->
    <string name="onboarding_home_enable_notifications_description" moz:removedIn="124" tools:ignore="UnusedResources">Synkroniser fanene dine mellom enheter, behandle nedlastinger, få tips om hvordan du får mest mulig ut av %s sitt personvern, og mer.</string>
    <!-- Text for the button to request notification permission on the device -->
    <string name="onboarding_home_enable_notifications_positive_button" moz:removedIn="124" tools:ignore="UnusedResources">Fortsett</string>
    <!-- Text for the button to not request notification permission on the device and dismiss the dialog -->
    <string name="onboarding_home_enable_notifications_negative_button" moz:removedIn="124" tools:ignore="UnusedResources">Ikke nå</string>

    <!-- Juno first user onboarding flow experiment, strings are marked unused as they are only referenced by Nimbus experiments. -->
    <!-- Description for learning more about our privacy notice. -->
    <string name="juno_onboarding_privacy_notice_text">Firefox personvernerklæring</string>
    <!-- Title for set firefox as default browser screen used by Nimbus experiments. -->
    <string name="juno_onboarding_default_browser_title_nimbus_2">Vi beskytter deg gjerne</string>
    <!-- Title for set firefox as default browser screen used by Nimbus experiments.
        Note: The word "Firefox" should NOT be translated -->
    <string name="juno_onboarding_default_browser_title_nimbus_3" tools:ignore="UnusedResources">Finn ut hvorfor millioner elsker Firefox</string>
    <!-- Title for set firefox as default browser screen used by Nimbus experiments. -->
    <string name="juno_onboarding_default_browser_title_nimbus_4" tools:ignore="UnusedResources">Sikker surfing med flere valg</string>
    <!-- Description for set firefox as default browser screen used by Nimbus experiments. -->
    <string name="juno_onboarding_default_browser_description_nimbus_3">Vår ideelle nettleser forhindrer selskaper i å spore aktiviteten din i hemmelighet på nettet.</string>
    <!-- Description for set firefox as default browser screen used by Nimbus experiments. -->
    <string name="juno_onboarding_default_browser_description_nimbus_4" tools:ignore="UnusedResources">Mer enn 100 millioner mennesker beskytter personvernet sitt ved å velge en nettleser som er støttet av en ideell organisasjon.</string>
    <!-- Description for set firefox as default browser screen used by Nimbus experiments. -->
    <string name="juno_onboarding_default_browser_description_nimbus_5" tools:ignore="UnusedResources">Kjente sporere? Blokkert automatisk. Utvidelser? Prøv alle 700. PDF-filer? Vår innebygde leser gjør dem enkle å administrere.</string>
    <!-- Description for set firefox as default browser screen used by Nimbus experiments. -->
    <string name="juno_onboarding_default_browser_description_nimbus_2" moz:RemovedIn="124" tools:ignore="UnusedResources">Vår ideelle nettleser forhindrer selskaper i å spore aktiviteten din i hemmelighet på nettet.\n\nLes mer i personvernerklæringen vår.</string>
    <!-- Text for the link to the privacy notice webpage for set as firefox default browser screen.
    This is part of the string with the key "juno_onboarding_default_browser_description". -->
    <string name="juno_onboarding_default_browser_description_link_text" moz:RemovedIn="124" tools:ignore="UnusedResources">personvernerklæring</string>
    <!-- Text for the button to set firefox as default browser on the device -->
    <string name="juno_onboarding_default_browser_positive_button" tools:ignore="UnusedResources">Bruk som standard nettleser</string>
    <!-- Text for the button dismiss the screen and move on with the flow -->
    <string name="juno_onboarding_default_browser_negative_button" tools:ignore="UnusedResources">Ikke nå</string>
    <!-- Title for sign in to sync screen. -->
    <string name="juno_onboarding_sign_in_title_2">Krypter dataene dine når du arbeider på tvers av enheter</string>
    <!-- Description for sign in to sync screen. Nimbus experiments do not support string placeholders.
     Note: The word "Firefox" should NOT be translated -->
    <string name="juno_onboarding_sign_in_description_2" moz:RemovedIn="130" tools:ignore="UnusedResources">Når du er innlogget og synkronisert, er du tryggere. Firefox krypterer passordene, bokmerkene og mer.</string>
    <!-- Description for sign in to sync screen. Nimbus experiments do not support string placeholders.
     Note: The word "Firefox" should NOT be translated -->
    <string name="juno_onboarding_sign_in_description_3">Firefox krypterer passordene, bokmerkene og mer når du er synkronisert.</string>
    <!-- Text for the button to sign in to sync on the device -->
    <string name="juno_onboarding_sign_in_positive_button" tools:ignore="UnusedResources">Logg inn</string>
    <!-- Text for the button dismiss the screen and move on with the flow -->
    <string name="juno_onboarding_sign_in_negative_button" tools:ignore="UnusedResources">Ikke nå</string>
    <!-- Title for enable notification permission screen used by Nimbus experiments. Nimbus experiments do not support string placeholders.
        Note: The word "Firefox" should NOT be translated -->
    <string name="juno_onboarding_enable_notifications_title_nimbus_2">Varsler hjelper deg å holde deg tryggere med Firefox</string>
    <!-- Description for enable notification permission screen used by Nimbus experiments. Nimbus experiments do not support string placeholders.
       Note: The word "Firefox" should NOT be translated -->
    <string name="juno_onboarding_enable_notifications_description_nimbus_2">Send faner sikkert mellom enhetene dine og oppdag andre personvernfunksjoner i Firefox.</string>
    <!-- Text for the button to request notification permission on the device -->
    <string name="juno_onboarding_enable_notifications_positive_button" tools:ignore="UnusedResources">Slå på varsler</string>
    <!-- Text for the button dismiss the screen and move on with the flow -->
    <string name="juno_onboarding_enable_notifications_negative_button" tools:ignore="UnusedResources">Ikke nå</string>

    <!-- Title for add search widget screen used by Nimbus experiments. Nimbus experiments do not support string placeholders.
        Note: The word "Firefox" should NOT be translated -->
    <string name="juno_onboarding_add_search_widget_title" tools:ignore="UnusedResources">Prøv Firefox-søkewidgeten</string>
    <!-- Description for add search widget screen used by Nimbus experiments. Nimbus experiments do not support string placeholders.
        Note: The word "Firefox" should NOT be translated -->
    <string name="juno_onboarding_add_search_widget_description" tools:ignore="UnusedResources">Med Firefox på startskjermen din har du enkel tilgang til den personvernfokuserte  nettleseren som blokkerer sporing på tvers av nettsteder.</string>
    <!-- Text for the button to add search widget on the device used by Nimbus experiments. Nimbus experiments do not support string placeholders.
        Note: The word "Firefox" should NOT be translated -->
    <string name="juno_onboarding_add_search_widget_positive_button" tools:ignore="UnusedResources">Legg til Firefox-widget</string>
    <!-- Text for the button to dismiss the screen and move on with the flow -->
    <string name="juno_onboarding_add_search_widget_negative_button" tools:ignore="UnusedResources">Ikke nå</string>

    <!-- Search Widget -->
    <!-- Content description for searching with a widget. The first parameter is the name of the application.-->
    <string name="search_widget_content_description_2">Åpne en ny %1$s-fane</string>
    <!-- Text preview for smaller sized widgets -->
    <string name="search_widget_text_short">Søk</string>
    <!-- Text preview for larger sized widgets -->
    <string name="search_widget_text_long">Søk på nettet</string>

    <!-- Content description (not visible, for screen readers etc.): Voice search -->
    <string name="search_widget_voice">Stemmesøk</string>

    <!-- Preferences -->
    <!-- Title for the settings page-->
    <string name="settings">Innstillinger</string>
    <!-- Preference category for general settings -->
    <string name="preferences_category_general">Generelt</string>
    <!-- Preference category for all links about Fenix -->
    <string name="preferences_category_about">Om</string>
    <!-- Preference category for settings related to changing the default search engine -->
    <string name="preferences_category_select_default_search_engine">Velg en</string>
    <!-- Preference for settings related to managing search shortcuts for the quick search menu -->
    <string name="preferences_manage_search_shortcuts_2">Behandle alternative søkemotorer</string>
    <!-- Summary for preference for settings related to managing search shortcuts for the quick search menu -->
    <string name="preferences_manage_search_shortcuts_summary">Rediger motorer som er synlige i søkemenyen</string>
    <!-- Preference category for settings related to managing search shortcuts for the quick search menu -->
    <string name="preferences_category_engines_in_search_menu">Motorer synlige på søkemenyen</string>
    <!-- Preference for settings related to changing the default search engine -->
    <string name="preferences_default_search_engine">Standard søkemotor</string>
    <!-- Preference for settings related to Search -->
    <string name="preferences_search">Søk</string>
    <!-- Preference for settings related to Search engines -->
    <string name="preferences_search_engines">Søkemotorer</string>
    <!-- Preference for settings related to Search engines suggestions-->
    <string name="preferences_search_engines_suggestions">Forslag fra søkemotorer</string>
    <!-- Preference Category for settings related to Search address bar -->
    <string name="preferences_settings_address_bar">Innstillinger for adresselinjen</string>
    <!-- Preference Category for settings to Firefox Suggest -->
    <string name="preference_search_address_bar_fx_suggest">Adresselinje - Firefox forslag</string>
    <!-- Preference link to Learn more about Firefox Suggest -->
    <string name="preference_search_learn_about_fx_suggest">Les mer om Firefox forslag</string>
    <!-- Preference link to rating Fenix on the Play Store -->
    <string name="preferences_rate">Vurder på Google Play</string>
    <!-- Preference linking to about page for Fenix
        The first parameter is the name of the app defined in app_name (for example: Fenix) -->
    <string name="preferences_about">Om %1$s</string>
    <!-- Preference for settings related to changing the default browser -->
    <string name="preferences_set_as_default_browser">Bruk som standard nettleser</string>
    <!-- Preference category for advanced settings -->
    <string name="preferences_category_advanced">Avansert</string>
    <!-- Preference category for privacy and security settings -->
    <string name="preferences_category_privacy_security">Personvern og sikkerhet</string>
    <!-- Preference for advanced site permissions -->
    <string name="preferences_site_permissions">Nettstedstillatelser</string>
    <!-- Preference for private browsing options -->
    <string name="preferences_private_browsing_options">Privat nettlesing</string>
    <!-- Preference for opening links in a private tab-->
    <string name="preferences_open_links_in_a_private_tab">Åpne lenke i en privat fane</string>
    <!-- Preference for allowing screenshots to be taken while in a private tab-->
    <string name="preferences_allow_screenshots_in_private_mode">Tillat å ta skjermbilder i privat nettlesing</string>
    <!-- Will inform the user of the risk of activating Allow screenshots in private browsing option -->
    <string name="preferences_screenshots_in_private_mode_disclaimer">Hvis tillatt, vil private faner også være synlige når flere apper er åpne</string>
    <!-- Preference for adding private browsing shortcut -->
    <string name="preferences_add_private_browsing_shortcut">Legg til snarvei for privat nettlesing</string>
    <!-- Preference for enabling "HTTPS-Only" mode -->
    <string name="preferences_https_only_title">Kun-HTTPS-modus</string>

    <!-- Label for cookie banner section in quick settings panel. -->
    <string name="cookie_banner_blocker">Blokkering av infokapselbanner</string>
    <!-- Preference for removing cookie/consent banners from sites automatically in private mode. See reduce_cookie_banner_summary for additional context. -->
    <string name="preferences_cookie_banner_reduction_private_mode">Blokkering av infokapselbanner i privat nettlesing</string>

    <!-- Text for indicating cookie banner handling is off this site, this is shown as part of the protections panel with the tracking protection toggle -->
    <string name="reduce_cookie_banner_off_for_site">Av for dette nettstedet</string>
    <!-- Text for cancel button indicating that cookie banner reduction is not supported for the current site, this is shown as part of the cookie banner details view. -->
    <string name="cookie_banner_handling_details_site_is_not_supported_cancel_button">Avbryt</string>
    <!-- Text for request support button indicating that cookie banner reduction is not supported for the current site, this is shown as part of the cookie banner details view. -->
    <string name="cookie_banner_handling_details_site_is_not_supported_request_support_button_2">Send forespørsel</string>
    <!-- Text for title indicating that cookie banner reduction is not supported for the current site, this is shown as part of the cookie banner details view. -->
    <string name="cookie_banner_handling_details_site_is_not_supported_title_2">Be om støtte for dette nettstedet?</string>
    <!-- Label for the snackBar, after the user reports with success a website where cookie banner reducer did not work -->
    <string name="cookie_banner_handling_report_site_snack_bar_text_2">Forespørsel sendt</string>
    <!-- Text for indicating cookie banner handling is on this site, this is shown as part of the protections panel with the tracking protection toggle -->
    <string name="reduce_cookie_banner_on_for_site">På for dette nettstedet</string>
    <!-- Text for indicating that a request for unsupported site was sent to Nimbus (it's a Mozilla library for experiments), this is shown as part of the protections panel with the tracking protection toggle -->
    <string name="reduce_cookie_banner_unsupported_site_request_submitted_2">Støtteforespørsel sendt</string>
    <!-- Text for indicating cookie banner handling is currently not supported for this site, this is shown as part of the protections panel with the tracking protection toggle -->
    <string name="reduce_cookie_banner_unsupported_site">Nettstedet støttes for øyeblikket ikke</string>
    <!-- Title text for a detail explanation indicating cookie banner handling is on this site, this is shown as part of the cookie banner panel in the toolbar. The first parameter is a shortened URL of the current site-->
    <string name="reduce_cookie_banner_details_panel_title_on_for_site_1">Vil du slå på blokkering av infokapselbanner for %1$s?</string>
    <!-- Title text for a detail explanation indicating cookie banner handling is off this site, this is shown as part of the cookie banner panel in the toolbar. The first parameter is a shortened URL of the current site-->
    <string name="reduce_cookie_banner_details_panel_title_off_for_site_1">Vil du slå av blokkering av infokapselbanner for %1$s?</string>
    <!-- Title text for a detail explanation indicating cookie banner reducer didn't work for the current site, this is shown as part of the cookie banner panel in the toolbar. The first parameter is the application name-->
    <string name="reduce_cookie_banner_details_panel_title_unsupported_site_request_2">%1$s kan ikke automatisk avvise forespørsler om infokapsler på dette nettstedet. Du kan sende en forespørsel om å støtte dette nettstedet i fremtiden.</string>

    <!-- Long text for a detail explanation indicating what will happen if cookie banner handling is off for a site, this is shown as part of the cookie banner panel in the toolbar. The first parameter is the application name -->
    <string name="reduce_cookie_banner_details_panel_description_off_for_site_1">Slå av, og %1$s sletter infokapsler og laster inn dette nettstedet på nytt. Dette kan logge deg ut eller tømme handlekurver.</string>
    <!-- Long text for a detail explanation indicating what will happen if cookie banner handling is on for a site, this is shown as part of the cookie banner panel in the toolbar. The first parameter is the application name -->
    <string name="reduce_cookie_banner_details_panel_description_on_for_site_3">Slå på, og %1$s vil prøve å automatisk nekte infokapselbannere på dette nettstedet.</string>

    <!--Title for the cookie banner re-engagement CFR, the placeholder is replaced with app name -->
    <string name="cookie_banner_cfr_title">%1$s nektet nettopp infokapsler for deg</string>
    <!--Message for the cookie banner re-engagement CFR -->
    <string name="cookie_banner_cfr_message">Mindre distraksjoner, mindre infokapsler som sporer deg på denne siden.</string>

    <!-- Description of the preference to enable "HTTPS-Only" mode. -->
    <string name="preferences_https_only_summary">Forsøker automatisk å koble til nettsteder ved hjelp av HTTPS-krypteringsprotokollen for økt sikkerhet.</string>
    <!-- Summary of https only preference if https only is set to off -->
    <string name="preferences_https_only_off">Av</string>
    <!-- Summary of https only preference if https only is set to on in all tabs -->
    <string name="preferences_https_only_on_all">På i alle faner</string>
    <!-- Summary of https only preference if https only is set to on in private tabs only -->
    <string name="preferences_https_only_on_private">På i private faner</string>
    <!-- Text displayed that links to website containing documentation about "HTTPS-Only" mode -->
    <string name="preferences_http_only_learn_more">Les mer</string>
    <!-- Option for the https only setting -->
    <string name="preferences_https_only_in_all_tabs">Aktiver i alle faner</string>
    <!-- Option for the https only setting -->
    <string name="preferences_https_only_in_private_tabs">Aktiver bare i private faner</string>
    <!-- Title shown in the error page for when trying to access a http website while https only mode is enabled. -->
    <string name="errorpage_httpsonly_title">Sikkert nettsted ikke tilgjengelig</string>
    <!-- Message shown in the error page for when trying to access a http website while https only mode is enabled. The message has two paragraphs. This is the first. -->
    <string name="errorpage_httpsonly_message_title">Mest sannsynlig støtter nettstedet ganske enkelt ikke HTTPS.</string>
    <!-- Message shown in the error page for when trying to access a http website while https only mode is enabled. The message has two paragraphs. This is the second. -->
    <string name="errorpage_httpsonly_message_summary">Det er imidlertid også mulig at en angriper er involvert. Hvis du fortsetter til nettstedet, bør du ikke oppgi noen sensitiv informasjon. Hvis du fortsetter, vil bare HTTPS-modus bli slått av midlertidig for nettstedet.</string>
    <!-- Preference for accessibility -->
    <string name="preferences_accessibility">Tilgjengelighet</string>
    <!-- Preference to override the Mozilla account server -->
    <string name="preferences_override_account_server">Selvvalgt server for Mozilla-konto</string>
    <!-- Preference to override the Sync token server -->
    <string name="preferences_override_sync_tokenserver">Selvvalgt synkroniseringsserver</string>
    <!-- Toast shown after updating the Mozilla account/Sync server override preferences -->
    <string name="toast_override_account_sync_server_done">Mozilla-konto/synkroniseringsserver endret. Avslutter applikasjonen for å legge til endringer…</string>
    <!-- Preference category for account information -->
    <string name="preferences_category_account">Konto</string>
    <!-- Preference for changing where the toolbar is positioned -->
    <string name="preferences_toolbar" moz:removedIn="129" tools:ignore="UnusedResources">Verktøylinje</string>
    <!-- Preference for changing where the AddressBar is positioned -->
    <string name="preferences_toolbar_2">Adresselinjeplassering</string>
    <!-- Preference for changing default theme to dark or light mode -->
    <string name="preferences_theme">Tema</string>
    <!-- Preference for customizing the home screen -->
    <string name="preferences_home_2">Startside</string>
    <!-- Preference for gestures based actions -->
    <string name="preferences_gestures">Bevegelser</string>
    <!-- Preference for settings related to visual options -->
    <string name="preferences_customize">Tilpass</string>
    <!-- Preference description for banner about signing in -->
    <string name="preferences_sign_in_description_2">Logg inn for å synkronisere faner, bokmerker, passord med mer.</string>
    <!-- Preference shown instead of account display name while account profile information isn't available yet. -->
    <string name="preferences_account_default_name_2">Mozilla-konto</string>
    <!-- Preference text for account title when there was an error syncing FxA -->
    <string name="preferences_account_sync_error">Koble til igjen for å fortsette synkroniseringen</string>
    <!-- Preference for language -->
    <string name="preferences_language">Språk</string>
    <!-- Preference for translations -->
    <string name="preferences_translations">Oversettelser</string>
    <!-- Preference for data choices -->
    <string name="preferences_data_choices">Datavalg</string>
    <!-- Preference for data collection -->
    <string name="preferences_data_collection">Datainnsamling</string>
    <!-- Preference for developers -->
    <string name="preferences_remote_debugging">Fjernfeilsøking via USB</string>

    <!-- Preference title for switch preference to show search suggestions -->
    <string name="preferences_show_search_suggestions">Vis søkeforslag</string>
    <!-- Preference title for switch preference to show voice search button -->
    <string name="preferences_show_voice_search">Vis stemmesøk</string>
    <!-- Preference title for switch preference to show search suggestions also in private mode -->
    <string name="preferences_show_search_suggestions_in_private">Vis i private økter</string>
    <!-- Preference title for switch preference to show a clipboard suggestion when searching -->
    <string name="preferences_show_clipboard_suggestions">Vis utklippstavleforslag</string>
    <!-- Preference title for switch preference to suggest browsing history when searching -->
    <string name="preferences_search_browsing_history">Søk i nettleserhistorikk</string>
    <!-- Preference title for switch preference to suggest bookmarks when searching -->
    <string name="preferences_search_bookmarks">Søk i bokmerker</string>
    <!-- Preference title for switch preference to suggest synced tabs when searching -->
    <string name="preferences_search_synced_tabs">Søk i synkroniserte faner</string>
    <!-- Preference for account settings -->
    <string name="preferences_account_settings">Kontoinnstillinger</string>
    <!-- Preference for enabling url autocomplete-->
    <string name="preferences_enable_autocomplete_urls">Autofullfør nettadresser</string>
    <!-- Preference title for switch preference to show sponsored Firefox Suggest search suggestions -->
    <string name="preferences_show_sponsored_suggestions">Forslag fra sponsorer</string>
    <!-- Summary for preference to show sponsored Firefox Suggest search suggestions.
         The first parameter is the name of the application. -->
    <string name="preferences_show_sponsored_suggestions_summary">Støtt %1$s med sporadiske sponsede forslag</string>
    <!-- Preference title for switch preference to show Firefox Suggest search suggestions for web content.
         The first parameter is the name of the application. -->
    <string name="preferences_show_nonsponsored_suggestions">Forslag fra %1$s</string>
    <!-- Summary for preference to show Firefox Suggest search suggestions for web content -->
    <string name="preferences_show_nonsponsored_suggestions_summary">Få forslag fra nettet relatert til søket ditt</string>
    <!-- Preference for open links in third party apps -->
    <string name="preferences_open_links_in_apps">Åpne lenker i apper</string>
    <!-- Preference for open links in third party apps always open in apps option -->
    <string name="preferences_open_links_in_apps_always">Alltid</string>
    <!-- Preference for open links in third party apps ask before opening option -->
    <string name="preferences_open_links_in_apps_ask">Spør før du åpner</string>
    <!-- Preference for open links in third party apps never open in apps option -->
    <string name="preferences_open_links_in_apps_never">Aldri</string>
    <!-- Preference for open download with an external download manager app -->
    <string name="preferences_external_download_manager">Ekstern nedlastingsbehandler</string>
    <!-- Preference for enabling gecko engine logs -->
    <string name="preferences_enable_gecko_logs">Slå på Gecko-logger</string>
    <!-- Message to indicate users that we are quitting the application to apply the changes -->
    <string name="quit_application">Avslutter applikasjonen for å legge til endringer…</string>

    <!-- Preference for extensions -->
    <string name="preferences_extensions">Utvidelser</string>
    <!-- Preference for installing a local extension -->
    <string name="preferences_install_local_extension">Installer utvidelse fra fil</string>
    <!-- Preference for notifications -->
    <string name="preferences_notifications">Varslinger</string>

    <!-- Summary for notification preference indicating notifications are allowed -->
    <string name="notifications_allowed_summary">Tillatt</string>
    <!-- Summary for notification preference indicating notifications are not allowed -->
    <string name="notifications_not_allowed_summary">Ikke tillatt</string>

    <!-- Add-on Permissions -->
    <!-- The title of the required permissions section from addon's permissions screen -->
    <string name="addons_permissions_heading_required" tools:ignore="UnusedResources">Nødvendig</string>
    <!-- The title of the optional permissions section from addon's permissions screen -->
    <string name="addons_permissions_heading_optional" tools:ignore="UnusedResources">Valgfri</string>
    <!-- The title of the origin permission option allowing a user to enable the extension to run on all sites -->
    <string name="addons_permissions_allow_for_all_sites" tools:ignore="UnusedResources">Tillat for alle nettsteder</string>
    <!-- The subtitle for the allow for all sites preference toggle -->
    <string name="addons_permissions_allow_for_all_sites_subtitle" tools:ignore="UnusedResources">Hvis du stoler på denne utvidelsen, kan du gi den tillatelse på hvert nettsted.</string>

    <!-- The text shown when an extension does not require permissions -->
    <string name="addons_does_not_require_permissions">Denne utvidelsen krever ingen tillatelser.</string>

    <!-- Add-on Preferences -->
    <!-- Preference to customize the configured AMO (addons.mozilla.org) collection -->
    <string name="preferences_customize_extension_collection">Tilpasset utvidelsessamling</string>
    <!-- Button caption to confirm the add-on collection configuration -->
    <string name="customize_addon_collection_ok">OK</string>
    <!-- Button caption to abort the add-on collection configuration -->
    <string name="customize_addon_collection_cancel">Avbryt</string>
    <!-- Hint displayed on input field for custom collection name -->
    <string name="customize_addon_collection_hint">Samlingsnavn</string>
    <!-- Hint displayed on input field for custom collection user ID-->
    <string name="customize_addon_collection_user_hint">Samlingseier (bruker-ID)</string>

    <!-- Toast shown after confirming the custom extension collection configuration -->
    <string name="toast_customize_extension_collection_done">Utvidelsessamling endret. Avslutter applikasjonen for å legge til endringer…</string>

    <!-- Customize Home -->
    <!-- Header text for jumping back into the recent tab in customize the home screen -->
    <string name="customize_toggle_jump_back_in">Hopp inn igjen</string>
    <!-- Title for the customize home screen section with bookmarks. -->
    <string name="customize_toggle_bookmarks">Bokmerker</string>
    <!-- Title for the customize home screen section with recently visited. Recently visited is
    a section where users see a list of tabs that they have visited in the past few days -->
    <string name="customize_toggle_recently_visited">Nylig besøkt</string>

    <!-- Title for the customize home screen section with Pocket. -->
    <string name="customize_toggle_pocket_2">Tankevekkende artikler</string>
    <!-- Summary for the customize home screen section with Pocket. The first parameter is product name Pocket -->
    <string name="customize_toggle_pocket_summary">Artikler drevet av %s</string>
    <!-- Title for the customize home screen section with sponsored Pocket stories. -->
    <string name="customize_toggle_pocket_sponsored">Sponsede historier</string>
    <!-- Title for the opening wallpaper settings screen -->
    <string name="customize_wallpapers">Bakgrunnsbilder</string>
    <!-- Title for the customize home screen section with sponsored shortcuts. -->
    <string name="customize_toggle_contile">Sponsede snarveier</string>

    <!-- Wallpapers -->
    <!-- Content description for various wallpapers. The first parameter is the name of the wallpaper -->
    <string name="wallpapers_item_name_content_description">Bakgrunnsbildeelement: %1$s</string>
    <!-- Snackbar message for when wallpaper is selected -->
    <string name="wallpaper_updated_snackbar_message">Bakgrunnsbilde oppdatert!</string>
    <!-- Snackbar label for action to view selected wallpaper -->
    <string name="wallpaper_updated_snackbar_action">Vis</string>
    <!-- Snackbar message for when wallpaper couldn't be downloaded -->
    <string name="wallpaper_download_error_snackbar_message">Kunne ikke laste ned bakgrunnsbildet</string>
    <!-- Snackbar label for action to retry downloading the wallpaper -->
    <string name="wallpaper_download_error_snackbar_action">Prøv igjen</string>
    <!-- Snackbar message for when wallpaper couldn't be selected because of the disk error -->
    <string name="wallpaper_select_error_snackbar_message">Kunne ikke endre bakgrunnsbildet</string>
    <!-- Text displayed that links to website containing documentation about the "Limited Edition" wallpapers. -->
    <string name="wallpaper_learn_more">Les mer</string>

    <!-- Text for classic wallpapers title. The first parameter is the Firefox name. -->
    <string name="wallpaper_classic_title">Klassisk %s</string>
    <!-- Text for artist series wallpapers title. "Artist series" represents a collection of artist collaborated wallpapers. -->
    <string name="wallpaper_artist_series_title">Artist-serien</string>
    <!-- Description text for the artist series wallpapers with learn more link. The first parameter is the learn more string defined in wallpaper_learn_more. "Independent voices" is the name of the wallpaper collection -->
    <string name="wallpaper_artist_series_description_with_learn_more">Kolleksjonen uavhengige stemmer. %s</string>
    <!-- Description text for the artist series wallpapers. "Independent voices" is the name of the wallpaper collection -->
    <string name="wallpaper_artist_series_description">Kolleksjonen uavhengige stemmer.</string>
    <!-- Wallpaper onboarding dialog header text. -->
    <string name="wallpapers_onboarding_dialog_title_text">Prøv en fargeklatt</string>
    <!-- Wallpaper onboarding dialog body text. -->
    <string name="wallpapers_onboarding_dialog_body_text">Velg det perfekte bakgrunnsbildet for deg.</string>
    <!-- Wallpaper onboarding dialog learn more button text. The button navigates to the wallpaper settings screen. -->
    <string name="wallpapers_onboarding_dialog_explore_more_button_text">Utforsk flere bakgrunnsbilder</string>

    <!-- Add-ons general availability nimbus message-->
    <!-- Title of the Nimbus message for extension general availability-->
    <string name="addon_ga_message_title_2" tools:ignore="UnusedResources">Nye utvidelser nå tilgjengelig</string>
    <!-- Body of the Nimbus message for add-ons general availability. 'Firefox' intentionally hardcoded here-->
    <string name="addon_ga_message_body" tools:ignore="UnusedResources">Sjekk ut 100+ nye utvidelser som lar deg gjøre Firefox til din egen.</string>

    <!-- Button text of the Nimbus message for extensions general availability. -->
    <string name="addon_ga_message_button_2" tools:ignore="UnusedResources">Utforsk utvidelser</string>

    <!-- Extension process crash dialog to user -->
    <!-- Title of the extension crash dialog shown to the user when enough errors have occurred with extensions and they need to be temporarily disabled -->
    <string name="extension_process_crash_dialog_title">Utvidelser er midlertidig deaktivert</string>
    <!-- This is a message shown to the user when too many errors have occurred with the extensions process and they have been disabled.
    The user can decide if they would like to continue trying to start extensions or if they'd rather continue without them.
    The first parameter is the application name. -->
    <string name="extension_process_crash_dialog_message">En eller flere utvidelser sluttet å virke, noe som gjorde systemet ditt ustabilt. %1$s forsøkte uten hell å starte utvidelsen(e) på nytt.\n\nUtvidelsene vil ikke bli startet på nytt under den nåværende økten.\n\nHvis du fjerner eller deaktiverer utvidelser, kan dette løse problemet.</string>
    <!-- Button text on the extension crash dialog to prompt the user to try restarting the extensions but the dialog will reappear if it is unsuccessful again -->
    <string name="extension_process_crash_dialog_retry_button_text" tools:ignore="UnusedResources">Prøv å starte utvidelser på nytt</string>

    <!-- Button text on the extension crash dialog to prompt the user to continue with all extensions disabled. -->
    <string name="extension_process_crash_dialog_disable_extensions_button_text">Fortsett med utvidelser deaktivert</string>

    <!-- Account Preferences -->
    <!-- Preference for managing your account via accounts.firefox.com -->
    <string name="preferences_manage_account">Behandle konto</string>
    <!-- Summary of the preference for managing your account via accounts.firefox.com. -->
    <string name="preferences_manage_account_summary">Endre passordet ditt, behandle datainnsamling eller slett kontoen din</string>
    <!-- Preference for triggering sync -->
    <string name="preferences_sync_now">Synkroniser nå</string>
    <!-- Preference category for sync -->
    <string name="preferences_sync_category">Velg hva som skal synkroniseres</string>
    <!-- Preference for syncing history -->
    <string name="preferences_sync_history">Historikk</string>
    <!-- Preference for syncing bookmarks -->
    <string name="preferences_sync_bookmarks">Bokmerker</string>
    <!-- Preference for syncing passwords -->
    <string name="preferences_sync_logins_2">Passord</string>
    <!-- Preference for syncing tabs -->
    <string name="preferences_sync_tabs_2">Åpne faner</string>
    <!-- Preference for signing out -->
    <string name="preferences_sign_out">Logg ut</string>
    <!-- Preference displays and allows changing current FxA device name -->
    <string name="preferences_sync_device_name">Enhetsnavn</string>
    <!-- Text shown when user enters empty device name -->
    <string name="empty_device_name_error">Enhetsnavn kan ikke være tomt.</string>
    <!-- Label indicating that sync is in progress -->
    <string name="sync_syncing_in_progress">Synkroniserer…</string>
    <!-- Label summary indicating that sync failed. The first parameter is the date stamp showing last time it succeeded -->
    <string name="sync_failed_summary">Synkroniseringen mislyktes. Lyktest sist: %s</string>
    <!-- Label summary showing never synced -->
    <string name="sync_failed_never_synced_summary">Synkroniseringen mislyktes. Sist synkronisert: aldri</string>
    <!-- Label summary the date we last synced. The first parameter is date stamp showing last time synced -->
    <string name="sync_last_synced_summary">Sist synkronisert: %s</string>
    <!-- Label summary showing never synced -->
    <string name="sync_never_synced_summary">Sist synkronisert: aldri</string>

    <!-- Text for displaying the default device name.
        The first parameter is the application name, the second is the device manufacturer name
        and the third is the device model. -->
    <string name="default_device_name_2">%1$s på %2$s %3$s</string>

    <!-- Preference for syncing payment methods -->
    <string name="preferences_sync_credit_cards_2">Betalingsmåter</string>
    <!-- Preference for syncing addresses -->
    <string name="preferences_sync_address">Adresser</string>

    <!-- Send Tab -->
    <!-- Name of the "receive tabs" notification channel. Displayed in the "App notifications" system settings for the app -->
    <string name="fxa_received_tab_channel_name">Mottatte faner</string>

    <!-- Description of the "receive tabs" notification channel. Displayed in the "App notifications" system settings for the app -->
    <string name="fxa_received_tab_channel_description">Varsler for faner mottatt fra andre Firefox-enheter.</string>
    <!--  The body for these is the URL of the tab received  -->
    <string name="fxa_tab_received_notification_name">Fane mottatt</string>
    <!-- %s is the device name -->
    <string name="fxa_tab_received_from_notification_name">Fane fra %s</string>

    <!-- Close Synced Tabs -->
    <!-- The title for a notification shown when the user closes tabs that are currently
    open on this device from another device that's signed in to the same Mozilla account.
    %1$s is a placeholder for the app name; %2$d is the number of tabs closed.  -->
    <string name="fxa_tabs_closed_notification_title">%1$s lukket %2$d faner</string>
    <!-- The body for a "closed synced tabs" notification. -->
    <string name="fxa_tabs_closed_text">Vis nylig lukkede faner</string>

    <!-- Advanced Preferences -->
    <!-- Preference for tracking protection exceptions -->
    <string name="preferences_tracking_protection_exceptions">Unntak</string>
    <!-- Button in Exceptions Preference to turn on tracking protection for all sites (remove all exceptions) -->
    <string name="preferences_tracking_protection_exceptions_turn_on_for_all">Slå på for alle nettsteder</string>
    <!-- Text displayed when there are no exceptions -->
    <string name="exceptions_empty_message_description">Unntak lar deg slå av sporingsbeskyttelse for utvalgte nettsteder.</string>
    <!-- Text displayed when there are no exceptions, with learn more link that brings users to a tracking protection SUMO page -->
    <string name="exceptions_empty_message_learn_more_link">Les mer</string>

    <!-- Preference switch for usage and technical data collection -->
    <string name="preference_usage_data">Bruk og tekniske data</string>
    <!-- Preference description for usage and technical data collection -->
    <string name="preferences_usage_data_description">Deler data om ytelse, bruksmønster, maskinvare og tilpasninger i din nettleser med Mozilla, for å hjelpe oss å gjøre %1$s bedre</string>
    <!-- Preference switch for marketing data collection -->
    <string name="preferences_marketing_data">Markedsføringsdata</string>
    <!-- Preference description for marketing data collection -->
    <string name="preferences_marketing_data_description2">Deler grunnleggende bruksdata med Adjust, vår mobile markedsføringsleverandør</string>
    <!-- Title for studies preferences -->
    <string name="preference_experiments_2">Undersøkelse</string>
    <!-- Summary for studies preferences -->
    <string name="preference_experiments_summary_2">Tillater Mozilla å installere og kjøre undersøkelser</string>

    <!-- Turn On Sync Preferences -->
    <!-- Header of the Sync and save your data preference view -->
    <string name="preferences_sync_2">Synkroniser og lagre dataene dine</string>
    <!-- Preference for reconnecting to FxA sync -->
    <string name="preferences_sync_sign_in_to_reconnect">Logg inn for å koble til på nytt</string>
    <!-- Preference for removing FxA account -->
    <string name="preferences_sync_remove_account">Fjern konto</string>

    <!-- Pairing Feature strings -->
    <!-- Instructions on how to access pairing -->
    <string name="pair_instructions_2"><![CDATA[Skann QR-koden vist på <b>firefox.com/pair</b>]]></string>

    <!-- Toolbar Preferences -->
    <!-- Preference for using top toolbar -->
    <string name="preference_top_toolbar">Øverst</string>
    <!-- Preference for using bottom toolbar -->
    <string name="preference_bottom_toolbar">Nederst</string>

    <!-- Theme Preferences -->
    <!-- Preference for using light theme -->
    <string name="preference_light_theme">Lyst</string>
    <!-- Preference for using dark theme -->
    <string name="preference_dark_theme">Mørkt</string>

    <!-- Preference for using using dark or light theme automatically set by battery -->
    <string name="preference_auto_battery_theme">Innstilt av strømstyring</string>
    <!-- Preference for using following device theme -->
    <string name="preference_follow_device_theme">Følg enhetens tema</string>

    <!-- Gestures Preferences-->
    <!-- Preferences for using pull to refresh in a webpage -->
    <string name="preference_gestures_website_pull_to_refresh">Trekk for å oppdatere</string>

    <!-- Preference for using the dynamic toolbar -->
    <string name="preference_gestures_dynamic_toolbar">Bla for å skjule verktøylinjen</string>
    <!-- Preference for switching tabs by swiping horizontally on the toolbar -->
    <string name="preference_gestures_swipe_toolbar_switch_tabs" moz:removedIn="129" tools:ignore="UnusedResources">Sveip verktøylinjen sidelengs for å bytte fane</string>
    <!-- Preference for showing the opened tabs by swiping up on the toolbar-->
    <string name="preference_gestures_swipe_toolbar_show_tabs">Sveip verktøylinjen opp for å åpne faner</string>

    <!-- Preference for using the dynamic toolbars -->
    <string name="preference_gestures_dynamic_toolbar_2">Rull for å skjule adressefeltet og verktøylinjen</string>
    <!-- Preference for switching tabs by swiping horizontally on the addressbar -->
    <string name="preference_gestures_swipe_toolbar_switch_tabs_2">Sveip adressefeltet sidelengs for å bytte fane</string>

    <!-- Library -->
    <!-- Option in Library to open Downloads page -->
    <string name="library_downloads">Nedlastinger</string>
    <!-- Option in library to open Bookmarks page -->
    <string name="library_bookmarks">Bokmerker</string>

    <!-- Option in library to open Desktop Bookmarks root page -->
    <string name="library_desktop_bookmarks_root">Bokmerker på PC-en</string>
    <!-- Option in library to open Desktop Bookmarks "menu" page -->
    <string name="library_desktop_bookmarks_menu">Bokmerkemeny</string>
    <!-- Option in library to open Desktop Bookmarks "toolbar" page -->
    <string name="library_desktop_bookmarks_toolbar">Bokmerkelinje</string>
    <!-- Option in library to open Desktop Bookmarks "unfiled" page -->
    <string name="library_desktop_bookmarks_unfiled">Andre bokmerker</string>
    <!-- Option in Library to open History page -->
    <string name="library_history">Historikk</string>
    <!-- Option in Library to open a new tab -->
    <string name="library_new_tab">Ny fane</string>
    <!-- Settings Page Title -->
    <string name="settings_title">Innstillinger</string>
    <!-- Content description (not visible, for screen readers etc.): "Close button for library settings" -->
    <string name="content_description_close_button">Lukk</string>

    <!-- Title to show in alert when a lot of tabs are to be opened
    %d is a placeholder for the number of tabs that will be opened -->
    <string name="open_all_warning_title">Åpne %d faner?</string>
    <!-- Message to warn users that a large number of tabs will be opened
    %s will be replaced by app name. -->
    <string name="open_all_warning_message">Å åpne så mange faner kan redusere hastigheten på %s mens sidene lastes. Er du sikker på at du vil fortsette?</string>
    <!-- Dialog button text for confirming open all tabs -->
    <string name="open_all_warning_confirm">Åpne faner</string>
    <!-- Dialog button text for canceling open all tabs -->
    <string name="open_all_warning_cancel">Avbryt</string>

    <!-- Text to show users they have one page in the history group section of the History fragment.
    %d is a placeholder for the number of pages in the group. -->
    <string name="history_search_group_site_1">%d side</string>

    <!-- Text to show users they have multiple pages in the history group section of the History fragment.
    %d is a placeholder for the number of pages in the group. -->
    <string name="history_search_group_sites_1">%d sider</string>

    <!-- Option in library for Recently Closed Tabs -->
    <string name="library_recently_closed_tabs">Nylig lukkede faner</string>
    <!-- Option in library to open Recently Closed Tabs page -->
    <string name="recently_closed_show_full_history">Vis all historikk</string>
    <!-- Text to show users they have multiple tabs saved in the Recently Closed Tabs section of history.
    %d is a placeholder for the number of tabs selected. -->
    <string name="recently_closed_tabs">%d faner</string>
    <!-- Text to show users they have one tab saved in the Recently Closed Tabs section of history.
    %d is a placeholder for the number of tabs selected. -->
    <string name="recently_closed_tab">%d fane</string>
    <!-- Recently closed tabs screen message when there are no recently closed tabs -->
    <string name="recently_closed_empty_message">Ingen nylige lukkede faner her</string>

    <!-- Tab Management -->
    <!-- Title of preference for tabs management -->
    <string name="preferences_tabs">Faner</string>
    <!-- Title of preference that allows a user to specify the tab view -->
    <string name="preferences_tab_view">Fanevisning</string>
    <!-- Option for a list tab view -->
    <string name="tab_view_list">Liste</string>
    <!-- Option for a grid tab view -->
    <string name="tab_view_grid">Rutenett</string>
    <!-- Title of preference that allows a user to auto close tabs after a specified amount of time -->
    <string name="preferences_close_tabs">Lukk faner</string>
    <!-- Option for auto closing tabs that will never auto close tabs, always allows user to manually close tabs -->
    <string name="close_tabs_manually">Manuelt</string>
    <!-- Option for auto closing tabs that will auto close tabs after one day -->
    <string name="close_tabs_after_one_day">Etter en dag</string>
    <!-- Option for auto closing tabs that will auto close tabs after one week -->
    <string name="close_tabs_after_one_week">Etter en uke</string>
    <!-- Option for auto closing tabs that will auto close tabs after one month -->
    <string name="close_tabs_after_one_month">Etter en måned</string>

    <!-- Title of preference that allows a user to specify the auto-close settings for open tabs -->
    <string name="preference_auto_close_tabs" tools:ignore="UnusedResources">Lukk åpne faner automatisk</string>

    <!-- Opening screen -->
    <!-- Title of a preference that allows a user to choose what screen to show after opening the app -->
    <string name="preferences_opening_screen">Åpningsskjerm</string>
    <!-- Option for always opening the homepage when re-opening the app -->
    <string name="opening_screen_homepage">Startside</string>
    <!-- Option for always opening the user's last-open tab when re-opening the app -->
    <string name="opening_screen_last_tab">Siste fane</string>
    <!-- Option for always opening the homepage when re-opening the app after four hours of inactivity -->
    <string name="opening_screen_after_four_hours_of_inactivity">Startside etter fire timers inaktivitet</string>
    <!-- Summary for tabs preference when auto closing tabs setting is set to manual close-->
    <string name="close_tabs_manually_summary">Lukk manuelt</string>
    <!-- Summary for tabs preference when auto closing tabs setting is set to auto close tabs after one day-->
    <string name="close_tabs_after_one_day_summary">Lukk etter en dag</string>
    <!-- Summary for tabs preference when auto closing tabs setting is set to auto close tabs after one week-->
    <string name="close_tabs_after_one_week_summary">Lukk etter en uke</string>
    <!-- Summary for tabs preference when auto closing tabs setting is set to auto close tabs after one month-->
    <string name="close_tabs_after_one_month_summary">Lukk etter en måned</string>

    <!-- Summary for homepage preference indicating always opening the homepage when re-opening the app -->
    <string name="opening_screen_homepage_summary">Åpne på startsiden</string>
    <!-- Summary for homepage preference indicating always opening the last-open tab when re-opening the app -->
    <string name="opening_screen_last_tab_summary">Åpne på siste fane</string>
    <!-- Summary for homepage preference indicating opening the homepage when re-opening the app after four hours of inactivity -->
    <string name="opening_screen_after_four_hours_of_inactivity_summary">Åpne på startsiden etter fire timer</string>

    <!-- Inactive tabs -->
    <!-- Category header of a preference that allows a user to enable or disable the inactive tabs feature -->
    <string name="preferences_inactive_tabs">Flytt gamle faner til inaktive</string>
    <!-- Title of inactive tabs preference -->
    <string name="preferences_inactive_tabs_title">Faner du ikke har vist på to uker, flyttes til den inaktive delen.</string>

    <!-- Studies -->
    <!-- Title of the remove studies button -->
    <string name="studies_remove">Fjern</string>
    <!-- Title of the active section on the studies list -->
    <string name="studies_active">Aktiv</string>
    <!-- Description for studies, it indicates why Firefox use studies. The first parameter is the name of the application. -->
    <string name="studies_description_2">%1$s kan installere og kjøre studier fra tid til annen.</string>
    <!-- Learn more link for studies, links to an article for more information about studies. -->
    <string name="studies_learn_more">Les mer</string>
    <!-- Dialog message shown after removing a study -->
    <string name="studies_restart_app">Applikasjonen avsluttes for å iverksette endringer</string>
    <!-- Dialog button to confirm the removing a study. -->
    <string name="studies_restart_dialog_ok">OK</string>
    <!-- Dialog button text for canceling removing a study. -->
    <string name="studies_restart_dialog_cancel">Avbryt</string>
    <!-- Toast shown after turning on/off studies preferences -->
    <string name="studies_toast_quit_application" tools:ignore="UnusedResources">Avslutter applikasjonen for å legge til endringer…</string>

    <!-- Sessions -->
    <!-- Title for the list of tabs -->
    <string name="tab_header_label">Åpne faner</string>
    <!-- Title for the list of tabs in the current private session -->
    <string name="tabs_header_private_tabs_title">Private faner</string>
    <!-- Title for the list of tabs in the synced tabs -->
    <string name="tabs_header_synced_tabs_title">Synkroniserte faner</string>
    <!-- Content description (not visible, for screen readers etc.): Add tab button. Adds a news tab when pressed -->
    <string name="add_tab">Legg til fane</string>

    <!-- Content description (not visible, for screen readers etc.): Add tab button. Adds a news tab when pressed -->
    <string name="add_private_tab">Legg til privat fane</string>
    <!-- Text for the new tab button to indicate adding a new private tab in the tab -->
    <string name="tab_drawer_fab_content">Privat</string>
    <!-- Text for the new tab button to indicate syncing command on the synced tabs page -->
    <string name="tab_drawer_fab_sync">Synkroniser</string>
    <!-- Text shown in the menu for sharing all tabs -->
    <string name="tab_tray_menu_item_share">Del alle faner</string>
    <!-- Text shown in the menu to view recently closed tabs -->
    <string name="tab_tray_menu_recently_closed">Nylig lukkede faner</string>
    <!-- Text shown in the tabs tray inactive tabs section -->
    <string name="tab_tray_inactive_recently_closed" tools:ignore="UnusedResources">Nylig lukket</string>
    <!-- Text shown in the menu to view account settings -->
    <string name="tab_tray_menu_account_settings">Kontoinnstillinger</string>
    <!-- Text shown in the menu to view tab settings -->
    <string name="tab_tray_menu_tab_settings">Fane-innstillinger</string>
    <!-- Text shown in the menu for closing all tabs -->
    <string name="tab_tray_menu_item_close">Lukk alle faner</string>
    <!-- Text shown in the multiselect menu for bookmarking selected tabs. -->
    <string name="tab_tray_multiselect_menu_item_bookmark">Legg til som bokmerke</string>
    <!-- Text shown in the multiselect menu for closing selected tabs. -->
    <string name="tab_tray_multiselect_menu_item_close">Lukk</string>
    <!-- Content description for tabs tray multiselect share button -->
    <string name="tab_tray_multiselect_share_content_description">Del valgte faner</string>
    <!-- Content description for tabs tray multiselect menu -->
    <string name="tab_tray_multiselect_menu_content_description">Valgte faner-meny</string>
    <!-- Content description (not visible, for screen readers etc.): Removes tab from collection button. Removes the selected tab from collection when pressed -->
    <string name="remove_tab_from_collection">Fjern fane fra samlingen</string>
    <!-- Text for button to enter multiselect mode in tabs tray -->
    <string name="tabs_tray_select_tabs">Velg faner</string>
    <!-- Content description (not visible, for screen readers etc.): Close tab button. Closes the current session when pressed -->
    <string name="close_tab">Lukk fane</string>
    <!-- Content description (not visible, for screen readers etc.): Close tab <title> button. First parameter is tab title  -->
    <string name="close_tab_title">Lukk fane %s</string>
    <!-- Content description (not visible, for screen readers etc.): Opens the open tabs menu when pressed -->
    <string name="open_tabs_menu">Åpne fanemenyen</string>
    <!-- Open tabs menu item to save tabs to collection -->
    <string name="tabs_menu_save_to_collection1">Lagre faner til samling</string>
    <!-- Text for the menu button to delete a collection -->
    <string name="collection_delete">Slett samling</string>
    <!-- Text for the menu button to rename a collection -->
    <string name="collection_rename">Bytt navn på samling</string>
    <!-- Text for the button to open tabs of the selected collection -->
    <string name="collection_open_tabs">Åpne faner</string>
    <!-- Hint for adding name of a collection -->
    <string name="collection_name_hint">Samlingsnavn</string>
    <!-- Text for the menu button to rename a top site -->
    <string name="rename_top_site" moz:removedIn="130" tools:ignore="UnusedResources">Endre navn</string>
    <!-- Text for the menu button to remove a top site -->
    <string name="remove_top_site">Fjern</string>

    <!-- Text for the menu button to delete a top site from history -->
    <string name="delete_from_history">Slett fra historikk</string>
    <!-- Postfix for private WebApp titles, placeholder is replaced with app name -->
    <string name="pwa_site_controls_title_private">%1$s (privatmodus)</string>

    <!-- History -->
    <!-- Text for the button to search all history -->
    <string name="history_search_1">Skriv inn søketekst</string>
    <!-- Text for the button to clear all history -->
    <string name="history_delete_all">Slett historikk</string>
    <!-- Text for the snackbar to confirm that multiple browsing history items has been deleted -->
    <string name="history_delete_multiple_items_snackbar">Historikk slettet</string>
    <!-- Text for the snackbar to confirm that a single browsing history item has been deleted. The first parameter is the shortened URL of the deleted history item. -->
    <string name="history_delete_single_item_snackbar">Slettet %1$s</string>
    <!-- Context description text for the button to delete a single history item -->
    <string name="history_delete_item">Slett</string>
    <!-- History multi select title in app bar
    The first parameter is the number of bookmarks selected -->
    <string name="history_multi_select_title">%1$d valgt</string>
    <!-- Text for the header that groups the history for today -->
    <string name="history_today">I dag</string>
    <!-- Text for the header that groups the history for yesterday -->
    <string name="history_yesterday">I går</string>
    <!-- Text for the header that groups the history the past 7 days -->
    <string name="history_7_days">Siste 7 dager</string>
    <!-- Text for the header that groups the history the past 30 days -->
    <string name="history_30_days">Siste 30 dager</string>

    <!-- Text for the header that groups the history older than the last month -->
    <string name="history_older">Eldre</string>
    <!-- Text shown when no history exists -->
    <string name="history_empty_message">Ingen historikk her</string>

    <!-- Downloads -->
    <!-- Text for the snackbar to confirm that multiple downloads items have been removed -->
    <string name="download_delete_multiple_items_snackbar_1">Nedlastinger fjernet</string>
    <!-- Text for the snackbar to confirm that a single download item has been removed. The first parameter is the name of the download item. -->
    <string name="download_delete_single_item_snackbar">Fjernet %1$s</string>
    <!-- Text shown when no download exists -->
    <string name="download_empty_message_1">Ingen nedlastede filer</string>
    <!-- History multi select title in app bar
    The first parameter is the number of downloads selected -->
    <string name="download_multi_select_title">%1$d valgt</string>


    <!-- Text for the button to remove a single download item -->
    <string name="download_delete_item_1">Fjern</string>


    <!-- Crashes -->
    <!-- Title text displayed on the tab crash page. This first parameter is the name of the application (For example: Fenix) -->
    <string name="tab_crash_title_2">Beklager. %1$s kan ikke laste den siden.</string>
    <!-- Send crash report checkbox text on the tab crash page -->
    <string name="tab_crash_send_report">Send krasjrapport til Mozilla</string>
    <!-- Close tab button text on the tab crash page -->
    <string name="tab_crash_close">Lukk fane</string>
    <!-- Restore tab button text on the tab crash page -->
    <string name="tab_crash_restore">Gjenopprett fane</string>

    <!-- Bookmarks -->
    <!-- Confirmation message for a dialog confirming if the user wants to delete the selected folder -->
    <string name="bookmark_delete_folder_confirmation_dialog">Er du sikker på at du vil slette denne mappen?</string>
    <!-- Confirmation message for a dialog confirming if the user wants to delete multiple items including folders. Parameter will be replaced by app name. -->
    <string name="bookmark_delete_multiple_folders_confirmation_dialog">%s vil slette de valgte elementene.</string>
    <!-- Text for the cancel button on delete bookmark dialog -->
    <string name="bookmark_delete_negative">Avbryt</string>
    <!-- Screen title for adding a bookmarks folder -->
    <string name="bookmark_add_folder">Legg til mappe</string>
    <!-- Snackbar title shown after a bookmark has been created. -->
    <string name="bookmark_saved_snackbar">Bokmerke lagret!</string>
    <!-- Snackbar edit button shown after a bookmark has been created. -->
    <string name="edit_bookmark_snackbar_action">REDIGER</string>
    <!-- Bookmark overflow menu edit button -->
    <string name="bookmark_menu_edit_button">Rediger</string>
    <!-- Bookmark overflow menu copy button -->
    <string name="bookmark_menu_copy_button">Kopier</string>
    <!-- Bookmark overflow menu share button -->
    <string name="bookmark_menu_share_button">Del</string>
    <!-- Bookmark overflow menu open in new tab button -->
    <string name="bookmark_menu_open_in_new_tab_button">Åpne i ny fane</string>
    <!-- Bookmark overflow menu open in private tab button -->
    <string name="bookmark_menu_open_in_private_tab_button">Åpne i privat fane</string>
    <!-- Bookmark overflow menu open all in tabs button -->
    <string name="bookmark_menu_open_all_in_tabs_button">Åpne alle i nye faner</string>
    <!-- Bookmark overflow menu open all in private tabs button -->
    <string name="bookmark_menu_open_all_in_private_tabs_button">Åpne alle i private faner</string>
    <!-- Bookmark overflow menu delete button -->
    <string name="bookmark_menu_delete_button">Slett</string>
    <!--Bookmark overflow menu save button -->
    <string name="bookmark_menu_save_button">Lagre</string>
    <!-- Bookmark multi select title in app bar
     The first parameter is the number of bookmarks selected -->
    <string name="bookmarks_multi_select_title">%1$d valgt</string>
    <!-- Bookmark editing screen title -->
    <string name="edit_bookmark_fragment_title">Rediger bokmerke</string>
    <!-- Bookmark folder editing screen title -->
    <string name="edit_bookmark_folder_fragment_title">Rediger mappe</string>
    <!-- Bookmark sign in button message -->
    <string name="bookmark_sign_in_button">Logg inn for å se synkroniserte bokmerker</string>
    <!-- Bookmark URL editing field label -->
    <string name="bookmark_url_label">URL</string>
    <!-- Bookmark FOLDER editing field label -->
    <string name="bookmark_folder_label">MAPPE</string>
    <!-- Bookmark NAME editing field label -->
    <string name="bookmark_name_label">NAVN</string>
    <!-- Bookmark add folder screen title -->
    <string name="bookmark_add_folder_fragment_label">Legg til mappe</string>
    <!-- Bookmark select folder screen title -->
    <string name="bookmark_select_folder_fragment_label">Velg mappe</string>
    <!-- Bookmark editing error missing title -->
    <string name="bookmark_empty_title_error">Må ha en tittel</string>
    <!-- Bookmark editing error missing or improper URL -->
    <string name="bookmark_invalid_url_error">Ugyldig URL</string>
    <!-- Bookmark screen message for empty bookmarks folder -->
    <string name="bookmarks_empty_message">Ingen bokmerker her</string>
    <!-- Bookmark snackbar message on deletion
     The first parameter is the host part of the URL of the bookmark deleted, if any -->
    <string name="bookmark_deletion_snackbar_message">Slettet %1$s</string>

    <!-- Bookmark snackbar message on deleting multiple bookmarks not including folders-->
    <string name="bookmark_deletion_multiple_snackbar_message_2">Bokmerker slettet</string>
    <!-- Bookmark snackbar message on deleting multiple bookmarks including folders-->
    <string name="bookmark_deletion_multiple_snackbar_message_3">Sletter valgte mapper</string>
    <!-- Bookmark undo button for deletion snackbar action -->
    <string name="bookmark_undo_deletion">ANGRE</string>

    <!-- Text for the button to search all bookmarks -->
    <string name="bookmark_search">Skriv inn søketekst</string>

    <!-- Content description for the bookmark navigation bar back button -->
    <string name="bookmark_navigate_back_button_content_description">Naviger tilbake</string>
    <!-- Content description for the bookmark list new folder navigation bar button -->
    <string name="bookmark_add_new_folder_button_content_description">Legg til en ny mappe</string>
    <!-- Content description for the bookmark navigation bar close button -->
    <string name="bookmark_close_button_content_description">Lukk bokmerker</string>
    <!-- Content description for bookmark search floating action button -->
    <string name="bookmark_search_button_content_description">Søk i bokmerker</string>
    <!-- Content description for the overflow menu for a bookmark item. Paramter will a folder name or bookmark title. -->
    <string name="bookmark_item_menu_button_content_description">Elementmeny for %s</string>

    <!-- Site Permissions -->
    <!-- Button label that take the user to the Android App setting -->
    <string name="phone_feature_go_to_settings">Gå til Innstillinger</string>

    <!-- Content description (not visible, for screen readers etc.): Quick settings sheet
        to give users access to site specific information / settings. For example:
        Secure settings status and a button to modify site permissions -->
    <string name="quick_settings_sheet">Oversikt over hurtige innstillinger</string>
    <!-- Label that indicates that this option it the recommended one -->
    <string name="phone_feature_recommended">Anbefalt</string>

    <!-- Button label for clearing all the information of site permissions-->
    <string name="clear_permissions">Fjern tillatelser</string>
    <!-- Text for the OK button on Clear permissions dialog -->
    <string name="clear_permissions_positive">OK</string>
    <!-- Text for the cancel button on Clear permissions dialog -->
    <string name="clear_permissions_negative">Avbryt</string>
    <!-- Button label for clearing a site permission-->
    <string name="clear_permission">Fjern tillatelse</string>
    <!-- Text for the OK button on Clear permission dialog -->
    <string name="clear_permission_positive">OK</string>
    <!-- Text for the cancel button on Clear permission dialog -->
    <string name="clear_permission_negative">Avbryt</string>
    <!-- Button label for clearing all the information on all sites-->
    <string name="clear_permissions_on_all_sites">Fjern tillatelser på alle nettsteder</string>
    <!-- Preference for altering video and audio autoplay for all websites -->
    <string name="preference_browser_feature_autoplay">Automatisk avspilling</string>
    <!-- Preference for altering the camera access for all websites -->
    <string name="preference_phone_feature_camera">Kamera</string>
    <!-- Preference for altering the microphone access for all websites -->
    <string name="preference_phone_feature_microphone">Mikrofon</string>
    <!-- Preference for altering the location access for all websites -->
    <string name="preference_phone_feature_location">Plassering</string>
    <!-- Preference for altering the notification access for all websites -->
    <string name="preference_phone_feature_notification">Varsel</string>
    <!-- Preference for altering the persistent storage access for all websites -->
    <string name="preference_phone_feature_persistent_storage">Vedvarende lagring</string>
    <!-- Preference for altering the storage access setting for all websites -->
    <string name="preference_phone_feature_cross_origin_storage_access">Infokapsler på tvers av nettsteder</string>
    <!-- Preference for altering the EME access for all websites -->
    <string name="preference_phone_feature_media_key_system_access">DRM-kontrollert innhold</string>
    <!-- Label that indicates that a permission must be asked always -->
    <string name="preference_option_phone_feature_ask_to_allow">Be om å tillate</string>
    <!-- Label that indicates that a permission must be blocked -->
    <string name="preference_option_phone_feature_blocked">Blokkert</string>
    <!-- Label that indicates that a permission must be allowed -->
    <string name="preference_option_phone_feature_allowed">Tillatt</string>
    <!--Label that indicates a permission is by the Android OS-->
    <string name="phone_feature_blocked_by_android">Blokkert av Android</string>
    <!-- Preference for showing a list of websites that the default configurations won't apply to them -->
    <string name="preference_exceptions">Unntak</string>
    <!-- Summary of tracking protection preference if tracking protection is set to off -->
    <string name="tracking_protection_off">Av</string>
    <!-- Summary of tracking protection preference if tracking protection is set to standard -->
    <string name="tracking_protection_standard">Standard</string>
    <!-- Summary of tracking protection preference if tracking protection is set to strict -->
    <string name="tracking_protection_strict">Streng</string>
    <!-- Summary of tracking protection preference if tracking protection is set to custom -->
    <string name="tracking_protection_custom">Tilpasset</string>
    <!-- Label for global setting that indicates that all video and audio autoplay is allowed -->
    <string name="preference_option_autoplay_allowed2">Tillat lyd og video</string>
    <!-- Label for site specific setting that indicates that all video and audio autoplay is allowed -->
    <string name="quick_setting_option_autoplay_allowed">Tillat lyd og video</string>
    <!-- Label that indicates that video and audio autoplay is only allowed over Wi-Fi -->
    <string name="preference_option_autoplay_allowed_wifi_only2">Blokker lyd og video bare på mobildata</string>
    <!-- Subtext that explains 'autoplay on Wi-Fi only' option -->
    <string name="preference_option_autoplay_allowed_wifi_subtext">Lyd og video spilles av på Wi-Fi</string>
    <!-- Label for global setting that indicates that video autoplay is allowed, but audio autoplay is blocked -->
    <string name="preference_option_autoplay_block_audio2">Blokker bare lyd</string>
    <!-- Label for site specific setting that indicates that video autoplay is allowed, but audio autoplay is blocked -->
    <string name="quick_setting_option_autoplay_block_audio">Blokker bare lyd</string>
    <!-- Label for global setting that indicates that all video and audio autoplay is blocked -->
    <string name="preference_option_autoplay_blocked3">Blokker lyd og video</string>
    <!-- Label for site specific setting that indicates that all video and audio autoplay is blocked -->
    <string name="quick_setting_option_autoplay_blocked">Blokker lyd og video</string>
    <!-- Summary of delete browsing data on quit preference if it is set to on -->
    <string name="delete_browsing_data_quit_on">På</string>
    <!-- Summary of delete browsing data on quit preference if it is set to off -->
    <string name="delete_browsing_data_quit_off">Av</string>

    <!-- Summary of studies preference if it is set to on -->
    <string name="studies_on">På</string>
    <!-- Summary of studies data on quit preference if it is set to off -->
    <string name="studies_off">Av</string>

    <!-- Collections -->
    <!-- Collections header on home fragment -->
    <string name="collections_header">Samlinger</string>
    <!-- Content description (not visible, for screen readers etc.): Opens the collection menu when pressed -->
    <string name="collection_menu_button_content_description">Samlingsmeny</string>
    <!-- Label to describe what collections are to a new user without any collections -->
    <string name="no_collections_description2">Samle tingene som betyr noe for deg.\nGrupper lignende søk, nettsteder og faner for rask tilgang senere.</string>
    <!-- Title for the "select tabs" step of the collection creator -->
    <string name="create_collection_select_tabs">Velg faner</string>
    <!-- Title for the "select collection" step of the collection creator -->
    <string name="create_collection_select_collection">Velg samling</string>
    <!-- Title for the "name collection" step of the collection creator -->
    <string name="create_collection_name_collection">Navngi samling</string>
    <!-- Button to add new collection for the "select collection" step of the collection creator -->
    <string name="create_collection_add_new_collection">Legg til ny samling</string>
    <!-- Button to select all tabs in the "select tabs" step of the collection creator -->
    <string name="create_collection_select_all">Merk alt</string>
    <!-- Button to deselect all tabs in the "select tabs" step of the collection creator -->
    <string name="create_collection_deselect_all">Merk ingen</string>
    <!-- Text to prompt users to select the tabs to save in the "select tabs" step of the collection creator -->
    <string name="create_collection_save_to_collection_empty">Velg faner du vil lagre</string>
    <!-- Text to show users how many tabs they have selected in the "select tabs" step of the collection creator.
     %d is a placeholder for the number of tabs selected. -->
    <string name="create_collection_save_to_collection_tabs_selected">%d faner valgte</string>
    <!-- Text to show users they have one tab selected in the "select tabs" step of the collection creator.
    %d is a placeholder for the number of tabs selected. -->
    <string name="create_collection_save_to_collection_tab_selected">%d fane valgt</string>

    <!-- Text shown in snackbar when multiple tabs have been saved in a collection -->
    <string name="create_collection_tabs_saved">Faner lagret!</string>
    <!-- Text shown in snackbar when one or multiple tabs have been saved in a new collection -->
    <string name="create_collection_tabs_saved_new_collection">Samling lagret!</string>
    <!-- Text shown in snackbar when one tab has been saved in a collection -->
    <string name="create_collection_tab_saved">Fane lagret!</string>
    <!-- Content description (not visible, for screen readers etc.): button to close the collection creator -->
    <string name="create_collection_close">Lukk</string>
    <!-- Button to save currently selected tabs in the "select tabs" step of the collection creator-->
    <string name="create_collection_save">Lagre</string>

    <!-- Snackbar action to view the collection the user just created or updated -->
    <string name="create_collection_view">Vis</string>

    <!-- Text for the OK button from collection dialogs -->
    <string name="create_collection_positive">OK</string>
    <!-- Text for the cancel button from collection dialogs -->
    <string name="create_collection_negative">Avbryt</string>

    <!-- Default name for a new collection in "name new collection" step of the collection creator. %d is a placeholder for the number of collections-->
    <string name="create_collection_default_name">Samling %d</string>

    <!-- Share -->
    <!-- Share screen header -->
    <string name="share_header_2">Del</string>
    <!-- Content description (not visible, for screen readers etc.):
        "Share" button. Opens the share menu when pressed. -->
    <string name="share_button_content_description">Del</string>
    <!-- Text for the Save to PDF feature in the share menu -->
    <string name="share_save_to_pdf">Lagre som PDF</string>
    <!-- Text for error message when generating a PDF file Text. -->
    <string name="unable_to_save_to_pdf_error">Klarte ikke å generere PDF</string>
    <!-- Text for standard error snackbar dismiss button. -->
    <string name="standard_snackbar_error_dismiss">Ignorer</string>
    <!-- Text for error message when printing a page and it fails. -->
    <string name="unable_to_print_page_error">Kan ikke å skrive ut denne siden</string>
    <!-- Text for the print feature in the share and browser menu -->
    <string name="menu_print">Skriv ut</string>
    <!-- Sub-header in the dialog to share a link to another sync device -->
    <string name="share_device_subheader">Send til enhet</string>
    <!-- Sub-header in the dialog to share a link to an app from the full list -->
    <string name="share_link_all_apps_subheader">Alle handlinger</string>
    <!-- Sub-header in the dialog to share a link to an app from the most-recent sorted list -->
    <string name="share_link_recent_apps_subheader">Nylig brukt</string>
    <!-- Text for the copy link action in the share screen. -->
    <string name="share_copy_link_to_clipboard">Kopier til utklippstavle</string>
    <!-- Toast shown after copying link to clipboard -->
    <string name="toast_copy_link_to_clipboard">Kopiert til utklippstavle</string>
    <!-- An option from the share dialog to sign into sync -->
    <string name="sync_sign_in">Logg inn på Sync</string>
     <!-- An option from the three dot menu to sync and save data -->
    <string name="sync_menu_sync_and_save_data">Synkroniser og lagre data</string>
    <!-- An option from the share dialog to send link to all other sync devices -->
    <string name="sync_send_to_all">Send til alle enheter</string>
    <!-- An option from the share dialog to reconnect to sync -->
    <string name="sync_reconnect">Koble til Sync på nytt</string>
    <!-- Text displayed when sync is offline and cannot be accessed -->
    <string name="sync_offline">Frakoblet</string>
    <!-- An option to connect additional devices -->
    <string name="sync_connect_device">Koble til en annen enhet</string>
    <!-- The dialog text shown when additional devices are not available -->
    <string name="sync_connect_device_dialog">For å sende en fane, logg deg på Firefox på minst en annen enhet.</string>
    <!-- Confirmation dialog button -->
    <string name="sync_confirmation_button">Skjønner</string>
    <!-- Share error message -->
    <string name="share_error_snackbar">Kan ikke dele med denne appen</string>
    <!-- Add new device screen title -->
    <string name="sync_add_new_device_title">Send til enhet</string>
    <!-- Text for the warning message on the Add new device screen -->
    <string name="sync_add_new_device_message">Ingen enheter tilkoblet</string>
    <!-- Text for the button to learn about sending tabs -->
    <string name="sync_add_new_device_learn_button">Les mer om sending av faner…</string>
    <!-- Text for the button to connect another device -->
    <string name="sync_add_new_device_connect_button">Koble til en annen enhet…</string>

    <!-- Notifications -->
    <!-- Text shown in the notification that pops up to remind the user that a private browsing session is active. -->
    <string name="notification_pbm_delete_text_2">Lukk private faner</string>

    <!-- Text for option one, shown in microsurvey.-->
    <string name="microsurvey_survey_5_point_option_0" tools:ignore="UnusedResources" moz:removedIn="130">Nøytral</string>
    <!-- Text for option two, shown in microsurvey.-->
    <string name="microsurvey_survey_5_point_option_1" tools:ignore="UnusedResources" moz:removedIn="130">Veldig misfornøyd</string>
    <!-- Text for option three, shown in microsurvey.-->
    <string name="microsurvey_survey_5_point_option_2" tools:ignore="UnusedResources" moz:removedIn="130">Misfornøyd</string>
    <!-- Text for option four, shown in microsurvey.-->
    <string name="microsurvey_survey_5_point_option_3" tools:ignore="UnusedResources" moz:removedIn="130">Fornøyd</string>
    <!-- Text for option five, shown in microsurvey.-->
    <string name="microsurvey_survey_5_point_option_4" tools:ignore="UnusedResources" moz:removedIn="130">Veldig fornøyd</string>


    <!-- Text shown in the notification that pops up to remind the user that a private browsing session is active for Android 14+ -->
    <string name="notification_erase_title_android_14">Lukk private faner?</string>
    <string name="notification_erase_text_android_14">Trykk eller sveip dette varselet for å lukke private faner.</string>

    <!-- Name of the marketing notification channel. Displayed in the "App notifications" system settings for the app -->
    <string name="notification_marketing_channel_name">Markedsføring</string>

    <!-- Title shown in the notification that pops up to remind the user to set fenix as default browser.
    The app name is in the text, due to limitations with localizing Nimbus experiments -->
    <string name="nimbus_notification_default_browser_title" tools:ignore="UnusedResources">Firefox er rask og privat</string>
    <!-- Text shown in the notification that pops up to remind the user to set fenix as default browser.
    The app name is in the text, due to limitations with localizing Nimbus experiments -->
    <string name="nimbus_notification_default_browser_text" tools:ignore="UnusedResources">Gjør Firefox til din standardnettleser</string>
    <!-- Title shown in the notification that pops up to re-engage the user -->
    <string name="notification_re_engagement_title">Prøv privat nettlesing</string>
    <!-- Text shown in the notification that pops up to re-engage the user.
    %1$s is a placeholder that will be replaced by the app name. -->
    <string name="notification_re_engagement_text">Surf uten lagrede infokapsler eller historikk med %1$s</string>

    <!-- Title A shown in the notification that pops up to re-engage the user -->
    <string name="notification_re_engagement_A_title">Surf sporløst</string>
    <!-- Text A shown in the notification that pops up to re-engage the user.
    %1$s is a placeholder that will be replaced by the app name. -->
    <string name="notification_re_engagement_A_text">Privat nettlesing i %1$s lagrer ikke informasjonen din.</string>
    <!-- Title B shown in the notification that pops up to re-engage the user -->
    <string name="notification_re_engagement_B_title">Start ditt første søk</string>
    <!-- Text B shown in the notification that pops up to re-engage the user -->
    <string name="notification_re_engagement_B_text">Finn noe i nærheten. Eller oppdag noe morsomt.</string>

    <!-- Survey -->
    <!-- Text shown in the fullscreen message that pops up to ask user to take a short survey.
    The app name is in the text, due to limitations with localizing Nimbus experiments -->
    <string name="nimbus_survey_message_text">Bidra til å gjøre Firefox bedre ved å ta en kort undersøkelse.</string>
    <!-- Preference for taking the short survey. -->
    <string name="preferences_take_survey">Delta i undersøkelsen</string>
    <!-- Preference for not taking the short survey. -->
    <string name="preferences_not_take_survey">Nei takk</string>

    <!-- Snackbar -->
    <!-- Text shown in snackbar when user deletes a collection -->
    <string name="snackbar_collection_deleted">Samling slettet</string>
    <!-- Text shown in snackbar when user renames a collection -->
    <string name="snackbar_collection_renamed">Samlingen omdøpt</string>
    <!-- Text shown in snackbar when user closes a tab -->
    <string name="snackbar_tab_closed">Fane lukket</string>
    <!-- Text shown in snackbar when user closes all tabs -->
    <string name="snackbar_tabs_closed">Faner lukket</string>
    <!-- Text shown in snackbar when user closes multiple inactive tabs. %1$s will be replaced with the number of tabs closed. -->
    <string name="snackbar_num_tabs_closed">Faner lukket: %1$s</string>
    <!-- Text shown in snackbar when user bookmarks a list of tabs -->
    <string name="snackbar_message_bookmarks_saved">Bokmerker lagret!</string>
    <!-- Text shown in snackbar when user adds a site to shortcuts -->
    <string name="snackbar_added_to_shortcuts">Lagt til i snarveier!</string>
    <!-- Text shown in snackbar when user closes a private tab -->
    <string name="snackbar_private_tab_closed">Privat fane lukket</string>
    <!-- Text shown in snackbar when user closes all private tabs -->
    <string name="snackbar_private_tabs_closed">Private faner lukket</string>
    <!-- Text shown in snackbar when user erases their private browsing data -->
    <string name="snackbar_private_data_deleted">Private nettleserdata slettet</string>
    <!-- Text shown in snackbar to undo deleting a tab, top site or collection -->
    <string name="snackbar_deleted_undo">ANGRE</string>
    <!-- Text shown in snackbar when user removes a top site -->
    <string name="snackbar_top_site_removed">Nettsted fjernet</string>
    <!-- QR code scanner prompt which appears after scanning a code, but before navigating to it
        First parameter is the name of the app, second parameter is the URL or text scanned-->
    <string name="qr_scanner_confirmation_dialog_message">La %1$s åpne %2$s</string>
    <!-- QR code scanner prompt dialog positive option to allow navigation to scanned link -->
    <string name="qr_scanner_dialog_positive">TILLAT</string>
    <!-- QR code scanner prompt dialog positive option to deny navigation to scanned link -->
    <string name="qr_scanner_dialog_negative">AVSLÅ</string>
    <!-- QR code scanner prompt dialog error message shown when a hostname does not contain http or https. -->
    <string name="qr_scanner_dialog_invalid">Nettadressen er ikke gyldig.</string>
    <!-- QR code scanner prompt dialog positive option when there is an error -->
    <string name="qr_scanner_dialog_invalid_ok">OK</string>
    <!-- Tab collection deletion prompt dialog message. Placeholder will be replaced with the collection name -->
    <string name="tab_collection_dialog_message">Er du sikker på at du vil slette %1$s?</string>
    <!-- Tab collection deletion prompt dialog option to delete the collection -->
    <string name="tab_collection_dialog_positive">Slett</string>
    <!-- Text displayed in a notification when the user enters full screen mode -->
    <string name="full_screen_notification" moz:removedIn="130" tools:ignore="UnusedResources">Starter fullskjermmodus</string>
    <!-- Message for copying the URL via long press on the toolbar -->
    <string name="url_copied">URL kopiert</string>

    <!-- Sample text for accessibility font size -->
    <string name="accessibility_text_size_sample_text_1">Dette er eksempeltekst. Det er her for å vise hvordan tekst vil vises når du øker eller reduserer størrelsen med denne innstillingen.</string>
    <!-- Summary for Accessibility Text Size Scaling Preference -->
    <string name="preference_accessibility_text_size_summary">Gjør tekst på nettsteder større eller mindre</string>
    <!-- Title for Accessibility Text Size Scaling Preference -->
    <string name="preference_accessibility_font_size_title">Skriftstørrelse</string>

    <!-- Title for Accessibility Text Automatic Size Scaling Preference -->
    <string name="preference_accessibility_auto_size_2">Automatisk skriftstørrelse</string>
    <!-- Summary for Accessibility Text Automatic Size Scaling Preference -->
    <string name="preference_accessibility_auto_size_summary">Skriftstørrelse vil samsvare med Android-innstillingene dine. Slå av for å behandle skriftstørrelse her.</string>

    <!-- Title for the Delete browsing data preference -->
    <string name="preferences_delete_browsing_data">Slett nettleserdata</string>
    <!-- Title for the tabs item in Delete browsing data -->
    <string name="preferences_delete_browsing_data_tabs_title_2">Åpne faner</string>
    <!-- Subtitle for the tabs item in Delete browsing data, parameter will be replaced with the number of open tabs -->
    <string name="preferences_delete_browsing_data_tabs_subtitle">%d faner</string>
    <!-- Title for the data and history items in Delete browsing data -->
    <!-- Title for the history item in Delete browsing data -->
    <string name="preferences_delete_browsing_data_browsing_history_title">Nettleserhistorikk</string>
    <!-- Subtitle for the data and history items in delete browsing data, parameter will be replaced with the
        number of history items the user has -->
    <string name="preferences_delete_browsing_data_browsing_data_subtitle">%d adresser</string>
    <!-- Title for the cookies and site data items in Delete browsing data -->
    <string name="preferences_delete_browsing_data_cookies_and_site_data">Infokapsler og nettstedsdata</string>
    <!-- Subtitle for the cookies item in Delete browsing data -->
    <string name="preferences_delete_browsing_data_cookies_subtitle">Du blir logget ut fra de fleste nettsteder</string>
    <!-- Title for the cached images and files item in Delete browsing data -->
    <string name="preferences_delete_browsing_data_cached_files">Hurtiglagrede (cached) bilder og filer</string>
    <!-- Subtitle for the cached images and files item in Delete browsing data -->
    <string name="preferences_delete_browsing_data_cached_files_subtitle">Frigjør lagringsplass</string>
    <!-- Title for the site permissions item in Delete browsing data -->
    <string name="preferences_delete_browsing_data_site_permissions">Nettstedstillatelser</string>

    <!-- Title for the downloads item in Delete browsing data -->
    <string name="preferences_delete_browsing_data_downloads">Nedlastinger</string>
    <!-- Text for the button to delete browsing data -->
    <string name="preferences_delete_browsing_data_button">Slett nettleserdata</string>
    <!-- Title for the Delete browsing data on quit preference -->
    <string name="preferences_delete_browsing_data_on_quit">Slett nettleserdata når du avslutter</string>
    <!-- Summary for the Delete browsing data on quit preference. "Quit" translation should match delete_browsing_data_on_quit_action translation. -->
    <string name="preference_summary_delete_browsing_data_on_quit_2">Sletter nettleserdata automatisk når du velger «Avslutt» fra hovedmenyen</string>
    <!-- Action item in menu for the Delete browsing data on quit feature -->
    <string name="delete_browsing_data_on_quit_action">Avslutt</string>

    <!-- Title text of a delete browsing data dialog. -->
    <string name="delete_history_prompt_title">Tidsrom for sletting</string>
    <!-- Body text of a delete browsing data dialog. -->
    <string name="delete_history_prompt_body" moz:RemovedIn="130" tools:ignore="UnusedResources">Fjerner historikk (inkludert historikk synkronisert fra andre enheter), infokapsler og andre nettlesingsdata.</string>
    <!-- Body text of a delete browsing data dialog. -->
    <string name="delete_history_prompt_body_2">Fjerner historikk (inkludert historikk synkronisert fra andre enheter)</string>
    <!-- Radio button in the delete browsing data dialog to delete history items for the last hour. -->
    <string name="delete_history_prompt_button_last_hour">Den siste timen</string>
    <!-- Radio button in the delete browsing data dialog to delete history items for today and yesterday. -->
    <string name="delete_history_prompt_button_today_and_yesterday">I dag og i går</string>
    <!-- Radio button in the delete browsing data dialog to delete all history. -->
    <string name="delete_history_prompt_button_everything">Alt</string>

    <!-- Dialog message to the user asking to delete browsing data. Parameter will be replaced by app name. -->
    <string name="delete_browsing_data_prompt_message_3">%s vil slette valgte nettleserdata.</string>
    <!-- Text for the cancel button for the data deletion dialog -->
    <string name="delete_browsing_data_prompt_cancel">Avbryt</string>
    <!-- Text for the allow button for the data deletion dialog -->
    <string name="delete_browsing_data_prompt_allow">Slett</string>
    <!-- Text for the snackbar confirmation that the data was deleted -->
    <string name="preferences_delete_browsing_data_snackbar">Nettleserdata slettet</string>
    <!-- Text for the snackbar to show the user that the deletion of browsing data is in progress -->
    <string name="deleting_browsing_data_in_progress">Sletter nettleserdata…</string>

    <!-- Dialog message to the user asking to delete all history items inside the opened group. Parameter will be replaced by a history group name. -->
    <string name="delete_all_history_group_prompt_message">Slett alle nettsteder i «%s»</string>
    <!-- Text for the cancel button for the history group deletion dialog -->
    <string name="delete_history_group_prompt_cancel">Avbryt</string>
    <!-- Text for the allow button for the history group dialog -->
    <string name="delete_history_group_prompt_allow">Slett</string>
    <!-- Text for the snackbar confirmation that the history group was deleted -->
    <string name="delete_history_group_snackbar">Gruppe slettet</string>

    <!-- Onboarding -->
    <!-- text to display in the snackbar once account is signed-in -->
    <string name="onboarding_firefox_account_sync_is_on">Synkroniseringen er på</string>

    <!-- Onboarding theme -->
    <!-- Text shown in snackbar when multiple tabs have been sent to device -->
    <string name="sync_sent_tabs_snackbar">Faner sendt!</string>
    <!-- Text shown in snackbar when one tab has been sent to device  -->
    <string name="sync_sent_tab_snackbar">Fane er sendt!</string>
    <!-- Text shown in snackbar when sharing tabs failed  -->
    <string name="sync_sent_tab_error_snackbar">Kan ikke å sende</string>
    <!-- Text shown in snackbar for the "retry" action that the user has after sharing tabs failed -->
    <string name="sync_sent_tab_error_snackbar_action">PRØV IGJEN</string>
    <!-- Title of QR Pairing Fragment -->
    <string name="sync_scan_code">Skann koden</string>
    <!-- Instructions on how to access pairing -->
    <string name="sign_in_instructions"><![CDATA[Åpne Firefox på datamaskinen din og gå til <b>https://firefox.com/pair</b>]]></string>
    <!-- Text shown for sign in pairing when ready -->
    <string name="sign_in_ready_for_scan">Klar til å skanne</string>
    <!-- Text shown for settings option for sign with pairing -->
    <string name="sign_in_with_camera">Logg inn med kameraet ditt</string>
    <!-- Text shown for settings option for sign with email -->
    <string name="sign_in_with_email">Bruk e-post i stedet</string>
    <!-- Text shown for settings option for create new account text.'Firefox' intentionally hardcoded here.-->
    <string name="sign_in_create_account_text"><![CDATA[Ingen konto? <u>Opprett en</u> for å synkronisere Firefox mellom enheter.]]></string>
    <!-- Text shown in confirmation dialog to sign out of account. The first parameter is the name of the app (e.g. Firefox Preview) -->
    <string name="sign_out_confirmation_message_2">%s vil stoppe synkroniseringen med kontoen din, men vil ikke slette noen av dine nettleserdata på denne enheten.</string>
    <!-- Option to continue signing out of account shown in confirmation dialog to sign out of account -->
    <string name="sign_out_disconnect">Koble fra</string>
    <!-- Option to cancel signing out shown in confirmation dialog to sign out of account -->
    <string name="sign_out_cancel">Avbryt</string>
    <!-- Error message snackbar shown after the user tried to select a default folder which cannot be altered -->
    <string name="bookmark_cannot_edit_root">Kan ikke redigere standardmapper</string>

    <!-- Enhanced Tracking Protection -->
    <!-- Link displayed in enhanced tracking protection panel to access tracking protection settings -->
    <string name="etp_settings">Innstillinger for beskyttelse</string>
    <!-- Preference title for enhanced tracking protection settings -->
    <string name="preference_enhanced_tracking_protection">Utvidet sporingsbeskyttelse</string>

    <!-- Preference summary for enhanced tracking protection settings on/off switch -->
    <string name="preference_enhanced_tracking_protection_summary">Nå med total beskyttelse mot infokapsler, vår kraftigste barriere til nå mot sporing på tvers av nettsteder.</string>
    <!-- Description of enhanced tracking protection. The parameter is the name of the application (For example: Firefox Fenix) -->
    <string name="preference_enhanced_tracking_protection_explanation_2">%s beskytter deg mot mange av de vanligste sporingsteknologier som følger det du gjør på nettet.</string>
    <!-- Text displayed that links to website about enhanced tracking protection -->
    <string name="preference_enhanced_tracking_protection_explanation_learn_more">Les mer</string>
    <!-- Preference for enhanced tracking protection for the standard protection settings -->
    <string name="preference_enhanced_tracking_protection_standard_default_1">Standard (standard)</string>
    <!-- Preference description for enhanced tracking protection for the standard protection settings -->
    <string name="preference_enhanced_tracking_protection_standard_description_5">Sider lastes normalt, men færre sporings-metoder blokkeres.</string>
    <!--  Accessibility text for the Standard protection information icon  -->
    <string name="preference_enhanced_tracking_protection_standard_info_button">Hva er blokkert av standard sporingsbeskyttelse</string>
    <!-- Preference for enhanced tracking protection for the strict protection settings -->
    <string name="preference_enhanced_tracking_protection_strict">Streng</string>

    <!-- Preference description for enhanced tracking protection for the strict protection settings -->
    <string name="preference_enhanced_tracking_protection_strict_description_4">Sterkere sporingsbeskyttelse og raskere ytelse, men noen nettsteder fungerer kanskje ikke ordentlig.</string>
    <!--  Accessibility text for the Strict protection information icon  -->
    <string name="preference_enhanced_tracking_protection_strict_info_button">Hva er blokkert av streng sporingsbeskyttelse</string>
    <!-- Preference for enhanced tracking protection for the custom protection settings -->
    <string name="preference_enhanced_tracking_protection_custom">Tilpasset</string>
    <!-- Preference description for enhanced tracking protection for the strict protection settings -->
    <string name="preference_enhanced_tracking_protection_custom_description_2">Velg hvilke sporere og skript som skal blokkeres.</string>
    <!--  Accessibility text for the Strict protection information icon  -->
    <string name="preference_enhanced_tracking_protection_custom_info_button">Hva er blokkert av tilpasset sporingsbeskyttelse</string>
    <!-- Header for categories that are being blocked by current Enhanced Tracking Protection settings -->
    <!-- Preference for enhanced tracking protection for the custom protection settings for cookies-->
    <string name="preference_enhanced_tracking_protection_custom_cookies">Infokapsler</string>
    <!-- Option for enhanced tracking protection for the custom protection settings for cookies-->
    <string name="preference_enhanced_tracking_protection_custom_cookies_1">Sporing på tvers av nettsteder og sporing via sosiale medier</string>
    <!-- Option for enhanced tracking protection for the custom protection settings for cookies-->
    <string name="preference_enhanced_tracking_protection_custom_cookies_2">Infokapsler fra ubesøkte nettsteder</string>
    <!-- Option for enhanced tracking protection for the custom protection settings for cookies-->
    <string name="preference_enhanced_tracking_protection_custom_cookies_3">Alle tredjeparts-infokapsler (kan forårsake feil på nettsteder)</string>
    <!-- Option for enhanced tracking protection for the custom protection settings for cookies-->
    <string name="preference_enhanced_tracking_protection_custom_cookies_4">Alle infokapsler (vil føre til feil på nettsteder)</string>
    <!-- Option for enhanced tracking protection for the custom protection settings for cookies-->
    <string name="preference_enhanced_tracking_protection_custom_cookies_5">Isoler infokapsler på tvers av nettsteder</string>
    <!-- Preference for Global Privacy Control for the custom privacy settings for Global Privacy Control. '&amp;' is replaced with the ampersand symbol: &-->
    <string name="preference_enhanced_tracking_protection_custom_global_privacy_control">Fortell nettsteder om ikke å dele eller selge mine data</string>
    <!-- Preference for enhanced tracking protection for the custom protection settings for tracking content -->
    <string name="preference_enhanced_tracking_protection_custom_tracking_content">Sporingsinnhold</string>
    <!-- Option for enhanced tracking protection for the custom protection settings for tracking content-->
    <string name="preference_enhanced_tracking_protection_custom_tracking_content_1">I alle faner</string>
    <!-- Option for enhanced tracking protection for the custom protection settings for tracking content-->
    <string name="preference_enhanced_tracking_protection_custom_tracking_content_2">Bare i private faner</string>
    <!-- Preference for enhanced tracking protection for the custom protection settings -->
    <string name="preference_enhanced_tracking_protection_custom_cryptominers">Kryptoutvinnere</string>
    <!-- Preference for enhanced tracking protection for the custom protection settings -->
    <string name="preference_enhanced_tracking_protection_custom_fingerprinters" moz:RemovedIn="130" tools:ignore="UnusedResources">Fingerprinters</string>
    <!-- Preference for enhanced tracking protection for the custom protection settings -->
    <string name="preference_enhanced_tracking_protection_custom_known_fingerprinters">Kjente nettleseravtrykksporere</string>
    <!-- Button label for navigating to the Enhanced Tracking Protection details -->
    <string name="enhanced_tracking_protection_details">Detaljer</string>
    <!-- Header for categories that are being being blocked by current Enhanced Tracking Protection settings -->
    <string name="enhanced_tracking_protection_blocked">Blokkert</string>
    <!-- Header for categories that are being not being blocked by current Enhanced Tracking Protection settings -->
    <string name="enhanced_tracking_protection_allowed">Tillatt</string>

    <!-- Category of trackers (social media trackers) that can be blocked by Enhanced Tracking Protection -->
    <string name="etp_social_media_trackers_title">Sporing via sosiale medier</string>
    <!-- Description of social media trackers that can be blocked by Enhanced Tracking Protection -->
    <string name="etp_social_media_trackers_description">Begrenser evnen sosiale nettverk har til å spore din surfe-aktiviteten din rundt på nettet.</string>
    <!-- Category of trackers (cross-site tracking cookies) that can be blocked by Enhanced Tracking Protection -->
    <string name="etp_cookies_title">Sporingsinfokapsler på tvers av nettsteder</string>
    <!-- Category of trackers (cross-site tracking cookies) that can be blocked by Enhanced Tracking Protection -->
    <string name="etp_cookies_title_2">Infokapsler på tvers av nettsteder</string>
    <!-- Description of cross-site tracking cookies that can be blocked by Enhanced Tracking Protection -->
    <string name="etp_cookies_description">Blokkerer informasjonskapsler som annonsenettverk og analyseselskap bruker for å sammenstille aktivitet en din på nettet på tvers av nettsteder.</string>
    <!-- Description of cross-site tracking cookies that can be blocked by Enhanced Tracking Protection -->
    <string name="etp_cookies_description_2">Total beskyttelse mot infokapsler isolerer infokapsler til nettstedet du er på, så sporere som annonsenettverk ikke kan bruke dem til å følge deg på mellom nettsteder.</string>
    <!-- Category of trackers (cryptominers) that can be blocked by Enhanced Tracking Protection -->
    <string name="etp_cryptominers_title">Kryptoutvinnere</string>
    <!-- Description of cryptominers that can be blocked by Enhanced Tracking Protection -->
    <string name="etp_cryptominers_description">Forhindrer ondsinnede skript som får tilgang til enheten din for å utvinne digitale valutaer.</string>
    <!-- Category of trackers (fingerprinters) that can be blocked by Enhanced Tracking Protection -->
    <string name="etp_fingerprinters_title" moz:RemovedIn="130" tools:ignore="UnusedResources">Fingerprinters</string>

    <!-- Description of fingerprinters that can be blocked by Enhanced Tracking Protection -->
    <string name="etp_fingerprinters_description" moz:RemovedIn="130" tools:ignore="UnusedResources">Stopper innsamling av unikt identifiserbare data om enheten din som kan brukes til å spore deg rundt på nettet.</string>
    <!-- Description of fingerprinters that can be blocked by Enhanced Tracking Protection -->
    <string name="etp_known_fingerprinters_description">Stopper innsamling av unikt identifiserbare data om enheten din som kan brukes til å spore deg rundt på nettet.</string>
    <!-- Category of trackers (tracking content) that can be blocked by Enhanced Tracking Protection -->
    <string name="etp_tracking_content_title">Sporingsinnhold</string>
    <!-- Description of tracking content that can be blocked by Enhanced Tracking Protection -->
    <string name="etp_tracking_content_description">Stopper innlasting av eksterne annonser, videoer og annet innhold, da de kan inneholde sporingskode. Kan påvirke visse nettstedsfunksjoner.</string>
    <!-- Enhanced Tracking Protection message that protection is currently on for this site -->
    <string name="etp_panel_on">Beskyttelse er slått PÅ for dette nettstedet</string>
    <!-- Enhanced Tracking Protection message that protection is currently off for this site -->
    <string name="etp_panel_off">Beskyttelse er slått AV for dette nettstedet</string>
    <!-- Header for exceptions list for which sites enhanced tracking protection is always off -->
    <string name="enhanced_tracking_protection_exceptions">Utvidet sporingsbeskyttelse er slått av for disse nettstedene</string>
    <!-- Content description (not visible, for screen readers etc.): Navigate
    back from ETP details (Ex: Tracking content) -->
    <string name="etp_back_button_content_description">Naviger tilbake</string>

    <!-- About page link text to open what's new link -->
    <string name="about_whats_new">Hva er nytt i %s</string>
    <!-- Open source licenses page title
    The first parameter is the app name -->
    <string name="open_source_licenses_title">%s | OSS-bibliotek</string>

    <!-- Category of trackers (redirect trackers) that can be blocked by Enhanced Tracking Protection -->
    <string name="etp_redirect_trackers_title">Omdirigeringssporere</string>
    <!-- Description of redirect tracker cookies that can be blocked by Enhanced Tracking Protection -->
    <string name="etp_redirect_trackers_description">Fjerner infokapsler satt av omdirigeringer til kjente sporingsnettsteder.</string>

    <!-- Preference for fingerprinting protection for the custom protection settings -->
    <string name="etp_suspected_fingerprinters_title">Mistenkt nettleseravtrykksporere</string>
    <!-- Category of trackers (fingerprinters) that can be blocked by Enhanced Tracking Protection -->
    <string name="etp_known_fingerprinters_title">Kjente nettleseravtrykksporere</string>
    <!-- Description of the SmartBlock Enhanced Tracking Protection feature. The * symbol is intentionally hardcoded here,
         as we use it on the UI to indicate which trackers have been partially unblocked.  -->
    <string name="preference_etp_smartblock_description">Noen sporere som er merket nedenfor, er delvis blitt avblokkert på denne siden fordi du samhandlet med dem *.</string>
    <!-- Text displayed that links to website about enhanced tracking protection SmartBlock -->
    <string name="preference_etp_smartblock_learn_more">Les mer</string>

    <!-- Content description (not visible, for screen readers etc.):
    Enhanced tracking protection exception preference icon for ETP settings. -->
    <string name="preference_etp_exceptions_icon_description">Ikon for unntaksinnstillinger for utvidet sporingsbeskyttelse</string>

    <!-- About page link text to open support link -->
    <string name="about_support">Brukerstøtte</string>
    <!-- About page link text to list of past crashes (like about:crashes on desktop) -->
    <string name="about_crashes">Krasj</string>
    <!-- About page link text to open privacy notice link -->
    <string name="about_privacy_notice">Personvernbestemmelser</string>
    <!-- About page link text to open know your rights link -->
    <string name="about_know_your_rights">Kjenn dine rettigheter</string>
    <!-- About page link text to open licensing information link -->
    <string name="about_licensing_information">Lisensinformasjon</string>
    <!-- About page link text to open a screen with libraries that are used -->
    <string name="about_other_open_source_libraries">Bibliotek som vi bruker</string>

    <!-- Toast shown to the user when they are activating the secret dev menu
        The first parameter is number of long clicks left to enable the menu -->
    <string name="about_debug_menu_toast_progress">Feilsøkingsmeny: %1$d klikk igjen for å aktivere</string>
    <string name="about_debug_menu_toast_done">Feilsøkingsmeny aktivert</string>

    <!-- Browser long press popup menu -->
    <!-- Copy the current url -->
    <string name="browser_toolbar_long_press_popup_copy">Kopier</string>
    <!-- Paste & go the text in the clipboard. '&amp;' is replaced with the ampersand symbol: & -->
    <string name="browser_toolbar_long_press_popup_paste_and_go">Lim inn og åpne</string>
    <!-- Paste the text in the clipboard -->
    <string name="browser_toolbar_long_press_popup_paste">Lim inn</string>
    <!-- Snackbar message shown after an URL has been copied to clipboard. -->
    <string name="browser_toolbar_url_copied_to_clipboard_snackbar">URL kopiert til utklippstavlen</string>

    <!-- Title text for the Add To Homescreen dialog -->
    <string name="add_to_homescreen_title">Legg til på startskjermen</string>
    <!-- Cancel button text for the Add to Homescreen dialog -->
    <string name="add_to_homescreen_cancel">Avbryt</string>
    <!-- Add button text for the Add to Homescreen dialog -->
    <string name="add_to_homescreen_add">Legg til</string>
    <!-- Continue to website button text for the first-time Add to Homescreen dialog -->
    <string name="add_to_homescreen_continue">Fortsett til nettstedet</string>
    <!-- Placeholder text for the TextView in the Add to Homescreen dialog -->
    <string name="add_to_homescreen_text_placeholder">Navn på snarvei</string>

    <!-- Describes the add to homescreen functionality -->
    <string name="add_to_homescreen_description_2">Du kan enkelt legge til dette nettstedet på enhetens startskjerm for å få øyeblikkelig tilgang og surfe raskere med en app-lignende opplevelse.</string>

    <!-- Preference for managing the settings for logins and passwords in Fenix -->
    <string name="preferences_passwords_logins_and_passwords_2">Passord</string>
    <!-- Preference for managing the saving of logins and passwords in Fenix -->
    <string name="preferences_passwords_save_logins_2">Lagre passord</string>
    <!-- Preference option for asking to save passwords in Fenix -->
    <string name="preferences_passwords_save_logins_ask_to_save">Spør om å lagre</string>
    <!-- Preference option for never saving passwords in Fenix -->
    <string name="preferences_passwords_save_logins_never_save">Lagre aldri</string>

    <!-- Preference for autofilling saved logins in Firefox (in web content), %1$s will be replaced with the app name -->
    <string name="preferences_passwords_autofill2">Autofyll i %1$s</string>
    <!-- Description for the preference for autofilling saved logins in Firefox (in web content), %1$s will be replaced with the app name -->
    <string name="preferences_passwords_autofill_description">Fyll inn og lagre brukernavn og passord på nettsteder mens du bruker %1$s.</string>
    <!-- Preference for autofilling logins from Fenix in other apps (e.g. autofilling the Twitter app) -->
    <string name="preferences_android_autofill">Autofyll i andre apper</string>
    <!-- Description for the preference for autofilling logins from Fenix in other apps (e.g. autofilling the Twitter app) -->
    <string name="preferences_android_autofill_description">Fyll inn brukernavn og passord i andre apper på enheten din.</string>

    <!-- Preference option for adding a password -->
    <string name="preferences_logins_add_login_2">Legg til passord</string>

    <!-- Preference for syncing saved passwords in Fenix -->
    <string name="preferences_passwords_sync_logins_2">Synkroniser passord</string>

    <!-- Preference for syncing saved passwords in Fenix, when not signed in-->
    <string name="preferences_passwords_sync_logins_across_devices_2">Synkroniser passord på tvers av enheter</string>
    <!-- Preference to access list of saved passwords -->
    <string name="preferences_passwords_saved_logins_2">Lagrede passord</string>
    <!-- Description of empty list of saved passwords. Placeholder is replaced with app name.  -->
    <string name="preferences_passwords_saved_logins_description_empty_text_2">Passordene du lagrer eller synkroniserer med %s vil bli oppført her. Alle passord du lagrer er kryptert.</string>
    <!-- Clickable text for opening an external link for more information about Sync. -->
    <string name="preferences_passwords_saved_logins_description_empty_learn_more_link_2">Les mer om synkronisering</string>
    <!-- Preference to access list of login exceptions that we never save logins for -->
    <string name="preferences_passwords_exceptions">Unntak</string>
    <!-- Empty description of list of login exceptions that we never save passwords for. Parameter will be replaced by app name. -->
    <string name="preferences_passwords_exceptions_description_empty_2">%s vil ikke lagre passord for nettsteder som er oppført her.</string>
    <!-- Description of list of login exceptions that we never save passwords for. Parameter will be replaced by app name. -->
    <string name="preferences_passwords_exceptions_description_2">%s vil ikke lagre passord for disse nettstedene.</string>
    <!-- Text on button to remove all saved login exceptions -->
    <string name="preferences_passwords_exceptions_remove_all">Slett alle unntak</string>
    <!-- Hint for search box in passwords list -->
    <string name="preferences_passwords_saved_logins_search_2">Søk etter passord</string>
    <!-- The header for the site that a login is for -->
    <string name="preferences_passwords_saved_logins_site">Nettsted</string>
    <!-- The header for the username for a login -->
    <string name="preferences_passwords_saved_logins_username">Brukernavn</string>
    <!-- The header for the password for a login -->
    <string name="preferences_passwords_saved_logins_password">Passord</string>
    <!-- Shown in snackbar to tell user that the password has been copied -->
    <string name="logins_password_copied">Passord kopiert til utklippstavlen</string>
    <!-- Shown in snackbar to tell user that the username has been copied -->
    <string name="logins_username_copied">Brukernavn kopiert til utklippstavlen</string>

    <!-- Content Description (for screenreaders etc) read for the button to copy a password in logins-->
    <string name="saved_logins_copy_password">Kopier passord</string>
    <!-- Content Description (for screenreaders etc) read for the button to clear a password while editing a login-->
    <string name="saved_logins_clear_password">Tøm passord</string>
    <!-- Content Description (for screenreaders etc) read for the button to copy a username in logins -->
    <string name="saved_login_copy_username">Kopier brukernavn</string>
    <!-- Content Description (for screenreaders etc) read for the button to clear a username while editing a login -->
    <string name="saved_login_clear_username">Tøm brukernavn</string>
    <!-- Content Description (for screenreaders etc) read for the button to clear the hostname field while creating a login -->
    <string name="saved_login_clear_hostname">Tøm servernavnet</string>
    <!-- Content Description (for screenreaders etc) read for the button to open a site in logins -->
    <string name="saved_login_open_site">Åpne nettsted i nettleseren</string>
    <!-- Content Description (for screenreaders etc) read for the button to reveal a password in logins -->
    <string name="saved_login_reveal_password">Vis passord</string>
    <!-- Content Description (for screenreaders etc) read for the button to hide a password in logins -->
    <string name="saved_login_hide_password">Skjul passord</string>
    <!-- Message displayed in biometric prompt displayed for authentication before allowing users to view their passwords -->
    <string name="logins_biometric_prompt_message_2">Lås opp for å se dine lagrede passord</string>
    <!-- Title of warning dialog if users have no device authentication set up -->
    <string name="logins_warning_dialog_title_2">Sikre dine lagrede passord</string>
    <!-- Message of warning dialog if users have no device authentication set up -->
    <string name="logins_warning_dialog_message_2">Konfigurer en PIN-kode, et passord eller et låsemønster for å beskytte dine lagrede passord om noen andre skulle få tak i enheten din.</string>
    <!-- Negative button to ignore warning dialog if users have no device authentication set up -->
    <string name="logins_warning_dialog_later">Senere</string>

    <!-- Positive button to send users to set up a pin of warning dialog if users have no device authentication set up -->
    <string name="logins_warning_dialog_set_up_now">Konfigurer nå</string>
    <!-- Title of PIN verification dialog to direct users to re-enter their device credentials to access their logins -->
    <string name="logins_biometric_prompt_message_pin">Lås opp enheten din</string>
    <!-- Title for Accessibility Force Enable Zoom Preference -->
    <string name="preference_accessibility_force_enable_zoom">Zoom på alle nettsteder</string>

    <!-- Summary for Accessibility Force Enable Zoom Preference -->
    <string name="preference_accessibility_force_enable_zoom_summary">Aktiver for å tillate klyping og zooming, selv på nettsteder som forhindrer denne bevegelsen.</string>

    <!-- Saved logins sorting strategy menu item -by name- (if selected, it will sort saved logins alphabetically) -->
    <string name="saved_logins_sort_strategy_alphabetically">Navn (A-Å)</string>
    <!-- Saved logins sorting strategy menu item -by last used- (if selected, it will sort saved logins by last used) -->
    <string name="saved_logins_sort_strategy_last_used">Sist brukt</string>

    <!-- Content description (not visible, for screen readers etc.) -->
    <string name="saved_logins_menu_dropdown_chevron_icon_content_description_2">Sorter passord-menyen</string>

    <!-- Autofill -->
    <!-- Preference and title for managing the autofill settings -->
    <string name="preferences_autofill">Autofyll</string>
    <!-- Preference and title for managing the settings for addresses -->
    <string name="preferences_addresses">Adresser</string>
    <!-- Preference and title for managing the settings for payment methods -->
    <string name="preferences_credit_cards_2">Betalingsmåter</string>
    <!-- Preference for saving and autofilling credit cards -->
    <string name="preferences_credit_cards_save_and_autofill_cards_2">Lagre og fyll inn betalingsmåter</string>
    <!-- Preference summary for saving and autofilling payment method data. Parameter will be replaced by app name. -->
    <string name="preferences_credit_cards_save_and_autofill_cards_summary_2">%s krypterer alle betalingsmåter du lagrer</string>
    <!-- Preference option for syncing credit cards across devices. This is displayed when the user is not signed into sync -->
    <string name="preferences_credit_cards_sync_cards_across_devices">Synkroniser kort på tvers av enheter</string>
    <!-- Preference option for syncing credit cards across devices. This is displayed when the user is signed into sync -->
    <string name="preferences_credit_cards_sync_cards">Synkroniser kort</string>

    <!-- Preference option for adding a card -->
    <string name="preferences_credit_cards_add_credit_card_2">Legg til kort</string>
    <!-- Preference option for managing saved cards -->
    <string name="preferences_credit_cards_manage_saved_cards_2">Behandle kort</string>
    <!-- Preference option for adding an address -->
    <string name="preferences_addresses_add_address">Legg til adresse</string>
    <!-- Preference option for managing saved addresses -->
    <string name="preferences_addresses_manage_addresses">Behandle adresser</string>
    <!-- Preference for saving and filling addresses -->
    <string name="preferences_addresses_save_and_autofill_addresses_2">Lagre og fyll ut adresser</string>

    <!-- Preference summary for saving and filling address data -->
    <string name="preferences_addresses_save_and_autofill_addresses_summary_2">Inkluderer telefonnumre og e-postadresser</string>

    <!-- Title of the "Add card" screen -->
    <string name="credit_cards_add_card">Legg til kort</string>
    <!-- Title of the "Edit card" screen -->
    <string name="credit_cards_edit_card">Rediger kort</string>
    <!-- The header for the card number of a credit card -->
    <string name="credit_cards_card_number">Kortnummer</string>
    <!-- The header for the expiration date of a credit card -->
    <string name="credit_cards_expiration_date">Utløpsdato</string>
    <!-- The label for the expiration date month of a credit card to be used by a11y services-->
    <string name="credit_cards_expiration_date_month">Utløpsdato måned</string>
    <!-- The label for the expiration date year of a credit card to be used by a11y services-->
    <string name="credit_cards_expiration_date_year">Utløpsdato år</string>
    <!-- The header for the name on the credit card -->
    <string name="credit_cards_name_on_card">Navn på kort</string>
    <!-- The text for the "Delete card" menu item for deleting a credit card -->
    <string name="credit_cards_menu_delete_card">Slett kort</string>
    <!-- The text for the "Delete card" button for deleting a credit card -->
    <string name="credit_cards_delete_card_button">Slett kort</string>
    <!-- The text for the confirmation message of "Delete card" dialog -->
    <string name="credit_cards_delete_dialog_confirmation_2">Slett kort?</string>
    <!-- The text for the positive button on "Delete card" dialog -->
    <string name="credit_cards_delete_dialog_button">Slett</string>
    <!-- The title for the "Save" menu item for saving a credit card -->
    <string name="credit_cards_menu_save">Lagre</string>
    <!-- The text for the "Save" button for saving a credit card -->
    <string name="credit_cards_save_button">Lagre</string>
    <!-- The text for the "Cancel" button for cancelling adding, updating or deleting a credit card -->
    <string name="credit_cards_cancel_button">Avbryt</string>
    <!-- Title of the "Saved cards" screen -->
    <string name="credit_cards_saved_cards">Lagrede kort</string>

    <!-- Error message for card number validation -->
    <string name="credit_cards_number_validation_error_message_2">Skriv inn et gyldig kortnummer</string>
    <!-- Error message for card name on card validation -->
    <string name="credit_cards_name_on_card_validation_error_message_2">Legg til et navn</string>
    <!-- Message displayed in biometric prompt displayed for authentication before allowing users to view their saved credit cards -->
    <string name="credit_cards_biometric_prompt_message">Lås opp for å se dine lagrede betalingskort</string>
    <!-- Title of warning dialog if users have no device authentication set up -->
    <string name="credit_cards_warning_dialog_title_2">Sikre dine lagrede betalingsmåter</string>
    <!-- Message of warning dialog if users have no device authentication set up -->
    <string name="credit_cards_warning_dialog_message_3">Konfigurer en PIN-kode, et passord eller et låsemønster for å beskytte dine lagrede betalingsmåter om noen andre skulle få tak i enheten din.</string>
    <!-- Positive button to send users to set up a pin of warning dialog if users have no device authentication set up -->
    <string name="credit_cards_warning_dialog_set_up_now">Konfigurer nå</string>
    <!-- Negative button to ignore warning dialog if users have no device authentication set up -->
    <string name="credit_cards_warning_dialog_later">Senere</string>
    <!-- Title of PIN verification dialog to direct users to re-enter their device credentials to access their credit cards -->
    <string name="credit_cards_biometric_prompt_message_pin">Lås opp enheten din</string>

    <!-- Message displayed in biometric prompt for authentication, before allowing users to use their stored payment method information -->
    <string name="credit_cards_biometric_prompt_unlock_message_2">Lås opp for å bruke lagrede betalingsmåter</string>
    <!-- Title of the "Add address" screen -->
    <string name="addresses_add_address">Legg til adresse</string>
    <!-- Title of the "Edit address" screen -->
    <string name="addresses_edit_address">Rediger adresse</string>
    <!-- Title of the "Manage addresses" screen -->
    <string name="addresses_manage_addresses">Behandle adresser</string>
    <!-- The header for the name of an address. Name represents a person's full name, typically made up of a first, middle and last name, e.g. John Joe Doe. -->
    <string name="addresses_name">Navn</string>
    <!-- The header for the street address of an address -->
    <string name="addresses_street_address">Gateadresse</string>
    <!-- The header for the city of an address -->
    <string name="addresses_city">Sted</string>
    <!-- The header for the subregion of an address when "state" should be used -->
    <string name="addresses_state">Stat</string>
    <!-- The header for the subregion of an address when "province" should be used -->
    <string name="addresses_province">Fylke</string>
    <!-- The header for the zip code of an address -->
    <string name="addresses_zip">Postnummer</string>
    <!-- The header for the country or region of an address -->
    <string name="addresses_country">Land eller region</string>
    <!-- The header for the phone number of an address -->
    <string name="addresses_phone">Telefon</string>
    <!-- The header for the email of an address -->
    <string name="addresses_email">E-post</string>
    <!-- The text for the "Save" button for saving an address -->
    <string name="addresses_save_button">Lagre</string>
    <!-- The text for the "Cancel" button for cancelling adding, updating or deleting an address -->
    <string name="addresses_cancel_button">Avbryt</string>
    <!-- The text for the "Delete address" button for deleting an address -->
    <string name="addressess_delete_address_button">Slett adresse</string>

    <!-- The title for the "Delete address" confirmation dialog -->
    <string name="addressess_confirm_dialog_message_2">Slette denne adressen?</string>
    <!-- The text for the positive button on "Delete address" dialog -->
    <string name="addressess_confirm_dialog_ok_button">Slett</string>
    <!-- The text for the negative button on "Delete address" dialog -->
    <string name="addressess_confirm_dialog_cancel_button">Avbryt</string>
    <!-- The text for the "Save address" menu item for saving an address -->
    <string name="address_menu_save_address">Lagre adresse</string>
    <!-- The text for the "Delete address" menu item for deleting an address -->
    <string name="address_menu_delete_address">Slett adresse</string>

    <!-- Title of the Add search engine screen -->
    <string name="search_engine_add_custom_search_engine_title">Legg til søkemotor</string>
    <!-- Content description (not visible, for screen readers etc.): Title for the button that navigates to add new engine screen -->
    <string name="search_engine_add_custom_search_engine_button_content_description">Legg til ny søkemotor</string>
    <!-- Title of the Edit search engine screen -->
    <string name="search_engine_edit_custom_search_engine_title">Rediger søkemotor</string>
    <!-- Text for the menu button to edit a search engine -->
    <string name="search_engine_edit">Rediger</string>
    <!-- Text for the menu button to delete a search engine -->
    <string name="search_engine_delete">Slett</string>

    <!-- Label for the TextField in which user enters custom search engine name -->
    <string name="search_add_custom_engine_name_label">Navn</string>
    <!-- Placeholder text shown in the Search Engine Name text field before a user enters text -->
    <string name="search_add_custom_engine_name_hint_2">Søkemotornavn</string>
    <!-- Label for the TextField in which user enters custom search engine URL -->
    <string name="search_add_custom_engine_url_label">Søkestreng-URL</string>
    <!-- Placeholder text shown in the Search String TextField before a user enters text -->
    <string name="search_add_custom_engine_search_string_hint_2">URL å bruke for søk</string>
    <!-- Description text for the Search String TextField. The %s is part of the string -->
    <string name="search_add_custom_engine_search_string_example" formatted="false">Bytt ut spørringen med «%s». Eksempel:\nhttps://www.google.com/search?q=%s</string>

    <!-- Accessibility description for the form in which details about the custom search engine are entered -->
    <string name="search_add_custom_engine_form_description">Detaljer om tilpasset søketjeneste</string>

    <!-- Label for the TextField in which user enters custom search engine suggestion URL -->
    <string name="search_add_custom_engine_suggest_url_label">Søkeforslag-API (valgfritt)</string>
    <!-- Placeholder text shown in the Search Suggestion String TextField before a user enters text -->
    <string name="search_add_custom_engine_suggest_string_hint">Søkeforslag-API nettadresse</string>
    <!-- Description text for the Search Suggestion String TextField. The %s is part of the string -->
    <string name="search_add_custom_engine_suggest_string_example_2" formatted="false">Erstatt spørringen med «%s». Eksempel:\nhttps://suggestqueries.google.com/complete/search?client=firefox&amp;q=%s</string>
    <!-- The text for the "Save" button for saving a custom search engine -->
    <string name="search_custom_engine_save_button">Lagre</string>

    <!-- Text shown when a user leaves the name field empty -->
    <string name="search_add_custom_engine_error_empty_name">Skriv inn navn på søkemotor</string>
    <!-- Text shown when a user leaves the search string field empty -->
    <string name="search_add_custom_engine_error_empty_search_string">Skriv inn en søkestreng</string>

    <!-- Text shown when a user leaves out the required template string -->
    <string name="search_add_custom_engine_error_missing_template">Kontroller at søkestrengen passer med eksempelformatet</string>
    <!-- Text shown when we aren't able to validate the custom search query. The first parameter is the url of the custom search engine -->
    <string name="search_add_custom_engine_error_cannot_reach">Feil ved tilkobling til «%s»</string>
    <!-- Text shown when a user creates a new search engine -->
    <string name="search_add_custom_engine_success_message">%s ble opprettet</string>
    <!-- Text shown when a user successfully edits a custom search engine -->
    <string name="search_edit_custom_engine_success_message">%s ble lagret</string>
    <!-- Text shown when a user successfully deletes a custom search engine -->
    <string name="search_delete_search_engine_success_message">%s ble slettet</string>

    <!-- Heading for the instructions to allow a permission -->
    <string name="phone_feature_blocked_intro">For å tillate det:</string>

    <!-- First step for the allowing a permission -->
    <string name="phone_feature_blocked_step_settings">1. Gå til Android-innstillinger</string>
    <!-- Second step for the allowing a permission -->
    <string name="phone_feature_blocked_step_permissions"><![CDATA[2. Trykk på <b>Tillatelser</b>]]></string>
    <!-- Third step for the allowing a permission (Fore example: Camera) -->
    <string name="phone_feature_blocked_step_feature"><![CDATA[3. Slå <b>%1$s</b> PÅ]]></string>

    <!-- Label that indicates a site is using a secure connection -->
    <string name="quick_settings_sheet_secure_connection_2">Tilkoblingen er sikker</string>
    <!-- Label that indicates a site is using a insecure connection -->
    <string name="quick_settings_sheet_insecure_connection_2">Tilkoblingen er ikke sikker</string>
    <!-- Label to clear site data -->
    <string name="clear_site_data">Fjern infokapsler og nettstedsdata</string>
    <!-- Confirmation message for a dialog confirming if the user wants to delete all data for current site -->
    <string name="confirm_clear_site_data"><![CDATA[Er du sikker på at du vil fjerne alle infokapslene og dataene for nettstedet <b>%s</b>?]]></string>
    <!-- Confirmation message for a dialog confirming if the user wants to delete all the permissions for all sites-->
    <string name="confirm_clear_permissions_on_all_sites">Er du sikker på at du vil fjerne alle tillatelsene på alle nettsteder?</string>
    <!-- Confirmation message for a dialog confirming if the user wants to delete all the permissions for a site-->
    <string name="confirm_clear_permissions_site">Er du sikker på at du vil fjerne alle tillatelsene for dette nettstedet?</string>
    <!-- Confirmation message for a dialog confirming if the user wants to set default value a permission for a site-->
    <string name="confirm_clear_permission_site">Er du sikker på at du vil fjerne denne tillatelsen for dette nettstedet?</string>
    <!-- label shown when there are not site exceptions to show in the site exception settings -->
    <string name="no_site_exceptions">Ingen unntak fra nettstedet</string>
    <!-- Bookmark deletion confirmation -->
    <string name="bookmark_deletion_confirmation">Er du sikker på at du vil slette dette bokmerket?</string>
    <!-- Browser menu button that adds a shortcut to the home fragment -->
    <string name="browser_menu_add_to_shortcuts">Legg til i snarveier</string>
    <!-- Browser menu button that removes a shortcut from the home fragment -->
    <string name="browser_menu_remove_from_shortcuts">Fjern fra snarveier</string>
    <!-- text shown before the issuer name to indicate who its verified by, parameter is the name of
     the certificate authority that verified the ticket-->
    <string name="certificate_info_verified_by">Bekreftet av: %1$s</string>
    <!-- Login overflow menu delete button -->
    <string name="login_menu_delete_button">Slett</string>
    <!-- Login overflow menu edit button -->
    <string name="login_menu_edit_button">Rediger</string>
    <!-- Message in delete confirmation dialog for password -->
    <string name="login_deletion_confirmation_2">Er du sikker på at du ønsker å slette dette passordet?</string>
    <!-- Positive action of a dialog asking to delete  -->
    <string name="dialog_delete_positive">Slett</string>
    <!-- Negative action of a dialog asking to delete login -->
    <string name="dialog_delete_negative">Avbryt</string>
    <!--  The saved password options menu description. -->
    <string name="login_options_menu_2">Passordalternativer</string>
    <!--  The editable text field for a website address. -->
    <string name="saved_login_hostname_description_3">Det redigerbare tekstfeltet for nettstedsadressen.</string>
    <!--  The editable text field for a username. -->
    <string name="saved_login_username_description_3">Det redigerbare tekstfeltet for brukernavnet.</string>
    <!--  The editable text field for a login's password. -->
    <string name="saved_login_password_description_2">Det redigerbare tekstfeltet for passordet.</string>
    <!--  The button description to save changes to an edited password. -->
    <string name="save_changes_to_login_2">Lagre endringer.</string>
    <!--  The page title for editing a saved password. -->
    <string name="edit_2">Rediger passord</string>
    <!--  The page title for adding new password. -->
    <string name="add_login_2">Legg til passord</string>
    <!--  Error text displayed underneath the password field when it is in an error case. -->
    <string name="saved_login_password_required_2">Skriv inn et passord</string>
    <!--  The error message in add login view when username field is blank. -->
    <string name="saved_login_username_required_2">Skriv inn et brukernavn</string>
    <!--  The error message in add login view when hostname field is blank. -->
    <string name="saved_login_hostname_required" tools:ignore="UnusedResources">Servernavn påkrevd</string>
    <!--  The error message in add login view when hostname field is blank. -->
    <string name="saved_login_hostname_required_2" tools:ignore="UnusedResources">Skriv inn en nettadresse</string>
    <!-- Voice search button content description  -->
    <string name="voice_search_content_description">Stemmesøk</string>
    <!-- Voice search prompt description displayed after the user presses the voice search button -->
    <string name="voice_search_explainer">Snakk nå</string>

    <!--  The error message in edit login view when a duplicate username exists. -->
    <string name="saved_login_duplicate">En innlogging med det brukernavnet eksisterer allerede</string>

    <!-- This is the hint text that is shown inline on the hostname field of the create new login page. 'https://www.example.com' intentionally hardcoded here -->
    <string name="add_login_hostname_hint_text">https://www.example.com</string>
    <!-- This is an error message shown below the hostname field of the add login page when a hostname does not contain http or https. -->
    <string name="add_login_hostname_invalid_text_3">Nettadressen må inneholde &quot;https://&quot; eller &quot;http://&quot;</string>
    <!-- This is an error message shown below the hostname field of the add login page when a hostname is invalid. -->
    <string name="add_login_hostname_invalid_text_2">Gyldig servernavn påkrevd</string>

    <!-- Synced Tabs -->
    <!-- Text displayed to ask user to connect another device as no devices found with account -->
    <string name="synced_tabs_connect_another_device">Koble til en annen enhet.</string>
    <!-- Text displayed asking user to re-authenticate -->
    <string name="synced_tabs_reauth">Autentiser på nytt.</string>
    <!-- Text displayed when user has disabled tab syncing in Firefox Sync Account -->
    <string name="synced_tabs_enable_tab_syncing">Slå på fanssynkronisering.</string>
    <!-- Text displayed when user has no tabs that have been synced -->
    <string name="synced_tabs_no_tabs">Du har ingen faner åpne i Firefox på andre enheter.</string>
    <!-- Text displayed in the synced tabs screen when a user is not signed in to Firefox Sync describing Synced Tabs -->
    <string name="synced_tabs_sign_in_message">Vis en liste over faner fra andre enheter.</string>
    <!-- Text displayed on a button in the synced tabs screen to link users to sign in when a user is not signed in to Firefox Sync -->
    <string name="synced_tabs_sign_in_button">Logg inn for å synkronisere</string>

    <!-- The text displayed when a synced device has no tabs to show in the list of Synced Tabs. -->
    <string name="synced_tabs_no_open_tabs">Ingen åpne faner</string>

    <!-- Content description for expanding a group of synced tabs. -->
    <string name="synced_tabs_expand_group">Utvid gruppen med synkroniserte faner</string>
    <!-- Content description for collapsing a group of synced tabs. -->
    <string name="synced_tabs_collapse_group">Skjul gruppen med synkroniserte faner</string>

    <!-- Top Sites -->
    <!-- Title text displayed in the dialog when shortcuts limit is reached. -->
    <string name="shortcut_max_limit_title">Grensen for antall snarveier nådd</string>
    <!-- Content description text displayed in the dialog when shortcut limit is reached. -->
    <string name="shortcut_max_limit_content">For å legge til en ny snarvei, må du fjerne et annet. Trykk og hold på nettstedet, og velg fjern.</string>
    <!-- Confirmation dialog button text when top sites limit is reached. -->
    <string name="top_sites_max_limit_confirmation_button">OK, jeg skjønner</string>

    <!-- Label for the preference to show the shortcuts for the most visited top sites on the homepage -->
    <string name="top_sites_toggle_top_recent_sites_4">Snarveier</string>
    <!-- Title text displayed in the rename top site dialog. -->
    <string name="top_sites_rename_dialog_title">Navn</string>
    <!-- Hint for renaming title of a shortcut -->
    <string name="shortcut_name_hint">Navn på snarvei</string>
    <!-- Hint for editing URL of a shortcut. -->
    <string name="shortcut_url_hint">URL for snarvei</string>
    <!-- Button caption to confirm the renaming of the top site. -->
    <string name="top_sites_rename_dialog_ok" moz:removedIn="130" tools:ignore="UnusedResources">OK</string>
    <!-- Dialog button text for canceling the rename top site prompt. -->
    <string name="top_sites_rename_dialog_cancel">Avbryt</string>

    <!-- Text for the menu button to open the homepage settings. -->
    <string name="top_sites_menu_settings">Innstillinger</string>
    <!-- Text for the menu button to navigate to sponsors and privacy support articles. '&amp;' is replaced with the ampersand symbol: & -->
    <string name="top_sites_menu_sponsor_privacy">Våre sponsorer og ditt personvern</string>
    <!-- Label text displayed for a sponsored top site. -->
    <string name="top_sites_sponsored_label">Sponset</string>

    <!-- Text for the menu item to edit a top site. -->
    <string name="top_sites_edit_top_site">Rediger</string>
    <!-- Text for the dialog title to edit a top site. -->
    <string name="top_sites_edit_dialog_title">Rediger snarvei</string>
    <!-- Button caption to confirm the edit of the top site. -->
    <string name="top_sites_edit_dialog_save">Lagre</string>
    <!-- Error message when the user entered an invalid URL -->
    <string name="top_sites_edit_dialog_url_error">Skriv inn en gyldig nettadresse</string>
    <!-- Label for the URL edit field in the edit top site dialog. -->
    <string name="top_sites_edit_dialog_url_title">URL</string>

    <!-- Inactive tabs in the tabs tray -->
    <!-- Title text displayed in the tabs tray when a tab has been unused for 14 days. -->
    <string name="inactive_tabs_title">Inaktive faner</string>
    <!-- Content description for closing all inactive tabs -->
    <string name="inactive_tabs_delete_all">Lukk alle inaktive faner</string>

    <!-- Content description for expanding the inactive tabs section. -->
    <string name="inactive_tabs_expand_content_description">Utvid inaktive faner</string>
    <!-- Content description for collapsing the inactive tabs section. -->
    <string name="inactive_tabs_collapse_content_description">Fold sammen inaktive faner</string>

    <!-- Inactive tabs auto-close message in the tabs tray -->
    <!-- The header text of the auto-close message when the user is asked if they want to turn on the auto-closing of inactive tabs. -->
    <string name="inactive_tabs_auto_close_message_header" tools:ignore="UnusedResources">Lukk automatisk etter en måned?</string>
    <!-- A description below the header to notify the user what the inactive tabs auto-close feature is. -->
    <string name="inactive_tabs_auto_close_message_description" tools:ignore="UnusedResources">Firefox kan lukke faner du ikke har sett den siste måneden.</string>
    <!-- A call to action below the description to allow the user to turn on the auto closing of inactive tabs. -->
    <string name="inactive_tabs_auto_close_message_action" tools:ignore="UnusedResources">SLÅ PÅ AUTOLUKKING</string>

    <!-- Text for the snackbar to confirm auto-close is enabled for inactive tabs -->
    <string name="inactive_tabs_auto_close_message_snackbar">Automatisk lukking aktivert</string>

    <!-- Awesome bar suggestion's headers -->
    <!-- Search suggestions title for Firefox Suggest. -->
    <string name="firefox_suggest_header">Firefox-forslag</string>

    <!-- Title for search suggestions when Google is the default search suggestion engine. -->
    <string name="google_search_engine_suggestion_header">Google-søk</string>
    <!-- Title for search suggestions when the default search suggestion engine is anything other than Google. The first parameter is default search engine name. -->
    <string name="other_default_search_engine_suggestion_header">%s-søk</string>

    <!-- Default browser experiment -->
    <!-- Default browser card title -->
    <string name="default_browser_experiment_card_title">Endre standard nettleser</string>
    <!-- Default browser card text -->
    <string name="default_browser_experiment_card_text">Angi at lenker fra nettsteder, e-postmeldinger og meldinger skal åpnes automatisk i Firefox.</string>

    <!-- Content description for close button in collection placeholder. -->
    <string name="remove_home_collection_placeholder_content_description">Fjern</string>

    <!-- Content description radio buttons with a link to more information -->
    <string name="radio_preference_info_content_description">Trykk her for mer informasjon</string>

    <!-- Content description for the action bar "up" button -->
    <string name="action_bar_up_description" moz:removedIn="124" tools:ignore="UnusedResources">Naviger opp</string>

    <!-- Content description for privacy content close button -->
    <string name="privacy_content_close_button_content_description">Lukk</string>

    <!-- Pocket recommended stories -->
    <!-- Header text for a section on the home screen. -->
    <string name="pocket_stories_header_1">Tankevekkende artikler</string>
    <!-- Header text for a section on the home screen. -->
    <string name="pocket_stories_categories_header">Artikler etter emne</string>
    <!-- Text of a button allowing users to access an external url for more Pocket recommendations. -->
    <string name="pocket_stories_placeholder_text">Oppdag mer</string>
    <!-- Title of an app feature. Smaller than a heading. The first parameter is product name Pocket -->
    <string name="pocket_stories_feature_title_2">Drevet av %1$s.</string>
    <!-- Caption for describing a certain feature. The placeholder is for a clickable text (eg: Learn more) which will load an url in a new tab when clicked.  -->
    <string name="pocket_stories_feature_caption">Del av Firefox-familien. %s</string>
    <!-- Clickable text for opening an external link for more information about Pocket. -->
    <string name="pocket_stories_feature_learn_more">Les mer</string>

    <!-- Text indicating that the Pocket story that also displays this text is a sponsored story by other 3rd party entity. -->
    <string name="pocket_stories_sponsor_indication">Sponset</string>

    <!-- Snackbar message for enrolling in a Nimbus experiment from the secret settings when Studies preference is Off.-->
    <string name="experiments_snackbar">Aktiver telemetri for å sende data.</string>
    <!-- Snackbar button text to navigate to telemetry settings.-->
    <string name="experiments_snackbar_button">Gå til innstillinger</string>

    <!-- Review quality check feature-->
    <!-- Name for the review quality check feature used as title for the panel. -->
    <string name="review_quality_check_feature_name_2">Vurderingskontrollør</string>
    <!-- Summary for grades A and B for review quality check adjusted grading. -->
    <string name="review_quality_check_grade_a_b_description">Pålitelige vurderinger</string>
    <!-- Summary for grade C for review quality check adjusted grading. -->
    <string name="review_quality_check_grade_c_description">Blanding av pålitelige og upålitelige vurderinger</string>
    <!-- Summary for grades D and F for review quality check adjusted grading. -->
    <string name="review_quality_check_grade_d_f_description">Upålitelige vurderinger</string>
    <!-- Text for title presenting the reliability of a product's reviews. -->
    <string name="review_quality_check_grade_title">Hvor pålitelige er disse vurderingene?</string>
    <!-- Title for when the rating has been updated by the review checker -->
    <string name="review_quality_check_adjusted_rating_title">Justert vurdering</string>
    <!-- Description for a product's adjusted star rating. The text presents that the product's reviews which were evaluated as unreliable were removed from the adjusted rating. -->
    <string name="review_quality_check_adjusted_rating_description_2">Basert på pålitelige vurderinger</string>
    <!-- Title for list of highlights from a product's review emphasizing a product's important traits. -->
    <string name="review_quality_check_highlights_title">Høydepunkter fra nylige vurderinger</string>
    <!-- Title for section explaining how we analyze the reliability of a product's reviews. -->
    <string name="review_quality_check_explanation_title">Hvordan vi avgjør vurderingskvalitet</string>
    <!-- Paragraph explaining how we analyze the reliability of a product's reviews. First parameter is the Fakespot product name. In the phrase "Fakespot by Mozilla", "by" can be localized. Does not need to stay by. -->
    <string name="review_quality_check_explanation_body_reliability">Vi bruker kunstig intelligens (AI) fra %s fra Mozilla for å sjekke påliteligheten til produktvurderinger. Dette vil bare hjelpe deg med å bedømme kvaliteten av vurderinger, ikke kvaliteten på selve produktetet.</string>
    <!-- Paragraph explaining the grading system we use to classify the reliability of a product's reviews. -->
    <string name="review_quality_check_info_review_grade_header"><![CDATA[Vi tildeler hvert produkts vurderinger en <b>bokstavkarakter</b> fra A til F.]]></string>
    <!-- Description explaining grades A and B for review quality check adjusted grading. -->
    <string name="review_quality_check_info_grade_info_AB">Pålitelige vurderinger. Vi tror at vurderingene sannsynligvis kommer fra ekte kunder som har gitt ærlige, objektive vurderinger.</string>
    <!-- Description explaining grade C for review quality check adjusted grading. -->
    <string name="review_quality_check_info_grade_info_C">Vi tror det er en blanding av pålitelige og upålitelige vurderinger.</string>
    <!-- Description explaining grades D and F for review quality check adjusted grading. -->
    <string name="review_quality_check_info_grade_info_DF">Upålitelige vurderinger. Vi mener vurderingene sannsynligvis er falske eller fra partiske vurderere.</string>
    <!-- Paragraph explaining how a product's adjusted grading is calculated. -->
    <string name="review_quality_check_explanation_body_adjusted_grading"><![CDATA[Den <b>justerte vurderingen</b> er kun basert på vurderinger vi mener er pålitelige.]]></string>
    <!-- Paragraph explaining product review highlights. First parameter is the name of the retailer (e.g. Amazon). -->
    <string name="review_quality_check_explanation_body_highlights"><![CDATA[<b>Høydepunkter</b> er fra %s-vurderinger i løpet av de siste 80 dagene som vi mener er pålitelige.]]></string>
    <!-- Text for learn more caption presenting a link with information about review quality. First parameter is for clickable text defined in review_quality_check_info_learn_more_link. -->
    <string name="review_quality_check_info_learn_more">Les mer om %s.</string>
    <!-- Clickable text that links to review quality check SuMo page. First parameter is the Fakespot product name. -->
    <string name="review_quality_check_info_learn_more_link_2">hvordan %s bestemmer vurderingskvalitet</string>
    <!-- Text for title of settings section. -->
    <string name="review_quality_check_settings_title">Innstillinger</string>
    <!-- Text for label for switch preference to show recommended products from review quality check settings section. -->
    <string name="review_quality_check_settings_recommended_products">Vis annonser i vurderingskontrolløren</string>
    <!-- Description for switch preference to show recommended products from review quality check settings section. First parameter is for clickable text defined in review_quality_check_settings_recommended_products_learn_more.-->
    <string name="review_quality_check_settings_recommended_products_description_2" tools:ignore="UnusedResources">Du ser sporadiske annonser for relevante produkter. Vi annonserer kun produkter med pålitelige vurderinger. %s</string>
    <!-- Clickable text that links to review quality check recommended products support article. -->
    <string name="review_quality_check_settings_recommended_products_learn_more" tools:ignore="UnusedResources">Les mer</string>
    <!-- Text for turning sidebar off button from review quality check settings section. -->
    <string name="review_quality_check_settings_turn_off">Slå av vurderingskontrolløren</string>
    <!-- Text for title of recommended product section. This is displayed above a product image, suggested as an alternative to the product reviewed. -->
    <string name="review_quality_check_ad_title" tools:ignore="UnusedResources">Mer å vurdere</string>
    <!-- Caption for recommended product section indicating this is an ad by Fakespot. First parameter is the Fakespot product name. -->
    <string name="review_quality_check_ad_caption" tools:ignore="UnusedResources">Annonse fra %s</string>
    <!-- Caption for review quality check panel. First parameter is for clickable text defined in review_quality_check_powered_by_link. -->
    <string name="review_quality_check_powered_by_2">Vurderingskontrolløren er drevet av%s</string>
    <!-- Clickable text that links to Fakespot.com. First parameter is the Fakespot product name. In the phrase "Fakespot by Mozilla", "by" can be localized. Does not need to stay by. -->
    <string name="review_quality_check_powered_by_link" tools:ignore="UnusedResources">%s fra Mozilla</string>
    <!-- Text for title of warning card informing the user that the current analysis is outdated. -->
    <string name="review_quality_check_outdated_analysis_warning_title" tools:ignore="UnusedResources">Ny info å sjekke</string>
    <!-- Text for button from warning card informing the user that the current analysis is outdated. Clicking this should trigger the product's re-analysis. -->
    <string name="review_quality_check_outdated_analysis_warning_action" tools:ignore="UnusedResources">Sjekk nå</string>
    <!-- Title for warning card informing the user that the current product does not have enough reviews for a review analysis. -->
    <string name="review_quality_check_no_reviews_warning_title">Ikke nok vurderinger ennå</string>
    <!-- Text for body of warning card informing the user that the current product does not have enough reviews for a review analysis. -->
    <string name="review_quality_check_no_reviews_warning_body">Når dette produktet har flere vurderinger, kan vi sjekke kvaliteten.</string>
    <!-- Title for warning card informing the user that the current product is currently not available. -->
    <string name="review_quality_check_product_availability_warning_title">Produktet er ikke tilgjengelig</string>
    <!-- Text for the body of warning card informing the user that the current product is currently not available. -->
    <string name="review_quality_check_product_availability_warning_body">Hvis du ser at dette produktet er tilbake på lager, rapporter det og vi vil jobbe med å sjekke vurderingene.</string>
    <!-- Clickable text for warning card informing the user that the current product is currently not available. Clicking this should inform the server that the product is available. -->
    <string name="review_quality_check_product_availability_warning_action_2">Rapporter at produktet er på lager</string>
    <!-- Title for warning card informing the user that the current product's analysis is still processing. The parameter is the percentage progress (0-100%) of the analysis process (e.g. 56%). -->
    <string name="review_quality_check_analysis_in_progress_warning_title_2">Kontrollerer kvaliteten på vurderingen (%s)</string>
    <!-- Text for body of warning card informing the user that the current product's analysis is still processing. -->
    <string name="review_quality_check_analysis_in_progress_warning_body">Dette kan ta cirka 60 sekunder.</string>
    <!-- Title for info card displayed after the user reports a product is back in stock. -->
    <string name="review_quality_check_analysis_requested_info_title">Takk for at du rapporterte!</string>
    <!-- Text for body of info card displayed after the user reports a product is back in stock. -->
    <string name="review_quality_check_analysis_requested_info_body">Vi bør ha informasjon om dette produktets anmeldelser innen 24 timer. Sjekk igjen senere.</string>
    <!-- Title for info card displayed when the user review checker while on a product that Fakespot does not analyze (e.g. gift cards, music). -->
    <string name="review_quality_check_not_analyzable_info_title">Vi kan ikke sjekke disse vurderingene</string>
    <!-- Text for body of info card displayed when the user review checker while on a product that Fakespot does not analyze (e.g. gift cards, music). -->
    <string name="review_quality_check_not_analyzable_info_body">Dessverre kan vi ikke sjekke vurderingskvaliteten for visse typer produkter. For eksempel gavekort og strømming av video, musikk og spill.</string>
    <!-- Title for info card displayed when another user reported the displayed product is back in stock. -->
    <string name="review_quality_check_analysis_requested_other_user_info_title" tools:ignore="UnusedResources">Info kommer snart</string>
    <!-- Text for body of info card displayed when another user reported the displayed product is back in stock. -->
    <string name="review_quality_check_analysis_requested_other_user_info_body" tools:ignore="UnusedResources">Vi bør ha informasjon om dette produktets anmeldelser innen 24 timer. Sjekk igjen senere.</string>
    <!-- Title for info card displayed to the user when analysis finished updating. -->
    <string name="review_quality_check_analysis_updated_confirmation_title" tools:ignore="UnusedResources">Analysen er oppdatert</string>
    <!-- Text for the action button from info card displayed to the user when analysis finished updating. -->
    <string name="review_quality_check_analysis_updated_confirmation_action" tools:ignore="UnusedResources">Jeg forstår</string>
    <!-- Title for error card displayed to the user when an error occurred. -->
    <string name="review_quality_check_generic_error_title">Ingen informasjon tilgjengelig akkurat nå</string>
    <!-- Text for body of error card displayed to the user when an error occurred. -->
    <string name="review_quality_check_generic_error_body">Vi jobber med å løse problemet. Prøv på nytt, snart.</string>
    <!-- Title for error card displayed to the user when the device is disconnected from the network. -->
    <string name="review_quality_check_no_connection_title">Ingen nettverkstilkobling</string>
    <!-- Text for body of error card displayed to the user when the device is disconnected from the network. -->
    <string name="review_quality_check_no_connection_body">Kontroller nettverkstilkoblingen og prøv å laste inn siden på nytt.</string>
    <!-- Title for card displayed to the user for products whose reviews were not analyzed yet. -->
    <string name="review_quality_check_no_analysis_title">Ingen informasjon om disse vurderingene ennå</string>
    <!-- Text for the body of card displayed to the user for products whose reviews were not analyzed yet. -->
    <string name="review_quality_check_no_analysis_body">For å vite om dette produktets vurderinger er pålitelige, sjekk kvaliteten på vurderingen. Det tar bare omtrent 60 sekunder.</string>
    <!-- Text for button from body of card displayed to the user for products whose reviews were not analyzed yet. Clicking this should trigger a product analysis. -->
    <string name="review_quality_check_no_analysis_link">Kontrollerer kvaliteten på vurderingen</string>
    <!-- Headline for review quality check contextual onboarding card. -->
    <string name="review_quality_check_contextual_onboarding_title">Prøv vår pålitelige guide til produktvurderinger</string>
    <!-- Description for review quality check contextual onboarding card. The first and last two parameters are for retailer names (e.g. Amazon, Walmart). The second parameter is for the name of the application (e.g. Firefox). -->
    <string name="review_quality_check_contextual_onboarding_description">Se hvor pålitelige produktvurderinger er på %1$s før du handler. Vurderingskontrollør, en eksperimentell funksjon fra %2$s, er innebygd rett i nettleseren. Det fungerer på %3$s og %4$s også.</string>
    <!-- Description for review quality check contextual onboarding card. The first parameters is for retailer name (e.g. Amazon). The second parameter is for the name of the application (e.g. Firefox). -->
    <string name="review_quality_check_contextual_onboarding_description_one_vendor">Se hvor pålitelige produktvurderinger er på %1$s før du handler. Vurderingskontrollør, en eksperimentell funksjon fra %2$s, er innebygd rett i nettleseren.</string>
    <!-- Paragraph presenting review quality check feature. First parameter is the Fakespot product name. Second parameter is for clickable text defined in review_quality_check_contextual_onboarding_learn_more_link. In the phrase "Fakespot by Mozilla", "by" can be localized. Does not need to stay by. -->
    <string name="review_quality_check_contextual_onboarding_learn_more">Ved hjelp av %1$s fra Mozilla gjør vi det lettere for deg å unngå partiske og uekte anmeldelser. AI-modellen vår blir alltid bedre for å beskytte deg mens du handler. %2$s</string>
    <!-- Clickable text from the contextual onboarding card that links to review quality check support article. -->
    <string name="review_quality_check_contextual_onboarding_learn_more_link">Les mer</string>
    <!-- Caption text to be displayed in review quality check contextual onboarding card above the opt-in button. First parameter is Firefox app name, third parameter is the Fakespot product name. Second & fourth are for clickable texts defined in review_quality_check_contextual_onboarding_privacy_policy_3 and review_quality_check_contextual_onboarding_terms_use. -->
    <string name="review_quality_check_contextual_onboarding_caption_3" moz:RemovedIn="124" tools:ignore="UnusedResources">Ved å velge «Ja, prøv det» godtar du %1$s sine %2$s og %3$s sine %4$s.</string>
    <!-- Caption text to be displayed in review quality check contextual onboarding card above the opt-in button. First parameter is Firefox app name, third parameter is the Fakespot product name. Second & fourth are for clickable texts defined in review_quality_check_contextual_onboarding_privacy_policy_3 and review_quality_check_contextual_onboarding_terms_use. -->
    <string name="review_quality_check_contextual_onboarding_caption_4">Ved å velge «Ja, prøv det» godtar du %1$s sine %2$s og %3$s sine %4$s.</string>
    <!-- Clickable text from the review quality check contextual onboarding card that links to Fakespot privacy notice. -->
    <string name="review_quality_check_contextual_onboarding_privacy_policy_3">personvernerklæring</string>
    <!-- Clickable text from the review quality check contextual onboarding card that links to Fakespot terms of use. -->
    <string name="review_quality_check_contextual_onboarding_terms_use">vilkår for bruk</string>
    <!-- Text for opt-in button from the review quality check contextual onboarding card. -->
    <string name="review_quality_check_contextual_onboarding_primary_button_text">Ja, prøv det</string>
    <!-- Text for opt-out button from the review quality check contextual onboarding card. -->
    <string name="review_quality_check_contextual_onboarding_secondary_button_text">Ikke nå</string>
    <!-- Text for the first CFR presenting the review quality check feature. -->
    <string name="review_quality_check_first_cfr_message">Finn ut om du kan stole på vurderinger av dette produktet — før du kjøper.</string>
    <!-- Text displayed in the first CFR presenting the review quality check feature that opens the review checker when clicked. -->
    <string name="review_quality_check_first_cfr_action" tools:ignore="UnusedResources">Prøv vurderingskontrollør</string>

    <!-- Text for the second CFR presenting the review quality check feature. -->
    <string name="review_quality_check_second_cfr_message">Er disse vurderingene pålitelige? Sjekk nå for å se en justert vurdering.</string>
    <!-- Text displayed in the second CFR presenting the review quality check feature that opens the review checker when clicked. -->
    <string name="review_quality_check_second_cfr_action" tools:ignore="UnusedResources">Åpne vurderingskontrollør</string>

    <!-- Flag showing that the review quality check feature is work in progress. -->
    <string name="review_quality_check_beta_flag" moz:removedIn="130" tools:ignore="UnusedResources">Beta</string>
    <!-- Content description (not visible, for screen readers etc.) for opening browser menu button to open review quality check bottom sheet. -->
    <string name="review_quality_check_open_handle_content_description">Åpne vurderingskontrolløren</string>
    <!-- Content description (not visible, for screen readers etc.) for closing browser menu button to open review quality check bottom sheet. -->
    <string name="review_quality_check_close_handle_content_description">Lukk vurderingskontrolløren</string>
    <!-- Content description (not visible, for screen readers etc.) for review quality check star rating. First parameter is the number of stars (1-5) representing the rating. -->
    <string name="review_quality_check_star_rating_content_description">%1$s av 5 stjerner</string>
    <!-- Text for minimize button from highlights card. When clicked the highlights card should reduce its size. -->
    <string name="review_quality_check_highlights_show_less">Vis mindre</string>
    <!-- Text for maximize button from highlights card. When clicked the highlights card should expand to its full size. -->
    <string name="review_quality_check_highlights_show_more">Vis mer</string>
    <!-- Text for highlights card quality category header. Reviews shown under this header should refer the product's quality. -->
    <string name="review_quality_check_highlights_type_quality">Kvalitet</string>
    <!-- Text for highlights card price category header. Reviews shown under this header should refer the product's price. -->
    <string name="review_quality_check_highlights_type_price">Pris</string>
    <!-- Text for highlights card shipping category header. Reviews shown under this header should refer the product's shipping. -->
    <string name="review_quality_check_highlights_type_shipping">Frakt</string>
    <!-- Text for highlights card packaging and appearance category header. Reviews shown under this header should refer the product's packaging and appearance. -->
    <string name="review_quality_check_highlights_type_packaging_appearance">Emballasje og utseende</string>
    <!-- Text for highlights card competitiveness category header. Reviews shown under this header should refer the product's competitiveness. -->
    <string name="review_quality_check_highlights_type_competitiveness">Konkurranseevne</string>

    <!-- Text that is surrounded by quotes. The parameter is the actual text that is in quotes. An example of that text could be: Excellent craftsmanship, and that is displayed as “Excellent craftsmanship”. The text comes from a buyer's review that the feature is highlighting"   -->
    <string name="surrounded_with_quotes">“%s”</string>

    <!-- Accessibility services actions labels. These will be appended to accessibility actions like "Double tap to.." but not by or applications but by services like Talkback. -->
    <!-- Action label for elements that can be collapsed if interacting with them. Talkback will append this to say "Double tap to collapse". -->
    <string name="a11y_action_label_collapse">slå sammen</string>
    <!-- Current state for elements that can be collapsed if interacting with them. Talkback will dictate this after a state change. -->
    <string name="a11y_state_label_collapsed">sammenslått</string>
    <!-- Action label for elements that can be expanded if interacting with them. Talkback will append this to say "Double tap to expand". -->
    <string name="a11y_action_label_expand">fold ut</string>
    <!-- Current state for elements that can be expanded if interacting with them. Talkback will dictate this after a state change. -->
    <string name="a11y_state_label_expanded">utvidet</string>
    <!-- Action label for links to a website containing documentation about a wallpaper collection. Talkback will append this to say "Double tap to open link to learn more about this collection". -->
    <string name="a11y_action_label_wallpaper_collection_learn_more">åpne lenken for å lære mer om denne samlingen</string>
    <!-- Action label for links that point to an article. Talkback will append this to say "Double tap to read the article". -->
    <string name="a11y_action_label_read_article">les artikkelen</string>
    <!-- Action label for links to the Firefox Pocket website. Talkback will append this to say "Double tap to open link to learn more". -->
    <string name="a11y_action_label_pocket_learn_more">åpne lenken for å lese mer</string>
    <!-- Content description for headings announced by accessibility service. The first parameter is the text of the heading. Talkback will announce the first parameter and then speak the word "Heading" indicating to the user that this text is a heading for a section. -->
    <string name="a11y_heading">%s, Overskrift</string>

    <!-- Title for dialog displayed when trying to access links present in a text. -->
    <string name="a11y_links_title">Lenker</string>
    <!-- Additional content description for text bodies that contain urls. -->
    <string name="a11y_links_available">Lenker tilgjengelig</string>

    <!-- Translations feature-->

    <!-- Translation request dialog -->
    <!-- Title for the translation dialog that allows a user to translate the webpage. -->
    <string name="translations_bottom_sheet_title">Oversett denne siden?</string>
    <!-- Title for the translation dialog after a translation was completed successfully.
    The first parameter is the name of the language that the page was translated from, for example, "French".
    The second parameter is the name of the language that the page was translated to, for example, "English". -->
    <string name="translations_bottom_sheet_title_translation_completed">Siden er oversatt fra %1$s til %2$s</string>
    <!-- Title for the translation dialog that allows a user to translate the webpage when a user uses the translation feature the first time. The first parameter is the name of the application, for example, "Fenix". -->
    <string name="translations_bottom_sheet_title_first_time">Prøv private oversettelser i %1$s</string>
    <!-- Additional information on the translation dialog that appears when a user uses the translation feature the first time. The first parameter is clickable text with a link, for example, "Learn more". -->
    <string name="translations_bottom_sheet_info_message">Av hensyn til personvernet ditt forlater aldri oversettelser enheten din. Nye språk og forbedringer kommer snart! %1$s</string>
    <!-- Text that links to additional information about the Firefox translations feature. -->
    <string name="translations_bottom_sheet_info_message_learn_more">Les mer</string>
    <!-- Label for the dropdown to select which language to translate from on the translations dialog. Usually the translate from language selected will be the same as the page language. -->
    <string name="translations_bottom_sheet_translate_from">Oversett fra</string>
    <!-- Label for the dropdown to select which language to translate to on the translations dialog. Usually the translate to language selected will be the user's preferred language. -->
    <string name="translations_bottom_sheet_translate_to">Oversett til</string>
    <!-- Label for the dropdown to select which language to translate from on the translations dialog when the page language is not supported. This selection is to allow the user to select another language, in case we automatically detected the page language incorrectly. -->
    <string name="translations_bottom_sheet_translate_from_unsupported_language">Prøv et annet kildespråk</string>
    <!-- Button text on the translations dialog to dismiss the dialog and return to the browser. -->
    <string name="translations_bottom_sheet_negative_button">Ikke nå</string>
    <!-- Button text on the translations dialog to restore the translated website back to the original untranslated version. -->
    <string name="translations_bottom_sheet_negative_button_restore">Vis original</string>
    <!-- Accessibility announcement (not visible, for screen readers etc.) for the translations dialog after restore button was pressed that indicates the original untranslated page was loaded. -->
    <string name="translations_bottom_sheet_restore_accessibility_announcement">Original uoversatt side lastet inn</string>
    <!-- Button text on the translations dialog when a translation error appears, used to dismiss the dialog and return to the browser. -->
    <string name="translations_bottom_sheet_negative_button_error">Ferdig</string>
    <!-- Button text on the translations dialog to begin a translation of the website. -->
    <string name="translations_bottom_sheet_positive_button">Oversett</string>
    <!-- Button text on the translations dialog when a translation error appears. -->
    <string name="translations_bottom_sheet_positive_button_error">Prøv igjen</string>
    <!-- Inactive button text on the translations dialog that indicates a translation is currently in progress. This button will be accompanied by a loading icon. -->
    <string name="translations_bottom_sheet_translating_in_progress">Oversetter</string>
    <!-- Button content description (not visible, for screen readers etc.) for the translations dialog translate button that indicates a translation is currently in progress. -->
    <string name="translations_bottom_sheet_translating_in_progress_content_description">Oversettelse pågår</string>
    <!-- Default dropdown option when initially selecting a language from the translations dialog language selection dropdown. -->
    <string name="translations_bottom_sheet_default_dropdown_selection">Velg et språk</string>
    <!-- The title of the warning card informs the user that a translation could not be completed. -->
    <string name="translation_error_could_not_translate_warning_text">Det oppstod et problem med å oversette. Prøv på nytt.</string>
    <!-- The title of the warning card informs the user that the list of languages cannot be loaded. -->
    <string name="translation_error_could_not_load_languages_warning_text">Kunne ikke laste inn språk. Sjekk Internett-tilkoblingen din og prøv igjen.</string>
    <!-- The title of the warning card informs the user that a language is not supported. The first parameter is the name of the language that is not supported. -->
    <string name="translation_error_language_not_supported_warning_text">Beklager, vi støtter ikke %1$s ennå.</string>

    <!-- Snackbar title shown if the user closes the Translation Request dialogue and a translation is in progress. -->
    <string name="translation_in_progress_snackbar">Oversetter…</string>

    <!-- Title for the data saving mode warning dialog used in the translation request dialog.
    This dialog will be presented when the user attempts to perform
    a translation without the necessary language files downloaded first when Android's data saver mode is enabled and the user is not using WiFi.
    The first parameter is the size in kilobytes or megabytes of the language file. -->
    <string name="translations_download_language_file_dialog_title">Last ned språk i datasparingsmodus (%1$s)?</string>


    <!-- Translations options dialog -->
    <!-- Title of the translation options dialog that allows a user to set their translation options for the site the user is currently on. -->
    <string name="translation_option_bottom_sheet_title_heading">Oversettelsesinnstillinger</string>
    <!-- Toggle switch label that allows a user to set the setting if they would like the browser to always offer or suggest translations when available. -->
    <string name="translation_option_bottom_sheet_always_translate">Tilby alltid å oversette</string>
    <!-- Toggle switch label that allows a user to set if they would like a given language to automatically translate or not. The first parameter is the language name, for example, "Spanish". -->
    <string name="translation_option_bottom_sheet_always_translate_in_language">Oversett alltid %1$s</string>
    <!-- Toggle switch label that allows a user to set if they would like to never be offered a translation of the given language. The first parameter is the language name, for example, "Spanish". -->
    <string name="translation_option_bottom_sheet_never_translate_in_language">Oversett aldri %1$s</string>
    <!-- Toggle switch label that allows a user to set the setting if they would like the browser to never translate the site the user is currently visiting. -->
    <string name="translation_option_bottom_sheet_never_translate_site">Oversett aldri dette nettstedet</string>
    <!-- Toggle switch description that will appear under the "Never translate these sites" settings toggle switch to provide more information on how this setting interacts with other settings. -->
    <string name="translation_option_bottom_sheet_switch_never_translate_site_description">Overstyrer alle andre innstillinger</string>
    <!-- Toggle switch description that will appear under the "Never translate" and "Always translate" toggle switch settings to provide more information on how these  settings interacts with other settings. -->
    <string name="translation_option_bottom_sheet_switch_description">Overstyrer tilbud om å oversette</string>
    <!-- Button text for the button that will take the user to the translation settings dialog. -->
    <string name="translation_option_bottom_sheet_translation_settings">Oversettelsesinnstillinger</string>
    <!-- Button text for the button that will take the user to a website to learn more about how translations works in the given app. The first parameter is the name of the application, for example, "Fenix". -->
    <string name="translation_option_bottom_sheet_about_translations">Om oversettelser i %1$s</string>

    <!-- Content description (not visible, for screen readers etc.) for closing the translations bottom sheet. -->
    <string name="translation_option_bottom_sheet_close_content_description">Lukk oversettelsesarket</string>

    <!-- The title of the warning card informs the user that an error has occurred at page settings. -->
    <string name="translation_option_bottom_sheet_error_warning_text">Noen innstillinger er midlertidig utilgjengelige.</string>

    <!-- Translation settings dialog -->
    <!-- Title of the translation settings dialog that allows a user to set their preferred translation settings. -->
    <string name="translation_settings_toolbar_title">Oversettelser</string>
    <!-- Toggle switch label that indicates that the browser should signal or indicate when a translation is possible for any page. -->
    <string name="translation_settings_offer_to_translate">Tilby å oversette når det er mulig</string>

    <!-- Toggle switch label that indicates that downloading files required for translating is permitted when using data saver mode in Android. -->
    <string name="translation_settings_always_download">Last alltid ned språk i datasparingsmodus</string>
    <!-- Section header text that begins the section of a list of different options the user may select to adjust their translation preferences. -->
    <string name="translation_settings_translation_preference">Innstillinger for oversetting</string>
    <!-- Button text for the button that will take the user to the automatic translations settings dialog. On the automatic translations settings dialog, the user can set if translations should occur automatically for a given language. -->
    <string name="translation_settings_automatic_translation">Automatisk oversettelse</string>
    <!-- Button text for the button that will take the user to the never translate these sites dialog. On the never translate these sites dialog, the user can set if translations should never occur on certain websites. -->
    <string name="translation_settings_automatic_never_translate_sites">Oversett aldri disse nettstedene</string>
    <!-- Button text for the button that will take the user to the download languages dialog. On the download languages dialog, the user can manage which languages they would like to download for translations. -->
    <string name="translation_settings_download_language">Last ned språk</string>

    <!-- Automatic translation preference screen -->
    <!-- Title of the automatic translation preference screen that will appear on the toolbar.-->
    <string name="automatic_translation_toolbar_title_preference">Automatisk oversettelse</string>

    <!-- Screen header presenting the automatic translation preference feature. It will appear under the toolbar. -->
    <string name="automatic_translation_header_preference">Velg et språk for å behandle innstillinger for «oversett alltid» og «oversett aldri».</string>

    <!-- The title of the warning card informs the user that the system could not load languages for translation settings. -->
    <string name="automatic_translation_error_warning_text">Kunne ikke laste inn språk. Prøv igjen senere.</string>

    <!-- Automatic translation options preference screen -->
    <!-- Preference option for offering to translate. Radio button title text.-->
    <string name="automatic_translation_option_offer_to_translate_title_preference">Tilby å oversette (standard)</string>
    <!-- Preference option for offering to translate. Radio button summary text. The first parameter is the name of the app defined in app_name (for example: Fenix)-->
    <string name="automatic_translation_option_offer_to_translate_summary_preference">%1$s vil tilby å oversette nettsteder på dette språket.</string>
    <!-- Preference option for always translate. Radio button title text. -->
    <string name="automatic_translation_option_always_translate_title_preference">Oversett alltid</string>
    <!-- Preference option for always translate. Radio button summary text. The first parameter is the name of the app defined in app_name (for example: Fenix)-->
    <string name="automatic_translation_option_always_translate_summary_preference">%1$s vil oversette dette språket automatisk når siden lastes inn.</string>
    <!-- Preference option for never translate. Radio button title text.-->
    <string name="automatic_translation_option_never_translate_title_preference">Oversett aldri</string>
    <!-- Preference option for never translate. Radio button summary text. The first parameter is the name of the app defined in app_name (for example: Fenix)-->
    <string name="automatic_translation_option_never_translate_summary_preference">%1$s vil aldri tilby å oversette nettsteder på dette språket.</string>

    <!-- Never translate site preference screen -->
    <!-- Title of the never translate site preference screen that will appear on the toolbar.-->
    <string name="never_translate_site_toolbar_title_preference">Oversett aldri disse nettstedene</string>
    <!-- Screen header presenting the never translate site preference feature. It will appear under the toolbar. -->
    <string name="never_translate_site_header_preference">For å legge til et nytt nettsted: Besøk det og velg «Oversett aldri dette nettstedet» fra oversettelsesmenyen.</string>
    <!-- Content description (not visible, for screen readers etc.): For a never-translated site list item that is selected.
             The first parameter is web site url (for example:"wikipedia.com") -->
    <string name="never_translate_site_item_list_content_description_preference">Fjern %1$s</string>
    <!-- The title of the warning card informs the user that an error has occurred at the never translate sites list. -->
    <string name="never_translate_site_error_warning_text">Kunne ikke laste inn nettsteder. Prøv igjen senere.</string>
    <!-- The Delete site dialogue title will appear when the user clicks on a list item.
             The first parameter is web site url (for example:"wikipedia.com") -->
    <string name="never_translate_site_dialog_title_preference">Vil du slette %1$s?</string>
    <!-- The Delete site dialogue positive button will appear when the user clicks on a list item. The site will be deleted. -->
    <string name="never_translate_site_dialog_confirm_delete_preference">Slett</string>
    <!-- The Delete site dialogue negative button will appear when the user clicks on a list item. The dialog will be dismissed. -->
    <string name="never_translate_site_dialog_cancel_preference">Avbryt</string>

    <!-- Download languages preference screen -->
    <!-- Title of the download languages preference screen toolbar.-->
    <string name="download_languages_toolbar_title_preference" moz:removedIn="130" tools:ignore="UnusedResources">Last ned språk</string>
    <!-- Title of the toolbar for the translation feature screen where users may download different languages for translation. -->
    <string name="download_languages_translations_toolbar_title_preference">Last ned språk</string>
    <!-- Screen header presenting the download language preference feature. It will appear under the toolbar.The first parameter is "Learn More," a clickable text with a link. Talkback will append this to say "Double tap to open link to learn more". -->
    <string name="download_languages_header_preference">Last ned komplette språk for raskere oversettelser og for å oversette frakoblet. %1$s</string>
    <!-- Clickable text from the screen header that links to a website. -->
    <string name="download_languages_header_learn_more_preference">Les mer</string>
    <!-- The subhead of the download language preference screen will appear above the pivot language. -->
    <string name="download_languages_available_languages_preference">Tilgjengelige språk</string>
    <!-- Text that will appear beside a core or pivot language package name to show that the language is necessary for the translation feature to function. -->
    <string name="download_languages_default_system_language_require_preference">nødvendig</string>
    <!-- A text for download language preference item.
    The first parameter is the language name, for example, "Spanish".
    The second parameter is the language file size, for example, "(3.91 KB)" or, if the language package name is a pivot language, "(required)". -->
    <string name="download_languages_language_item_preference">%1$s (%2$s)</string>
    <!-- The subhead of the download language preference screen will appear above the items that were not downloaded. -->
    <string name="download_language_header_preference">Last ned språk</string>
    <!-- All languages list item. When the user presses this item, they can download all languages. -->
    <string name="download_language_all_languages_item_preference">Alle språk</string>
    <!-- All languages list item. When the user presses this item, they can delete all languages that were downloaded. -->
    <string name="download_language_all_languages_item_preference_to_delete">Slett alle språk</string>
    <!-- Content description (not visible, for screen readers etc.): For a language list item that was downloaded, the user can now delete it. -->
    <string name="download_languages_item_content_description_downloaded_state">Slett</string>
    <!-- Content description (not visible, for screen readers etc.): For a language list item, downloading is in progress. -->
    <string name="download_languages_item_content_description_in_progress_state" moz:removedIn="129" tools:ignore="UnusedResources">Pågår</string>
    <!-- Content description (not visible, for screen readers etc.): For a language list item, deleting is in progress. -->
    <string name="download_languages_item_content_description_delete_in_progress_state">Pågår</string>
    <!-- Content description (not visible, for screen readers etc.): For a language list item, downloading is in progress.
    The first parameter is the language name, for example, "Spanish".
    The second parameter is the language file size, for example, "(3.91 KB)". -->
    <string name="download_languages_item_content_description_download_in_progress_state">Stopp nedlastingen av %1$s (%2$s)</string>
    <!-- Content description (not visible, for screen readers etc.): For a language list item that was not downloaded. -->
    <string name="download_languages_item_content_description_not_downloaded_state">Last ned</string>

    <!-- The title of the warning card informs the user that an error has occurred when fetching the list of languages. -->
    <string name="download_languages_fetch_error_warning_text">Kunne ikke laste inn språk. Prøv igjen senere.</string>
    <!-- The title of the warning card informs the user that an error has occurred at downloading a language.
      The first parameter is the language name, for example, "Spanish". -->
    <string name="download_languages_error_warning_text"><![CDATA[Kunne ikke laste ned <b>%1$s</b>. Prøv på nytt.]]></string>
    <!-- The title of the warning card informs the user that an error has occurred at deleting a language.
          The first parameter is the language name, for example, "Spanish". -->
    <string name="download_languages_delete_error_warning_text"><![CDATA[Kunne ikke slette <b>%1$s</b>. Prøv på nytt.]]></string>

    <!-- Title for the dialog used by the translations feature to confirm deleting a language.
    The dialog will be presented when the user requests deletion of a language.
    The first parameter is the name of the language, for example, "Spanish" and the second parameter is the size in kilobytes or megabytes of the language file. -->
    <string name="delete_language_file_dialog_title">Slette %1$s (%2$s)?</string>
    <!-- Additional information for the dialog used by the translations feature to confirm deleting a language. The first parameter is the name of the application, for example, "Fenix". -->
    <string name="delete_language_file_dialog_message">Hvis du sletter dette språket, vil %1$s laste ned deler av språk til hurtigbufferen din mens du oversetter.</string>
    <!-- Title for the dialog used by the translations feature to confirm deleting all languages file.
    The dialog will be presented when the user requests deletion of all languages file.
    The first parameter is the size in kilobytes or megabytes of the language file. -->
    <string name="delete_language_all_languages_file_dialog_title">Slette alle språk (%1$s)?</string>
    <!-- Additional information for the dialog used by the translations feature to confirm deleting all languages file. The first parameter is the name of the application, for example, "Fenix". -->
    <string name="delete_language_all_languages_file_dialog_message">Hvis du sletter alle språk, vil %1$s laste ned deler av språk til hurtigbufferen din mens du oversetter.</string>
    <!-- Button text on the dialog used by the translations feature to confirm deleting a language. -->
    <string name="delete_language_file_dialog_positive_button_text">Slett</string>
    <!-- Button text on the dialog used by the translations feature to cancel deleting a language. -->
    <string name="delete_language_file_dialog_negative_button_text">Avbryt</string>

    <!-- Title for the dialog used by the translations feature to confirm canceling a download in progress for a language file.
    The first parameter is the name of the language, for example, "Spanish". -->
    <string name="cancel_download_language_file_dialog_title" moz:removedIn="130" tools:ignore="UnusedResources">Avbryte nedlastingen av %1$s?</string>
    <!-- Button text on the dialog used by the translations feature confirms canceling a download in progress for a language file. -->
    <string name="cancel_download_language_file_dialog_positive_button_text" moz:removedIn="130" tools:ignore="UnusedResources">Ja</string>

    <!-- Button text on the dialog used by the translations feature to dismiss the dialog. -->
    <string name="cancel_download_language_file_negative_button_text" moz:removedIn="130" tools:ignore="UnusedResources">Nei</string>

    <!-- Title for the data saving mode warning dialog used by the translations feature.
    This dialog will be presented when the user attempts to download a language or perform
    a translation without the necessary language files downloaded first when Android's data saver mode is enabled and the user is not using WiFi.
    The first parameter is the size in kilobytes or megabytes of the language file.-->
    <string name="download_language_file_dialog_title">Laste ned mens du er i datasparingsmodus (%1$s)?</string>
    <!-- Additional information for the data saving mode warning dialog used by the translations feature. This text explains the reason a download is required for a translation. -->
    <string name="download_language_file_dialog_message_all_languages">Vi laster ned delvise språk til hurtigbufferen din for å holde oversettelser private.</string>
    <!-- Additional information for the data saving mode warning dialog used by the translations feature. This text explains the reason a download is required for a translation without mentioning the cache. -->
    <string name="download_language_file_dialog_message_all_languages_no_cache" moz:removedIn="129" tools:ignore="UnusedResources">Vi laster ned delvise språk for å holde oversettelser private.</string>
    <!-- Checkbox label text on the data saving mode warning dialog used by the translations feature. This checkbox allows users to ignore the data usage warnings. -->
    <string name="download_language_file_dialog_checkbox_text">Last alltid ned i datasparingsmodus</string>
    <!-- Button text on the data saving mode warning dialog used by the translations feature to allow users to confirm they wish to continue and download the language file. -->
    <string name="download_language_file_dialog_positive_button_text">Last ned</string>
    <!-- Button text on the data saving mode warning dialog used by the translations feature to allow users to confirm they wish to continue and download the language file and perform a translation. -->
    <string name="download_language_file_dialog_positive_button_text_all_languages">Last ned og oversett</string>
    <!-- Button text on the data saving mode warning dialog used by the translations feature to allow users to cancel the action and not perform a download of the language file. -->
    <string name="download_language_file_dialog_negative_button_text">Avbryt</string>

    <!-- Debug drawer -->
    <!-- The user-facing title of the Debug Drawer feature. -->
    <string name="debug_drawer_title">Feilsøkingsverktøy</string>
    <!-- Content description (not visible, for screen readers etc.): Navigate back within the debug drawer. -->
    <string name="debug_drawer_back_button_content_description">Naviger tilbake</string>

    <!-- Content description (not visible, for screen readers etc.): Open debug drawer. -->
    <string name="debug_drawer_fab_content_description">Åpne feilsøkingsskuffen</string>

    <!-- Debug drawer tabs tools -->
    <!-- The title of the Tab Tools feature in the Debug Drawer. -->
    <string name="debug_drawer_tab_tools_title">Faneverktøy</string>
    <!-- The title of the tab count section in Tab Tools. -->
    <string name="debug_drawer_tab_tools_tab_count_title">Antall faner</string>
    <!-- The active tab count category in the tab count section in Tab Tools. -->
    <string name="debug_drawer_tab_tools_tab_count_active">Aktiv</string>
    <!-- The inactive tab count category in the tab count section in Tab Tools. -->
    <string name="debug_drawer_tab_tools_tab_count_inactive">Inaktiv</string>
    <!-- The private tab count category in the tab count section in Tab Tools. -->
    <string name="debug_drawer_tab_tools_tab_count_private">Privat</string>
    <!-- The total tab count category in the tab count section in Tab Tools. -->
    <string name="debug_drawer_tab_tools_tab_count_total">Totalt</string>
    <!-- The title of the tab creation tool section in Tab Tools. -->
    <string name="debug_drawer_tab_tools_tab_creation_tool_title">Verktøy for å lage faner</string>
    <!-- The label of the text field in the tab creation tool. -->
    <string name="debug_drawer_tab_tools_tab_creation_tool_text_field_label">Antall faner som skal opprettes</string>
    <!-- The error message of the text field in the tab creation tool when the text field is empty -->
    <string name="debug_drawer_tab_tools_tab_quantity_empty_error">Tekstfeltet er tomt</string>
    <!-- The error message of the text field in the tab creation tool when the text field has characters other than digits -->
    <string name="debug_drawer_tab_tools_tab_quantity_non_digits_error">Angi bare positive heltall</string>
    <!-- The error message of the text field in the tab creation tool when the text field is a zero -->
    <string name="debug_drawer_tab_tools_tab_quantity_non_zero_error">Skriv inn et tall større enn null</string>
    <!-- The error message of the text field in the tab creation tool when the text field is a
        quantity greater than the max tabs. The first parameter is the maximum number of tabs
        that can be generated in one operation.-->
    <string name="debug_drawer_tab_tools_tab_quantity_exceed_max_error">Overskredet det maksimale antallet faner (%1$s) som kan genereres i én operasjon</string>
    <!-- The button text to add tabs to the active tab group in the tab creation tool. -->
    <string name="debug_drawer_tab_tools_tab_creation_tool_button_text_active">Legg til aktive faner</string>
    <!-- The button text to add tabs to the inactive tab group in the tab creation tool. -->
    <string name="debug_drawer_tab_tools_tab_creation_tool_button_text_inactive">Legg til inaktive faner</string>
    <!-- The button text to add tabs to the private tab group in the tab creation tool. -->
    <string name="debug_drawer_tab_tools_tab_creation_tool_button_text_private">Legg til private faner</string>

    <!-- Micro survey -->

    <!-- Microsurvey -->
    <!-- Prompt view -->
    <!-- The microsurvey prompt title. Note: The word "Firefox" should NOT be translated -->
    <string name="micro_survey_prompt_title" tools:ignore="UnusedResources">Hjelp oss å gjøre Firefox bedre. Det tar bare et minutt.</string>
    <!-- The continue button label -->
    <string name="micro_survey_continue_button_label" tools:ignore="UnusedResources">Fortsett</string>
    <!-- Survey view -->
    <!-- The survey header -->
    <string name="micro_survey_survey_header" moz:removedIn="129" tools:ignore="UnusedResources">Gjennomfør denne undersøkelsen</string>
    <!-- The survey header -->
    <string name="micro_survey_survey_header_2">Fyll ut spørreundersøkelsen</string>
    <!-- The privacy notice link -->
    <string name="micro_survey_privacy_notice" moz:removedIn="129" tools:ignore="UnusedResources">Personvernbestemmelser</string>
    <!-- The privacy notice link -->
    <string name="micro_survey_privacy_notice_2">Personvernbestemmelser</string>
    <!-- The submit button label text -->
    <string name="micro_survey_submit_button_label">Send</string>
    <!-- The survey completion header -->
    <string name="micro_survey_survey_header_confirmation" tools:ignore="UnusedResources">Undersøkelsen er fullført</string>
    <!-- The survey completion confirmation text -->
    <string name="micro_survey_feedback_confirmation">Takk for tilbakemeldingen!</string>
    <!-- Option for likert scale -->
    <string name="likert_scale_option_1" tools:ignore="UnusedResources">Veldig fornøyd</string>
    <!-- Option for likert scale -->
    <string name="likert_scale_option_2" tools:ignore="UnusedResources">Fornøyd</string>
    <!-- Option for likert scale -->
    <string name="likert_scale_option_3" tools:ignore="UnusedResources">Nøytral</string>
    <!-- Option for likert scale -->
    <string name="likert_scale_option_4" tools:ignore="UnusedResources">Misfornøyd</string>
    <!-- Option for likert scale -->
    <string name="likert_scale_option_5" tools:ignore="UnusedResources">Veldig misfornøyd</string>

    <!-- Option for likert scale -->
    <string name="likert_scale_option_6" tools:ignore="UnusedResources">Jeg bruker den ikke</string>
    <!-- Text shown in prompt for homepage microsurvey. Note: The word "Firefox" should NOT be translated. -->
<<<<<<< HEAD
    <string name="microsurvey_prompt_homepage_title" tools:ignore="UnusedResources">Hvor fornøyd er du med din Firefox-startside?</string>
=======
    <string name="microsurvey_prompt_homepage_title" tools:ignore="UnusedResources" moz:removedIn="130">Hvor fornøyd er du med din Firefox-startside?</string>
>>>>>>> c4245b98
    <!-- Text shown in prompt for printing microsurvey. "sec" It's an abbreviation for "second". Note: The word "Firefox" should NOT be translated. -->
    <string name="microsurvey_prompt_printing_title" tools:ignore="UnusedResources">Bidra til å gjøre utskrifter i Firefox bedre. Det tar bare et sekund</string>
    <!-- Text shown in prompt for printing microsurvey. Note: The word "Firefox" should NOT be translated. -->
    <string name="microsurvey_survey_printing_title" tools:ignore="UnusedResources">Hvor fornøyd er du med utskrifter i Firefox?</string>


<<<<<<< HEAD
=======
    <!-- Text shown in prompt for homepage microsurvey. Note: The word "Firefox" should NOT be translated. -->
    <string name="microsurvey_homepage_title" tools:ignore="UnusedResources">Hvor fornøyd er du med startsiden til Firefox?</string>
>>>>>>> c4245b98
    <!-- Accessibility -->
    <!-- Content description for the survey application icon. Note: The word "Firefox" should NOT be translated.  -->
    <string name="microsurvey_app_icon_content_description">Firefox-logo</string>
    <!-- Content description for the survey feature icon. -->
    <string name="microsurvey_feature_icon_content_description">Ikon for undersøkelsesfunksjon</string>
    <!-- Content description (not visible, for screen readers etc.) for opening microsurvey bottom sheet. -->
    <string name="microsurvey_open_handle_content_description" tools:ignore="UnusedResources" moz:removedIn="130">Åpen undersøkelse</string>
    <!-- Content description (not visible, for screen readers etc.) for closing microsurvey bottom sheet. -->
    <string name="microsurvey_close_handle_content_description">Lukk undersøkelse</string>
    <!-- Content description for "X" button that is closing microsurvey. -->
    <string name="microsurvey_close_button_content_description">Lukk</string>

    <!-- Debug drawer logins -->
    <!-- The title of the Logins feature in the Debug Drawer. -->
    <string name="debug_drawer_logins_title">Innlogginger</string>
    <!-- The title of the logins section in the Logins feature, where the parameter will be the site domain  -->
    <string name="debug_drawer_logins_current_domain_label">Nåværende domene: %s</string>
    <!-- The label for a button to add a new fake login for the current domain in the Logins feature. -->
    <string name="debug_drawer_logins_add_login_button">Legg til en falsk innlogging for dette domenet</string>
    <!-- Content description for delete button where parameter will be the username of the login -->
    <string name="debug_drawer_logins_delete_login_button_content_description">Slett innlogging med brukernavn %s</string>

    <!-- Debug drawer "contextual feature recommendation" (CFR) tools -->
    <!-- The title of the CFR Tools feature in the Debug Drawer -->
    <string name="debug_drawer_cfr_tools_title">CFR-verktøy</string>
    <!-- The title of the reset CFR section in CFR Tools -->
    <string name="debug_drawer_cfr_tools_reset_cfr_title">Tilbakestill CFR-er</string>

    <!-- Messages explaining how to exit fullscreen mode -->
    <!-- Message shown to explain how to exit fullscreen mode when gesture navigation is enabled -->
    <string name="exit_fullscreen_with_gesture">For å avslutte fullskjerm, dra fra toppen, og så til venstre</string>
    <!-- Message shown to explain how to exit fullscreen mode when using back button navigation -->
    <string name="exit_fullscreen_with_back_button">For å avslutte fullskjerm, dra fra toppen, og trykk tilbake-knappen</string>

    <!-- Beta Label Component !-->
    <!-- Text shown as a label or tag to indicate a feature or area is still undergoing active development. Note that here "Beta" should not be translated, as it is used as an icon styled element. -->
    <string name="beta_feature">BETA</string>
</resources><|MERGE_RESOLUTION|>--- conflicted
+++ resolved
@@ -109,9 +109,6 @@
     <string name="navbar_cfr_title">Surf raskere med ny navigasjon</string>
 
     <!-- Text for the message displayed in the contextual feature recommendation popup promoting the navigation bar. -->
-<<<<<<< HEAD
-    <string name="navbar_cfr_message">Denne linjen skjules når du ruller nedover for å gi ekstra visningsplass.</string>
-=======
     <string name="navbar_cfr_message" moz:removedIn="130" tools:ignore="UnusedResources">Denne linjen skjules når du ruller nedover for å gi ekstra visningsplass.</string>
 
     <!-- Text for the message displayed in the contextual feature recommendation popup promoting the navigation bar. -->
@@ -119,7 +116,6 @@
 
     <!-- Text for the message displayed for the popup promoting the long press of navigation in the navigation bar. -->
     <string name="navbar_navigation_buttons_cfr_message">Trykk og hold pilene for å hoppe mellom sidene i denne fanens historikk.</string>
->>>>>>> c4245b98
 
     <!-- Text for the info dialog when camera permissions have been denied but user tries to access a camera feature. -->
     <string name="camera_permissions_needed_message">Kameratilgang er nødvendig. Gå til Android-innstillinger, trykk på tillatelser, og trykk på tillat.</string>
@@ -2802,22 +2798,15 @@
     <!-- Option for likert scale -->
     <string name="likert_scale_option_6" tools:ignore="UnusedResources">Jeg bruker den ikke</string>
     <!-- Text shown in prompt for homepage microsurvey. Note: The word "Firefox" should NOT be translated. -->
-<<<<<<< HEAD
-    <string name="microsurvey_prompt_homepage_title" tools:ignore="UnusedResources">Hvor fornøyd er du med din Firefox-startside?</string>
-=======
     <string name="microsurvey_prompt_homepage_title" tools:ignore="UnusedResources" moz:removedIn="130">Hvor fornøyd er du med din Firefox-startside?</string>
->>>>>>> c4245b98
     <!-- Text shown in prompt for printing microsurvey. "sec" It's an abbreviation for "second". Note: The word "Firefox" should NOT be translated. -->
     <string name="microsurvey_prompt_printing_title" tools:ignore="UnusedResources">Bidra til å gjøre utskrifter i Firefox bedre. Det tar bare et sekund</string>
     <!-- Text shown in prompt for printing microsurvey. Note: The word "Firefox" should NOT be translated. -->
     <string name="microsurvey_survey_printing_title" tools:ignore="UnusedResources">Hvor fornøyd er du med utskrifter i Firefox?</string>
 
 
-<<<<<<< HEAD
-=======
     <!-- Text shown in prompt for homepage microsurvey. Note: The word "Firefox" should NOT be translated. -->
     <string name="microsurvey_homepage_title" tools:ignore="UnusedResources">Hvor fornøyd er du med startsiden til Firefox?</string>
->>>>>>> c4245b98
     <!-- Accessibility -->
     <!-- Content description for the survey application icon. Note: The word "Firefox" should NOT be translated.  -->
     <string name="microsurvey_app_icon_content_description">Firefox-logo</string>
